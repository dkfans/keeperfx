/******************************************************************************/
// Free implementation of Bullfrog's Dungeon Keeper strategy game.
/******************************************************************************/
/** @file lvl_script.c
 *     Level script commands support.
 * @par Purpose:
 *     Load, recognize and maintain the level script.
 * @par Comment:
 *     None.
 * @author   KeeperFX Team
 * @date     12 Feb 2009 - 11 Apr 2014
 * @par  Copying and copyrights:
 *     This program is free software; you can redistribute it and/or modify
 *     it under the terms of the GNU General Public License as published by
 *     the Free Software Foundation; either version 2 of the License, or
 *     (at your option) any later version.
 */
/******************************************************************************/
#include <math.h>

#include "lvl_script.h"

#include "globals.h"
#include "bflib_basics.h"
#include "bflib_memory.h"
#include "bflib_fileio.h"
#include "bflib_dernc.h"
#include "bflib_sound.h"
#include "bflib_guibtns.h"
#include "engine_redraw.h"
#include "front_simple.h"
#include "config_creature.h"
#include "config_crtrmodel.h"
#include "config_effects.h"
#include "config_lenses.h"
#include "config_rules.h"
#include "config_terrain.h"
#include "config_trapdoor.h"
#include "creature_states_mood.h"
#include "creature_control.h"
#include "gui_msgs.h"
#include "gui_soundmsgs.h"
#include "gui_topmsg.h"
#include "frontmenu_ingame_evnt.h"
#include "frontmenu_ingame_tabs.h"
#include "player_instances.h"
#include "player_data.h"
#include "player_utils.h"
#include "thing_factory.h"
#include "thing_physics.h"
#include "thing_effects.h"
#include "thing_navigate.h"
#include "thing_stats.h"
#include "creature_states.h"
#include "creature_states_hero.h"
#include "creature_states_pray.h"
#include "creature_groups.h"
#include "power_hand.h"
#include "room_library.h"
#include "room_entrance.h"
#include "room_util.h"
#include "magic.h"
#include "power_specials.h"
#include "map_blocks.h"
#include "lvl_filesdk1.h"
#include "frontend.h"
#include "game_merge.h"
#include "game_legacy.h"
#include "keeperfx.hpp"
#include "music_player.h"
#include "custom_sprites.h"
#include "console_cmd.h"
#include "map_locations.h"
#include "creature_groups.h"
#include "actionpt.h"


#include "lvl_script_commands.h"
#include "lvl_script_lib.h"
#include "lvl_script_conditions.h"
#include "lvl_script_parser.h"

#ifdef __cplusplus
extern "C" {
#endif

/******************************************************************************/

extern long near_map_block_creature_filter_diagonal_random(const struct Thing *thing, MaxTngFilterParam param, long maximizer);


extern const struct CommandDesc command_desc[];
extern const struct CommandDesc dk1_command_desc[];


/******************************************************************************/
static int filter_criteria_type(long desc_type)
{
    return desc_type & 0x0F;
}

static long filter_criteria_loc(long desc_type)
{
    return desc_type >> 4;
}
/******************************************************************************/
/**
 * Reads word from 'line' into 'param'. Sets if 'line_end' was reached.
 * @param line The input line position pointer.
 * @param param Output parameter acquired from the line.
 * @param parth_level Paraenesis level within the line, set to -1 on EOLN.
 */
const struct CommandDesc *get_next_word(char **line, char *param, int *para_level, const struct CommandDesc *cmdlist_desc)
{
    char chr;
    SCRIPTDBG(12,"Starting");
    const struct CommandDesc* cmnd_desc = NULL;
    // Find start of an item to read
    unsigned int pos = 0;
    param[pos] = '\0';
    while (1)
    {
        chr = **line;
        // letter or number
        if ((isalnum(chr)) || (chr == '-'))
            break;
        // operator
        if ((chr == '\"') || (chr == '=') || (chr == '!') || (chr == '<') || (chr == '>') || (chr == '~'))
            break;
        // end of line
        if ((chr == '\r') || (chr == '\n') || (chr == '\0'))
        {
            (*para_level) = -1;
            return NULL;
        }
        // paraenesis open
        if (chr == '(') {
            (*para_level)++;
        } else
        // paraenesis close
        if (chr == ')') {
            (*para_level)--;
        }
        (*line)++;
    }

    chr = **line;
    // Text string
    if (isalpha(chr))
    {
        // Read the parameter
        while (isalnum(chr) || (chr == '_') || (chr == '[') || (chr == ']') || (chr == ':'))
        {
            param[pos] = chr;
            pos++;
            (*line)++;
            chr = **line;
            if (pos+1 >= MAX_TEXT_LENGTH) break;
        }
        param[pos] = '\0';
        strupr(param);
        // Check if it's a command
        int i = 0;
        cmnd_desc = NULL;
        while (cmdlist_desc[i].textptr != NULL)
        {
            if (strcmp(param, cmdlist_desc[i].textptr) == 0)
            {
                cmnd_desc = &cmdlist_desc[i];
                break;
            }
            i++;
        }
    } else
    // Number string
    if (isdigit(chr) || (chr == '-'))
    {
        if (chr == '-')
        {
          param[pos] = chr;
          pos++;
          (*line)++;
        }
        chr = **line;
        if (!isdigit(chr))
        {
          SCRPTERRLOG("Unexpected '-' not followed by a number");
          return NULL;
        }
        while ( isdigit(chr) )
        {
          param[pos] = chr;
          pos++;
          (*line)++;
          chr = **line;
          if (pos+1 >= MAX_TEXT_LENGTH) break;
        }
    } else
    // Multiword string taken into quotes
    if (chr == '\"')
    {
        (*line)++;
        chr = **line;
        while ((chr != '\0') && (chr != '\n') && (chr != '\r'))
        {
          if (chr == '\"')
          {
            (*line)++;
            break;
          }
          param[pos] = chr;
          pos++;
          (*line)++;
          chr = **line;
          if (pos+1 >= MAX_TEXT_LENGTH) break;
      }
    } else
    // Other cases - only operators are left
    {
        param[pos] = chr;
        pos++;
        (*line)++;
        switch (chr)
        {
        case '!':
            chr = **line;
            if (chr != '=')
            {
                SCRPTERRLOG("Expected '=' after '!'");
                return NULL;
            }
            param[pos] = chr;
            pos++;
            (*line)++;
            break;
        case '>':
        case '<':
            chr = **line;
            if (chr == '=')
            {
              param[pos] = chr;
              pos++;
              (*line)++;
            }
            break;
        case '=':
            chr = **line;
            if (chr != '=')
            {
              SCRPTERRLOG("Expected '=' after '='");
              return 0;
            }
            param[pos] = chr;
            pos++;
            (*line)++;
            break;
        default:
            break;
        }
    }
    chr = **line;
    if ((chr == '\0') || (chr == '\r')  || (chr == '\n'))
        *para_level = -1;
    param[pos] = '\0';
    return cmnd_desc;
}



/**
 * Returns if the command is 'preloaded'. Preloaded commands are initialized
 * before the whole level data is loaded.
 */
TbBool script_is_preloaded_command(long cmnd_index)
{
  switch (cmnd_index)
  {
  case Cmd_SWAP_CREATURE:
  case Cmd_LEVEL_VERSION:
      return true;
  default:
      return false;
  }
}



#define get_players_range(plr_range_id, plr_start, plr_end) get_players_range_f(plr_range_id, plr_start, plr_end, __func__, text_line_number)
long get_players_range_f(long plr_range_id, int *plr_start, int *plr_end, const char *func_name, long ln_num)
{
    if (plr_range_id < 0)
    {
        return -1;
    }
    if (plr_range_id == ALL_PLAYERS)
    {
        *plr_start = 0;
        *plr_end = PLAYERS_COUNT;
        return plr_range_id;
    } else
    if (plr_range_id == PLAYER_GOOD)
    {
        *plr_start = game.hero_player_num;
        *plr_end = game.hero_player_num+1;
        return plr_range_id;
    } else
    if (plr_range_id == PLAYER_NEUTRAL)
    {
        *plr_start = game.neutral_player_num;
        *plr_end = game.neutral_player_num+1;
        return plr_range_id;
    } else
    if (plr_range_id < PLAYERS_COUNT)
    {
        *plr_start = plr_range_id;
        *plr_end = (*plr_start) + 1;
        return plr_range_id;
    }
    return -2;
}

#define get_players_range_from_str(plrname, plr_start, plr_end) get_players_range_from_str_f(plrname, plr_start, plr_end, __func__, text_line_number)
long get_players_range_from_str_f(const char *plrname, int *plr_start, int *plr_end, const char *func_name, long ln_num)
{
    long plr_range_id = get_rid(player_desc, plrname);
    if (plr_range_id == -1)
    {
        plr_range_id = get_rid(cmpgn_human_player_options, plrname);
    }
    switch (get_players_range_f(plr_range_id, plr_start, plr_end, func_name, ln_num))
    {
    case -1:
        ERRORMSG("%s(line %lu): Invalid player name, '%s'",func_name,ln_num, plrname);
        *plr_start = 0;
        *plr_end = 0;
        return -1;
    case -2:
        ERRORMSG("%s(line %lu): Player '%s' out of range",func_name,ln_num, plrname);
        *plr_start = 0;
        *plr_end = 0;
        return -2;
    default:
        break;
    }
    return plr_range_id;
}

#define get_player_id(plrname, plr_range_id) get_player_id_f(plrname, plr_range_id, __func__, text_line_number)
TbBool get_player_id_f(const char *plrname, long *plr_range_id, const char *func_name, long ln_num)
{
    *plr_range_id = get_rid(player_desc, plrname);
    if (*plr_range_id == -1)
    {
      *plr_range_id = get_rid(cmpgn_human_player_options, plrname);
      if (*plr_range_id == -1)
      {
        ERRORMSG("%s(line %lu): Invalid player name, '%s'",func_name,ln_num, plrname);
        return false;
      }
    }
    return true;
}



static void process_fx_line(struct ScriptFxLine *fx_line)
{
    fx_line->partial_steps += fx_line->steps_per_turn;
    for (;fx_line->partial_steps >= FX_LINE_TIME_PARTS; fx_line->partial_steps -= FX_LINE_TIME_PARTS)
    {
        fx_line->here.z.val = get_floor_height_at(&fx_line->here);
        if (fx_line->here.z.val < FILLED_COLUMN_HEIGHT)
        {
          if (fx_line->effect > 0)
          {
            create_effect(&fx_line->here, fx_line->effect, 5); // Owner - neutral
          } else if (fx_line->effect < 0)
          {
            create_effect_element(&fx_line->here, -fx_line->effect, 5); // Owner - neutral
          }
        }

        fx_line->step++;
        if (fx_line->step >= fx_line->total_steps)
        {
          fx_line->used = false;
          break;
        }

        int remain_t = fx_line->total_steps - fx_line->step;

        int bx = fx_line->from.x.val * remain_t + fx_line->cx * fx_line->step;
        int by = fx_line->from.y.val * remain_t + fx_line->cy * fx_line->step;
        int dx = fx_line->cx * remain_t + fx_line->to.x.val * fx_line->step;
        int dy = fx_line->cy * remain_t + fx_line->to.y.val * fx_line->step;

        fx_line->here.x.val = (bx * remain_t + dx * fx_line->step) / fx_line->total_steps / fx_line->total_steps;
        fx_line->here.y.val = (by * remain_t + dy * fx_line->step) / fx_line->total_steps / fx_line->total_steps;
    }
}

static void player_reveal_map_area(PlayerNumber plyr_idx, long x, long y, long w, long h)
{
  SYNCDBG(0,"Revealing around (%d,%d)",x,y);
  reveal_map_area(plyr_idx, x-(w>>1), x+(w>>1)+(w%1), y-(h>>1), y+(h>>1)+(h%1));
}

void player_reveal_map_location(int plyr_idx, TbMapLocation target, long r)
{
    SYNCDBG(0, "Revealing location type %d", target);
    long x = 0;
    long y = 0;
    find_map_location_coords(target, &x, &y, plyr_idx, __func__);
    if ((x == 0) && (y == 0))
    {
        WARNLOG("Can't decode location %d", target);
        return;
  }
  reveal_map_area(plyr_idx, x-(r>>1), x+(r>>1)+(r&1), y-(r>>1), y+(r>>1)+(r&1));
}






static TbBool script_command_param_to_number(char type_chr, struct ScriptLine *scline, int idx, TbBool extended)
{
    switch (toupper(type_chr))
    {
    case 'N':
    {
        char* text;
        scline->np[idx] = strtol(scline->tp[idx], &text, 0);
        if (text != &scline->tp[idx][strlen(scline->tp[idx])]) {
            SCRPTWRNLOG("Numerical value \"%s\" interpreted as %ld", scline->tp[idx], scline->np[idx]);
        }
        break;
    }
    case 'P':{
        long plr_range_id;
        if (!get_player_id(scline->tp[idx], &plr_range_id)) {
            return false;
        }
        scline->np[idx] = plr_range_id;
        };break;
    case 'C':{
        long crtr_id = get_rid(creature_desc, scline->tp[idx]);
        if (extended)
        {
            if (crtr_id == -1)
            {
                if (0 == strcmp(scline->tp[idx], "ANY_CREATURE"))
                {
                    crtr_id = 0;
                }
            }
        }
        if (crtr_id == -1)
        {
            SCRPTERRLOG("Unknown creature, \"%s\"", scline->tp[idx]);
            return false;
        }
        scline->np[idx] = crtr_id;
        };break;
    case 'R':{
        long room_id = get_rid(room_desc, scline->tp[idx]);
        if (room_id == -1)
        {
            SCRPTERRLOG("Unknown room kind, \"%s\"", scline->tp[idx]);
            return false;
        }
        scline->np[idx] = room_id;
        };break;
    case 'S': {
        long slab_id = get_rid(slab_desc, scline->tp[idx]);
        if (slab_id == -1)
        {
            SCRPTERRLOG("Unknown slab kind, \"%s\"", scline->tp[idx]);
            return false;
        }
        scline->np[idx] = slab_id;
    }; break;
    case 'L':{
        TbMapLocation loc;
        if (!get_map_location_id(scline->tp[idx], &loc)) {
            return false;
        }
        scline->np[idx] = loc;
        };break;
    case 'O':{
        long opertr_id = get_rid(comparison_desc, scline->tp[idx]);
        if (opertr_id == -1) {
            SCRPTERRLOG("Unknown operator, \"%s\"", scline->tp[idx]);
            return false;
        }
        scline->np[idx] = opertr_id;
        };break;
    case 'X': {
        long prop_id = get_rid(creatmodel_properties_commands, scline->tp[idx]);
        if (prop_id == -1)
        {
            SCRPTERRLOG("Unknown creature property kind, \"%s\"", scline->tp[idx]);
            return false;
        }
        scline->np[idx] = prop_id;
    }; break;
    case 'A':
        break;
    case '!': // extended sign
        return true;
    default:
        return false;
    }
    return true;
}

TbBool script_command_param_to_text(char type_chr, struct ScriptLine *scline, int idx)
{
    switch (toupper(type_chr))
    {
    case 'N':
        itoa(scline->np[idx], scline->tp[idx], 10);
        break;
    case 'P':
        strcpy(scline->tp[idx], player_code_name(scline->np[idx]));
        break;
    case 'C':
        strcpy(scline->tp[idx], creature_code_name(scline->np[idx]));
        break;
    case 'R':
        strcpy(scline->tp[idx], room_code_name(scline->np[idx]));
        break;
    case 'L':
        get_map_location_code_name(scline->np[idx], scline->tp[idx]);
        break;
    case 'A':
        break;
    case '!': // extended sign
        return true;
    default:
        return false;
    }
    return true;
}

static int count_required_parameters(const char *args)
{
    int required = 0;
    for (int i = 0; i < COMMANDDESC_ARGS_COUNT; i++)
    {
        char chr = args[i];
        if (isupper(chr)) // Required arguments have upper-case type letters
        {
            required++;
        }
        else if (chr == '!')
        {
            continue;
        }
        else
            break;
    }
    return required;
}

int script_recognize_params(char **line, const struct CommandDesc *cmd_desc, struct ScriptLine *scline, int *para_level, int expect_level)
{
    int dst, src;
    for (dst = 0, src = 0; dst <= COMMANDDESC_ARGS_COUNT; dst++, src++)
    {
        TbBool extended = false;
        char chr = cmd_desc->args[src];
        if (*para_level < expect_level)
            break;
        if (chr == '!')
        {
            dst--;
            continue;
        }
        // Read the next parameter
        const struct CommandDesc *funcmd_desc;
        {
<<<<<<< HEAD
=======
            if (heartng->health < old_health)
            {
                event_create_event_or_update_nearby_existing_event(heartng->mappos.x.val, heartng->mappos.y.val, EvKind_HeartAttacked, heartng->owner, heartng->index);
                if (is_my_player_number(heartng->owner))
                {
                    output_message(SMsg_HeartUnderAttack, 400, true);
                }
            }
        }
    }
}

static void heart_lost_quick_objective_check(const struct ScriptLine *scline)
{
    ALLOCATE_SCRIPT_VALUE(scline->command, 0);
    if ((scline->np[0] < 0) || (scline->np[0] >= QUICK_MESSAGES_COUNT))
    {
        SCRPTERRLOG("Invalid QUICK OBJECTIVE number (%d)", scline->np[0]);
        return;
    }
    if (strlen(scline->tp[1]) >= MESSAGE_TEXT_LEN)
    {
        SCRPTWRNLOG("Objective TEXT too long; truncating to %d characters", MESSAGE_TEXT_LEN-1);
    }
    if ((gameadd.quick_messages[scline->np[0]][0] != '\0') && (strcmp(gameadd.quick_messages[scline->np[0]],scline->tp[1]) != 0))
    {
        SCRPTWRNLOG("Quick Objective no %d overwritten by different text", scline->np[0]);
    }
    strncpy(gameadd.quick_messages[scline->np[0]], scline->tp[1], MESSAGE_TEXT_LEN-1);
    gameadd.quick_messages[scline->np[0]][MESSAGE_TEXT_LEN-1] = '\0';
    
    TbMapLocation location;
    if (scline->tp[2][0] != '\0')
    {
        get_map_location_id(scline->tp[2], &location);
    }

    value->arg0 = scline->np[0];
    value->uarg2 = location;
    PROCESS_SCRIPT_VALUE(scline->command);
}

static void heart_lost_quick_objective_process(struct ScriptContext *context)
{
    gameadd.heart_lost_display_message = true;
    gameadd.heart_lost_quick_message = true;
    gameadd.heart_lost_message_id = context->value->arg0;
    gameadd.heart_lost_message_target = context->value->arg2;
}

static void heart_lost_objective_check(const struct ScriptLine *scline)
{
    ALLOCATE_SCRIPT_VALUE(scline->command, 0);
    value->arg0 = scline->np[0];
    TbMapLocation location;
    if (scline->tp[1][0] != '\0')
    {
        get_map_location_id(scline->tp[1], &location);
    }
    value->uarg1 = location;
    PROCESS_SCRIPT_VALUE(scline->command);
}

static void heart_lost_objective_process(struct ScriptContext *context)
{
    gameadd.heart_lost_display_message = true;
    gameadd.heart_lost_quick_message = false;
    gameadd.heart_lost_message_id = context->value->arg0;
    gameadd.heart_lost_message_target = context->value->arg1;
}

static void null_process(struct ScriptContext *context)
{
}

TbBool script_support_setup_player_as_zombie_keeper(unsigned short plyridx)
{
    SYNCDBG(8,"Starting for player %d",(int)plyridx);
    struct PlayerInfo* player = get_player(plyridx);
    if (player_invalid(player)) {
        SCRPTWRNLOG("Tried to set up invalid player %d",(int)plyridx);
        return false;
    }
    player->allocflags &= ~PlaF_Allocated; // mark as non-existing
    player->id_number = plyridx;
    player->is_active = 0;
    player->allocflags &= ~PlaF_CompCtrl;
    init_player_start(player, false);
    return true;
}

void command_create_party(const char *prtname)
{
    if (script_current_condition != CONDITION_ALWAYS)
    {
        SCRPTWRNLOG("Party '%s' defined inside conditional statement",prtname);
    }
    create_party(prtname);
}

long pop_condition(void)
{
  if (script_current_condition == CONDITION_ALWAYS)
  {
    SCRPTERRLOG("unexpected ENDIF");
    return -1;
  }
  if ( condition_stack_pos )
  {
    condition_stack_pos--;
    script_current_condition = condition_stack[condition_stack_pos];
  } else
  {
    script_current_condition = CONDITION_ALWAYS;
  }
  return script_current_condition;
}

static void delete_from_party_check(const struct ScriptLine *scline)
{
    int party_id = get_party_index_of_name(scline->tp[0]);
    if (party_id < 0)
    {
        SCRPTERRLOG("Invalid Party:%s",scline->tp[0]);
        return;
    }
    long creature_id = get_rid(creature_desc, scline->tp[1]);
    if (creature_id == -1)
    {
      SCRPTERRLOG("Unknown creature, '%s'", scline->tp[1]);
      return;
    }
    if ((script_current_condition == CONDITION_ALWAYS) && (next_command_reusable == 0))
    {
        delete_member_from_party(party_id, creature_id, scline->np[2]);
    } else
    {
        struct PartyTrigger* pr_trig = &gameadd.script.party_triggers[gameadd.script.party_triggers_num % PARTY_TRIGGERS_COUNT];
        pr_trig->flags = TrgF_DELETE_FROM_PARTY;
        pr_trig->flags |= next_command_reusable?TrgF_REUSABLE:0;
        pr_trig->party_id = party_id;
        pr_trig->creatr_id = creature_id;
        pr_trig->crtr_level = scline->np[2];
        pr_trig->condit_idx = script_current_condition;

        gameadd.script.party_triggers_num++;
    }
}

static void add_to_party_check(const struct ScriptLine *scline)
{
    int party_id = get_party_index_of_name(scline->tp[0]);
    if (party_id < 0)
    {
        SCRPTERRLOG("Invalid Party:%s",scline->tp[1]);
        return;
    }
    if ((scline->np[2] < 1) || (scline->np[2] > CREATURE_MAX_LEVEL))
    {
      SCRPTERRLOG("Invalid Creature Level parameter; %ld not in range (%d,%d)",scline->np[2],1,CREATURE_MAX_LEVEL);
      return;
    }
    long crtr_id = get_rid(creature_desc, scline->tp[1]);
    if (crtr_id == -1)
    {
      SCRPTERRLOG("Unknown creature, '%s'", scline->tp[1]);
      return;
    }
    long objective_id = get_rid(hero_objective_desc, scline->tp[4]);
    if (objective_id == -1)
    {
      SCRPTERRLOG("Unknown party member objective, '%s'", scline->tp[4]);
      return;
    }
  //SCRPTLOG("Party '%s' member kind %d, level %d",prtname,crtr_id,crtr_level);

    if ((script_current_condition == CONDITION_ALWAYS) && (next_command_reusable == 0))
    {
        add_member_to_party(party_id, crtr_id, scline->np[2], scline->np[3], objective_id, scline->np[5]);
    } else
    {
        struct PartyTrigger* pr_trig = &gameadd.script.party_triggers[gameadd.script.party_triggers_num % PARTY_TRIGGERS_COUNT];
        pr_trig->flags = TrgF_ADD_TO_PARTY;
        pr_trig->flags |= next_command_reusable?TrgF_REUSABLE:0;
        pr_trig->party_id = party_id;
        pr_trig->creatr_id = crtr_id;
        pr_trig->crtr_level = scline->np[2];
        pr_trig->carried_gold = scline->np[3];
        pr_trig->objectv = objective_id;
        pr_trig->countdown = scline->np[5];
        pr_trig->condit_idx = script_current_condition;

        gameadd.script.party_triggers_num++;
    }
}

static void add_to_party_process(struct ScriptContext *context)
{
    struct PartyTrigger* pr_trig = context->pr_trig;
    add_member_to_party(pr_trig->party_id, pr_trig->creatr_id, pr_trig->crtr_level, pr_trig->carried_gold, pr_trig->objectv, pr_trig->countdown);
}

static int sac_compare_fn(const void *ptr_a, const void *ptr_b)
{
    const char *a = (const char*)ptr_a;
    const char *b = (const char*)ptr_b;
    return *a < *b;
}
static void set_sacrifice_recipe_check(const struct ScriptLine *scline)
{
    ALLOCATE_SCRIPT_VALUE(scline->command, 0);

    value->sac.action = get_rid(rules_sacrifices_commands, scline->tp[0]);
    if (value->sac.action == -1)
    {
        SCRPTERRLOG("Unexpected action:%s", scline->tp[0]);
        return;
    }
    long param;
    if ((value->sac.action == SacA_CustomPunish) || (value->sac.action == SacA_CustomReward))
    {
        param = get_id(flag_desc, scline->tp[1]) + 1;
    }
    else
    {
        param = get_id(creature_desc, scline->tp[1]);
        if (param == -1)
        {
            param = get_id(sacrifice_unique_desc, scline->tp[1]);
        }
        if (param == -1)
        {
            param = get_id(spell_desc, scline->tp[1]);
        }
    }
    if (param == -1 && (strcmp(scline->tp[1], "NONE") == 0))
    {
        param = 0;
    }

    if (param < 0)
    {
        param = 0;
        value->sac.action = SacA_None;
        SCRPTERRLOG("Unexpected parameter:%s", scline->tp[1]);
    }
    value->sac.param = param;

    for (int i = 0; i < MAX_SACRIFICE_VICTIMS; i++)
    {
       long vi = get_rid(creature_desc, scline->tp[i + 2]);
       if (vi < 0)
         vi = 0;
       value->sac.victims[i] = vi;
    }
    qsort(value->sac.victims, MAX_SACRIFICE_VICTIMS, sizeof(value->sac.victims[0]), &sac_compare_fn);

    PROCESS_SCRIPT_VALUE(scline->command);
}

static void remove_sacrifice_recipe_check(const struct ScriptLine *scline)
{
    ALLOCATE_SCRIPT_VALUE(scline->command, 0);

    value->sac.action = SacA_None;
    value->sac.param = 0;

    for (int i = 0; i < MAX_SACRIFICE_VICTIMS; i++)
    {
       long vi = get_rid(creature_desc, scline->tp[i]);
       if (vi < 0)
         vi = 0;
       value->sac.victims[i] = vi;
    }
    qsort(value->sac.victims, MAX_SACRIFICE_VICTIMS, sizeof(value->sac.victims[0]), &sac_compare_fn);

    PROCESS_SCRIPT_VALUE(scline->command);
}

static void set_sacrifice_recipe_process(struct ScriptContext *context)
{
    long victims[MAX_SACRIFICE_VICTIMS];
    struct Coord3d pos;
    int action = context->value->sac.action;
    int param = context->value->sac.param;
    for (int i = 0; i < MAX_SACRIFICE_VICTIMS; i++)
    {
        victims[i] = context->value->sac.victims[i];
    }
    for (int i = 1; i < MAX_SACRIFICE_RECIPES; i++)
    {
        struct SacrificeRecipe* sac = &gameadd.sacrifice_recipes[i];
        if (sac->action == (long)SacA_None)
        {
            break;
        }
        if (memcmp(victims, sac->victims, sizeof(victims)) == 0)
        {
            sac->action = action;
            sac->param = param;
            if (action == (long)SacA_None)
            {
                // remove empty space
                memmove(sac, sac + 1, (MAX_SACRIFICE_RECIPES - 1 - (sac - &gameadd.sacrifice_recipes[0])) * sizeof(*sac));
            }
            return;
        }
    }
    if (action == (long)SacA_None) // No rule found
    {
        WARNLOG("Unable to find sacrifice rule to remove");
        return;
    }
    struct SacrificeRecipe* sac = get_unused_sacrifice_recipe_slot();
    if (sac == &gameadd.sacrifice_recipes[0])
    {
        ERRORLOG("No free sacrifice rules");
        return;
    }
    memcpy(sac->victims, victims, sizeof(victims));
    sac->action = action;
    sac->param = param;

    if (find_temple_pool(context->player_idx, &pos))
    {
        // Check if sacrifice pool already matches
        for (int i = 0; i < sizeof(victims); i++)
        {
            if (victims[i] == 0)
                break;
            process_sacrifice_creature(&pos, victims[i], context->player_idx, false);
        }
    }
}

static void set_box_tooltip(const struct ScriptLine *scline)
{
  if ((scline->np[0] < 0) || (scline->np[0] >= CUSTOM_BOX_COUNT))
  {
    SCRPTERRLOG("Invalid CUSTOM_BOX number (%ld)", scline->np[0]);
    return;
  }
  int idx = scline->np[0];
  if (strlen(scline->tp[1]) >= MESSAGE_TEXT_LEN)
  {
      SCRPTWRNLOG("Tooltip TEXT too long; truncating to %d characters", MESSAGE_TEXT_LEN-1);
  }
  if ((gameadd.box_tooltip[idx][0] != '\0') && (strcmp(gameadd.box_tooltip[idx], scline->tp[1]) != 0))
  {
      SCRPTWRNLOG("Box tooltip #%d overwritten by different text", idx);
  }
  strncpy(gameadd.box_tooltip[idx], scline->tp[1], MESSAGE_TEXT_LEN-1);
  gameadd.box_tooltip[idx][MESSAGE_TEXT_LEN-1] = '\0';
}

static void set_box_tooltip_id(const struct ScriptLine *scline)
{
  if ((scline->np[0] < 0) || (scline->np[0] >= CUSTOM_BOX_COUNT))
  {
    SCRPTERRLOG("Invalid CUSTOM_BOX number (%ld)", scline->np[0]);
    return;
  }
  int idx = scline->np[0];
  strncpy(gameadd.box_tooltip[idx], get_string(scline->np[1]), MESSAGE_TEXT_LEN-1);
  gameadd.box_tooltip[idx][MESSAGE_TEXT_LEN-1] = '\0';
}

// 1/4 turn minimal
#define FX_LINE_TIME_PARTS 4

static void create_effects_line_check(const struct ScriptLine *scline)
{
    ALLOCATE_SCRIPT_VALUE(scline->command, 0);

    ((long*)(&value->bytes[0]))[0] = scline->np[0]; // AP `from`
    ((long*)(&value->bytes[4]))[0] = scline->np[1]; // AP `to`
    value->chars[8] = scline->np[2]; // curvature
    value->bytes[9] = scline->np[3]; // spatial stepping
    value->bytes[10] = scline->np[4]; // temporal stepping
    // TODO: use effect elements when below zero?
    value->chars[11] = scline->np[5]; // effect

    PROCESS_SCRIPT_VALUE(scline->command);
}

static void create_effects_line_process(struct ScriptContext *context)
{
    struct ScriptFxLine *fx_line = NULL;
    for (int i = 0; i < (sizeof(gameadd.fx_lines) / sizeof(gameadd.fx_lines[0])); i++)
    {
        if (!gameadd.fx_lines[i].used)
        {
            fx_line = &gameadd.fx_lines[i];
            fx_line->used = true;
            gameadd.active_fx_lines++;
            break;
        }
    }
    if (fx_line == NULL)
    {
        ERRORLOG("Too many fx_lines");
        return;
    }
    find_location_pos(((long *)(&context->value->bytes[0]))[0], context->player_idx, &fx_line->from, __func__);
    find_location_pos(((long *)(&context->value->bytes[4]))[0], context->player_idx, &fx_line->to, __func__);
    fx_line->curvature = context->value->chars[8];
    fx_line->spatial_step = context->value->bytes[9] * 32;
    fx_line->steps_per_turn = context->value->bytes[10];
    fx_line->effect = context->value->chars[11];
    fx_line->here = fx_line->from;
    fx_line->step = 0;

    if (fx_line->steps_per_turn <= 0)
    {
        fx_line->steps_per_turn = 32 * 255; // whole map
    }

    int dx = fx_line->to.x.val - fx_line->from.x.val;
    int dy = fx_line->to.y.val - fx_line->from.y.val;
    if ((dx * dx + dy * dy) != 0)
    {
        float len = sqrt((float)dx * dx + dy * dy);
        fx_line->total_steps = (int)(len / fx_line->spatial_step) + 1;

        int d_cx = -dy * fx_line->curvature / 32;
        int d_cy = +dx * fx_line->curvature / 32;
        fx_line->cx = (fx_line->to.x.val + fx_line->from.x.val - d_cx)/2;
        fx_line->cy = (fx_line->to.y.val + fx_line->from.y.val - d_cy)/2;
    }
    else
    {
      fx_line->total_steps = 1;
    }
    fx_line->partial_steps = FX_LINE_TIME_PARTS;
}

static void process_fx_line(struct ScriptFxLine *fx_line)
{
    fx_line->partial_steps += fx_line->steps_per_turn;
    for (;fx_line->partial_steps >= FX_LINE_TIME_PARTS; fx_line->partial_steps -= FX_LINE_TIME_PARTS)
    {
        fx_line->here.z.val = get_floor_height_at(&fx_line->here);
        if (fx_line->here.z.val < FILLED_COLUMN_HEIGHT)
        {
          if (fx_line->effect > 0)
          {
            create_effect(&fx_line->here, fx_line->effect, 5); // Owner - neutral
          } else if (fx_line->effect < 0)
          {
            create_effect_element(&fx_line->here, -fx_line->effect, 5); // Owner - neutral
          }
        }

        fx_line->step++;
        if (fx_line->step >= fx_line->total_steps)
        {
          fx_line->used = false;
          break;
        }

        int remain_t = fx_line->total_steps - fx_line->step;

        int bx = fx_line->from.x.val * remain_t + fx_line->cx * fx_line->step;
        int by = fx_line->from.y.val * remain_t + fx_line->cy * fx_line->step;
        int dx = fx_line->cx * remain_t + fx_line->to.x.val * fx_line->step;
        int dy = fx_line->cy * remain_t + fx_line->to.y.val * fx_line->step;

        fx_line->here.x.val = (bx * remain_t + dx * fx_line->step) / fx_line->total_steps / fx_line->total_steps;
        fx_line->here.y.val = (by * remain_t + dy * fx_line->step) / fx_line->total_steps / fx_line->total_steps;
    }
}

void command_tutorial_flash_button(long btn_id, long duration)
{
    command_add_value(Cmd_TUTORIAL_FLASH_BUTTON, ALL_PLAYERS, btn_id, duration, 0);
}

void command_add_party_to_level(long plr_range_id, const char *prtname, const char *locname, long ncopies)
{
    TbMapLocation location;
    if (ncopies < 1)
    {
        SCRPTERRLOG("Invalid NUMBER parameter");
        return;
    }
    if (gameadd.script.party_triggers_num >= PARTY_TRIGGERS_COUNT)
    {
        SCRPTERRLOG("Too many ADD_CREATURE commands in script");
        return;
    }
    // Verify player
    long plr_id = get_players_range_single(plr_range_id);
    if (plr_id < 0) {
        SCRPTERRLOG("Given owning player is not supported in this command");
        return;
    }
    // Recognize place where party is created
    if (!get_map_location_id(locname, &location))
        return;
    // Recognize party name
    long prty_id = get_party_index_of_name(prtname);
    if (prty_id < 0)
    {
        SCRPTERRLOG("Party of requested name, '%s', is not defined",prtname);
        return;
    }
    if ((script_current_condition == CONDITION_ALWAYS) && (next_command_reusable == 0))
    {
        struct Party* party = &gameadd.script.creature_partys[prty_id];
        script_process_new_party(party, plr_id, location, ncopies);
    } else
    {
        struct PartyTrigger* pr_trig = &gameadd.script.party_triggers[gameadd.script.party_triggers_num % PARTY_TRIGGERS_COUNT];
        pr_trig->flags = TrgF_CREATE_PARTY;
        pr_trig->flags |= next_command_reusable?TrgF_REUSABLE:0;
        pr_trig->plyr_idx = plr_id;
        pr_trig->creatr_id = prty_id;
        pr_trig->location = location;
        pr_trig->ncopies = ncopies;
        pr_trig->condit_idx = script_current_condition;
        gameadd.script.party_triggers_num++;
    }
}

void command_add_object_to_level(const char *obj_name, const char *locname, long arg)
{
    TbMapLocation location;
    long obj_id = get_rid(object_desc, obj_name);
    if (obj_id == -1)
    {
        SCRPTERRLOG("Unknown object, '%s'", obj_name);
        return;
    }
    if (gameadd.script.party_triggers_num >= PARTY_TRIGGERS_COUNT)
    {
        SCRPTERRLOG("Too many ADD_CREATURE commands in script");
        return;
    }
    // Recognize place where party is created
    if (!get_map_location_id(locname, &location))
        return;
    if (script_current_condition == CONDITION_ALWAYS)
    {
        script_process_new_object(obj_id, location, arg);
    } else
    {
        struct PartyTrigger* pr_trig = &gameadd.script.party_triggers[gameadd.script.party_triggers_num % PARTY_TRIGGERS_COUNT];
        pr_trig->flags = TrgF_CREATE_OBJECT;
        pr_trig->flags |= next_command_reusable?TrgF_REUSABLE:0;
        pr_trig->plyr_idx = 0; //That is because script is inside `struct Game` and it is not possible to enlarge it
        pr_trig->creatr_id = obj_id & 0x7F;
        pr_trig->crtr_level = ((obj_id >> 7) & 7); // No more than 1023 different classes of objects :)
        pr_trig->carried_gold = arg;
        pr_trig->location = location;
        pr_trig->ncopies = 1;
        pr_trig->condit_idx = script_current_condition;
        gameadd.script.party_triggers_num++;
    }
}

void command_add_creature_to_level(long plr_range_id, const char *crtr_name, const char *locname, long ncopies, long crtr_level, long carried_gold)
{
    TbMapLocation location;
    if ((crtr_level < 1) || (crtr_level > CREATURE_MAX_LEVEL))
    {
        SCRPTERRLOG("Invalid CREATURE LEVEL parameter");
        return;
    }
    if ((ncopies <= 0) || (ncopies >= CREATURES_COUNT))
    {
        SCRPTERRLOG("Invalid number of creatures to add");
        return;
    }
    if (gameadd.script.party_triggers_num >= PARTY_TRIGGERS_COUNT)
    {
        SCRPTERRLOG("Too many ADD_CREATURE commands in script");
        return;
    }
    long crtr_id = get_rid(creature_desc, crtr_name);
    if (crtr_id == -1)
    {
        SCRPTERRLOG("Unknown creature, '%s'", crtr_name);
        return;
    }
    // Verify player
    long plr_id = get_players_range_single(plr_range_id);
    if (plr_id < 0) {
        SCRPTERRLOG("Given owning player is not supported in this command");
        return;
    }
    // Recognize place where party is created
    if (!get_map_location_id(locname, &location))
        return;
    if (script_current_condition == CONDITION_ALWAYS)
    {
        script_process_new_creatures(plr_id, crtr_id, location, ncopies, carried_gold, crtr_level-1);
    } else
    {
        struct PartyTrigger* pr_trig = &gameadd.script.party_triggers[gameadd.script.party_triggers_num % PARTY_TRIGGERS_COUNT];
        pr_trig->flags = TrgF_CREATE_CREATURE;
        pr_trig->flags |= next_command_reusable?TrgF_REUSABLE:0;

        pr_trig->plyr_idx = plr_id;
        pr_trig->creatr_id = crtr_id;
        pr_trig->crtr_level = crtr_level-1;
        pr_trig->carried_gold = carried_gold;
        pr_trig->location = location;
        pr_trig->ncopies = ncopies;
        pr_trig->condit_idx = script_current_condition;
        gameadd.script.party_triggers_num++;
    }
}

void command_add_condition(long plr_range_id, long opertr_id, long varib_type, long varib_id, long value)
{
    // TODO: replace with pointer to functions
    struct Condition* condt = &gameadd.script.conditions[gameadd.script.conditions_num];
    condt->condit_idx = script_current_condition;
    condt->plyr_range = plr_range_id;
    condt->variabl_type = varib_type;
    condt->variabl_idx = varib_id;
    condt->operation = opertr_id;
    condt->rvalue = value;
    if (condition_stack_pos >= CONDITIONS_COUNT)
    {
        gameadd.script.conditions_num++;
        SCRPTWRNLOG("Conditions too deep in script");
        return;
    }
    if (script_current_condition != CONDITION_ALWAYS)
    {
        condition_stack[condition_stack_pos] = script_current_condition;
        condition_stack_pos++;
    }
    script_current_condition = gameadd.script.conditions_num;
    gameadd.script.conditions_num++;
}

TbBool parse_get_varib(const char *varib_name, long *varib_id, long *varib_type)
{
    char c;
    int len = 0;
    char arg[MAX_TEXT_LENGTH];

    if (level_file_version > 0)
    {
        *varib_type = get_id(variable_desc, varib_name);
    } else
    {
        *varib_type = get_id(dk1_variable_desc, varib_name);
    }
    if (*varib_type == -1)
      *varib_id = -1;
    else
      *varib_id = 0;
    if (*varib_id == -1)
    {
      *varib_id = get_id(creature_desc, varib_name);
      *varib_type = SVar_CREATURE_NUM;
    }
    //TODO: list of lambdas
    if (*varib_id == -1)
    {
      *varib_id = get_id(room_desc, varib_name);
      *varib_type = SVar_ROOM_SLABS;
    }
    if (*varib_id == -1)
    {
      *varib_id = get_id(timer_desc, varib_name);
      *varib_type = SVar_TIMER;
    }
    if (*varib_id == -1)
    {
      *varib_id = get_id(flag_desc, varib_name);
      *varib_type = SVar_FLAG;
    }
    if (*varib_id == -1)
    {
      *varib_id = get_id(door_desc, varib_name);
      *varib_type = SVar_DOOR_NUM;
    }
    if (*varib_id == -1)
    {
        *varib_id = get_id(trap_desc, varib_name);
        *varib_type = SVar_TRAP_NUM;
    }
    if (*varib_id == -1)
    {
      *varib_id = get_id(campaign_flag_desc, varib_name);
      *varib_type = SVar_CAMPAIGN_FLAG;
    }
    if (*varib_id == -1)
    {
        if (2 == sscanf(varib_name, "BOX%ld_ACTIVATE%c", varib_id, &c) && (c == 'D'))
        {
            // activateD
            *varib_type = SVar_BOX_ACTIVATED;
        }
        else
        {
            *varib_id = -1;
        }
        if (2 == sscanf(varib_name, "SACRIFICED[%n%[^]]%c", &len, arg, &c) && (c == ']'))
        {
            *varib_id = get_id(creature_desc, arg);
            *varib_type = SVar_SACRIFICED;
        }
        if (2 == sscanf(varib_name, "REWARDED[%n%[^]]%c", &len, arg, &c) && (c == ']'))
        {
            *varib_id = get_id(creature_desc, arg);
            *varib_type = SVar_REWARDED;
        }
    }
    if (*varib_id == -1)
    {
      SCRPTERRLOG("Unknown variable name, '%s'", varib_name);
      return false;
    }
    return true;
}

// Variables that could be set
static TbBool parse_set_varib(const char *varib_name, long *varib_id, long *varib_type)
{
    char c;
    int len = 0;
    char arg[MAX_TEXT_LENGTH];

    *varib_id = -1;
    if (*varib_id == -1)
    {
      *varib_id = get_id(flag_desc, varib_name);
      *varib_type = SVar_FLAG;
    }
    if (*varib_id == -1)
    {
      *varib_id = get_id(campaign_flag_desc, varib_name);
      *varib_type = SVar_CAMPAIGN_FLAG;
    }
    if (*varib_id == -1)
    {
        if (2 == sscanf(varib_name, "BOX%ld_ACTIVATE%c", varib_id, &c) && (c == 'D'))
        {
            // activateD
            *varib_type = SVar_BOX_ACTIVATED;
        }
        else
        {
            *varib_id = -1;
        }
        if (2 == sscanf(varib_name, "SACRIFICED[%n%[^]]%c", &len, arg, &c) && (c == ']'))
        {
            *varib_id = get_id(creature_desc, arg);
            *varib_type = SVar_SACRIFICED;
        }
        if (2 == sscanf(varib_name, "REWARDED[%n%[^]]%c", &len, arg, &c) && (c == ']'))
        {
            *varib_id = get_id(creature_desc, arg);
            *varib_type = SVar_REWARDED;
        }
    }
    if (*varib_id == -1)
    {
      SCRPTERRLOG("Unknown variable name, '%s'", varib_name);
      return false;
    }
    return true;
}

static long parse_criteria(const char *criteria)
{
    char c;
    int arg;

    long ret = get_id(creature_select_criteria_desc, criteria);
    if (ret == -1)
    {
        if (2 == sscanf(criteria, "AT_ACTION_POINT[%d%c", &arg, &c) && (c == ']'))
        {
            ActionPointId loc = action_point_number_to_index(arg);
            if (loc == -1)
            {
                SCRPTERRLOG("Unknown action point at criteria, '%s'", criteria);
                return -1;
            }
            ret = (CSelCrit_NearAP) | (loc << 4);
        }
    }
    return ret;
}

static long parse_creature_name(const char *creature_name)
{
    long ret = get_rid(creature_desc, creature_name);
    if (ret == -1)
    {
        if (0 == strcasecmp(creature_name, "ANY_CREATURE"))
        {
            return CREATURE_ANY;
        }
    }
    return ret;
}

void command_if(long plr_range_id, const char *varib_name, const char *operatr, long value)
{
    long varib_type;
    long varib_id;
    if (gameadd.script.conditions_num >= CONDITIONS_COUNT)
    {
      SCRPTERRLOG("Too many (over %d) conditions in script", CONDITIONS_COUNT);
      return;
    }
    // Recognize variable
    if (!parse_get_varib(varib_name, &varib_id, &varib_type))
    {
        return;
    }
    { // Warn if using the command for a player without Dungeon struct
        int plr_start;
        int plr_end;
        if (get_players_range(plr_range_id, &plr_start, &plr_end) >= 0) {
            struct Dungeon* dungeon = get_dungeon(plr_start);
            if ((plr_start+1 == plr_end) && dungeon_invalid(dungeon)) {
                // Note that this list should be kept updated with the changes in get_condition_value()
                if ((varib_type != SVar_GAME_TURN) && (varib_type != SVar_ALL_DUNGEONS_DESTROYED)
                 && (varib_type != SVar_DOOR_NUM) && (varib_type != SVar_TRAP_NUM))
                    SCRPTWRNLOG("Found player without dungeon used in IF clause in script; this will not work correctly");
            }
        }
    }
    // Recognize comparison
    long opertr_id = get_id(comparison_desc, operatr);
    if (opertr_id == -1)
    {
      SCRPTERRLOG("Unknown comparison name, '%s'", operatr);
      return;
    }
    // Add the condition to script structure
    command_add_condition(plr_range_id, opertr_id, varib_type, varib_id, value);
}

void command_add_value(unsigned long var_index, unsigned long plr_range_id, long val2, long val3, long val4)
{
    ALLOCATE_SCRIPT_VALUE(var_index, plr_range_id);

    value->arg0 = val2;
    value->arg1 = val3;
    value->arg2 = val4;

    if ((script_current_condition == CONDITION_ALWAYS) && (next_command_reusable == 0))
    {
        script_process_value(var_index, plr_range_id, val2, val3, val4, value);
        return;
    }
}

void command_display_information(long msg_num, const char *where, long x, long y)
{
    TbMapLocation location;
    if ((msg_num < 0) || (msg_num >= STRINGS_MAX))
    {
      SCRPTERRLOG("Invalid TEXT number");
      return;
    }
    if (!get_map_location_id(where, &location))
      return;
    command_add_value(Cmd_DISPLAY_INFORMATION, ALL_PLAYERS, msg_num, location, get_subtile_number(x,y));
}

void command_set_generate_speed(long game_turns)
{
    if (game_turns <= 0)
    {
      SCRPTERRLOG("Generation speed must be positive number");
      return;
    }
    command_add_value(Cmd_SET_GENERATE_SPEED, ALL_PLAYERS, game_turns, 0, 0);
}

void command_dead_creatures_return_to_pool(long val)
{
    command_add_value(Cmd_DEAD_CREATURES_RETURN_TO_POOL, ALL_PLAYERS, val, 0, 0);
}

void command_bonus_level_time(long game_turns, long real)
{
    if (game_turns < 0)
    {
        SCRPTERRLOG("Bonus time must be nonnegative");
        return;
    }
    command_add_value(Cmd_BONUS_LEVEL_TIME, ALL_PLAYERS, game_turns, real, 0);
}

static void player_reveal_map_area(PlayerNumber plyr_idx, long x, long y, long w, long h)
{
  SYNCDBG(0,"Revealing around (%d,%d)",x,y);
  reveal_map_area(plyr_idx, x-(w>>1), x+(w>>1)+(w%1), y-(h>>1), y+(h>>1)+(h%1));
}

void player_reveal_map_location(int plyr_idx, TbMapLocation target, long r)
{
    SYNCDBG(0, "Revealing location type %d", target);
    long x = 0;
    long y = 0;
    find_map_location_coords(target, &x, &y, plyr_idx, __func__);
    if ((x == 0) && (y == 0))
    {
        WARNLOG("Can't decode location %d", target);
        return;
  }
  reveal_map_area(plyr_idx, x-(r>>1), x+(r>>1)+(r&1), y-(r>>1), y+(r>>1)+(r&1));
}

void command_set_start_money(long plr_range_id, long gold_val)
{
    int plr_start;
    int plr_end;
    if (get_players_range(plr_range_id, &plr_start, &plr_end) < 0)
    {
        SCRPTERRLOG("Given owning player range %d is not supported in this command", (int)plr_range_id);
        return;
  }
  if (script_current_condition != CONDITION_ALWAYS)
  {
    SCRPTWRNLOG("Start money set inside conditional block; condition ignored");
  }
  for (int i = plr_start; i < plr_end; i++)
  {
      if (gold_val > SENSIBLE_GOLD)
      {
          gold_val = SENSIBLE_GOLD;
          SCRPTWRNLOG("Gold added to player %d reduced to %d", (int)plr_range_id, SENSIBLE_GOLD);
      }
      player_add_offmap_gold(i, gold_val);
  }
}

void command_room_available(long plr_range_id, const char *roomname, unsigned long can_resrch, unsigned long can_build)
{
    long room_id = get_rid(room_desc, roomname);
    if (room_id == -1)
    {
      SCRPTERRLOG("Unknown room name, '%s'", roomname);
      return;
    }
    command_add_value(Cmd_ROOM_AVAILABLE, plr_range_id, room_id, can_resrch, can_build);
}

void command_creature_available(long plr_range_id, const char *crtr_name, unsigned long can_be_avail, unsigned long force_avail)
{
    long crtr_id = get_rid(creature_desc, crtr_name);
    if (crtr_id == -1)
    {
      SCRPTERRLOG("Unknown creature, '%s'", crtr_name);
      return;
    }
    command_add_value(Cmd_CREATURE_AVAILABLE, plr_range_id, crtr_id, can_be_avail, force_avail);
}

void command_magic_available(long plr_range_id, const char *magname, unsigned long can_resrch, unsigned long can_use)
{
    long mag_id = get_rid(power_desc, magname);
    if (mag_id == -1)
    {
      SCRPTERRLOG("Unknown magic, '%s'", magname);
      return;
    }
    command_add_value(Cmd_MAGIC_AVAILABLE, plr_range_id, mag_id, can_resrch, can_use);
}

void command_trap_available(long plr_range_id, const char *trapname, unsigned long can_build, unsigned long amount)
{
    long trap_id = get_rid(trap_desc, trapname);
    if (trap_id == -1)
    {
      SCRPTERRLOG("Unknown trap, '%s'", trapname);
      return;
    }
    command_add_value(Cmd_TRAP_AVAILABLE, plr_range_id, trap_id, can_build, amount);
}

/**
 * Updates amount of RESEARCH points needed for the item to be researched.
 * Will not reorder the RESEARCH items.
 */
void command_research(long plr_range_id, const char *trg_type, const char *trg_name, unsigned long val)
{
    long item_type = get_rid(research_desc, trg_type);
    long item_id = get_research_id(item_type, trg_name, __func__);
    if (item_id < 0)
      return;
    command_add_value(Cmd_RESEARCH, plr_range_id, item_type, item_id, val);
}

/**
 * Updates amount of RESEARCH points needed for the item to be researched.
 * Reorders the RESEARCH items - needs all items to be re-added.
 */
void command_research_order(long plr_range_id, const char *trg_type, const char *trg_name, unsigned long val)
{
    int plr_start;
    int plr_end;
    if (get_players_range(plr_range_id, &plr_start, &plr_end) < 0) {
        SCRPTERRLOG("Given owning player range %d is not supported in this command",(int)plr_range_id);
        return;
    }
    for (long i = plr_start; i < plr_end; i++)
    {
        struct Dungeon* dungeon = get_dungeon(i);
        if (dungeon_invalid(dungeon))
            continue;
        if (dungeon->research_num >= DUNGEON_RESEARCH_COUNT)
        {
          SCRPTERRLOG("Too many RESEARCH ITEMS, for player %d", i);
          return;
        }
    }
    long item_type = get_rid(research_desc, trg_type);
    long item_id = get_research_id(item_type, trg_name, __func__);
    if (item_id < 0)
      return;
    command_add_value(Cmd_RESEARCH_ORDER, plr_range_id, item_type, item_id, val);
}

void command_if_action_point(long apt_num, long plr_range_id)
{
    if (gameadd.script.conditions_num >= CONDITIONS_COUNT)
    {
        SCRPTERRLOG("Too many (over %d) conditions in script", CONDITIONS_COUNT);
        return;
    }
    // Check the Action Point
    long apt_idx = action_point_number_to_index(apt_num);
    if (!action_point_exists_idx(apt_idx))
    {
        SCRPTERRLOG("Non-existing Action Point, no %d", apt_num);
        return;
    }
    command_add_condition(plr_range_id, 0, SVar_ACTION_POINT_TRIGGERED, apt_idx, 0);
}

void command_if_slab_owner(MapSlabCoord slb_x, MapSlabCoord slb_y, long plr_range_id)
{
    if (gameadd.script.conditions_num >= CONDITIONS_COUNT)
    {
        SCRPTERRLOG("Too many (over %d) conditions in script", CONDITIONS_COUNT);
        return;
    }
    command_add_condition(slb_x, 1, SVar_SLAB_OWNER, slb_y, plr_range_id);
}

void command_if_slab_type(MapSlabCoord slb_x, MapSlabCoord slb_y, long slab_type)
{
    if (gameadd.script.conditions_num >= CONDITIONS_COUNT)
    {
        SCRPTERRLOG("Too many (over %d) conditions in script", CONDITIONS_COUNT);
        return;
    }
    command_add_condition(slb_x, 1, SVar_SLAB_TYPE, slb_y, slab_type);
}

void command_computer_player(long plr_range_id, long comp_model)
{
    if (script_current_condition != CONDITION_ALWAYS)
    {
        SCRPTWRNLOG("Computer player setup inside conditional block; condition ignored");
    }
    int plr_start;
    int plr_end;
    if (get_players_range(plr_range_id, &plr_start, &plr_end) < 0) {
        SCRPTERRLOG("Given owning player range %d is not supported in this command",(int)plr_range_id);
        return;
    }
    for (long i = plr_start; i < plr_end; i++)
    {
        script_support_setup_player_as_computer_keeper(i, comp_model);
    }
}

void command_set_timer(long plr_range_id, const char *timrname)
{
    long timr_id = get_rid(timer_desc, timrname);
    if (timr_id == -1)
    {
        SCRPTERRLOG("Unknown timer, '%s'", timrname);
        return;
    }
    command_add_value(Cmd_SET_TIMER, plr_range_id, timr_id, 0, 0);
}

void command_win_game(void)
{
    if (script_current_condition == CONDITION_ALWAYS)
    {
        SCRPTERRLOG("Command WIN GAME found with no condition");
        return;
    }
    if (gameadd.script.win_conditions_num >= WIN_CONDITIONS_COUNT)
    {
        SCRPTERRLOG("Too many WIN GAME conditions in script");
        return;
    }
    gameadd.script.win_conditions[gameadd.script.win_conditions_num] = script_current_condition;
    gameadd.script.win_conditions_num++;
}

void command_lose_game(void)
{
  if (script_current_condition == CONDITION_ALWAYS)
  {
    SCRPTERRLOG("Command LOSE GAME found with no condition");
    return;
  }
  if (gameadd.script.lose_conditions_num >= WIN_CONDITIONS_COUNT)
  {
    SCRPTERRLOG("Too many LOSE GAME conditions in script");
    return;
  }
  gameadd.script.lose_conditions[gameadd.script.lose_conditions_num] = script_current_condition;
  gameadd.script.lose_conditions_num++;
}

void command_set_flag(long plr_range_id, const char *flgname, long val)
{
    long flg_id;
    long flag_type;
    if (!parse_set_varib(flgname, &flg_id, &flag_type))
    {
        SCRPTERRLOG("Unknown flag, '%s'", flgname);
        return;
    }
    command_add_value(Cmd_SET_FLAG, plr_range_id, flg_id, val, flag_type);
}

void command_add_to_flag(long plr_range_id, const char *flgname, long val)
{
    long flg_id;
    long flag_type;

    if (!parse_set_varib(flgname, &flg_id, &flag_type))
    {
        SCRPTERRLOG("Unknown flag, '%s'", flgname);
        return;
    }
    command_add_value(Cmd_ADD_TO_FLAG, plr_range_id, flg_id, val, flag_type);
}

void command_max_creatures(long plr_range_id, long val)
{
    command_add_value(Cmd_MAX_CREATURES, plr_range_id, val, 0, 0);
}

void command_door_available(long plr_range_id, const char *doorname, unsigned long a3, unsigned long a4)
{
    long door_id = get_rid(door_desc, doorname);
    if (door_id == -1)
    {
        SCRPTERRLOG("Unknown door, '%s'", doorname);
        return;
  }
  command_add_value(Cmd_DOOR_AVAILABLE, plr_range_id, door_id, a3, a4);
}

static void display_objective_check(const struct ScriptLine *scline)
{
  long msg_num = scline->np[0];
  long x, y;
  TbMapLocation location = 0;
  if ((msg_num < 0) || (msg_num >= STRINGS_MAX))
  {
    SCRPTERRLOG("Invalid TEXT number");
    return;
  }
  if (scline->command == Cmd_DISPLAY_OBJECTIVE)
  {
    const char *where = scline->tp[1];
    if (!get_map_location_id(where, &location))
    {
      return;
    }
    command_add_value(Cmd_DISPLAY_OBJECTIVE, ALL_PLAYERS, msg_num, location, 0);
  }
  else
  {
    x = scline->np[1];
    y = scline->np[2];
    command_add_value(Cmd_DISPLAY_OBJECTIVE, ALL_PLAYERS, msg_num, location, get_subtile_number(x,y));
  }
}

static void display_objective_process(struct ScriptContext *context)
{
      if ( (my_player_number >= context->plr_start) && (my_player_number < context->plr_end) )
      {
          set_general_objective(context->value->arg0,
              context->value->arg1,
              stl_num_decode_x(context->value->arg2),
              stl_num_decode_y(context->value->arg2));
      }
}

static void conceal_map_rect_check(const struct ScriptLine *scline)
{
    TbBool all = strcmp(scline->tp[5], "ALL") == 0;
    if (!all)
        all = strcmp(scline->tp[5], "1") == 0;

    command_add_value(Cmd_CONCEAL_MAP_RECT, scline->np[0], scline->np[1], scline->np[2],
                      (scline->np[4]<<16) | scline->np[3] | (all?1<<24:0));
}

static void conceal_map_rect_process(struct ScriptContext *context)
{
    long w = context->value->bytes[8];
    long h = context->value->bytes[10];

    conceal_map_area(context->value->plyr_range, context->value->arg0 - (w>>1), context->value->arg0 + (w>>1) + (w&1),
                     context->value->arg1 - (h>>1), context->value->arg1 + (h>>1) + (h&1), context->value->bytes[11]);
}

void command_add_tunneller_to_level(long plr_range_id, const char *locname, const char *objectv, long target, unsigned char crtr_level, unsigned long carried_gold)
{
    TbMapLocation location;
    TbMapLocation heading;
    if ((crtr_level < 1) || (crtr_level > CREATURE_MAX_LEVEL))
    {
        SCRPTERRLOG("Invalid CREATURE LEVEL parameter");
        return;
    }
    if (gameadd.script.tunneller_triggers_num >= TUNNELLER_TRIGGERS_COUNT)
    {
        SCRPTERRLOG("Too many ADD_TUNNELLER commands in script");
        return;
    }
    // Verify player
    long plr_id = get_players_range_single(plr_range_id);
    if (plr_id < 0) {
        SCRPTERRLOG("Given owning player is not supported in this command");
        return;
    }
    // Recognize place where party is created
    if (!get_map_location_id(locname, &location))
        return;
    // Recognize place where party is going
    if (!get_map_heading_id(objectv, target, &heading))
        return;
    if (script_current_condition == CONDITION_ALWAYS)
    {
        script_process_new_tunneler(plr_id, location, heading, crtr_level-1, carried_gold);
    } else
    {
        struct TunnellerTrigger* tn_trig = &gameadd.script.tunneller_triggers[gameadd.script.tunneller_triggers_num % TUNNELLER_TRIGGERS_COUNT];
        set_flag_byte(&(tn_trig->flags), TrgF_REUSABLE, next_command_reusable);
        set_flag_byte(&(tn_trig->flags), TrgF_DISABLED, false);
        tn_trig->plyr_idx = plr_id;
        tn_trig->location = location;
        tn_trig->heading = heading;
        tn_trig->heading_OLD = 0; //target is now contained in heading and this is unused
        tn_trig->carried_gold = carried_gold;
        tn_trig->crtr_level = crtr_level-1;
        tn_trig->carried_gold = carried_gold;
        tn_trig->party_id = 0;
        tn_trig->condit_idx = script_current_condition;
        gameadd.script.tunneller_triggers_num++;
    }
}

void command_add_tunneller_party_to_level(long plr_range_id, const char *prtname, const char *locname, const char *objectv, long target, char crtr_level, unsigned long carried_gold)
{
    TbMapLocation location;
    TbMapLocation heading;
    if ((crtr_level < 1) || (crtr_level > CREATURE_MAX_LEVEL))
    {
        SCRPTERRLOG("Invalid CREATURE LEVEL parameter");
        return;
    }
    if (gameadd.script.tunneller_triggers_num >= TUNNELLER_TRIGGERS_COUNT)
    {
        SCRPTERRLOG("Too many ADD_TUNNELLER commands in script");
        return;
    }
    // Verify player
    long plr_id = get_players_range_single(plr_range_id);
    if (plr_id < 0) {
        SCRPTERRLOG("Given owning player is not supported in this command");
        return;
    }
    // Recognize place where party is created
    if (!get_map_location_id(locname, &location))
        return;
    // Recognize place where party is going
    if (!get_map_heading_id(objectv, target, &heading))
        return;
    // Recognize party name
    long prty_id = get_party_index_of_name(prtname);
    if (prty_id < 0)
    {
        SCRPTERRLOG("Party of requested name, '%s', is not defined", prtname);
        return;
    }
    struct Party* party = &gameadd.script.creature_partys[prty_id];
    if (party->members_num >= GROUP_MEMBERS_COUNT-1)
    {
        SCRPTERRLOG("Party too big for ADD_TUNNELLER (Max %d members)", GROUP_MEMBERS_COUNT-1);
        return;
    }
    // Either add the party or add item to conditional triggers list
    if (script_current_condition == CONDITION_ALWAYS)
    {
        script_process_new_tunneller_party(plr_id, prty_id, location, heading, crtr_level-1, carried_gold);
    } else
    {
        struct TunnellerTrigger* tn_trig = &gameadd.script.tunneller_triggers[gameadd.script.tunneller_triggers_num % TUNNELLER_TRIGGERS_COUNT];
        set_flag_byte(&(tn_trig->flags), TrgF_REUSABLE, next_command_reusable);
        set_flag_byte(&(tn_trig->flags), TrgF_DISABLED, false);
        tn_trig->plyr_idx = plr_id;
        tn_trig->location = location;
        tn_trig->heading = heading;
        tn_trig->heading_OLD = 0; //target is now contained in heading and this is unused
        tn_trig->carried_gold = carried_gold;
        tn_trig->crtr_level = crtr_level-1;
        tn_trig->carried_gold = carried_gold;
        tn_trig->party_id = prty_id+1;
        tn_trig->condit_idx = script_current_condition;
        gameadd.script.tunneller_triggers_num++;
    }
}

void command_add_creature_to_pool(const char *crtr_name, long amount)
{
    long crtr_id = get_rid(creature_desc, crtr_name);
    if (crtr_id == -1)
    {
        SCRPTERRLOG("Unknown creature, '%s'", crtr_name);
        return;
    }
    if ((amount < 0) || (amount >= CREATURES_COUNT))
    {
        SCRPTERRLOG("Invalid number of '%s' creatures for pool, %d", crtr_name, amount);
        return;
    }
    command_add_value(Cmd_ADD_CREATURE_TO_POOL, ALL_PLAYERS, crtr_id, amount, 0);
}

void command_reset_action_point(long apt_num)
{
    long apt_idx = action_point_number_to_index(apt_num);
    if (!action_point_exists_idx(apt_idx))
    {
        SCRPTERRLOG("Non-existing Action Point, no %d", apt_num);
        return;
  }
  command_add_value(Cmd_RESET_ACTION_POINT, ALL_PLAYERS, apt_idx, 0, 0);
}

void command_set_creature_max_level(long plr_range_id, const char *crtr_name, long crtr_level)
{
    long crtr_id = get_rid(creature_desc, crtr_name);
    if (crtr_id == -1)
    {
        SCRPTERRLOG("Unknown creature, '%s'", crtr_name);
        return;
  }
  if ((crtr_level < 1) || (crtr_level > CREATURE_MAX_LEVEL))
  {
    SCRPTERRLOG("Invalid '%s' experience level, %d", crtr_name, crtr_level);
  }
  command_add_value(Cmd_SET_CREATURE_MAX_LEVEL, plr_range_id, crtr_id, crtr_level-1, 0);
}

void command_set_music(long val)
{
  if (script_current_condition != CONDITION_ALWAYS)
  {
    SCRPTWRNLOG("Music set inside conditional block; condition ignored");
  }
  if (val >= FIRST_TRACK && val <= max_track)
  {
    game.audiotrack = val;
  }
  else
  {
    SCRPTERRLOG("Invalid music track %d, track must be between %d and %d", val,FIRST_TRACK,max_track);
    return;
  }
}

void command_set_hate(long trgt_plr_range_id, long enmy_plr_range_id, long hate_val)
{
    // Verify enemy player
    long enmy_plr_id = get_players_range_single(enmy_plr_range_id);
    if (enmy_plr_id < 0) {
        SCRPTERRLOG("Given enemy player is not supported in this command");
        return;
    }
    command_add_value(Cmd_SET_HATE, trgt_plr_range_id, enmy_plr_id, hate_val, 0);
}

void command_if_available(long plr_range_id, const char *varib_name, const char *operatr, long value)
{
    long varib_type;
    if (gameadd.script.conditions_num >= CONDITIONS_COUNT)
    {
      SCRPTERRLOG("Too many (over %d) conditions in script", CONDITIONS_COUNT);
      return;
    }
    // Recognize variable
    long varib_id = -1;
    if (varib_id == -1)
    {
      varib_id = get_id(door_desc, varib_name);
      varib_type = SVar_AVAILABLE_DOOR;
    }
    if (varib_id == -1)
    {
      varib_id = get_id(trap_desc, varib_name);
      varib_type = SVar_AVAILABLE_TRAP;
    }
    if (varib_id == -1)
    {
      varib_id = get_id(room_desc, varib_name);
      varib_type = SVar_AVAILABLE_ROOM;
    }
    if (varib_id == -1)
    {
      varib_id = get_id(power_desc, varib_name);
      varib_type = SVar_AVAILABLE_MAGIC;
    }
    if (varib_id == -1)
    {
      varib_id = get_id(creature_desc, varib_name);
      varib_type = SVar_AVAILABLE_CREATURE;
    }
    if (varib_id == -1)
    {
      SCRPTERRLOG("Unrecognized VARIABLE, '%s'", varib_name);
      return;
    }
    // Recognize comparison
    long opertr_id = get_id(comparison_desc, operatr);
    if (opertr_id == -1)
    {
      SCRPTERRLOG("Unknown comparison name, '%s'", operatr);
      return;
    }
    { // Warn if using the command for a player without Dungeon struct
        int plr_start;
        int plr_end;
        if (get_players_range(plr_range_id, &plr_start, &plr_end) >= 0) {
            struct Dungeon* dungeon = get_dungeon(plr_start);
            if ((plr_start+1 == plr_end) && dungeon_invalid(dungeon)) {
                SCRPTWRNLOG("Found player without dungeon used in IF_AVAILABLE clause in script; this will not work correctly");
            }
        }
    }
    // Add the condition to script structure
    command_add_condition(plr_range_id, opertr_id, varib_type, varib_id, value);
}

void command_if_controls(long plr_range_id, const char *varib_name, const char *operatr, long value)
{
    long varib_id;
    if (gameadd.script.conditions_num >= CONDITIONS_COUNT)
    {
      SCRPTERRLOG("Too many (over %d) conditions in script", CONDITIONS_COUNT);
      return;
    }
    // Recognize variable
    long varib_type = get_id(controls_variable_desc, varib_name);
    if (varib_type == -1)
      varib_id = -1;
    else
      varib_id = 0;
    if (varib_id == -1)
    {
      varib_id = get_id(creature_desc, varib_name);
      varib_type = SVar_CONTROLS_CREATURE;
    }
    if (varib_id == -1)
    {
      SCRPTERRLOG("Unrecognized VARIABLE, '%s'", varib_name);
      return;
    }
    // Recognize comparison
    long opertr_id = get_id(comparison_desc, operatr);
    if (opertr_id == -1)
    {
      SCRPTERRLOG("Unknown comparison name, '%s'", operatr);
      return;
    }
    { // Warn if using the command for a player without Dungeon struct
        int plr_start;
        int plr_end;
        if (get_players_range(plr_range_id, &plr_start, &plr_end) >= 0) {
            struct Dungeon* dungeon = get_dungeon(plr_start);
            if ((plr_start+1 == plr_end) && dungeon_invalid(dungeon)) {
                SCRPTWRNLOG("Found player without dungeon used in IF_CONTROLS clause in script; this will not work correctly");
            }
        }
    }
    // Add the condition to script structure
    command_add_condition(plr_range_id, opertr_id, varib_type, varib_id, value);
}

void command_set_computer_globals(long plr_range_id, long val1, long val2, long val3, long val4, long val5, long val6)
{
  int plr_start;
  int plr_end;
  if (get_players_range(plr_range_id, &plr_start, &plr_end) < 0) {
      SCRPTERRLOG("Given owning player range %d is not supported in this command",(int)plr_range_id);
      return;
  }
  if (script_current_condition != CONDITION_ALWAYS)
  {
    SCRPTWRNLOG("Computer globals altered inside conditional block; condition ignored");
  }
  for (long i = plr_start; i < plr_end; i++)
  {
      struct Computer2* comp = get_computer_player(i);
      if (computer_player_invalid(comp))
      {
          continue;
    }
    comp->field_1C = val1;
    comp->field_14 = val2;
    comp->field_18 = val3;
    comp->max_room_build_tasks = val4;
    comp->field_2C = val5;
    comp->sim_before_dig = val6;
  }
}

void command_set_computer_checks(long plr_range_id, const char *chkname, long val1, long val2, long val3, long val4, long val5)
{
  int plr_start;
  int plr_end;
  if (get_players_range(plr_range_id, &plr_start, &plr_end) < 0) {
      SCRPTERRLOG("Given owning player range %d is not supported in this command",(int)plr_range_id);
      return;
  }
  if (!player_exists(get_player(plr_range_id)))
  {
      SCRPTERRLOG("Player %d does not exist; cannot modify check", (int)plr_range_id);
      return;
  }
  if (script_current_condition != CONDITION_ALWAYS)
  {
    SCRPTWRNLOG("Computer check altered inside conditional block; condition ignored");
  }
  long n = 0;
  for (long i = plr_start; i < plr_end; i++)
  {
      struct Computer2* comp = get_computer_player(i);
      if (computer_player_invalid(comp)) {
          continue;
      }
      for (long k = 0; k < COMPUTER_CHECKS_COUNT; k++)
      {
          struct ComputerCheck* ccheck = &comp->checks[k];
          if ((ccheck->flags & ComChk_Unkn0002) != 0)
            break;
          if (ccheck->name == NULL)
            break;
          if (strcasecmp(chkname, ccheck->name) == 0)
          {
            ccheck->turns_interval = val1;
            ccheck->param1 = val2;
            ccheck->param2 = val3;
            ccheck->param3 = val4;
            ccheck->last_run_turn = val5;
            n++;
          }
      }
  }
  if (n == 0)
  {
    SCRPTERRLOG("No computer check found named '%s' in players %d to %d",chkname,(int)plr_start,(int)plr_end-1);
    return;
  }
  SCRIPTDBG(6,"Altered %d checks named '%s'",n,chkname);
}


void refresh_trap_anim(long trap_id)
{
    int k = 0;
    const struct StructureList* slist = get_list_for_thing_class(TCls_Trap);
    int i = slist->index;
    while (i != 0)
    {
        struct Thing* traptng = thing_get(i);
        if (thing_is_invalid(traptng))
        {
            ERRORLOG("Jump to invalid thing detected");
            break;
        }
        i = traptng->next_of_class;
        // Per thing code
        if (traptng->model == trap_id)
        {
            traptng->anim_sprite = gameadd.trap_stats[trap_id].sprite_anim_idx;
            struct TrapStats* trapstat = &gameadd.trap_stats[traptng->model];
            char start_frame;
            if (trapstat->field_13) {
                start_frame = -1;
            }
            else {
                start_frame = 0;
            }
            set_thing_draw(traptng, trapstat->sprite_anim_idx, trapstat->anim_speed, trapstat->sprite_size_max, trapstat->unanimated, start_frame, 2);
        }
        // Per thing code ends
        k++;
        if (k > slist->index)
        {
            ERRORLOG("Infinite loop detected when sweeping things list");
            break;
        }
    }
}

static void set_trap_configuration_check(const struct ScriptLine* scline)
{
    ALLOCATE_SCRIPT_VALUE(scline->command, 0);

    const char *trapname = scline->tp[0];
    short trap_id = get_id(trap_desc, trapname);
    if (trap_id == -1)
    {
        SCRPTERRLOG("Unknown trap, '%s'", trapname);
        DEALLOCATE_SCRIPT_VALUE
        return;
    }

    short trapvar = get_id(trap_config_desc, scline->tp[1]);
    if (trapvar == -1)
    {
        SCRPTERRLOG("Unknown trap variable");
        DEALLOCATE_SCRIPT_VALUE
        return;
    }

    value->shorts[0] = trap_id;
    value->shorts[1] = trapvar;
    if (trapvar == 3) // SymbolSprites
    {
        char *tmp = malloc(strlen(scline->tp[2]) + strlen(scline->tp[3]) + 3);
        // Pass two vars along as one merged val like: first\nsecond\m
        strcpy(tmp, scline->tp[2]);
        strcat(tmp, "|");
        strcat(tmp,scline->tp[3]);
        value->str2 = script_strdup(tmp); // first\0second
        value->str2[strlen(scline->tp[2])] = 0;
        free(tmp);
        if (value->str2 == NULL)
        {
            SCRPTERRLOG("Run out script strings space");
            DEALLOCATE_SCRIPT_VALUE
            return;
        }
    }
    else if (
        (trapvar != 4) && // PointerSprites
        (trapvar != 12) // Model
        )
    {
        if ((scline->np[2] > 0xFFFF) || (scline->np[2] < 0))
        {
            SCRPTERRLOG("Value out of range: %d", scline->np[2]);
            DEALLOCATE_SCRIPT_VALUE
            return;
        }
        value->shorts[2] = (short)scline->np[2];
    }
    else
    {
        value->str2 = script_strdup(scline->tp[2]);
        if (value->str2 == NULL)
        {
            SCRPTERRLOG("Run out script strings space");
            DEALLOCATE_SCRIPT_VALUE
            return;
        }
    }
    SCRIPTDBG(7, "Setting trap %s property %d to %d", trapname, trapvar, value->shorts[2]);
    PROCESS_SCRIPT_VALUE(scline->command);
}

void set_trap_configuration_process(struct ScriptContext *context)
{
    long trap_type = context->value->shorts[0];
    struct TrapConfigStats *trapst = &gameadd.trapdoor_conf.trap_cfgstats[trap_type];
    struct ManfctrConfig *mconf = &gameadd.traps_config[trap_type];
    struct ManufactureData *manufctr = get_manufacture_data(trap_type);
    short value = context->value->shorts[2];
    switch (context->value->shorts[1])
    {
        case 1: // NameTextID
            trapst->name_stridx = value;
            break;
        case 2: // TooltipTextID
            trapst->tooltip_stridx = value;
            break;
        case 3: // SymbolSprites
        {
            trapst->bigsym_sprite_idx = get_icon_id(context->value->str2); // First
            trapst->medsym_sprite_idx = get_icon_id(context->value->str2 + strlen(context->value->str2) + 1); // Second
            if (trapst->bigsym_sprite_idx < 0)
                trapst->bigsym_sprite_idx = bad_icon_id;
            if (trapst->medsym_sprite_idx < 0)
                trapst->medsym_sprite_idx = bad_icon_id;
            manufctr->bigsym_sprite_idx = trapst->bigsym_sprite_idx;
            manufctr->medsym_sprite_idx = trapst->medsym_sprite_idx;
            update_trap_tab_to_config();
        }
            break;
        case 4: // PointerSprites
            trapst->pointer_sprite_idx = get_icon_id(context->value->str2);
            if (trapst->pointer_sprite_idx < 0)
                trapst->pointer_sprite_idx = bad_icon_id;
            update_trap_tab_to_config();
            break;
        case 5: // PanelTabIndex
            trapst->panel_tab_idx = value;
            manufctr->panel_tab_idx = value;
            update_trap_tab_to_config();
            break;
        case 6: // Crate
            gameadd.object_conf.object_to_door_or_trap[value] = trap_type;
            gameadd.object_conf.workshop_object_class[value] = TCls_Trap;
            gameadd.trapdoor_conf.trap_to_object[trap_type] = value;
            break;
        case 7: // ManufactureLevel
            mconf->manufct_level = value;
            break;
        case 8: // ManufactureRequired
            mconf->manufct_required = value;
            break;
        case 9: // Shots
            mconf->shots = value;
            break;
        case 10: // TimeBetweenShots
            mconf->shots_delay = value;
            break;
        case 11: // SellingValue
            mconf->selling_value = value;
            break;
        case 12: // Model
        {
            struct Objects obj_tmp;
            gameadd.trap_stats[trap_type].sprite_anim_idx = get_anim_id(context->value->str2, &obj_tmp);
            refresh_trap_anim(trap_type);
        }
            break;
        case 13: // ModelSize
            gameadd.trap_stats[trap_type].sprite_size_max = value;
            refresh_trap_anim(trap_type);
            break;
        case 14: // AnimationSpeed
            gameadd.trap_stats[trap_type].anim_speed = value;
            refresh_trap_anim(trap_type);
            break;
        case 15: // TriggerType
            gameadd.trap_stats[trap_type].trigger_type = value;
            break;
        case 16: // ActivationType
            gameadd.trap_stats[trap_type].activation_type = value;
            break;
        case 17: // EffectType
            gameadd.trap_stats[trap_type].created_itm_model = value;
            break;
        case 18: // Hidden
            trapst->hidden = value;
            break;
        case 19: // TriggerAlarm
            trapst->notify = value;
            break;
        case 20: // Slappable
            trapst->slappable = value;
            break;
        case 21: // Unanimated
            gameadd.trap_stats[trap_type].unanimated = value;
            refresh_trap_anim(trap_type);
            break;
        default:
            WARNMSG("Unsupported Trap configuration, variable %d.", context->value->shorts[1]);
            break;
    }
}

static void set_door_configuration_check(const struct ScriptLine* scline)
{
    ALLOCATE_SCRIPT_VALUE(scline->command, 0);

    const char *doorname = scline->tp[0];
    short door_id = get_id(door_desc, doorname);
    if (door_id == -1)
    {
        SCRPTERRLOG("Unknown door, '%s'", doorname);
        DEALLOCATE_SCRIPT_VALUE
        return;
    }

    short doorvar = get_id(door_config_desc, scline->tp[1]);
    if (doorvar == -1)
    {
        SCRPTERRLOG("Unknown door variable");
        DEALLOCATE_SCRIPT_VALUE
        return;
    }

    value->shorts[0] = door_id;
    value->shorts[1] = doorvar;
    if (doorvar == 8) // SymbolSprites
    {
        char *tmp = malloc(strlen(scline->tp[2]) + strlen(scline->tp[3]) + 3);
        // Pass two vars along as one merged val like: first\nsecond\m
        strcpy(tmp, scline->tp[2]);
        strcat(tmp, "|");
        strcat(tmp,scline->tp[3]);
        value->str2 = script_strdup(tmp); // first\0second
        value->str2[strlen(scline->tp[2])] = 0;
        free(tmp);
        if (value->str2 == NULL)
        {
            SCRPTERRLOG("Run out script strings space");
            DEALLOCATE_SCRIPT_VALUE
            return;
        }
    }
    else if (doorvar != 9) // PointerSprites
    {
        if ((scline->np[2] > 0xFFFF) || (scline->np[2] < 0))
        {
            SCRPTERRLOG("Value out of range: %d", scline->np[2]);
            DEALLOCATE_SCRIPT_VALUE
            return;
        }
        value->shorts[2] = (short)scline->np[2];
    }
    else
    {
        value->str2 = script_strdup(scline->tp[2]);
        if (value->str2 == NULL)
        {
            SCRPTERRLOG("Run out script strings space");
            DEALLOCATE_SCRIPT_VALUE
            return;
        }
    }
    SCRIPTDBG(7, "Setting door %s property %s to %d", doorname, doorvar, value->shorts[2]);
    PROCESS_SCRIPT_VALUE(scline->command);
}

void set_door_configuration_process(struct ScriptContext *context)
{
    long door_type = context->value->shorts[0];
    struct DoorConfigStats *doorst = get_door_model_stats(door_type);
    struct ManfctrConfig *mconf = &gameadd.doors_config[door_type];
    struct ManufactureData *manufctr = get_manufacture_data(gameadd.trapdoor_conf.trap_types_count - 1 + door_type);
    short value = context->value->shorts[2];
    switch (context->value->shorts[1])
    {
        case 1: // ManufactureLevel
            mconf->manufct_level = value;
            break;
        case 2: // ManufactureRequired
            mconf->manufct_required = value;
            break;
        case 3: // Health
            if (door_type < DOOR_TYPES_COUNT)
            {
                door_stats[door_type][0].health = value;
                door_stats[door_type][1].health = value;
            }
            update_all_door_stats();
            break;
        case 4: //SellingValue
            mconf->selling_value = value;
            break;
        case 5: // NametextId
            doorst->name_stridx = value;
            break;
        case 6: // TooltipTextId
            doorst->tooltip_stridx = value;
            break;
        case 7: // Crate
            gameadd.object_conf.object_to_door_or_trap[value] = door_type;
            gameadd.object_conf.workshop_object_class[value] = TCls_Door;
            gameadd.trapdoor_conf.door_to_object[door_type] = value;
            break;
        case 8: //SymbolSprites
            {
                doorst->bigsym_sprite_idx = get_icon_id(context->value->str2); // First
                doorst->medsym_sprite_idx = get_icon_id(context->value->str2 + strlen(context->value->str2) + 1); // Second
                if (doorst->bigsym_sprite_idx < 0)
                    doorst->bigsym_sprite_idx = bad_icon_id;
                if (doorst->medsym_sprite_idx < 0)
                    doorst->medsym_sprite_idx = bad_icon_id;
                manufctr->bigsym_sprite_idx = doorst->bigsym_sprite_idx;
                manufctr->medsym_sprite_idx = doorst->medsym_sprite_idx;
                update_trap_tab_to_config();
            }
            break;
        case 9: // PointerSprites
            doorst->pointer_sprite_idx = get_icon_id(context->value->str2);
            if (doorst->pointer_sprite_idx < 0)
                doorst->pointer_sprite_idx = bad_icon_id;
            update_trap_tab_to_config();
            break;
        case 10: // PanelTabIndex
            doorst->panel_tab_idx = value;
            manufctr->panel_tab_idx = value;
            update_trap_tab_to_config();
            break;
        default:
            WARNMSG("Unsupported Door configuration, variable %d.", context->value->shorts[1]);
            break;
    }
}

void command_set_computer_events(long plr_range_id, const char *evntname, long val1, long val2, long val3, long val4, long val5)
{
  int plr_start;
  int plr_end;
  if (get_players_range(plr_range_id, &plr_start, &plr_end) < 0) {
      SCRPTERRLOG("Given owning player range %d is not supported in this command",(int)plr_range_id);
      return;
  }
  if (!player_exists(get_player(plr_range_id)))
  {
      SCRPTERRLOG("Player %d does not exist; cannot modify events", (int)plr_range_id);
      return;
  }
  if (script_current_condition != CONDITION_ALWAYS)
  {
    SCRPTWRNLOG("Computer event altered inside conditional block; condition ignored");
  }
  long n = 0;
  for (long i = plr_start; i < plr_end; i++)
  {
      struct Computer2* comp = get_computer_player(i);
      if (computer_player_invalid(comp)) {
          continue;
      }
      for (long k = 0; k < COMPUTER_EVENTS_COUNT; k++)
      {
          struct ComputerEvent* event = &comp->events[k];
          if (event->name == NULL)
              break;
          if (strcasecmp(evntname, event->name) == 0)
          {
              if (level_file_version > 0)
              {
                  SCRIPTDBG(7, "Changing computer %d event '%s' config from (%d,%d,%d,%d,%d) to (%d,%d,%d,%d,%d)", (int)i, event->name,
                      (int)event->test_interval, (int)event->param1, (int)event->param2, (int)event->param3, (int)event->last_test_gameturn, (int)val1, (int)val2, (int)val3, (int)val4);
                  event->test_interval = val1;
                  event->param1 = val2;
                  event->param2 = val3;
                  event->param3 = val4;
                  event->last_test_gameturn = val5;
                  n++;
              } else
              {
                SCRIPTDBG(7, "Changing computer %d event '%s' config from (%d,%d) to (%d,%d)", (int)i, event->name,
                  (int)event->param1, (int)event->param2, (int)val1, (int)val2);
                  event->param1 = val1;
                  event->param2 = val2;
                  n++;
              }
          }
      }
  }
  if (n == 0)
  {
    SCRPTERRLOG("No computer event found named '%s' in players %d to %d", evntname,(int)plr_start,(int)plr_end-1);
    return;
  }
  SCRIPTDBG(6,"Altered %d events named '%s'",n,evntname);
}

void command_set_computer_process(long plr_range_id, const char *procname, long val1, long val2, long val3, long val4, long val5)
{
  int plr_start;
  int plr_end;
  if (get_players_range(plr_range_id, &plr_start, &plr_end) < 0) {
      SCRPTERRLOG("Given owning player range %d is not supported in this command",(int)plr_range_id);
      return;
  }
  if (script_current_condition != CONDITION_ALWAYS)
  {
    SCRPTWRNLOG("Computer process altered inside conditional block; condition ignored");
  }
  long n = 0;
  for (long i = plr_start; i < plr_end; i++)
  {
      struct Computer2* comp = get_computer_player(i);
      if (computer_player_invalid(comp)) {
          continue;
      }
      for (long k = 0; k < COMPUTER_PROCESSES_COUNT; k++)
      {
          struct ComputerProcess* cproc = &comp->processes[k];
          if ((cproc->flags & ComProc_Unkn0002) != 0)
              break;
          if (cproc->name == NULL)
              break;
          if (strcasecmp(procname, cproc->name) == 0)
          {
              SCRIPTDBG(7,"Changing computer %d process '%s' config from (%d,%d,%d,%d,%d) to (%d,%d,%d,%d,%d)",(int)i,cproc->name,
                  (int)cproc->priority,(int)cproc->confval_2,(int)cproc->confval_3,(int)cproc->confval_4,(int)cproc->confval_5,
                  (int)val1,(int)val2,(int)val3,(int)val4,(int)val5);
              cproc->priority = val1;
              cproc->confval_2 = val2;
              cproc->confval_3 = val3;
              cproc->confval_4 = val4;
              cproc->confval_5 = val5;
              n++;
          }
      }
  }
  if (n == 0)
  {
    SCRPTERRLOG("No computer process found named '%s' in players %d to %d", procname,(int)plr_start,(int)plr_end-1);
    return;
  }
  SCRIPTDBG(6,"Altered %d processes named '%s'",n,procname);
}

void command_set_creature_health(const char *crtr_name, long val)
{
    long crtr_id = get_rid(creature_desc, crtr_name);
    if (crtr_id == -1)
    {
        SCRPTERRLOG("Unknown creature, '%s'", crtr_name);
        return;
  }
  if ((val < 0) || (val > 65535))
  {
    SCRPTERRLOG("Invalid '%s' health value, %d", crtr_name, val);
    return;
  }
  command_add_value(Cmd_SET_CREATURE_HEALTH, ALL_PLAYERS, crtr_id, val, 0);
}

void command_set_creature_strength(const char *crtr_name, long val)
{
    long crtr_id = get_rid(creature_desc, crtr_name);
    if (crtr_id == -1)
    {
        SCRPTERRLOG("Unknown creature, '%s'", crtr_name);
        return;
  }
  if ((val < 0) || (val > 255))
  {
    SCRPTERRLOG("Invalid '%s' strength value, %d", crtr_name, val);
    return;
  }
  command_add_value(Cmd_SET_CREATURE_STRENGTH, ALL_PLAYERS, crtr_id, val, 0);
}

void command_set_creature_armour(const char *crtr_name, long val)
{
    long crtr_id = get_rid(creature_desc, crtr_name);
    if (crtr_id == -1)
    {
        SCRPTERRLOG("Unknown creature, '%s'", crtr_name);
        return;
  }
  if ((val < 0) || (val > 255))
  {
    SCRPTERRLOG("Invalid '%s' armour value, %d", crtr_name, val);
    return;
  }
  command_add_value(Cmd_SET_CREATURE_ARMOUR, ALL_PLAYERS, crtr_id, val, 0);
}

void command_set_creature_fear_wounded(const char *crtr_name, long val)
{
    long crtr_id = get_rid(creature_desc, crtr_name);
    if (crtr_id == -1)
    {
        SCRPTERRLOG("Unknown creature, '%s'", crtr_name);
        return;
  }
  if ((val < 0) || (val > 255))
  {
    SCRPTERRLOG("Invalid '%s' fear value, %d", crtr_name, val);
    return;
  }
  command_add_value(Cmd_SET_CREATURE_FEAR_WOUNDED, ALL_PLAYERS, crtr_id, val, 0);
}

void command_set_creature_fear_stronger(const char *crtr_name, long val)
{
    long crtr_id = get_rid(creature_desc, crtr_name);
    if (crtr_id == -1)
    {
        SCRPTERRLOG("Unknown creature, '%s'", crtr_name);
        return;
  }
  if ((val < 0) || (val > 32767))
  {
    SCRPTERRLOG("Invalid '%s' fear value, %d", crtr_name, val);
    return;
  }
  command_add_value(Cmd_SET_CREATURE_FEAR_STRONGER, ALL_PLAYERS, crtr_id, val, 0);
}

void command_set_creature_fearsome_factor(const char* crtr_name, long val)
{
    long crtr_id = get_rid(creature_desc, crtr_name);
    if (crtr_id == -1)
    {
        SCRPTERRLOG("Unknown creature, '%s'", crtr_name);
        return;
    }
    if ((val < 0) || (val > 32767))
    {
        SCRPTERRLOG("Invalid '%s' fearsome value, %d", crtr_name, val);
        return;
    }
    command_add_value(Cmd_SET_CREATURE_FEARSOME_FACTOR, ALL_PLAYERS, crtr_id, val, 0);
}

void command_set_creature_property(const char* crtr_name, long property, short val)
{
    long crtr_id = get_rid(creature_desc, crtr_name);
    if (crtr_id == -1)
    {
        SCRPTERRLOG("Unknown creature, '%s'", crtr_name);
        return;
    }
    command_add_value(Cmd_SET_CREATURE_PROPERTY, ALL_PLAYERS, crtr_id, property, val);
}

/**
 * Enables or disables an alliance between two players.
 *
 * @param plr1_range_id First player range identifier.
 * @param plr2_range_id Second player range identifier.
 * @param ally Controls whether the alliance is being created or being broken.
 */
void command_ally_players(long plr1_range_id, long plr2_range_id, TbBool ally)
{
    // Verify enemy player
    long plr2_id = get_players_range_single(plr2_range_id);
    if (plr2_id < 0) {
        SCRPTERRLOG("Given second player is not supported in this command");
        return;
    }
    command_add_value(Cmd_ALLY_PLAYERS, plr1_range_id, plr2_id, ally, 0);
}

void command_quick_objective(int idx, const char *msgtext, const char *where, long x, long y)
{
  TbMapLocation location;
  if ((idx < 0) || (idx >= QUICK_MESSAGES_COUNT))
  {
    SCRPTERRLOG("Invalid QUICK OBJECTIVE number (%d)", idx);
    return;
  }
  if (strlen(msgtext) >= MESSAGE_TEXT_LEN)
  {
      SCRPTWRNLOG("Objective TEXT too long; truncating to %d characters", MESSAGE_TEXT_LEN-1);
  }
  if ((gameadd.quick_messages[idx][0] != '\0') && (strcmp(gameadd.quick_messages[idx],msgtext) != 0))
  {
      SCRPTWRNLOG("Quick Objective no %d overwritten by different text", idx);
  }
  strncpy(gameadd.quick_messages[idx], msgtext, MESSAGE_TEXT_LEN-1);
  gameadd.quick_messages[idx][MESSAGE_TEXT_LEN-1] = '\0';
  if (!get_map_location_id(where, &location))
    return;
  command_add_value(Cmd_QUICK_OBJECTIVE, ALL_PLAYERS, idx, location, get_subtile_number(x,y));
}

void command_quick_information(int idx, const char *msgtext, const char *where, long x, long y)
{
  TbMapLocation location;
  if ((idx < 0) || (idx >= QUICK_MESSAGES_COUNT))
  {
    SCRPTERRLOG("Invalid information ID number (%d)", idx);
    return;
  }
  if (strlen(msgtext) > MESSAGE_TEXT_LEN)
  {
      SCRPTWRNLOG("Information TEXT too long; truncating to %d characters", MESSAGE_TEXT_LEN-1);
  }
  if ((gameadd.quick_messages[idx][0] != '\0') && (strcmp(gameadd.quick_messages[idx],msgtext) != 0))
  {
      SCRPTWRNLOG("Quick Message no %d overwritten by different text", idx);
  }
  strncpy(gameadd.quick_messages[idx], msgtext, MESSAGE_TEXT_LEN-1);
  gameadd.quick_messages[idx][MESSAGE_TEXT_LEN-1] = '\0';
  if (!get_map_location_id(where, &location))
    return;
  command_add_value(Cmd_QUICK_INFORMATION, ALL_PLAYERS, idx, location, get_subtile_number(x,y));
}

void command_play_message(long plr_range_id, const char *msgtype, int msg_num)
{
    long msgtype_id = get_id(msgtype_desc, msgtype);
    if (msgtype_id == -1)
    {
        SCRPTERRLOG("Unrecognized message type, '%s'", msgtype);
        return;
  }
  command_add_value(Cmd_PLAY_MESSAGE, plr_range_id, msgtype_id, msg_num, 0);
}

void command_add_gold_to_player(long plr_range_id, long amount)
{
    command_add_value(Cmd_ADD_GOLD_TO_PLAYER, plr_range_id, amount, 0, 0);
}

void command_set_creature_tendencies(long plr_range_id, const char *tendency, long value)
{
    long tend_id = get_rid(tendency_desc, tendency);
    if (tend_id == -1)
    {
      SCRPTERRLOG("Unrecognized tendency type, '%s'", tendency);
      return;
    }
    command_add_value(Cmd_SET_CREATURE_TENDENCIES, plr_range_id, tend_id, value, 0);
}

void command_reveal_map_rect(long plr_range_id, long x, long y, long w, long h)
{
    command_add_value(Cmd_REVEAL_MAP_RECT, plr_range_id, x, y, (h<<16)+w);
}

void command_change_slab_owner(long x, long y, long plr_range_id)
{
    command_add_value(Cmd_CHANGE_SLAB_OWNER, plr_range_id, x, y, 0);
}

void command_change_slab_type(long x, long y, long slab_type)
{
    command_add_value(Cmd_CHANGE_SLAB_TYPE, 0, x, y, slab_type);
}

void command_reveal_map_location(long plr_range_id, const char *locname, long range)
{
    TbMapLocation location;
    if (!get_map_location_id(locname, &location)) {
        return;
    }
    command_add_value(Cmd_REVEAL_MAP_LOCATION, plr_range_id, location, range, 0);
}

void command_message(const char *msgtext, unsigned char kind)
{
  const char *cmd;
  if (kind == 80)
    cmd = script_get_command_name(Cmd_PRINT);
  else
    cmd = script_get_command_name(Cmd_MESSAGE);
  SCRPTWRNLOG("Command '%s' is only supported in Dungeon Keeper Beta", cmd);
}

void command_quick_message(int idx, const char *msgtext, const char *range_id)
{
  if ((idx < 0) || (idx >= QUICK_MESSAGES_COUNT))
  {
      SCRPTERRLOG("Invalid information ID number (%d)", idx);
      return;
  }
  if (strlen(msgtext) > MESSAGE_TEXT_LEN)
  {
      SCRPTWRNLOG("Information TEXT too long; truncating to %d characters", MESSAGE_TEXT_LEN-1);
  }
  if ((gameadd.quick_messages[idx][0] != '\0') && (strcmp(gameadd.quick_messages[idx],msgtext) != 0))
  {
      SCRPTWRNLOG("Quick Message no %d overwritten by different text", idx);
  }
  strncpy(gameadd.quick_messages[idx], msgtext, MESSAGE_TEXT_LEN-1);
  gameadd.quick_messages[idx][MESSAGE_TEXT_LEN-1] = '\0';
  char id = get_player_number_from_value(range_id);
  command_add_value(Cmd_QUICK_MESSAGE, 0, id, idx, 0);
}

void command_display_message(int msg_num, const char *range_id)
{
    char id = get_player_number_from_value(range_id);
    command_add_value(Cmd_DISPLAY_MESSAGE, 0, id, msg_num, 0);
}

void command_swap_creature(const char *ncrt_name, const char *crtr_name)
{
    long ncrt_id = get_rid(newcrtr_desc, ncrt_name);
    if (ncrt_id == -1)
    {
        SCRPTERRLOG("Unknown new creature, '%s'", ncrt_name);
        return;
  }
  long crtr_id = get_rid(creature_desc, crtr_name);
  if (crtr_id == -1)
  {
      SCRPTERRLOG("Unknown creature, '%s'", crtr_name);
      return;
  }
  struct CreatureModelConfig* crconf = &gameadd.crtr_conf.model[crtr_id];
  if ((crconf->model_flags & CMF_IsSpecDigger) != 0)
  {
      SCRPTERRLOG("Unable to swap special diggers");
  }
  if (script_current_condition != CONDITION_ALWAYS)
  {
      SCRPTWRNLOG("Creature swapping placed inside conditional statement");
  }
  if (!swap_creature(ncrt_id, crtr_id))
  {
      SCRPTERRLOG("Error swapping creatures '%s'<->'%s'", ncrt_name, crtr_name);
  }
}

void command_kill_creature(long plr_range_id, const char *crtr_name, const char *criteria, int count)
{
    SCRIPTDBG(11, "Starting");
    if (count <= 0)
    {
        SCRPTERRLOG("Bad creatures count, %d", count);
        return;
  }
  long crtr_id = parse_creature_name(crtr_name);
  if (crtr_id == CREATURE_NONE) {
    SCRPTERRLOG("Unknown creature, '%s'", crtr_name);
    return;
  }
  long select_id = parse_criteria(criteria);
  if (select_id == -1)
  {
    SCRPTERRLOG("Unknown select criteria, '%s'", criteria);
    return;
  }
  command_add_value(Cmd_KILL_CREATURE, plr_range_id, crtr_id, select_id, count);
}

void command_level_up_creature(long plr_range_id, const char *crtr_name, const char *criteria, int count)
{
    SCRIPTDBG(11, "Starting");
    if (count <= 0)
    {
        SCRPTERRLOG("Bad count, %d", count);
        return;
  }
  long crtr_id = parse_creature_name(crtr_name);
  if (crtr_id == CREATURE_NONE)
  {
    SCRPTERRLOG("Unknown creature, '%s'", crtr_name);
    return;
  }
  long select_id = parse_criteria(criteria);
  if (select_id == -1) {
    SCRPTERRLOG("Unknown select criteria, '%s'", criteria);
    return;
  }
  if (count < 1)
  {
    SCRPTERRLOG("Parameter has no positive value; discarding command");
    return;
  }
  if (count > 9)
  {
      count = 9;
  }
  command_add_value(Cmd_LEVEL_UP_CREATURE, plr_range_id, crtr_id, select_id, count);
}

void command_use_power_on_creature(long plr_range_id, const char *crtr_name, const char *criteria, long caster_plyr_idx, const char *magname, int splevel, char free)
{
  SCRIPTDBG(11, "Starting");
  if (splevel < 1)
  {
    SCRPTWRNLOG("Spell %s level too low: %d, setting to 1.", magname, splevel);
    splevel = 1;
  }
  if (splevel > MAGIC_OVERCHARGE_LEVELS)
  {
    SCRPTWRNLOG("Spell %s level too high: %d, setting to %d.", magname, splevel, MAGIC_OVERCHARGE_LEVELS);
    splevel = MAGIC_OVERCHARGE_LEVELS;
  }
  splevel--;
  long mag_id = get_rid(power_desc, magname);
  if (mag_id == -1)
  {
    SCRPTERRLOG("Unknown magic, '%s'", magname);
    return;
  }
  long crtr_id = parse_creature_name(crtr_name);
  if (crtr_id == CREATURE_NONE) {
    SCRPTERRLOG("Unknown creature, '%s'", crtr_name);
    return;
  }
  long select_id = parse_criteria(criteria);
  if (select_id == -1) {
    SCRPTERRLOG("Unknown select criteria, '%s'", criteria);
    return;
  }
  PowerKind pwr = mag_id;
  if((PlayerNumber) caster_plyr_idx > PLAYER3)
  {
    if(pwr == PwrK_CALL2ARMS || pwr == PwrK_LIGHTNING)
    {
        SCRPTERRLOG("Only players 0-3 can cast %s", magname);
        return;
    }
  }

  // encode params: free, magic, caster, level -> into 4xbyte: FMCL
  long fmcl_bytes;
  {
      signed char f = free, m = mag_id, c = caster_plyr_idx, lvl = splevel;
      fmcl_bytes = (f << 24) | (m << 16) | (c << 8) | lvl;
  }
  command_add_value(Cmd_USE_POWER_ON_CREATURE, plr_range_id, crtr_id, select_id, fmcl_bytes);
}

void command_use_power_at_pos(long plr_range_id, int stl_x, int stl_y, const char *magname, int splevel, char free)
{
  SCRIPTDBG(11, "Starting");
  if (splevel < 1)
  {
    SCRPTWRNLOG("Spell %s level too low: %d, setting to 1.", magname, splevel);
    splevel = 1;
  }
  if (splevel > MAGIC_OVERCHARGE_LEVELS)
  {
    SCRPTWRNLOG("Spell %s level too high: %d, setting to %d.", magname, splevel, MAGIC_OVERCHARGE_LEVELS);
    splevel = MAGIC_OVERCHARGE_LEVELS;
  }
  splevel--;
  long mag_id = get_rid(power_desc, magname);
  if (mag_id == -1)
  {
    SCRPTERRLOG("Unknown magic, '%s'", magname);
    return;
  }
  PowerKind pwr = mag_id;
  if((PlayerNumber) plr_range_id > PLAYER3)
  {
    if(pwr == PwrK_CALL2ARMS || pwr == PwrK_LIGHTNING)
    {
        SCRPTERRLOG("Only players 0-3 can cast %s", magname);
        return;
    }
  }

  // encode params: free, magic, level -> into 3xbyte: FML
  long fml_bytes;
  {
      signed char f = free, m = mag_id, lvl = splevel;
      fml_bytes = (f << 16) | (m << 8) | lvl;
  }
  command_add_value(Cmd_USE_POWER_AT_POS, plr_range_id, stl_x, stl_y, fml_bytes);
}

void command_use_power_at_location(long plr_range_id, const char *locname, const char *magname, int splevel, char free)
{
  SCRIPTDBG(11, "Starting");
  if (splevel < 1)
  {
    SCRPTWRNLOG("Spell %s level too low: %d, setting to 1.", magname, splevel);
    splevel = 1;
  }
  if (splevel > MAGIC_OVERCHARGE_LEVELS)
  {
    SCRPTWRNLOG("Spell %s level too high: %d, setting to %d.", magname, splevel, MAGIC_OVERCHARGE_LEVELS);
    splevel = MAGIC_OVERCHARGE_LEVELS;
  }
  splevel--;
  long mag_id = get_rid(power_desc, magname);
  if (mag_id == -1)
  {
    SCRPTERRLOG("Unknown magic, '%s'", magname);
    return;
  }
  PowerKind pwr = mag_id;
  if((PlayerNumber) plr_range_id > PLAYER3)
  {
    if(pwr == PwrK_CALL2ARMS || pwr == PwrK_LIGHTNING)
    {
        SCRPTERRLOG("Only players 0-3 can cast %s", magname);
        return;
    }
  }

  TbMapLocation location;
  if (!get_map_location_id(locname, &location))
  {
    SCRPTWRNLOG("Use power script command at invalid location: %s", locname);
    return;
  }

  // encode params: free, magic, level -> into 3xbyte: FML
  long fml_bytes;
  {
      signed char f = free, m = mag_id, lvl = splevel;
      fml_bytes = (f << 16) | (m << 8) | lvl;
  }
  command_add_value(Cmd_USE_POWER_AT_LOCATION, plr_range_id, location, fml_bytes, 0);
}

void command_use_power(long plr_range_id, const char *magname, char free)
{
    SCRIPTDBG(11, "Starting");
    long mag_id = get_rid(power_desc, magname);
    if (mag_id == -1)
    {
        SCRPTERRLOG("Unknown magic, '%s'", magname);
        return;
    }
    PowerKind pwr = mag_id;
    if (pwr == PwrK_ARMAGEDDON && (PlayerNumber) plr_range_id > PLAYER3)
    {
        SCRPTERRLOG("Only players 0-3 can cast %s", magname);
        return;
    }
    command_add_value(Cmd_USE_POWER, plr_range_id, mag_id, free, 0);
}

void command_use_special_increase_level(long plr_range_id, long count)
{
    if (count < 1)
    {
        SCRPTWRNLOG("Invalid count: %d, setting to 1.", count);
        count = 1;
    }

    if (count > 9)
    {
        SCRPTWRNLOG("Count too high: %d, setting to 9.", count);
        count = 9;
    }
    command_add_value(Cmd_USE_SPECIAL_INCREASE_LEVEL, plr_range_id, count, 0, 0);
}

void command_use_special_multiply_creatures(long plr_range_id, long count)
{
    if (count < 1)
    {
        SCRPTWRNLOG("Invalid count: %d, setting to 1.", count);
        count = 1;
    }

    if (count > 9)
    {
        SCRPTWRNLOG("Count too high: %d, setting to 9.", count);
        count = 9;
    }
    command_add_value(Cmd_USE_SPECIAL_MULTIPLY_CREATURES, plr_range_id, count, 0, 0);
}

void command_use_special_make_safe(long plr_range_id)
{
    command_add_value(Cmd_USE_SPECIAL_MAKE_SAFE, plr_range_id, 0, 0, 0);
}

void command_use_special_locate_hidden_world()
{
    command_add_value(Cmd_USE_SPECIAL_LOCATE_HIDDEN_WORLD, 0, 0, 0, 0);
}

/**
 * Modifies player's creatures' anger.
 * @param plyr_idx target player
 * @param anger anger value. Use double AnnoyLevel (from creature's config file) to fully piss creature. More for longer calm time
 */
TbBool script_change_creatures_annoyance(PlayerNumber plyr_idx, ThingModel crmodel, long operation, long anger)
{
    SYNCDBG(8, "Starting");
    struct Dungeon* dungeon = get_players_num_dungeon(plyr_idx);
    unsigned long k = 0;
    int i = dungeon->creatr_list_start;
    while (i != 0)
    {
        struct Thing* thing = thing_get(i);
        TRACE_THING(thing);
        struct CreatureControl* cctrl = creature_control_get_from_thing(thing);
        if (thing_is_invalid(thing) || creature_control_invalid(cctrl))
        {
            ERRORLOG("Jump to invalid creature detected");
            break;
        }
        i = cctrl->players_next_creature_idx;
        // Per creature code
        if (thing->model == crmodel || crmodel == 0)
        {
            i = cctrl->players_next_creature_idx;
            if (operation == SOpr_SET)
            {
                anger_set_creature_anger(thing, anger, AngR_Other);
            }
            else if (operation == SOpr_INCREASE)
            {
                anger_increase_creature_anger(thing, anger, AngR_Other);
            }
            else if (operation == SOpr_DECREASE)
            {
                anger_reduce_creature_anger(thing, -anger, AngR_Other);
            }
            else if (operation == SOpr_MULTIPLY)
            {
                anger_set_creature_anger(thing, cctrl->annoyance_level[AngR_Other] * anger, AngR_Other);
            }

        }
        // Thing list loop body ends
        k++;
        if (k > CREATURES_COUNT)
        {
            ERRORLOG("Infinite loop detected when sweeping creatures list");
            break;
        }
    }
    SYNCDBG(19, "Finished");
    return true;
}

static void change_creatures_annoyance_check(const struct ScriptLine* scline)
{
    long crtr_id = parse_creature_name(scline->tp[1]);
    if (crtr_id == CREATURE_NONE)
    {
        SCRPTERRLOG("Unknown creature, '%s'", scline->tp[1]);
        return;
    }
    long op_id = get_rid(script_operator_desc, scline->tp[2]);
    if (op_id == -1)
    {
        SCRPTERRLOG("Invalid operation for changing creatures' annoyance: '%s'", scline->tp[2]);
        return;
    }
    command_add_value(Cmd_CHANGE_CREATURES_ANNOYANCE, scline->np[0], crtr_id, op_id, scline->np[3]);
}

static void change_creatures_annoyance_process(struct ScriptContext* context)
{
    for (int i = context->plr_start; i < context->plr_end; i++)
    {
        script_change_creatures_annoyance(i, context->value->arg0, context->value->arg1, context->value->arg2);
    }
}

void command_change_creature_owner(long origin_plyr_idx, const char *crtr_name, const char *criteria, long dest_plyr_idx)
{
    SCRIPTDBG(11, "Starting");
    long crtr_id = parse_creature_name(crtr_name);
    if (crtr_id == CREATURE_NONE)
    {
        SCRPTERRLOG("Unknown creature, '%s'", crtr_name);
        return;
  }
  long select_id = parse_criteria(criteria);
  if (select_id == -1) {
    SCRPTERRLOG("Unknown select criteria, '%s'", criteria);
    return;
  }
  command_add_value(Cmd_CHANGE_CREATURE_OWNER, origin_plyr_idx, crtr_id, select_id, dest_plyr_idx);
}


void command_computer_dig_to_location(long plr_range_id, const char* origin, const char* destination)
{
    TbMapLocation orig_loc;
    if (!get_map_location_id(origin, &orig_loc))
    {
        SCRPTWRNLOG("Dig to location script command has invalid source location: %s", origin);
        return;
    }
    TbMapLocation dest_loc;
    if (!get_map_location_id(destination, &dest_loc))
    {
        SCRPTWRNLOG("Dig to location script command has invalid destination location: %s", destination);
        return;
    }

    command_add_value(Cmd_COMPUTER_DIG_TO_LOCATION, plr_range_id, orig_loc, dest_loc, 0);
}

void command_set_campaign_flag(long plr_range_id, const char *cmpflgname, long val)
{
    long flg_id = get_rid(campaign_flag_desc, cmpflgname);
    if (flg_id == -1)
    {
        SCRPTERRLOG("Unknown campaign flag, '%s'", cmpflgname);
        return;
  }
  command_add_value(Cmd_SET_CAMPAIGN_FLAG, plr_range_id, flg_id, val, 0);
}

void command_add_to_campaign_flag(long plr_range_id, const char *cmpflgname, long val)
{
    long flg_id = get_rid(campaign_flag_desc, cmpflgname);
    if (flg_id == -1)
    {
        SCRPTERRLOG("Unknown campaign flag, '%s'", cmpflgname);
        return;
  }
  command_add_value(Cmd_ADD_TO_CAMPAIGN_FLAG, plr_range_id, flg_id, val, 0);
}

void command_export_variable(long plr_range_id, const char *varib_name, const char *cmpflgname)
{
    long src_type;
    long src_id;
    // Recognize flag
    long flg_id = get_rid(campaign_flag_desc, cmpflgname);
    if (flg_id == -1)
    {
        SCRPTERRLOG("Unknown CAMPAIGN FLAG, '%s'", cmpflgname);
        return;
    }
    if (!parse_get_varib(varib_name, &src_id, &src_type))
    {
        SCRPTERRLOG("Unknown VARIABLE, '%s'", varib_name);
        return;
    }
    command_add_value(Cmd_EXPORT_VARIABLE, plr_range_id, src_type, src_id, flg_id);
}

void command_set_game_rule(const char* objectv, unsigned long roomvar)
{
    long ruledesc = get_id(game_rule_desc, objectv);
    if (ruledesc == -1)
    {
        SCRPTERRLOG("Unknown game rule variable");
        return;
    }
    command_add_value(Cmd_SET_GAME_RULE, 0, ruledesc, roomvar, 0);
}

void command_use_spell_on_creature(long plr_range_id, const char *crtr_name, const char *criteria, const char *magname, int splevel)
{
  SCRIPTDBG(11, "Starting");
  long mag_id = get_rid(spell_desc, magname);
  if (splevel < 1)
  {
    if ( (mag_id == SplK_Heal) || (mag_id == SplK_Armour) || (mag_id == SplK_Speed) || (mag_id == SplK_Disease) || (mag_id == SplK_Invisibility) || (mag_id == SplK_Chicken) )
    {
        SCRPTWRNLOG("Spell %s level too low: %d, setting to 1.", magname, splevel);
    }
    splevel = 1;
  }
  if (splevel > (MAGIC_OVERCHARGE_LEVELS+1)) //Creatures cast spells from level 1 to 10, but 10=9.
  {
    SCRPTWRNLOG("Spell %s level too high: %d, setting to %d.", magname, splevel, (MAGIC_OVERCHARGE_LEVELS+1));
    splevel = MAGIC_OVERCHARGE_LEVELS;
  }
  splevel--;
  if (mag_id == -1)
  {
    SCRPTERRLOG("Unknown magic, '%s'", magname);
    return;
  }
  long crtr_id = parse_creature_name(crtr_name);
  if (crtr_id == CREATURE_NONE) {
    SCRPTERRLOG("Unknown creature, '%s'", crtr_name);
    return;
  }
  long select_id = parse_criteria(criteria);
  if (select_id == -1) {
    SCRPTERRLOG("Unknown select criteria, '%s'", criteria);
    return;
  }
  // SpellKind sp = mag_id;
  // encode params: free, magic, caster, level -> into 4xbyte: FMCL
  long fmcl_bytes;
  {
      signed char m = mag_id, lvl = splevel;
      fmcl_bytes = (m << 8) | lvl;
  }
  command_add_value(Cmd_USE_SPELL_ON_CREATURE, plr_range_id, crtr_id, select_id, fmcl_bytes);
}

void command_creature_entrance_level(long plr_range_id, unsigned char val)
{
  command_add_value(Cmd_CREATURE_ENTRANCE_LEVEL, plr_range_id, val, 0, 0);
}

void command_randomise_flag(long plr_range_id, const char *flgname, long val)
{
    long flg_id;
    long flag_type;
    if (!parse_set_varib(flgname, &flg_id, &flag_type))
    {
        SCRPTERRLOG("Unknown flag, '%s'", flgname);
        return;
    }
  command_add_value(Cmd_RANDOMISE_FLAG, plr_range_id, flg_id, val, flag_type);
}

void command_compute_flag(long plr_range_id, const char *flgname, const char *operator_name, long src_plr_range_id, const char *src_flgname, long alt)
{
    long flg_id;
    long flag_type;
    if (!parse_set_varib(flgname, &flg_id, &flag_type))
    {
        SCRPTERRLOG("Unknown target flag, '%s'", flgname);
        return;
    }

    long src_flg_id;
    long src_flag_type;
    // try to identify source flag as a power, if it agrees, change flag type to SVar_AVAILABLE_MAGIC, keep power id
    // with rooms, traps, doors, etc. parse_get_varib assumes we want the count flag of them. Change it later in 'alt' switch if 'available' flag is needed
    src_flg_id = get_id(power_desc, src_flgname);
    if (src_flg_id == -1)
    {
        if (!parse_get_varib(src_flgname, &src_flg_id, &src_flag_type))
        {
            SCRPTERRLOG("Unknown source flag, '%s'", src_flgname);
            return;
        }
    } else
    {
        src_flag_type = SVar_AVAILABLE_MAGIC;
    }

    long op_id = get_rid(script_operator_desc, operator_name);
    if (op_id == -1)
    {
        SCRPTERRLOG("Invalid operation for modifying flag's value: '%s'", operator_name);
        return;
    }

    if (alt != 0)
    {
        switch (src_flag_type)
        {
            case SVar_CREATURE_NUM:
                src_flag_type = SVar_CONTROLS_CREATURE;
                break;
            case SVar_TOTAL_CREATURES:
                src_flag_type = SVar_CONTROLS_TOTAL_CREATURES;
                break;
            case SVar_TOTAL_DIGGERS:
                src_flag_type = SVar_CONTROLS_TOTAL_DIGGERS;
                break;
            case SVar_GOOD_CREATURES:
                src_flag_type = SVar_CONTROLS_GOOD_CREATURES;
                break;
            case SVar_EVIL_CREATURES:
                src_flag_type = SVar_CONTROLS_EVIL_CREATURES;
                break;
            case SVar_DOOR_NUM:
                src_flag_type = SVar_AVAILABLE_DOOR;
                break;
            case SVar_TRAP_NUM:
                src_flag_type = SVar_AVAILABLE_TRAP;
                break;
            case SVar_ROOM_SLABS:
                src_flag_type = SVar_AVAILABLE_ROOM;
                break;
        }
    }
    // encode 4 byte params into 4xbyte integer (from high-order bit to low-order):
    // 1st byte: src player range idx
    // 2nd byte: operation id
    // 3rd byte: flag type
    // 4th byte: src flag type
    long srcplr_op_flagtype_srcflagtype = (src_plr_range_id << 24) | (op_id << 16) | (flag_type << 8) | src_flag_type;
    command_add_value(Cmd_COMPUTE_FLAG, plr_range_id, srcplr_op_flagtype_srcflagtype, flg_id, src_flg_id);
}

/** Adds a script command to in-game structures.
 *
 * @param cmd_desc
 * @param scline
 */
void script_add_command(const struct CommandDesc *cmd_desc, const struct ScriptLine *scline)
{
    if (cmd_desc->check_fn != NULL)
    {
        cmd_desc->check_fn(scline);
        return;
    }
    switch (cmd_desc->index)
    {
    case Cmd_CREATE_PARTY:
        command_create_party(scline->tp[0]);
        break;
    case Cmd_ADD_PARTY_TO_LEVEL:
        command_add_party_to_level(scline->np[0], scline->tp[1], scline->tp[2], scline->np[3]);
        break;
    case Cmd_ADD_CREATURE_TO_LEVEL:
        command_add_creature_to_level(scline->np[0], scline->tp[1], scline->tp[2], scline->np[3], scline->np[4], scline->np[5]);
        break;
    case Cmd_ADD_OBJECT_TO_LEVEL:
        command_add_object_to_level(scline->tp[0], scline->tp[1], scline->np[2]);
        break;
    case Cmd_IF:
        command_if(scline->np[0], scline->tp[1], scline->tp[2], scline->np[3]);
        break;
    case Cmd_ENDIF:
        pop_condition();
        break;
    case Cmd_SET_HATE:
        command_set_hate(scline->np[0], scline->np[1], scline->np[2]);
        break;
    case Cmd_SET_GENERATE_SPEED:
        command_set_generate_speed(scline->np[0]);
        break;
    case Cmd_START_MONEY:
        command_set_start_money(scline->np[0], scline->np[1]);
        break;
    case Cmd_ROOM_AVAILABLE:
        command_room_available(scline->np[0], scline->tp[1], scline->np[2], scline->np[3]);
        break;
    case Cmd_CREATURE_AVAILABLE:
        if (level_file_version > 0) {
            command_creature_available(scline->np[0], scline->tp[1], scline->np[2], scline->np[3]);
        } else {
            command_creature_available(scline->np[0], scline->tp[1], scline->np[3], 0);
        }
        break;
    case Cmd_MAGIC_AVAILABLE:
        command_magic_available(scline->np[0], scline->tp[1], scline->np[2], scline->np[3]);
        break;
    case Cmd_TRAP_AVAILABLE:
        command_trap_available(scline->np[0], scline->tp[1], scline->np[2], scline->np[3]);
        break;
    case Cmd_RESEARCH:
        command_research(scline->np[0], scline->tp[1], scline->tp[2], scline->np[3]);
        break;
    case Cmd_RESEARCH_ORDER:
        command_research_order(scline->np[0], scline->tp[1], scline->tp[2], scline->np[3]);
        break;
    case Cmd_COMPUTER_PLAYER:
        command_computer_player(scline->np[0], scline->np[1]);
        break;
    case Cmd_SET_TIMER:
        command_set_timer(scline->np[0], scline->tp[1]);
        break;
    case Cmd_IF_ACTION_POINT:
        command_if_action_point(scline->np[0], scline->np[1]);
        break;
    case Cmd_ADD_TUNNELLER_TO_LEVEL:
        command_add_tunneller_to_level(scline->np[0], scline->tp[1], scline->tp[2], scline->np[3], scline->np[4], scline->np[5]);
        break;
    case Cmd_WIN_GAME:
        command_win_game();
        break;
    case Cmd_LOSE_GAME:
        command_lose_game();
        break;
    case Cmd_SET_FLAG:
        command_set_flag(scline->np[0], scline->tp[1], scline->np[2]);
        break;
    case Cmd_MAX_CREATURES:
        command_max_creatures(scline->np[0], scline->np[1]);
        break;
    case Cmd_NEXT_COMMAND_REUSABLE:
        next_command_reusable = 2;
        break;
    case Cmd_DOOR_AVAILABLE:
        command_door_available(scline->np[0], scline->tp[1], scline->np[2], scline->np[3]);
        break;
    case Cmd_DISPLAY_INFORMATION:
        if (level_file_version > 0)
          command_display_information(scline->np[0], scline->tp[1], 0, 0);
        else
          command_display_information(scline->np[0], "ALL_PLAYERS", 0, 0);
        break;
    case Cmd_ADD_TUNNELLER_PARTY_TO_LEVEL:
        command_add_tunneller_party_to_level(scline->np[0], scline->tp[1], scline->tp[2], scline->tp[3], scline->np[4], scline->np[5], scline->np[6]);
        break;
    case Cmd_ADD_CREATURE_TO_POOL:
        command_add_creature_to_pool(scline->tp[0], scline->np[1]);
        break;
    case Cmd_RESET_ACTION_POINT:
        command_reset_action_point(scline->np[0]);
        break;
    case Cmd_TUTORIAL_FLASH_BUTTON:
        command_tutorial_flash_button(scline->np[0], scline->np[1]);
        break;
    case Cmd_SET_CREATURE_MAX_LEVEL:
        command_set_creature_max_level(scline->np[0], scline->tp[1], scline->np[2]);
        break;
    case Cmd_SET_MUSIC:
        command_set_music(scline->np[0]);
        break;
    case Cmd_SET_CREATURE_HEALTH:
        command_set_creature_health(scline->tp[0], scline->np[1]);
        break;
    case Cmd_SET_CREATURE_STRENGTH:
        command_set_creature_strength(scline->tp[0], scline->np[1]);
        break;
    case Cmd_SET_CREATURE_ARMOUR:
        command_set_creature_armour(scline->tp[0], scline->np[1]);
        break;
    case Cmd_SET_CREATURE_FEAR_WOUNDED:
        if (level_file_version > 0)
            command_set_creature_fear_wounded(scline->tp[0], scline->np[1]);
        else
            command_set_creature_fear_wounded(scline->tp[0], 101*scline->np[1]/255); // old fear was scaled 0..255
        break;
    case Cmd_SET_CREATURE_FEAR_STRONGER:
        command_set_creature_fear_stronger(scline->tp[0], scline->np[1]);
        break;
    case Cmd_SET_CREATURE_FEARSOME_FACTOR:
        command_set_creature_fearsome_factor(scline->tp[0], scline->np[1]);
        break;
    case Cmd_SET_CREATURE_PROPERTY:
        command_set_creature_property(scline->tp[0], scline->np[1], scline->np[2]);
        break;
    case Cmd_IF_AVAILABLE:
        command_if_available(scline->np[0], scline->tp[1], scline->tp[2], scline->np[3]);
        break;
    case Cmd_IF_CONTROLS:
        command_if_controls(scline->np[0], scline->tp[1], scline->tp[2], scline->np[3]);
        break;
    case Cmd_IF_SLAB_OWNER:
        command_if_slab_owner(scline->np[0], scline->np[1], scline->np[2]);
        break;
    case Cmd_IF_SLAB_TYPE:
        command_if_slab_type(scline->np[0], scline->np[1], scline->np[2]);
        break;
    case Cmd_SET_COMPUTER_GLOBALS:
        command_set_computer_globals(scline->np[0], scline->np[1], scline->np[2], scline->np[3], scline->np[4], scline->np[5], scline->np[6]);
        break;
    case Cmd_SET_COMPUTER_CHECKS:
        command_set_computer_checks(scline->np[0], scline->tp[1], scline->np[2], scline->np[3], scline->np[4], scline->np[5], scline->np[6]);
        break;
    case Cmd_SET_COMPUTER_EVENT:
        command_set_computer_events(scline->np[0], scline->tp[1], scline->np[2], scline->np[3], scline->np[4], scline->np[5], scline->np[6]);
        break;
    case Cmd_SET_COMPUTER_PROCESS:
        command_set_computer_process(scline->np[0], scline->tp[1], scline->np[2], scline->np[3], scline->np[4], scline->np[5], scline->np[6]);
        break;
    case Cmd_ALLY_PLAYERS:
        if (level_file_version > 0)
            command_ally_players(scline->np[0], scline->np[1], scline->np[2]);
        else
            command_ally_players(scline->np[0], scline->np[1], true);
        break;
    case Cmd_DEAD_CREATURES_RETURN_TO_POOL:
        command_dead_creatures_return_to_pool(scline->np[0]);
        break;
    case Cmd_DISPLAY_INFORMATION_WITH_POS:
        command_display_information(scline->np[0], NULL, scline->np[1], scline->np[2]);
        break;
    case Cmd_BONUS_LEVEL_TIME:
        command_bonus_level_time(scline->np[0], scline->np[1]);
        break;
    case Cmd_QUICK_OBJECTIVE:
        command_quick_objective(scline->np[0], scline->tp[1], scline->tp[2], 0, 0);
        break;
    case Cmd_QUICK_INFORMATION:
        if (level_file_version > 0)
          command_quick_information(scline->np[0], scline->tp[1], scline->tp[2], 0, 0);
        else
          command_quick_information(scline->np[0], scline->tp[1], "ALL_PLAYERS", 0, 0);
        break;
    case Cmd_QUICK_OBJECTIVE_WITH_POS:
        command_quick_objective(scline->np[0], scline->tp[1], NULL, scline->np[2], scline->np[3]);
        break;
    case Cmd_QUICK_INFORMATION_WITH_POS:
        command_quick_information(scline->np[0], scline->tp[1], NULL, scline->np[2], scline->np[3]);
        break;
    case Cmd_SWAP_CREATURE:
        command_swap_creature(scline->tp[0], scline->tp[1]);
        break;
    case Cmd_PRINT:
        command_message(scline->tp[0],80);
        break;
    case Cmd_QUICK_MESSAGE:
        command_quick_message(scline->np[0], scline->tp[1], scline->tp[2]);
        break;
    case Cmd_DISPLAY_MESSAGE:
        command_display_message(scline->np[0], scline->tp[1]);
        break;
    case Cmd_MESSAGE:
        command_message(scline->tp[0],68);
        break;
    case Cmd_PLAY_MESSAGE:
        command_play_message(scline->np[0], scline->tp[1], scline->np[2]);
        break;
    case Cmd_ADD_GOLD_TO_PLAYER:
        command_add_gold_to_player(scline->np[0], scline->np[1]);
        break;
    case Cmd_SET_CREATURE_TENDENCIES:
        command_set_creature_tendencies(scline->np[0], scline->tp[1], scline->np[2]);
        break;
    case Cmd_REVEAL_MAP_RECT:
        command_reveal_map_rect(scline->np[0], scline->np[1], scline->np[2], scline->np[3], scline->np[4]);
        break;
    case Cmd_REVEAL_MAP_LOCATION:
        command_reveal_map_location(scline->np[0], scline->tp[1], scline->np[2]);
        break;
    case Cmd_KILL_CREATURE:
        command_kill_creature(scline->np[0], scline->tp[1], scline->tp[2], scline->np[3]);
        break;
    case Cmd_LEVEL_UP_CREATURE:
        command_level_up_creature(scline->np[0], scline->tp[1], scline->tp[2], scline->np[3]);
        break;
    case Cmd_USE_POWER_ON_CREATURE:
        command_use_power_on_creature(scline->np[0], scline->tp[1], scline->tp[2], scline->np[3], scline->tp[4], scline->np[5], scline->np[6]);
        break;
    case Cmd_USE_SPELL_ON_CREATURE:
        command_use_spell_on_creature(scline->np[0], scline->tp[1], scline->tp[2], scline->tp[3], scline->np[4]);
        break;
    case Cmd_USE_POWER_AT_POS:
        command_use_power_at_pos(scline->np[0], scline->np[1], scline->np[2], scline->tp[3], scline->np[4], scline->np[5]);
        break;
    case Cmd_USE_POWER_AT_LOCATION:
        command_use_power_at_location(scline->np[0], scline->tp[1], scline->tp[2], scline->np[3], scline->np[4]);
        break;
    case Cmd_USE_POWER:
        command_use_power(scline->np[0], scline->tp[1], scline->np[2]);
        break;
    case Cmd_USE_SPECIAL_INCREASE_LEVEL:
        command_use_special_increase_level(scline->np[0], scline->np[1]);
        break;
    case Cmd_USE_SPECIAL_MULTIPLY_CREATURES:
        command_use_special_multiply_creatures(scline->np[0], scline->np[1]);
        break;
    case Cmd_USE_SPECIAL_MAKE_SAFE:
        command_use_special_make_safe(scline->np[0]);
        break;
    case Cmd_USE_SPECIAL_LOCATE_HIDDEN_WORLD:
        command_use_special_locate_hidden_world();
        break;
    case Cmd_CHANGE_CREATURE_OWNER:
        command_change_creature_owner(scline->np[0], scline->tp[1], scline->tp[2], scline->np[3]);
        break;
    case Cmd_LEVEL_VERSION:
        level_file_version = scline->np[0];
        SCRPTLOG("Level files version %d.",level_file_version);
        break;
    case Cmd_ADD_TO_FLAG:
        command_add_to_flag(scline->np[0], scline->tp[1], scline->np[2]);
        break;
    case Cmd_SET_CAMPAIGN_FLAG:
        command_set_campaign_flag(scline->np[0], scline->tp[1], scline->np[2]);
        break;
    case Cmd_ADD_TO_CAMPAIGN_FLAG:
        command_add_to_campaign_flag(scline->np[0], scline->tp[1], scline->np[2]);
        break;
    case Cmd_EXPORT_VARIABLE:
        command_export_variable(scline->np[0], scline->tp[1], scline->tp[2]);
        break;
    case Cmd_RUN_AFTER_VICTORY:
        if (scline->np[0] == 1)
        {
            game.system_flags |= GSF_RunAfterVictory;
        }
        break;
    case Cmd_SET_GAME_RULE:
        command_set_game_rule(scline->tp[0], scline->np[1]);
        break;
    case Cmd_CHANGE_SLAB_OWNER:
        command_change_slab_owner(scline->np[0], scline->np[1], scline->np[2]);
        break;
    case Cmd_CHANGE_SLAB_TYPE:
        command_change_slab_type(scline->np[0], scline->np[1], scline->np[2]);
        break;
    case Cmd_COMPUTER_DIG_TO_LOCATION:
        command_computer_dig_to_location(scline->np[0], scline->tp[1], scline->tp[2]);
        break;
    case Cmd_CREATURE_ENTRANCE_LEVEL:
        command_creature_entrance_level(scline->np[0], scline->np[1]);
        break;
    case Cmd_RANDOMISE_FLAG:
        command_randomise_flag(scline->np[0], scline->tp[1], scline->np[2]);
        break;
    case Cmd_COMPUTE_FLAG:
        command_compute_flag(scline->np[0], scline->tp[1], scline->tp[2], scline->np[3], scline->tp[4], scline->np[5]);
        break;
    default:
        SCRPTERRLOG("Unhandled SCRIPT command '%s'", scline->tcmnd);
        break;
    }
}

static TbBool script_command_param_to_number(char type_chr, struct ScriptLine *scline, int idx, TbBool extended)
{
    switch (toupper(type_chr))
    {
    case 'N':
    {
        char* text;
        scline->np[idx] = strtol(scline->tp[idx], &text, 0);
        if (text != &scline->tp[idx][strlen(scline->tp[idx])]) {
            SCRPTWRNLOG("Numerical value \"%s\" interpreted as %ld", scline->tp[idx], scline->np[idx]);
        }
        break;
    }
    case 'P':{
        long plr_range_id;
        if (!get_player_id(scline->tp[idx], &plr_range_id)) {
            return false;
        }
        scline->np[idx] = plr_range_id;
        };break;
    case 'C':{
        long crtr_id = get_rid(creature_desc, scline->tp[idx]);
        if (extended)
        {
            if (crtr_id == -1)
            {
                if (0 == strcmp(scline->tp[idx], "ANY_CREATURE"))
                {
                    crtr_id = 0;
                }
            }
        }
        if (crtr_id == -1)
        {
            SCRPTERRLOG("Unknown creature, \"%s\"", scline->tp[idx]);
            return false;
        }
        scline->np[idx] = crtr_id;
        };break;
    case 'R':{
        long room_id = get_rid(room_desc, scline->tp[idx]);
        if (room_id == -1)
        {
            SCRPTERRLOG("Unknown room kind, \"%s\"", scline->tp[idx]);
            return false;
        }
        scline->np[idx] = room_id;
        };break;
    case 'S': {
        long slab_id = get_rid(slab_desc, scline->tp[idx]);
        if (slab_id == -1)
        {
            SCRPTERRLOG("Unknown slab kind, \"%s\"", scline->tp[idx]);
            return false;
        }
        scline->np[idx] = slab_id;
    }; break;
    case 'L':{
        TbMapLocation loc;
        if (!get_map_location_id(scline->tp[idx], &loc)) {
            return false;
        }
        scline->np[idx] = loc;
        };break;
    case 'O':{
        long opertr_id = get_rid(comparison_desc, scline->tp[idx]);
        if (opertr_id == -1) {
            SCRPTERRLOG("Unknown operator, \"%s\"", scline->tp[idx]);
            return false;
        }
        scline->np[idx] = opertr_id;
        };break;
    case 'X': {
        long prop_id = get_rid(creatmodel_properties_commands, scline->tp[idx]);
        if (prop_id == -1)
        {
            SCRPTERRLOG("Unknown creature property kind, \"%s\"", scline->tp[idx]);
            return false;
        }
        scline->np[idx] = prop_id;
    }; break;
    case 'A':
        break;
    case '!': // extended sign
        return true;
    default:
        return false;
    }
    return true;
}

TbBool script_command_param_to_text(char type_chr, struct ScriptLine *scline, int idx)
{
    switch (toupper(type_chr))
    {
    case 'N':
        itoa(scline->np[idx], scline->tp[idx], 10);
        break;
    case 'P':
        strcpy(scline->tp[idx], player_code_name(scline->np[idx]));
        break;
    case 'C':
        strcpy(scline->tp[idx], creature_code_name(scline->np[idx]));
        break;
    case 'R':
        strcpy(scline->tp[idx], room_code_name(scline->np[idx]));
        break;
    case 'L':
        get_map_location_code_name(scline->np[idx], scline->tp[idx]);
        break;
    case 'A':
        break;
    case '!': // extended sign
        return true;
    default:
        return false;
    }
    return true;
}

static int count_required_parameters(const char *args)
{
    int required = 0;
    for (int i = 0; i < COMMANDDESC_ARGS_COUNT; i++)
    {
        char chr = args[i];
        if (isupper(chr)) // Required arguments have upper-case type letters
        {
            required++;
        }
        else if (chr == '!')
        {
            continue;
        }
        else
            break;
    }
    return required;
}

int script_recognize_params(char **line, const struct CommandDesc *cmd_desc, struct ScriptLine *scline, int *para_level, int expect_level)
{
    int dst, src;
    for (dst = 0, src = 0; dst <= COMMANDDESC_ARGS_COUNT; dst++, src++)
    {
        TbBool extended = false;
        char chr = cmd_desc->args[src];
        if (*para_level < expect_level)
            break;
        if (chr == '!')
        {
            dst--;
            continue;
        }
        // Read the next parameter
        const struct CommandDesc *funcmd_desc;
        {
>>>>>>> 25a4317c
            char* funline = *line;
            int funpara_level = *para_level;
            char funcmd_buf[MAX_TEXT_LENGTH];
            LbMemorySet(funcmd_buf, 0, MAX_TEXT_LENGTH);
            funcmd_desc = get_next_word(&funline, funcmd_buf, &funpara_level, subfunction_desc);
            if (funpara_level < expect_level+1) {
                // Break the loop keeping variables as if the parameter wasn't read
                break;
            }
            if (funpara_level > (*para_level)+(dst > 0 ? 0 : 1)) {
                SCRPTWRNLOG("Unexpected paraenesis in parameter %d of command \"%s\"", dst + 1, scline->tcmnd);
            }
            *line = funline;
            *para_level = funpara_level;
            if (!isalpha(chr))
            {
                // Don't show parameter index - it may be bad, as we're decreasing dst to not overflow cmd_desc->args
                SCRPTWRNLOG("Excessive parameter of command \"%s\", value \"%s\"; ignoring", scline->tcmnd, funcmd_buf);
                dst--;
                continue;
            }
            // Access tp[dst] only if we're sure dst < COMMANDDESC_ARGS_COUNT
            LbMemoryCopy(scline->tp[dst], funcmd_buf, MAX_TEXT_LENGTH);
        }
        if (funcmd_desc != NULL)
        {
            struct ScriptLine* funscline = (struct ScriptLine*)LbMemoryAlloc(sizeof(struct ScriptLine));
            if (funscline == NULL) {
                SCRPTERRLOG("Can't allocate buffer to recognize line");
                return -1;
            }
            LbMemorySet(funscline, 0, sizeof(struct ScriptLine));
            LbMemoryCopy(funscline->tcmnd, scline->tp[dst], MAX_TEXT_LENGTH);
            int args_count = script_recognize_params(line, funcmd_desc, funscline, para_level, *para_level);
            if (args_count < 0)
            {
                LbMemoryFree(funscline);
                return -1;
            }
            // Count valid args
            if (args_count < COMMANDDESC_ARGS_COUNT)
            {
                int required = count_required_parameters(funcmd_desc->args);
                if (args_count < required)
                {
                  SCRPTERRLOG("Not enough parameters for \"%s\", got only %d", funcmd_desc->textptr,(int)args_count);
                  LbMemoryFree(funscline);
                  return -1;
                }
            }
            switch (funcmd_desc->index)
            {
            case Cmd_RANDOM:
            case Cmd_DRAWFROM:{
                // Create array of value ranges
                long range_total = 0;
                int fi;
                struct MinMax ranges[COMMANDDESC_ARGS_COUNT];
                if (level_file_version > 0)
                {
                    chr = cmd_desc->args[src];
                    int ri;
                    for (fi = 0, ri = 0; fi < COMMANDDESC_ARGS_COUNT; fi++, ri++)
                    {
                        if (funscline->tp[fi][0] == '\0') {
                            break;
                        }
                        if (toupper(chr) == 'A')
                        {
                            // Values which do not support range
                            if (strcmp(funscline->tp[fi],"~") == 0) {
                                SCRPTERRLOG("Parameter %d of function \"%s\" within command \"%s\" does not support range", fi+1, funcmd_desc->textptr, scline->tcmnd);
                                LbMemoryFree(funscline);
                                return -1;
                            }
                            // Values of that type cannot define ranges, as we cannot interpret them
                            ranges[ri].min = fi;
                            ranges[ri].max = fi;
                            range_total += 1;
                        } else
                        if ((ri > 0) && (strcmp(funscline->tp[fi],"~") == 0))
                        {
                            // Second step of defining range
                            ri--;
                            fi++;
                            if (!script_command_param_to_number(chr, funscline, fi, false)) {
                                SCRPTERRLOG("Parameter %d of function \"%s\" within command \"%s\" has unexpected range end value; discarding command", fi+1, funcmd_desc->textptr, scline->tcmnd);
                                LbMemoryFree(funscline);
                                return -1;
                            }
                            ranges[ri].max = funscline->np[fi];
                            if (ranges[ri].max < ranges[ri].min) {
                                SCRPTWRNLOG("Range definition in argument of function \"%s\" within command \"%s\" should have lower value first", funcmd_desc->textptr, scline->tcmnd);
                                ranges[ri].max = ranges[ri].min;
                            }
                            range_total += ranges[ri].max - ranges[ri].min; // +1 was already added
                        } else
                        {
                            // Single value or first step of defining range
                            if (!script_command_param_to_number(chr, funscline, fi, false)) {
                                SCRPTERRLOG("Parameter %d of function \"%s\" within command \"%s\" has unexpected value; discarding command", fi+1, funcmd_desc->textptr, scline->tcmnd);
                                LbMemoryFree(funscline);
                                return -1;
                            }
                            ranges[ri].min = funscline->np[fi];
                            ranges[ri].max = funscline->np[fi];
                            range_total += 1;
                        }
                    }
                } else
                {
                    // Old RANDOM command accepts only one range, and gives only numbers
                    fi = 0;
                    {
                        ranges[fi].min = atol(funscline->tp[0]);
                        ranges[fi].max = atol(funscline->tp[1]);
                    }
                    if (ranges[fi].max < ranges[fi].min) {
                        SCRPTWRNLOG("Range definition in argument of function \"%s\" within command \"%s\" should have lower value first", funcmd_desc->textptr, scline->tcmnd);
                        ranges[fi].max = ranges[fi].min;
                    }
                    range_total += ranges[fi].max - ranges[fi].min + 1;
                    fi++;
                }
                if (range_total <= 0) {
                    SCRPTERRLOG("Arguments of function \"%s\" within command \"%s\" define no values to select from", funcmd_desc->textptr, scline->tcmnd);
                    break;
                }
                if ((funcmd_desc->index != Cmd_RANDOM) && (level_file_version == 0)) {
                    SCRPTERRLOG("The function \"%s\" used within command \"%s\" is not supported in old level format", funcmd_desc->textptr, scline->tcmnd);
                    break;
                }
                // The new RANDOM command stores values to allow selecting different one every turn during gameplay
                if ((funcmd_desc->index == Cmd_RANDOM) && (level_file_version > 0))
                {
                    //TODO RANDOM make implementation - store ranges as variable to be used for selecting random value during gameplay
                    SCRPTERRLOG("The function \"%s\" used within command \"%s\" is not supported yet", funcmd_desc->textptr, scline->tcmnd);
                    break;
                }
                // DRAWFROM support - select random index now
                long range_index = rand() % range_total;
                // Get value from ranges array
                range_total = 0;
                for (fi=0; fi < COMMANDDESC_ARGS_COUNT; fi++)
                {
                    if ((range_index >= range_total) && (range_index <= range_total + ranges[fi].max - ranges[fi].min)) {
                        chr = cmd_desc->args[src];
                        if (toupper(chr) == 'A') {
                            strcpy(scline->tp[dst], funscline->tp[ranges[fi].min]);
                        } else {
                            scline->np[dst] = ranges[fi].min + range_index - range_total;
                            // Set text value for that number
                            script_command_param_to_text(chr, scline, dst);
                        }
                        break;
                    }
                    range_total += ranges[fi].max - ranges[fi].min + 1;
                }
                SCRPTLOG("Function \"%s\" returned value \"%s\"", funcmd_desc->textptr, scline->tp[dst]);
                };break;
            case Cmd_IMPORT:
            {
                long player_id = get_id(player_desc, funscline->tp[0]);
                if (player_id >= PLAYERS_FOR_CAMPAIGN_FLAGS)
                {
                    SCRPTERRLOG("Cannot fetch flag values for player, '%s'", funscline->tp[0]);
                    strcpy(scline->tp[dst], "0");
                    break;
                }
                long flag_id = get_id(campaign_flag_desc, funscline->tp[1]);
                if (flag_id == -1)
                {
                    SCRPTERRLOG("Unknown campaign flag name, '%s'", funscline->tp[1]);
                    strcpy(scline->tp[dst], "0");
                    break;
                }
                SCRPTLOG("Function \"%s\" returned value \"%ld\"", funcmd_desc->textptr,
                    intralvl.campaign_flags[player_id][flag_id]);
                ltoa(intralvl.campaign_flags[player_id][flag_id], scline->tp[dst], 10);
                break;
            }
            default:
                SCRPTWRNLOG("Parameter value \"%s\" is a command which isn't supported as function", scline->tp[dst]);
                break;
            }
            LbMemoryFree(funscline);
        }
        if (scline->tp[dst][0] == '\0') {
          break;
        }
        if (*para_level > expect_level+2) {
            SCRPTWRNLOG("Parameter %d of command \"%s\", value \"%s\", is at too high paraenesis level %d", dst + 1, scline->tcmnd, scline->tp[dst], (int)*para_level);
        }
        chr = cmd_desc->args[src];
        if (cmd_desc->args[src + 1] == '+')
        {
            // All other parameters will be same
            src -= 1;
        }
        if (cmd_desc->args[src + 1] == '!') //extended set (dst.e. ANY_CREATURE)
        {
            extended = true;
        }
        if (!script_command_param_to_number(chr, scline, dst, extended)) {
            SCRPTERRLOG("Parameter %d of command \"%s\", type %c, has unexpected value; discarding command", dst + 1, scline->tcmnd, chr);
            return -1;
        }
    }
    return dst;
}

long script_scan_line(char *line,TbBool preloaded)
{
    const struct CommandDesc *cmd_desc;
    SCRIPTDBG(12,"Starting");
    struct ScriptLine* scline = (struct ScriptLine*)LbMemoryAlloc(sizeof(struct ScriptLine));
    if (scline == NULL)
    {
      SCRPTERRLOG("Can't allocate buffer to recognize line");
      return 0;
    }
    int para_level = 0;
    LbMemorySet(scline, 0, sizeof(struct ScriptLine));
    if (next_command_reusable > 0)
        next_command_reusable--;
    if (level_file_version > 0)
    {
        cmd_desc = get_next_word(&line, scline->tcmnd, &para_level, command_desc);
    } else
    {
        cmd_desc = get_next_word(&line, scline->tcmnd, &para_level, dk1_command_desc);
    }
    if (cmd_desc == NULL)
    {
        if (isalnum(scline->tcmnd[0])) {
          SCRPTERRLOG("Invalid command, '%s' (lev ver %d)", scline->tcmnd,level_file_version);
        }
        LbMemoryFree(scline);
        return 0;
    }
    SCRIPTDBG(12,"Executing command %lu",cmd_desc->index);
    // Handling comments
    if (cmd_desc->index == Cmd_REM)
    {
        LbMemoryFree(scline);
        return 0;
    }
    scline->command = cmd_desc->index;
    // selecting only preloaded/not preloaded commands
    if (script_is_preloaded_command(cmd_desc->index) != preloaded)
    {
        LbMemoryFree(scline);
        return 0;
    }
    // Recognizing parameters
    int args_count = script_recognize_params(&line, cmd_desc, scline, &para_level, 0);
    if (args_count < 0)
    {
        LbMemoryFree(scline);
        return -1;
    }
    if (args_count < COMMANDDESC_ARGS_COUNT)
    {
        int required = count_required_parameters(cmd_desc->args);
        if (args_count < required) // Required arguments have upper-case type letters
        {
            SCRPTERRLOG("Not enough parameters for \"%s\", got only %d", cmd_desc->textptr,(int)args_count);
            LbMemoryFree(scline);
            return -1;
        }
    }
    script_add_command(cmd_desc, scline);
    LbMemoryFree(scline);
    SCRIPTDBG(13,"Finished");
    return 0;
}

short clear_script(void)
{
    LbMemorySet(&game.script, 0, sizeof(struct LevelScriptOld));
    LbMemorySet(&gameadd.script, 0, sizeof(struct LevelScript));
    gameadd.script.next_string = gameadd.script.strings;
    set_script_current_condition(CONDITION_ALWAYS);
    text_line_number = 1;
    return true;
}

short clear_quick_messages(void)
{
    for (long i = 0; i < QUICK_MESSAGES_COUNT; i++)
        LbMemorySet(gameadd.quick_messages[i], 0, MESSAGE_TEXT_LEN);
    return true;
}

static char* process_multiline_comment(char *buf, char *buf_end)
{
    for (char *p = buf; p < buf_end - 1; p++)
    {
        if ((*p == ' ') || (*p == 9)) // Tabs or spaces
            continue;
        if (p[0] == '/') // /
        {
            if (p[1] != '*') // /*
                break;
            p += 2;
            for (; p < buf_end - 1; p++)
            {
                if ((p[0] == '*') && (p[1] == '/'))
                {
                    buf = p + 2;
                    break;
                }
            }
            break;
        }
        else
            break;
    }
    return buf;
}

short preload_script(long lvnum)
{
  SYNCDBG(7,"Starting");
  set_script_current_condition(CONDITION_ALWAYS);
  next_command_reusable = 0;
  text_line_number = 1;
  level_file_version = DEFAULT_LEVEL_VERSION;
  clear_quick_messages();
  // Load the file
  long script_len = 1;
  char* script_data = (char*)load_single_map_file_to_buffer(lvnum, "txt", &script_len, LMFF_None);
  if (script_data == NULL)
    return false;
  // Process the file lines
  char* buf = script_data;
  char* buf_end = script_data + script_len;
  while (buf < buf_end)
  {
      // Check for long comment
      buf = process_multiline_comment(buf, buf_end);
    // Find end of the line
    int lnlen = 0;
    while (&buf[lnlen] < buf_end)
    {
      if ((buf[lnlen] == '\r') || (buf[lnlen] == '\n'))
        break;
      lnlen++;
    }
    // Get rid of the next line characters
    buf[lnlen] = 0;
    lnlen++;
    if (&buf[lnlen] < buf_end)
    {
      if ((buf[lnlen] == '\r') || (buf[lnlen] == '\n'))
        lnlen++;
    }
    //SCRPTLOG("Analyse");
    // Analyze the line
    script_scan_line(buf, true);
    // Set new line start
    text_line_number++;
    buf += lnlen;
  }
  LbMemoryFree(script_data);
  SYNCDBG(8,"Finished");
  return true;
}

short load_script(long lvnum)
{
    SYNCDBG(7,"Starting");

    // Clear script data
    gui_set_button_flashing(0, 0);
    clear_script();
    set_script_current_condition(CONDITION_ALWAYS);
    next_command_reusable = 0;
    text_line_number = 1;
    game.bonus_time = 0;
    game.flags_gui &= ~GGUI_CountdownTimer;
    game.flags_cd |= MFlg_DeadBackToPool;
    reset_creature_max_levels();
    reset_script_timers_and_flags();
    if ((game.operation_flags & GOF_ColumnConvert) != 0)
    {
        convert_old_column_file(lvnum);
        game.operation_flags &= ~GOF_ColumnConvert;
    }
    // Load the file
    long script_len = 1;
    char* script_data = (char*)load_single_map_file_to_buffer(lvnum, "txt", &script_len, LMFF_None);
    if (script_data == NULL)
      return false;
    // Process the file lines
    char* buf = script_data;
    char* buf_end = script_data + script_len;
    while (buf < buf_end)
    {
        buf = process_multiline_comment(buf, buf_end);
      // Find end of the line
      int lnlen = 0;
      while (&buf[lnlen] < buf_end)
      {
        if ((buf[lnlen] == '\r') || (buf[lnlen] == '\n'))
          break;
        lnlen++;
      }
      // Get rid of the next line characters
      buf[lnlen] = 0;
      lnlen++;
      if (&buf[lnlen] < buf_end)
      {
        if ((buf[lnlen] == '\r') || (buf[lnlen] == '\n'))
          lnlen++;
      }
      // Analyze the line
      script_scan_line(buf, false);
      // Set new line start
      text_line_number++;
      buf += lnlen;
    }
    LbMemoryFree(script_data);
    if (gameadd.script.win_conditions_num == 0)
      WARNMSG("No WIN GAME conditions in script file.");
    if (get_script_current_condition() != CONDITION_ALWAYS)
      WARNMSG("Missing ENDIF's in script file.");
    JUSTLOG("Used script resources: %d/%d tunneller triggers, %d/%d party triggers, %d/%d script values, %d/%d IF conditions, %d/%d party definitions",
        (int)gameadd.script.tunneller_triggers_num,TUNNELLER_TRIGGERS_COUNT,
        (int)gameadd.script.party_triggers_num,PARTY_TRIGGERS_COUNT,
        (int)gameadd.script.values_num,SCRIPT_VALUES_COUNT,
        (int)gameadd.script.conditions_num,CONDITIONS_COUNT,
        (int)gameadd.script.creature_partys_num,CREATURE_PARTYS_COUNT);
    return true;
}


struct Thing *get_creature_in_range_around_any_of_enemy_heart(PlayerNumber plyr_idx, ThingModel crmodel, MapSubtlDelta range)
{
    int n = GAME_RANDOM(PLAYERS_COUNT);
    for (int i = 0; i < PLAYERS_COUNT; i++, n = (n + 1) % PLAYERS_COUNT)
    {
        if (!players_are_enemies(plyr_idx, n))
            continue;
        struct Thing* heartng = get_player_soul_container(n);
        if (thing_exists(heartng))
        {
            struct Thing* creatng = get_creature_in_range_of_model_owned_and_controlled_by(heartng->mappos.x.val, heartng->mappos.y.val, range, crmodel, plyr_idx);
            if (!thing_is_invalid(creatng)) {
                return creatng;
            }
        }
    }
    return INVALID_THING;
}
static struct Thing *script_get_creature_by_criteria(PlayerNumber plyr_idx, long crmodel, long criteria) {
    switch (filter_criteria_type(criteria))
    {
    case CSelCrit_Any:
        return get_random_players_creature_of_model(plyr_idx, crmodel);
    case CSelCrit_MostExperienced:
        return find_players_highest_level_creature_of_breed_and_gui_job(crmodel, CrGUIJob_Any, plyr_idx, 0);
    case CSelCrit_MostExpWandering:
        return find_players_highest_level_creature_of_breed_and_gui_job(crmodel, CrGUIJob_Wandering, plyr_idx, 0);
    case CSelCrit_MostExpWorking:
        return find_players_highest_level_creature_of_breed_and_gui_job(crmodel, CrGUIJob_Working, plyr_idx, 0);
    case CSelCrit_MostExpFighting:
        return find_players_highest_level_creature_of_breed_and_gui_job(crmodel, CrGUIJob_Fighting, plyr_idx, 0);
    case CSelCrit_LeastExperienced:
        return find_players_lowest_level_creature_of_breed_and_gui_job(crmodel, CrGUIJob_Any, plyr_idx, 0);
    case CSelCrit_LeastExpWandering:
        return find_players_lowest_level_creature_of_breed_and_gui_job(crmodel, CrGUIJob_Wandering, plyr_idx, 0);
    case CSelCrit_LeastExpWorking:
        return find_players_lowest_level_creature_of_breed_and_gui_job(crmodel, CrGUIJob_Working, plyr_idx, 0);
    case CSelCrit_LeastExpFighting:
        return find_players_lowest_level_creature_of_breed_and_gui_job(crmodel, CrGUIJob_Fighting, plyr_idx, 0);
    case CSelCrit_NearOwnHeart:
    {
        const struct Coord3d* pos = dungeon_get_essential_pos(plyr_idx);
        return get_creature_near_and_owned_by(pos->x.val, pos->y.val, plyr_idx, crmodel);
    }
    case CSelCrit_NearEnemyHeart:
        return get_creature_in_range_around_any_of_enemy_heart(plyr_idx, crmodel, 11);
    case CSelCrit_OnEnemyGround:
        return get_random_players_creature_of_model_on_territory(plyr_idx, crmodel, 0);
    case CSelCrit_OnFriendlyGround:
        return get_random_players_creature_of_model_on_territory(plyr_idx, crmodel, 1);
    case CSelCrit_OnNeutralGround:
        return get_random_players_creature_of_model_on_territory(plyr_idx, crmodel, 2);
    case CSelCrit_NearAP:
    {
        int loc = filter_criteria_loc(criteria);
        struct ActionPoint *apt = action_point_get(loc);
        if (!action_point_exists(apt))
        {
            WARNLOG("Action point is invalid:%d", apt->num);
            return INVALID_THING;
        }
        if (apt->range == 0)
        {
            WARNLOG("Action point with zero range:%d", apt->num);
            return INVALID_THING;
        }
        // Action point range should be inside spiral in subtiles
        int dist = 2 * coord_subtile(apt->range + COORD_PER_STL - 1 ) + 1;
        dist = dist * dist;

        Thing_Maximizer_Filter filter = near_map_block_creature_filter_diagonal_random;
        struct CompoundTngFilterParam param;
        param.model_id = crmodel;
        param.plyr_idx = (unsigned char)plyr_idx;
        param.num1 = apt->mappos.x.val;
        param.num2 = apt->mappos.y.val;
        param.num3 = apt->range;
        return get_thing_spiral_near_map_block_with_filter(apt->mappos.x.val, apt->mappos.y.val,
                                                           dist,
                                                           filter, &param);
    }
    default:
        ERRORLOG("Invalid level up criteria %d",(int)criteria);
        return INVALID_THING;
    }
}

/**
 * Kills a creature which meets given criteria.
 * @param plyr_idx The player whose creature will be affected.
 * @param crmodel Model of the creature to find.
 * @param criteria Criteria, from CreatureSelectCriteria enumeration.
 * @return True if a creature was found and killed.
 */
TbBool script_kill_creature_with_criteria(PlayerNumber plyr_idx, long crmodel, long criteria)
{
    struct Thing *thing = script_get_creature_by_criteria(plyr_idx, crmodel, criteria);
    if (thing_is_invalid(thing)) {
        SYNCDBG(5,"No matching player %d creature of model %d found to kill",(int)plyr_idx,(int)crmodel);
        return false;
    }
    kill_creature(thing, INVALID_THING, -1, CrDed_NoUnconscious);
    return true;
}
/**
 * Changes owner of a creature which meets given criteria.
 * @param origin_plyr_idx The player whose creature will be affected.
 * @param dest_plyr_idx The player who will receive the creature.
 * @param crmodel Model of the creature to find.
 * @param criteria Criteria, from CreatureSelectCriteria enumeration.
 * @return True if a creature was found and changed owner.
 */
TbBool script_change_creature_owner_with_criteria(PlayerNumber origin_plyr_idx, long crmodel, long criteria, PlayerNumber dest_plyr_idx)
{
    struct Thing *thing = script_get_creature_by_criteria(origin_plyr_idx, crmodel, criteria);
    if (thing_is_invalid(thing)) {
        SYNCDBG(5,"No matching player %d creature of model %d found to kill",(int)origin_plyr_idx,(int)crmodel);
        return false;
    }
    change_creature_owner(thing, dest_plyr_idx);
    return true;
}

void script_kill_creatures(PlayerNumber plyr_idx, long crmodel, long criteria, long copies_num)
{
    SYNCDBG(3,"Killing %d of %s owned by player %d.",(int)copies_num,creature_code_name(crmodel),(int)plyr_idx);
    for (long i = 0; i < copies_num; i++)
    {
        script_kill_creature_with_criteria(plyr_idx, crmodel, criteria);
    }
}

/**
 * Increase level of  a creature which meets given criteria.
 * @param plyr_idx The player whose creature will be affected.
 * @param crmodel Model of the creature to find.
 * @param criteria Criteria, from CreatureSelectCriteria enumeration.
 * @return True if a creature was found and leveled.
 */
TbBool script_level_up_creature(PlayerNumber plyr_idx, long crmodel, long criteria, int count)
{
    struct Thing *thing = script_get_creature_by_criteria(plyr_idx, crmodel, criteria);
    if (thing_is_invalid(thing)) {
        SYNCDBG(5,"No matching player %d creature of model %d found to level up",(int)plyr_idx,(int)crmodel);
        return false;
    }
    creature_increase_multiple_levels(thing,count);
    return true;
}

/**
 * Cast a spell on a creature which meets given criteria.
 * @param plyr_idx The player whose creature will be affected.
 * @param crmodel Model of the creature to find.
 * @param criteria Criteria, from CreatureSelectCriteria enumeration.
 * @param fmcl_bytes encoded bytes: f=cast for free flag,m=power kind,c=caster player index,l=spell level.
 * @return TbResult whether the spell was successfully cast
 */
TbResult script_use_power_on_creature(PlayerNumber plyr_idx, long crmodel, long criteria, long fmcl_bytes)
{
    struct Thing *thing = script_get_creature_by_criteria(plyr_idx, crmodel, criteria);
    if (thing_is_invalid(thing)) {
        SYNCDBG(5,"No matching player %d creature of model %d found to use power on.",(int)plyr_idx,(int)crmodel);
        return Lb_FAIL;
    }

    char is_free = (fmcl_bytes >> 24) != 0;
    PowerKind pwkind = (fmcl_bytes >> 16) & 255;
    PlayerNumber caster =  (fmcl_bytes >> 8) & 255;
    long splevel = fmcl_bytes & 255;

    if (thing_is_in_power_hand_list(thing, plyr_idx))
    {
        char block = pwkind == PwrK_SLAP;
        block |= pwkind == PwrK_CALL2ARMS;
        block |= pwkind == PwrK_CAVEIN;
        block |= pwkind == PwrK_LIGHTNING;
        block |= pwkind == PwrK_MKDIGGER;
        block |= pwkind == PwrK_SIGHT;
        if (block)
        {
          SYNCDBG(5,"Found creature to use power on but it is being held.");
          return Lb_FAIL;
        }
    }

    MapSubtlCoord stl_x = thing->mappos.x.stl.num;
    MapSubtlCoord stl_y = thing->mappos.y.stl.num;
    unsigned long spell_flags = is_free ? PwMod_CastForFree : 0;

    switch (pwkind)
    {
      case PwrK_HEALCRTR:
        return magic_use_power_heal(caster, thing, 0, 0, splevel, spell_flags);
      case PwrK_SPEEDCRTR:
        return magic_use_power_speed(caster, thing, 0, 0, splevel, spell_flags);
      case PwrK_PROTECT:
        return magic_use_power_armour(caster, thing, 0, 0, splevel, spell_flags);
      case PwrK_CONCEAL:
        return magic_use_power_conceal(caster, thing, 0, 0, splevel, spell_flags);
      case PwrK_DISEASE:
        return magic_use_power_disease(caster, thing, 0, 0, splevel, spell_flags);
      case PwrK_CHICKEN:
        return magic_use_power_chicken(caster, thing, 0, 0, splevel, spell_flags);
      case PwrK_SLAP:
        return magic_use_power_slap_thing(caster, thing, spell_flags);
      case PwrK_CALL2ARMS:
        return magic_use_power_call_to_arms(caster, stl_x, stl_y, splevel, spell_flags);
      case PwrK_LIGHTNING:
        return magic_use_power_lightning(caster, stl_x, stl_y, splevel, spell_flags);
      case PwrK_CAVEIN:
        return magic_use_power_cave_in(caster, stl_x, stl_y, splevel, spell_flags);
      case PwrK_MKDIGGER:
        return magic_use_power_imp(caster, stl_x, stl_y, spell_flags);
      case PwrK_SIGHT:
        return magic_use_power_sight(caster, stl_x, stl_y, splevel, spell_flags);
      default:
        SCRPTERRLOG("Power not supported for this command: %d", (int) pwkind);
        return Lb_FAIL;
    }
}

TbResult script_use_spell_on_creature(PlayerNumber plyr_idx, long crmodel, long criteria, long fmcl_bytes)
{
    struct Thing *thing = script_get_creature_by_criteria(plyr_idx, crmodel, criteria);
    if (thing_is_invalid(thing)) {
        SYNCDBG(5,"No matching player %d creature of model %d found to use spell on.",(int)plyr_idx,(int)crmodel);
        return Lb_FAIL;
    }
    SpellKind spkind = (fmcl_bytes >> 8) & 255;
    const struct SpellInfo* spinfo = get_magic_info(spkind);

    if (spinfo->caster_affected ||
            (spkind == SplK_Freeze) || (spkind == SplK_Slow) || // These four should be also marked at configs somehow
            ( (spkind == SplK_Disease) && ((get_creature_model_flags(thing) & CMF_NeverSick) == 0) ) ||
            ( (spkind == SplK_Chicken) && ((get_creature_model_flags(thing) & CMF_NeverChickens) == 0) ) )
    {
        if (thing_is_picked_up(thing))
        {
            SYNCDBG(5,"Found creature to cast the spell on but it is being held.");
            return Lb_FAIL;
        }
        unsigned short sound;
        if (spinfo->caster_affected)
        {
            sound = spinfo->caster_affect_sound;
        }
        else if ( (spkind == SplK_Freeze) || (spkind == SplK_Slow) )
        {
            sound = 50;
        }
        else if (spkind == SplK_Disease)
        {
            sound = 59;
        }
        else if (spkind == SplK_Chicken)
        {
            sound = 109;
        }
        else
        {
            sound = 0;
        }
        long splevel = fmcl_bytes & 255;
        thing_play_sample(thing, sound, NORMAL_PITCH, 0, 3, 0, 4, FULL_LOUDNESS);
        apply_spell_effect_to_thing(thing, spkind, splevel);
        if (spkind == SplK_Disease)
        {
            struct CreatureControl *cctrl;
            cctrl = creature_control_get_from_thing(thing);
            cctrl->disease_caster_plyridx = game.neutral_player_num;
        }
        return Lb_SUCCESS;
    }
    else
    {
        SCRPTERRLOG("Spell not supported for this command: %d", (int)spkind);
        return Lb_FAIL;
    }
}

/**
 * Adds a dig task for the player between 2 map locations.
 * @param plyr_idx: The player who does the task.
 * @param origin: The start location of the disk task.
 * @param destination: The desitination of the disk task.
 * @return TbResult whether the spell was successfully cast
 */
TbResult script_computer_dig_to_location(long plyr_idx, long origin, long destination)
{
    struct Computer2* comp = get_computer_player(plyr_idx);
    long orig_x, orig_y = 0;
    long dest_x, dest_y = 0;

    //dig origin
    find_map_location_coords(origin, &orig_x, &orig_y, plyr_idx, __func__);
    if ((orig_x == 0) && (orig_y == 0))
    {
        WARNLOG("Can't decode origin location %d", origin);
        return Lb_FAIL;
    }
    struct Coord3d startpos;
    startpos.x.val = subtile_coord_center(stl_slab_center_subtile(orig_x));
    startpos.y.val = subtile_coord_center(stl_slab_center_subtile(orig_y));
    startpos.z.val = subtile_coord(1, 0);

    //dig destination
    find_map_location_coords(destination, &dest_x, &dest_y, plyr_idx, __func__);
    if ((dest_x == 0) && (dest_y == 0))
    {
        WARNLOG("Can't decode destination location %d", destination);
        return Lb_FAIL;
    }
    struct Coord3d endpos;
    endpos.x.val = subtile_coord_center(stl_slab_center_subtile(dest_x));
    endpos.y.val = subtile_coord_center(stl_slab_center_subtile(dest_y));
    endpos.z.val = subtile_coord(1, 0);

    if (create_task_dig_to_neutral(comp, startpos, endpos))
    {
        return Lb_SUCCESS;
    }
    return Lb_FAIL;
}

/**
 * Casts spell at a location set by subtiles.
 * @param plyr_idx caster player.
 * @param stl_x subtile's x position.
 * @param stl_y subtile's y position
 * @param fml_bytes encoded bytes: f=cast for free flag,m=power kind,l=spell level.
 * @return TbResult whether the spell was successfully cast
 */
TbResult script_use_power_at_pos(PlayerNumber plyr_idx, MapSubtlCoord stl_x, MapSubtlCoord stl_y, long fml_bytes)
{
    char is_free = (fml_bytes >> 16) != 0;
    PowerKind powerKind = (fml_bytes >> 8) & 255;
    long splevel = fml_bytes & 255;

    unsigned long spell_flags = PwCast_AllGround | PwCast_Unrevealed;
    if (is_free)
        spell_flags |= PwMod_CastForFree;

    return magic_use_power_on_subtile(plyr_idx, powerKind, splevel, stl_x, stl_y, spell_flags);
}

/**
 * Casts spell at a location set by action point/hero gate.
 * @param plyr_idx caster player.
 * @param target action point/hero gate.
 * @param fml_bytes encoded bytes: f=cast for free flag,m=power kind,l=spell level.
 * @return TbResult whether the spell was successfully cast
 */
TbResult script_use_power_at_location(PlayerNumber plyr_idx, TbMapLocation target, long fml_bytes)
{
    SYNCDBG(0, "Using power at location of type %d", target);
    long x = 0;
    long y = 0;
    find_map_location_coords(target, &x, &y, plyr_idx, __func__);
    if ((x == 0) && (y == 0))
    {
        WARNLOG("Can't decode location %d", target);
        return Lb_FAIL;
    }
    return script_use_power_at_pos(plyr_idx, x, y, fml_bytes);
}

/**
 * Casts a spell for player.
 * @param plyr_idx caster player.
 * @param power_kind the spell: magic id.
 * @param free cast for free flag.
 * @return TbResult whether the spell was successfully cast
 */
TbResult script_use_power(PlayerNumber plyr_idx, PowerKind power_kind, char free)
{
    return magic_use_power_on_level(plyr_idx, power_kind, 1, free != 0 ? PwMod_CastForFree : 0); // splevel gets ignored anyway -> pass 1
}

/**
 * Increases creatures' levels for player.
 * @param plyr_idx target player
 * @param count how many times should the level be increased
 */
void script_use_special_increase_level(PlayerNumber plyr_idx, int count)
{
    increase_level(get_player(plyr_idx), count);
}

/**
 * Multiplies every creature for player.
 * @param plyr_idx target player
 */
void script_use_special_multiply_creatures(PlayerNumber plyr_idx)
{
    multiply_creatures(get_player(plyr_idx));
}

/**
 * Fortifies player's dungeon.
 * @param plyr_idx target player
 */
void script_use_special_make_safe(PlayerNumber plyr_idx)
{
    make_safe(get_player(plyr_idx));
}

/**
 * Enables bonus level for current player.
 */
TbBool script_use_special_locate_hidden_world()
{
    return activate_bonus_level(get_player(my_player_number));
}

/**
 * Returns if the action point condition was activated.
 * Action point index and player to be activated should be stored inside condition.
 */
TbBool process_activation_status(struct Condition *condt)
{
    TbBool new_status;
    int plr_start;
    int plr_end;
    if (get_players_range(condt->plyr_range, &plr_start, &plr_end) < 0)
    {
        WARNLOG("Invalid player range %d in CONDITION command %d.",(int)condt->plyr_range,(int)condt->variabl_type);
        return false;
    }
    {
        new_status = false;
        for (long i = plr_start; i < plr_end; i++)
        {
            new_status = action_point_activated_by_player(condt->variabl_idx,i);
            if (new_status) break;
        }
    }
    return new_status;
}



static TbBool is_condition_met(unsigned char cond_idx)
{
    if (cond_idx >= CONDITIONS_COUNT)
    {
      if (cond_idx == CONDITION_ALWAYS)
          return true;
      else
          return false;
    }
    unsigned long i = gameadd.script.conditions[cond_idx].status;
    return ((i & 0x01) != 0);
}

static void add_to_party_process(struct ScriptContext *context)
{
    struct PartyTrigger* pr_trig = context->pr_trig;
    add_member_to_party(pr_trig->party_id, pr_trig->creatr_id, pr_trig->crtr_level, pr_trig->carried_gold, pr_trig->objectv, pr_trig->countdown);
}

static void process_party(struct PartyTrigger* pr_trig)
{
    struct ScriptContext context = {0};
    long n = pr_trig->creatr_id;

    context.pr_trig = pr_trig;

    switch (pr_trig->flags & TrgF_COMMAND_MASK)
    {
    case TrgF_ADD_TO_PARTY:
        add_to_party_process(&context);
        break;
    case TrgF_DELETE_FROM_PARTY:
        delete_member_from_party(pr_trig->party_id, pr_trig->creatr_id, pr_trig->crtr_level);
        break;
    case TrgF_CREATE_OBJECT:
        n |= ((pr_trig->crtr_level & 7) << 7);
        SYNCDBG(6, "Adding object %d at location %d", (int)n, (int)pr_trig->location);
        script_process_new_object(n, pr_trig->location, pr_trig->carried_gold);
        break;
    case TrgF_CREATE_PARTY:
        SYNCDBG(6, "Adding player %d party %d at location %d", (int)pr_trig->plyr_idx, (int)n, (int)pr_trig->location);
        script_process_new_party(&gameadd.script.creature_partys[n],
            pr_trig->plyr_idx, pr_trig->location, pr_trig->ncopies);
        break;
    case TrgF_CREATE_CREATURE:
        SCRIPTDBG(6, "Adding creature %d", n);
        script_process_new_creatures(pr_trig->plyr_idx, n, pr_trig->location,
            pr_trig->ncopies, pr_trig->carried_gold, pr_trig->crtr_level);
        break;
    }
}

void process_check_new_creature_partys(void)
{
    for (long i = 0; i < gameadd.script.party_triggers_num; i++)
    {
        struct PartyTrigger* pr_trig = &gameadd.script.party_triggers[i];
        if ((pr_trig->flags & TrgF_DISABLED) == 0)
        {
            if (is_condition_met(pr_trig->condit_idx))
            {
                process_party(pr_trig);
                if ((pr_trig->flags & TrgF_REUSABLE) == 0)
                    set_flag_byte(&pr_trig->flags, TrgF_DISABLED, true);
            }
      }
    }
}

void process_check_new_tunneller_partys(void)
{
    for (long i = 0; i < gameadd.script.tunneller_triggers_num; i++)
    {
        struct TunnellerTrigger* tn_trig = &gameadd.script.tunneller_triggers[i];
        if ((tn_trig->flags & TrgF_DISABLED) == 0)
        {
            if (is_condition_met(tn_trig->condit_idx))
            {
                long k = tn_trig->party_id;
                if (k > 0)
                {
                    long n = tn_trig->plyr_idx;
                    SCRIPTDBG(6, "Adding tunneler party %d", k);
                    struct Thing* thing = script_process_new_tunneler(n, tn_trig->location, tn_trig->heading,
                        tn_trig->crtr_level, tn_trig->carried_gold);
                    if (!thing_is_invalid(thing))
                    {
                        struct Thing* grptng = script_process_new_party(&gameadd.script.creature_partys[k - 1], n, tn_trig->location, 1);
                        if (!thing_is_invalid(grptng))
                        {
                            add_creature_to_group_as_leader(thing, grptng);
                        }
                        else
                        {
                            WARNLOG("No party created, only lone %s", thing_model_name(thing));
                        }
                    }
                }
                else
                {
                    SCRIPTDBG(6, "Adding tunneler, heading %d", tn_trig->heading);
                    script_process_new_tunneler(tn_trig->plyr_idx, tn_trig->location, tn_trig->heading,
                        tn_trig->crtr_level, tn_trig->carried_gold);
                }
                if ((tn_trig->flags & TrgF_REUSABLE) == 0)
                    tn_trig->flags |= TrgF_DISABLED;
            }
      }
    }
}

void process_win_and_lose_conditions(PlayerNumber plyr_idx)
{
    long i;
    long k;
    struct PlayerInfo* player = get_player(plyr_idx);
    if ((game.system_flags & GSF_NetworkActive) != 0)
      return;
    for (i=0; i < gameadd.script.win_conditions_num; i++)
    {
      k = gameadd.script.win_conditions[i];
      if (is_condition_met(k)) {
          SYNCDBG(8,"Win condition %d (cond. %d) met for player %d.",(int)i,(int)k,(int)plyr_idx);
          set_player_as_won_level(player);
      }
    }
    for (i=0; i < gameadd.script.lose_conditions_num; i++)
    {
      k = gameadd.script.lose_conditions[i];
      if (is_condition_met(k)) {
          SYNCDBG(8,"Lose condition %d (cond. %d) met for player %d.",(int)i,(int)k,(int)plyr_idx);
          set_player_as_lost_level(player);
      }
    }
}

void process_values(void)
{
    for (long i = 0; i < gameadd.script.values_num; i++)
    {
        struct ScriptValue* value = &gameadd.script.values[i];
        if ((value->flags & TrgF_DISABLED) == 0)
        {
            if (is_condition_met(value->condit_idx))
            {
                script_process_value(value->valtype, value->plyr_range, value->arg0, value->arg1, value->arg2, value);
                if ((value->flags & TrgF_REUSABLE) == 0)
                  set_flag_byte(&value->flags, TrgF_DISABLED, true);
            }
        }
    }

    for (int i = 0; i < gameadd.active_fx_lines; i++)
    {
        if (gameadd.fx_lines[i].used)
        {
            process_fx_line(&gameadd.fx_lines[i]);
        }
    }
    for (int i = gameadd.active_fx_lines; i > 0; i--)
    {
        if (gameadd.fx_lines[i-1].used)
        {
            break;
        }
        gameadd.active_fx_lines--;
    }
}

static void set_variable(int player_idx, long var_type, long var_idx, long new_val)
{
    struct Dungeon *dungeon = get_dungeon(player_idx);
    struct DungeonAdd *dungeonadd = get_dungeonadd(player_idx);
    struct Coord3d pos = {0};

    switch (var_type)
    {
    case SVar_FLAG:
        set_script_flag(player_idx, var_idx, saturate_set_unsigned(new_val, 8));
        break;
    case SVar_CAMPAIGN_FLAG:
        intralvl.campaign_flags[player_idx][var_idx] = new_val;
        break;
    case SVar_BOX_ACTIVATED:
        dungeonadd->box_info.activated[var_idx] = new_val;
        break;
    case SVar_SACRIFICED:
        dungeon->creature_sacrifice[var_idx] = new_val;
        if (find_temple_pool(player_idx, &pos))
        {
            process_sacrifice_creature(&pos, var_idx, player_idx, false);
        }
        break;
    case SVar_REWARDED:
        dungeonadd->creature_awarded[var_idx] = new_val;
        break;
    default:
        WARNLOG("Unexpected type:%d",(int)var_type);
    }
}
/**
 * Processes given VALUE immediately.
 * This processes given script command. It is used to process VALUEs at start when they have
 * no conditions, or during the gameplay when conditions are met.
 */
void script_process_value(unsigned long var_index, unsigned long plr_range_id, long val2, long val3, long val4, struct ScriptValue *value)
{
  struct CreatureStats *crstat;
  struct CreatureModelConfig *crconf;
  struct PlayerInfo *player;
  struct Dungeon *dungeon;
  struct SlabMap *slb;
  int plr_start;
  int plr_end;
  long i;
  if (get_players_range(plr_range_id, &plr_start, &plr_end) < 0)
  {
      WARNLOG("Invalid player range %d in VALUE command %d.",(int)plr_range_id,(int)var_index);
      return;
  }
  //TODO: split and make indexed by var_index
  const struct CommandDesc *desc;
  for (desc = command_desc; desc->textptr != NULL; desc++)
      if (desc-> index == var_index)
          break;
  if (desc == NULL)
  {
      WARNLOG("Unexpected index:%d", var_index);
      return;
  }
  if (desc->process_fn)
  {
      // TODO: move two functions up
      struct ScriptContext context;
      context.plr_start = plr_start;
      context.plr_end = plr_end;
      // TODO: this should be checked for sanity
      //for (i=plr_start; i < plr_end; i++)
      {
          context.player_idx = plr_start;
          context.value = value;
          desc->process_fn(&context);
      }
      return;
  }

  switch (var_index)
  {
  case Cmd_SET_HATE:
      for (i=plr_start; i < plr_end; i++)
      {
        dungeon = get_dungeon(i);
        if (dungeon_invalid(dungeon))
            continue;
        dungeon->hates_player[val2%DUNGEONS_COUNT] = val3;
      }
      break;
  case Cmd_SET_GENERATE_SPEED:
      game.generate_speed = saturate_set_unsigned(val2, 16);
      update_dungeon_generation_speeds();
      break;
  case Cmd_ROOM_AVAILABLE:
      for (i=plr_start; i < plr_end; i++)
      {
        set_room_available(i, val2, val3, val4);
      }
      break;
  case Cmd_CREATURE_AVAILABLE:
      for (i=plr_start; i < plr_end; i++)
      {
          if (!set_creature_available(i,val2,val3,val4)) {
              WARNLOG("Setting creature %s availability for player %d failed.",creature_code_name(val2),(int)i);
          }
      }
      break;
  case Cmd_MAGIC_AVAILABLE:
      for (i=plr_start; i < plr_end; i++)
      {
          if (!set_power_available(i,val2,val3,val4)) {
              WARNLOG("Setting power %s availability for player %d failed.",power_code_name(val2),(int)i);
          }
      }
      break;
  case Cmd_TRAP_AVAILABLE:
      for (i=plr_start; i < plr_end; i++)
      {
          if (!set_trap_buildable_and_add_to_amount(i, val2, val3, val4)) {
              WARNLOG("Setting trap %s availability for player %d failed.",trap_code_name(val2),(int)i);
          }
      }
      break;
  case Cmd_RESEARCH:
      for (i=plr_start; i < plr_end; i++)
      {
          if (!update_or_add_players_research_amount(i, val2, val3, val4)) {
              WARNLOG("Updating research points for type %d kind %d of player %d failed.",(int)val2,(int)val3,(int)i);
          }
      }
      break;
  case Cmd_RESEARCH_ORDER:
      for (i=plr_start; i < plr_end; i++)
      {
        if (!research_overriden_for_player(i))
          remove_all_research_from_player(i);
        add_research_to_player(i, val2, val3, val4);
      }
      break;
  case Cmd_SET_TIMER:
      for (i=plr_start; i < plr_end; i++)
      {
          restart_script_timer(i,val2);
      }
      break;
  case Cmd_SET_FLAG:
      for (i=plr_start; i < plr_end; i++)
      {
          set_variable(i, val4, val2, val3);
      }
      break;
  case Cmd_ADD_TO_FLAG:
      for (i=plr_start; i < plr_end; i++)
      {
          set_variable(i, val4, val2, get_condition_value(i, val4, val2) + val3);
      }
      break;
  case Cmd_MAX_CREATURES:
      for (i=plr_start; i < plr_end; i++)
      {
          SYNCDBG(4,"Setting player %d max attracted creatures to %d.",(int)i,(int)val2);
          dungeon = get_dungeon(i);
          if (dungeon_invalid(dungeon))
              continue;
          dungeon->max_creatures_attracted = val2;
      }
      break;
  case Cmd_DOOR_AVAILABLE:
      for (i=plr_start; i < plr_end; i++) {
          set_door_buildable_and_add_to_amount(i, val2, val3, val4);
      }
      break;
  case Cmd_DISPLAY_INFORMATION:
      if ((my_player_number >= plr_start) && (my_player_number < plr_end)) {
          set_general_information(val2, val3, stl_num_decode_x(val4), stl_num_decode_y(val4));
      }
      break;
  case Cmd_ADD_CREATURE_TO_POOL:
      add_creature_to_pool(val2, val3, 0);
      break;
  case Cmd_RESET_ACTION_POINT:
      action_point_reset_idx(val2);
      break;
  case Cmd_TUTORIAL_FLASH_BUTTON:
      gui_set_button_flashing(val2, val3);
      break;
  case Cmd_SET_CREATURE_MAX_LEVEL:
      for (i=plr_start; i < plr_end; i++)
      {
          dungeon = get_dungeon(i);
          if (dungeon_invalid(dungeon))
              continue;
          dungeon->creature_max_level[val2%CREATURE_TYPES_COUNT] = val3;
      }
      break;
  case Cmd_SET_CREATURE_HEALTH:
      change_max_health_of_creature_kind(val2, val3);
      break;
  case Cmd_SET_CREATURE_STRENGTH:
      crstat = creature_stats_get(val2);
      if (creature_stats_invalid(crstat))
          break;
      crstat->strength = saturate_set_unsigned(val3, 8);
      creature_stats_updated(val2);
      break;
  case Cmd_SET_CREATURE_ARMOUR:
      crstat = creature_stats_get(val2);
      if (creature_stats_invalid(crstat))
          break;
      crstat->armour = saturate_set_unsigned(val3, 8);
      creature_stats_updated(val2);
      break;
  case Cmd_SET_CREATURE_FEAR_WOUNDED:
      crstat = creature_stats_get(val2);
      if (creature_stats_invalid(crstat))
          break;
      crstat->fear_wounded = saturate_set_unsigned(val3, 8);
      creature_stats_updated(val2);
      break;
  case Cmd_SET_CREATURE_FEAR_STRONGER:
      crstat = creature_stats_get(val2);
      if (creature_stats_invalid(crstat))
          break;
      crstat->fear_stronger = saturate_set_unsigned(val3, 16);
      creature_stats_updated(val2);
      break;
  case Cmd_SET_CREATURE_FEARSOME_FACTOR:
      crstat = creature_stats_get(val2);
      if (creature_stats_invalid(crstat))
          break;
      crstat->fearsome_factor = saturate_set_unsigned(val3, 16);
      creature_stats_updated(val2);
      break;
  case Cmd_SET_CREATURE_PROPERTY:
      crconf = &gameadd.crtr_conf.model[val2];
      crstat = creature_stats_get(val2);
      switch (val3)
      {
      case 1: // BLEEDS
          crstat->bleeds = val4;
          break;
      case 2: // UNAFFECTED_BY_WIND
          if (val4)
          {
              crstat->affected_by_wind = 0;
          }
          else
          {
              crstat->affected_by_wind = 1;
          }
          break;
      case 3: // IMMUNE_TO_GAS
          crstat->immune_to_gas = val4;
          break;
      case 4: // HUMANOID_SKELETON
          crstat->humanoid_creature = val4;
          break;
      case 5: // PISS_ON_DEAD
          crstat->piss_on_dead = val4;
          break;
      case 7: // FLYING
          crstat->flying = val4;
          break;
      case 8: // SEE_INVISIBLE
          crstat->can_see_invisible = val4;
          break;
      case 9: // PASS_LOCKED_DOORS
          crstat->can_go_locked_doors = val4;
          break;
      case 10: // SPECIAL_DIGGER
          if (val4 >= 1)
          {
              crconf->model_flags |= CMF_IsSpecDigger;
          }
          else
          {
              crconf->model_flags ^= CMF_IsSpecDigger;
          }
          break;
      case 11: // ARACHNID
          if (val4 >= 1)
          {
              crconf->model_flags |= CMF_IsArachnid;
          }
          else
          {
              crconf->model_flags ^= CMF_IsArachnid;
          }
          break;
      case 12: // DIPTERA
          if (val4 >= 1)
          {
              crconf->model_flags |= CMF_IsDiptera;
          }
          else
          {
              crconf->model_flags ^= CMF_IsDiptera;
          }
          break;
      case 13: // LORD
          if (val4 >= 1)
          {
              crconf->model_flags |= CMF_IsLordOTLand;
          }
          else
          {
              crconf->model_flags ^= CMF_IsLordOTLand;
          }
          break;
      case 14: // SPECTATOR
          if (val4 >= 1)
          {
              crconf->model_flags |= CMF_IsSpectator;
          }
          else
          {
              crconf->model_flags ^= CMF_IsSpectator;
          }
          break;
      case 15: // EVIL
          if (val4 >= 1)
          {
              crconf->model_flags |= CMF_IsEvil;
          }
          else
          {
              crconf->model_flags ^= CMF_IsEvil;
          }
          break;
      case 16: // NEVER_CHICKENS
          if (val4 >= 1)
          {
              crconf->model_flags |= CMF_NeverChickens;
          }
          else
          {
              crconf->model_flags ^= CMF_NeverChickens;
          }
          break;
      case 17: // IMMUNE_TO_BOULDER
          if (val4 >= 1)
          {
              crconf->model_flags |= CMF_ImmuneToBoulder;
          }
          else
          {
              crconf->model_flags ^= CMF_ImmuneToBoulder;
          }
          break;
      case 18: // NO_CORPSE_ROTTING
          if (val4 >= 1)
          {
              crconf->model_flags |= CMF_NoCorpseRotting;
          }
          else
          {
              crconf->model_flags ^= CMF_NoCorpseRotting;
          }
          break;
      case 19: // NO_ENMHEART_ATTCK
          if (val4 >= 1)
          {
              crconf->model_flags |= CMF_NoEnmHeartAttack;
          }
          else
          {
              crconf->model_flags ^= CMF_NoEnmHeartAttack;
          }
          break;
      case 20: // TREMBLING_FAT
          if (val4 >= 1)
          {
              crconf->model_flags |= CMF_TremblingFat;
          }
          else
          {
              crconf->model_flags ^= CMF_TremblingFat;
          }
          break;
      case 21: // FEMALE
          if (val4 >= 1)
          {
              crconf->model_flags |= CMF_Female;
          }
          else
          {
              crconf->model_flags ^= CMF_Female;
          }
          break;
      case 22: // INSECT
          if (val4 >= 1)
          {
              crconf->model_flags |= CMF_Insect;
          }
          else
          {
              crconf->model_flags ^= CMF_Insect;
          }
          break;
      case 23: // ONE_OF_KIND
          if (val4 >= 1)
          {
              crconf->model_flags |= CMF_OneOfKind;
          }
          else
          {
              crconf->model_flags ^= CMF_OneOfKind;
          }
          break;
      case 24: // NO_IMPRISONMENT
          if (val4 >= 1)
          {
              crconf->model_flags |= CMF_NoImprisonment;
          }
          else
          {
              crconf->model_flags ^= CMF_NoImprisonment;
          }
          break;
      case 25: // NEVER_SICK
          if (val4 >= 1)
          {
              crconf->model_flags |= CMF_NeverSick;
          }
          else
          {
              crconf->model_flags ^= CMF_NeverSick;
          }
          break;
      case 26: // ILLUMINATED
          crstat->illuminated = val4;
          break;
      case 27: // ALLURING_SCVNGR
          crstat->entrance_force = val4;
          break;
      default:
          SCRPTERRLOG("Unknown creature property '%d'", val3);
          break;
      }
      creature_stats_updated(val2);
      break;
  case Cmd_ALLY_PLAYERS:
      for (i=plr_start; i < plr_end; i++)
      {
          set_ally_with_player(i, val2, val3);
          set_ally_with_player(val2, i, val3);
      }
      break;
      break;
  case Cmd_DEAD_CREATURES_RETURN_TO_POOL:
      set_flag_byte(&game.flags_cd, MFlg_DeadBackToPool, val2);
      break;
  case Cmd_BONUS_LEVEL_TIME:
      if (val2 > 0) {
          game.bonus_time = game.play_gameturn + val2;
          game.flags_gui |= GGUI_CountdownTimer;
      } else {
          game.bonus_time = 0;
          game.flags_gui &= ~GGUI_CountdownTimer;
      }
      if (level_file_version > 0)
      {
          gameadd.timer_real = (TbBool)val3;
      }
      else
      {
          gameadd.timer_real = false;
      }
      break;
  case Cmd_QUICK_OBJECTIVE:
      if ((my_player_number >= plr_start) && (my_player_number < plr_end))
          process_objective(gameadd.quick_messages[val2%QUICK_MESSAGES_COUNT], val3, stl_num_decode_x(val4), stl_num_decode_y(val4));
      break;
  case Cmd_QUICK_INFORMATION:
      if ((my_player_number >= plr_start) && (my_player_number < plr_end))
          set_quick_information(val2, val3, stl_num_decode_x(val4), stl_num_decode_y(val4));
      break;
  case Cmd_PLAY_MESSAGE:
      if ((my_player_number >= plr_start) && (my_player_number < plr_end))
      {
          switch (val2)
          {
          case 1:
              output_message(val3, 0, true);
              break;
          case 2:
              play_non_3d_sample(val3);
              break;
          }
      }
      break;
  case Cmd_ADD_GOLD_TO_PLAYER:
      for (i=plr_start; i < plr_end; i++)
      {
          if (val2 > SENSIBLE_GOLD)
          {
              val2 = SENSIBLE_GOLD;
              SCRPTWRNLOG("Gold added to player %d reduced to %d", (int)plr_range_id, SENSIBLE_GOLD);
          }
          player_add_offmap_gold(i, val2);
      }
      break;
  case Cmd_SET_CREATURE_TENDENCIES:
      for (i=plr_start; i < plr_end; i++)
      {
          player = get_player(i);
          set_creature_tendencies(player, val2, val3);
          if (is_my_player(player)) {
              dungeon = get_players_dungeon(player);
              game.creatures_tend_imprison = ((dungeon->creature_tendencies & 0x01) != 0);
              game.creatures_tend_flee = ((dungeon->creature_tendencies & 0x02) != 0);
          }
      }
      break;
  case Cmd_REVEAL_MAP_RECT:
      for (i=plr_start; i < plr_end; i++)
      {
          player_reveal_map_area(i, val2, val3, (val4)&0xffff, (val4>>16)&0xffff);
      }
      break;
  case Cmd_REVEAL_MAP_LOCATION:
      for (i=plr_start; i < plr_end; i++)
      {
          player_reveal_map_location(i, val2, val3);
      }
      break;
  case Cmd_CHANGE_SLAB_OWNER:
      if (val2 < 0 || val2 > 85)
      {
          SCRPTERRLOG("Value '%d' out of range. Range 0-85 allowed.", val2);
      } else
      if (val3 < 0 || val3 > 85)
      {
          SCRPTERRLOG("Value '%d' out of range. Range 0-85 allowed.", val3);
      } else
      {
          slb = get_slabmap_block(val2, val3);
          if (slb->room_index)
          {
              struct Room* room = room_get(slb->room_index);
              take_over_room(room, plr_range_id);
          } else
          if (slb->kind >= SlbT_WALLDRAPE && slb->kind <= SlbT_CLAIMED) //All slabs that can be owned but aren't rooms
          {
              short slbkind;
              if (slb->kind == SlbT_PATH)
              {
                  slbkind = SlbT_CLAIMED;
              }
              else
              {
                  slbkind = slb->kind;
              }
              place_slab_type_on_map(slbkind, slab_subtile(val2, 0), slab_subtile(val3, 0), plr_range_id, 0);
          }
      }
      break;
  case Cmd_CHANGE_SLAB_TYPE:
      if (val2 < 0 || val2 > 85)
      {
          SCRPTERRLOG("Value '%d' out of range. Range 0-85 allowed.", val2);
      } else
      if (val3 < 0 || val3 > 85)
      {
          SCRPTERRLOG("Value '%d' out of range. Range 0-85 allowed.", val3);
      } else
      if (val4 < 0 || val4 > 54)
      {
          SCRPTERRLOG("Unsupported slab '%d'. Slabs range 0-54 allowed.", val4);
      } else
      {
          replace_slab_from_script(val2, val3, val4);
      }
      break;
  case Cmd_KILL_CREATURE:
      for (i=plr_start; i < plr_end; i++)
      {
          script_kill_creatures(i, val2, val3, val4);
      }
      break;
    case Cmd_LEVEL_UP_CREATURE:
      for (i=plr_start; i < plr_end; i++)
      {
          script_level_up_creature(i, val2, val3, val4);
      }
      break;
    case Cmd_USE_POWER_ON_CREATURE:
      for (i=plr_start; i < plr_end; i++)
      {
          script_use_power_on_creature(i, val2, val3, val4);
      }
      break;
    case Cmd_USE_SPELL_ON_CREATURE:
      script_use_spell_on_creature(plr_range_id, val2, val3, val4);
      break;
    case Cmd_COMPUTER_DIG_TO_LOCATION:
        for (i = plr_start; i < plr_end; i++)
        {
            script_computer_dig_to_location(i, val2, val3);
        }
        break;
    case Cmd_USE_POWER_AT_POS:
      for (i=plr_start; i < plr_end; i++)
      {
          script_use_power_at_pos(i, val2, val3, val4);
      }
      break;
    case Cmd_USE_POWER_AT_LOCATION:
      for (i=plr_start; i < plr_end; i++)
      {
          script_use_power_at_location(i, val2, val3);
      }
      break;
    case Cmd_USE_POWER:
      for (i=plr_start; i < plr_end; i++)
      {
          script_use_power(i, val2, val3);
      }
      break;
    case Cmd_USE_SPECIAL_INCREASE_LEVEL:
      for (i=plr_start; i < plr_end; i++)
      {
          script_use_special_increase_level(i, val2);
      }
      break;
    case Cmd_USE_SPECIAL_MULTIPLY_CREATURES:
      for (i=plr_start; i < plr_end; i++)
      {
          for (int count = 0; count < val2; count++)
          {
            script_use_special_multiply_creatures(i);
          }
      }
      break;
    case Cmd_USE_SPECIAL_MAKE_SAFE:
      for (i=plr_start; i < plr_end; i++)
      {
          script_use_special_make_safe(i);
      }
      break;
    case Cmd_USE_SPECIAL_LOCATE_HIDDEN_WORLD:
      script_use_special_locate_hidden_world();
      break;
    case Cmd_CHANGE_CREATURE_OWNER:
      for (i=plr_start; i < plr_end; i++)
      {
          script_change_creature_owner_with_criteria(i, val2, val3, val4);
      }
      break;
  case Cmd_SET_CAMPAIGN_FLAG:
      for (i=plr_start; i < plr_end; i++)
      {
          intralvl.campaign_flags[i][val2] = saturate_set_signed(val3, 32);
      }
      break;
  case Cmd_ADD_TO_CAMPAIGN_FLAG:

      for (i=plr_start; i < plr_end; i++)
      {
          intralvl.campaign_flags[i][val2] = saturate_set_signed(intralvl.campaign_flags[i][val2] + val3, 32);
      }
      break;
  case Cmd_EXPORT_VARIABLE:
      for (i=plr_start; i < plr_end; i++)
      {
          SYNCDBG(8, "Setting campaign flag[%ld][%ld] to %ld.", i, val4, get_condition_value(i, val2, val3));
          intralvl.campaign_flags[i][val4] = get_condition_value(i, val2, val3);
      }
      break;
  case Cmd_QUICK_MESSAGE:
  {
      message_add_fmt(val2, "%s", gameadd.quick_messages[val3]);
      break;
  }
  case Cmd_DISPLAY_MESSAGE:
  {
        message_add_fmt(val2, "%s", get_string(val3));
        break;
  }
  case Cmd_CREATURE_ENTRANCE_LEVEL:
  {
    if (val2 > 0)
    {
        struct DungeonAdd* dungeonadd;
        if (plr_range_id == ALL_PLAYERS)
        {
            for (i = PLAYER3; i >= PLAYER0; i--)
            {
                dungeonadd = get_dungeonadd(i);
                if (!dungeonadd_invalid(dungeonadd))
                {
                    dungeonadd->creature_entrance_level = (val2 - 1);
                }
            }
        }
        else
        {
            dungeonadd = get_dungeonadd(plr_range_id);
            if (!dungeonadd_invalid(dungeonadd))
            {
                dungeonadd->creature_entrance_level = (val2 - 1);
            }
        }
    }
    break;
  }
  case Cmd_RANDOMISE_FLAG:
      for (i=plr_start; i < plr_end; i++)
      {
          set_variable(i, val4, val2, (rand() % val3) + 1);
      }
      break;
  case Cmd_COMPUTE_FLAG:
      {
        long src_plr_range = (val2 >> 24) & 255;
        long operation = (val2 >> 16) & 255;
        unsigned char flag_type = (val2 >> 8) & 255;
        unsigned char src_flag_type = val2 & 255;
        int src_plr_start, src_plr_end;
        if (get_players_range(src_plr_range, &src_plr_start, &src_plr_end) < 0)
        {
            WARNLOG("Invalid player range %d in VALUE command %d.",(int)src_plr_range,(int)var_index);
            return;
        }
        long sum = 0;
        for (i=src_plr_start; i < src_plr_end; i++)
        {
            sum += get_condition_value(i, src_flag_type, val4);
        }
        for (i=plr_start; i < plr_end; i++)
        {
            long current_flag_val = get_condition_value(i, flag_type, val3);
            long computed = sum;
            if (operation == SOpr_INCREASE) computed = current_flag_val + sum;
            if (operation == SOpr_DECREASE) computed = current_flag_val - sum;
            if (operation == SOpr_MULTIPLY) computed = current_flag_val * sum;
            computed = min(255, max(0, computed));
            SCRIPTDBG(7,"Changing player%d's %d flag from %d to %d based on flag of type %d.", i, val3, current_flag_val, computed, src_flag_type);
            set_variable(i, flag_type, val3, computed);
        }
      }
      break;
  case Cmd_SET_GAME_RULE:
      switch (val2)
      {
      case 1: //BodiesForVampire
          if (val3 >= 0)
          {
              SCRIPTDBG(7,"Changing rule %d from %d to %d", val2, game.bodies_for_vampire, val3);
              game.bodies_for_vampire = val3;
          }
          else
          {
              SCRPTERRLOG("Rule '%d' value %d out of range", val2, val3);
          }
          break;
      case 2: //PrisonSkeletonChance
          if (val3 >= 0 && val3 <= 100)
          {
              SCRIPTDBG(7, "Changing rule %d from %d to %d", val2, game.prison_skeleton_chance, val3);
              game.prison_skeleton_chance = val3;
          }
          else
          {
              SCRPTERRLOG("Rule '%d' value %d out of range", val2, val3);
          }
          break;
      case 3: //GhostConvertChance
          if (val3 >= 0 && val3 <= 100)
          {
              SCRIPTDBG(7, "Changing rule %d from %d to %d", val2, game.ghost_convert_chance, val3);
              game.ghost_convert_chance = val3;
          }
          else
          {
              SCRPTERRLOG("Rule '%d' value %d out of range", val2, val3);
          }
          break;
      case 4: //TortureConvertChance
          if (val3 >= 0 && val3 <= 100)
          {
              SCRIPTDBG(7, "Changing rule %d from %d to %d", val2, gameadd.torture_convert_chance, val3);
              gameadd.torture_convert_chance = val3;
          }
          else
          {
              SCRPTERRLOG("Rule '%d' value %d out of range", val2, val3);
          }
          break;
      case 5: //TortureDeathChance
          if (val3 >= 0 && val3 <= 100)
          {
              SCRIPTDBG(7, "Changing rule %d from %d to %d", val2, gameadd.torture_death_chance, val3);
              gameadd.torture_death_chance = val3;
          }
          else
          {
              SCRPTERRLOG("Rule '%d' value %d out of range", val2, val3);
          }
          break;
      case 6: //FoodGenerationSpeed
          if (val3 >= 0)
          {
              SCRIPTDBG(7, "Changing rule %d from %d to %d", val2, game.food_generation_speed, val3);
              game.food_generation_speed = val3;
          }
          else
          {
              SCRPTERRLOG("Rule '%d' value %d out of range", val2, val3);
          }
          break;
      case 7: //StunEvilEnemyChance
          if (val3 >= 0 && val3 <= 100)
          {
              SCRIPTDBG(7, "Changing rule %d from %d to %d", val2, gameadd.stun_enemy_chance_evil, val3);
              gameadd.stun_enemy_chance_evil = val3;
          }
          else
          {
              SCRPTERRLOG("Rule '%d' value %d out of range", val2, val3);
          }
          break;
      case 8: //StunGoodEnemyChance
          if (val3 >= 0 && val3 <= 100)
          {
              SCRIPTDBG(7, "Changing rule %d from %d to %d", val2, gameadd.stun_enemy_chance_good, val3);
              gameadd.stun_enemy_chance_good = val3;
          }
          else
          {
              SCRPTERRLOG("Rule '%d' value %d out of range", val2, val3);
          }
          break;
      case 9: //BodyRemainsFor
          if (val3 >= 0)
          {
              SCRIPTDBG(7, "Changing rule %d from %d to %d", val2, game.body_remains_for, val3);
              game.body_remains_for = val3;
          }
          else
          {
              SCRPTERRLOG("Rule '%d' value %d out of range", val2, val3);
          }
          break;
      case 10: //FightHateKillValue
          SCRIPTDBG(7, "Changing rule %d from %d to %d", val2, game.fight_hate_kill_value, val3);
          game.fight_hate_kill_value = val3;
          break;
      case 11: //PreserveClassicBugs
          if (val3 >= 0 && val3 <= 4096)
          {
              SCRIPTDBG(7, "Changing rule %d from %d to %d", val2, gameadd.classic_bugs_flags, val3);
              gameadd.classic_bugs_flags = val3;
          }
          else
          {
              SCRPTERRLOG("Rule '%d' value %d out of range", val2, val3);
          }
          break;
      case 12: //DungeonHeartHealHealth
          SCRIPTDBG(7, "Changing rule %d from %d to %d", val2, game.dungeon_heart_heal_health, val3);
          game.dungeon_heart_heal_health = val3;
          break;
      case 13: //ImpWorkExperience
          SCRIPTDBG(7, "Changing rule %d from %d to %d", val2, gameadd.digger_work_experience, val3);
          gameadd.digger_work_experience = val3;
          break;
      case 14: //GemEffectiveness
          SCRIPTDBG(7, "Changing rule %d from %d to %d", val2, gameadd.gem_effectiveness, val3);
          gameadd.gem_effectiveness = val3;
          break;
      case 15: //RoomSellGoldBackPercent
          SCRIPTDBG(7, "Changing rule %d from %d to %d", val2, gameadd.room_sale_percent, val3);
          gameadd.room_sale_percent = val3;
          break;
      case 16: //DoorSellGoldBackPercent
          SCRIPTDBG(7, "Changing rule %d from %d to %d", val2, gameadd.door_sale_percent, val3);
          gameadd.door_sale_percent = val3;
          break;
      case 17: //TrapSellGoldBackPercent
          SCRIPTDBG(7, "Changing rule %d from %d to %d", val2, gameadd.trap_sale_percent, val3);
          gameadd.trap_sale_percent = val3;
          break;
      case 18: //PayDayGap
          SCRIPTDBG(7, "Changing rule %d from %d to %d", val2, game.pay_day_gap, val3);
          game.pay_day_gap = val3;
          break;
      case 19: //PayDaySpeed
          if (val3 >= 0)
          {
              SCRIPTDBG(7, "Changing rule %s from %d to %d", val2, gameadd.pay_day_speed, val3);
              gameadd.pay_day_speed = val3;
          }
          else
          {
              SCRPTERRLOG("Rule '%d' value %d out of range", val2, val3);
          }
          break;
      case 20: //PayDayProgress
          if (val3 >= 0)
          {
              SCRIPTDBG(7, "Changing rule %d from %d to %d", val2, game.pay_day_progress, val3);
              game.pay_day_progress = val3;
          }
          else
          {
              SCRPTERRLOG("Rule '%d' value %d out of range", val2, val3);
          }
          break;
      case 21: //PlaceTrapsOnSubtiles
          SCRIPTDBG(7, "Changing rule %d from %d to %d", val2, gameadd.place_traps_on_subtiles, val3);
          gameadd.place_traps_on_subtiles = (TbBool)val3;
          break;
      case 22: //DiseaseHPTemplePercentage
          if (val3 >= 0 && val3 <= 100)
          {
              SCRIPTDBG(7, "Changing rule %d from %d to %d", val2, gameadd.disease_to_temple_pct, val3);
              gameadd.disease_to_temple_pct = val3;
          }
          else
          {
              SCRPTERRLOG("Rule '%d' value %d out of range", val2, val3);
          }
          break;
      case 23:  //DungeonHeartHealth
          if (val3 <= SHRT_MAX)
          {
              SCRIPTDBG(7, "Changing rule %d from %d to %d", val2, game.dungeon_heart_health, val3);
              game.dungeon_heart_health = val3;
              game.objects_config[5].health = val3;
              gameadd.object_conf.base_config[5].health = val3;
          }
          else
          {
              SCRPTERRLOG("Rule '%d' value %d out of range. Max %d.", val2, val3, SHRT_MAX);
          }
          break;
      default:
          WARNMSG("Unsupported Game RULE, command %d.", val2);
          break;
      }
      break;
  default:
      WARNMSG("Unsupported Game VALUE, command %d.",var_index);
      break;
  }
}


void process_level_script(void)
{
  SYNCDBG(6,"Starting");
  struct PlayerInfo *player;
  player = get_my_player();
  // Do NOT stop executing scripts after winning if the RUN_AFTER_VICTORY(1) script command has been issued
  if ((player->victory_state == VicS_Undecided) || (game.system_flags & GSF_RunAfterVictory))
  {
      process_conditions();
      process_check_new_creature_partys();
    //script_process_messages(); is not here, but it is in beta - check why
      process_check_new_tunneller_partys();
      process_values();
      process_win_and_lose_conditions(my_player_number); //player->id_number may be uninitialized yet
    //  show_onscreen_msg(8, "Flags %d %d %d %d %d %d", game.dungeon[0].script_flags[0],game.dungeon[0].script_flags[1],
    //    game.dungeon[0].script_flags[2],game.dungeon[0].script_flags[3],game.dungeon[0].script_flags[4],game.dungeon[0].script_flags[5]);
  }
  SYNCDBG(19,"Finished");
}


/******************************************************************************/

/******************************************************************************/
#ifdef __cplusplus
}
#endif<|MERGE_RESOLUTION|>--- conflicted
+++ resolved
@@ -581,3344 +581,7 @@
         // Read the next parameter
         const struct CommandDesc *funcmd_desc;
         {
-<<<<<<< HEAD
-=======
-            if (heartng->health < old_health)
-            {
-                event_create_event_or_update_nearby_existing_event(heartng->mappos.x.val, heartng->mappos.y.val, EvKind_HeartAttacked, heartng->owner, heartng->index);
-                if (is_my_player_number(heartng->owner))
-                {
-                    output_message(SMsg_HeartUnderAttack, 400, true);
-                }
-            }
-        }
-    }
-}
-
-static void heart_lost_quick_objective_check(const struct ScriptLine *scline)
-{
-    ALLOCATE_SCRIPT_VALUE(scline->command, 0);
-    if ((scline->np[0] < 0) || (scline->np[0] >= QUICK_MESSAGES_COUNT))
-    {
-        SCRPTERRLOG("Invalid QUICK OBJECTIVE number (%d)", scline->np[0]);
-        return;
-    }
-    if (strlen(scline->tp[1]) >= MESSAGE_TEXT_LEN)
-    {
-        SCRPTWRNLOG("Objective TEXT too long; truncating to %d characters", MESSAGE_TEXT_LEN-1);
-    }
-    if ((gameadd.quick_messages[scline->np[0]][0] != '\0') && (strcmp(gameadd.quick_messages[scline->np[0]],scline->tp[1]) != 0))
-    {
-        SCRPTWRNLOG("Quick Objective no %d overwritten by different text", scline->np[0]);
-    }
-    strncpy(gameadd.quick_messages[scline->np[0]], scline->tp[1], MESSAGE_TEXT_LEN-1);
-    gameadd.quick_messages[scline->np[0]][MESSAGE_TEXT_LEN-1] = '\0';
-    
-    TbMapLocation location;
-    if (scline->tp[2][0] != '\0')
-    {
-        get_map_location_id(scline->tp[2], &location);
-    }
-
-    value->arg0 = scline->np[0];
-    value->uarg2 = location;
-    PROCESS_SCRIPT_VALUE(scline->command);
-}
-
-static void heart_lost_quick_objective_process(struct ScriptContext *context)
-{
-    gameadd.heart_lost_display_message = true;
-    gameadd.heart_lost_quick_message = true;
-    gameadd.heart_lost_message_id = context->value->arg0;
-    gameadd.heart_lost_message_target = context->value->arg2;
-}
-
-static void heart_lost_objective_check(const struct ScriptLine *scline)
-{
-    ALLOCATE_SCRIPT_VALUE(scline->command, 0);
-    value->arg0 = scline->np[0];
-    TbMapLocation location;
-    if (scline->tp[1][0] != '\0')
-    {
-        get_map_location_id(scline->tp[1], &location);
-    }
-    value->uarg1 = location;
-    PROCESS_SCRIPT_VALUE(scline->command);
-}
-
-static void heart_lost_objective_process(struct ScriptContext *context)
-{
-    gameadd.heart_lost_display_message = true;
-    gameadd.heart_lost_quick_message = false;
-    gameadd.heart_lost_message_id = context->value->arg0;
-    gameadd.heart_lost_message_target = context->value->arg1;
-}
-
-static void null_process(struct ScriptContext *context)
-{
-}
-
-TbBool script_support_setup_player_as_zombie_keeper(unsigned short plyridx)
-{
-    SYNCDBG(8,"Starting for player %d",(int)plyridx);
-    struct PlayerInfo* player = get_player(plyridx);
-    if (player_invalid(player)) {
-        SCRPTWRNLOG("Tried to set up invalid player %d",(int)plyridx);
-        return false;
-    }
-    player->allocflags &= ~PlaF_Allocated; // mark as non-existing
-    player->id_number = plyridx;
-    player->is_active = 0;
-    player->allocflags &= ~PlaF_CompCtrl;
-    init_player_start(player, false);
-    return true;
-}
-
-void command_create_party(const char *prtname)
-{
-    if (script_current_condition != CONDITION_ALWAYS)
-    {
-        SCRPTWRNLOG("Party '%s' defined inside conditional statement",prtname);
-    }
-    create_party(prtname);
-}
-
-long pop_condition(void)
-{
-  if (script_current_condition == CONDITION_ALWAYS)
-  {
-    SCRPTERRLOG("unexpected ENDIF");
-    return -1;
-  }
-  if ( condition_stack_pos )
-  {
-    condition_stack_pos--;
-    script_current_condition = condition_stack[condition_stack_pos];
-  } else
-  {
-    script_current_condition = CONDITION_ALWAYS;
-  }
-  return script_current_condition;
-}
-
-static void delete_from_party_check(const struct ScriptLine *scline)
-{
-    int party_id = get_party_index_of_name(scline->tp[0]);
-    if (party_id < 0)
-    {
-        SCRPTERRLOG("Invalid Party:%s",scline->tp[0]);
-        return;
-    }
-    long creature_id = get_rid(creature_desc, scline->tp[1]);
-    if (creature_id == -1)
-    {
-      SCRPTERRLOG("Unknown creature, '%s'", scline->tp[1]);
-      return;
-    }
-    if ((script_current_condition == CONDITION_ALWAYS) && (next_command_reusable == 0))
-    {
-        delete_member_from_party(party_id, creature_id, scline->np[2]);
-    } else
-    {
-        struct PartyTrigger* pr_trig = &gameadd.script.party_triggers[gameadd.script.party_triggers_num % PARTY_TRIGGERS_COUNT];
-        pr_trig->flags = TrgF_DELETE_FROM_PARTY;
-        pr_trig->flags |= next_command_reusable?TrgF_REUSABLE:0;
-        pr_trig->party_id = party_id;
-        pr_trig->creatr_id = creature_id;
-        pr_trig->crtr_level = scline->np[2];
-        pr_trig->condit_idx = script_current_condition;
-
-        gameadd.script.party_triggers_num++;
-    }
-}
-
-static void add_to_party_check(const struct ScriptLine *scline)
-{
-    int party_id = get_party_index_of_name(scline->tp[0]);
-    if (party_id < 0)
-    {
-        SCRPTERRLOG("Invalid Party:%s",scline->tp[1]);
-        return;
-    }
-    if ((scline->np[2] < 1) || (scline->np[2] > CREATURE_MAX_LEVEL))
-    {
-      SCRPTERRLOG("Invalid Creature Level parameter; %ld not in range (%d,%d)",scline->np[2],1,CREATURE_MAX_LEVEL);
-      return;
-    }
-    long crtr_id = get_rid(creature_desc, scline->tp[1]);
-    if (crtr_id == -1)
-    {
-      SCRPTERRLOG("Unknown creature, '%s'", scline->tp[1]);
-      return;
-    }
-    long objective_id = get_rid(hero_objective_desc, scline->tp[4]);
-    if (objective_id == -1)
-    {
-      SCRPTERRLOG("Unknown party member objective, '%s'", scline->tp[4]);
-      return;
-    }
-  //SCRPTLOG("Party '%s' member kind %d, level %d",prtname,crtr_id,crtr_level);
-
-    if ((script_current_condition == CONDITION_ALWAYS) && (next_command_reusable == 0))
-    {
-        add_member_to_party(party_id, crtr_id, scline->np[2], scline->np[3], objective_id, scline->np[5]);
-    } else
-    {
-        struct PartyTrigger* pr_trig = &gameadd.script.party_triggers[gameadd.script.party_triggers_num % PARTY_TRIGGERS_COUNT];
-        pr_trig->flags = TrgF_ADD_TO_PARTY;
-        pr_trig->flags |= next_command_reusable?TrgF_REUSABLE:0;
-        pr_trig->party_id = party_id;
-        pr_trig->creatr_id = crtr_id;
-        pr_trig->crtr_level = scline->np[2];
-        pr_trig->carried_gold = scline->np[3];
-        pr_trig->objectv = objective_id;
-        pr_trig->countdown = scline->np[5];
-        pr_trig->condit_idx = script_current_condition;
-
-        gameadd.script.party_triggers_num++;
-    }
-}
-
-static void add_to_party_process(struct ScriptContext *context)
-{
-    struct PartyTrigger* pr_trig = context->pr_trig;
-    add_member_to_party(pr_trig->party_id, pr_trig->creatr_id, pr_trig->crtr_level, pr_trig->carried_gold, pr_trig->objectv, pr_trig->countdown);
-}
-
-static int sac_compare_fn(const void *ptr_a, const void *ptr_b)
-{
-    const char *a = (const char*)ptr_a;
-    const char *b = (const char*)ptr_b;
-    return *a < *b;
-}
-static void set_sacrifice_recipe_check(const struct ScriptLine *scline)
-{
-    ALLOCATE_SCRIPT_VALUE(scline->command, 0);
-
-    value->sac.action = get_rid(rules_sacrifices_commands, scline->tp[0]);
-    if (value->sac.action == -1)
-    {
-        SCRPTERRLOG("Unexpected action:%s", scline->tp[0]);
-        return;
-    }
-    long param;
-    if ((value->sac.action == SacA_CustomPunish) || (value->sac.action == SacA_CustomReward))
-    {
-        param = get_id(flag_desc, scline->tp[1]) + 1;
-    }
-    else
-    {
-        param = get_id(creature_desc, scline->tp[1]);
-        if (param == -1)
-        {
-            param = get_id(sacrifice_unique_desc, scline->tp[1]);
-        }
-        if (param == -1)
-        {
-            param = get_id(spell_desc, scline->tp[1]);
-        }
-    }
-    if (param == -1 && (strcmp(scline->tp[1], "NONE") == 0))
-    {
-        param = 0;
-    }
-
-    if (param < 0)
-    {
-        param = 0;
-        value->sac.action = SacA_None;
-        SCRPTERRLOG("Unexpected parameter:%s", scline->tp[1]);
-    }
-    value->sac.param = param;
-
-    for (int i = 0; i < MAX_SACRIFICE_VICTIMS; i++)
-    {
-       long vi = get_rid(creature_desc, scline->tp[i + 2]);
-       if (vi < 0)
-         vi = 0;
-       value->sac.victims[i] = vi;
-    }
-    qsort(value->sac.victims, MAX_SACRIFICE_VICTIMS, sizeof(value->sac.victims[0]), &sac_compare_fn);
-
-    PROCESS_SCRIPT_VALUE(scline->command);
-}
-
-static void remove_sacrifice_recipe_check(const struct ScriptLine *scline)
-{
-    ALLOCATE_SCRIPT_VALUE(scline->command, 0);
-
-    value->sac.action = SacA_None;
-    value->sac.param = 0;
-
-    for (int i = 0; i < MAX_SACRIFICE_VICTIMS; i++)
-    {
-       long vi = get_rid(creature_desc, scline->tp[i]);
-       if (vi < 0)
-         vi = 0;
-       value->sac.victims[i] = vi;
-    }
-    qsort(value->sac.victims, MAX_SACRIFICE_VICTIMS, sizeof(value->sac.victims[0]), &sac_compare_fn);
-
-    PROCESS_SCRIPT_VALUE(scline->command);
-}
-
-static void set_sacrifice_recipe_process(struct ScriptContext *context)
-{
-    long victims[MAX_SACRIFICE_VICTIMS];
-    struct Coord3d pos;
-    int action = context->value->sac.action;
-    int param = context->value->sac.param;
-    for (int i = 0; i < MAX_SACRIFICE_VICTIMS; i++)
-    {
-        victims[i] = context->value->sac.victims[i];
-    }
-    for (int i = 1; i < MAX_SACRIFICE_RECIPES; i++)
-    {
-        struct SacrificeRecipe* sac = &gameadd.sacrifice_recipes[i];
-        if (sac->action == (long)SacA_None)
-        {
-            break;
-        }
-        if (memcmp(victims, sac->victims, sizeof(victims)) == 0)
-        {
-            sac->action = action;
-            sac->param = param;
-            if (action == (long)SacA_None)
-            {
-                // remove empty space
-                memmove(sac, sac + 1, (MAX_SACRIFICE_RECIPES - 1 - (sac - &gameadd.sacrifice_recipes[0])) * sizeof(*sac));
-            }
-            return;
-        }
-    }
-    if (action == (long)SacA_None) // No rule found
-    {
-        WARNLOG("Unable to find sacrifice rule to remove");
-        return;
-    }
-    struct SacrificeRecipe* sac = get_unused_sacrifice_recipe_slot();
-    if (sac == &gameadd.sacrifice_recipes[0])
-    {
-        ERRORLOG("No free sacrifice rules");
-        return;
-    }
-    memcpy(sac->victims, victims, sizeof(victims));
-    sac->action = action;
-    sac->param = param;
-
-    if (find_temple_pool(context->player_idx, &pos))
-    {
-        // Check if sacrifice pool already matches
-        for (int i = 0; i < sizeof(victims); i++)
-        {
-            if (victims[i] == 0)
-                break;
-            process_sacrifice_creature(&pos, victims[i], context->player_idx, false);
-        }
-    }
-}
-
-static void set_box_tooltip(const struct ScriptLine *scline)
-{
-  if ((scline->np[0] < 0) || (scline->np[0] >= CUSTOM_BOX_COUNT))
-  {
-    SCRPTERRLOG("Invalid CUSTOM_BOX number (%ld)", scline->np[0]);
-    return;
-  }
-  int idx = scline->np[0];
-  if (strlen(scline->tp[1]) >= MESSAGE_TEXT_LEN)
-  {
-      SCRPTWRNLOG("Tooltip TEXT too long; truncating to %d characters", MESSAGE_TEXT_LEN-1);
-  }
-  if ((gameadd.box_tooltip[idx][0] != '\0') && (strcmp(gameadd.box_tooltip[idx], scline->tp[1]) != 0))
-  {
-      SCRPTWRNLOG("Box tooltip #%d overwritten by different text", idx);
-  }
-  strncpy(gameadd.box_tooltip[idx], scline->tp[1], MESSAGE_TEXT_LEN-1);
-  gameadd.box_tooltip[idx][MESSAGE_TEXT_LEN-1] = '\0';
-}
-
-static void set_box_tooltip_id(const struct ScriptLine *scline)
-{
-  if ((scline->np[0] < 0) || (scline->np[0] >= CUSTOM_BOX_COUNT))
-  {
-    SCRPTERRLOG("Invalid CUSTOM_BOX number (%ld)", scline->np[0]);
-    return;
-  }
-  int idx = scline->np[0];
-  strncpy(gameadd.box_tooltip[idx], get_string(scline->np[1]), MESSAGE_TEXT_LEN-1);
-  gameadd.box_tooltip[idx][MESSAGE_TEXT_LEN-1] = '\0';
-}
-
-// 1/4 turn minimal
-#define FX_LINE_TIME_PARTS 4
-
-static void create_effects_line_check(const struct ScriptLine *scline)
-{
-    ALLOCATE_SCRIPT_VALUE(scline->command, 0);
-
-    ((long*)(&value->bytes[0]))[0] = scline->np[0]; // AP `from`
-    ((long*)(&value->bytes[4]))[0] = scline->np[1]; // AP `to`
-    value->chars[8] = scline->np[2]; // curvature
-    value->bytes[9] = scline->np[3]; // spatial stepping
-    value->bytes[10] = scline->np[4]; // temporal stepping
-    // TODO: use effect elements when below zero?
-    value->chars[11] = scline->np[5]; // effect
-
-    PROCESS_SCRIPT_VALUE(scline->command);
-}
-
-static void create_effects_line_process(struct ScriptContext *context)
-{
-    struct ScriptFxLine *fx_line = NULL;
-    for (int i = 0; i < (sizeof(gameadd.fx_lines) / sizeof(gameadd.fx_lines[0])); i++)
-    {
-        if (!gameadd.fx_lines[i].used)
-        {
-            fx_line = &gameadd.fx_lines[i];
-            fx_line->used = true;
-            gameadd.active_fx_lines++;
-            break;
-        }
-    }
-    if (fx_line == NULL)
-    {
-        ERRORLOG("Too many fx_lines");
-        return;
-    }
-    find_location_pos(((long *)(&context->value->bytes[0]))[0], context->player_idx, &fx_line->from, __func__);
-    find_location_pos(((long *)(&context->value->bytes[4]))[0], context->player_idx, &fx_line->to, __func__);
-    fx_line->curvature = context->value->chars[8];
-    fx_line->spatial_step = context->value->bytes[9] * 32;
-    fx_line->steps_per_turn = context->value->bytes[10];
-    fx_line->effect = context->value->chars[11];
-    fx_line->here = fx_line->from;
-    fx_line->step = 0;
-
-    if (fx_line->steps_per_turn <= 0)
-    {
-        fx_line->steps_per_turn = 32 * 255; // whole map
-    }
-
-    int dx = fx_line->to.x.val - fx_line->from.x.val;
-    int dy = fx_line->to.y.val - fx_line->from.y.val;
-    if ((dx * dx + dy * dy) != 0)
-    {
-        float len = sqrt((float)dx * dx + dy * dy);
-        fx_line->total_steps = (int)(len / fx_line->spatial_step) + 1;
-
-        int d_cx = -dy * fx_line->curvature / 32;
-        int d_cy = +dx * fx_line->curvature / 32;
-        fx_line->cx = (fx_line->to.x.val + fx_line->from.x.val - d_cx)/2;
-        fx_line->cy = (fx_line->to.y.val + fx_line->from.y.val - d_cy)/2;
-    }
-    else
-    {
-      fx_line->total_steps = 1;
-    }
-    fx_line->partial_steps = FX_LINE_TIME_PARTS;
-}
-
-static void process_fx_line(struct ScriptFxLine *fx_line)
-{
-    fx_line->partial_steps += fx_line->steps_per_turn;
-    for (;fx_line->partial_steps >= FX_LINE_TIME_PARTS; fx_line->partial_steps -= FX_LINE_TIME_PARTS)
-    {
-        fx_line->here.z.val = get_floor_height_at(&fx_line->here);
-        if (fx_line->here.z.val < FILLED_COLUMN_HEIGHT)
-        {
-          if (fx_line->effect > 0)
-          {
-            create_effect(&fx_line->here, fx_line->effect, 5); // Owner - neutral
-          } else if (fx_line->effect < 0)
-          {
-            create_effect_element(&fx_line->here, -fx_line->effect, 5); // Owner - neutral
-          }
-        }
-
-        fx_line->step++;
-        if (fx_line->step >= fx_line->total_steps)
-        {
-          fx_line->used = false;
-          break;
-        }
-
-        int remain_t = fx_line->total_steps - fx_line->step;
-
-        int bx = fx_line->from.x.val * remain_t + fx_line->cx * fx_line->step;
-        int by = fx_line->from.y.val * remain_t + fx_line->cy * fx_line->step;
-        int dx = fx_line->cx * remain_t + fx_line->to.x.val * fx_line->step;
-        int dy = fx_line->cy * remain_t + fx_line->to.y.val * fx_line->step;
-
-        fx_line->here.x.val = (bx * remain_t + dx * fx_line->step) / fx_line->total_steps / fx_line->total_steps;
-        fx_line->here.y.val = (by * remain_t + dy * fx_line->step) / fx_line->total_steps / fx_line->total_steps;
-    }
-}
-
-void command_tutorial_flash_button(long btn_id, long duration)
-{
-    command_add_value(Cmd_TUTORIAL_FLASH_BUTTON, ALL_PLAYERS, btn_id, duration, 0);
-}
-
-void command_add_party_to_level(long plr_range_id, const char *prtname, const char *locname, long ncopies)
-{
-    TbMapLocation location;
-    if (ncopies < 1)
-    {
-        SCRPTERRLOG("Invalid NUMBER parameter");
-        return;
-    }
-    if (gameadd.script.party_triggers_num >= PARTY_TRIGGERS_COUNT)
-    {
-        SCRPTERRLOG("Too many ADD_CREATURE commands in script");
-        return;
-    }
-    // Verify player
-    long plr_id = get_players_range_single(plr_range_id);
-    if (plr_id < 0) {
-        SCRPTERRLOG("Given owning player is not supported in this command");
-        return;
-    }
-    // Recognize place where party is created
-    if (!get_map_location_id(locname, &location))
-        return;
-    // Recognize party name
-    long prty_id = get_party_index_of_name(prtname);
-    if (prty_id < 0)
-    {
-        SCRPTERRLOG("Party of requested name, '%s', is not defined",prtname);
-        return;
-    }
-    if ((script_current_condition == CONDITION_ALWAYS) && (next_command_reusable == 0))
-    {
-        struct Party* party = &gameadd.script.creature_partys[prty_id];
-        script_process_new_party(party, plr_id, location, ncopies);
-    } else
-    {
-        struct PartyTrigger* pr_trig = &gameadd.script.party_triggers[gameadd.script.party_triggers_num % PARTY_TRIGGERS_COUNT];
-        pr_trig->flags = TrgF_CREATE_PARTY;
-        pr_trig->flags |= next_command_reusable?TrgF_REUSABLE:0;
-        pr_trig->plyr_idx = plr_id;
-        pr_trig->creatr_id = prty_id;
-        pr_trig->location = location;
-        pr_trig->ncopies = ncopies;
-        pr_trig->condit_idx = script_current_condition;
-        gameadd.script.party_triggers_num++;
-    }
-}
-
-void command_add_object_to_level(const char *obj_name, const char *locname, long arg)
-{
-    TbMapLocation location;
-    long obj_id = get_rid(object_desc, obj_name);
-    if (obj_id == -1)
-    {
-        SCRPTERRLOG("Unknown object, '%s'", obj_name);
-        return;
-    }
-    if (gameadd.script.party_triggers_num >= PARTY_TRIGGERS_COUNT)
-    {
-        SCRPTERRLOG("Too many ADD_CREATURE commands in script");
-        return;
-    }
-    // Recognize place where party is created
-    if (!get_map_location_id(locname, &location))
-        return;
-    if (script_current_condition == CONDITION_ALWAYS)
-    {
-        script_process_new_object(obj_id, location, arg);
-    } else
-    {
-        struct PartyTrigger* pr_trig = &gameadd.script.party_triggers[gameadd.script.party_triggers_num % PARTY_TRIGGERS_COUNT];
-        pr_trig->flags = TrgF_CREATE_OBJECT;
-        pr_trig->flags |= next_command_reusable?TrgF_REUSABLE:0;
-        pr_trig->plyr_idx = 0; //That is because script is inside `struct Game` and it is not possible to enlarge it
-        pr_trig->creatr_id = obj_id & 0x7F;
-        pr_trig->crtr_level = ((obj_id >> 7) & 7); // No more than 1023 different classes of objects :)
-        pr_trig->carried_gold = arg;
-        pr_trig->location = location;
-        pr_trig->ncopies = 1;
-        pr_trig->condit_idx = script_current_condition;
-        gameadd.script.party_triggers_num++;
-    }
-}
-
-void command_add_creature_to_level(long plr_range_id, const char *crtr_name, const char *locname, long ncopies, long crtr_level, long carried_gold)
-{
-    TbMapLocation location;
-    if ((crtr_level < 1) || (crtr_level > CREATURE_MAX_LEVEL))
-    {
-        SCRPTERRLOG("Invalid CREATURE LEVEL parameter");
-        return;
-    }
-    if ((ncopies <= 0) || (ncopies >= CREATURES_COUNT))
-    {
-        SCRPTERRLOG("Invalid number of creatures to add");
-        return;
-    }
-    if (gameadd.script.party_triggers_num >= PARTY_TRIGGERS_COUNT)
-    {
-        SCRPTERRLOG("Too many ADD_CREATURE commands in script");
-        return;
-    }
-    long crtr_id = get_rid(creature_desc, crtr_name);
-    if (crtr_id == -1)
-    {
-        SCRPTERRLOG("Unknown creature, '%s'", crtr_name);
-        return;
-    }
-    // Verify player
-    long plr_id = get_players_range_single(plr_range_id);
-    if (plr_id < 0) {
-        SCRPTERRLOG("Given owning player is not supported in this command");
-        return;
-    }
-    // Recognize place where party is created
-    if (!get_map_location_id(locname, &location))
-        return;
-    if (script_current_condition == CONDITION_ALWAYS)
-    {
-        script_process_new_creatures(plr_id, crtr_id, location, ncopies, carried_gold, crtr_level-1);
-    } else
-    {
-        struct PartyTrigger* pr_trig = &gameadd.script.party_triggers[gameadd.script.party_triggers_num % PARTY_TRIGGERS_COUNT];
-        pr_trig->flags = TrgF_CREATE_CREATURE;
-        pr_trig->flags |= next_command_reusable?TrgF_REUSABLE:0;
-
-        pr_trig->plyr_idx = plr_id;
-        pr_trig->creatr_id = crtr_id;
-        pr_trig->crtr_level = crtr_level-1;
-        pr_trig->carried_gold = carried_gold;
-        pr_trig->location = location;
-        pr_trig->ncopies = ncopies;
-        pr_trig->condit_idx = script_current_condition;
-        gameadd.script.party_triggers_num++;
-    }
-}
-
-void command_add_condition(long plr_range_id, long opertr_id, long varib_type, long varib_id, long value)
-{
-    // TODO: replace with pointer to functions
-    struct Condition* condt = &gameadd.script.conditions[gameadd.script.conditions_num];
-    condt->condit_idx = script_current_condition;
-    condt->plyr_range = plr_range_id;
-    condt->variabl_type = varib_type;
-    condt->variabl_idx = varib_id;
-    condt->operation = opertr_id;
-    condt->rvalue = value;
-    if (condition_stack_pos >= CONDITIONS_COUNT)
-    {
-        gameadd.script.conditions_num++;
-        SCRPTWRNLOG("Conditions too deep in script");
-        return;
-    }
-    if (script_current_condition != CONDITION_ALWAYS)
-    {
-        condition_stack[condition_stack_pos] = script_current_condition;
-        condition_stack_pos++;
-    }
-    script_current_condition = gameadd.script.conditions_num;
-    gameadd.script.conditions_num++;
-}
-
-TbBool parse_get_varib(const char *varib_name, long *varib_id, long *varib_type)
-{
-    char c;
-    int len = 0;
-    char arg[MAX_TEXT_LENGTH];
-
-    if (level_file_version > 0)
-    {
-        *varib_type = get_id(variable_desc, varib_name);
-    } else
-    {
-        *varib_type = get_id(dk1_variable_desc, varib_name);
-    }
-    if (*varib_type == -1)
-      *varib_id = -1;
-    else
-      *varib_id = 0;
-    if (*varib_id == -1)
-    {
-      *varib_id = get_id(creature_desc, varib_name);
-      *varib_type = SVar_CREATURE_NUM;
-    }
-    //TODO: list of lambdas
-    if (*varib_id == -1)
-    {
-      *varib_id = get_id(room_desc, varib_name);
-      *varib_type = SVar_ROOM_SLABS;
-    }
-    if (*varib_id == -1)
-    {
-      *varib_id = get_id(timer_desc, varib_name);
-      *varib_type = SVar_TIMER;
-    }
-    if (*varib_id == -1)
-    {
-      *varib_id = get_id(flag_desc, varib_name);
-      *varib_type = SVar_FLAG;
-    }
-    if (*varib_id == -1)
-    {
-      *varib_id = get_id(door_desc, varib_name);
-      *varib_type = SVar_DOOR_NUM;
-    }
-    if (*varib_id == -1)
-    {
-        *varib_id = get_id(trap_desc, varib_name);
-        *varib_type = SVar_TRAP_NUM;
-    }
-    if (*varib_id == -1)
-    {
-      *varib_id = get_id(campaign_flag_desc, varib_name);
-      *varib_type = SVar_CAMPAIGN_FLAG;
-    }
-    if (*varib_id == -1)
-    {
-        if (2 == sscanf(varib_name, "BOX%ld_ACTIVATE%c", varib_id, &c) && (c == 'D'))
-        {
-            // activateD
-            *varib_type = SVar_BOX_ACTIVATED;
-        }
-        else
-        {
-            *varib_id = -1;
-        }
-        if (2 == sscanf(varib_name, "SACRIFICED[%n%[^]]%c", &len, arg, &c) && (c == ']'))
-        {
-            *varib_id = get_id(creature_desc, arg);
-            *varib_type = SVar_SACRIFICED;
-        }
-        if (2 == sscanf(varib_name, "REWARDED[%n%[^]]%c", &len, arg, &c) && (c == ']'))
-        {
-            *varib_id = get_id(creature_desc, arg);
-            *varib_type = SVar_REWARDED;
-        }
-    }
-    if (*varib_id == -1)
-    {
-      SCRPTERRLOG("Unknown variable name, '%s'", varib_name);
-      return false;
-    }
-    return true;
-}
-
-// Variables that could be set
-static TbBool parse_set_varib(const char *varib_name, long *varib_id, long *varib_type)
-{
-    char c;
-    int len = 0;
-    char arg[MAX_TEXT_LENGTH];
-
-    *varib_id = -1;
-    if (*varib_id == -1)
-    {
-      *varib_id = get_id(flag_desc, varib_name);
-      *varib_type = SVar_FLAG;
-    }
-    if (*varib_id == -1)
-    {
-      *varib_id = get_id(campaign_flag_desc, varib_name);
-      *varib_type = SVar_CAMPAIGN_FLAG;
-    }
-    if (*varib_id == -1)
-    {
-        if (2 == sscanf(varib_name, "BOX%ld_ACTIVATE%c", varib_id, &c) && (c == 'D'))
-        {
-            // activateD
-            *varib_type = SVar_BOX_ACTIVATED;
-        }
-        else
-        {
-            *varib_id = -1;
-        }
-        if (2 == sscanf(varib_name, "SACRIFICED[%n%[^]]%c", &len, arg, &c) && (c == ']'))
-        {
-            *varib_id = get_id(creature_desc, arg);
-            *varib_type = SVar_SACRIFICED;
-        }
-        if (2 == sscanf(varib_name, "REWARDED[%n%[^]]%c", &len, arg, &c) && (c == ']'))
-        {
-            *varib_id = get_id(creature_desc, arg);
-            *varib_type = SVar_REWARDED;
-        }
-    }
-    if (*varib_id == -1)
-    {
-      SCRPTERRLOG("Unknown variable name, '%s'", varib_name);
-      return false;
-    }
-    return true;
-}
-
-static long parse_criteria(const char *criteria)
-{
-    char c;
-    int arg;
-
-    long ret = get_id(creature_select_criteria_desc, criteria);
-    if (ret == -1)
-    {
-        if (2 == sscanf(criteria, "AT_ACTION_POINT[%d%c", &arg, &c) && (c == ']'))
-        {
-            ActionPointId loc = action_point_number_to_index(arg);
-            if (loc == -1)
-            {
-                SCRPTERRLOG("Unknown action point at criteria, '%s'", criteria);
-                return -1;
-            }
-            ret = (CSelCrit_NearAP) | (loc << 4);
-        }
-    }
-    return ret;
-}
-
-static long parse_creature_name(const char *creature_name)
-{
-    long ret = get_rid(creature_desc, creature_name);
-    if (ret == -1)
-    {
-        if (0 == strcasecmp(creature_name, "ANY_CREATURE"))
-        {
-            return CREATURE_ANY;
-        }
-    }
-    return ret;
-}
-
-void command_if(long plr_range_id, const char *varib_name, const char *operatr, long value)
-{
-    long varib_type;
-    long varib_id;
-    if (gameadd.script.conditions_num >= CONDITIONS_COUNT)
-    {
-      SCRPTERRLOG("Too many (over %d) conditions in script", CONDITIONS_COUNT);
-      return;
-    }
-    // Recognize variable
-    if (!parse_get_varib(varib_name, &varib_id, &varib_type))
-    {
-        return;
-    }
-    { // Warn if using the command for a player without Dungeon struct
-        int plr_start;
-        int plr_end;
-        if (get_players_range(plr_range_id, &plr_start, &plr_end) >= 0) {
-            struct Dungeon* dungeon = get_dungeon(plr_start);
-            if ((plr_start+1 == plr_end) && dungeon_invalid(dungeon)) {
-                // Note that this list should be kept updated with the changes in get_condition_value()
-                if ((varib_type != SVar_GAME_TURN) && (varib_type != SVar_ALL_DUNGEONS_DESTROYED)
-                 && (varib_type != SVar_DOOR_NUM) && (varib_type != SVar_TRAP_NUM))
-                    SCRPTWRNLOG("Found player without dungeon used in IF clause in script; this will not work correctly");
-            }
-        }
-    }
-    // Recognize comparison
-    long opertr_id = get_id(comparison_desc, operatr);
-    if (opertr_id == -1)
-    {
-      SCRPTERRLOG("Unknown comparison name, '%s'", operatr);
-      return;
-    }
-    // Add the condition to script structure
-    command_add_condition(plr_range_id, opertr_id, varib_type, varib_id, value);
-}
-
-void command_add_value(unsigned long var_index, unsigned long plr_range_id, long val2, long val3, long val4)
-{
-    ALLOCATE_SCRIPT_VALUE(var_index, plr_range_id);
-
-    value->arg0 = val2;
-    value->arg1 = val3;
-    value->arg2 = val4;
-
-    if ((script_current_condition == CONDITION_ALWAYS) && (next_command_reusable == 0))
-    {
-        script_process_value(var_index, plr_range_id, val2, val3, val4, value);
-        return;
-    }
-}
-
-void command_display_information(long msg_num, const char *where, long x, long y)
-{
-    TbMapLocation location;
-    if ((msg_num < 0) || (msg_num >= STRINGS_MAX))
-    {
-      SCRPTERRLOG("Invalid TEXT number");
-      return;
-    }
-    if (!get_map_location_id(where, &location))
-      return;
-    command_add_value(Cmd_DISPLAY_INFORMATION, ALL_PLAYERS, msg_num, location, get_subtile_number(x,y));
-}
-
-void command_set_generate_speed(long game_turns)
-{
-    if (game_turns <= 0)
-    {
-      SCRPTERRLOG("Generation speed must be positive number");
-      return;
-    }
-    command_add_value(Cmd_SET_GENERATE_SPEED, ALL_PLAYERS, game_turns, 0, 0);
-}
-
-void command_dead_creatures_return_to_pool(long val)
-{
-    command_add_value(Cmd_DEAD_CREATURES_RETURN_TO_POOL, ALL_PLAYERS, val, 0, 0);
-}
-
-void command_bonus_level_time(long game_turns, long real)
-{
-    if (game_turns < 0)
-    {
-        SCRPTERRLOG("Bonus time must be nonnegative");
-        return;
-    }
-    command_add_value(Cmd_BONUS_LEVEL_TIME, ALL_PLAYERS, game_turns, real, 0);
-}
-
-static void player_reveal_map_area(PlayerNumber plyr_idx, long x, long y, long w, long h)
-{
-  SYNCDBG(0,"Revealing around (%d,%d)",x,y);
-  reveal_map_area(plyr_idx, x-(w>>1), x+(w>>1)+(w%1), y-(h>>1), y+(h>>1)+(h%1));
-}
-
-void player_reveal_map_location(int plyr_idx, TbMapLocation target, long r)
-{
-    SYNCDBG(0, "Revealing location type %d", target);
-    long x = 0;
-    long y = 0;
-    find_map_location_coords(target, &x, &y, plyr_idx, __func__);
-    if ((x == 0) && (y == 0))
-    {
-        WARNLOG("Can't decode location %d", target);
-        return;
-  }
-  reveal_map_area(plyr_idx, x-(r>>1), x+(r>>1)+(r&1), y-(r>>1), y+(r>>1)+(r&1));
-}
-
-void command_set_start_money(long plr_range_id, long gold_val)
-{
-    int plr_start;
-    int plr_end;
-    if (get_players_range(plr_range_id, &plr_start, &plr_end) < 0)
-    {
-        SCRPTERRLOG("Given owning player range %d is not supported in this command", (int)plr_range_id);
-        return;
-  }
-  if (script_current_condition != CONDITION_ALWAYS)
-  {
-    SCRPTWRNLOG("Start money set inside conditional block; condition ignored");
-  }
-  for (int i = plr_start; i < plr_end; i++)
-  {
-      if (gold_val > SENSIBLE_GOLD)
-      {
-          gold_val = SENSIBLE_GOLD;
-          SCRPTWRNLOG("Gold added to player %d reduced to %d", (int)plr_range_id, SENSIBLE_GOLD);
-      }
-      player_add_offmap_gold(i, gold_val);
-  }
-}
-
-void command_room_available(long plr_range_id, const char *roomname, unsigned long can_resrch, unsigned long can_build)
-{
-    long room_id = get_rid(room_desc, roomname);
-    if (room_id == -1)
-    {
-      SCRPTERRLOG("Unknown room name, '%s'", roomname);
-      return;
-    }
-    command_add_value(Cmd_ROOM_AVAILABLE, plr_range_id, room_id, can_resrch, can_build);
-}
-
-void command_creature_available(long plr_range_id, const char *crtr_name, unsigned long can_be_avail, unsigned long force_avail)
-{
-    long crtr_id = get_rid(creature_desc, crtr_name);
-    if (crtr_id == -1)
-    {
-      SCRPTERRLOG("Unknown creature, '%s'", crtr_name);
-      return;
-    }
-    command_add_value(Cmd_CREATURE_AVAILABLE, plr_range_id, crtr_id, can_be_avail, force_avail);
-}
-
-void command_magic_available(long plr_range_id, const char *magname, unsigned long can_resrch, unsigned long can_use)
-{
-    long mag_id = get_rid(power_desc, magname);
-    if (mag_id == -1)
-    {
-      SCRPTERRLOG("Unknown magic, '%s'", magname);
-      return;
-    }
-    command_add_value(Cmd_MAGIC_AVAILABLE, plr_range_id, mag_id, can_resrch, can_use);
-}
-
-void command_trap_available(long plr_range_id, const char *trapname, unsigned long can_build, unsigned long amount)
-{
-    long trap_id = get_rid(trap_desc, trapname);
-    if (trap_id == -1)
-    {
-      SCRPTERRLOG("Unknown trap, '%s'", trapname);
-      return;
-    }
-    command_add_value(Cmd_TRAP_AVAILABLE, plr_range_id, trap_id, can_build, amount);
-}
-
-/**
- * Updates amount of RESEARCH points needed for the item to be researched.
- * Will not reorder the RESEARCH items.
- */
-void command_research(long plr_range_id, const char *trg_type, const char *trg_name, unsigned long val)
-{
-    long item_type = get_rid(research_desc, trg_type);
-    long item_id = get_research_id(item_type, trg_name, __func__);
-    if (item_id < 0)
-      return;
-    command_add_value(Cmd_RESEARCH, plr_range_id, item_type, item_id, val);
-}
-
-/**
- * Updates amount of RESEARCH points needed for the item to be researched.
- * Reorders the RESEARCH items - needs all items to be re-added.
- */
-void command_research_order(long plr_range_id, const char *trg_type, const char *trg_name, unsigned long val)
-{
-    int plr_start;
-    int plr_end;
-    if (get_players_range(plr_range_id, &plr_start, &plr_end) < 0) {
-        SCRPTERRLOG("Given owning player range %d is not supported in this command",(int)plr_range_id);
-        return;
-    }
-    for (long i = plr_start; i < plr_end; i++)
-    {
-        struct Dungeon* dungeon = get_dungeon(i);
-        if (dungeon_invalid(dungeon))
-            continue;
-        if (dungeon->research_num >= DUNGEON_RESEARCH_COUNT)
-        {
-          SCRPTERRLOG("Too many RESEARCH ITEMS, for player %d", i);
-          return;
-        }
-    }
-    long item_type = get_rid(research_desc, trg_type);
-    long item_id = get_research_id(item_type, trg_name, __func__);
-    if (item_id < 0)
-      return;
-    command_add_value(Cmd_RESEARCH_ORDER, plr_range_id, item_type, item_id, val);
-}
-
-void command_if_action_point(long apt_num, long plr_range_id)
-{
-    if (gameadd.script.conditions_num >= CONDITIONS_COUNT)
-    {
-        SCRPTERRLOG("Too many (over %d) conditions in script", CONDITIONS_COUNT);
-        return;
-    }
-    // Check the Action Point
-    long apt_idx = action_point_number_to_index(apt_num);
-    if (!action_point_exists_idx(apt_idx))
-    {
-        SCRPTERRLOG("Non-existing Action Point, no %d", apt_num);
-        return;
-    }
-    command_add_condition(plr_range_id, 0, SVar_ACTION_POINT_TRIGGERED, apt_idx, 0);
-}
-
-void command_if_slab_owner(MapSlabCoord slb_x, MapSlabCoord slb_y, long plr_range_id)
-{
-    if (gameadd.script.conditions_num >= CONDITIONS_COUNT)
-    {
-        SCRPTERRLOG("Too many (over %d) conditions in script", CONDITIONS_COUNT);
-        return;
-    }
-    command_add_condition(slb_x, 1, SVar_SLAB_OWNER, slb_y, plr_range_id);
-}
-
-void command_if_slab_type(MapSlabCoord slb_x, MapSlabCoord slb_y, long slab_type)
-{
-    if (gameadd.script.conditions_num >= CONDITIONS_COUNT)
-    {
-        SCRPTERRLOG("Too many (over %d) conditions in script", CONDITIONS_COUNT);
-        return;
-    }
-    command_add_condition(slb_x, 1, SVar_SLAB_TYPE, slb_y, slab_type);
-}
-
-void command_computer_player(long plr_range_id, long comp_model)
-{
-    if (script_current_condition != CONDITION_ALWAYS)
-    {
-        SCRPTWRNLOG("Computer player setup inside conditional block; condition ignored");
-    }
-    int plr_start;
-    int plr_end;
-    if (get_players_range(plr_range_id, &plr_start, &plr_end) < 0) {
-        SCRPTERRLOG("Given owning player range %d is not supported in this command",(int)plr_range_id);
-        return;
-    }
-    for (long i = plr_start; i < plr_end; i++)
-    {
-        script_support_setup_player_as_computer_keeper(i, comp_model);
-    }
-}
-
-void command_set_timer(long plr_range_id, const char *timrname)
-{
-    long timr_id = get_rid(timer_desc, timrname);
-    if (timr_id == -1)
-    {
-        SCRPTERRLOG("Unknown timer, '%s'", timrname);
-        return;
-    }
-    command_add_value(Cmd_SET_TIMER, plr_range_id, timr_id, 0, 0);
-}
-
-void command_win_game(void)
-{
-    if (script_current_condition == CONDITION_ALWAYS)
-    {
-        SCRPTERRLOG("Command WIN GAME found with no condition");
-        return;
-    }
-    if (gameadd.script.win_conditions_num >= WIN_CONDITIONS_COUNT)
-    {
-        SCRPTERRLOG("Too many WIN GAME conditions in script");
-        return;
-    }
-    gameadd.script.win_conditions[gameadd.script.win_conditions_num] = script_current_condition;
-    gameadd.script.win_conditions_num++;
-}
-
-void command_lose_game(void)
-{
-  if (script_current_condition == CONDITION_ALWAYS)
-  {
-    SCRPTERRLOG("Command LOSE GAME found with no condition");
-    return;
-  }
-  if (gameadd.script.lose_conditions_num >= WIN_CONDITIONS_COUNT)
-  {
-    SCRPTERRLOG("Too many LOSE GAME conditions in script");
-    return;
-  }
-  gameadd.script.lose_conditions[gameadd.script.lose_conditions_num] = script_current_condition;
-  gameadd.script.lose_conditions_num++;
-}
-
-void command_set_flag(long plr_range_id, const char *flgname, long val)
-{
-    long flg_id;
-    long flag_type;
-    if (!parse_set_varib(flgname, &flg_id, &flag_type))
-    {
-        SCRPTERRLOG("Unknown flag, '%s'", flgname);
-        return;
-    }
-    command_add_value(Cmd_SET_FLAG, plr_range_id, flg_id, val, flag_type);
-}
-
-void command_add_to_flag(long plr_range_id, const char *flgname, long val)
-{
-    long flg_id;
-    long flag_type;
-
-    if (!parse_set_varib(flgname, &flg_id, &flag_type))
-    {
-        SCRPTERRLOG("Unknown flag, '%s'", flgname);
-        return;
-    }
-    command_add_value(Cmd_ADD_TO_FLAG, plr_range_id, flg_id, val, flag_type);
-}
-
-void command_max_creatures(long plr_range_id, long val)
-{
-    command_add_value(Cmd_MAX_CREATURES, plr_range_id, val, 0, 0);
-}
-
-void command_door_available(long plr_range_id, const char *doorname, unsigned long a3, unsigned long a4)
-{
-    long door_id = get_rid(door_desc, doorname);
-    if (door_id == -1)
-    {
-        SCRPTERRLOG("Unknown door, '%s'", doorname);
-        return;
-  }
-  command_add_value(Cmd_DOOR_AVAILABLE, plr_range_id, door_id, a3, a4);
-}
-
-static void display_objective_check(const struct ScriptLine *scline)
-{
-  long msg_num = scline->np[0];
-  long x, y;
-  TbMapLocation location = 0;
-  if ((msg_num < 0) || (msg_num >= STRINGS_MAX))
-  {
-    SCRPTERRLOG("Invalid TEXT number");
-    return;
-  }
-  if (scline->command == Cmd_DISPLAY_OBJECTIVE)
-  {
-    const char *where = scline->tp[1];
-    if (!get_map_location_id(where, &location))
-    {
-      return;
-    }
-    command_add_value(Cmd_DISPLAY_OBJECTIVE, ALL_PLAYERS, msg_num, location, 0);
-  }
-  else
-  {
-    x = scline->np[1];
-    y = scline->np[2];
-    command_add_value(Cmd_DISPLAY_OBJECTIVE, ALL_PLAYERS, msg_num, location, get_subtile_number(x,y));
-  }
-}
-
-static void display_objective_process(struct ScriptContext *context)
-{
-      if ( (my_player_number >= context->plr_start) && (my_player_number < context->plr_end) )
-      {
-          set_general_objective(context->value->arg0,
-              context->value->arg1,
-              stl_num_decode_x(context->value->arg2),
-              stl_num_decode_y(context->value->arg2));
-      }
-}
-
-static void conceal_map_rect_check(const struct ScriptLine *scline)
-{
-    TbBool all = strcmp(scline->tp[5], "ALL") == 0;
-    if (!all)
-        all = strcmp(scline->tp[5], "1") == 0;
-
-    command_add_value(Cmd_CONCEAL_MAP_RECT, scline->np[0], scline->np[1], scline->np[2],
-                      (scline->np[4]<<16) | scline->np[3] | (all?1<<24:0));
-}
-
-static void conceal_map_rect_process(struct ScriptContext *context)
-{
-    long w = context->value->bytes[8];
-    long h = context->value->bytes[10];
-
-    conceal_map_area(context->value->plyr_range, context->value->arg0 - (w>>1), context->value->arg0 + (w>>1) + (w&1),
-                     context->value->arg1 - (h>>1), context->value->arg1 + (h>>1) + (h&1), context->value->bytes[11]);
-}
-
-void command_add_tunneller_to_level(long plr_range_id, const char *locname, const char *objectv, long target, unsigned char crtr_level, unsigned long carried_gold)
-{
-    TbMapLocation location;
-    TbMapLocation heading;
-    if ((crtr_level < 1) || (crtr_level > CREATURE_MAX_LEVEL))
-    {
-        SCRPTERRLOG("Invalid CREATURE LEVEL parameter");
-        return;
-    }
-    if (gameadd.script.tunneller_triggers_num >= TUNNELLER_TRIGGERS_COUNT)
-    {
-        SCRPTERRLOG("Too many ADD_TUNNELLER commands in script");
-        return;
-    }
-    // Verify player
-    long plr_id = get_players_range_single(plr_range_id);
-    if (plr_id < 0) {
-        SCRPTERRLOG("Given owning player is not supported in this command");
-        return;
-    }
-    // Recognize place where party is created
-    if (!get_map_location_id(locname, &location))
-        return;
-    // Recognize place where party is going
-    if (!get_map_heading_id(objectv, target, &heading))
-        return;
-    if (script_current_condition == CONDITION_ALWAYS)
-    {
-        script_process_new_tunneler(plr_id, location, heading, crtr_level-1, carried_gold);
-    } else
-    {
-        struct TunnellerTrigger* tn_trig = &gameadd.script.tunneller_triggers[gameadd.script.tunneller_triggers_num % TUNNELLER_TRIGGERS_COUNT];
-        set_flag_byte(&(tn_trig->flags), TrgF_REUSABLE, next_command_reusable);
-        set_flag_byte(&(tn_trig->flags), TrgF_DISABLED, false);
-        tn_trig->plyr_idx = plr_id;
-        tn_trig->location = location;
-        tn_trig->heading = heading;
-        tn_trig->heading_OLD = 0; //target is now contained in heading and this is unused
-        tn_trig->carried_gold = carried_gold;
-        tn_trig->crtr_level = crtr_level-1;
-        tn_trig->carried_gold = carried_gold;
-        tn_trig->party_id = 0;
-        tn_trig->condit_idx = script_current_condition;
-        gameadd.script.tunneller_triggers_num++;
-    }
-}
-
-void command_add_tunneller_party_to_level(long plr_range_id, const char *prtname, const char *locname, const char *objectv, long target, char crtr_level, unsigned long carried_gold)
-{
-    TbMapLocation location;
-    TbMapLocation heading;
-    if ((crtr_level < 1) || (crtr_level > CREATURE_MAX_LEVEL))
-    {
-        SCRPTERRLOG("Invalid CREATURE LEVEL parameter");
-        return;
-    }
-    if (gameadd.script.tunneller_triggers_num >= TUNNELLER_TRIGGERS_COUNT)
-    {
-        SCRPTERRLOG("Too many ADD_TUNNELLER commands in script");
-        return;
-    }
-    // Verify player
-    long plr_id = get_players_range_single(plr_range_id);
-    if (plr_id < 0) {
-        SCRPTERRLOG("Given owning player is not supported in this command");
-        return;
-    }
-    // Recognize place where party is created
-    if (!get_map_location_id(locname, &location))
-        return;
-    // Recognize place where party is going
-    if (!get_map_heading_id(objectv, target, &heading))
-        return;
-    // Recognize party name
-    long prty_id = get_party_index_of_name(prtname);
-    if (prty_id < 0)
-    {
-        SCRPTERRLOG("Party of requested name, '%s', is not defined", prtname);
-        return;
-    }
-    struct Party* party = &gameadd.script.creature_partys[prty_id];
-    if (party->members_num >= GROUP_MEMBERS_COUNT-1)
-    {
-        SCRPTERRLOG("Party too big for ADD_TUNNELLER (Max %d members)", GROUP_MEMBERS_COUNT-1);
-        return;
-    }
-    // Either add the party or add item to conditional triggers list
-    if (script_current_condition == CONDITION_ALWAYS)
-    {
-        script_process_new_tunneller_party(plr_id, prty_id, location, heading, crtr_level-1, carried_gold);
-    } else
-    {
-        struct TunnellerTrigger* tn_trig = &gameadd.script.tunneller_triggers[gameadd.script.tunneller_triggers_num % TUNNELLER_TRIGGERS_COUNT];
-        set_flag_byte(&(tn_trig->flags), TrgF_REUSABLE, next_command_reusable);
-        set_flag_byte(&(tn_trig->flags), TrgF_DISABLED, false);
-        tn_trig->plyr_idx = plr_id;
-        tn_trig->location = location;
-        tn_trig->heading = heading;
-        tn_trig->heading_OLD = 0; //target is now contained in heading and this is unused
-        tn_trig->carried_gold = carried_gold;
-        tn_trig->crtr_level = crtr_level-1;
-        tn_trig->carried_gold = carried_gold;
-        tn_trig->party_id = prty_id+1;
-        tn_trig->condit_idx = script_current_condition;
-        gameadd.script.tunneller_triggers_num++;
-    }
-}
-
-void command_add_creature_to_pool(const char *crtr_name, long amount)
-{
-    long crtr_id = get_rid(creature_desc, crtr_name);
-    if (crtr_id == -1)
-    {
-        SCRPTERRLOG("Unknown creature, '%s'", crtr_name);
-        return;
-    }
-    if ((amount < 0) || (amount >= CREATURES_COUNT))
-    {
-        SCRPTERRLOG("Invalid number of '%s' creatures for pool, %d", crtr_name, amount);
-        return;
-    }
-    command_add_value(Cmd_ADD_CREATURE_TO_POOL, ALL_PLAYERS, crtr_id, amount, 0);
-}
-
-void command_reset_action_point(long apt_num)
-{
-    long apt_idx = action_point_number_to_index(apt_num);
-    if (!action_point_exists_idx(apt_idx))
-    {
-        SCRPTERRLOG("Non-existing Action Point, no %d", apt_num);
-        return;
-  }
-  command_add_value(Cmd_RESET_ACTION_POINT, ALL_PLAYERS, apt_idx, 0, 0);
-}
-
-void command_set_creature_max_level(long plr_range_id, const char *crtr_name, long crtr_level)
-{
-    long crtr_id = get_rid(creature_desc, crtr_name);
-    if (crtr_id == -1)
-    {
-        SCRPTERRLOG("Unknown creature, '%s'", crtr_name);
-        return;
-  }
-  if ((crtr_level < 1) || (crtr_level > CREATURE_MAX_LEVEL))
-  {
-    SCRPTERRLOG("Invalid '%s' experience level, %d", crtr_name, crtr_level);
-  }
-  command_add_value(Cmd_SET_CREATURE_MAX_LEVEL, plr_range_id, crtr_id, crtr_level-1, 0);
-}
-
-void command_set_music(long val)
-{
-  if (script_current_condition != CONDITION_ALWAYS)
-  {
-    SCRPTWRNLOG("Music set inside conditional block; condition ignored");
-  }
-  if (val >= FIRST_TRACK && val <= max_track)
-  {
-    game.audiotrack = val;
-  }
-  else
-  {
-    SCRPTERRLOG("Invalid music track %d, track must be between %d and %d", val,FIRST_TRACK,max_track);
-    return;
-  }
-}
-
-void command_set_hate(long trgt_plr_range_id, long enmy_plr_range_id, long hate_val)
-{
-    // Verify enemy player
-    long enmy_plr_id = get_players_range_single(enmy_plr_range_id);
-    if (enmy_plr_id < 0) {
-        SCRPTERRLOG("Given enemy player is not supported in this command");
-        return;
-    }
-    command_add_value(Cmd_SET_HATE, trgt_plr_range_id, enmy_plr_id, hate_val, 0);
-}
-
-void command_if_available(long plr_range_id, const char *varib_name, const char *operatr, long value)
-{
-    long varib_type;
-    if (gameadd.script.conditions_num >= CONDITIONS_COUNT)
-    {
-      SCRPTERRLOG("Too many (over %d) conditions in script", CONDITIONS_COUNT);
-      return;
-    }
-    // Recognize variable
-    long varib_id = -1;
-    if (varib_id == -1)
-    {
-      varib_id = get_id(door_desc, varib_name);
-      varib_type = SVar_AVAILABLE_DOOR;
-    }
-    if (varib_id == -1)
-    {
-      varib_id = get_id(trap_desc, varib_name);
-      varib_type = SVar_AVAILABLE_TRAP;
-    }
-    if (varib_id == -1)
-    {
-      varib_id = get_id(room_desc, varib_name);
-      varib_type = SVar_AVAILABLE_ROOM;
-    }
-    if (varib_id == -1)
-    {
-      varib_id = get_id(power_desc, varib_name);
-      varib_type = SVar_AVAILABLE_MAGIC;
-    }
-    if (varib_id == -1)
-    {
-      varib_id = get_id(creature_desc, varib_name);
-      varib_type = SVar_AVAILABLE_CREATURE;
-    }
-    if (varib_id == -1)
-    {
-      SCRPTERRLOG("Unrecognized VARIABLE, '%s'", varib_name);
-      return;
-    }
-    // Recognize comparison
-    long opertr_id = get_id(comparison_desc, operatr);
-    if (opertr_id == -1)
-    {
-      SCRPTERRLOG("Unknown comparison name, '%s'", operatr);
-      return;
-    }
-    { // Warn if using the command for a player without Dungeon struct
-        int plr_start;
-        int plr_end;
-        if (get_players_range(plr_range_id, &plr_start, &plr_end) >= 0) {
-            struct Dungeon* dungeon = get_dungeon(plr_start);
-            if ((plr_start+1 == plr_end) && dungeon_invalid(dungeon)) {
-                SCRPTWRNLOG("Found player without dungeon used in IF_AVAILABLE clause in script; this will not work correctly");
-            }
-        }
-    }
-    // Add the condition to script structure
-    command_add_condition(plr_range_id, opertr_id, varib_type, varib_id, value);
-}
-
-void command_if_controls(long plr_range_id, const char *varib_name, const char *operatr, long value)
-{
-    long varib_id;
-    if (gameadd.script.conditions_num >= CONDITIONS_COUNT)
-    {
-      SCRPTERRLOG("Too many (over %d) conditions in script", CONDITIONS_COUNT);
-      return;
-    }
-    // Recognize variable
-    long varib_type = get_id(controls_variable_desc, varib_name);
-    if (varib_type == -1)
-      varib_id = -1;
-    else
-      varib_id = 0;
-    if (varib_id == -1)
-    {
-      varib_id = get_id(creature_desc, varib_name);
-      varib_type = SVar_CONTROLS_CREATURE;
-    }
-    if (varib_id == -1)
-    {
-      SCRPTERRLOG("Unrecognized VARIABLE, '%s'", varib_name);
-      return;
-    }
-    // Recognize comparison
-    long opertr_id = get_id(comparison_desc, operatr);
-    if (opertr_id == -1)
-    {
-      SCRPTERRLOG("Unknown comparison name, '%s'", operatr);
-      return;
-    }
-    { // Warn if using the command for a player without Dungeon struct
-        int plr_start;
-        int plr_end;
-        if (get_players_range(plr_range_id, &plr_start, &plr_end) >= 0) {
-            struct Dungeon* dungeon = get_dungeon(plr_start);
-            if ((plr_start+1 == plr_end) && dungeon_invalid(dungeon)) {
-                SCRPTWRNLOG("Found player without dungeon used in IF_CONTROLS clause in script; this will not work correctly");
-            }
-        }
-    }
-    // Add the condition to script structure
-    command_add_condition(plr_range_id, opertr_id, varib_type, varib_id, value);
-}
-
-void command_set_computer_globals(long plr_range_id, long val1, long val2, long val3, long val4, long val5, long val6)
-{
-  int plr_start;
-  int plr_end;
-  if (get_players_range(plr_range_id, &plr_start, &plr_end) < 0) {
-      SCRPTERRLOG("Given owning player range %d is not supported in this command",(int)plr_range_id);
-      return;
-  }
-  if (script_current_condition != CONDITION_ALWAYS)
-  {
-    SCRPTWRNLOG("Computer globals altered inside conditional block; condition ignored");
-  }
-  for (long i = plr_start; i < plr_end; i++)
-  {
-      struct Computer2* comp = get_computer_player(i);
-      if (computer_player_invalid(comp))
-      {
-          continue;
-    }
-    comp->field_1C = val1;
-    comp->field_14 = val2;
-    comp->field_18 = val3;
-    comp->max_room_build_tasks = val4;
-    comp->field_2C = val5;
-    comp->sim_before_dig = val6;
-  }
-}
-
-void command_set_computer_checks(long plr_range_id, const char *chkname, long val1, long val2, long val3, long val4, long val5)
-{
-  int plr_start;
-  int plr_end;
-  if (get_players_range(plr_range_id, &plr_start, &plr_end) < 0) {
-      SCRPTERRLOG("Given owning player range %d is not supported in this command",(int)plr_range_id);
-      return;
-  }
-  if (!player_exists(get_player(plr_range_id)))
-  {
-      SCRPTERRLOG("Player %d does not exist; cannot modify check", (int)plr_range_id);
-      return;
-  }
-  if (script_current_condition != CONDITION_ALWAYS)
-  {
-    SCRPTWRNLOG("Computer check altered inside conditional block; condition ignored");
-  }
-  long n = 0;
-  for (long i = plr_start; i < plr_end; i++)
-  {
-      struct Computer2* comp = get_computer_player(i);
-      if (computer_player_invalid(comp)) {
-          continue;
-      }
-      for (long k = 0; k < COMPUTER_CHECKS_COUNT; k++)
-      {
-          struct ComputerCheck* ccheck = &comp->checks[k];
-          if ((ccheck->flags & ComChk_Unkn0002) != 0)
-            break;
-          if (ccheck->name == NULL)
-            break;
-          if (strcasecmp(chkname, ccheck->name) == 0)
-          {
-            ccheck->turns_interval = val1;
-            ccheck->param1 = val2;
-            ccheck->param2 = val3;
-            ccheck->param3 = val4;
-            ccheck->last_run_turn = val5;
-            n++;
-          }
-      }
-  }
-  if (n == 0)
-  {
-    SCRPTERRLOG("No computer check found named '%s' in players %d to %d",chkname,(int)plr_start,(int)plr_end-1);
-    return;
-  }
-  SCRIPTDBG(6,"Altered %d checks named '%s'",n,chkname);
-}
-
-
-void refresh_trap_anim(long trap_id)
-{
-    int k = 0;
-    const struct StructureList* slist = get_list_for_thing_class(TCls_Trap);
-    int i = slist->index;
-    while (i != 0)
-    {
-        struct Thing* traptng = thing_get(i);
-        if (thing_is_invalid(traptng))
-        {
-            ERRORLOG("Jump to invalid thing detected");
-            break;
-        }
-        i = traptng->next_of_class;
-        // Per thing code
-        if (traptng->model == trap_id)
-        {
-            traptng->anim_sprite = gameadd.trap_stats[trap_id].sprite_anim_idx;
-            struct TrapStats* trapstat = &gameadd.trap_stats[traptng->model];
-            char start_frame;
-            if (trapstat->field_13) {
-                start_frame = -1;
-            }
-            else {
-                start_frame = 0;
-            }
-            set_thing_draw(traptng, trapstat->sprite_anim_idx, trapstat->anim_speed, trapstat->sprite_size_max, trapstat->unanimated, start_frame, 2);
-        }
-        // Per thing code ends
-        k++;
-        if (k > slist->index)
-        {
-            ERRORLOG("Infinite loop detected when sweeping things list");
-            break;
-        }
-    }
-}
-
-static void set_trap_configuration_check(const struct ScriptLine* scline)
-{
-    ALLOCATE_SCRIPT_VALUE(scline->command, 0);
-
-    const char *trapname = scline->tp[0];
-    short trap_id = get_id(trap_desc, trapname);
-    if (trap_id == -1)
-    {
-        SCRPTERRLOG("Unknown trap, '%s'", trapname);
-        DEALLOCATE_SCRIPT_VALUE
-        return;
-    }
-
-    short trapvar = get_id(trap_config_desc, scline->tp[1]);
-    if (trapvar == -1)
-    {
-        SCRPTERRLOG("Unknown trap variable");
-        DEALLOCATE_SCRIPT_VALUE
-        return;
-    }
-
-    value->shorts[0] = trap_id;
-    value->shorts[1] = trapvar;
-    if (trapvar == 3) // SymbolSprites
-    {
-        char *tmp = malloc(strlen(scline->tp[2]) + strlen(scline->tp[3]) + 3);
-        // Pass two vars along as one merged val like: first\nsecond\m
-        strcpy(tmp, scline->tp[2]);
-        strcat(tmp, "|");
-        strcat(tmp,scline->tp[3]);
-        value->str2 = script_strdup(tmp); // first\0second
-        value->str2[strlen(scline->tp[2])] = 0;
-        free(tmp);
-        if (value->str2 == NULL)
-        {
-            SCRPTERRLOG("Run out script strings space");
-            DEALLOCATE_SCRIPT_VALUE
-            return;
-        }
-    }
-    else if (
-        (trapvar != 4) && // PointerSprites
-        (trapvar != 12) // Model
-        )
-    {
-        if ((scline->np[2] > 0xFFFF) || (scline->np[2] < 0))
-        {
-            SCRPTERRLOG("Value out of range: %d", scline->np[2]);
-            DEALLOCATE_SCRIPT_VALUE
-            return;
-        }
-        value->shorts[2] = (short)scline->np[2];
-    }
-    else
-    {
-        value->str2 = script_strdup(scline->tp[2]);
-        if (value->str2 == NULL)
-        {
-            SCRPTERRLOG("Run out script strings space");
-            DEALLOCATE_SCRIPT_VALUE
-            return;
-        }
-    }
-    SCRIPTDBG(7, "Setting trap %s property %d to %d", trapname, trapvar, value->shorts[2]);
-    PROCESS_SCRIPT_VALUE(scline->command);
-}
-
-void set_trap_configuration_process(struct ScriptContext *context)
-{
-    long trap_type = context->value->shorts[0];
-    struct TrapConfigStats *trapst = &gameadd.trapdoor_conf.trap_cfgstats[trap_type];
-    struct ManfctrConfig *mconf = &gameadd.traps_config[trap_type];
-    struct ManufactureData *manufctr = get_manufacture_data(trap_type);
-    short value = context->value->shorts[2];
-    switch (context->value->shorts[1])
-    {
-        case 1: // NameTextID
-            trapst->name_stridx = value;
-            break;
-        case 2: // TooltipTextID
-            trapst->tooltip_stridx = value;
-            break;
-        case 3: // SymbolSprites
-        {
-            trapst->bigsym_sprite_idx = get_icon_id(context->value->str2); // First
-            trapst->medsym_sprite_idx = get_icon_id(context->value->str2 + strlen(context->value->str2) + 1); // Second
-            if (trapst->bigsym_sprite_idx < 0)
-                trapst->bigsym_sprite_idx = bad_icon_id;
-            if (trapst->medsym_sprite_idx < 0)
-                trapst->medsym_sprite_idx = bad_icon_id;
-            manufctr->bigsym_sprite_idx = trapst->bigsym_sprite_idx;
-            manufctr->medsym_sprite_idx = trapst->medsym_sprite_idx;
-            update_trap_tab_to_config();
-        }
-            break;
-        case 4: // PointerSprites
-            trapst->pointer_sprite_idx = get_icon_id(context->value->str2);
-            if (trapst->pointer_sprite_idx < 0)
-                trapst->pointer_sprite_idx = bad_icon_id;
-            update_trap_tab_to_config();
-            break;
-        case 5: // PanelTabIndex
-            trapst->panel_tab_idx = value;
-            manufctr->panel_tab_idx = value;
-            update_trap_tab_to_config();
-            break;
-        case 6: // Crate
-            gameadd.object_conf.object_to_door_or_trap[value] = trap_type;
-            gameadd.object_conf.workshop_object_class[value] = TCls_Trap;
-            gameadd.trapdoor_conf.trap_to_object[trap_type] = value;
-            break;
-        case 7: // ManufactureLevel
-            mconf->manufct_level = value;
-            break;
-        case 8: // ManufactureRequired
-            mconf->manufct_required = value;
-            break;
-        case 9: // Shots
-            mconf->shots = value;
-            break;
-        case 10: // TimeBetweenShots
-            mconf->shots_delay = value;
-            break;
-        case 11: // SellingValue
-            mconf->selling_value = value;
-            break;
-        case 12: // Model
-        {
-            struct Objects obj_tmp;
-            gameadd.trap_stats[trap_type].sprite_anim_idx = get_anim_id(context->value->str2, &obj_tmp);
-            refresh_trap_anim(trap_type);
-        }
-            break;
-        case 13: // ModelSize
-            gameadd.trap_stats[trap_type].sprite_size_max = value;
-            refresh_trap_anim(trap_type);
-            break;
-        case 14: // AnimationSpeed
-            gameadd.trap_stats[trap_type].anim_speed = value;
-            refresh_trap_anim(trap_type);
-            break;
-        case 15: // TriggerType
-            gameadd.trap_stats[trap_type].trigger_type = value;
-            break;
-        case 16: // ActivationType
-            gameadd.trap_stats[trap_type].activation_type = value;
-            break;
-        case 17: // EffectType
-            gameadd.trap_stats[trap_type].created_itm_model = value;
-            break;
-        case 18: // Hidden
-            trapst->hidden = value;
-            break;
-        case 19: // TriggerAlarm
-            trapst->notify = value;
-            break;
-        case 20: // Slappable
-            trapst->slappable = value;
-            break;
-        case 21: // Unanimated
-            gameadd.trap_stats[trap_type].unanimated = value;
-            refresh_trap_anim(trap_type);
-            break;
-        default:
-            WARNMSG("Unsupported Trap configuration, variable %d.", context->value->shorts[1]);
-            break;
-    }
-}
-
-static void set_door_configuration_check(const struct ScriptLine* scline)
-{
-    ALLOCATE_SCRIPT_VALUE(scline->command, 0);
-
-    const char *doorname = scline->tp[0];
-    short door_id = get_id(door_desc, doorname);
-    if (door_id == -1)
-    {
-        SCRPTERRLOG("Unknown door, '%s'", doorname);
-        DEALLOCATE_SCRIPT_VALUE
-        return;
-    }
-
-    short doorvar = get_id(door_config_desc, scline->tp[1]);
-    if (doorvar == -1)
-    {
-        SCRPTERRLOG("Unknown door variable");
-        DEALLOCATE_SCRIPT_VALUE
-        return;
-    }
-
-    value->shorts[0] = door_id;
-    value->shorts[1] = doorvar;
-    if (doorvar == 8) // SymbolSprites
-    {
-        char *tmp = malloc(strlen(scline->tp[2]) + strlen(scline->tp[3]) + 3);
-        // Pass two vars along as one merged val like: first\nsecond\m
-        strcpy(tmp, scline->tp[2]);
-        strcat(tmp, "|");
-        strcat(tmp,scline->tp[3]);
-        value->str2 = script_strdup(tmp); // first\0second
-        value->str2[strlen(scline->tp[2])] = 0;
-        free(tmp);
-        if (value->str2 == NULL)
-        {
-            SCRPTERRLOG("Run out script strings space");
-            DEALLOCATE_SCRIPT_VALUE
-            return;
-        }
-    }
-    else if (doorvar != 9) // PointerSprites
-    {
-        if ((scline->np[2] > 0xFFFF) || (scline->np[2] < 0))
-        {
-            SCRPTERRLOG("Value out of range: %d", scline->np[2]);
-            DEALLOCATE_SCRIPT_VALUE
-            return;
-        }
-        value->shorts[2] = (short)scline->np[2];
-    }
-    else
-    {
-        value->str2 = script_strdup(scline->tp[2]);
-        if (value->str2 == NULL)
-        {
-            SCRPTERRLOG("Run out script strings space");
-            DEALLOCATE_SCRIPT_VALUE
-            return;
-        }
-    }
-    SCRIPTDBG(7, "Setting door %s property %s to %d", doorname, doorvar, value->shorts[2]);
-    PROCESS_SCRIPT_VALUE(scline->command);
-}
-
-void set_door_configuration_process(struct ScriptContext *context)
-{
-    long door_type = context->value->shorts[0];
-    struct DoorConfigStats *doorst = get_door_model_stats(door_type);
-    struct ManfctrConfig *mconf = &gameadd.doors_config[door_type];
-    struct ManufactureData *manufctr = get_manufacture_data(gameadd.trapdoor_conf.trap_types_count - 1 + door_type);
-    short value = context->value->shorts[2];
-    switch (context->value->shorts[1])
-    {
-        case 1: // ManufactureLevel
-            mconf->manufct_level = value;
-            break;
-        case 2: // ManufactureRequired
-            mconf->manufct_required = value;
-            break;
-        case 3: // Health
-            if (door_type < DOOR_TYPES_COUNT)
-            {
-                door_stats[door_type][0].health = value;
-                door_stats[door_type][1].health = value;
-            }
-            update_all_door_stats();
-            break;
-        case 4: //SellingValue
-            mconf->selling_value = value;
-            break;
-        case 5: // NametextId
-            doorst->name_stridx = value;
-            break;
-        case 6: // TooltipTextId
-            doorst->tooltip_stridx = value;
-            break;
-        case 7: // Crate
-            gameadd.object_conf.object_to_door_or_trap[value] = door_type;
-            gameadd.object_conf.workshop_object_class[value] = TCls_Door;
-            gameadd.trapdoor_conf.door_to_object[door_type] = value;
-            break;
-        case 8: //SymbolSprites
-            {
-                doorst->bigsym_sprite_idx = get_icon_id(context->value->str2); // First
-                doorst->medsym_sprite_idx = get_icon_id(context->value->str2 + strlen(context->value->str2) + 1); // Second
-                if (doorst->bigsym_sprite_idx < 0)
-                    doorst->bigsym_sprite_idx = bad_icon_id;
-                if (doorst->medsym_sprite_idx < 0)
-                    doorst->medsym_sprite_idx = bad_icon_id;
-                manufctr->bigsym_sprite_idx = doorst->bigsym_sprite_idx;
-                manufctr->medsym_sprite_idx = doorst->medsym_sprite_idx;
-                update_trap_tab_to_config();
-            }
-            break;
-        case 9: // PointerSprites
-            doorst->pointer_sprite_idx = get_icon_id(context->value->str2);
-            if (doorst->pointer_sprite_idx < 0)
-                doorst->pointer_sprite_idx = bad_icon_id;
-            update_trap_tab_to_config();
-            break;
-        case 10: // PanelTabIndex
-            doorst->panel_tab_idx = value;
-            manufctr->panel_tab_idx = value;
-            update_trap_tab_to_config();
-            break;
-        default:
-            WARNMSG("Unsupported Door configuration, variable %d.", context->value->shorts[1]);
-            break;
-    }
-}
-
-void command_set_computer_events(long plr_range_id, const char *evntname, long val1, long val2, long val3, long val4, long val5)
-{
-  int plr_start;
-  int plr_end;
-  if (get_players_range(plr_range_id, &plr_start, &plr_end) < 0) {
-      SCRPTERRLOG("Given owning player range %d is not supported in this command",(int)plr_range_id);
-      return;
-  }
-  if (!player_exists(get_player(plr_range_id)))
-  {
-      SCRPTERRLOG("Player %d does not exist; cannot modify events", (int)plr_range_id);
-      return;
-  }
-  if (script_current_condition != CONDITION_ALWAYS)
-  {
-    SCRPTWRNLOG("Computer event altered inside conditional block; condition ignored");
-  }
-  long n = 0;
-  for (long i = plr_start; i < plr_end; i++)
-  {
-      struct Computer2* comp = get_computer_player(i);
-      if (computer_player_invalid(comp)) {
-          continue;
-      }
-      for (long k = 0; k < COMPUTER_EVENTS_COUNT; k++)
-      {
-          struct ComputerEvent* event = &comp->events[k];
-          if (event->name == NULL)
-              break;
-          if (strcasecmp(evntname, event->name) == 0)
-          {
-              if (level_file_version > 0)
-              {
-                  SCRIPTDBG(7, "Changing computer %d event '%s' config from (%d,%d,%d,%d,%d) to (%d,%d,%d,%d,%d)", (int)i, event->name,
-                      (int)event->test_interval, (int)event->param1, (int)event->param2, (int)event->param3, (int)event->last_test_gameturn, (int)val1, (int)val2, (int)val3, (int)val4);
-                  event->test_interval = val1;
-                  event->param1 = val2;
-                  event->param2 = val3;
-                  event->param3 = val4;
-                  event->last_test_gameturn = val5;
-                  n++;
-              } else
-              {
-                SCRIPTDBG(7, "Changing computer %d event '%s' config from (%d,%d) to (%d,%d)", (int)i, event->name,
-                  (int)event->param1, (int)event->param2, (int)val1, (int)val2);
-                  event->param1 = val1;
-                  event->param2 = val2;
-                  n++;
-              }
-          }
-      }
-  }
-  if (n == 0)
-  {
-    SCRPTERRLOG("No computer event found named '%s' in players %d to %d", evntname,(int)plr_start,(int)plr_end-1);
-    return;
-  }
-  SCRIPTDBG(6,"Altered %d events named '%s'",n,evntname);
-}
-
-void command_set_computer_process(long plr_range_id, const char *procname, long val1, long val2, long val3, long val4, long val5)
-{
-  int plr_start;
-  int plr_end;
-  if (get_players_range(plr_range_id, &plr_start, &plr_end) < 0) {
-      SCRPTERRLOG("Given owning player range %d is not supported in this command",(int)plr_range_id);
-      return;
-  }
-  if (script_current_condition != CONDITION_ALWAYS)
-  {
-    SCRPTWRNLOG("Computer process altered inside conditional block; condition ignored");
-  }
-  long n = 0;
-  for (long i = plr_start; i < plr_end; i++)
-  {
-      struct Computer2* comp = get_computer_player(i);
-      if (computer_player_invalid(comp)) {
-          continue;
-      }
-      for (long k = 0; k < COMPUTER_PROCESSES_COUNT; k++)
-      {
-          struct ComputerProcess* cproc = &comp->processes[k];
-          if ((cproc->flags & ComProc_Unkn0002) != 0)
-              break;
-          if (cproc->name == NULL)
-              break;
-          if (strcasecmp(procname, cproc->name) == 0)
-          {
-              SCRIPTDBG(7,"Changing computer %d process '%s' config from (%d,%d,%d,%d,%d) to (%d,%d,%d,%d,%d)",(int)i,cproc->name,
-                  (int)cproc->priority,(int)cproc->confval_2,(int)cproc->confval_3,(int)cproc->confval_4,(int)cproc->confval_5,
-                  (int)val1,(int)val2,(int)val3,(int)val4,(int)val5);
-              cproc->priority = val1;
-              cproc->confval_2 = val2;
-              cproc->confval_3 = val3;
-              cproc->confval_4 = val4;
-              cproc->confval_5 = val5;
-              n++;
-          }
-      }
-  }
-  if (n == 0)
-  {
-    SCRPTERRLOG("No computer process found named '%s' in players %d to %d", procname,(int)plr_start,(int)plr_end-1);
-    return;
-  }
-  SCRIPTDBG(6,"Altered %d processes named '%s'",n,procname);
-}
-
-void command_set_creature_health(const char *crtr_name, long val)
-{
-    long crtr_id = get_rid(creature_desc, crtr_name);
-    if (crtr_id == -1)
-    {
-        SCRPTERRLOG("Unknown creature, '%s'", crtr_name);
-        return;
-  }
-  if ((val < 0) || (val > 65535))
-  {
-    SCRPTERRLOG("Invalid '%s' health value, %d", crtr_name, val);
-    return;
-  }
-  command_add_value(Cmd_SET_CREATURE_HEALTH, ALL_PLAYERS, crtr_id, val, 0);
-}
-
-void command_set_creature_strength(const char *crtr_name, long val)
-{
-    long crtr_id = get_rid(creature_desc, crtr_name);
-    if (crtr_id == -1)
-    {
-        SCRPTERRLOG("Unknown creature, '%s'", crtr_name);
-        return;
-  }
-  if ((val < 0) || (val > 255))
-  {
-    SCRPTERRLOG("Invalid '%s' strength value, %d", crtr_name, val);
-    return;
-  }
-  command_add_value(Cmd_SET_CREATURE_STRENGTH, ALL_PLAYERS, crtr_id, val, 0);
-}
-
-void command_set_creature_armour(const char *crtr_name, long val)
-{
-    long crtr_id = get_rid(creature_desc, crtr_name);
-    if (crtr_id == -1)
-    {
-        SCRPTERRLOG("Unknown creature, '%s'", crtr_name);
-        return;
-  }
-  if ((val < 0) || (val > 255))
-  {
-    SCRPTERRLOG("Invalid '%s' armour value, %d", crtr_name, val);
-    return;
-  }
-  command_add_value(Cmd_SET_CREATURE_ARMOUR, ALL_PLAYERS, crtr_id, val, 0);
-}
-
-void command_set_creature_fear_wounded(const char *crtr_name, long val)
-{
-    long crtr_id = get_rid(creature_desc, crtr_name);
-    if (crtr_id == -1)
-    {
-        SCRPTERRLOG("Unknown creature, '%s'", crtr_name);
-        return;
-  }
-  if ((val < 0) || (val > 255))
-  {
-    SCRPTERRLOG("Invalid '%s' fear value, %d", crtr_name, val);
-    return;
-  }
-  command_add_value(Cmd_SET_CREATURE_FEAR_WOUNDED, ALL_PLAYERS, crtr_id, val, 0);
-}
-
-void command_set_creature_fear_stronger(const char *crtr_name, long val)
-{
-    long crtr_id = get_rid(creature_desc, crtr_name);
-    if (crtr_id == -1)
-    {
-        SCRPTERRLOG("Unknown creature, '%s'", crtr_name);
-        return;
-  }
-  if ((val < 0) || (val > 32767))
-  {
-    SCRPTERRLOG("Invalid '%s' fear value, %d", crtr_name, val);
-    return;
-  }
-  command_add_value(Cmd_SET_CREATURE_FEAR_STRONGER, ALL_PLAYERS, crtr_id, val, 0);
-}
-
-void command_set_creature_fearsome_factor(const char* crtr_name, long val)
-{
-    long crtr_id = get_rid(creature_desc, crtr_name);
-    if (crtr_id == -1)
-    {
-        SCRPTERRLOG("Unknown creature, '%s'", crtr_name);
-        return;
-    }
-    if ((val < 0) || (val > 32767))
-    {
-        SCRPTERRLOG("Invalid '%s' fearsome value, %d", crtr_name, val);
-        return;
-    }
-    command_add_value(Cmd_SET_CREATURE_FEARSOME_FACTOR, ALL_PLAYERS, crtr_id, val, 0);
-}
-
-void command_set_creature_property(const char* crtr_name, long property, short val)
-{
-    long crtr_id = get_rid(creature_desc, crtr_name);
-    if (crtr_id == -1)
-    {
-        SCRPTERRLOG("Unknown creature, '%s'", crtr_name);
-        return;
-    }
-    command_add_value(Cmd_SET_CREATURE_PROPERTY, ALL_PLAYERS, crtr_id, property, val);
-}
-
-/**
- * Enables or disables an alliance between two players.
- *
- * @param plr1_range_id First player range identifier.
- * @param plr2_range_id Second player range identifier.
- * @param ally Controls whether the alliance is being created or being broken.
- */
-void command_ally_players(long plr1_range_id, long plr2_range_id, TbBool ally)
-{
-    // Verify enemy player
-    long plr2_id = get_players_range_single(plr2_range_id);
-    if (plr2_id < 0) {
-        SCRPTERRLOG("Given second player is not supported in this command");
-        return;
-    }
-    command_add_value(Cmd_ALLY_PLAYERS, plr1_range_id, plr2_id, ally, 0);
-}
-
-void command_quick_objective(int idx, const char *msgtext, const char *where, long x, long y)
-{
-  TbMapLocation location;
-  if ((idx < 0) || (idx >= QUICK_MESSAGES_COUNT))
-  {
-    SCRPTERRLOG("Invalid QUICK OBJECTIVE number (%d)", idx);
-    return;
-  }
-  if (strlen(msgtext) >= MESSAGE_TEXT_LEN)
-  {
-      SCRPTWRNLOG("Objective TEXT too long; truncating to %d characters", MESSAGE_TEXT_LEN-1);
-  }
-  if ((gameadd.quick_messages[idx][0] != '\0') && (strcmp(gameadd.quick_messages[idx],msgtext) != 0))
-  {
-      SCRPTWRNLOG("Quick Objective no %d overwritten by different text", idx);
-  }
-  strncpy(gameadd.quick_messages[idx], msgtext, MESSAGE_TEXT_LEN-1);
-  gameadd.quick_messages[idx][MESSAGE_TEXT_LEN-1] = '\0';
-  if (!get_map_location_id(where, &location))
-    return;
-  command_add_value(Cmd_QUICK_OBJECTIVE, ALL_PLAYERS, idx, location, get_subtile_number(x,y));
-}
-
-void command_quick_information(int idx, const char *msgtext, const char *where, long x, long y)
-{
-  TbMapLocation location;
-  if ((idx < 0) || (idx >= QUICK_MESSAGES_COUNT))
-  {
-    SCRPTERRLOG("Invalid information ID number (%d)", idx);
-    return;
-  }
-  if (strlen(msgtext) > MESSAGE_TEXT_LEN)
-  {
-      SCRPTWRNLOG("Information TEXT too long; truncating to %d characters", MESSAGE_TEXT_LEN-1);
-  }
-  if ((gameadd.quick_messages[idx][0] != '\0') && (strcmp(gameadd.quick_messages[idx],msgtext) != 0))
-  {
-      SCRPTWRNLOG("Quick Message no %d overwritten by different text", idx);
-  }
-  strncpy(gameadd.quick_messages[idx], msgtext, MESSAGE_TEXT_LEN-1);
-  gameadd.quick_messages[idx][MESSAGE_TEXT_LEN-1] = '\0';
-  if (!get_map_location_id(where, &location))
-    return;
-  command_add_value(Cmd_QUICK_INFORMATION, ALL_PLAYERS, idx, location, get_subtile_number(x,y));
-}
-
-void command_play_message(long plr_range_id, const char *msgtype, int msg_num)
-{
-    long msgtype_id = get_id(msgtype_desc, msgtype);
-    if (msgtype_id == -1)
-    {
-        SCRPTERRLOG("Unrecognized message type, '%s'", msgtype);
-        return;
-  }
-  command_add_value(Cmd_PLAY_MESSAGE, plr_range_id, msgtype_id, msg_num, 0);
-}
-
-void command_add_gold_to_player(long plr_range_id, long amount)
-{
-    command_add_value(Cmd_ADD_GOLD_TO_PLAYER, plr_range_id, amount, 0, 0);
-}
-
-void command_set_creature_tendencies(long plr_range_id, const char *tendency, long value)
-{
-    long tend_id = get_rid(tendency_desc, tendency);
-    if (tend_id == -1)
-    {
-      SCRPTERRLOG("Unrecognized tendency type, '%s'", tendency);
-      return;
-    }
-    command_add_value(Cmd_SET_CREATURE_TENDENCIES, plr_range_id, tend_id, value, 0);
-}
-
-void command_reveal_map_rect(long plr_range_id, long x, long y, long w, long h)
-{
-    command_add_value(Cmd_REVEAL_MAP_RECT, plr_range_id, x, y, (h<<16)+w);
-}
-
-void command_change_slab_owner(long x, long y, long plr_range_id)
-{
-    command_add_value(Cmd_CHANGE_SLAB_OWNER, plr_range_id, x, y, 0);
-}
-
-void command_change_slab_type(long x, long y, long slab_type)
-{
-    command_add_value(Cmd_CHANGE_SLAB_TYPE, 0, x, y, slab_type);
-}
-
-void command_reveal_map_location(long plr_range_id, const char *locname, long range)
-{
-    TbMapLocation location;
-    if (!get_map_location_id(locname, &location)) {
-        return;
-    }
-    command_add_value(Cmd_REVEAL_MAP_LOCATION, plr_range_id, location, range, 0);
-}
-
-void command_message(const char *msgtext, unsigned char kind)
-{
-  const char *cmd;
-  if (kind == 80)
-    cmd = script_get_command_name(Cmd_PRINT);
-  else
-    cmd = script_get_command_name(Cmd_MESSAGE);
-  SCRPTWRNLOG("Command '%s' is only supported in Dungeon Keeper Beta", cmd);
-}
-
-void command_quick_message(int idx, const char *msgtext, const char *range_id)
-{
-  if ((idx < 0) || (idx >= QUICK_MESSAGES_COUNT))
-  {
-      SCRPTERRLOG("Invalid information ID number (%d)", idx);
-      return;
-  }
-  if (strlen(msgtext) > MESSAGE_TEXT_LEN)
-  {
-      SCRPTWRNLOG("Information TEXT too long; truncating to %d characters", MESSAGE_TEXT_LEN-1);
-  }
-  if ((gameadd.quick_messages[idx][0] != '\0') && (strcmp(gameadd.quick_messages[idx],msgtext) != 0))
-  {
-      SCRPTWRNLOG("Quick Message no %d overwritten by different text", idx);
-  }
-  strncpy(gameadd.quick_messages[idx], msgtext, MESSAGE_TEXT_LEN-1);
-  gameadd.quick_messages[idx][MESSAGE_TEXT_LEN-1] = '\0';
-  char id = get_player_number_from_value(range_id);
-  command_add_value(Cmd_QUICK_MESSAGE, 0, id, idx, 0);
-}
-
-void command_display_message(int msg_num, const char *range_id)
-{
-    char id = get_player_number_from_value(range_id);
-    command_add_value(Cmd_DISPLAY_MESSAGE, 0, id, msg_num, 0);
-}
-
-void command_swap_creature(const char *ncrt_name, const char *crtr_name)
-{
-    long ncrt_id = get_rid(newcrtr_desc, ncrt_name);
-    if (ncrt_id == -1)
-    {
-        SCRPTERRLOG("Unknown new creature, '%s'", ncrt_name);
-        return;
-  }
-  long crtr_id = get_rid(creature_desc, crtr_name);
-  if (crtr_id == -1)
-  {
-      SCRPTERRLOG("Unknown creature, '%s'", crtr_name);
-      return;
-  }
-  struct CreatureModelConfig* crconf = &gameadd.crtr_conf.model[crtr_id];
-  if ((crconf->model_flags & CMF_IsSpecDigger) != 0)
-  {
-      SCRPTERRLOG("Unable to swap special diggers");
-  }
-  if (script_current_condition != CONDITION_ALWAYS)
-  {
-      SCRPTWRNLOG("Creature swapping placed inside conditional statement");
-  }
-  if (!swap_creature(ncrt_id, crtr_id))
-  {
-      SCRPTERRLOG("Error swapping creatures '%s'<->'%s'", ncrt_name, crtr_name);
-  }
-}
-
-void command_kill_creature(long plr_range_id, const char *crtr_name, const char *criteria, int count)
-{
-    SCRIPTDBG(11, "Starting");
-    if (count <= 0)
-    {
-        SCRPTERRLOG("Bad creatures count, %d", count);
-        return;
-  }
-  long crtr_id = parse_creature_name(crtr_name);
-  if (crtr_id == CREATURE_NONE) {
-    SCRPTERRLOG("Unknown creature, '%s'", crtr_name);
-    return;
-  }
-  long select_id = parse_criteria(criteria);
-  if (select_id == -1)
-  {
-    SCRPTERRLOG("Unknown select criteria, '%s'", criteria);
-    return;
-  }
-  command_add_value(Cmd_KILL_CREATURE, plr_range_id, crtr_id, select_id, count);
-}
-
-void command_level_up_creature(long plr_range_id, const char *crtr_name, const char *criteria, int count)
-{
-    SCRIPTDBG(11, "Starting");
-    if (count <= 0)
-    {
-        SCRPTERRLOG("Bad count, %d", count);
-        return;
-  }
-  long crtr_id = parse_creature_name(crtr_name);
-  if (crtr_id == CREATURE_NONE)
-  {
-    SCRPTERRLOG("Unknown creature, '%s'", crtr_name);
-    return;
-  }
-  long select_id = parse_criteria(criteria);
-  if (select_id == -1) {
-    SCRPTERRLOG("Unknown select criteria, '%s'", criteria);
-    return;
-  }
-  if (count < 1)
-  {
-    SCRPTERRLOG("Parameter has no positive value; discarding command");
-    return;
-  }
-  if (count > 9)
-  {
-      count = 9;
-  }
-  command_add_value(Cmd_LEVEL_UP_CREATURE, plr_range_id, crtr_id, select_id, count);
-}
-
-void command_use_power_on_creature(long plr_range_id, const char *crtr_name, const char *criteria, long caster_plyr_idx, const char *magname, int splevel, char free)
-{
-  SCRIPTDBG(11, "Starting");
-  if (splevel < 1)
-  {
-    SCRPTWRNLOG("Spell %s level too low: %d, setting to 1.", magname, splevel);
-    splevel = 1;
-  }
-  if (splevel > MAGIC_OVERCHARGE_LEVELS)
-  {
-    SCRPTWRNLOG("Spell %s level too high: %d, setting to %d.", magname, splevel, MAGIC_OVERCHARGE_LEVELS);
-    splevel = MAGIC_OVERCHARGE_LEVELS;
-  }
-  splevel--;
-  long mag_id = get_rid(power_desc, magname);
-  if (mag_id == -1)
-  {
-    SCRPTERRLOG("Unknown magic, '%s'", magname);
-    return;
-  }
-  long crtr_id = parse_creature_name(crtr_name);
-  if (crtr_id == CREATURE_NONE) {
-    SCRPTERRLOG("Unknown creature, '%s'", crtr_name);
-    return;
-  }
-  long select_id = parse_criteria(criteria);
-  if (select_id == -1) {
-    SCRPTERRLOG("Unknown select criteria, '%s'", criteria);
-    return;
-  }
-  PowerKind pwr = mag_id;
-  if((PlayerNumber) caster_plyr_idx > PLAYER3)
-  {
-    if(pwr == PwrK_CALL2ARMS || pwr == PwrK_LIGHTNING)
-    {
-        SCRPTERRLOG("Only players 0-3 can cast %s", magname);
-        return;
-    }
-  }
-
-  // encode params: free, magic, caster, level -> into 4xbyte: FMCL
-  long fmcl_bytes;
-  {
-      signed char f = free, m = mag_id, c = caster_plyr_idx, lvl = splevel;
-      fmcl_bytes = (f << 24) | (m << 16) | (c << 8) | lvl;
-  }
-  command_add_value(Cmd_USE_POWER_ON_CREATURE, plr_range_id, crtr_id, select_id, fmcl_bytes);
-}
-
-void command_use_power_at_pos(long plr_range_id, int stl_x, int stl_y, const char *magname, int splevel, char free)
-{
-  SCRIPTDBG(11, "Starting");
-  if (splevel < 1)
-  {
-    SCRPTWRNLOG("Spell %s level too low: %d, setting to 1.", magname, splevel);
-    splevel = 1;
-  }
-  if (splevel > MAGIC_OVERCHARGE_LEVELS)
-  {
-    SCRPTWRNLOG("Spell %s level too high: %d, setting to %d.", magname, splevel, MAGIC_OVERCHARGE_LEVELS);
-    splevel = MAGIC_OVERCHARGE_LEVELS;
-  }
-  splevel--;
-  long mag_id = get_rid(power_desc, magname);
-  if (mag_id == -1)
-  {
-    SCRPTERRLOG("Unknown magic, '%s'", magname);
-    return;
-  }
-  PowerKind pwr = mag_id;
-  if((PlayerNumber) plr_range_id > PLAYER3)
-  {
-    if(pwr == PwrK_CALL2ARMS || pwr == PwrK_LIGHTNING)
-    {
-        SCRPTERRLOG("Only players 0-3 can cast %s", magname);
-        return;
-    }
-  }
-
-  // encode params: free, magic, level -> into 3xbyte: FML
-  long fml_bytes;
-  {
-      signed char f = free, m = mag_id, lvl = splevel;
-      fml_bytes = (f << 16) | (m << 8) | lvl;
-  }
-  command_add_value(Cmd_USE_POWER_AT_POS, plr_range_id, stl_x, stl_y, fml_bytes);
-}
-
-void command_use_power_at_location(long plr_range_id, const char *locname, const char *magname, int splevel, char free)
-{
-  SCRIPTDBG(11, "Starting");
-  if (splevel < 1)
-  {
-    SCRPTWRNLOG("Spell %s level too low: %d, setting to 1.", magname, splevel);
-    splevel = 1;
-  }
-  if (splevel > MAGIC_OVERCHARGE_LEVELS)
-  {
-    SCRPTWRNLOG("Spell %s level too high: %d, setting to %d.", magname, splevel, MAGIC_OVERCHARGE_LEVELS);
-    splevel = MAGIC_OVERCHARGE_LEVELS;
-  }
-  splevel--;
-  long mag_id = get_rid(power_desc, magname);
-  if (mag_id == -1)
-  {
-    SCRPTERRLOG("Unknown magic, '%s'", magname);
-    return;
-  }
-  PowerKind pwr = mag_id;
-  if((PlayerNumber) plr_range_id > PLAYER3)
-  {
-    if(pwr == PwrK_CALL2ARMS || pwr == PwrK_LIGHTNING)
-    {
-        SCRPTERRLOG("Only players 0-3 can cast %s", magname);
-        return;
-    }
-  }
-
-  TbMapLocation location;
-  if (!get_map_location_id(locname, &location))
-  {
-    SCRPTWRNLOG("Use power script command at invalid location: %s", locname);
-    return;
-  }
-
-  // encode params: free, magic, level -> into 3xbyte: FML
-  long fml_bytes;
-  {
-      signed char f = free, m = mag_id, lvl = splevel;
-      fml_bytes = (f << 16) | (m << 8) | lvl;
-  }
-  command_add_value(Cmd_USE_POWER_AT_LOCATION, plr_range_id, location, fml_bytes, 0);
-}
-
-void command_use_power(long plr_range_id, const char *magname, char free)
-{
-    SCRIPTDBG(11, "Starting");
-    long mag_id = get_rid(power_desc, magname);
-    if (mag_id == -1)
-    {
-        SCRPTERRLOG("Unknown magic, '%s'", magname);
-        return;
-    }
-    PowerKind pwr = mag_id;
-    if (pwr == PwrK_ARMAGEDDON && (PlayerNumber) plr_range_id > PLAYER3)
-    {
-        SCRPTERRLOG("Only players 0-3 can cast %s", magname);
-        return;
-    }
-    command_add_value(Cmd_USE_POWER, plr_range_id, mag_id, free, 0);
-}
-
-void command_use_special_increase_level(long plr_range_id, long count)
-{
-    if (count < 1)
-    {
-        SCRPTWRNLOG("Invalid count: %d, setting to 1.", count);
-        count = 1;
-    }
-
-    if (count > 9)
-    {
-        SCRPTWRNLOG("Count too high: %d, setting to 9.", count);
-        count = 9;
-    }
-    command_add_value(Cmd_USE_SPECIAL_INCREASE_LEVEL, plr_range_id, count, 0, 0);
-}
-
-void command_use_special_multiply_creatures(long plr_range_id, long count)
-{
-    if (count < 1)
-    {
-        SCRPTWRNLOG("Invalid count: %d, setting to 1.", count);
-        count = 1;
-    }
-
-    if (count > 9)
-    {
-        SCRPTWRNLOG("Count too high: %d, setting to 9.", count);
-        count = 9;
-    }
-    command_add_value(Cmd_USE_SPECIAL_MULTIPLY_CREATURES, plr_range_id, count, 0, 0);
-}
-
-void command_use_special_make_safe(long plr_range_id)
-{
-    command_add_value(Cmd_USE_SPECIAL_MAKE_SAFE, plr_range_id, 0, 0, 0);
-}
-
-void command_use_special_locate_hidden_world()
-{
-    command_add_value(Cmd_USE_SPECIAL_LOCATE_HIDDEN_WORLD, 0, 0, 0, 0);
-}
-
-/**
- * Modifies player's creatures' anger.
- * @param plyr_idx target player
- * @param anger anger value. Use double AnnoyLevel (from creature's config file) to fully piss creature. More for longer calm time
- */
-TbBool script_change_creatures_annoyance(PlayerNumber plyr_idx, ThingModel crmodel, long operation, long anger)
-{
-    SYNCDBG(8, "Starting");
-    struct Dungeon* dungeon = get_players_num_dungeon(plyr_idx);
-    unsigned long k = 0;
-    int i = dungeon->creatr_list_start;
-    while (i != 0)
-    {
-        struct Thing* thing = thing_get(i);
-        TRACE_THING(thing);
-        struct CreatureControl* cctrl = creature_control_get_from_thing(thing);
-        if (thing_is_invalid(thing) || creature_control_invalid(cctrl))
-        {
-            ERRORLOG("Jump to invalid creature detected");
-            break;
-        }
-        i = cctrl->players_next_creature_idx;
-        // Per creature code
-        if (thing->model == crmodel || crmodel == 0)
-        {
-            i = cctrl->players_next_creature_idx;
-            if (operation == SOpr_SET)
-            {
-                anger_set_creature_anger(thing, anger, AngR_Other);
-            }
-            else if (operation == SOpr_INCREASE)
-            {
-                anger_increase_creature_anger(thing, anger, AngR_Other);
-            }
-            else if (operation == SOpr_DECREASE)
-            {
-                anger_reduce_creature_anger(thing, -anger, AngR_Other);
-            }
-            else if (operation == SOpr_MULTIPLY)
-            {
-                anger_set_creature_anger(thing, cctrl->annoyance_level[AngR_Other] * anger, AngR_Other);
-            }
-
-        }
-        // Thing list loop body ends
-        k++;
-        if (k > CREATURES_COUNT)
-        {
-            ERRORLOG("Infinite loop detected when sweeping creatures list");
-            break;
-        }
-    }
-    SYNCDBG(19, "Finished");
-    return true;
-}
-
-static void change_creatures_annoyance_check(const struct ScriptLine* scline)
-{
-    long crtr_id = parse_creature_name(scline->tp[1]);
-    if (crtr_id == CREATURE_NONE)
-    {
-        SCRPTERRLOG("Unknown creature, '%s'", scline->tp[1]);
-        return;
-    }
-    long op_id = get_rid(script_operator_desc, scline->tp[2]);
-    if (op_id == -1)
-    {
-        SCRPTERRLOG("Invalid operation for changing creatures' annoyance: '%s'", scline->tp[2]);
-        return;
-    }
-    command_add_value(Cmd_CHANGE_CREATURES_ANNOYANCE, scline->np[0], crtr_id, op_id, scline->np[3]);
-}
-
-static void change_creatures_annoyance_process(struct ScriptContext* context)
-{
-    for (int i = context->plr_start; i < context->plr_end; i++)
-    {
-        script_change_creatures_annoyance(i, context->value->arg0, context->value->arg1, context->value->arg2);
-    }
-}
-
-void command_change_creature_owner(long origin_plyr_idx, const char *crtr_name, const char *criteria, long dest_plyr_idx)
-{
-    SCRIPTDBG(11, "Starting");
-    long crtr_id = parse_creature_name(crtr_name);
-    if (crtr_id == CREATURE_NONE)
-    {
-        SCRPTERRLOG("Unknown creature, '%s'", crtr_name);
-        return;
-  }
-  long select_id = parse_criteria(criteria);
-  if (select_id == -1) {
-    SCRPTERRLOG("Unknown select criteria, '%s'", criteria);
-    return;
-  }
-  command_add_value(Cmd_CHANGE_CREATURE_OWNER, origin_plyr_idx, crtr_id, select_id, dest_plyr_idx);
-}
-
-
-void command_computer_dig_to_location(long plr_range_id, const char* origin, const char* destination)
-{
-    TbMapLocation orig_loc;
-    if (!get_map_location_id(origin, &orig_loc))
-    {
-        SCRPTWRNLOG("Dig to location script command has invalid source location: %s", origin);
-        return;
-    }
-    TbMapLocation dest_loc;
-    if (!get_map_location_id(destination, &dest_loc))
-    {
-        SCRPTWRNLOG("Dig to location script command has invalid destination location: %s", destination);
-        return;
-    }
-
-    command_add_value(Cmd_COMPUTER_DIG_TO_LOCATION, plr_range_id, orig_loc, dest_loc, 0);
-}
-
-void command_set_campaign_flag(long plr_range_id, const char *cmpflgname, long val)
-{
-    long flg_id = get_rid(campaign_flag_desc, cmpflgname);
-    if (flg_id == -1)
-    {
-        SCRPTERRLOG("Unknown campaign flag, '%s'", cmpflgname);
-        return;
-  }
-  command_add_value(Cmd_SET_CAMPAIGN_FLAG, plr_range_id, flg_id, val, 0);
-}
-
-void command_add_to_campaign_flag(long plr_range_id, const char *cmpflgname, long val)
-{
-    long flg_id = get_rid(campaign_flag_desc, cmpflgname);
-    if (flg_id == -1)
-    {
-        SCRPTERRLOG("Unknown campaign flag, '%s'", cmpflgname);
-        return;
-  }
-  command_add_value(Cmd_ADD_TO_CAMPAIGN_FLAG, plr_range_id, flg_id, val, 0);
-}
-
-void command_export_variable(long plr_range_id, const char *varib_name, const char *cmpflgname)
-{
-    long src_type;
-    long src_id;
-    // Recognize flag
-    long flg_id = get_rid(campaign_flag_desc, cmpflgname);
-    if (flg_id == -1)
-    {
-        SCRPTERRLOG("Unknown CAMPAIGN FLAG, '%s'", cmpflgname);
-        return;
-    }
-    if (!parse_get_varib(varib_name, &src_id, &src_type))
-    {
-        SCRPTERRLOG("Unknown VARIABLE, '%s'", varib_name);
-        return;
-    }
-    command_add_value(Cmd_EXPORT_VARIABLE, plr_range_id, src_type, src_id, flg_id);
-}
-
-void command_set_game_rule(const char* objectv, unsigned long roomvar)
-{
-    long ruledesc = get_id(game_rule_desc, objectv);
-    if (ruledesc == -1)
-    {
-        SCRPTERRLOG("Unknown game rule variable");
-        return;
-    }
-    command_add_value(Cmd_SET_GAME_RULE, 0, ruledesc, roomvar, 0);
-}
-
-void command_use_spell_on_creature(long plr_range_id, const char *crtr_name, const char *criteria, const char *magname, int splevel)
-{
-  SCRIPTDBG(11, "Starting");
-  long mag_id = get_rid(spell_desc, magname);
-  if (splevel < 1)
-  {
-    if ( (mag_id == SplK_Heal) || (mag_id == SplK_Armour) || (mag_id == SplK_Speed) || (mag_id == SplK_Disease) || (mag_id == SplK_Invisibility) || (mag_id == SplK_Chicken) )
-    {
-        SCRPTWRNLOG("Spell %s level too low: %d, setting to 1.", magname, splevel);
-    }
-    splevel = 1;
-  }
-  if (splevel > (MAGIC_OVERCHARGE_LEVELS+1)) //Creatures cast spells from level 1 to 10, but 10=9.
-  {
-    SCRPTWRNLOG("Spell %s level too high: %d, setting to %d.", magname, splevel, (MAGIC_OVERCHARGE_LEVELS+1));
-    splevel = MAGIC_OVERCHARGE_LEVELS;
-  }
-  splevel--;
-  if (mag_id == -1)
-  {
-    SCRPTERRLOG("Unknown magic, '%s'", magname);
-    return;
-  }
-  long crtr_id = parse_creature_name(crtr_name);
-  if (crtr_id == CREATURE_NONE) {
-    SCRPTERRLOG("Unknown creature, '%s'", crtr_name);
-    return;
-  }
-  long select_id = parse_criteria(criteria);
-  if (select_id == -1) {
-    SCRPTERRLOG("Unknown select criteria, '%s'", criteria);
-    return;
-  }
-  // SpellKind sp = mag_id;
-  // encode params: free, magic, caster, level -> into 4xbyte: FMCL
-  long fmcl_bytes;
-  {
-      signed char m = mag_id, lvl = splevel;
-      fmcl_bytes = (m << 8) | lvl;
-  }
-  command_add_value(Cmd_USE_SPELL_ON_CREATURE, plr_range_id, crtr_id, select_id, fmcl_bytes);
-}
-
-void command_creature_entrance_level(long plr_range_id, unsigned char val)
-{
-  command_add_value(Cmd_CREATURE_ENTRANCE_LEVEL, plr_range_id, val, 0, 0);
-}
-
-void command_randomise_flag(long plr_range_id, const char *flgname, long val)
-{
-    long flg_id;
-    long flag_type;
-    if (!parse_set_varib(flgname, &flg_id, &flag_type))
-    {
-        SCRPTERRLOG("Unknown flag, '%s'", flgname);
-        return;
-    }
-  command_add_value(Cmd_RANDOMISE_FLAG, plr_range_id, flg_id, val, flag_type);
-}
-
-void command_compute_flag(long plr_range_id, const char *flgname, const char *operator_name, long src_plr_range_id, const char *src_flgname, long alt)
-{
-    long flg_id;
-    long flag_type;
-    if (!parse_set_varib(flgname, &flg_id, &flag_type))
-    {
-        SCRPTERRLOG("Unknown target flag, '%s'", flgname);
-        return;
-    }
-
-    long src_flg_id;
-    long src_flag_type;
-    // try to identify source flag as a power, if it agrees, change flag type to SVar_AVAILABLE_MAGIC, keep power id
-    // with rooms, traps, doors, etc. parse_get_varib assumes we want the count flag of them. Change it later in 'alt' switch if 'available' flag is needed
-    src_flg_id = get_id(power_desc, src_flgname);
-    if (src_flg_id == -1)
-    {
-        if (!parse_get_varib(src_flgname, &src_flg_id, &src_flag_type))
-        {
-            SCRPTERRLOG("Unknown source flag, '%s'", src_flgname);
-            return;
-        }
-    } else
-    {
-        src_flag_type = SVar_AVAILABLE_MAGIC;
-    }
-
-    long op_id = get_rid(script_operator_desc, operator_name);
-    if (op_id == -1)
-    {
-        SCRPTERRLOG("Invalid operation for modifying flag's value: '%s'", operator_name);
-        return;
-    }
-
-    if (alt != 0)
-    {
-        switch (src_flag_type)
-        {
-            case SVar_CREATURE_NUM:
-                src_flag_type = SVar_CONTROLS_CREATURE;
-                break;
-            case SVar_TOTAL_CREATURES:
-                src_flag_type = SVar_CONTROLS_TOTAL_CREATURES;
-                break;
-            case SVar_TOTAL_DIGGERS:
-                src_flag_type = SVar_CONTROLS_TOTAL_DIGGERS;
-                break;
-            case SVar_GOOD_CREATURES:
-                src_flag_type = SVar_CONTROLS_GOOD_CREATURES;
-                break;
-            case SVar_EVIL_CREATURES:
-                src_flag_type = SVar_CONTROLS_EVIL_CREATURES;
-                break;
-            case SVar_DOOR_NUM:
-                src_flag_type = SVar_AVAILABLE_DOOR;
-                break;
-            case SVar_TRAP_NUM:
-                src_flag_type = SVar_AVAILABLE_TRAP;
-                break;
-            case SVar_ROOM_SLABS:
-                src_flag_type = SVar_AVAILABLE_ROOM;
-                break;
-        }
-    }
-    // encode 4 byte params into 4xbyte integer (from high-order bit to low-order):
-    // 1st byte: src player range idx
-    // 2nd byte: operation id
-    // 3rd byte: flag type
-    // 4th byte: src flag type
-    long srcplr_op_flagtype_srcflagtype = (src_plr_range_id << 24) | (op_id << 16) | (flag_type << 8) | src_flag_type;
-    command_add_value(Cmd_COMPUTE_FLAG, plr_range_id, srcplr_op_flagtype_srcflagtype, flg_id, src_flg_id);
-}
-
-/** Adds a script command to in-game structures.
- *
- * @param cmd_desc
- * @param scline
- */
-void script_add_command(const struct CommandDesc *cmd_desc, const struct ScriptLine *scline)
-{
-    if (cmd_desc->check_fn != NULL)
-    {
-        cmd_desc->check_fn(scline);
-        return;
-    }
-    switch (cmd_desc->index)
-    {
-    case Cmd_CREATE_PARTY:
-        command_create_party(scline->tp[0]);
-        break;
-    case Cmd_ADD_PARTY_TO_LEVEL:
-        command_add_party_to_level(scline->np[0], scline->tp[1], scline->tp[2], scline->np[3]);
-        break;
-    case Cmd_ADD_CREATURE_TO_LEVEL:
-        command_add_creature_to_level(scline->np[0], scline->tp[1], scline->tp[2], scline->np[3], scline->np[4], scline->np[5]);
-        break;
-    case Cmd_ADD_OBJECT_TO_LEVEL:
-        command_add_object_to_level(scline->tp[0], scline->tp[1], scline->np[2]);
-        break;
-    case Cmd_IF:
-        command_if(scline->np[0], scline->tp[1], scline->tp[2], scline->np[3]);
-        break;
-    case Cmd_ENDIF:
-        pop_condition();
-        break;
-    case Cmd_SET_HATE:
-        command_set_hate(scline->np[0], scline->np[1], scline->np[2]);
-        break;
-    case Cmd_SET_GENERATE_SPEED:
-        command_set_generate_speed(scline->np[0]);
-        break;
-    case Cmd_START_MONEY:
-        command_set_start_money(scline->np[0], scline->np[1]);
-        break;
-    case Cmd_ROOM_AVAILABLE:
-        command_room_available(scline->np[0], scline->tp[1], scline->np[2], scline->np[3]);
-        break;
-    case Cmd_CREATURE_AVAILABLE:
-        if (level_file_version > 0) {
-            command_creature_available(scline->np[0], scline->tp[1], scline->np[2], scline->np[3]);
-        } else {
-            command_creature_available(scline->np[0], scline->tp[1], scline->np[3], 0);
-        }
-        break;
-    case Cmd_MAGIC_AVAILABLE:
-        command_magic_available(scline->np[0], scline->tp[1], scline->np[2], scline->np[3]);
-        break;
-    case Cmd_TRAP_AVAILABLE:
-        command_trap_available(scline->np[0], scline->tp[1], scline->np[2], scline->np[3]);
-        break;
-    case Cmd_RESEARCH:
-        command_research(scline->np[0], scline->tp[1], scline->tp[2], scline->np[3]);
-        break;
-    case Cmd_RESEARCH_ORDER:
-        command_research_order(scline->np[0], scline->tp[1], scline->tp[2], scline->np[3]);
-        break;
-    case Cmd_COMPUTER_PLAYER:
-        command_computer_player(scline->np[0], scline->np[1]);
-        break;
-    case Cmd_SET_TIMER:
-        command_set_timer(scline->np[0], scline->tp[1]);
-        break;
-    case Cmd_IF_ACTION_POINT:
-        command_if_action_point(scline->np[0], scline->np[1]);
-        break;
-    case Cmd_ADD_TUNNELLER_TO_LEVEL:
-        command_add_tunneller_to_level(scline->np[0], scline->tp[1], scline->tp[2], scline->np[3], scline->np[4], scline->np[5]);
-        break;
-    case Cmd_WIN_GAME:
-        command_win_game();
-        break;
-    case Cmd_LOSE_GAME:
-        command_lose_game();
-        break;
-    case Cmd_SET_FLAG:
-        command_set_flag(scline->np[0], scline->tp[1], scline->np[2]);
-        break;
-    case Cmd_MAX_CREATURES:
-        command_max_creatures(scline->np[0], scline->np[1]);
-        break;
-    case Cmd_NEXT_COMMAND_REUSABLE:
-        next_command_reusable = 2;
-        break;
-    case Cmd_DOOR_AVAILABLE:
-        command_door_available(scline->np[0], scline->tp[1], scline->np[2], scline->np[3]);
-        break;
-    case Cmd_DISPLAY_INFORMATION:
-        if (level_file_version > 0)
-          command_display_information(scline->np[0], scline->tp[1], 0, 0);
-        else
-          command_display_information(scline->np[0], "ALL_PLAYERS", 0, 0);
-        break;
-    case Cmd_ADD_TUNNELLER_PARTY_TO_LEVEL:
-        command_add_tunneller_party_to_level(scline->np[0], scline->tp[1], scline->tp[2], scline->tp[3], scline->np[4], scline->np[5], scline->np[6]);
-        break;
-    case Cmd_ADD_CREATURE_TO_POOL:
-        command_add_creature_to_pool(scline->tp[0], scline->np[1]);
-        break;
-    case Cmd_RESET_ACTION_POINT:
-        command_reset_action_point(scline->np[0]);
-        break;
-    case Cmd_TUTORIAL_FLASH_BUTTON:
-        command_tutorial_flash_button(scline->np[0], scline->np[1]);
-        break;
-    case Cmd_SET_CREATURE_MAX_LEVEL:
-        command_set_creature_max_level(scline->np[0], scline->tp[1], scline->np[2]);
-        break;
-    case Cmd_SET_MUSIC:
-        command_set_music(scline->np[0]);
-        break;
-    case Cmd_SET_CREATURE_HEALTH:
-        command_set_creature_health(scline->tp[0], scline->np[1]);
-        break;
-    case Cmd_SET_CREATURE_STRENGTH:
-        command_set_creature_strength(scline->tp[0], scline->np[1]);
-        break;
-    case Cmd_SET_CREATURE_ARMOUR:
-        command_set_creature_armour(scline->tp[0], scline->np[1]);
-        break;
-    case Cmd_SET_CREATURE_FEAR_WOUNDED:
-        if (level_file_version > 0)
-            command_set_creature_fear_wounded(scline->tp[0], scline->np[1]);
-        else
-            command_set_creature_fear_wounded(scline->tp[0], 101*scline->np[1]/255); // old fear was scaled 0..255
-        break;
-    case Cmd_SET_CREATURE_FEAR_STRONGER:
-        command_set_creature_fear_stronger(scline->tp[0], scline->np[1]);
-        break;
-    case Cmd_SET_CREATURE_FEARSOME_FACTOR:
-        command_set_creature_fearsome_factor(scline->tp[0], scline->np[1]);
-        break;
-    case Cmd_SET_CREATURE_PROPERTY:
-        command_set_creature_property(scline->tp[0], scline->np[1], scline->np[2]);
-        break;
-    case Cmd_IF_AVAILABLE:
-        command_if_available(scline->np[0], scline->tp[1], scline->tp[2], scline->np[3]);
-        break;
-    case Cmd_IF_CONTROLS:
-        command_if_controls(scline->np[0], scline->tp[1], scline->tp[2], scline->np[3]);
-        break;
-    case Cmd_IF_SLAB_OWNER:
-        command_if_slab_owner(scline->np[0], scline->np[1], scline->np[2]);
-        break;
-    case Cmd_IF_SLAB_TYPE:
-        command_if_slab_type(scline->np[0], scline->np[1], scline->np[2]);
-        break;
-    case Cmd_SET_COMPUTER_GLOBALS:
-        command_set_computer_globals(scline->np[0], scline->np[1], scline->np[2], scline->np[3], scline->np[4], scline->np[5], scline->np[6]);
-        break;
-    case Cmd_SET_COMPUTER_CHECKS:
-        command_set_computer_checks(scline->np[0], scline->tp[1], scline->np[2], scline->np[3], scline->np[4], scline->np[5], scline->np[6]);
-        break;
-    case Cmd_SET_COMPUTER_EVENT:
-        command_set_computer_events(scline->np[0], scline->tp[1], scline->np[2], scline->np[3], scline->np[4], scline->np[5], scline->np[6]);
-        break;
-    case Cmd_SET_COMPUTER_PROCESS:
-        command_set_computer_process(scline->np[0], scline->tp[1], scline->np[2], scline->np[3], scline->np[4], scline->np[5], scline->np[6]);
-        break;
-    case Cmd_ALLY_PLAYERS:
-        if (level_file_version > 0)
-            command_ally_players(scline->np[0], scline->np[1], scline->np[2]);
-        else
-            command_ally_players(scline->np[0], scline->np[1], true);
-        break;
-    case Cmd_DEAD_CREATURES_RETURN_TO_POOL:
-        command_dead_creatures_return_to_pool(scline->np[0]);
-        break;
-    case Cmd_DISPLAY_INFORMATION_WITH_POS:
-        command_display_information(scline->np[0], NULL, scline->np[1], scline->np[2]);
-        break;
-    case Cmd_BONUS_LEVEL_TIME:
-        command_bonus_level_time(scline->np[0], scline->np[1]);
-        break;
-    case Cmd_QUICK_OBJECTIVE:
-        command_quick_objective(scline->np[0], scline->tp[1], scline->tp[2], 0, 0);
-        break;
-    case Cmd_QUICK_INFORMATION:
-        if (level_file_version > 0)
-          command_quick_information(scline->np[0], scline->tp[1], scline->tp[2], 0, 0);
-        else
-          command_quick_information(scline->np[0], scline->tp[1], "ALL_PLAYERS", 0, 0);
-        break;
-    case Cmd_QUICK_OBJECTIVE_WITH_POS:
-        command_quick_objective(scline->np[0], scline->tp[1], NULL, scline->np[2], scline->np[3]);
-        break;
-    case Cmd_QUICK_INFORMATION_WITH_POS:
-        command_quick_information(scline->np[0], scline->tp[1], NULL, scline->np[2], scline->np[3]);
-        break;
-    case Cmd_SWAP_CREATURE:
-        command_swap_creature(scline->tp[0], scline->tp[1]);
-        break;
-    case Cmd_PRINT:
-        command_message(scline->tp[0],80);
-        break;
-    case Cmd_QUICK_MESSAGE:
-        command_quick_message(scline->np[0], scline->tp[1], scline->tp[2]);
-        break;
-    case Cmd_DISPLAY_MESSAGE:
-        command_display_message(scline->np[0], scline->tp[1]);
-        break;
-    case Cmd_MESSAGE:
-        command_message(scline->tp[0],68);
-        break;
-    case Cmd_PLAY_MESSAGE:
-        command_play_message(scline->np[0], scline->tp[1], scline->np[2]);
-        break;
-    case Cmd_ADD_GOLD_TO_PLAYER:
-        command_add_gold_to_player(scline->np[0], scline->np[1]);
-        break;
-    case Cmd_SET_CREATURE_TENDENCIES:
-        command_set_creature_tendencies(scline->np[0], scline->tp[1], scline->np[2]);
-        break;
-    case Cmd_REVEAL_MAP_RECT:
-        command_reveal_map_rect(scline->np[0], scline->np[1], scline->np[2], scline->np[3], scline->np[4]);
-        break;
-    case Cmd_REVEAL_MAP_LOCATION:
-        command_reveal_map_location(scline->np[0], scline->tp[1], scline->np[2]);
-        break;
-    case Cmd_KILL_CREATURE:
-        command_kill_creature(scline->np[0], scline->tp[1], scline->tp[2], scline->np[3]);
-        break;
-    case Cmd_LEVEL_UP_CREATURE:
-        command_level_up_creature(scline->np[0], scline->tp[1], scline->tp[2], scline->np[3]);
-        break;
-    case Cmd_USE_POWER_ON_CREATURE:
-        command_use_power_on_creature(scline->np[0], scline->tp[1], scline->tp[2], scline->np[3], scline->tp[4], scline->np[5], scline->np[6]);
-        break;
-    case Cmd_USE_SPELL_ON_CREATURE:
-        command_use_spell_on_creature(scline->np[0], scline->tp[1], scline->tp[2], scline->tp[3], scline->np[4]);
-        break;
-    case Cmd_USE_POWER_AT_POS:
-        command_use_power_at_pos(scline->np[0], scline->np[1], scline->np[2], scline->tp[3], scline->np[4], scline->np[5]);
-        break;
-    case Cmd_USE_POWER_AT_LOCATION:
-        command_use_power_at_location(scline->np[0], scline->tp[1], scline->tp[2], scline->np[3], scline->np[4]);
-        break;
-    case Cmd_USE_POWER:
-        command_use_power(scline->np[0], scline->tp[1], scline->np[2]);
-        break;
-    case Cmd_USE_SPECIAL_INCREASE_LEVEL:
-        command_use_special_increase_level(scline->np[0], scline->np[1]);
-        break;
-    case Cmd_USE_SPECIAL_MULTIPLY_CREATURES:
-        command_use_special_multiply_creatures(scline->np[0], scline->np[1]);
-        break;
-    case Cmd_USE_SPECIAL_MAKE_SAFE:
-        command_use_special_make_safe(scline->np[0]);
-        break;
-    case Cmd_USE_SPECIAL_LOCATE_HIDDEN_WORLD:
-        command_use_special_locate_hidden_world();
-        break;
-    case Cmd_CHANGE_CREATURE_OWNER:
-        command_change_creature_owner(scline->np[0], scline->tp[1], scline->tp[2], scline->np[3]);
-        break;
-    case Cmd_LEVEL_VERSION:
-        level_file_version = scline->np[0];
-        SCRPTLOG("Level files version %d.",level_file_version);
-        break;
-    case Cmd_ADD_TO_FLAG:
-        command_add_to_flag(scline->np[0], scline->tp[1], scline->np[2]);
-        break;
-    case Cmd_SET_CAMPAIGN_FLAG:
-        command_set_campaign_flag(scline->np[0], scline->tp[1], scline->np[2]);
-        break;
-    case Cmd_ADD_TO_CAMPAIGN_FLAG:
-        command_add_to_campaign_flag(scline->np[0], scline->tp[1], scline->np[2]);
-        break;
-    case Cmd_EXPORT_VARIABLE:
-        command_export_variable(scline->np[0], scline->tp[1], scline->tp[2]);
-        break;
-    case Cmd_RUN_AFTER_VICTORY:
-        if (scline->np[0] == 1)
-        {
-            game.system_flags |= GSF_RunAfterVictory;
-        }
-        break;
-    case Cmd_SET_GAME_RULE:
-        command_set_game_rule(scline->tp[0], scline->np[1]);
-        break;
-    case Cmd_CHANGE_SLAB_OWNER:
-        command_change_slab_owner(scline->np[0], scline->np[1], scline->np[2]);
-        break;
-    case Cmd_CHANGE_SLAB_TYPE:
-        command_change_slab_type(scline->np[0], scline->np[1], scline->np[2]);
-        break;
-    case Cmd_COMPUTER_DIG_TO_LOCATION:
-        command_computer_dig_to_location(scline->np[0], scline->tp[1], scline->tp[2]);
-        break;
-    case Cmd_CREATURE_ENTRANCE_LEVEL:
-        command_creature_entrance_level(scline->np[0], scline->np[1]);
-        break;
-    case Cmd_RANDOMISE_FLAG:
-        command_randomise_flag(scline->np[0], scline->tp[1], scline->np[2]);
-        break;
-    case Cmd_COMPUTE_FLAG:
-        command_compute_flag(scline->np[0], scline->tp[1], scline->tp[2], scline->np[3], scline->tp[4], scline->np[5]);
-        break;
-    default:
-        SCRPTERRLOG("Unhandled SCRIPT command '%s'", scline->tcmnd);
-        break;
-    }
-}
-
-static TbBool script_command_param_to_number(char type_chr, struct ScriptLine *scline, int idx, TbBool extended)
-{
-    switch (toupper(type_chr))
-    {
-    case 'N':
-    {
-        char* text;
-        scline->np[idx] = strtol(scline->tp[idx], &text, 0);
-        if (text != &scline->tp[idx][strlen(scline->tp[idx])]) {
-            SCRPTWRNLOG("Numerical value \"%s\" interpreted as %ld", scline->tp[idx], scline->np[idx]);
-        }
-        break;
-    }
-    case 'P':{
-        long plr_range_id;
-        if (!get_player_id(scline->tp[idx], &plr_range_id)) {
-            return false;
-        }
-        scline->np[idx] = plr_range_id;
-        };break;
-    case 'C':{
-        long crtr_id = get_rid(creature_desc, scline->tp[idx]);
-        if (extended)
-        {
-            if (crtr_id == -1)
-            {
-                if (0 == strcmp(scline->tp[idx], "ANY_CREATURE"))
-                {
-                    crtr_id = 0;
-                }
-            }
-        }
-        if (crtr_id == -1)
-        {
-            SCRPTERRLOG("Unknown creature, \"%s\"", scline->tp[idx]);
-            return false;
-        }
-        scline->np[idx] = crtr_id;
-        };break;
-    case 'R':{
-        long room_id = get_rid(room_desc, scline->tp[idx]);
-        if (room_id == -1)
-        {
-            SCRPTERRLOG("Unknown room kind, \"%s\"", scline->tp[idx]);
-            return false;
-        }
-        scline->np[idx] = room_id;
-        };break;
-    case 'S': {
-        long slab_id = get_rid(slab_desc, scline->tp[idx]);
-        if (slab_id == -1)
-        {
-            SCRPTERRLOG("Unknown slab kind, \"%s\"", scline->tp[idx]);
-            return false;
-        }
-        scline->np[idx] = slab_id;
-    }; break;
-    case 'L':{
-        TbMapLocation loc;
-        if (!get_map_location_id(scline->tp[idx], &loc)) {
-            return false;
-        }
-        scline->np[idx] = loc;
-        };break;
-    case 'O':{
-        long opertr_id = get_rid(comparison_desc, scline->tp[idx]);
-        if (opertr_id == -1) {
-            SCRPTERRLOG("Unknown operator, \"%s\"", scline->tp[idx]);
-            return false;
-        }
-        scline->np[idx] = opertr_id;
-        };break;
-    case 'X': {
-        long prop_id = get_rid(creatmodel_properties_commands, scline->tp[idx]);
-        if (prop_id == -1)
-        {
-            SCRPTERRLOG("Unknown creature property kind, \"%s\"", scline->tp[idx]);
-            return false;
-        }
-        scline->np[idx] = prop_id;
-    }; break;
-    case 'A':
-        break;
-    case '!': // extended sign
-        return true;
-    default:
-        return false;
-    }
-    return true;
-}
-
-TbBool script_command_param_to_text(char type_chr, struct ScriptLine *scline, int idx)
-{
-    switch (toupper(type_chr))
-    {
-    case 'N':
-        itoa(scline->np[idx], scline->tp[idx], 10);
-        break;
-    case 'P':
-        strcpy(scline->tp[idx], player_code_name(scline->np[idx]));
-        break;
-    case 'C':
-        strcpy(scline->tp[idx], creature_code_name(scline->np[idx]));
-        break;
-    case 'R':
-        strcpy(scline->tp[idx], room_code_name(scline->np[idx]));
-        break;
-    case 'L':
-        get_map_location_code_name(scline->np[idx], scline->tp[idx]);
-        break;
-    case 'A':
-        break;
-    case '!': // extended sign
-        return true;
-    default:
-        return false;
-    }
-    return true;
-}
-
-static int count_required_parameters(const char *args)
-{
-    int required = 0;
-    for (int i = 0; i < COMMANDDESC_ARGS_COUNT; i++)
-    {
-        char chr = args[i];
-        if (isupper(chr)) // Required arguments have upper-case type letters
-        {
-            required++;
-        }
-        else if (chr == '!')
-        {
-            continue;
-        }
-        else
-            break;
-    }
-    return required;
-}
-
-int script_recognize_params(char **line, const struct CommandDesc *cmd_desc, struct ScriptLine *scline, int *para_level, int expect_level)
-{
-    int dst, src;
-    for (dst = 0, src = 0; dst <= COMMANDDESC_ARGS_COUNT; dst++, src++)
-    {
-        TbBool extended = false;
-        char chr = cmd_desc->args[src];
-        if (*para_level < expect_level)
-            break;
-        if (chr == '!')
-        {
-            dst--;
-            continue;
-        }
-        // Read the next parameter
-        const struct CommandDesc *funcmd_desc;
-        {
->>>>>>> 25a4317c
+
             char* funline = *line;
             int funpara_level = *para_level;
             char funcmd_buf[MAX_TEXT_LENGTH];
