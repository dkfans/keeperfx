--- conflicted
+++ resolved
@@ -6125,16 +6125,6 @@
 msgstr "Debilitar Murallas: Destruye las fortificaciones de las murallas enemigas."
 
 #: guitext:1063
-<<<<<<< HEAD
-msgctxt "Keeper spell name"
-msgid "Rage"
-msgstr "Furia"
-
-#: guitext:1064
-msgctxt "Creature spell"
-msgid "Rage: Makes the creature attack recklessly, hitting harder and faster without dodging."
-msgstr "Furia: Hace que la criatura ataque imprudentemente, golpeando más fuerte y más rápido sin esquivar."
-=======
 msgctxt "Game controls"
 msgid "Tilt Up"
 msgstr "Inclinar Arriba"
@@ -6193,4 +6183,13 @@
 msgctxt "Door description"
 msgid "Midas Door: This door consumes gold from the owner to stay completely indestructible. RMB zoom."
 msgstr ""
->>>>>>> 55c4de56
+
+#: guitext:1078
+msgctxt "Keeper spell name"
+msgid "Rage"
+msgstr "Furia"
+
+#: guitext:1079
+msgctxt "Creature spell"
+msgid "Rage: Makes the creature attack recklessly, hitting harder and faster without dodging."
+msgstr "Furia: Hace que la criatura ataque imprudentemente, golpeando más fuerte y más rápido sin esquivar."