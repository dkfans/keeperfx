--- conflicted
+++ resolved
@@ -214,17 +214,6 @@
 {
 }
 
-<<<<<<< HEAD
-struct LightAdd *get_lightadd(unsigned short light_idx)
-{
-    return &gameadd.lights[light_idx];
-=======
-struct ThingAdd *get_thingadd(Thingid thing_idx)
-{
-    return &gameadd.things[thing_idx];
->>>>>>> 5b3c80fa
-}
-
 /******************************************************************************/
 #ifdef __cplusplus
 }
