/******************************************************************************/
// Free implementation of Bullfrog's Dungeon Keeper strategy game.
/******************************************************************************/
/** @file config_magic.c
 *     Keeper and creature spells configuration loading functions.
 * @par Purpose:
 *     Support of configuration files for magic spells.
 * @par Comment:
 *     None.
 * @author   Tomasz Lis
 * @date     25 May 2009 - 26 Jul 2009
 * @par  Copying and copyrights:
 *     This program is free software; you can redistribute it and/or modify
 *     it under the terms of the GNU General Public License as published by
 *     the Free Software Foundation; either version 2 of the License, or
 *     (at your option) any later version.
 */
/******************************************************************************/
#include "pre_inc.h"
#include "config_magic.h"
#include "globals.h"

#include "bflib_basics.h"
#include "bflib_memory.h"
#include "bflib_dernc.h"

#include "config.h"
#include "config_effects.h"
#include "config_objects.h"
#include "config_players.h"
#include "config_cubes.h"
#include "config_creature.h"
#include "config_crtrmodel.h"
#include "config_effects.h"
#include "config_objects.h"
#include "config_rules.h"
#include "custom_sprites.h"
#include "thing_physics.h"
#include "thing_effects.h"
#include "power_process.h"
#include "game_legacy.h"
#include "console_cmd.h"

#include "keeperfx.hpp"
#include "post_inc.h"

#ifdef __cplusplus
extern "C" {
#endif
/******************************************************************************/
const char keeper_magic_file[]="magic.cfg";

const struct NamedCommand magic_common_commands[] = {
  {"SPELLSCOUNT",     1},
  {"SHOTSCOUNT",      2},
  {"POWERCOUNT",      3},
  {"SPECIALSCOUNT",   4},
  {NULL,              0},
  };

const struct NamedCommand magic_spell_commands[] = {
  {"NAME",            1},
  {"DURATION",        2},
  {"SELFCASTED",      3},
  {"CASTATTHING",     4},
  {"SHOTMODEL",       5},
  {"EFFECTMODEL",     6},
  {"SYMBOLSPRITES",   7},
  {"SPELLPOWER",      8},
  {"AURAEFFECT",      9},
  {"SPELLFLAGS",     10},
  {"SUMMONCREATURE", 11},
  {NULL,              0},
  };

const struct NamedCommand magic_shot_commands[] = {
  {"NAME",                   1},
  {"HEALTH",                 2},
  {"DAMAGE",                 3},
  {"DAMAGETYPE",             4},
  {"HITTYPE",                5},
  {"AREADAMAGE",             6},
  {"SPEED",                  7},
  {"PROPERTIES",             8},
  {"PUSHONHIT",              9},
  {"FIRINGSOUND",           10},
  {"SHOTSOUND",             11},
  {"FIRINGSOUNDVARIANTS",   12},
  {"MAXRANGE",              13},
  {"ANIMATION",             14},
  {"ANIMATIONSIZE",         15},
  {"SPELLEFFECT",           16},
  {"BOUNCEANGLE",           17},
  {"SIZE_XY",               18},
  {"SIZE_YZ",               19},
  {"SIZE_Z",                19},
  {"FALLACCELERATION",      20},
  {"VISUALEFFECT",          21},
  {"VISUALEFFECTAMOUNT",    22},
  {"VISUALEFFECTSPREAD",    23},
  {"VISUALEFFECTHEALTH",    24},
  {"HITWALLEFFECT",         25},
  {"HITWALLSOUND",          26},
  {"HITCREATUREEFFECT",     27},
  {"HITCREATURESOUND",      28},
  {"HITDOOREFFECT",         29},
  {"HITDOORSOUND",          30},
  {"HITWATEREFFECT",        31},
  {"HITWATERSOUND",         32},
  {"HITLAVAEFFECT",         33},
  {"HITLAVASOUND",          34},
  {"DIGHITEFFECT",          35},
  {"DIGHITSOUND",           36},
  {"EXPLOSIONEFFECTS",      37},
  {"WITHSTANDHITAGAINST",   38},
  {"ANIMATIONTRANSPARENCY", 39},
  {"DESTROYONHIT",          40},
  {"BASEEXPERIENCEGAIN",    41},
  {"TARGETHITSTOPTURNS",    42},
  {"SHOTSOUNDPRIORITY",     43},
  {"LIGHTING",              44},
  {"INERTIA",               45},
  {"UNSHADED",              46},
  {"SOFTLANDING",           47},
  {"EFFECTMODEL",           48},
  {"FIRELOGIC",             49},
  {"UPDATELOGIC",           50},
  {"EFFECTSPACING",         51},
  {"EFFECTAMOUNT",          52},
<<<<<<< HEAD
  {"VOLLEYSIZE",            53},
  {"VOLLEYDELAY",           54},
  {"SPEEDDEVIATION",        55},
  {"SPREAD_XY",             56},
  {"SPREAD_Z",              57},
=======
  {"HITHEARTEFFECT",        53},
  {"HITHEARTSOUND",         54},
  {"BLEEDINGEFFECT",        55},
  {"FROZENEFFECT",          56},
>>>>>>> bf06fa35
  {NULL,                     0},
  };

const struct NamedCommand magic_power_commands[] = {
  {"NAME",            1},
  {"POWER",           2},
  {"COST",            3},
  {"DURATION",        4},
  {"CASTABILITY",     5},
  {"ARTIFACT",        6},
  {"NAMETEXTID",      7},
  {"TOOLTIPTEXTID",   8},
  {"SYMBOLSPRITES",  10},
  {"POINTERSPRITES", 11},
  {"PANELTABINDEX",  12},
  {"SOUNDSAMPLES",   13},
  {"PROPERTIES",     14},
  {"FUNCTIONS",      15},
  {"PLAYERSTATE",    16},
  {"PARENTPOWER",    17},
  {"SOUNDPLAYED",    18},
  {"COOLDOWN",       19},
  {NULL,              0},
  };

const struct NamedCommand magic_special_commands[] = {
  {"NAME",             1},
  {"ARTIFACT",         2},
  {"TOOLTIPTEXTID",    3},
  {"SPEECHPLAYED",     4},
  {"ACTIVATIONEFFECT", 5},
  {"VALUE",            6},
  {NULL,               0},
  };


const struct NamedCommand shotmodel_withstand_types[] = {
  {"CREATURE",      1},
  {"WALL",          2},
  {"DOOR",          3},
  {"WATER",         4},
  {"LAVA",          5},
  {"DIG",           6},
  {NULL,            0},
};

const struct NamedCommand shotmodel_properties_commands[] = {
  {"SLAPPABLE",            1},
  {"NAVIGABLE",            2},
  {"BOULDER",              3},
  {"REBOUND_IMMUNE",       4},
  {"DIGGING",              5},
  {"LIFE_DRAIN",           6},
  {"GROUP_UP",             7},
  {"NO_STUN",              8},
  {"NO_HIT",               9},
  {"STRENGTH_BASED",      10},
  {"ALARMS_UNITS",        11},
  {"CAN_COLLIDE",         12},
  {"EXPLODE_FLESH",       13},
  {"NO_AIR_DAMAGE",       14},
  {"WIND_IMMUNE",         15},
  {"FIXED_DAMAGE",        16},
  {"HIDDEN_PROJECTILE",   17},
  {"DISARMING",           18},
  {"BLOCKS_REBIRTH",      19},
  {"PENETRATING",         20},
  {NULL,                   0},
  };

const struct LongNamedCommand powermodel_castability_commands[] = {
  {"CUSTODY_CRTRS",    PwCast_CustodyCrtrs},
  {"OWNED_CRTRS",      PwCast_OwnedCrtrs},
  {"ALLIED_CRTRS",     PwCast_AlliedCrtrs},
  {"ENEMY_CRTRS",      PwCast_EnemyCrtrs},
  {"UNCONSC_CRTRS",    PwCast_NConscCrtrs},
  {"BOUND_CRTRS",      PwCast_BoundCrtrs},
  {"UNCLMD_GROUND",    PwCast_UnclmdGround},
  {"NEUTRL_GROUND",    PwCast_NeutrlGround},
  {"OWNED_GROUND",     PwCast_OwnedGround},
  {"ALLIED_GROUND",    PwCast_AlliedGround},
  {"ENEMY_GROUND",     PwCast_EnemyGround},
  {"NEUTRL_TALL",      PwCast_NeutrlTall},
  {"OWNED_TALL",       PwCast_OwnedTall},
  {"ALLIED_TALL",      PwCast_AlliedTall},
  {"ENEMY_TALL",       PwCast_EnemyTall},
  {"OWNED_FOOD",       PwCast_OwnedFood},
  {"NEUTRL_FOOD",      PwCast_NeutrlFood},
  {"ENEMY_FOOD",       PwCast_EnemyFood},
  {"OWNED_GOLD",       PwCast_OwnedGold},
  {"NEUTRL_GOLD",      PwCast_NeutrlGold},
  {"ENEMY_GOLD",       PwCast_EnemyGold},
  {"OWNED_SPELL",      PwCast_OwnedSpell},
  {"OWNED_BOULDERS",   PwCast_OwnedBoulders},
  {"NEEDS_DELAY",      PwCast_NeedsDelay},
  {"CLAIMABLE",        PwCast_Claimable},
  {"UNREVEALED",       PwCast_Unrevealed},
  {"REVEALED_TEMP",    PwCast_RevealedTemp},
  {"THING_OR_MAP",     PwCast_ThingOrMap},
  {"ONLY_DIGGERS",     PwCast_DiggersOnly},
  {"NO_DIGGERS",       PwCast_DiggersNot},
  {"ANYWHERE",         PwCast_Anywhere},
  {"ALL_CRTRS",        PwCast_AllCrtrs},
  {"ALL_FOOD",         PwCast_AllFood},
  {"ALL_GOLD",         PwCast_AllGold},
  {"ALL_THINGS",       PwCast_AllThings},
  {"ALL_GROUND",       PwCast_AllGround},
  {"NOT_ENEMY_GROUND", PwCast_NotEnemyGround},
  {"ALL_TALL",         PwCast_AllTall},
  {NULL,                0},
  };

const struct NamedCommand powermodel_properties_commands[] = {
    {"INSTINCTIVE",       PwCF_Instinctive},
    {"HAS_PROGRESS",      PwCF_HasProgress},
    {NULL,                0},
};

const struct NamedCommand shotmodel_damagetype_commands[] = {
  {"NONE",        DmgT_None},
  {"PHYSICAL",    DmgT_Physical},
  {"ELECTRIC",    DmgT_Electric},
  {"COMBUSTION",  DmgT_Combustion},
  {"FROSTBITE",   DmgT_Frostbite},
  {"HEATBURN",    DmgT_Heatburn},
  {"BIOLOGICAL",  DmgT_Biological},
  {"MAGICAL",     DmgT_Magical},
  {"RESPIRATORY", DmgT_Respiratory},
  {"RESTORATION", DmgT_Restoration},
  {NULL,          DmgT_None},
  };

const struct NamedCommand powermodel_expand_check_func_type[] = {
  {"general_expand",           1},
  {"sight_of_evil_expand",     2},
  {"call_to_arms_expand",      3},
  {"do_not_expand",            4},
  {NULL,                       0},
};

const Expand_Check_Func powermodel_expand_check_func_list[] = {
  NULL,
  general_expand_check,
  sight_of_evil_expand_check,
  call_to_arms_expand_check,
  NULL,
  NULL,
};

/******************************************************************************/
struct NamedCommand spell_desc[MAGIC_ITEMS_MAX];
struct NamedCommand shot_desc[MAGIC_ITEMS_MAX];
struct NamedCommand power_desc[MAGIC_ITEMS_MAX];
struct NamedCommand special_desc[MAGIC_ITEMS_MAX];
/******************************************************************************/
#ifdef __cplusplus
}
#endif
/******************************************************************************/
struct SpellConfig *get_spell_config(int mgc_idx)
{
  if ((mgc_idx < 0) || (mgc_idx >= game.conf.magic_conf.spell_types_count))
    return &game.conf.magic_conf.spell_config[0];
  return &game.conf.magic_conf.spell_config[mgc_idx];
}

TbBool spell_config_is_invalid(const struct SpellConfig *mgcinfo)
{
  if (mgcinfo <= &game.conf.magic_conf.spell_config[0])
    return true;
  return false;
}

TextStringId get_power_name_strindex(PowerKind pwkind)
{
    if (pwkind >= game.conf.magic_conf.power_types_count)
        return game.conf.magic_conf.power_cfgstats[0].name_stridx;
    return game.conf.magic_conf.power_cfgstats[pwkind].name_stridx;
}

TextStringId get_power_description_strindex(PowerKind pwkind)
{
  if (pwkind >= game.conf.magic_conf.power_types_count)
    return game.conf.magic_conf.power_cfgstats[0].tooltip_stridx;
  return game.conf.magic_conf.power_cfgstats[pwkind].tooltip_stridx;
}

long get_special_description_strindex(int spckind)
{
  if ((spckind < 0) || (spckind >= game.conf.magic_conf.power_types_count))
    return game.conf.magic_conf.special_cfgstats[0].tooltip_stridx;
  return game.conf.magic_conf.special_cfgstats[spckind].tooltip_stridx;
}

long get_power_index_for_work_state(long work_state)
{
    for (long i = 0; i < game.conf.magic_conf.power_types_count; i++)
    {
        if (game.conf.magic_conf.power_cfgstats[i].work_state == work_state) {
            return i;
        }
    }
    return 0;
}

struct SpellConfigStats *get_spell_model_stats(SpellKind spmodel)
{
    if (spmodel >= game.conf.magic_conf.spell_types_count)
        return &game.conf.magic_conf.spell_cfgstats[0];
    return &game.conf.magic_conf.spell_cfgstats[spmodel];
}

struct ShotConfigStats *get_shot_model_stats(ThingModel tngmodel)
{
    if (tngmodel >= game.conf.magic_conf.shot_types_count)
        return &game.conf.magic_conf.shot_cfgstats[0];
    return &game.conf.magic_conf.shot_cfgstats[tngmodel];
}

struct PowerConfigStats *get_power_model_stats(PowerKind pwkind)
{
    if (pwkind >= game.conf.magic_conf.power_types_count)
        return &game.conf.magic_conf.power_cfgstats[0];
    return &game.conf.magic_conf.power_cfgstats[pwkind];
}

TbBool power_model_stats_invalid(const struct PowerConfigStats *powerst)
{
  if (powerst <= &game.conf.magic_conf.power_cfgstats[0])
    return true;
  return false;
}

struct MagicStats *get_power_dynamic_stats(PowerKind pwkind)
{
    if (pwkind >= game.conf.magic_conf.power_types_count)
        return &game.conf.magic_conf.keeper_power_stats[0];
    return &game.conf.magic_conf.keeper_power_stats[pwkind];
}

TbBool power_is_instinctive(int pwkind)
{
    const struct PowerConfigStats* powerst = get_power_model_stats(pwkind);
    // Invalid powers are instinctive (as this usually means skipping an action)
    if (power_model_stats_invalid(powerst))
        return true;
    return ((powerst->config_flags & PwCF_Instinctive) != 0);
}

struct SpecialConfigStats *get_special_model_stats(SpecialKind spckind)
{
    if (spckind >= game.conf.magic_conf.special_types_count)
        return &game.conf.magic_conf.special_cfgstats[0];
    return &game.conf.magic_conf.special_cfgstats[spckind];
}

short write_magic_shot_to_log(const struct ShotConfigStats *shotst, int num)
{
  JUSTMSG("[shot%d]",(int)num);
  JUSTMSG("Name = %s",shotst->code_name);
  JUSTMSG("Values = %d %d",(int)shotst->damage_type,(int)shotst->experience_given_to_shooter);
  return true;
}

TbBool parse_magic_common_blocks(char *buf, long len, const char *config_textname, unsigned short flags)
{
    // Block name and parameter word store variables
    // Initialize block data
    if ((flags & CnfLd_AcceptPartial) == 0)
    {
        game.conf.magic_conf.spell_types_count = 1;
        game.conf.magic_conf.shot_types_count = 1;
        game.conf.magic_conf.power_types_count = 1;
        game.conf.magic_conf.special_types_count = 1;
    }
    // Find the block
    char block_buf[COMMAND_WORD_LEN];
    sprintf(block_buf, "common");
    long pos = 0;
    int k = find_conf_block(buf, &pos, len, block_buf);
    if (k < 0)
    {
        if ((flags & CnfLd_AcceptPartial) == 0)
            WARNMSG("Block [%s] not found in %s file.",block_buf,config_textname);
        return false;
    }
#define COMMAND_TEXT(cmd_num) get_conf_parameter_text(magic_common_commands,cmd_num)
    while (pos<len)
    {
        // Finding command number in this line
        int cmd_num = recognize_conf_command(buf, &pos, len, magic_common_commands);
        // Now store the config item in correct place
        if (cmd_num == -3) break; // if next block starts
        int n = 0;
        char word_buf[COMMAND_WORD_LEN];
        switch (cmd_num)
        {
        case 1: // SPELLSCOUNT
            if (get_conf_parameter_single(buf,&pos,len,word_buf,sizeof(word_buf)) > 0)
            {
              k = atoi(word_buf);
              if ((k > 0) && (k <= MAGIC_ITEMS_MAX))
              {
                game.conf.magic_conf.spell_types_count = k;
                n++;
              }
            }
            if (n < 1)
            {
              CONFWRNLOG("Incorrect value of \"%s\" parameter in [%s] block of %s file.",
                  COMMAND_TEXT(cmd_num),block_buf,config_textname);
            }
            break;
        case 2: // SHOTSCOUNT
            if (get_conf_parameter_single(buf,&pos,len,word_buf,sizeof(word_buf)) > 0)
            {
              k = atoi(word_buf);
              if ((k > 0) && (k <= MAGIC_ITEMS_MAX))
              {
                game.conf.magic_conf.shot_types_count = k;
                n++;
              }
            }
            if (n < 1)
            {
              CONFWRNLOG("Incorrect value of \"%s\" parameter in [%s] block of %s file.",
                  COMMAND_TEXT(cmd_num),block_buf,config_textname);
            }
            break;
        case 3: // POWERCOUNT
            if (get_conf_parameter_single(buf,&pos,len,word_buf,sizeof(word_buf)) > 0)
            {
              k = atoi(word_buf);
              if ((k > 0) && (k <= MAGIC_ITEMS_MAX))
              {
                game.conf.magic_conf.power_types_count = k;
                n++;
              }
            }
            if (n < 1)
            {
              CONFWRNLOG("Incorrect value of \"%s\" parameter in [%s] block of %s file.",
                  COMMAND_TEXT(cmd_num),block_buf,config_textname);
            }
            break;
        case 4: // SPECIALSCOUNT
            if (get_conf_parameter_single(buf,&pos,len,word_buf,sizeof(word_buf)) > 0)
            {
              k = atoi(word_buf);
              if ((k > 0) && (k <= MAGIC_ITEMS_MAX))
              {
                game.conf.magic_conf.special_types_count = k;
                n++;
              }
            }
            if (n < 1)
            {
              CONFWRNLOG("Incorrect value of \"%s\" parameter in [%s] block of %s file.",
                  COMMAND_TEXT(cmd_num),block_buf,config_textname);
            }
            break;
        case 0: // comment
            break;
        case -1: // end of buffer
            break;
        default:
            CONFWRNLOG("Unrecognized command (%d) in [%s] block of %s file.",
                cmd_num,block_buf,config_textname);
            break;
        }
        skip_conf_to_next_line(buf,&pos,len);
    }
#undef COMMAND_TEXT
    return true;
}

TbBool parse_magic_spell_blocks(char *buf, long len, const char *config_textname, unsigned short flags)
{
  struct SpellConfigStats *spellst;
  struct SpellConfig *spconf;
  int i;
  // Block name and parameter word store variables
  // Initialize the array
  int arr_size = sizeof(game.conf.magic_conf.spell_cfgstats) / sizeof(game.conf.magic_conf.spell_cfgstats[0]);
    for (i=0; i < arr_size; i++)
    {
        if (((flags & CnfLd_AcceptPartial) == 0) || (strlen(game.conf.magic_conf.spell_cfgstats[i].code_name) <= 0))
        {
            spellst = get_spell_model_stats(i);
            LbMemorySet(&game.conf.magic_conf.spell_cfgstats[i].code_name, 0, COMMAND_WORD_LEN);
            if (i < game.conf.magic_conf.spell_types_count)
            {
                spell_desc[i].name = game.conf.magic_conf.spell_cfgstats[i].code_name;
                spell_desc[i].num = i;
            }
            else
            {
                spell_desc[i].name = NULL;
                spell_desc[i].num = 0;
            }

            spconf = get_spell_config(i);
            spconf->linked_power = 0;
            spconf->duration = 0;
            spconf->caster_affected = 0;
            spconf->caster_affect_sound = 0;
            spconf->cast_at_thing = 0;
            spconf->shot_model = 0;
            spconf->cast_effect_model = 0;
            spconf->bigsym_sprite_idx = 0;
            spconf->medsym_sprite_idx = 0;
            spconf->crtr_summon_model = 0;
            spconf->crtr_summon_level = 0;
            spconf->crtr_summon_amount = 0;
            spconf->aura_effect = 0;
            spconf->spell_flags = 0;
        }
    }
    
  // Load the file
  arr_size = game.conf.magic_conf.spell_types_count;
  for (i=0; i < arr_size; i++)
  {
      char block_buf[COMMAND_WORD_LEN];
      sprintf(block_buf, "spell%d", i);
      long pos = 0;
      int k = find_conf_block(buf, &pos, len, block_buf);
      if (k < 0)
      {
          if ((flags & CnfLd_AcceptPartial) == 0)
          {
              WARNMSG("Block [%s] not found in %s file.", block_buf, config_textname);
              return false;
          }
          continue;
    }
    spconf = get_spell_config(i);
    spellst = get_spell_model_stats(i);
#define COMMAND_TEXT(cmd_num) get_conf_parameter_text(magic_spell_commands,cmd_num)
    while (pos<len)
    {
      // Finding command number in this line
      int cmd_num = recognize_conf_command(buf, &pos, len, magic_spell_commands);
      // Now store the config item in correct place
      if (cmd_num == -3) break; // if next block starts
      if ((flags & CnfLd_ListOnly) != 0) {
          // In "List only" mode, accept only name command
          if (cmd_num > 1) {
              cmd_num = 0;
          }
      }
      int n = 0;
      char word_buf[COMMAND_WORD_LEN];
      switch (cmd_num)
      {
      case 1: // NAME
          if (get_conf_parameter_single(buf,&pos,len,spellst->code_name,COMMAND_WORD_LEN) <= 0)
          {
              CONFWRNLOG("Couldn't read \"%s\" parameter in [%s] block of %s file.",
                  COMMAND_TEXT(cmd_num),block_buf,config_textname);
              break;
          }
          if (spell_desc[i].name == NULL)
          {
              spell_desc[i].name = spellst->code_name;
              spell_desc[i].num = i;
          }
          n++;
          break;
      case 2: // DURATION
          if (get_conf_parameter_single(buf,&pos,len,word_buf,sizeof(word_buf)) > 0)
          {
              k = atoi(word_buf);
              spconf->duration = k;
              n++;
          }
          if (n < 1)
          {
              CONFWRNLOG("Couldn't read \"%s\" parameter in [%s] block of %s file.",
                  COMMAND_TEXT(cmd_num),block_buf,config_textname);
          }
          break;
      case 3: // SELFCASTED
          if (get_conf_parameter_single(buf,&pos,len,word_buf,sizeof(word_buf)) > 0)
          {
              k = atoi(word_buf);
              spconf->caster_affected = k;
              n++;
          }
          if (get_conf_parameter_single(buf,&pos,len,word_buf,sizeof(word_buf)) > 0)
          {
              k = atoi(word_buf);
              spconf->caster_affect_sound = k;
              n++;
          }
          if (n < 2)
          {
              CONFWRNLOG("Couldn't read \"%s\" parameter in [%s] block of %s file.",
                  COMMAND_TEXT(cmd_num),block_buf,config_textname);
          }
          break;
      case 4: // CASTATTHING
          if (get_conf_parameter_single(buf,&pos,len,word_buf,sizeof(word_buf)) > 0)
          {
              k = atoi(word_buf);
              spconf->cast_at_thing = k;
              n++;
          }
          if (n < 1)
          {
              CONFWRNLOG("Couldn't read \"%s\" parameter in [%s] block of %s file.",
                  COMMAND_TEXT(cmd_num),block_buf,config_textname);
          }
          break;
      case 5: // SHOTMODEL
          if (get_conf_parameter_single(buf,&pos,len,word_buf,sizeof(word_buf)) > 0)
          {
              k = get_id(shot_desc, word_buf);
              if (k >= 0) {
                  spconf->shot_model = k;
                  n++;
              }
          }
          if (n < 1)
          {
              CONFWRNLOG("Incorrect shot model \"%s\" in [%s] block of %s file.",
                  word_buf,block_buf,config_textname);
              break;
          }
          break;
      case 6: // EFFECTMODEL
          if (get_conf_parameter_single(buf,&pos,len,word_buf,sizeof(word_buf)) > 0)
          {
              k = get_id(effect_desc, word_buf);
              if (k < 0)
              {
                  if (parameter_is_number(word_buf))
                  {
                      k = atoi(word_buf);
                      spconf->cast_effect_model = k;
                      n++;
                  }
              } else
              {
                  spconf->cast_effect_model = k;
                  n++;
              }
          }
          if (n < 1)
          {
              CONFWRNLOG("Incorrect effect model \"%s\" in [%s] block of %s file.",
                  word_buf,block_buf,config_textname);
              break;
          }
          break;
      case 7: // SYMBOLSPRITES
          if (get_conf_parameter_single(buf,&pos,len,word_buf,sizeof(word_buf)) > 0)
          {
              spconf->bigsym_sprite_idx = bad_icon_id;
              k = get_icon_id(word_buf);
              if (k >= 0)
              {
                  spconf->bigsym_sprite_idx = k;
                  n++;
              }
          }
          if (get_conf_parameter_single(buf,&pos,len,word_buf,sizeof(word_buf)) > 0)
          {
              spconf->medsym_sprite_idx = bad_icon_id;
              k = get_icon_id(word_buf);
              if (k >= 0)
              {
                  spconf->medsym_sprite_idx = k;
                  n++;
              }
          }
          if (n < 2)
          {
              CONFWRNLOG("Incorrect value of \"%s\" parameter in [%s] block of %s file.",
                  COMMAND_TEXT(cmd_num),block_buf,config_textname);
          }
          break;
      case 8: // SPELLPOWER
          if (get_conf_parameter_single(buf, &pos, len, word_buf, sizeof(word_buf)) > 0)
          {
              if (parameter_is_number(word_buf))
              {
                  k = atoi(word_buf);
              }
              else
              {
                  k = get_id(power_desc, word_buf);
              }
              if (k >= 0)
              {
                  spconf->linked_power = k;
                  n++;
              }
          }
          if (n < 1)
          {
              CONFWRNLOG("Couldn't read \"%s\" parameter in [%s] block of %s file.",
                  COMMAND_TEXT(cmd_num), block_buf, config_textname);
          }
          break;
      case 9: // AURAEFFECT
          if (get_conf_parameter_single(buf, &pos, len, word_buf, sizeof(word_buf)) > 0)
          {
              if (parameter_is_number(word_buf))
              {
                  k = atoi(word_buf);
                  spconf->aura_effect = k;
                  n++;
              }
              else
              {
                  k = get_id(effect_desc, word_buf);
                  if (k >= 0)
                  {
                      spconf->aura_effect = k;
                      n++;
                  }
              }
          }
          if (n < 1)
          {
              CONFWRNLOG("Couldn't read \"%s\" parameter in [%s] block of %s file.",
                  COMMAND_TEXT(cmd_num), block_buf, config_textname);
          }
          break;
      case 10: // SPELLFLAGS
          if (get_conf_parameter_single(buf, &pos, len, word_buf, sizeof(word_buf)) > 0)
          {
              k = atoi(word_buf);
              if (k >= 0)
              {
                  spconf->spell_flags = k;
                  n++;
              }
          }
          if (n < 1)
          {
              CONFWRNLOG("Couldn't read \"%s\" parameter in [%s] block of %s file.",
                  COMMAND_TEXT(cmd_num), block_buf, config_textname);
          }
          break;
        case 11: // SUMMONCREATURE
          if (get_conf_parameter_single(buf, &pos, len, word_buf, sizeof(word_buf)) > 0)
          {
              k = get_id(creature_desc, word_buf);
              if (k < 0)
              {
                  if (parameter_is_number(word_buf))
                  {
                      k = atoi(word_buf);
                      spconf->crtr_summon_model = k;
                      n++;
                  }
              }
              else
              {
                  spconf->crtr_summon_model = k;
                  n++;
              }
          }
          if (get_conf_parameter_single(buf, &pos, len, word_buf, sizeof(word_buf)) > 0)
          {
              k = atoi(word_buf);
              spconf->crtr_summon_level = k;
              n++;
          }
          if (get_conf_parameter_single(buf, &pos, len, word_buf, sizeof(word_buf)) > 0)
          {
              k = atoi(word_buf);
              spconf->crtr_summon_amount = k;
              n++;
          }
          if (n < 3)
          {
              CONFWRNLOG("Incorrect value of \"%s\" parameter in [%s] block of %s file.",
                  COMMAND_TEXT(cmd_num),block_buf,config_textname);
          }
          break;
      case 0: // comment
          break;
      case -1: // end of buffer
          break;
      default:
          CONFWRNLOG("Unrecognized command (%d) in [%s] block of %s file.",
              cmd_num,block_buf,config_textname);
          break;
      }
      skip_conf_to_next_line(buf,&pos,len);
    }
#undef COMMAND_TEXT
  }
  return true;
}

TbBool parse_magic_shot_blocks(char *buf, long len, const char *config_textname, unsigned short flags)
{
  struct ShotConfigStats *shotst;
  int i;
  // Block name and parameter word store variables
  // Initialize the array
  int arr_size = sizeof(game.conf.magic_conf.shot_cfgstats) / sizeof(game.conf.magic_conf.shot_cfgstats[0]);
    for (i = 0; i < arr_size; i++)
    {
        shotst = get_shot_model_stats(i);
        if (((flags & CnfLd_AcceptPartial) == 0) || (strlen(shotst->code_name) <= 0))
        {
            LbMemorySet(shotst->code_name, 0, COMMAND_WORD_LEN);
            shotst->model_flags = 0;
            if (i < game.conf.magic_conf.shot_types_count)
            {
                shot_desc[i].name = shotst->code_name;
                shot_desc[i].num = i;
            }
            else
            {
                shot_desc[i].name = NULL;
                shot_desc[i].num = 0;
            }
            shotst->area_hit_type = THit_CrtrsOnly;
            shotst->area_range = 0;
            shotst->area_damage = 0;
            shotst->area_blow = 0;
            shotst->bounce_angle = 0;
            shotst->damage = 0;
            shotst->fall_acceleration = 0;
            shotst->hidden_projectile = 0;
            shotst->hit_door.withstand = 0;
            shotst->hit_generic.withstand = 0;
            shotst->hit_lava.withstand = 0;
            shotst->hit_water.withstand = 0;
            shotst->no_air_damage = 0;
            shotst->push_on_hit = 0;
            shotst->max_range = 0;
            shotst->size_xy = 0;
            shotst->size_z = 0;
            shotst->speed = 0;
            shotst->destroy_on_first_hit = 0;
            shotst->experience_given_to_shooter = 0;
            shotst->wind_immune = 0;
            shotst->animation_transparency = 0;
            shotst->fixed_damage = 0;
            shotst->sound_priority = 0;
            shotst->light_radius = 0;
            shotst->light_intensity = 0;
            shotst->lightf_53 = 0;
            shotst->inertia_air = 0;
            shotst->inertia_floor = 0;
            shotst->target_hitstop_turns = 0;
            shotst->soft_landing = 0;
        }
    }
  // Load the file
  arr_size = game.conf.magic_conf.shot_types_count;
  for (i=0; i < arr_size; i++)
  {
      char block_buf[COMMAND_WORD_LEN];
      sprintf(block_buf, "shot%d", i);
      long pos = 0;
      int k = find_conf_block(buf, &pos, len, block_buf);
      if (k < 0)
      {
          if ((flags & CnfLd_AcceptPartial) == 0)
          {
              WARNMSG("Block [%s] not found in %s file.", block_buf, config_textname);
              return false;
          }
          continue;
      }
      shotst = get_shot_model_stats(i);
#define COMMAND_TEXT(cmd_num) get_conf_parameter_text(magic_shot_commands,cmd_num)
    while (pos<len)
    {
      // Finding command number in this line
      int cmd_num = recognize_conf_command(buf, &pos, len, magic_shot_commands);
      // Now store the config item in correct place
      if (cmd_num == -3) break; // if next block starts
      if ((flags & CnfLd_ListOnly) != 0) {
          // In "List only" mode, accept only name command
          if (cmd_num > 1) {
              cmd_num = 0;
          }
      }
      int n = 0;
      char word_buf[COMMAND_WORD_LEN];
      switch (cmd_num)
      {
      case 1: // NAME
          if (get_conf_parameter_single(buf,&pos,len,shotst->code_name,COMMAND_WORD_LEN) <= 0)
          {
            CONFWRNLOG("Couldn't read \"%s\" parameter in [%s] block of %s file.",
                COMMAND_TEXT(cmd_num),block_buf,config_textname);
            break;
          }
          if (shot_desc[i].name == NULL) 
          {
              shot_desc[i].name = shotst->code_name;
              shot_desc[i].num = i;
          }
          n++;
          break;
      case 2: // HEALTH
          if (get_conf_parameter_single(buf,&pos,len,word_buf,sizeof(word_buf)) > 0)
          {
            k = atoi(word_buf);
            shotst->health = k;
            n++;
          }
          if (n < 1)
          {
            CONFWRNLOG("Couldn't read \"%s\" parameter in [%s] block of %s file.",
                COMMAND_TEXT(cmd_num),block_buf,config_textname);
          }
          break;
      case 3: // DAMAGE
          if (get_conf_parameter_single(buf,&pos,len,word_buf,sizeof(word_buf)) > 0)
          {
            k = atoi(word_buf);
            shotst->damage = k;
            n++;
          }
          if (n < 1)
          {
            CONFWRNLOG("Couldn't read \"%s\" parameter in [%s] block of %s file.",
                COMMAND_TEXT(cmd_num),block_buf,config_textname);
          }
          break;
      case 4: // DAMAGETYPE
          if (get_conf_parameter_single(buf,&pos,len,word_buf,sizeof(word_buf)) > 0)
          {
              k = get_id(shotmodel_damagetype_commands, word_buf);
              if (k >= 0) {
                  shotst->damage_type = k;
                  n++;
              }
          }
          if (n < 1)
          {
              //CONFWRNLOG("Incorrect shot model \"%s\" in [%s] block of %s file.",word_buf,block_buf,config_textname);
              shotst->damage_type = 0; //Default damage type to "none", to allow empty values in config.
              break;
          }
          break;
      case 5: // HITTYPE
          if (get_conf_parameter_single(buf,&pos,len,word_buf,sizeof(word_buf)) > 0)
          {
              k = atoi(word_buf);
              shotst->area_hit_type = k;
              n++;
          }
          if (n < 1)
          {
            CONFWRNLOG("Couldn't read \"%s\" parameter in [%s] block of %s file.",
                COMMAND_TEXT(cmd_num),block_buf,config_textname);
          }
          break;
      case 6: // AREADAMAGE
          if (get_conf_parameter_single(buf,&pos,len,word_buf,sizeof(word_buf)) > 0)
          {
              k = atoi(word_buf);
              shotst->area_range = k;
              n++;
          }
          if (get_conf_parameter_single(buf,&pos,len,word_buf,sizeof(word_buf)) > 0)
          {
              k = atoi(word_buf);
              shotst->area_damage = k;
              n++;
          }
          if (get_conf_parameter_single(buf,&pos,len,word_buf,sizeof(word_buf)) > 0)
          {
              k = atoi(word_buf);
              shotst->area_blow = k;
              n++;
          }
          if (n < 3)
          {
              CONFWRNLOG("Couldn't read \"%s\" parameter in [%s] block of %s file.",
                  COMMAND_TEXT(cmd_num),block_buf,config_textname);
          }
          break;
      case 7: // SPEED
          if (get_conf_parameter_single(buf,&pos,len,word_buf,sizeof(word_buf)) > 0)
          {
            k = atoi(word_buf);
            shotst->speed = k;
            n++;
          }
          if (n < 1)
          {
            CONFWRNLOG("Couldn't read \"%s\" parameter in [%s] block of %s file.",
                COMMAND_TEXT(cmd_num),block_buf,config_textname);
          }
          break;
      case 8: // PROPERTIES
          shotst->model_flags = 0;
          shotst->no_air_damage = 0;
          shotst->wind_immune = 0;
          shotst->hidden_projectile = 0;
          while (get_conf_parameter_single(buf,&pos,len,word_buf,sizeof(word_buf)) > 0)
          {
            k = get_id(shotmodel_properties_commands, word_buf);
            switch (k)
            {
            case 1: // SLAPPABLE
                shotst->model_flags |= ShMF_Slappable;
                n++;
                break;
            case 2: // NAVIGABLE
                shotst->model_flags |= ShMF_Navigable;
                n++;
                break;
            case 3: // BOULDER
                shotst->model_flags |= ShMF_Boulder;
                n++;
                break;
            case 4: // REBOUND_IMMUNE
                shotst->model_flags |= ShMF_ReboundImmune;
                n++;
                break;
            case 5: // DIGGING
                shotst->model_flags |= ShMF_Digging;
                n++;
                break;
            case 6: // LIFE_DRAIN
                shotst->model_flags |= ShMF_LifeDrain;
                n++;
                break;
            case 7: // GROUP_UP
                shotst->model_flags |= ShMF_GroupUp;
                n++;
                break;
            case 8: // NO_STUN
                shotst->model_flags |= ShMF_NoStun;
                n++;
                break;
            case 9: // NO_HIT
                shotst->model_flags |= ShMF_NoHit;
                n++;
                break;
            case 10: // STRENGTH_BASED
                shotst->model_flags |= ShMF_StrengthBased;
                n++;
                break;
            case 11: // ALARMS_UNITS
                shotst->model_flags |= ShMF_AlarmsUnits;
                n++;
                break;
            case 12: // CAN_COLLIDE
                shotst->model_flags |= ShMF_CanCollide;
                n++;
                break;
            case 13: // EXPLODE_FLESH
                shotst->model_flags |= ShMF_Exploding;
                n++;
                break;
            case 14: // NO_AIR_DAMAGE
                shotst->no_air_damage = 1;
                n++;
                break;
            case 15: // WIND_IMMUNE
                shotst->wind_immune = 1;
                n++;
                break;
            case 16: // FIXED_DAMAGE
                shotst->fixed_damage = 1;
                n++;
                break;
            case 17: // HIDDEN_PROJECTILE
                shotst->hidden_projectile = 1;
                n++;
                break;
            case 18: // DISARMING
                shotst->model_flags |= ShMF_Disarming;
                n++;
                break;
            case 19: // BlocksRebirth
                shotst->model_flags |= ShMF_BlocksRebirth;
                n++;
                break;
            case 20: // Penetrating
                shotst->model_flags |= ShMF_Penetrating;
                n++;
                break;
            default:
                CONFWRNLOG("Incorrect value of \"%s\" parameter \"%s\" in [%s] block of %s file.",
                    COMMAND_TEXT(cmd_num),word_buf,block_buf,config_textname);
            }
          }
          break;
      case 9: // PUSHONHIT
          if (get_conf_parameter_single(buf, &pos, len, word_buf, sizeof(word_buf)) > 0)
          {
              k = atoi(word_buf);
              shotst->push_on_hit = k;
              n++;
          }
          if (n < 1)
          {
              CONFWRNLOG("Couldn't read \"%s\" parameter in [%s] block of %s file.",
                  COMMAND_TEXT(cmd_num), block_buf, config_textname);
          }
          break;
       case 10: //FIRINGSOUND
          if (get_conf_parameter_single(buf, &pos, len, word_buf, sizeof(word_buf)) > 0)
          {
              k = atoi(word_buf);
              shotst->firing_sound = k;
              n++;
          }
          if (n < 1)
          {
              CONFWRNLOG("Couldn't read \"%s\" parameter in [%s] block of %s file.",
                  COMMAND_TEXT(cmd_num), block_buf, config_textname);
          }
                   break;
      case 11: //SHOTSOUND
          if (get_conf_parameter_single(buf, &pos, len, word_buf, sizeof(word_buf)) > 0)
          {
              k = atoi(word_buf);
              shotst->shot_sound = k;
              n++;
          }
          if (n < 1)
          {
              CONFWRNLOG("Couldn't read \"%s\" parameter in [%s] block of %s file.",
                  COMMAND_TEXT(cmd_num), block_buf, config_textname);
          }
                   break;
      case 12: //FIRINGSOUNDVARIANTS
          if (get_conf_parameter_single(buf, &pos, len, word_buf, sizeof(word_buf)) > 0)
          {
              k = atoi(word_buf);
              shotst->firing_sound_variants = k;
              n++;
          }
          if (n < 1)
          {
                CONFWRNLOG("Couldn't read \"%s\" parameter in [%s] block of %s file.",
                    COMMAND_TEXT(cmd_num),block_buf,config_textname);
          }
                   break;
      case 13: //MAXRANGE
          if (get_conf_parameter_single(buf, &pos, len, word_buf, sizeof(word_buf)) > 0)
          {
              k = atoi(word_buf);
              shotst->max_range = k;
              n++;
          }
          if (n < 1)
          {
                CONFWRNLOG("Couldn't read \"%s\" parameter in [%s] block of %s file.",
                    COMMAND_TEXT(cmd_num),block_buf,config_textname);
          }
                   break;
      case 14: //ANIMATION
          if (get_conf_parameter_single(buf, &pos, len, word_buf, sizeof(word_buf)) > 0)
          {
              struct ObjectConfigStats obj_tmp;
              k = get_anim_id(word_buf, &obj_tmp);
              shotst->sprite_anim_idx = k;
              n++;
          }
          if (n < 1)
          {
              CONFWRNLOG("Couldn't read \"%s\" parameter in [%s] block of %s file.",
                  COMMAND_TEXT(cmd_num), block_buf, config_textname);
          }
          break;
      case 15: //ANIMATIONSIZE
          if (get_conf_parameter_single(buf, &pos, len, word_buf, sizeof(word_buf)) > 0)
          {
              k = atoi(word_buf);
              shotst->sprite_size_max = k;
              n++;
          }
          if (n < 1)
          {
              CONFWRNLOG("Couldn't read \"%s\" parameter in [%s] block of %s file.",
                  COMMAND_TEXT(cmd_num), block_buf, config_textname);
          }
          break;
      case 16: //SPELLEFFECT
          if (get_conf_parameter_single(buf, &pos, len, word_buf, sizeof(word_buf)) > 0)
          {
              k = atoi(word_buf);
              shotst->cast_spell_kind = k;
              n++;
          }
          if (n < 1)
          {
              CONFWRNLOG("Couldn't read \"%s\" parameter in [%s] block of %s file.",
                  COMMAND_TEXT(cmd_num), block_buf, config_textname);
          }
          break;
      case 17: //BOUNCEANGLE
          if (get_conf_parameter_single(buf, &pos, len, word_buf, sizeof(word_buf)) > 0)
          {
              k = atoi(word_buf);
              shotst->bounce_angle = k;
              n++;
          }
          if (n < 1)
          {
              CONFWRNLOG("Couldn't read \"%s\" parameter in [%s] block of %s file.",
                  COMMAND_TEXT(cmd_num), block_buf, config_textname);
          }
          break;
      case 18: //SIZE_XY
          if (get_conf_parameter_single(buf, &pos, len, word_buf, sizeof(word_buf)) > 0)
          {
              k = atoi(word_buf);
              shotst->size_xy = k;
              n++;
          }
          if (n < 1)
          {
              CONFWRNLOG("Couldn't read \"%s\" parameter in [%s] block of %s file.",
                  COMMAND_TEXT(cmd_num), block_buf, config_textname);
          }
          break;
      case 19: //SIZE_Z
          if (get_conf_parameter_single(buf, &pos, len, word_buf, sizeof(word_buf)) > 0)
          {
              k = atoi(word_buf);
              shotst->size_z = k;
              n++;
          }
          if (n < 1)
          {
              CONFWRNLOG("Couldn't read \"%s\" parameter in [%s] block of %s file.",
                  COMMAND_TEXT(cmd_num), block_buf, config_textname);
          }
          break;
      case 20: //FALLACCELERATION
          if (get_conf_parameter_single(buf, &pos, len, word_buf, sizeof(word_buf)) > 0)
          {
              k = atoi(word_buf);
              shotst->fall_acceleration = k;
              n++;
          }
          if (n < 1)
          {
              CONFWRNLOG("Couldn't read \"%s\" parameter in [%s] block of %s file.",
                  COMMAND_TEXT(cmd_num), block_buf, config_textname);
          }
          break; 
      case 21: //VISUALEFFECT
          if (get_conf_parameter_single(buf, &pos, len, word_buf, sizeof(word_buf)) > 0)
          {
              k = atoi(word_buf);
              shotst->visual.effect_model = k;
              n++;
          }
          if (n < 1)
          {
              CONFWRNLOG("Couldn't read \"%s\" parameter in [%s] block of %s file.",
                  COMMAND_TEXT(cmd_num), block_buf, config_textname);
          }
          break;
      case 22: //VISUALEFFECTAMOUNT
          if (get_conf_parameter_single(buf, &pos, len, word_buf, sizeof(word_buf)) > 0)
          {
              k = atoi(word_buf);
              shotst->visual.amount = k;
              n++;
          }
          if (n < 1)
          {
              CONFWRNLOG("Couldn't read \"%s\" parameter in [%s] block of %s file.",
                  COMMAND_TEXT(cmd_num), block_buf, config_textname);
          }
          break;
      case 23: //VISUALEFFECTSPREAD
          if (get_conf_parameter_single(buf, &pos, len, word_buf, sizeof(word_buf)) > 0)
          {
              k = atoi(word_buf);
              shotst->visual.random_range = k;
              n++;
          }
          if (n < 1)
          {
              CONFWRNLOG("Couldn't read \"%s\" parameter in [%s] block of %s file.",
                  COMMAND_TEXT(cmd_num), block_buf, config_textname);
          }
          break;
      case 24: //VISUALEFFECTHEALTH
          if (get_conf_parameter_single(buf, &pos, len, word_buf, sizeof(word_buf)) > 0)
          {
              k = atoi(word_buf);
              shotst->visual.shot_health = k;
              n++;
          }
          if (n < 1)
          {
              CONFWRNLOG("Couldn't read \"%s\" parameter in [%s] block of %s file.",
                  COMMAND_TEXT(cmd_num), block_buf, config_textname);
          }
          break;
      case 25: //HITWALLEFFECT
          if (get_conf_parameter_single(buf, &pos, len, word_buf, sizeof(word_buf)) > 0)
          {
              k = atoi(word_buf);
              shotst->hit_generic.effect_model = k;
              n++;
          }
          if (n < 1)
          {
              CONFWRNLOG("Couldn't read \"%s\" parameter in [%s] block of %s file.",
                  COMMAND_TEXT(cmd_num), block_buf, config_textname);
          }
          break;
      case 26: //HITWALLSOUND
          if (get_conf_parameter_single(buf, &pos, len, word_buf, sizeof(word_buf)) > 0)
          {
              k = atoi(word_buf);
              shotst->hit_generic.sndsample_idx = k;
              n++;
          }
          if (get_conf_parameter_single(buf, &pos, len, word_buf, sizeof(word_buf)) > 0)
          {
              k = atoi(word_buf);
              shotst->hit_generic.sndsample_range = k;
              n++;
          }
          if (n < 2)
          {
              CONFWRNLOG("Couldn't read \"%s\" parameter in [%s] block of %s file.",
                  COMMAND_TEXT(cmd_num), block_buf, config_textname);
          }
          break;
      case 27: //HITCREATUREEFFECT
          if (get_conf_parameter_single(buf, &pos, len, word_buf, sizeof(word_buf)) > 0)
          {
              k = atoi(word_buf);
              shotst->hit_creature.effect_model = k;
              n++;
          }
          if (n < 1)
          {
              CONFWRNLOG("Couldn't read \"%s\" parameter in [%s] block of %s file.",
                  COMMAND_TEXT(cmd_num), block_buf, config_textname);
          }
          break;
      case 28: //HITCREATURESOUND
          if (get_conf_parameter_single(buf, &pos, len, word_buf, sizeof(word_buf)) > 0)
          {
              k = atoi(word_buf);
              shotst->hit_creature.sndsample_idx = k;
              n++;
          }
          if (get_conf_parameter_single(buf, &pos, len, word_buf, sizeof(word_buf)) > 0)
          {
              k = atoi(word_buf);
              shotst->hit_creature.sndsample_range = k;
              n++;
          }
          if (n < 2)
          {
              CONFWRNLOG("Couldn't read \"%s\" parameter in [%s] block of %s file.",
                  COMMAND_TEXT(cmd_num), block_buf, config_textname);
          }
          break;
      case 29: //HITDOOREFFECT
          if (get_conf_parameter_single(buf, &pos, len, word_buf, sizeof(word_buf)) > 0)
          {
              k = atoi(word_buf);
              shotst->hit_door.effect_model = k;
              n++;
          }
          if (n < 1)
          {
              CONFWRNLOG("Couldn't read \"%s\" parameter in [%s] block of %s file.",
                  COMMAND_TEXT(cmd_num), block_buf, config_textname);
          }
          break;
      case 30: //HITDOORSOUND
          if (get_conf_parameter_single(buf, &pos, len, word_buf, sizeof(word_buf)) > 0)
          {
              k = atoi(word_buf);
              shotst->hit_door.sndsample_idx = k;
              n++;
          }
          if (get_conf_parameter_single(buf, &pos, len, word_buf, sizeof(word_buf)) > 0)
          {
              k = atoi(word_buf);
              shotst->hit_door.sndsample_range = k;
              n++;
          }
          if (n < 2)
          {
              CONFWRNLOG("Couldn't read \"%s\" parameter in [%s] block of %s file.",
                  COMMAND_TEXT(cmd_num), block_buf, config_textname);
          }
          break;
      case 31: //HITWATEREFFECT
          if (get_conf_parameter_single(buf, &pos, len, word_buf, sizeof(word_buf)) > 0)
          {
              k = atoi(word_buf);
              shotst->hit_water.effect_model = k;
              n++;
          }
          if (n < 1)
          {
              CONFWRNLOG("Couldn't read \"%s\" parameter in [%s] block of %s file.",
                  COMMAND_TEXT(cmd_num), block_buf, config_textname);
          }
          break;
      case 32: //HITWATERSOUND
          if (get_conf_parameter_single(buf, &pos, len, word_buf, sizeof(word_buf)) > 0)
          {
              k = atoi(word_buf);
              shotst->hit_water.sndsample_idx = k;
              n++;
          }
          if (get_conf_parameter_single(buf, &pos, len, word_buf, sizeof(word_buf)) > 0)
          {
              k = atoi(word_buf);
              shotst->hit_water.sndsample_range = k;
              n++;
          }
          if (n < 2)
          {
              CONFWRNLOG("Couldn't read \"%s\" parameter in [%s] block of %s file.",
                  COMMAND_TEXT(cmd_num), block_buf, config_textname);
          }
          break;
      case 33: //HITLAVAEFFECT
          if (get_conf_parameter_single(buf, &pos, len, word_buf, sizeof(word_buf)) > 0)
          {
              k = atoi(word_buf);
              shotst->hit_lava.effect_model = k;
              n++;
          }
          if (n < 1)
          {
              CONFWRNLOG("Couldn't read \"%s\" parameter in [%s] block of %s file.",
                  COMMAND_TEXT(cmd_num), block_buf, config_textname);
          }
          break;
      case 34: //HITLAVASOUND
          if (get_conf_parameter_single(buf, &pos, len, word_buf, sizeof(word_buf)) > 0)
          {
              k = atoi(word_buf);
              shotst->hit_lava.sndsample_idx = k;
              n++;
          }
          if (get_conf_parameter_single(buf, &pos, len, word_buf, sizeof(word_buf)) > 0)
          {
              k = atoi(word_buf);
              shotst->hit_lava.sndsample_range = k;
              n++;
          }
          if (n < 2)
          {
              CONFWRNLOG("Couldn't read \"%s\" parameter in [%s] block of %s file.",
                  COMMAND_TEXT(cmd_num), block_buf, config_textname);
          }
          break;
      case 35: //DIGHITEFFECT
          if (get_conf_parameter_single(buf, &pos, len, word_buf, sizeof(word_buf)) > 0)
          {
              k = atoi(word_buf);
              shotst->dig.effect_model = k;
              n++;
          }
          if (n < 1)
          {
              CONFWRNLOG("Couldn't read \"%s\" parameter in [%s] block of %s file.",
                  COMMAND_TEXT(cmd_num), block_buf, config_textname);
          }
          break;
      case 36: //DIGHITSOUND
          if (get_conf_parameter_single(buf, &pos, len, word_buf, sizeof(word_buf)) > 0)
          {
              k = atoi(word_buf);
              shotst->dig.sndsample_idx = k;
              n++;
          }
          if (get_conf_parameter_single(buf, &pos, len, word_buf, sizeof(word_buf)) > 0)
          {
              k = atoi(word_buf);
              shotst->dig.sndsample_range = k;
              n++;
          }
          if (n < 2)
          {
              CONFWRNLOG("Couldn't read \"%s\" parameter in [%s] block of %s file.",
                  COMMAND_TEXT(cmd_num), block_buf, config_textname);
          }
          break;
      case 37: // EXPLOSIONEFFECTS
          if (get_conf_parameter_single(buf, &pos, len, word_buf, sizeof(word_buf)) > 0)
          {
              k = atoi(word_buf);
              shotst->explode.effect1_model = k;
              n++;
          }
          if (get_conf_parameter_single(buf, &pos, len, word_buf, sizeof(word_buf)) > 0)
          {
              k = atoi(word_buf);
              shotst->explode.effect2_model = k;
              n++;
          }
          if (get_conf_parameter_single(buf, &pos, len, word_buf, sizeof(word_buf)) > 0)
          {
              k = atoi(word_buf);
              shotst->explode.around_effect1_model = k;
              n++;
          }
          if (get_conf_parameter_single(buf, &pos, len, word_buf, sizeof(word_buf)) > 0)
          {
              k = atoi(word_buf);
              shotst->explode.around_effect2_model = k;
              n++;
          }
          if (n < 4)
          {
              CONFWRNLOG("Couldn't read \"%s\" parameter in [%s] block of %s file.",
                  COMMAND_TEXT(cmd_num), block_buf, config_textname);
          }
          break;
      case 38: //WITHSTANDHITAGAINST
          while (get_conf_parameter_single(buf, &pos, len, word_buf, sizeof(word_buf)) > 0)
          {
              k = get_id(shotmodel_withstand_types, word_buf);
              switch (k)
              {
              case 1: // CREATURE
                  shotst->hit_creature.withstand = 1;
                  n++;
                  break;
              case 2: // WALL
                  shotst->hit_generic.withstand = 1;
                  n++;
                  break;
              case 3: // DOOR
                  shotst->hit_door.withstand = 1;
                  n++;
                  break;
              case 4: // WATER
                  shotst->hit_water.withstand = 1;
                  n++;
                  break;
              case 5: // LAVA
                  shotst->hit_lava.withstand = 1;
                  n++;
                  break;
              case 6: // DIG
                  shotst->dig.withstand = 1;
                  n++;
                  break;
              default:
                  CONFWRNLOG("Incorrect value of \"%s\" parameter \"%s\" in [%s] block of %s file.",
                      COMMAND_TEXT(cmd_num), word_buf, block_buf, config_textname);
              }
          }
          break;
      case 39: //ANIMATIONTRANSPARENCY
          if (get_conf_parameter_single(buf, &pos, len, word_buf, sizeof(word_buf)) > 0)
          {
              k = atoi(word_buf);
              shotst->animation_transparency = k;
              n++;
          }
          if (n < 1)
          {
              CONFWRNLOG("Couldn't read \"%s\" parameter in [%s] block of %s file.",
                  COMMAND_TEXT(cmd_num), block_buf, config_textname);
          }
          break;
      case 40: //DESTROYONHIT
          if (get_conf_parameter_single(buf, &pos, len, word_buf, sizeof(word_buf)) > 0)
          {
              k = atoi(word_buf);
              shotst->destroy_on_first_hit = k;
              n++;
          }
          if (n < 1)
          {
              CONFWRNLOG("Couldn't read \"%s\" parameter in [%s] block of %s file.",
                  COMMAND_TEXT(cmd_num), block_buf, config_textname);
          }
          break;
      case 41: //BASEEXPERIENCEGAIN
          if (get_conf_parameter_single(buf, &pos, len, word_buf, sizeof(word_buf)) > 0)
          {
              k = atoi(word_buf);
              shotst->experience_given_to_shooter = k;
              n++;
          }
          if (n < 1)
          {
              CONFWRNLOG("Couldn't read \"%s\" parameter in [%s] block of %s file.",
                  COMMAND_TEXT(cmd_num), block_buf, config_textname);
          }
          break;
      case 42: //TARGETHITSTOPTURNS
          if (get_conf_parameter_single(buf, &pos, len, word_buf, sizeof(word_buf)) > 0)
          {
              k = atoi(word_buf);
              shotst->target_hitstop_turns = k;
              n++;
          }
          if (n < 1)
          {
              CONFWRNLOG("Couldn't read \"%s\" parameter in [%s] block of %s file.",
                  COMMAND_TEXT(cmd_num), block_buf, config_textname);
          }
          break;
      case 43: //SHOTSOUNDPRIORITY
          if (get_conf_parameter_single(buf, &pos, len, word_buf, sizeof(word_buf)) > 0)
          {
              k = atoi(word_buf);
              shotst->sound_priority = k;
              n++;
          }
          if (n < 1)
          {
              CONFWRNLOG("Couldn't read \"%s\" parameter in [%s] block of %s file.",
                  COMMAND_TEXT(cmd_num), block_buf, config_textname);
          }
          break;
      case 44: // LIGHTING
          if (get_conf_parameter_single(buf, &pos, len, word_buf, sizeof(word_buf)) > 0)
          {
              k = atoi(word_buf);
              shotst->light_radius = k * COORD_PER_STL;
              n++;
          }
          if (get_conf_parameter_single(buf, &pos, len, word_buf, sizeof(word_buf)) > 0)
          {
              k = atoi(word_buf);
              shotst->light_intensity = k;
              n++;
          }
          if (get_conf_parameter_single(buf, &pos, len, word_buf, sizeof(word_buf)) > 0)
          {
              k = atoi(word_buf);
              shotst->lightf_53 = k;
              n++;
          }
          if (n < 3)
          {
              CONFWRNLOG("Couldn't read \"%s\" parameter in [%s] block of %s file.",
                  COMMAND_TEXT(cmd_num), block_buf, config_textname);
          }
          break;
      case 45: // INERTIA
          if (get_conf_parameter_single(buf, &pos, len, word_buf, sizeof(word_buf)) > 0)
          {
              k = atoi(word_buf);
              shotst->inertia_floor = k;
              n++;
          }
          if (get_conf_parameter_single(buf, &pos, len, word_buf, sizeof(word_buf)) > 0)
          {
              k = atoi(word_buf);
              shotst->inertia_air = k;
              n++;
          }
          if (n < 2)
          {
              CONFWRNLOG("Couldn't read \"%s\" parameter in [%s] block of %s file.",
                  COMMAND_TEXT(cmd_num), block_buf, config_textname);
          }
          break;
      case 46: //UNSHADED
          if (get_conf_parameter_single(buf, &pos, len, word_buf, sizeof(word_buf)) > 0)
          {
              k = atoi(word_buf);
              shotst->unshaded = k;
              n++;
          }
          if (n < 1)
          {
              CONFWRNLOG("Couldn't read \"%s\" parameter in [%s] block of %s file.",
                  COMMAND_TEXT(cmd_num), block_buf, config_textname);
          }
          break;
      case 47: //SOFTLANDING
          if (get_conf_parameter_single(buf, &pos, len, word_buf, sizeof(word_buf)) > 0)
          {
              k = atoi(word_buf);
              shotst->soft_landing = k;
              n++;
          }
          if (n < 1)
          {
              CONFWRNLOG("Couldn't read \"%s\" parameter in [%s] block of %s file.",
                  COMMAND_TEXT(cmd_num), block_buf, config_textname);
          }
          break;
      case 48: //EFFECTMODEL
          if (get_conf_parameter_single(buf, &pos, len, word_buf, sizeof(word_buf)) > 0)
          {
              k = effect_or_effect_element_id(word_buf);
              shotst->effect_id = k;
              n++;
          }
          if (n < 1)
          {
              CONFWRNLOG("Couldn't read \"%s\" parameter in [%s] block of %s file.",
                  COMMAND_TEXT(cmd_num), block_buf, config_textname);
          }
          break;
      case 49: //FIRELOGIC
          if (get_conf_parameter_single(buf, &pos, len, word_buf, sizeof(word_buf)) > 0)
          {
              k = atoi(word_buf);
              shotst->fire_logic = k;
              n++;
          }
          if (n < 1)
          {
              CONFWRNLOG("Couldn't read \"%s\" parameter in [%s] block of %s file.",
                  COMMAND_TEXT(cmd_num), block_buf, config_textname);
          }
          break;
      case 50: //UPDATELOGIC
          if (get_conf_parameter_single(buf, &pos, len, word_buf, sizeof(word_buf)) > 0)
          {
              k = atoi(word_buf);
              shotst->update_logic = k;
              n++;
          }
          if (n < 1)
          {
              CONFWRNLOG("Couldn't read \"%s\" parameter in [%s] block of %s file.",
                  COMMAND_TEXT(cmd_num), block_buf, config_textname);
          }
          break;
      case 51: //EFFECTSPACING
          if (get_conf_parameter_single(buf, &pos, len, word_buf, sizeof(word_buf)) > 0)
          {
              k = atoi(word_buf);
              shotst->effect_spacing = k;
              n++;
          }
          if (n < 1)
          {
              CONFWRNLOG("Couldn't read \"%s\" parameter in [%s] block of %s file.",
                  COMMAND_TEXT(cmd_num), block_buf, config_textname);
          }
          break;
      case 52: //EFFECTAMOUNT
          if (get_conf_parameter_single(buf, &pos, len, word_buf, sizeof(word_buf)) > 0)
          {
              k = atoi(word_buf);
              shotst->effect_amount = k;
              n++;
          }
          if (n < 1)
          {
              CONFWRNLOG("Couldn't read \"%s\" parameter in [%s] block of %s file.",
                  COMMAND_TEXT(cmd_num), block_buf, config_textname);
          }
          break;
<<<<<<< HEAD
      case 53: //VOLLEYSIZE
          if (get_conf_parameter_single(buf, &pos, len, word_buf, sizeof(word_buf)) > 0)
          {
              k = atoi(word_buf);
              shotst->volley_size = k;
=======
      case 53: //HITHEARTEFFECT
          if (get_conf_parameter_single(buf, &pos, len, word_buf, sizeof(word_buf)) > 0)
          {
              k = atoi(word_buf);
              shotst->hit_heart.effect_model = k;
>>>>>>> bf06fa35
              n++;
          }
          if (n < 1)
          {
              CONFWRNLOG("Couldn't read \"%s\" parameter in [%s] block of %s file.",
<<<<<<< HEAD
                         COMMAND_TEXT(cmd_num), block_buf, config_textname);
          }
          break;
      case 54: //VOLLEYDELAY
          if (get_conf_parameter_single(buf, &pos, len, word_buf, sizeof(word_buf)) > 0)
          {
              k = atoi(word_buf);
              shotst->volley_delay = k;
              n++;
          }
          if (n < 1)
          {
              CONFWRNLOG("Couldn't read \"%s\" parameter in [%s] block of %s file.",
                         COMMAND_TEXT(cmd_num), block_buf, config_textname);
          }
          break;
      case 55: //SPEEDDEVIATION
          if (get_conf_parameter_single(buf, &pos, len, word_buf, sizeof(word_buf)) > 0)
          {
              k = atoi(word_buf);
              shotst->speed_deviaton = k;
              n++;
          }
          if (n < 1)
          {
              CONFWRNLOG("Couldn't read \"%s\" parameter in [%s] block of %s file.",
                         COMMAND_TEXT(cmd_num), block_buf, config_textname);
          }
          break;
      case 56: //SPREADXY
          if (get_conf_parameter_single(buf, &pos, len, word_buf, sizeof(word_buf)) > 0)
          {
              k = atoi(word_buf);
              shotst->spread_xy = k;
=======
                  COMMAND_TEXT(cmd_num), block_buf, config_textname);
          }
          break;
      case 54: //HITHEARTSOUND
          if (get_conf_parameter_single(buf, &pos, len, word_buf, sizeof(word_buf)) > 0)
          {
              k = atoi(word_buf);
              shotst->hit_heart.sndsample_idx = k;
              n++;
          }
          if (get_conf_parameter_single(buf, &pos, len, word_buf, sizeof(word_buf)) > 0)
          {
              k = atoi(word_buf);
              shotst->hit_heart.sndsample_range = k;
              n++;
          }
          if (n < 2)
          {
              CONFWRNLOG("Couldn't read \"%s\" parameter in [%s] block of %s file.",
                  COMMAND_TEXT(cmd_num), block_buf, config_textname);
          }
          break;
      case 55: // BLEEDINGEFFECT
          if (get_conf_parameter_single(buf, &pos, len, word_buf, sizeof(word_buf)) > 0)
          {
              k = effect_or_effect_element_id(word_buf);
              shotst->effect_bleeding = k;
>>>>>>> bf06fa35
              n++;
          }
          if (n < 1)
          {
              CONFWRNLOG("Couldn't read \"%s\" parameter in [%s] block of %s file.",
<<<<<<< HEAD
                         COMMAND_TEXT(cmd_num), block_buf, config_textname);
          }
          break;
      case 57: //SPREADZ
          if (get_conf_parameter_single(buf, &pos, len, word_buf, sizeof(word_buf)) > 0)
          {
              k = atoi(word_buf);
              shotst->spread_z = k;
=======
                  COMMAND_TEXT(cmd_num), block_buf, config_textname);
          }
          break;
      case 56: // FROZENEFFECT
          if (get_conf_parameter_single(buf, &pos, len, word_buf, sizeof(word_buf)) > 0)
          {
              k = effect_or_effect_element_id(word_buf);
              shotst->effect_frozen = k;
>>>>>>> bf06fa35
              n++;
          }
          if (n < 1)
          {
              CONFWRNLOG("Couldn't read \"%s\" parameter in [%s] block of %s file.",
<<<<<<< HEAD
                         COMMAND_TEXT(cmd_num), block_buf, config_textname);
=======
                  COMMAND_TEXT(cmd_num), block_buf, config_textname);
>>>>>>> bf06fa35
          }
          break;
      case 0: // comment
          break;
      case -1: // end of buffer
          break;
      default:
          CONFWRNLOG("Unrecognized command (%d) in [%s] block of %s file.",
              cmd_num,block_buf,config_textname);
          break;
      }
      skip_conf_to_next_line(buf,&pos,len);
    }
    //write_magic_shot_to_log(shotst, i);
#undef COMMAND_TEXT
  }
  return true;
}

TbBool parse_magic_power_blocks(char *buf, long len, const char *config_textname, unsigned short flags)
{
  struct PowerConfigStats *powerst;
  int i;
  // Block name and parameter word store variables
  // Initialize the array
  int arr_size;
  arr_size = sizeof(game.conf.magic_conf.power_cfgstats) / sizeof(game.conf.magic_conf.power_cfgstats[0]);
  for (i = 0; i < arr_size; i++)
  {
      if ((flags & CnfLd_AcceptPartial) == 0)
      {
          if ((i < game.conf.magic_conf.power_types_count) || (strlen(power_desc[i].name) <= 0))
          {
              powerst = get_power_model_stats(i);
              LbMemorySet(powerst->code_name, 0, COMMAND_WORD_LEN);
              powerst->artifact_model = 0;
              powerst->can_cast_flags = 0;
              powerst->config_flags = 0;
              powerst->overcharge_check_idx = 0;
              powerst->work_state = 0;
              powerst->bigsym_sprite_idx = 0;
              powerst->medsym_sprite_idx = 0;
              powerst->name_stridx = 0;
              powerst->tooltip_stridx = 0;
              powerst->select_sample_idx = 0;
              powerst->pointer_sprite_idx = 0;
              powerst->panel_tab_idx = 0;
              powerst->select_sound_idx = 0;
              powerst->cast_cooldown = 0;
              power_desc[i].name = powerst->code_name;
              power_desc[i].num = i;
          } else
          {
              power_desc[i].name = NULL;
              power_desc[i].num = 0;
          }
      }
      arr_size = sizeof(game.conf.object_conf.object_to_power_artifact)/sizeof(game.conf.object_conf.object_to_power_artifact[0]);
      for (i = 0; i < arr_size; i++)
      {
          if ((flags & CnfLd_AcceptPartial) == 0)
          {
              game.conf.object_conf.object_to_power_artifact[i] = 0;
          }
      }
  }
  arr_size = game.conf.magic_conf.power_types_count;
  // Load the file
  for (i=0; i < arr_size; i++)
  {
      char block_buf[COMMAND_WORD_LEN];
      sprintf(block_buf, "power%d", i);
      long pos = 0;
      long long k = find_conf_block(buf, &pos, len, block_buf);
      if (k < 0)
      {
          if ((flags & CnfLd_AcceptPartial) == 0)
          {
              WARNMSG("Block [%s] not found in %s file.", block_buf, config_textname);
              return false;
          }
          continue;
    }
    struct MagicStats* pwrdynst = get_power_dynamic_stats(i);
    powerst = get_power_model_stats(i);
#define COMMAND_TEXT(cmd_num) get_conf_parameter_text(magic_power_commands,cmd_num)
    while (pos<len)
    {
      // Finding command number in this line
      int cmd_num = recognize_conf_command(buf, &pos, len, magic_power_commands);
      // Now store the config item in correct place
      if (cmd_num == -3) break; // if next block starts
      if ((flags & CnfLd_ListOnly) != 0) {
          // In "List only" mode, accept only name command
          if (cmd_num > 1) {
              cmd_num = 0;
          }
      }
      int n = 0;
      char word_buf[COMMAND_WORD_LEN];
      switch (cmd_num)
      {
      case 1: // NAME
          if (get_conf_parameter_single(buf,&pos,len,powerst->code_name,COMMAND_WORD_LEN) <= 0)
          {
              CONFWRNLOG("Couldn't read \"%s\" parameter in [%s] block of %s file.",
                  COMMAND_TEXT(cmd_num),block_buf,config_textname);
              break;
          }
          power_desc[i].name = powerst->code_name;
          power_desc[i].num = i;
          break;
      case 2: // POWER
          while (get_conf_parameter_single(buf,&pos,len,word_buf,sizeof(word_buf)) > 0)
          {
              k = atoi(word_buf);
              if (n > SPELL_MAX_LEVEL)
              {
                CONFWRNLOG("Too many \"%s\" parameters in [%s] block of %s file.",
                    COMMAND_TEXT(cmd_num),block_buf,config_textname);
                break;
              }
              pwrdynst->strength[n] = k;
              n++;
          }
          if (n <= SPELL_MAX_LEVEL)
          {
              CONFWRNLOG("Couldn't read all \"%s\" parameters in [%s] block of %s file.",
                  COMMAND_TEXT(cmd_num),block_buf,config_textname);
          }
          break;
      case 3: // COST
          while (get_conf_parameter_single(buf,&pos,len,word_buf,sizeof(word_buf)) > 0)
          {
              k = atoi(word_buf);
              if (n > SPELL_MAX_LEVEL)
              {
                CONFWRNLOG("Too many \"%s\" parameters in [%s] block of %s file.",
                    COMMAND_TEXT(cmd_num),block_buf,config_textname);
                break;
              }
              pwrdynst->cost[n] = k;
              n++;
          }
          if (n <= SPELL_MAX_LEVEL)
          {
              CONFWRNLOG("Couldn't read all \"%s\" parameters in [%s] block of %s file.",
                  COMMAND_TEXT(cmd_num),block_buf,config_textname);
          }
          break;
      case 4: // Duration
          if (get_conf_parameter_single(buf,&pos,len,word_buf,sizeof(word_buf)) > 0)
          {
              k = atoi(word_buf);
              pwrdynst->duration = k;
              n++;
          }
          if (n < 1)
          {
              CONFWRNLOG("Couldn't read \"%s\" parameter in [%s] block of %s file.",
                  COMMAND_TEXT(cmd_num),block_buf,config_textname);
          }
          break;
      case 5: // CASTABILITY
          powerst->can_cast_flags = 0;
          while (get_conf_parameter_single(buf,&pos,len,word_buf,sizeof(word_buf)) > 0)
          {
              k = get_long_id(powermodel_castability_commands, word_buf);
              if ((k != 0) && (k != -1))
              {
                  powerst->can_cast_flags |= k;
                  n++;
              } else
              {
                  CONFWRNLOG("Incorrect value of \"%s\" parameter \"%s\" in [%s] block of %s file.",
                      COMMAND_TEXT(cmd_num),word_buf,block_buf,config_textname);
              }
          }
          break;
      case 6: // ARTIFACT
          if (get_conf_parameter_single(buf,&pos,len,word_buf,sizeof(word_buf)) > 0)
          {
              k = get_id(object_desc, word_buf);
              if (k >= 0) {
                  powerst->artifact_model = k;
                  game.conf.object_conf.object_to_power_artifact[k] = i;
                  n++;
              }
          }
          if (n < 1)
          {
              CONFWRNLOG("Incorrect object model \"%s\" in [%s] block of %s file.",
                  word_buf,block_buf,config_textname);
              break;
          }
          break;
      case 7: // NAMETEXTID
          if (get_conf_parameter_single(buf,&pos,len,word_buf,sizeof(word_buf)) > 0)
          {
              k = atoi(word_buf);
              powerst->name_stridx = k;
              n++;
          }
          if (n < 1)
          {
              CONFWRNLOG("Couldn't read \"%s\" parameter in [%s] block of %s file.",
                  COMMAND_TEXT(cmd_num),block_buf,config_textname);
          }
          break;
      case 8: // TOOLTIPTEXTID
          if (get_conf_parameter_single(buf,&pos,len,word_buf,sizeof(word_buf)) > 0)
          {
              k = atoi(word_buf);
              powerst->tooltip_stridx = k;
              n++;
          }
          if (n < 1)
          {
              CONFWRNLOG("Couldn't read \"%s\" parameter in [%s] block of %s file.",
                  COMMAND_TEXT(cmd_num),block_buf,config_textname);
          }
          break;
      case 10: // SYMBOLSPRITES
          if (get_conf_parameter_single(buf,&pos,len,word_buf,sizeof(word_buf)) > 0)
          {
              powerst->bigsym_sprite_idx = bad_icon_id;
              k = get_icon_id(word_buf);
              if (k >= 0)
              {
                  powerst->bigsym_sprite_idx = k;
                  n++;
              }
          }
          if (get_conf_parameter_single(buf,&pos,len,word_buf,sizeof(word_buf)) > 0)
          {
              powerst->medsym_sprite_idx = bad_icon_id;
              k = get_icon_id(word_buf);
              if (k >= 0)
              {
                  powerst->medsym_sprite_idx = k;
                  n++;
              }
          }
          if (n < 2)
          {
              CONFWRNLOG("Incorrect value of \"%s\" parameter in [%s] block of %s file.",
                  COMMAND_TEXT(cmd_num),block_buf,config_textname);
          }
          break;
      case 11: // POINTERSPRITES
          if (get_conf_parameter_single(buf,&pos,len,word_buf,sizeof(word_buf)) > 0)
          {
              k = get_icon_id(word_buf);
              if (k >= 0)
              {
                  powerst->pointer_sprite_idx = k;
                  n++;
              }
          }
          if (n < 1)
          {
              powerst->pointer_sprite_idx = bad_icon_id;
            CONFWRNLOG("Incorrect value of \"%s\" parameter in [%s] block of %s file.",
                COMMAND_TEXT(cmd_num),block_buf,config_textname);
          }
          break;
      case 12: // PANELTABINDEX
          if (get_conf_parameter_single(buf,&pos,len,word_buf,sizeof(word_buf)) > 0)
          {
            k = atoi(word_buf);
            if (k >= 0)
            {
                powerst->panel_tab_idx = k;
                n++;
            }
          }
          if (n < 1)
          {
            CONFWRNLOG("Incorrect value of \"%s\" parameter in [%s] block of %s file.",
                COMMAND_TEXT(cmd_num),block_buf,config_textname);
          }
          break;
      case 13: // SOUNDSAMPLES
          if (get_conf_parameter_single(buf,&pos,len,word_buf,sizeof(word_buf)) > 0)
          {
            k = atoi(word_buf);
            if (k >= 0)
            {
                powerst->select_sample_idx = k;
                n++;
            }
          }
          if (n < 1)
          {
            CONFWRNLOG("Incorrect value of \"%s\" parameter in [%s] block of %s file.",
                COMMAND_TEXT(cmd_num),block_buf,config_textname);
          }
          break;
      case 14: // PROPERTIES
          powerst->config_flags = 0;
          while (get_conf_parameter_single(buf,&pos,len,word_buf,sizeof(word_buf)) > 0)
          {
              k = get_id(powermodel_properties_commands, word_buf);
              if (k > 0) {
                  powerst->config_flags |= k;
                  n++;
              } else {
                  CONFWRNLOG("Incorrect value of \"%s\" parameter \"%s\" in [%s] block of %s file.",
                      COMMAND_TEXT(cmd_num),word_buf,block_buf,config_textname);
              }
          }
          break;
      case 15: // FUNCTIONS
          powerst->overcharge_check_idx = 0;
          k = recognize_conf_parameter(buf,&pos,len,powermodel_expand_check_func_type);
          if (k > 0)
          {
              powerst->overcharge_check_idx = k;
              n++;
          }
          if (n < 1)
          {
              CONFWRNLOG("Couldn't read \"%s\" parameter in [%s] block of %s file.",
                  COMMAND_TEXT(cmd_num),block_buf,config_textname);
          }
          break;
      case 16: // PLAYERSTATE
          if (get_conf_parameter_single(buf,&pos,len,word_buf,sizeof(word_buf)) > 0)
          {
              k = get_id(player_state_commands, word_buf);
              if (k >= 0) {
                  powerst->work_state = k;
                  n++;
              }
          }
          if (n < 1)
          {
              CONFWRNLOG("Incorrect object model \"%s\" in [%s] block of %s file.",
                  word_buf,block_buf,config_textname);
              break;
          }
          break;
      case 17: // PARENTPOWER
          if (get_conf_parameter_single(buf,&pos,len,word_buf,sizeof(word_buf)) > 0)
          {
              k = get_id(power_desc, word_buf);
              if (k >= 0) {
                  powerst->parent_power = k;
                  n++;
              }
          }
          if (n < 1)
          {
              CONFWRNLOG("Incorrect object model \"%s\" in [%s] block of %s file.",
                  word_buf,block_buf,config_textname);
              break;
          }
          break;
          case 18: //SOUNDPLAYED
          if (get_conf_parameter_single(buf,&pos,len,word_buf,sizeof(word_buf)) > 0)
          {
            k = atoi(word_buf);
            if (k >= 0)
            {
                powerst->select_sound_idx = k;
                n++;
            }
          }
          if (n < 1)
          {
            CONFWRNLOG("Incorrect value of \"%s\" parameter in [%s] block of %s file.",
                COMMAND_TEXT(cmd_num),block_buf,config_textname);
          }
          break;
          case 19: //COOLDOWN
              if (get_conf_parameter_single(buf, &pos, len, word_buf, sizeof(word_buf)) > 0)
              {
                  k = atoi(word_buf);
                  if (k >= 0)
                  {
                      powerst->cast_cooldown = k;
                      n++;
                  }
              }
              if (n < 1)
              {
                  CONFWRNLOG("Incorrect value of \"%s\" parameter in [%s] block of %s file.",
                      COMMAND_TEXT(cmd_num), block_buf, config_textname);
              }
              break;
      case 0: // comment
          break;
      case -1: // end of buffer
          break;
      default:
          CONFWRNLOG("Unrecognized command (%d) in [%s] block of %s file.",
              cmd_num,block_buf,config_textname);
          break;
      }
      skip_conf_to_next_line(buf,&pos,len);
    }
#undef COMMAND_TEXT
  }
  if ((flags & CnfLd_ListOnly) == 0)
  {
    // Mark powers which have children
    for (i = 0; i < game.conf.magic_conf.power_types_count; i++)
    {
        powerst = get_power_model_stats(i);
        struct PowerConfigStats* parent_powerst = get_power_model_stats(powerst->parent_power);
        if (!power_model_stats_invalid(parent_powerst)) {
            parent_powerst->config_flags |= PwCF_IsParent;
        }
    }
  }
  return true;
}

TbBool parse_magic_special_blocks(char *buf, long len, const char *config_textname, unsigned short flags)
{
  struct SpecialConfigStats *specst;
  int i;
  // Block name and parameter word store variables
  // Initialize the array
  int arr_size;
  if ((flags & CnfLd_AcceptPartial) == 0)
  {
      arr_size = sizeof(game.conf.magic_conf.special_cfgstats)/sizeof(game.conf.magic_conf.special_cfgstats[0]);
      for (i=0; i < arr_size; i++)
      {
          specst = get_special_model_stats(i);
          LbMemorySet(specst->code_name, 0, COMMAND_WORD_LEN);
          specst->artifact_model = 0;
          specst->tooltip_stridx = 0;
          if (i < game.conf.magic_conf.special_types_count)
          {
              special_desc[i].name = specst->code_name;
              special_desc[i].num = i;
          } else
          {
              special_desc[i].name = NULL;
              special_desc[i].num = 0;
          }
      }
      arr_size = sizeof(game.conf.object_conf.object_to_special_artifact)/sizeof(game.conf.object_conf.object_to_special_artifact[0]);
      for (i=0; i < arr_size; i++) {
          game.conf.object_conf.object_to_special_artifact[i] = 0;
      }
  }
  arr_size = game.conf.magic_conf.special_types_count;
  // Load the file
  for (i=0; i < arr_size; i++)
  {
      char block_buf[COMMAND_WORD_LEN];
      sprintf(block_buf, "special%d", i);
      long pos = 0;
      int k = find_conf_block(buf, &pos, len, block_buf);
      if (k < 0)
      {
          if ((flags & CnfLd_AcceptPartial) == 0)
          {
              WARNMSG("Block [%s] not found in %s file.", block_buf, config_textname);
              return false;
          }
          continue;
    }
    specst = get_special_model_stats(i);
#define COMMAND_TEXT(cmd_num) get_conf_parameter_text(magic_special_commands,cmd_num)
    while (pos<len)
    {
      // Finding command number in this line
      int cmd_num = recognize_conf_command(buf, &pos, len, magic_special_commands);
      // Now store the config item in correct place
      if (cmd_num == -3) break; // if next block starts
      if ((flags & CnfLd_ListOnly) != 0) {
          // In "List only" mode, accept only name command
          if (cmd_num > 1) {
              cmd_num = 0;
          }
      }
      int n = 0;
      char word_buf[COMMAND_WORD_LEN];
      switch (cmd_num)
      {
      case 1: // NAME
          if (get_conf_parameter_single(buf,&pos,len,specst->code_name,COMMAND_WORD_LEN) <= 0)
          {
              CONFWRNLOG("Couldn't read \"%s\" parameter in [%s] block of %s file.",
                  COMMAND_TEXT(cmd_num),block_buf,config_textname);
              break;
          }
          break;
      case 2: // ARTIFACT
          if (get_conf_parameter_single(buf,&pos,len,word_buf,sizeof(word_buf)) > 0)
          {
              k = get_id(object_desc, word_buf);
              if (k >= 0) {
                  specst->artifact_model = k;
                  game.conf.object_conf.object_to_special_artifact[k] = i;
                  n++;
              }
          }
          if (n < 1)
          {
              CONFWRNLOG("Incorrect object model \"%s\" in [%s] block of %s file.",
                  word_buf,block_buf,config_textname);
              break;
          }
          break;
      case 3: // TOOLTIPTEXTID
          if (get_conf_parameter_single(buf,&pos,len,word_buf,sizeof(word_buf)) > 0)
          {
            k = atoi(word_buf);
            if (k > 0)
            {
                specst->tooltip_stridx = k;
                n++;
            }
          }
          if (n < 1)
          {
            CONFWRNLOG("Incorrect value of \"%s\" parameter in [%s] block of %s file.",
                COMMAND_TEXT(cmd_num),block_buf,config_textname);
          }
          break;
      case 4: // SPEECHPLAYED
          if (get_conf_parameter_single(buf, &pos, len, word_buf, sizeof(word_buf)) > 0)
          {
              k = atoi(word_buf);
              if (k >= 0)
              {
                  specst->speech = k;
                  n++;
              }
          }
          if (n < 1)
          {
              CONFWRNLOG("Incorrect value of \"%s\" parameter in [%s] block of %s file.",
                  COMMAND_TEXT(cmd_num), block_buf, config_textname);
          }
          break;
      case 5: // ACTIVATIONEFFECT
          if (get_conf_parameter_single(buf, &pos, len, word_buf, sizeof(word_buf)) > 0)
          {
              k = effect_or_effect_element_id(word_buf);
              specst->effect_id = k;
              n++;
          }
          if (n < 1)
          {
              CONFWRNLOG("Incorrect value of \"%s\" parameter in [%s] block of %s file.",
                  COMMAND_TEXT(cmd_num), block_buf, config_textname);
          }
          break;
      case 6: // VALUE
          if (get_conf_parameter_single(buf, &pos, len, word_buf, sizeof(word_buf)) > 0)
          {
              k = atoi(word_buf);
              specst->value = k;
          }
          break;
      case 0: // comment
          break;
      case -1: // end of buffer
          break;
      default:
          CONFWRNLOG("Unrecognized command (%d) in [%s] block of %s file.",
              cmd_num,block_buf,config_textname);
          break;
      }
      skip_conf_to_next_line(buf,&pos,len);
    }
#undef COMMAND_TEXT
  }
  return true;
}

TbBool load_magic_config_file(const char *textname, const char *fname, unsigned short flags)
{
    SYNCDBG(0,"%s %s file \"%s\".",((flags & CnfLd_ListOnly) == 0)?"Reading":"Parsing",textname,fname);
    long len = LbFileLengthRnc(fname);
    if (len < MIN_CONFIG_FILE_SIZE)
    {
        if ((flags & CnfLd_IgnoreErrors) == 0)
            WARNMSG("The %s file \"%s\" doesn't exist or is too small.",textname,fname);
        return false;
    }
    char* buf = (char*)LbMemoryAlloc(len + 256);
    if (buf == NULL)
        return false;
    // Loading file data
    len = LbFileLoadAt(fname, buf);
    TbBool result = (len > 0);
    // Parse blocks of the config file
    if (result)
    {
        result = parse_magic_common_blocks(buf, len, textname, flags);
        if ((flags & CnfLd_AcceptPartial) != 0)
            result = true;
        if (!result)
            WARNMSG("Parsing %s file \"%s\" common blocks failed.",textname,fname);
    }
    if (result)
    {
        result = parse_magic_spell_blocks(buf, len, textname, flags);
        if ((flags & CnfLd_AcceptPartial) != 0)
            result = true;
        if (!result)
            WARNMSG("Parsing %s file \"%s\" spell blocks failed.",textname,fname);
    }
    if (result)
    {
        result = parse_magic_shot_blocks(buf, len, textname, flags);
        if ((flags & CnfLd_AcceptPartial) != 0)
            result = true;
        if (!result)
            WARNMSG("Parsing %s file \"%s\" shot blocks failed.",textname,fname);
    }
    if (result)
    {
      result = parse_magic_power_blocks(buf, len, textname, flags);
      if ((flags & CnfLd_AcceptPartial) != 0)
          result = true;
      if (!result)
          WARNMSG("Parsing %s file \"%s\" power blocks failed.",textname,fname);
    }
    if (result)
    {
      result = parse_magic_special_blocks(buf, len, textname, flags);
      if ((flags & CnfLd_AcceptPartial) != 0)
          result = true;
      if (!result)
          WARNMSG("Parsing %s file \"%s\" special blocks failed.",textname,fname);
    }
    //Freeing and exiting
    LbMemoryFree(buf);
    return result;
}

TbBool load_magic_config(const char *conf_fname, unsigned short flags)
{
    static const char config_global_textname[] = "global magic config";
    static const char config_campgn_textname[] = "campaign magic config";
    static const char config_level_textname[] = "level magic config";
    char* fname = prepare_file_path(FGrp_FxData, conf_fname);
    TbBool result = load_magic_config_file(config_global_textname, fname, flags);
    fname = prepare_file_path(FGrp_CmpgConfig,conf_fname);
    if (strlen(fname) > 0)
    {
        load_magic_config_file(config_campgn_textname,fname,flags|CnfLd_AcceptPartial|CnfLd_IgnoreErrors);
    }
    fname = prepare_file_fmtpath(FGrp_CmpgLvls, "map%05lu.%s", get_selected_level_number(), conf_fname);
    if (strlen(fname) > 0)
    {
        load_magic_config_file(config_level_textname,fname,flags|CnfLd_AcceptPartial|CnfLd_IgnoreErrors);
    }
    //Freeing and exiting
    return result;
}

/**
 * Returns Code Name (name to use in script file) of given spell model.
 */
const char *spell_code_name(SpellKind spmodel)
{
    const char* name = get_conf_parameter_text(spell_desc, spmodel);
    if (name[0] != '\0')
        return name;
    return "INVALID";
}

/**
 * Returns Code Name (name to use in script file) of given shot model.
 */
const char *shot_code_name(ThingModel tngmodel)
{
    const char* name = get_conf_parameter_text(shot_desc, tngmodel);
    if (name[0] != '\0')
        return name;
    return "INVALID";
}

/**
 * Returns Code Name (name to use in script file) of given keepers power kind.
 */
const char *power_code_name(PowerKind pwkind)
{
    const char* name = get_conf_parameter_text(power_desc, pwkind);
    if (name[0] != '\0')
        return name;
    return "INVALID";
}

/**
 * Returns the power model identifier for a given code name (found in script file).
 * Linear running time.
 * @param code_name
 * @return A positive integer for the power model if found, otherwise -1
 */
int power_model_id(const char * code_name)
{
    for (int i = 0; i < game.conf.magic_conf.power_types_count; ++i)
    {
        if (strncmp(game.conf.magic_conf.power_cfgstats[i].code_name, code_name,
                COMMAND_WORD_LEN) == 0) {
            return i;
        }
    }

    return -1;
}

/**
 * Adds given power to players available powers.
 *
 * @param pwkind
 * @param plyr_idx
 * @return
 * @note originally add_spell_to_player()
 */
TbBool add_power_to_player(PowerKind pwkind, PlayerNumber plyr_idx)
{
    if (pwkind >= game.conf.magic_conf.power_types_count)
    {
        ERRORLOG("Can't add incorrect power %d to player %d",(int)pwkind, (int)plyr_idx);
        return false;
    }
    struct Dungeon* dungeon = get_dungeon(plyr_idx);
    if (dungeon_invalid(dungeon))
    {
        ERRORLOG("Can't add %s to player %d which has no dungeon",power_code_name(pwkind), (int)plyr_idx);
        return false;
    }
    long i = dungeon->magic_level[pwkind];
    if (i >= 255)
    {
        ERRORLOG("Power %s has bad magic_level=%d for player %d, reset", power_code_name(pwkind), (int)i, (int)plyr_idx);
        i = 0;
    }
    dungeon->magic_level[pwkind] = i+1;
    return true;
}

void remove_power_from_player(PowerKind pwkind, PlayerNumber plyr_idx)
{
    struct Dungeon* dungeon = get_dungeon(plyr_idx);
    if (dungeon_invalid(dungeon))
    {
        ERRORLOG("Cannot remove spell %s from invalid dungeon %d!",power_code_name(pwkind),(int)plyr_idx);
        return;
    }
    long i = dungeon->magic_level[pwkind];
    if (i < 1)
    {
        ERRORLOG("Cannot remove spell %s (%d) from player %d as he doesn't have it!",power_code_name(pwkind),(int)pwkind,(int)plyr_idx);
        return;
    }
    SYNCDBG(4,"Decreasing spell %s of player %d to level %d",power_code_name(pwkind),(int)plyr_idx,(int)i-1);
    dungeon->magic_level[pwkind] = i-1;
    switch (pwkind)
    {
    case PwrK_OBEY:
        if (player_uses_power_obey(plyr_idx))
            turn_off_power_obey(plyr_idx);
        break;
    case PwrK_SIGHT:
        if (player_uses_power_sight(plyr_idx))
            turn_off_power_sight_of_evil(plyr_idx);
        break;
    case PwrK_CALL2ARMS:
        if (player_uses_power_call_to_arms(plyr_idx))
            turn_off_power_call_to_arms(plyr_idx);
        break;
    }
    if (game.chosen_spell_type == pwkind)
    {
        set_chosen_power_none();
    }
}

/**
 * Zeroes all the costs for all spells.
 */
TbBool make_all_powers_cost_free(void)
{
    for (long i = 0; i < game.conf.magic_conf.power_types_count; i++)
    {
        struct MagicStats* pwrdynst = get_power_dynamic_stats(i);
        for (long n = 0; n < MAGIC_OVERCHARGE_LEVELS; n++)
            pwrdynst->cost[n] = 0;
  }
  return true;
}

/**
 * Makes all keeper spells to be available to research.
 */
TbBool make_all_powers_researchable(PlayerNumber plyr_idx)
{
    struct Dungeon* dungeon = get_players_num_dungeon(plyr_idx);
    for (long i = 0; i < game.conf.magic_conf.power_types_count; i++)
    {
        dungeon->magic_resrchable[i] = 1;
    }
    return true;
}

/**
 * Sets power availability state.
 */
TbBool set_power_available(PlayerNumber plyr_idx, PowerKind pwkind, long resrch, long avail)
{
    SYNCDBG(8,"Starting for power %d, player %d, state %ld,%ld",(int)pwkind,(int)plyr_idx,resrch,avail);
    // note that we can't get_players_num_dungeon() because players
    // may be uninitialized yet when this is called.
    struct Dungeon* dungeon = get_dungeon(plyr_idx);
    if (dungeon_invalid(dungeon)) {
        ERRORDBG(11,"Cannot set power availability; player %d has no dungeon",(int)plyr_idx);
        return false;
    }
    dungeon->magic_resrchable[pwkind] = resrch;
    if (avail <= 0)
    {
        if (is_power_available(plyr_idx, pwkind))
        {
            remove_power_from_player(pwkind, plyr_idx);
        }
        return true;
    }
    if (is_power_available(plyr_idx, pwkind))
    {
        return true;
    }
    return add_power_to_player(pwkind, plyr_idx);
}

/**
 * Returns if the power can be used by a player.
 * Checks only if it's available and if the player is 'alive'.
 * Doesn't check if the player has enough money or map position is on correct spot.
 */
TbBool is_power_available(PlayerNumber plyr_idx, PowerKind pwkind)
{
    struct Dungeon* dungeon = get_players_num_dungeon(plyr_idx);
    // Check if the player even have a dungeon
    if (dungeon_invalid(dungeon)) {
        return false;
    }
    //TODO POWERS Mapping child powers to their parent - remove that when magic_level array is enlarged
    {
        const struct PowerConfigStats* powerst = get_power_model_stats(pwkind);
        if (powerst->parent_power != 0)
            pwkind = powerst->parent_power;
    }
    // Player must have dungeon heart to cast spells, with no heart only floating spirit spell works
    if (!player_has_heart(plyr_idx) && (pwkind != PwrK_POSSESS)) {
        return false;
    }
    if (pwkind >= game.conf.magic_conf.power_types_count)
    {
        ERRORLOG("Incorrect power %ld (player %ld)", pwkind, plyr_idx);
        return false;
    }
    if (dungeon->magic_level[pwkind] > 0) {
        return true;
    }
    return false;
}

/**
 * Returns if the power can be or already is obtained by a player.
 */
TbBool is_power_obtainable(PlayerNumber plyr_idx, PowerKind pwkind)
{
    struct Dungeon* dungeon = get_players_num_dungeon(plyr_idx);
    // Check if the player even have a dungeon
    if (dungeon_invalid(dungeon)) {
        return false;
    }
    //TODO POWERS Mapping child powers to their parent - remove that when magic_level array is enlarged
    {
        const struct PowerConfigStats* powerst = get_power_model_stats(pwkind);
        if (powerst->parent_power != 0)
            pwkind = powerst->parent_power;
    }
    // Player must have dungeon heart to cast spells, with no heart only floating spirit spell works
    if (!player_has_heart(plyr_idx) && (pwkind != PwrK_POSSESS)) {
        return false;
    }
    if (pwkind >= game.conf.magic_conf.power_types_count) {
        ERRORLOG("Incorrect power %ld (player %ld)",pwkind, plyr_idx);
        return false;
    }
    return (dungeon->magic_level[pwkind] > 0) || (dungeon->magic_resrchable[pwkind]);
}

/**
 * Makes all the powers, which are researchable, to be instantly available.
 */
TbBool make_available_all_researchable_powers(PlayerNumber plyr_idx)
{
  SYNCDBG(0,"Starting");
  TbBool ret = true;
  struct Dungeon* dungeon = get_players_num_dungeon(plyr_idx);
  if (dungeon_invalid(dungeon)) {
      ERRORDBG(11,"Cannot make research available; player %d has no dungeon",(int)plyr_idx);
      return false;
  }
  for (long i = 0; i < game.conf.magic_conf.power_types_count; i++)
  {
    if (dungeon->magic_resrchable[i])
    {
      ret &= add_power_to_player(i, plyr_idx);
    }
  }
  return ret;
}

/******************************************************************************/<|MERGE_RESOLUTION|>--- conflicted
+++ resolved
@@ -127,18 +127,15 @@
   {"UPDATELOGIC",           50},
   {"EFFECTSPACING",         51},
   {"EFFECTAMOUNT",          52},
-<<<<<<< HEAD
-  {"VOLLEYSIZE",            53},
-  {"VOLLEYDELAY",           54},
-  {"SPEEDDEVIATION",        55},
-  {"SPREAD_XY",             56},
-  {"SPREAD_Z",              57},
-=======
   {"HITHEARTEFFECT",        53},
   {"HITHEARTSOUND",         54},
   {"BLEEDINGEFFECT",        55},
   {"FROZENEFFECT",          56},
->>>>>>> bf06fa35
+  {"VOLLEYSIZE",            57},
+  {"VOLLEYDELAY",           58},
+  {"SPEEDDEVIATION",        59},
+  {"SPREAD_XY",             60},
+  {"SPREAD_Z",              61},
   {NULL,                     0},
   };
 
@@ -1801,60 +1798,16 @@
                   COMMAND_TEXT(cmd_num), block_buf, config_textname);
           }
           break;
-<<<<<<< HEAD
-      case 53: //VOLLEYSIZE
-          if (get_conf_parameter_single(buf, &pos, len, word_buf, sizeof(word_buf)) > 0)
-          {
-              k = atoi(word_buf);
-              shotst->volley_size = k;
-=======
       case 53: //HITHEARTEFFECT
           if (get_conf_parameter_single(buf, &pos, len, word_buf, sizeof(word_buf)) > 0)
           {
               k = atoi(word_buf);
               shotst->hit_heart.effect_model = k;
->>>>>>> bf06fa35
-              n++;
-          }
-          if (n < 1)
-          {
-              CONFWRNLOG("Couldn't read \"%s\" parameter in [%s] block of %s file.",
-<<<<<<< HEAD
-                         COMMAND_TEXT(cmd_num), block_buf, config_textname);
-          }
-          break;
-      case 54: //VOLLEYDELAY
-          if (get_conf_parameter_single(buf, &pos, len, word_buf, sizeof(word_buf)) > 0)
-          {
-              k = atoi(word_buf);
-              shotst->volley_delay = k;
-              n++;
-          }
-          if (n < 1)
-          {
-              CONFWRNLOG("Couldn't read \"%s\" parameter in [%s] block of %s file.",
-                         COMMAND_TEXT(cmd_num), block_buf, config_textname);
-          }
-          break;
-      case 55: //SPEEDDEVIATION
-          if (get_conf_parameter_single(buf, &pos, len, word_buf, sizeof(word_buf)) > 0)
-          {
-              k = atoi(word_buf);
-              shotst->speed_deviaton = k;
-              n++;
-          }
-          if (n < 1)
-          {
-              CONFWRNLOG("Couldn't read \"%s\" parameter in [%s] block of %s file.",
-                         COMMAND_TEXT(cmd_num), block_buf, config_textname);
-          }
-          break;
-      case 56: //SPREADXY
-          if (get_conf_parameter_single(buf, &pos, len, word_buf, sizeof(word_buf)) > 0)
-          {
-              k = atoi(word_buf);
-              shotst->spread_xy = k;
-=======
+              n++;
+          }
+          if (n < 1)
+          {
+              CONFWRNLOG("Couldn't read \"%s\" parameter in [%s] block of %s file.",
                   COMMAND_TEXT(cmd_num), block_buf, config_textname);
           }
           break;
@@ -1882,22 +1835,11 @@
           {
               k = effect_or_effect_element_id(word_buf);
               shotst->effect_bleeding = k;
->>>>>>> bf06fa35
-              n++;
-          }
-          if (n < 1)
-          {
-              CONFWRNLOG("Couldn't read \"%s\" parameter in [%s] block of %s file.",
-<<<<<<< HEAD
-                         COMMAND_TEXT(cmd_num), block_buf, config_textname);
-          }
-          break;
-      case 57: //SPREADZ
-          if (get_conf_parameter_single(buf, &pos, len, word_buf, sizeof(word_buf)) > 0)
-          {
-              k = atoi(word_buf);
-              shotst->spread_z = k;
-=======
+              n++;
+          }
+          if (n < 1)
+          {
+              CONFWRNLOG("Couldn't read \"%s\" parameter in [%s] block of %s file.",
                   COMMAND_TEXT(cmd_num), block_buf, config_textname);
           }
           break;
@@ -1906,17 +1848,77 @@
           {
               k = effect_or_effect_element_id(word_buf);
               shotst->effect_frozen = k;
->>>>>>> bf06fa35
-              n++;
-          }
-          if (n < 1)
-          {
-              CONFWRNLOG("Couldn't read \"%s\" parameter in [%s] block of %s file.",
-<<<<<<< HEAD
-                         COMMAND_TEXT(cmd_num), block_buf, config_textname);
-=======
-                  COMMAND_TEXT(cmd_num), block_buf, config_textname);
->>>>>>> bf06fa35
+              n++;
+          }
+          if (n < 1)
+          {
+              CONFWRNLOG("Couldn't read \"%s\" parameter in [%s] block of %s file.",
+                  COMMAND_TEXT(cmd_num), block_buf, config_textname);
+          }
+          break;
+      case 57: // VOLLEYSIZE
+          if (get_conf_parameter_single(buf, &pos, len, word_buf, sizeof(word_buf)) > 0)
+          {
+              k = atoi(word_buf);
+              shotst->volley_size = k;
+              n++;
+          }
+          if (n < 1)
+          {
+              CONFWRNLOG("Couldn't read \"%s\" parameter in [%s] block of %s file.",
+                  COMMAND_TEXT(cmd_num), block_buf, config_textname);
+          }
+          break;
+      case 58: // VOLLEYDELAY
+          if (get_conf_parameter_single(buf, &pos, len, word_buf, sizeof(word_buf)) > 0)
+          {
+              k = atoi(word_buf);
+              shotst->volley_delay = k;
+              n++;
+          }
+          if (n < 1)
+          {
+              CONFWRNLOG("Couldn't read \"%s\" parameter in [%s] block of %s file.",
+                  COMMAND_TEXT(cmd_num), block_buf, config_textname);
+          }
+          break;
+      case 59: // SPEEDDEVIATION
+          if (get_conf_parameter_single(buf, &pos, len, word_buf, sizeof(word_buf)) > 0)
+          {
+              k = atoi(word_buf);
+              shotst->speed_deviation = k;
+              n++;
+          }
+          if (n < 1)
+          {
+              CONFWRNLOG("Couldn't read \"%s\" parameter in [%s] block of %s file.",
+                  COMMAND_TEXT(cmd_num), block_buf, config_textname);
+          }
+          break;
+      case 60: // SPREAD_XY
+          if (get_conf_parameter_single(buf, &pos, len, word_buf, sizeof(word_buf)) > 0)
+          {
+              k = atoi(word_buf);
+              shotst->spread_xy = k;
+              n++;
+          }
+          if (n < 1)
+          {
+              CONFWRNLOG("Couldn't read \"%s\" parameter in [%s] block of %s file.",
+                  COMMAND_TEXT(cmd_num), block_buf, config_textname);
+          }
+          break;
+      case 61: // SPREAD_Z
+          if (get_conf_parameter_single(buf, &pos, len, word_buf, sizeof(word_buf)) > 0)
+          {
+              k = atoi(word_buf);
+              shotst->spread_z = k;
+              n++;
+          }
+          if (n < 1)
+          {
+              CONFWRNLOG("Couldn't read \"%s\" parameter in [%s] block of %s file.",
+                  COMMAND_TEXT(cmd_num), block_buf, config_textname);
           }
           break;
       case 0: // comment
