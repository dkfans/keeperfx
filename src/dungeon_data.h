--- conflicted
+++ resolved
@@ -127,13 +127,8 @@
     unsigned short guijob_angry_creatrs_count[CREATURE_TYPES_COUNT][3];
     short field_5A4[9];//originally was [15], but seem unused
     unsigned char trap_amount_offmap_[TRAP_TYPES_COUNT];
-<<<<<<< HEAD
-    unsigned char door_amount_offmap_[DOOR_TYPES_COUNT];
+    unsigned char door_amount_offmap_[DOOR_TYPES_COUNT_OLD];
     unsigned char room_slabs_count_OLD[ROOM_TYPES_COUNT_OLD+1];
-=======
-    unsigned char door_amount_offmap_[DOOR_TYPES_COUNT_OLD];
-    unsigned char room_slabs_count[ROOM_TYPES_COUNT+1];
->>>>>>> 7fe96aaf
     int sight_casted_gameturn;
     short sight_casted_thing_idx;
     unsigned char sight_casted_splevel;
