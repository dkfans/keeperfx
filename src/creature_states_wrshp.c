/******************************************************************************/
// Free implementation of Bullfrog's Dungeon Keeper strategy game.
/******************************************************************************/
/** @file creature_states_wrshp.c
 *     Creature state machine functions for their job in various rooms.
 * @par Purpose:
 *     Defines elements of states[] array, containing valid creature states.
 * @par Comment:
 *     None.
 * @author   KeeperFX Team
 * @date     23 Sep 2009 - 05 Jan 2011
 * @par  Copying and copyrights:
 *     This program is free software; you can redistribute it and/or modify
 *     it under the terms of the GNU General Public License as published by
 *     the Free Software Foundation; either version 2 of the License, or
 *     (at your option) any later version.
 */
/******************************************************************************/
#include "pre_inc.h"
#include "creature_states_wrshp.h"
#include "globals.h"

#include "bflib_math.h"
#include "creature_states.h"
#include "creature_states_mood.h"
#include "thing_list.h"
#include "creature_control.h"
#include "creature_instances.h"
#include "config_creature.h"
#include "config_rules.h"
#include "config_terrain.h"
#include "thing_stats.h"
#include "thing_physics.h"
#include "thing_objects.h"
#include "thing_effects.h"
#include "thing_navigate.h"
#include "room_data.h"
#include "room_jobs.h"
#include "map_utils.h"
#include "ariadne_wallhug.h"
#include "gui_soundmsgs.h"

#include "game_legacy.h"
#include "keeperfx.hpp"
#include "post_inc.h"

/******************************************************************************/
TbBool creature_can_do_manufacturing(const struct Thing *creatng)
{
    if (is_neutral_thing(creatng)) {
        return false;
    }
    struct CreatureStats* crstat = creature_stats_get_from_thing(creatng);
    return (crstat->manufacture_value > 0);
}

TbBool setup_workshop_move(struct Thing *thing, SubtlCodedCoords stl_num)
{
    struct CreatureControl* cctrl = creature_control_get_from_thing(thing);
    cctrl->moveto_pos.x.stl.num = stl_num_decode_x(stl_num);
    cctrl->moveto_pos.x.stl.pos = 128;
    cctrl->moveto_pos.y.stl.num = stl_num_decode_y(stl_num);
    cctrl->moveto_pos.y.stl.pos = 128;
    cctrl->moveto_pos.z.val = get_thing_height_at(thing, &cctrl->moveto_pos);
    if (thing_in_wall_at(thing, &cctrl->moveto_pos))
    {
        ERRORLOG("Illegal setup to subtile (%d,%d)", (int)cctrl->moveto_pos.x.stl.num, (int)cctrl->moveto_pos.y.stl.num);
        set_start_state(thing);
        return false;
    }
    return true;
}

struct Thing *get_workshop_equipment_to_work_with_on_subtile(PlayerNumber plyr_idx, MapSubtlCoord stl_x, MapSubtlCoord stl_y)
{
    struct Map* mapblk = get_map_block_at(stl_x, stl_y);
    unsigned long k = 0;
    long i = get_mapwho_thing_index(mapblk);
    while (i != 0)
    {
        struct Thing* thing = thing_get(i);
        TRACE_THING(thing);
        if (thing_is_invalid(thing))
        {
            ERRORLOG("Jump to invalid thing detected");
            break;
        }
        i = thing->next_on_mapblk;
        // Per thing code start
        if (thing_is_object(thing) && object_is_room_equipment(thing, RoK_WORKSHOP))
        {
            if (thing->owner == plyr_idx) {
              return thing;
            }
        }
        // Per thing code end
        k++;
        if (k > THINGS_COUNT)
        {
            ERRORLOG("Infinite loop detected when sweeping things list");
            break_mapwho_infinite_chain(mapblk);
            break;
        }
    }
    return INVALID_THING;
}

/**
 * Returns a creature manufacturing on a subtile other than given creature.
 * @param plyr_idx
 * @param stl_x
 * @param stl_y
 * @param othertng
 * @return
 */
struct Thing *get_other_creature_manufacturing_on_subtile(PlayerNumber plyr_idx, MapSubtlCoord stl_x, MapSubtlCoord stl_y, struct Thing *othertng)
{
    struct Map* mapblk = get_map_block_at(stl_x, stl_y);
    unsigned long k = 0;
    long i = get_mapwho_thing_index(mapblk);
    while (i != 0)
    {
        struct Thing* thing = thing_get(i);
        TRACE_THING(thing);
        if (thing_is_invalid(thing))
        {
            ERRORLOG("Jump to invalid thing detected");
            break;
        }
        i = thing->next_on_mapblk;
        // Per thing code start
        if (thing_is_creature(thing) && (thing->active_state == CrSt_Manufacturing) && (thing->index != othertng->index))
        {
            struct CreatureControl* cctrl = creature_control_get_from_thing(thing);
            if ((cctrl->workshop.byte_9A > 1) && (thing->owner == plyr_idx)) {
                return thing;
            }
        }
        // Per thing code end
        k++;
        if (k > THINGS_COUNT)
        {
            ERRORLOG("Infinite loop detected when sweeping things list");
            break_mapwho_infinite_chain(mapblk);
            break;
        }
    }
    return INVALID_THING;
}

/**
 * Finds a safe and unused, adjacent position in room for a creature.
 *
 * @param pos Position of the creature to be moved.
 * @param owner Room owner to keep.
 * @return Coded subtiles of the new position, or 0 on failure.
 * @see person_get_somewhere_adjacent_in_room()
 */
SubtlCodedCoords find_unused_adjacent_position_in_workshop(const struct Coord3d *pos, long owner)
{
    static const struct Around corners[] = { {1,2}, {0,1}, {1,0}, {2,1} };
    for (long i = 0; i < SMALL_AROUND_LENGTH; i++)
    {
        MapSlabCoord slb_x = subtile_slab(pos->x.stl.num) + (long)small_around[i].delta_x;
        MapSlabCoord slb_y = subtile_slab(pos->y.stl.num) + (long)small_around[i].delta_y;
        struct SlabMap* slb = get_slabmap_block(slb_x, slb_y);
        if ((slb->kind == SlbT_WORKSHOP) && (slabmap_owner(slb) == owner))
        {
            MapSubtlCoord stl_x = slab_subtile(slb_x, corners[i].delta_x);
            MapSubtlCoord stl_y = slab_subtile(slb_y, corners[i].delta_y);
            struct Thing* mnfc_creatng = get_other_creature_manufacturing_on_subtile(owner, stl_x, stl_y, INVALID_THING);
            if (!thing_is_invalid(mnfc_creatng)) {
                // Position used by another manufacturer
                continue;
            }
            struct Thing* objtng = get_workshop_equipment_to_work_with_on_subtile(owner, slab_subtile_center(slb_x), slab_subtile_center(slb_y));
            if (thing_is_invalid(objtng)) {
                // Position has no work equipment nearby
                continue;
            }
            // Found an acceptable position
            return get_subtile_number(stl_x, stl_y);
        }
    }
    return 0;
}

TbBool setup_move_to_new_workshop_position(struct Thing *thing, struct Room *room, unsigned long a3)
{
    struct CreatureControl* cctrl = creature_control_get_from_thing(thing);
    if ( a3 )
        cctrl->workshop.byte_9E = 50;
    cctrl->workshop.byte_9A = 1;
    SubtlCodedCoords stl_num = find_position_around_in_room(&thing->mappos, thing->owner, room->kind, thing);
    if (stl_num <= 0)
    {
        WARNLOG("Could not find position around in %s of %d slabs",room_code_name(room->kind),(int)room->slabs_count);
        return false;
    }
    return setup_workshop_move(thing,stl_num);
}

short at_workshop_room(struct Thing *creatng)
{
    struct CreatureControl* cctrl = creature_control_get_from_thing(creatng);
    cctrl->target_room_id = 0;
    struct Room* room = get_room_thing_is_on(creatng);
    if (!room_initially_valid_as_type_for_thing(room, get_room_role_for_job(Job_MANUFACTURE), creatng))
    {
        WARNLOG("Room %s owned by player %d is invalid for %s",room_code_name(room->kind),(int)room->owner,thing_model_name(creatng));
        set_start_state(creatng);
        return 0;
    }
    if (!add_creature_to_work_room(creatng, room, Job_MANUFACTURE))
    {
        set_start_state(creatng);
        return 0;
    }
    internal_set_thing_state(creatng, get_continue_state_for_job(Job_MANUFACTURE));
    setup_move_to_new_workshop_position(creatng, room, 1);
    return 1;
}

void setup_workshop_search_for_post(struct Thing *creatng)
{
    struct Thing* postng = INVALID_THING;
    struct Room* room = get_room_thing_is_on(creatng);
    // Find a random slab in the room to be used as our starting point
    long i = CREATURE_RANDOM(creatng, room->slabs_count);
    unsigned long n = room->slabs_list;
    while (i > 0)
    {
        n = get_next_slab_number_in_room(n);
        i--;
    }
    i = room->slabs_count;
    while (i > 0)
    {
        // Loop the slabs list
        if (n <= 0) {
            n = room->slabs_list;
        }
        MapSlabCoord slb_x = slb_num_decode_x(n);
        MapSlabCoord slb_y = slb_num_decode_y(n);
        struct Thing* objtng = get_workshop_equipment_to_work_with_on_subtile(creatng->owner, slab_subtile_center(slb_x), slab_subtile_center(slb_y));
        if (!thing_is_invalid(objtng)) {
            postng = objtng;
        }
        n = get_next_slab_number_in_room(n);
        i--;
    }
    if (thing_is_invalid(postng))
    {
        SYNCDBG(9,"Work in %s, the %s moves to new pos",room_code_name(room->kind),thing_model_name(creatng));
        setup_move_to_new_workshop_position(creatng, room, 1);
    } else
    {
        SYNCDBG(9,"Work in %s, the %s found a post",room_code_name(room->kind),thing_model_name(creatng));
        setup_workshop_move(creatng, get_subtile_number(postng->mappos.x.stl.num, postng->mappos.y.stl.num));
    }
}

long process_creature_in_workshop(struct Thing *creatng, struct Room *room)
{
    struct CreatureControl *cctrl;
    cctrl = creature_control_get_from_thing(creatng);
    struct Dungeon *dungeon;
    dungeon = get_dungeon(creatng->owner);
    if ((game.play_gameturn - dungeon->turn_last_manufacture < 50) && ((game.play_gameturn + creatng->index) & 3) == 0)
    {
        if (cctrl->instance_id == CrInst_NULL) {
            set_creature_instance(creatng, CrInst_CELEBRATE_SHORT, 1, 0, 0);
        }
        return 1;
    }
    if (cctrl->instance_id != CrInst_NULL) {
        return 1;
    }
    long mvret;
    MapSlabCoord slb_x;
    MapSlabCoord slb_y;
    SYNCDBG(19,"Work in %s, the %s in state %d",room_code_name(room->kind),thing_model_name(creatng),(int)cctrl->workshop.byte_9A);
    switch (cctrl->workshop.byte_9A)
    {
    case 1:
        cctrl->workshop.byte_9E--;
        if (cctrl->workshop.byte_9E <= 0)
        {
            setup_workshop_search_for_post(creatng);
            cctrl->workshop.byte_9E = 100;
            break;
        }
        mvret = creature_move_to(creatng, &cctrl->moveto_pos, get_creature_speed(creatng), 0, 0);
        if (mvret != 1)
        {
            if (mvret == -1) {
                SYNCDBG(9,"Room %s move problem, the %s goes from %d to start state",room_code_name(room->kind),thing_model_name(creatng),(int)cctrl->workshop.byte_9A);
                set_start_state(creatng);
            }
            break;
        }
        slb_x = subtile_slab(creatng->mappos.x.stl.num);
        slb_y = subtile_slab(creatng->mappos.y.stl.num);
        struct Thing *objtng;
        objtng = get_workshop_equipment_to_work_with_on_subtile(creatng->owner, slab_subtile_center(slb_x),slab_subtile_center(slb_y));
        if (!thing_is_invalid(objtng))
        {
            SYNCDBG(19,"Got %s post, the %s goes from %d to 2",room_code_name(room->kind),thing_model_name(creatng),(int)cctrl->workshop.byte_9A);
            cctrl->workshop.byte_9A = 2;
            cctrl->workshop.byte_9E = 100;
            break;
        }
        SYNCDBG(19,"No %s post at current pos, the %s goes from %d to search position",room_code_name(room->kind),thing_model_name(creatng),(int)cctrl->workshop.byte_9A);
        setup_move_to_new_workshop_position(creatng, room, 0);
        break;
    case 2:
    {
        SubtlCodedCoords stl_num;
        stl_num = find_unused_adjacent_position_in_workshop(&creatng->mappos, creatng->owner);
        if (stl_num != 0) {
            slb_x = subtile_slab(stl_num_decode_x(stl_num));
            slb_y = subtile_slab(stl_num_decode_y(stl_num));
<<<<<<< HEAD
            cctrl->byte_9C = slab_subtile_center(slb_x);
            cctrl->byte_9D = slab_subtile_center(slb_y);
=======
            cctrl->workshop.stl_x = slab_subtile_center(slb_x);
            cctrl->workshop.stl_y = slab_subtile_center(slb_y);
>>>>>>> 703da02b
            setup_workshop_move(creatng, stl_num);
            cctrl->workshop.byte_9A = 3;
            break;
        }
        setup_move_to_new_workshop_position(creatng, room, 1);
        SYNCDBG(9,"No free adjacent %s post, the %s goes from %d to search position",room_code_name(room->kind),thing_model_name(creatng),(int)cctrl->workshop.byte_9A);
        break;
    }
    case 3:
    {
        mvret = creature_move_to(creatng, &cctrl->moveto_pos, get_creature_speed(creatng), 0, 0);
        if (mvret != 1)
        {
            if (mvret == -1) {
                SYNCDBG(9,"Room %s move problem, the %s goes from %d to start state",room_code_name(room->kind),thing_model_name(creatng),(int)cctrl->workshop.byte_9A);
                set_start_state(creatng);
            }
            break;
        }
        struct Thing *mnfc_creatng;
        mnfc_creatng = get_other_creature_manufacturing_on_subtile(creatng->owner, creatng->mappos.x.stl.num, creatng->mappos.y.stl.num, creatng);
        if (thing_is_invalid(mnfc_creatng)) {
            cctrl->workshop.byte_9A = 4;
            break;
        }
        // Position used by another manufacturer
        SYNCDBG(9,"The %s post already in use, the %s goes from %d to search position",room_code_name(room->kind),thing_model_name(creatng),(int)cctrl->workshop.byte_9A);
        setup_move_to_new_workshop_position(creatng, room, 1);
        break;
    }
    case 4:
    {
        struct Coord3d pos;
        pos.x.val = subtile_coord_center(cctrl->workshop.stl_x);
        pos.y.val = subtile_coord_center(cctrl->workshop.stl_y);
        if (creature_turn_to_face(creatng, &pos) < LbFPMath_PI/18)
        {
            cctrl->workshop.byte_9A = 5;
            cctrl->workshop.swing_weapon_counter = 75;
        }
        break;
    }
    case 5:
    default:
        cctrl->workshop.swing_weapon_counter--;
        if (cctrl->workshop.swing_weapon_counter <= 0)
        {
            SYNCDBG(9,"Room %s move counter %d, the %s keeps moving in state %d",room_code_name(room->kind),(int)cctrl->workshop.swing_weapon_counter,thing_model_name(creatng),(int)cctrl->workshop.byte_9A);
            setup_move_to_new_workshop_position(creatng, room, 1);
        } else
        if ((cctrl->workshop.swing_weapon_counter % 8) == 0) {
            set_creature_instance(creatng, CrInst_SWING_WEAPON_SWORD, 1, 0, 0);
        }
        break;
    }
    process_job_stress_and_going_postal(creatng);
    return 1;
}

short manufacturing(struct Thing *creatng)
{
    TRACE_THING(creatng);
    struct Room* room = get_room_thing_is_on(creatng);
    if (creature_job_in_room_no_longer_possible(room, Job_MANUFACTURE, creatng))
    {
        remove_creature_from_work_room(creatng);
        set_start_state(creatng);
        return CrStRet_ResetFail;
    }
    if (room->used_capacity > room->total_capacity)
    {
        output_message_room_related_from_computer_or_player_action(room->owner, room->kind, OMsg_RoomFull);
        remove_creature_from_work_room(creatng);
        set_start_state(creatng);
        return CrStRet_ResetOk;
    }
    struct Dungeon* dungeon = get_dungeon(creatng->owner);
    if (dungeon->manufacture_class != TCls_Empty)
    {
        long work_value = compute_creature_work_value_for_room_role(creatng, RoRoF_CratesManufctr, room->efficiency);
        SYNCDBG(9,"The %s index %d owner %d produced %d manufacture points",thing_model_name(creatng),(int)creatng->index,(int)creatng->owner,(int)work_value);
        dungeon->manufacture_progress += work_value;
        dungeon->total_manufacture_points += work_value;
    } else
    {
        WARNDBG(9,"The %s index %d owner %d is manufacturing nothing",thing_model_name(creatng),(int)creatng->index,(int)creatng->owner);
        if (room->used_capacity > room->total_capacity) {
            external_set_thing_state(creatng, CrSt_CreatureGoingHomeToSleep);
            return CrStRet_Modified;
        }
    }
    process_creature_in_workshop(creatng, room);
    return CrStRet_Modified;
}

/******************************************************************************/<|MERGE_RESOLUTION|>--- conflicted
+++ resolved
@@ -320,13 +320,8 @@
         if (stl_num != 0) {
             slb_x = subtile_slab(stl_num_decode_x(stl_num));
             slb_y = subtile_slab(stl_num_decode_y(stl_num));
-<<<<<<< HEAD
-            cctrl->byte_9C = slab_subtile_center(slb_x);
-            cctrl->byte_9D = slab_subtile_center(slb_y);
-=======
             cctrl->workshop.stl_x = slab_subtile_center(slb_x);
             cctrl->workshop.stl_y = slab_subtile_center(slb_y);
->>>>>>> 703da02b
             setup_workshop_move(creatng, stl_num);
             cctrl->workshop.byte_9A = 3;
             break;
