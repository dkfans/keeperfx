/******************************************************************************/
// Free implementation of Bullfrog's Dungeon Keeper strategy game.
/******************************************************************************/
/** @file thing_creature.c
 *     Creatures related functions.
 * @par Purpose:
 *     Functions for support of creatures as things.
 * @par Comment:
 *     None.
 * @author   Tomasz Lis
 * @date     17 Mar 2009 - 21 Nov 2012
 * @par  Copying and copyrights:
 *     This program is free software; you can redistribute it and/or modify
 *     it under the terms of the GNU General Public License as published by
 *     the Free Software Foundation; either version 2 of the License, or
 *     (at your option) any later version.
 */
/******************************************************************************/
#include "pre_inc.h"
#include <assert.h>

#include "thing_creature.h"
#include "globals.h"

#include "bflib_memory.h"
#include "bflib_math.h"
#include "bflib_filelst.h"
#include "bflib_sprite.h"
#include "bflib_planar.h"
#include "bflib_vidraw.h"
#include "bflib_sound.h"
<<<<<<< HEAD
=======
#include "bflib_fileio.h"

#include "engine_lenses.h"
#include "engine_arrays.h"
>>>>>>> ac1a22bd
#include "config_creature.h"
#include "config_crtrstates.h"
#include "config_effects.h"
#include "config_lenses.h"
#include "config_magic.h"
#include "config_terrain.h"
#include "creature_battle.h"
#include "creature_graphics.h"
#include "creature_groups.h"
#include "creature_instances.h"
#include "creature_jobs.h"
#include "creature_senses.h"
#include "creature_states.h"
#include "creature_states_combt.h"
#include "creature_states_gardn.h"
#include "creature_states_hero.h"
#include "creature_states_lair.h"
#include "creature_states_mood.h"
#include "creature_states_prisn.h"
#include "creature_states_spdig.h"
#include "creature_states_train.h"
#include "engine_arrays.h"
#include "engine_lenses.h"
#include "engine_redraw.h"
#include "front_input.h"
#include "front_simple.h"
#include "frontend.h"
#include "frontmenu_ingame_tabs.h"
#include "game_legacy.h"
#include "gui_frontmenu.h"
#include "gui_soundmsgs.h"
#include "gui_topmsg.h"
#include "kjm_input.h"
#include "lens_api.h"
#include "light_data.h"
#include "magic.h"
#include "map_blocks.h"
#include "map_utils.h"
#include "player_instances.h"
#include "player_states.h"
#include "power_hand.h"
#include "power_process.h"
#include "room_graveyard.h"
#include "room_jobs.h"
#include "room_library.h"
#include "room_list.h"
#include "sounds.h"
#include "spdigger_stack.h"
#include "thing_corpses.h"
#include "thing_creature.h"
#include "thing_effects.h"
#include "thing_factory.h"
#include "thing_navigate.h"
#include "thing_navigate.h"
#include "thing_objects.h"
#include "thing_physics.h"
#include "thing_shots.h"
#include "thing_stats.h"
#include "thing_traps.h"

#include "keeperfx.hpp"
#include "post_inc.h"

#ifdef __cplusplus
extern "C" {
#endif

/******************************************************************************/
int creature_swap_idx[CREATURE_TYPES_COUNT];

struct Creatures creatures[] = {
  { 0,  0, 0, 0, 0, 0, 0, 0, 0, 0x0000, 1},
  {17, 34, 1, 0, 1, 0, 1, 0, 0, 0x0180, 1},
  {17, 34, 1, 0, 1, 0, 2, 0, 0, 0x0180, 1},
  {17, 34, 1, 0, 1, 0, 1, 0, 0, 0x0180, 1},
  {17, 34, 1, 0, 1, 0, 1, 0, 0, 0x0180, 1},
  {17, 34, 1, 0, 1, 0, 2, 0, 0, 0x0180, 1},
  {17, 34, 1, 0, 1, 0, 4, 0, 0, 0x0180, 1},
  {17, 34, 1, 0, 1, 0, 4, 0, 0, 0x0180, 1},
  { 1, 77, 1, 0, 1, 0, 2, 0, 0, 0x0180, 1},
  {17, 34, 1, 0, 1, 0, 1, 0, 0, 0x0180, 1},
  {17, 34, 1, 0, 1, 0, 1, 0, 0, 0x0180, 1},
  {17, 34, 1, 0, 1, 0, 1, 0, 0, 0x0180, 1},
  {17, 34, 1, 0, 1, 0, 4, 0, 0, 0x0180, 1},
  {17, 34, 1, 0, 1, 0, 5, 0, 0, 0x0180, 1},
  {17, 34, 1, 0, 1, 0, 3, 0, 0, 0x0180, 1},
  {17, 34, 1, 0, 1, 0, 4, 0, 0, 0x0180, 1},
  {17, 34, 1, 0, 1, 0, 1, 0, 0, 0x0180, 1},
  {17, 34, 1, 0, 1, 0, 6, 0, 0, 0x0226, 1},
  {17, 34, 1, 0, 1, 0, 6, 0, 0, 0x0100, 1},
  {17, 34, 1, 0, 1, 0, 6, 0, 0, 0x0080, 1},
  {17, 34, 1, 0, 1, 0, 6, 0, 0, 0x0180, 1},
  {17, 34, 1, 0, 1, 0, 1, 0, 0, 0x0180, 1},
  {17, 34, 1, 0, 1, 0, 4, 0, 0, 0x0180, 0},
  { 1, 77, 1, 0, 1, 0, 1, 0, 0, 0x0100, 1},
  {17, 34, 1, 0, 1, 0, 6, 0, 0, 0x0080, 1},
  {17, 34, 1, 0, 1, 0, 1, 0, 0, 0x0180, 1},
  {17, 34, 1, 0, 1, 0, 6, 0, 0, 0x0100, 1},
  {17, 34, 1, 0, 1, 0, 6, 0, 0, 0x0100, 1},
  {17, 34, 1, 0, 1, 1, 1, 0, 0, 0x0100, 1},
  {17, 34, 1, 0, 1, 0, 3, 0, 0, 0x0100, 1},
  {17, 34, 1, 0, 1, 0, 2, 0, 0, 0x0180, 1},
  { 0,  0, 1, 0, 1, 0, 1, 0, 0, 0x0000, 1},
};

/******************************************************************************/
extern struct TbLoadFiles swipe_load_file[];
extern struct TbSetupSprite swipe_setup_sprites[];
/******************************************************************************/
/**
 * Returns creature health scaled 0..1000.
 * @param thing The creature thing.
 * @return Health value, not always in range of 0..1000.
 * @note Dying creatures may return negative health, and in some rare cases creatures
 *  can have more health than their max.
 */
int get_creature_health_permil(const struct Thing *thing)
{
    struct CreatureControl* cctrl = creature_control_get_from_thing(thing);
    HitPoints health = thing->health * 1000;
    HitPoints max_health = cctrl->max_health;
    if (max_health < 1)
        max_health = 1;
    return health/max_health;
}

TbBool thing_can_be_controlled_as_controller(struct Thing *thing)
{
    if (!thing_exists(thing))
        return false;
    if (thing->class_id == TCls_Creature)
        return true;
    if (thing->class_id == TCls_DeadCreature)
        return true;
    return false;
}

TbBool thing_can_be_controlled_as_passenger(struct Thing *thing)
{
  if (thing->class_id == TCls_Creature)
    return true;
  if (thing->class_id == TCls_DeadCreature)
    return true;
  if ((thing->class_id == TCls_Object) && object_is_mature_food(thing))
    return true;
  return false;
}

TbBool creature_is_for_dungeon_diggers_list(const struct Thing *creatng)
{
    //TODO DIGGERS For now, only player-specific and non-hero special diggers are on the diggers list
    if (is_hero_thing(creatng))
        return false;
    return (creatng->model == get_players_special_digger_model(creatng->owner));
    //struct CreatureModelConfig *crconf;
    //crconf = &game.conf.crtr_conf.model[creatng->model];
    //return  ((crconf->model_flags & CMF_IsSpecDigger) != 0);
}

TbBool creature_kind_is_for_dungeon_diggers_list(PlayerNumber plyr_idx, ThingModel crmodel)
{
    //TODO DIGGERS For now, only player-specific and non-hero special diggers are on the diggers list
    if (plyr_idx == game.hero_player_num)
        return false;
    return (crmodel == get_players_special_digger_model(plyr_idx));
    //struct CreatureModelConfig *crconf;
    //crconf = &game.conf.crtr_conf.model[crmodel];
    //is_spec_digger = ((crconf->model_flags & CMF_IsSpecDigger) != 0);
}

/**
 * Creates a barracks party, when creature being possessed is barracking.
 * @param grthing
 * @return Amount of creatures in the party, including the leader.
 */
long check_for_first_person_barrack_party(struct Thing *grthing)
{
    if (!thing_is_creature(grthing))
    {
        SYNCDBG(2,"The %s cannot lead a barracks party", thing_model_name(grthing));
        return 0;
    }
    struct Room* room = get_room_thing_is_on(grthing);
    if (!room_still_valid_as_type_for_thing(room, RoRoF_CrMakeGroup, grthing))
    {
        SYNCDBG(2,"Room %s owned by player %d does not allow the %s index %d owner %d to lead a party",room_code_name(room->kind),(int)room->owner,thing_model_name(grthing),(int)grthing->index,(int)grthing->owner);
        return 0;
    }
    long n = 0;
    long i = room->creatures_list;
    unsigned long k = 0;
    while (i != 0)
    {
        struct Thing* thing = thing_get(i);
        TRACE_THING(thing);
        struct CreatureControl* cctrl = creature_control_get_from_thing(thing);
        if (!creature_control_exists(cctrl))
        {
            ERRORLOG("Jump to invalid creature %d detected",(int)i);
            break;
        }
        i = cctrl->next_in_room;
        // Per creature code
        if (thing->index != grthing->index) {
            if (n == 0) {
                add_creature_to_group_as_leader(grthing, thing);
                n++;
            } else {
                add_creature_to_group(thing, grthing);
            }
            n++;
            if (n >= game.conf.rules.rooms.barrack_max_party_size || n >= GROUP_MEMBERS_COUNT)
            {
                break;
            }
        }
        // Per creature code ends
        k++;
        if (k > THINGS_COUNT)
        {
          ERRORLOG("Infinite loop detected when sweeping creatures list");
          break;
        }
    }
    return n;
}

TbBool control_creature_as_controller(struct PlayerInfo *player, struct Thing *thing)
{
    struct CreatureStats *crstat;
    struct Camera *cam;
    struct CreatureControl* cctrl = creature_control_get_from_thing(thing);
    if (((thing->owner != player->id_number) && (player->work_state != PSt_FreeCtrlDirect))
      || !thing_can_be_controlled_as_controller(thing))
    {
      if (!control_creature_as_passenger(player, thing))
        return false;
      cam = player->acamera;
      crstat = creature_stats_get(get_players_special_digger_model(player->id_number));
      cam->mappos.z.val += get_creature_eye_height(thing);
      return true;
    }
    TbBool chicken = (creature_affected_by_spell(thing, SplK_Chicken));
    if (!chicken)
    {
        cctrl->moveto_pos.x.val = 0;
        cctrl->moveto_pos.y.val = 0;
        cctrl->moveto_pos.z.val = 0;
    }
    if (is_my_player(player))
    {
      toggle_status_menu(0);
      turn_off_roaming_menus();
    }
    set_selected_creature(player, thing);
    cam = player->acamera;
    if (cam != NULL)
      player->view_mode_restore = cam->view_mode;
    thing->alloc_flags |= TAlF_IsControlled;
    thing->rendering_flags |= TRF_Unknown01;
    if (!chicken)
    {
        set_start_state(thing);
    }
    else
    {
        internal_set_thing_state(thing, CrSt_CreaturePretendChickenSetupMove);
    }
    set_player_mode(player, PVT_CreatureContrl);
    if (thing_is_creature(thing))
    {
        cctrl->max_speed = calculate_correct_creature_maxspeed(thing);
        check_for_first_person_barrack_party(thing);
        if (creature_is_group_member(thing)) {
            make_group_member_leader(thing);
        }
    }
    crstat = creature_stats_get(thing->model);
    if ( (!crstat->illuminated) && (!creature_affected_by_spell(thing, SplK_Light)) )
    {
        create_light_for_possession(thing);
    }
    if (thing->class_id == TCls_Creature)
    {
        crstat = creature_stats_get_from_thing(thing);
        setup_eye_lens(crstat->eye_effect);
    }
    return true;
}

TbBool control_creature_as_passenger(struct PlayerInfo *player, struct Thing *thing)
{
    if ((thing->owner != player->id_number) && (player->work_state != PSt_FreeCtrlPassngr))
    {
        ERRORLOG("Player %d cannot control as passenger thing owned by player %d",(int)player->id_number,(int)thing->owner);
        return false;
    }
    if (!thing_can_be_controlled_as_passenger(thing))
    {
        ERRORLOG("The %s can't be controlled as passenger",
            thing_model_name(thing));
        return false;
    }
    if (is_my_player(player))
    {
        toggle_status_menu(0);
        turn_off_roaming_menus();
    }
    set_selected_thing(player, thing);
    struct Camera* cam = player->acamera;
    if (cam != NULL)
      player->view_mode_restore = cam->view_mode;
    set_player_mode(player, PVT_CreaturePasngr);
    thing->rendering_flags |= TRF_Unknown01;
    return true;
}

void free_swipe_graphic(void)
{
    SYNCDBG(6,"Starting");
    if (game.loaded_swipe_idx != -1)
    {
        LbDataFreeAll(swipe_load_file);
        game.loaded_swipe_idx = -1;
    }
    LbSpriteClearAll(swipe_setup_sprites);
}

TbBool load_swipe_graphic_for_creature(const struct Thing *thing)
{
    SYNCDBG(6,"Starting for %s",thing_model_name(thing));

    int i = creatures[thing->model % game.conf.crtr_conf.model_count].swipe_idx;
    if ((i == 0) || (game.loaded_swipe_idx == i))
        return true;
    free_swipe_graphic();
    int swpe_idx = i;
    {
        struct TbLoadFiles* t_lfile = &swipe_load_file[0];
#ifdef SPRITE_FORMAT_V2
        sprintf(t_lfile->FName, "data/swipe%02d-%d.dat", swpe_idx, 32);
        t_lfile++;
        sprintf(t_lfile->FName, "data/swipe%02d-%d.tab", swpe_idx, 32);
        t_lfile++;
#else

    char* fname = prepare_file_fmtpath(FGrp_CmpgConfig, "swipe%02d.dat",swpe_idx);
    if (!LbFileExists(fname))
    {
        fname = prepare_file_fmtpath(FGrp_StdData, "swipe%02d.dat",swpe_idx);
    }
    sprintf(t_lfile->FName, "%s", fname);
    t_lfile++;

    fname = prepare_file_fmtpath(FGrp_CmpgConfig, "swipe%02d.tab",swpe_idx);
    if (!LbFileExists(fname))
    {
        fname = prepare_file_fmtpath(FGrp_StdData, "swipe%02d.tab",swpe_idx);
    }
    sprintf(t_lfile->FName, "%s", fname);
    t_lfile++;

#endif
    }
    if ( LbDataLoadAll(swipe_load_file) )
    {
        free_swipe_graphic();
        ERRORLOG("Unable to load swipe graphics for %s",thing_model_name(thing));
        return false;
    }
    LbSpriteSetupAll(swipe_setup_sprites);
    game.loaded_swipe_idx = swpe_idx;
    return true;
}

/** 
 * Randomise the draw direction of the swipe sprite in the first-person possession view.
 * 
 * Sets PlayerInfo->swipe_sprite_drawLR to either TRUE or FALSE.
 * 
 * Draw direction is either: left-to-right (TRUE) or right-to-left (FALSE)
 */
void randomise_swipe_graphic_direction()
{
    struct PlayerInfo* myplyr = get_my_player();
    myplyr->swipe_sprite_drawLR = UNSYNC_RANDOM(2); // equal chance to be left-to-right or right-to-left
}

void draw_swipe_graphic(void)
{
    struct PlayerInfo* myplyr = get_my_player();
    struct Thing* thing = thing_get(myplyr->controlled_thing_idx);
    if (thing_is_creature(thing))
    {
        struct CreatureControl* cctrl = creature_control_get_from_thing(thing);
        if (instance_draws_possession_swipe(cctrl->instance_id))
        {
            lbDisplay.DrawFlags = Lb_SPRITE_TRANSPAR4;
            long n = (int)cctrl->inst_turn * (5 << 8) / cctrl->inst_total_turns;
            long allwidth = 0;
            long i = abs(n) >> 8;
            if (i >= SWIPE_SPRITE_FRAMES)
                i = SWIPE_SPRITE_FRAMES-1;
            struct TbSprite* sprlist = &swipe_sprites[SWIPE_SPRITES_X * SWIPE_SPRITES_Y * i];
            struct TbSprite* startspr = &sprlist[1];
            struct TbSprite* endspr = &sprlist[1];
            for (n=0; n < SWIPE_SPRITES_X; n++)
            {
                allwidth += endspr->SWidth;
                endspr++;
            }
            int units_per_px = (LbScreenWidth() * 59 / 64) * 16 / allwidth;
            int scrpos_y = (MyScreenHeight * 16 / units_per_px - (startspr->SHeight + endspr->SHeight)) / 2;
            struct TbSprite *spr;
            int scrpos_x;
            if (myplyr->swipe_sprite_drawLR)
            {
                int delta_y = sprlist[1].SHeight;
                for (i=0; i < SWIPE_SPRITES_X*SWIPE_SPRITES_Y; i+=SWIPE_SPRITES_X)
                {
                    spr = &startspr[i];
                    scrpos_x = (MyScreenWidth * 16 / units_per_px - allwidth) / 2;
                    for (n=0; n < SWIPE_SPRITES_X; n++)
                    {
                        LbSpriteDrawResized(scrpos_x * units_per_px / 16, scrpos_y * units_per_px / 16, units_per_px, spr);
                        scrpos_x += spr->SWidth;
                        spr++;
                    }
                    scrpos_y += delta_y;
                }
            } else
            {
                lbDisplay.DrawFlags = Lb_SPRITE_TRANSPAR4 | Lb_SPRITE_FLIP_HORIZ;
                for (i=0; i < SWIPE_SPRITES_X*SWIPE_SPRITES_Y; i+=SWIPE_SPRITES_X)
                {
                    spr = &sprlist[SWIPE_SPRITES_X+i];
                    int delta_y = spr->SHeight;
                    scrpos_x = (MyScreenWidth * 16 / units_per_px - allwidth) / 2;
                    for (n=0; n < SWIPE_SPRITES_X; n++)
                    {
                        LbSpriteDrawResized(scrpos_x * units_per_px / 16, scrpos_y * units_per_px / 16, units_per_px, spr);
                        scrpos_x += spr->SWidth;
                        spr--;
                    }
                    scrpos_y += delta_y;
                }
            }
            lbDisplay.DrawFlags = 0;
            return;
        }
    }
    // we get here many times a second when in possession mode and not attacking: to randomise the swipe direction
    randomise_swipe_graphic_direction();
}

long creature_available_for_combat_this_turn(struct Thing *creatng)
{
    TRACE_THING(creatng);
    struct CreatureControl* cctrl = creature_control_get_from_thing(creatng);
    // Check once per 8 turns
    if (((game.play_gameturn + creatng->index) & 7) != 0)
    {
        // On first turn in a state, check anyway
        if (game.play_gameturn - cctrl->tasks_check_turn > 1) {
            return false;
        }
    }
    if (creature_is_fleeing_combat(creatng) || creature_affected_by_spell(creatng, SplK_Chicken)) {
        return false;
    }
    if (creature_is_being_unconscious(creatng) || creature_is_dying(creatng)) {
        return false;
    }
    if (thing_is_picked_up(creatng) || creature_is_being_dropped(creatng)) {
        return false;
    }
    if ((creatng->owner == game.neutral_player_num) || ((cctrl->flgfield_1 & CCFlg_NoCompControl) != 0)) {
        return false;
    }
    CrtrStateId i = get_creature_state_besides_interruptions(creatng);
    return can_change_from_state_to(creatng, i, CrSt_CreatureInCombat);
}

struct Thing *get_players_soul_container_creature_can_see(struct Thing *creatng, PlayerNumber heart_owner)
{
    struct Thing* heartng = get_player_soul_container(heart_owner);
    if (!thing_exists(heartng))
    {
        SYNCDBG(7,"The player %d has no heart",(int)heart_owner);
        return INVALID_THING;
    }
    int dist = get_combat_distance(creatng, heartng);
    if (creature_can_see_combat_path(creatng, heartng, dist)) {
        SYNCDBG(7,"The %s index %d owned by player %d can see player %d %s index %d at distance %d",
            thing_model_name(creatng),(int)creatng->index,(int)creatng->owner,
            (int)heartng->owner,thing_model_name(heartng),(int)heartng->index,(int)dist);
        return heartng;
    }
    if (creature_can_hear_within_distance(creatng, dist))
    {
        SYNCDBG(7,"The %s index %d owned by player %d can hear player %d %s index %d at distance %d",
            thing_model_name(creatng),(int)creatng->index,(int)creatng->owner,
            (int)heartng->owner,thing_model_name(heartng),(int)heartng->index,(int)dist);
        return heartng;
    }
    SYNCDBG(17,"The %s index %d owned by player %d can't see player %d %s index %d at distance %d",
        thing_model_name(creatng),(int)creatng->index,(int)creatng->owner,
        (int)heartng->owner,thing_model_name(heartng),(int)heartng->index,(int)dist);
    return INVALID_THING;
}

/**
 *
 * @param creatng
 * @return
 * @note originally named get_enemy_dungeon_heart_creature_can_see()
 */
struct Thing *get_enemy_soul_container_creature_can_see(struct Thing *creatng)
{
    SYNCDBG(17, "Starting");
    assert(DUNGEONS_COUNT == PLAYERS_COUNT);

    for (PlayerNumber enemy_idx = 0; enemy_idx < DUNGEONS_COUNT; enemy_idx++)
    {
        if (players_are_enemies(creatng->owner, enemy_idx))
        {
            struct Thing* heartng = get_players_soul_container_creature_can_see(creatng, enemy_idx);
            if (!thing_is_invalid(heartng))
            {
                return heartng;
            }
        }
    }

    return INVALID_THING;
}

void set_creature_combat_object_state(struct Thing *creatng, struct Thing *obthing, short combattype)
{
    struct CreatureControl* cctrl = creature_control_get_from_thing(creatng);
    cctrl->combat.battle_enemy_idx = obthing->index;
    cctrl->combat.battle_enemy_crtn = obthing->creation_turn;
    cctrl->field_AA = 0;
    cctrl->combat_flags |= CmbtF_ObjctFight;
    const struct CreatureStats* crstat = creature_stats_get_from_thing(creatng);
    if ((crstat->attack_preference == AttckT_Ranged) && creature_has_ranged_object_weapon(creatng))
    {
        if (combattype == CrSt_CreatureObjectSnipe)
        {
            cctrl->combat.state_id = ObjCmbtSt_RangedSnipe;
        }
        else
        {
            cctrl->combat.state_id = ObjCmbtSt_Ranged;
        }
    }
    else
    {
        if (combattype == CrSt_CreatureObjectSnipe)
        {
            cctrl->combat.state_id = ObjCmbtSt_MeleeSnipe;
        }
        else
        {
            cctrl->combat.state_id = ObjCmbtSt_Melee;
        }
    }
}

TbBool set_creature_object_combat(struct Thing *creatng, struct Thing *obthing)
{
    SYNCDBG(8,"Starting");
    if (!external_set_thing_state(creatng, CrSt_CreatureObjectCombat)) {
        return false;
    }
    set_creature_combat_object_state(creatng, obthing, CrSt_CreatureObjectCombat);
    SYNCDBG(19,"Finished");
    return true;
}

TbBool set_creature_object_snipe(struct Thing* creatng, struct Thing* obthing)
{
    SYNCDBG(8, "Starting");
    if (!external_set_thing_state(creatng, CrSt_CreatureObjectSnipe)) {
        return false;
    }
    set_creature_combat_object_state(creatng, obthing, CrSt_CreatureObjectSnipe);
    SYNCDBG(19, "Finished");
    return true;
}

void set_creature_combat_door_state(struct Thing *creatng, struct Thing *obthing)
{
    struct CreatureControl* cctrl = creature_control_get_from_thing(creatng);
    cctrl->combat.battle_enemy_idx = obthing->index;
    cctrl->combat.battle_enemy_crtn = obthing->creation_turn;
    cctrl->field_AA = 0;
    cctrl->combat_flags |= CmbtF_DoorFight;
    const struct CreatureStats* crstat = creature_stats_get_from_thing(creatng);
    if ((crstat->attack_preference == AttckT_Ranged)
      && creature_has_ranged_object_weapon(creatng)) {
        cctrl->combat.state_id = ObjCmbtSt_Ranged;
    } else {
        cctrl->combat.state_id = ObjCmbtSt_Melee;
    }
}

TbBool set_creature_door_combat(struct Thing *creatng, struct Thing *obthing)
{
    SYNCDBG(8,"Starting");
    if (!external_set_thing_state(creatng, CrSt_CreatureDoorCombat)) {
        SYNCDBG(8,"Cannot enter door combat");
        return false;
    }
    set_creature_combat_door_state(creatng, obthing);
    SYNCDBG(19,"Finished");
    return true;
}

void food_eaten_by_creature(struct Thing *foodtng, struct Thing *creatng)
{
    struct CreatureControl* cctrl = creature_control_get_from_thing(creatng);
    if (cctrl->instance_id == CrInst_NULL)
    {
        set_creature_instance(creatng, CrInst_EAT, 0, 0);
    } else
    {
        if (cctrl->hunger_amount > 0) {
            cctrl->hunger_amount--;
        } else
        if (cctrl->hunger_loss < 255) {
              cctrl->hunger_loss++;
        }
        apply_health_to_thing_and_display_health(creatng, game.conf.rules.health.food_health_gain);
        cctrl->hunger_level = 0;
    }
    // Food is destroyed just below, so the sound must be made by creature
    thing_play_sample(creatng, 112+UNSYNC_RANDOM(3), NORMAL_PITCH, 0, 3, 0, 2, FULL_LOUDNESS);
    struct CreatureStats* crstat = creature_stats_get_from_thing(creatng);
    anger_apply_anger_to_creature(creatng, crstat->annoy_eat_food, AngR_Hungry, 1);
    struct Dungeon* dungeon = get_players_num_dungeon(creatng->owner);
    if (!dungeon_invalid(dungeon)) {
        dungeon->lvstats.chickens_eaten++;
    }
    if (thing_is_creature(foodtng))
    {
        thing_death_flesh_explosion(foodtng);
    } else
    {
        delete_thing_structure(foodtng, 0);
    }
}

void anger_apply_anger_to_creature_f(struct Thing *creatng, long anger, AnnoyMotive reason, long a3, const char *func_name)
{
    SYNCDBG(17,"The %s index %d owner %d will be applied with %d anger",
        thing_model_name(creatng),(int)creatng->index,(int)creatng->owner,(int)anger);
    if (!creature_can_get_angry(creatng)) {
        return;
    }
    if (anger > 0)
    {
        anger_increase_creature_anger_f(creatng, anger, reason, func_name);
        if (reason != AngR_Other)
        {
            if (anger_free_for_anger_increase(creatng))
            {
                long angrpart = 32 * anger / 256;
                anger_increase_creature_anger_f(creatng, angrpart, AngR_Other, func_name);
            }
        }
    } else
    if (anger < 0)
    {
        anger_reduce_creature_anger_f(creatng, anger, reason, func_name);
        if (reason == AngR_Other)
        {
            long angrpart = 32 * anger / 256;
            for (AnnoyMotive reaspart = 1; reaspart < AngR_Other; reaspart++)
            {
                anger_reduce_creature_anger_f(creatng, angrpart, reaspart, func_name);
            }
        }
    }
}

/**
 * Returns if a creature is affected by given spell.
 * @param thing The creature thing.
 * @param spkind The spell, from SpellKind enumeration.
 * @return True if the creature is affected, false otherwise.
 */
TbBool creature_affected_by_spell(const struct Thing *thing, SpellKind spkind)
{
    const struct CreatureControl* cctrl = creature_control_get_from_thing(thing);
    switch (spkind)
    {
    case SplK_Freeze:
        return ((cctrl->stateblock_flags & CCSpl_Freeze) != 0);
    case SplK_Armour:
        return ((cctrl->spell_flags & CSAfF_Armour) != 0);
    case SplK_Rebound:
        return ((cctrl->spell_flags & CSAfF_Rebound) != 0);
    case SplK_Invisibility:
        return ((cctrl->spell_flags & CSAfF_Invisibility) != 0);
    case SplK_Teleport:
        return ((cctrl->stateblock_flags & CCSpl_Teleport) != 0);
    case SplK_Speed:
        return ((cctrl->spell_flags & CSAfF_Speed) != 0);
    case SplK_Slow:
        return ((cctrl->spell_flags & CSAfF_Slow) != 0);
    case SplK_Fly:
        return ((cctrl->spell_flags & CSAfF_Flying) != 0);
    case SplK_Sight:
        return ((cctrl->spell_flags & CSAfF_Sight) != 0);
    case SplK_Disease:
        return ((cctrl->spell_flags & CSAfF_Disease) != 0);
    case SplK_Chicken:
        return ((cctrl->spell_flags & CSAfF_Chicken) != 0);
    case SplK_TimeBomb:
        return ((cctrl->spell_flags & CSAfF_Timebomb) != 0);
    // Handle spells with no continuous effect
    case SplK_Lightning:
    case SplK_Heal:
    case SplK_Missile:
    case SplK_NavigMissile:
    case SplK_Grenade:
    case SplK_Lizard:
    case SplK_WordOfPower:
    case SplK_Fireball:
    case SplK_FireBomb:
    case SplK_FlameBreath:
    case SplK_Drain:
        return false;
    case SplK_PoisonCloud:
        return ((cctrl->spell_flags & CSAfF_PoisonCloud) != 0);
    case SplK_Fear:
        return false;//TODO CREATURE_SPELL update when fear continous effect is implemented
    case SplK_Wind:
        return false;//TODO CREATURE_SPELL find out how to check this
    case SplK_Light:
        return ((cctrl->spell_flags & CSAfF_Light) != 0);
    case SplK_Hailstorm:
        return false;//TODO CREATURE_SPELL find out how to check this
    case SplK_CrazyGas:
        return false;//TODO CREATURE_SPELL update when crazy gas continous effect is implemented
    default:
        SYNCDBG(3,"Unrecognized spell kind %d",(int)spkind);
        return false;
    }

}

TbBool creature_affected_by_slap(const struct Thing *thing)
{
    struct CreatureControl* cctrl = creature_control_get_from_thing(thing);
    return (cctrl->slap_turns != 0);
}

/**
 * Returns remaining duration of a spell casted on a thing.
 * @param thing The thing which can have spells casted on.
 * @param spkind The spell kind to be checked.
 * @see thing_affected_by_spell()
 */
GameTurnDelta get_spell_duration_left_on_thing_f(const struct Thing *thing, SpellKind spkind, const char *func_name)
{
    struct CreatureControl* cctrl = creature_control_get_from_thing(thing);
    if (creature_control_invalid(cctrl))
    {
        ERRORLOG("%s: Invalid creature control for thing %d",func_name,(int)thing->index);
        return 0;
    }
    for (long i = 0; i < CREATURE_MAX_SPELLS_CASTED_AT; i++)
    {
        struct CastedSpellData* cspell = &cctrl->casted_spells[i];
        if (cspell->spkind == spkind) {
            return cspell->duration;
        }
    }
    if (strcmp(func_name, "thing_affected_by_spell") != 0)
        ERRORLOG("%s: No spell of type %d on %s index %d",func_name,(int)spkind,thing_model_name(thing),(int)thing->index);
    return 0;
}

/**
 * Returns if given spell is within list of spells affected by a thing.
 * @param thing The thing which can have spells casted on.
 * @param spkind The spell kind to be checked.
 * @see get_spell_duration_left_on_thing() to get remaining time of the affection
 * @see creature_affected_by_spell() to get more reliable info for creatures
 */
TbBool thing_affected_by_spell(const struct Thing *thing, SpellKind spkind)
{
    return (get_spell_duration_left_on_thing(thing, spkind) > 0);
}

long get_free_spell_slot(struct Thing *creatng)
{
    TRACE_THING(creatng);
    struct CastedSpellData *cspell;
    long i;
    struct CreatureControl* cctrl = creature_control_get_from_thing(creatng);
    long cval = LONG_MAX;
    long ci = -1;
    for (i=0; i < CREATURE_MAX_SPELLS_CASTED_AT; i++)
    {
        cspell = &cctrl->casted_spells[i];
        // If there's unused slot, return it immediately
        if (cspell->spkind == SplK_None)
        {
            return i;
        }
        // Otherwise, select the one making minimum damage
        long k = abs(cspell->duration);
        if (k < cval)
        {
            cval = k;
            ci = i;
        }
    }
    // Terminate the min damage effect and return its slot index
    cspell = &cctrl->casted_spells[ci];
    terminate_thing_spell_effect(creatng, cspell->spkind);
    for (i=0; i < CREATURE_MAX_SPELLS_CASTED_AT; i++)
    {
        cspell = &cctrl->casted_spells[i];
        if (cspell->spkind == SplK_None)
        {
            return i;
        }
    }
    ERRORLOG("Spell effect has been terminated, but still its slot (%ld) isn't empty!",ci);
    return ci;
}

long get_spell_slot(const struct Thing *thing, SpellKind spkind)
{
    struct CreatureControl* cctrl = creature_control_get_from_thing(thing);
    for (long i = 0; i < CREATURE_MAX_SPELLS_CASTED_AT; i++)
    {
        struct CastedSpellData* cspell = &cctrl->casted_spells[i];
        // If there is a slot with required spell
        if (cspell->spkind == spkind)
        {
            return i;
        }
    }
    // If spell not found
    return -1;
}

TbBool fill_spell_slot(struct Thing *thing, long slot_idx, SpellKind spell_idx, long spell_power)
{
    if ((slot_idx < 0) || (slot_idx >= CREATURE_MAX_SPELLS_CASTED_AT))
        return false;
    struct CreatureControl* cctrl = creature_control_get_from_thing(thing);
    if (creature_control_invalid(cctrl))
        return false;
    struct CastedSpellData* cspell = &cctrl->casted_spells[slot_idx];
    cspell->spkind = spell_idx;
    cspell->duration = spell_power;
    return true;
}

TbBool free_spell_slot(struct Thing *thing, long slot_idx)
{
    if ((slot_idx < 0) || (slot_idx >= CREATURE_MAX_SPELLS_CASTED_AT))
        return false;
    struct CreatureControl* cctrl = creature_control_get_from_thing(thing);
    if (creature_control_invalid(cctrl))
        return false;
    struct CastedSpellData* cspell = &cctrl->casted_spells[slot_idx];
    cspell->spkind = SplK_None;
    cspell->duration = 0;
    return true;
}

void first_apply_spell_effect_to_thing(struct Thing *thing, SpellKind spell_idx, long spell_lev)
{
    struct CreatureControl* cctrl = creature_control_get_from_thing(thing);
    struct ComponentVector cvect;
    struct Coord3d pos;
    struct Thing *ntng;
    long i;
    long k;
    struct CreatureStats* crstat;
    if (spell_lev > SPELL_MAX_LEVEL)
        spell_lev = SPELL_MAX_LEVEL;
    // This pointer may be invalid if spell_idx is incorrect. But we're using it only when correct.
    const struct SpellConfig* spconf = get_spell_config(spell_idx);
    const struct MagicStats* pwrdynst = get_power_dynamic_stats(spconf->linked_power);
    long n;
    short duration;
    if (spconf->linked_power == 0)
    {
        duration = spconf->duration;
    } else
    if (pwrdynst->duration == 0)
    {
        duration = pwrdynst->strength[spell_lev];
    }
    else
    {
        duration = pwrdynst->duration;
    }

    i = get_free_spell_slot(thing);
    if (spell_idx == SplK_Heal)
    {
        n = saturate_set_signed(thing->health + pwrdynst->strength[spell_lev], 16);
        if (n < 0)
        {
            thing->health = 0;
        } else 
        {
            thing->health = min(n, cctrl->max_health);
        }
        if (spconf->aura_effect != 0)
        {
            cctrl->spell_aura = spconf->aura_effect;
            cctrl->spell_aura_duration = spconf->duration;
        }
    } else
    if (spell_idx == SplK_Disease)
    {
        if ((get_creature_model_flags(thing) & CMF_NeverSick) == 0)
        {
            if (i != -1)
            {
                if (cctrl->disease_caster_plyridx == thing->owner)
                {
                    cctrl->disease_caster_plyridx = game.neutral_player_num;
                }
                fill_spell_slot(thing, i, spell_idx, pwrdynst->strength[spell_lev]);
                n = 0;
                cctrl->spell_flags |= spconf->spell_flags;
                cctrl->disease_start_turn = game.play_gameturn;
                for (k = 0; k < 3; k++)
                {
                    pos.x.val = thing->mappos.x.val;
                    pos.y.val = thing->mappos.y.val;
                    pos.z.val = thing->mappos.z.val;
                    pos.x.val += distance_with_angle_to_coord_x(32, n);
                    pos.y.val += distance_with_angle_to_coord_y(32, n);
                    pos.z.val += k * (long)(thing->clipbox_size_z >> 1);
                    ntng = create_object(&pos, ObjMdl_Disease, thing->owner, -1);
                    if (!thing_is_invalid(ntng))
                    {
                        cctrl->spell_tngidx_disease[k] = ntng->index;
                        ntng->health = pwrdynst->strength[spell_lev] + 1;
                        ntng->disease.belongs_to = thing->index;
                        ntng->disease.effect_slot = k;
                        ntng->move_angle_xy = thing->move_angle_xy;
                        ntng->move_angle_z = thing->move_angle_z;
                        angles_to_vector(ntng->move_angle_xy, ntng->move_angle_z, 32, &cvect);
                        ntng->veloc_push_add.x.val += cvect.x;
                        ntng->veloc_push_add.y.val += cvect.y;
                        ntng->veloc_push_add.z.val += cvect.z;
                        ntng->state_flags |= TF1_PushAdd;
                    }
                    n += 2 * LbFPMath_PI / 3;
                }
            }
            if (spconf->aura_effect != 0)
            {
                cctrl->spell_aura = spconf->aura_effect;
                cctrl->spell_aura_duration = spconf->duration;
            }
        }
    } else
    if (spell_idx == SplK_Chicken)
    {
        if ((get_creature_model_flags(thing) & CMF_NeverChickens) == 0)
        {
            if (i != -1)
            {
                fill_spell_slot(thing, i, spell_idx, pwrdynst->strength[spell_lev]);
                external_set_thing_state(thing, CrSt_CreatureChangeToChicken);
                cctrl->countdown_282 = duration;
                cctrl->spell_flags |= spconf->spell_flags;
                if (spconf->aura_effect != 0)
                {
                    cctrl->spell_aura = spconf->aura_effect;
                    cctrl->spell_aura_duration = spconf->duration;
                }
            }
        }
    } else
    if (spell_idx == SplK_Light)
    {
        crstat = creature_stats_get(thing->model);
        if (!crstat->illuminated)
        {
            if (i != -1)
            {
                fill_spell_slot(thing, i, spell_idx, duration);
                if (!creature_affected_by_spell(thing, SplK_Light))
                {
                    cctrl->spell_flags |= spconf->spell_flags;
                    illuminate_creature(thing);
                }
                if (spconf->aura_effect != 0)
                {
                    cctrl->spell_aura = spconf->aura_effect;
                    cctrl->spell_aura_duration = spconf->duration;
                }
            }
        }
    } else
    if (spell_idx == SplK_TimeBomb)
    {
        if (i != -1)
        {
            fill_spell_slot(thing, i, spell_idx, spconf->duration);
            if (!creature_affected_by_spell(thing, SplK_TimeBomb))
            {
                cctrl->spell_flags |= CSAfF_Timebomb;
                //pwrdynst = get_power_dynamic_stats(PwrK_TIMEBOMB);
                cctrl->timebomb_countdown = duration;
            }
        }
    } else
    if (i != -1)
    {
        fill_spell_slot(thing, i, spell_idx, duration);
        cctrl->spell_flags |= spconf->spell_flags;
        switch (spell_idx)
        {
        case SplK_Freeze:
            cctrl->stateblock_flags |= CCSpl_Freeze;
            if ((thing->movement_flags & TMvF_Flying) != 0)
                {
                    cctrl->spell_flags |= CSAfF_Grounded;
                    thing->movement_flags &= ~TMvF_Flying;
                }
            creature_set_speed(thing, 0);
            break;
        case SplK_Armour:
            n = 0;
            for (k = 0; k < 2; k++)
            {
                set_coords_to_cylindric_shift(&pos, &thing->mappos, 32, n, k * (thing->clipbox_size_z >> 1));
                ntng = create_object(&pos, ObjMdl_LightBall, thing->owner, -1);
                if (!thing_is_invalid(ntng))
                {
                    cctrl->spell_tngidx_armour[k] = ntng->index;
                    ntng->health = pwrdynst->strength[spell_lev] + 1;
                    ntng->armor.belongs_to = thing->index;
                    ntng->armor.shspeed = k;
                    ntng->move_angle_xy = thing->move_angle_xy;
                    ntng->move_angle_z = thing->move_angle_z;
                    angles_to_vector(ntng->move_angle_xy, ntng->move_angle_z, 32, &cvect);
                    ntng->veloc_push_add.x.val += cvect.x;
                    ntng->veloc_push_add.y.val += cvect.y;
                    ntng->veloc_push_add.z.val += cvect.z;
                    ntng->state_flags |= TF1_PushAdd;
                }
                n += 2 * LbFPMath_PI / 3;
            }
            break;
        case SplK_Invisibility:
            cctrl->force_visible = 0;
            break;
        case SplK_Teleport:
            cctrl->stateblock_flags |= CCSpl_Teleport;
            break;
        case SplK_Speed:
        case SplK_Slow:
            cctrl->max_speed = calculate_correct_creature_maxspeed(thing);
            break;
        case SplK_Fly:
            thing->movement_flags |= TMvF_Flying;
            break;

        }
        if (spconf->aura_effect != 0)
        {
            cctrl->spell_aura = spconf->aura_effect;
            cctrl->spell_aura_duration = spconf->duration;
        }
    }
}

void reapply_spell_effect_to_thing(struct Thing *thing, long spell_idx, long spell_lev, long idx)
{
    struct CreatureControl* cctrl = creature_control_get_from_thing(thing);
    if (spell_lev > SPELL_MAX_LEVEL)
        spell_lev = SPELL_MAX_LEVEL;
    struct CastedSpellData* cspell = &cctrl->casted_spells[idx];
    // This pointer may be invalid if spell_idx is incorrect. But we're using it only when correct.
    struct SpellConfig* spconf = get_spell_config(spell_idx);
    const struct MagicStats* pwrdynst = get_power_dynamic_stats(spconf->linked_power);

    short duration;
    if (spconf->linked_power == 0)
    {
        duration = spconf->duration;
    } else
    if (pwrdynst->duration == 0)
    {
        duration = pwrdynst->strength[spell_lev];
    } else
    {
        duration = pwrdynst->duration;
    }
    cspell->duration = duration;

    switch (spell_idx)
    {
    case SplK_Freeze:
        creature_set_speed(thing, 0);
        break;
    case SplK_Heal:
    {
        long i = saturate_set_signed(thing->health + pwrdynst->strength[spell_lev], 16);
        if (i < 0)
        {
          thing->health = 0;
        } else {
          thing->health = min(i,cctrl->max_health);
        }
        break;
    }
    case SplK_Chicken:
        external_set_thing_state(thing, CrSt_CreatureChangeToChicken);
        cctrl->countdown_282 = duration/5;
        cspell->duration = pwrdynst->strength[spell_lev];
        break;
    default:
        break;
    }
    if (spconf->aura_effect != 0)
    {
        cctrl->spell_aura = spconf->aura_effect;
        cctrl->spell_aura_duration = spconf->duration;
    }
}

void apply_spell_effect_to_thing(struct Thing *thing, SpellKind spell_idx, long spell_lev)
{
    // Make sure the creature level isn't larger than max spell level
    if (spell_lev > SPELL_MAX_LEVEL)
        spell_lev = SPELL_MAX_LEVEL;
    SYNCDBG(6,"Applying %s to %s index %d",spell_code_name(spell_idx),thing_model_name(thing),(int)thing->index);
    struct CreatureControl* cctrl = creature_control_get_from_thing(thing);
    if (creature_control_invalid(cctrl))
    {
        ERRORLOG("Invalid creature tried to accept spell %s",spell_code_name(spell_idx));
        return;
    }
    for (long i = 0; i < CREATURE_MAX_SPELLS_CASTED_AT; i++)
    {
        if (cctrl->casted_spells[i].spkind == spell_idx)
        {
            reapply_spell_effect_to_thing(thing, spell_idx, spell_lev, i);
            return;
        }
    }
    first_apply_spell_effect_to_thing(thing, spell_idx, spell_lev);
}

void terminate_thing_spell_effect(struct Thing *thing, SpellKind spkind)
{
    TRACE_THING(thing);
    int slot_idx = get_spell_slot(thing, spkind);
    struct CreatureControl* cctrl = creature_control_get_from_thing(thing);
    long i;
    struct CreatureStats* crstat;
    switch (spkind)
    {
    case SplK_Freeze:
        cctrl->stateblock_flags &= ~CCSpl_Freeze;
        if ((cctrl->spell_flags & CSAfF_Grounded) != 0)
        {
            thing->movement_flags |= TMvF_Flying;
            cctrl->spell_flags &= ~CSAfF_Grounded;
        }
        break;
    case SplK_Armour:
        cctrl->spell_flags &= ~CSAfF_Armour;
        for (i=0; i < 3; i++)
        {
            ThingIndex eff_idx = cctrl->spell_tngidx_armour[i];
            if (eff_idx > 0) {
                struct Thing * efftng;
                efftng = thing_get(eff_idx);
                delete_thing_structure(efftng, 0);
                cctrl->spell_tngidx_armour[i] = 0;
            }
        }
        break;
    case SplK_Rebound:
        cctrl->spell_flags &= ~CSAfF_Rebound;
        break;
    case SplK_Invisibility:
        cctrl->spell_flags &= ~CSAfF_Invisibility;
        cctrl->force_visible = 0;
        break;
    case SplK_Teleport:
        cctrl->stateblock_flags &= ~CCSpl_Teleport;
        break;
    case SplK_Speed:
        cctrl->spell_flags &= ~CSAfF_Speed;
        cctrl->max_speed = calculate_correct_creature_maxspeed(thing);
        break;
    case SplK_Slow:
        cctrl->spell_flags &= ~CSAfF_Slow;
        cctrl->max_speed = calculate_correct_creature_maxspeed(thing);
        break;
    case SplK_Fly:
        //TODO SPELLS Strange condition regarding the fly - verify why it's here
        if ((get_creature_model_flags(thing) & CMF_IsDiptera) == 0)
            thing->movement_flags &= ~TMvF_Flying;
        cctrl->spell_flags &= ~CSAfF_Flying;
        break;
    case SplK_Sight:
        cctrl->spell_flags &= ~CSAfF_Sight;
        break;
    case SplK_Disease:
        cctrl->spell_flags &= ~CSAfF_Disease;
        for (i=0; i < 3; i++)
        {
            ThingIndex eff_idx = cctrl->spell_tngidx_disease[i];
            if (eff_idx > 0) {
                struct Thing * efftng;
                efftng = thing_get(eff_idx);
                delete_thing_structure(efftng, 0);
                cctrl->spell_tngidx_disease[i] = 0;
            }
        }
        break;
    case SplK_Chicken:
        cctrl->spell_flags &= ~CSAfF_Chicken;
        external_set_thing_state(thing, CrSt_CreatureChangeFromChicken);
        cctrl->countdown_282 = 10;
        break;
    case SplK_Light:
    crstat = creature_stats_get(thing->model);
    if (!crstat->illuminated)
    {
        if (thing->light_id != 0)
        {
            cctrl->spell_flags &= ~CSAfF_Light;
            if ((thing->rendering_flags & TRF_Unknown01) != 0)
            {
                light_set_light_intensity(thing->light_id, (light_get_light_intensity(thing->light_id) - 20));
                struct Light* lgt = &game.lish.lights[thing->light_id];
                lgt->radius = 2560;
            }
            else
            {
                light_delete_light(thing->light_id);
                thing->light_id = 0;
            }
        }
        break;
    }
    }
    if (slot_idx >= 0) {
        free_spell_slot(thing, slot_idx);
    }
}

void process_thing_spell_teleport_effects(struct Thing *thing, struct CastedSpellData *cspell)
{
    struct CreatureControl* cctrl = creature_control_get_from_thing(thing);
    struct SpellConfig* spconf = get_spell_config(SplK_Teleport);
    struct Room* room = NULL;
    const struct Thing* desttng = NULL;
    long distance = LONG_MAX;
    struct Dungeon *dungeon = get_players_num_dungeon(thing->owner);
    RoomKind rkind = 0;
    long i;
    TbBool allowed = true;
    clear_messages_from_player(-45);
    if (cspell->duration == spconf->duration / 2)
    {
        PlayerNumber plyr_idx = get_appropriate_player_for_creature(thing);
        struct PlayerInfo* player = get_player(plyr_idx);
        struct Coord3d pos;
        pos.x.val = subtile_coord_center(cctrl->teleport_x);
        pos.y.val = subtile_coord_center(cctrl->teleport_y);
        pos.z.val = get_floor_height_at(&pos);
        if (thing_in_wall_at(thing, &pos))
        {
            if (creature_is_dragging_something(thing))
            {
                struct Thing *droptng = thing_get(cctrl->dragtng_idx);
                if (droptng->class_id == TCls_Creature)
                {
                    stop_creature_being_dragged_by(droptng, thing);
                }
                else
                {
                    creature_drop_dragged_object(thing, droptng);
                }
            }
            const struct Coord3d* newpos = NULL;
            struct Coord3d room_pos;
            switch(player->teleport_destination)
            {
                case 6: // Dungeon Heart
                {
                    newpos = dungeon_get_essential_pos(thing->owner);
                    break;
                }
                case 15: // Fight
                {
                    if (active_battle_exists(thing->owner))
                    {
                        long count = 0;
                        if (player->battleid > BATTLES_COUNT)
                        {
                            player->battleid = 1;
                        }
                        for (i = player->battleid; i <= BATTLES_COUNT; i++)
                        {
                            if (i > BATTLES_COUNT)
                            {
                                i = 1;
                                player->battleid = 1;
                            }
                            count++;
                            struct CreatureBattle* battle = creature_battle_get(i);
                            if ( (battle->fighters_num != 0) && (battle_with_creature_of_player(thing->owner, i)) )
                            {
                                struct Thing* tng = thing_get(battle->first_creatr);
                                TRACE_THING(tng);
                                if (creature_can_navigate_to(thing, &tng->mappos, NavRtF_NoOwner))
                                {
                                    pos.x.val = tng->mappos.x.val;
                                    pos.y.val = tng->mappos.y.val;
                                    player->battleid = i + 1;
                                    break;
                                }
                            }
                            if (count >= BATTLES_COUNT)
                            {
                                player->battleid = 1;
                                break;
                            }
                            if (i >= BATTLES_COUNT)
                            {
                                i = 0;
                                player->battleid = 1;
                                continue;
                            }
                        }
                    }
                    else
                    {
                        allowed = false;
                    }
                    break;
                }
                case 16: // Last work room
                {
                    room = room_get(cctrl->last_work_room_id);
                    break;
                }
                case 17: // Call to Arms
                {
                    struct Coord3d cta_pos;
                    cta_pos.x.val = subtile_coord_center(dungeon->cta_stl_x);
                    cta_pos.y.val = subtile_coord_center(dungeon->cta_stl_y);
                    cta_pos.z.val = subtile_coord(1,0);
                    if (creature_can_navigate_to(thing, &cta_pos, NavRtF_NoOwner))
                    {
                        pos = cta_pos;
                    }
                    else
                    {
                        allowed = false;
                    }
                    break;
                }
                case 18: // Lair
                {
                    desttng = thing_get(cctrl->lairtng_idx);
                    break;
                }
                default:
                {
                    rkind = zoom_key_room_order[player->teleport_destination];
                }
            }
            if (rkind > 0)
            {
                long count = 0;
                if (player->nearest_teleport)
                {
                    room = find_room_nearest_to_position(thing->owner, rkind, &thing->mappos, &distance);
                }
                else
                {
                    do
                    {
                        if (count >= count_player_rooms_of_type(thing->owner, rkind))
                        {
                            break;
                        }
                        room = room_get(find_next_room_of_type(thing->owner, rkind));
                        find_first_valid_position_for_thing_anywhere_in_room(thing, room, &room_pos);
                        count++;
                    }
                    while (!creature_can_navigate_to(thing, &room_pos, NavRtF_NoOwner));
                }
            }
            if (!room_is_invalid(room))
            {
                room_pos.x.val = subtile_coord_center(room->central_stl_x);
                room_pos.y.val = subtile_coord_center(room->central_stl_y);
                allowed = creature_can_navigate_to(thing, &room_pos, NavRtF_NoOwner);
                if (!allowed)
                {
                    if (find_random_valid_position_for_thing_in_room(thing, room, &room_pos))
                    {
                        allowed = (creature_can_navigate_to(thing, &room_pos, NavRtF_NoOwner) || rkind == RoK_DUNGHEART);
                    }
                }
            }
            if (!allowed)
            {
                desttng = thing_get(cctrl->lairtng_idx);
                if (thing_is_object(desttng))
                {
                    newpos = &desttng->mappos;
                }
                else
                {
                    newpos = dungeon_get_essential_pos(thing->owner);
                }
                pos.x.val = newpos->x.val;
                pos.y.val = newpos->y.val;
                pos.z.val = newpos->z.val;
            }
            else
            {
                if ( (pos.x.val == subtile_coord_center(cctrl->teleport_x)) && (pos.y.val == subtile_coord_center(cctrl->teleport_y)) )
                {
                    if (thing_is_object(desttng))
                    {
                        newpos = &desttng->mappos;
                    }
                    if (newpos != NULL)
                    {
                        pos.x.val = newpos->x.val;
                        pos.y.val = newpos->y.val;
                        pos.z.val = newpos->z.val;
                    }
                    else if (!room_is_invalid(room))
                    {
                        pos = room_pos;
                    }
                    else if ( (room_is_invalid(room)) && (newpos == NULL) )
                    {
                        newpos = dungeon_get_essential_pos(thing->owner);
                        pos.x.val = newpos->x.val;
                        pos.y.val = newpos->y.val;
                        pos.z.val = newpos->z.val;
                    }
                }
            }

        }
        pos.z.val += subtile_coord(2,0);
        move_thing_in_map(thing, &pos);
        remove_all_traces_of_combat(thing);
        reset_interpolation_of_thing(thing);
        ariadne_invalidate_creature_route(thing);
        check_map_explored(thing, pos.x.stl.num, pos.y.stl.num);
        if ((thing->movement_flags & TMvF_Flying) == 0)
        {
            thing->veloc_push_add.x.val += CREATURE_RANDOM(thing, 193) - 96;
            thing->veloc_push_add.y.val += CREATURE_RANDOM(thing, 193) - 96;
            thing->veloc_push_add.z.val += CREATURE_RANDOM(thing, 96) + 40;
            thing->state_flags |= TF1_PushAdd;
        }
        player->teleport_destination = 18;
    }
}

void process_thing_spell_effects(struct Thing *thing)
{
    struct CreatureControl* cctrl = creature_control_get_from_thing(thing);
    for (int i = 0; i < CREATURE_MAX_SPELLS_CASTED_AT; i++)
    {
        struct CastedSpellData* cspell = &cctrl->casted_spells[i];
        if (cspell->spkind == SplK_None)
            continue;
        switch (cspell->spkind)
        {
        case SplK_Teleport:
            process_thing_spell_teleport_effects(thing, cspell);
            break;
        default:
            break;
        }
        cspell->duration--;
        if (cspell->duration <= 0) {
            terminate_thing_spell_effect(thing, cspell->spkind);
        }
    }
    // Slap is not in spell array, it is so common that has its own dedicated duration
    if (cctrl->slap_turns > 0)
    {
        cctrl->slap_turns--;
        if (cctrl->slap_turns <= 0) {
            cctrl->max_speed = calculate_correct_creature_maxspeed(thing);
        }
    }
}

void process_thing_spell_effects_while_blocked(struct Thing *thing)
{
    struct CreatureControl* cctrl = creature_control_get_from_thing(thing);
    for (int i = 0; i < CREATURE_MAX_SPELLS_CASTED_AT; i++)
    {
        struct CastedSpellData* cspell = &cctrl->casted_spells[i];
        if (cspell->spkind == SplK_None)
            continue;
        if (cspell->duration > 0) {
            cspell->duration--;
        }
    }
    // Slap is not in spell array, it is so common that has its own dedicated duration
    if (cctrl->slap_turns > 0) {
        cctrl->slap_turns--;
            if (cctrl->slap_turns <= 0) {
            cctrl->max_speed = calculate_correct_creature_maxspeed(thing);
        }
    }
}

short creature_take_wage_from_gold_pile(struct Thing *creatng,struct Thing *goldtng)
{
    struct CreatureStats* crstat = creature_stats_get_from_thing(creatng);
    if (goldtng->creature.gold_carried <= 0)
    {
      ERRORLOG("GoldPile had no gold so was deleted.");
      delete_thing_structure(goldtng, 0);
      return false;
    }
    if (creatng->creature.gold_carried < crstat->gold_hold)
    {
      if (goldtng->creature.gold_carried+creatng->creature.gold_carried > crstat->gold_hold)
      {
          long i = crstat->gold_hold - creatng->creature.gold_carried;
          creatng->creature.gold_carried += i;
          goldtng->creature.gold_carried -= i;
      } else
      {
        creatng->creature.gold_carried += goldtng->creature.gold_carried;
        delete_thing_structure(goldtng, 0);
      }
    }
    anger_apply_anger_to_creature(creatng, crstat->annoy_got_wage, AngR_NotPaid, 1);
    return true;
}

/**
 * Casts a spell by caster creature targeted at given thing, most likely using shot to transfer the spell.
 * @param castng The caster creature.
 * @param targetng The target thing.
 * @param spl_idx Spell index to be casted.
 * @param shot_lvl Spell level to be casted.
 */
void creature_cast_spell_at_thing(struct Thing *castng, struct Thing *targetng, long spl_idx, long shot_lvl)
{
    unsigned char hit_type;
    if ((castng->alloc_flags & TAlF_IsControlled) != 0)
    {
        if ((targetng->class_id == TCls_Object) || (targetng->class_id == TCls_Trap))
            hit_type = THit_CrtrsNObjcts;
        else
            hit_type = THit_CrtrsOnly;
    } else
    {
        if ((targetng->class_id == TCls_Object) || (targetng->class_id == TCls_Trap))
            hit_type = THit_CrtrsNObjctsNotOwn;
        else
        if (targetng->owner == castng->owner)
            hit_type = THit_CrtrsOnly;
        else
            hit_type = THit_CrtrsOnlyNotOwn;
    }
    const struct SpellConfig* spconf = get_spell_config(spl_idx);
    if (spell_config_is_invalid(spconf))
    {
        ERRORLOG("The %s owned by player %d tried to cast invalid spell %d",thing_model_name(castng),(int)castng->owner,(int)spl_idx);
        return;
    }
    thing_fire_shot(castng, targetng, spconf->shot_model, shot_lvl, hit_type);
}

/**
 * Casts a spell by caster creature targeted at given coordinates, most likely using shot to transfer the spell.
 * @param castng The caster creature.
 * @param spl_idx Spell index to be casted.
 * @param shot_lvl Spell level to be casted.
 */
void creature_cast_spell(struct Thing *castng, long spl_idx, long shot_lvl, long trg_x, long trg_y)
{
    long i;
    const struct SpellConfig* spconf = get_spell_config(spl_idx);
    struct CreatureControl* cctrl = creature_control_get_from_thing(castng);
    if (creature_control_invalid(cctrl))
    {
        ERRORLOG("Invalid creature tried to cast spell %d",(int)spl_idx);
        return;
    }
    if (spl_idx == SplK_Teleport)
    {
        cctrl->teleport_x = trg_x;
        cctrl->teleport_y = trg_y;
    }
    // Check if the spell can be fired as a shot
    if (spconf->shot_model > 0)
    {
        if ((castng->alloc_flags & TAlF_IsControlled) != 0)
          i = THit_CrtrsNObjcts;
        else
          i = THit_CrtrsOnlyNotOwn;
        thing_fire_shot(castng, INVALID_THING, spconf->shot_model, shot_lvl, i);
    } else
    // Check if the spell can be self-casted
    if (spconf->caster_affected)
    {
        if (spconf->caster_affect_sound > 0)
          thing_play_sample(castng, spconf->caster_affect_sound, NORMAL_PITCH, 0, 3, 0, 4, FULL_LOUDNESS);
        apply_spell_effect_to_thing(castng, spl_idx, cctrl->explevel);
    }
    if (spconf->crtr_summon_model > 0)
    {
        struct Thing* famlrtng;
        struct CreatureControl* famcctrl;
        short summoned;
        // todo duration
        // todo sound

        for (int j=0; j < spconf->crtr_summon_amount; j++)
        {
            if (j > 8) //todo magic number
            {
                //todo handle too many creatures for summon max
                break;
            }
            if (cctrl->familiar_idx[j] == 0)
            {
                famlrtng = activate_trap_spawn_creature(castng, spconf->crtr_summon_model);
                if (!thing_is_invalid(famlrtng))
                {
                    cctrl->familiar_idx[j] = famlrtng->index;
                    famcctrl = creature_control_get_from_thing(famlrtng);
                    famcctrl->summoner_idx = castng->index;
                    creature_change_multiple_levels(famlrtng, spconf->crtr_summon_level - 1);
                    summoned++;
                    if (spconf->duration > 0)
                    {
                        famcctrl->unsummon_turn = game.play_gameturn + spconf->duration;
                    }
                    struct Thing* leadtng = get_group_leader(castng);
                    if (leadtng == castng)
                    {
                        if (get_no_creatures_in_group(castng) < GROUP_MEMBERS_COUNT)
                        {
                            add_creature_to_group(famlrtng, castng);
                        }
                    }
                    else
                    {
                        if (get_no_creatures_in_group(castng) == 0) //Only make the caster a party leader if he is not already a member of another party
                        {
                            add_creature_to_group_as_leader(castng, famlrtng);
                        }
                        if (get_no_creatures_in_group(castng) < GROUP_MEMBERS_COUNT)
                        {
                            add_creature_to_group(famlrtng, castng);
                        }
                    }
                }
            }
            else
            {
                //reset the creature duration
                famlrtng = thing_get(cctrl->familiar_idx[j]);
                if (thing_is_creature(famlrtng))
                {
                    famcctrl = creature_control_get_from_thing(famlrtng);
                    famcctrl->unsummon_turn = game.play_gameturn + spconf->duration;
                }
                else
                {
                    //creature has already died, clear it and go again.
                    cctrl->familiar_idx[j] = 0;
                    j--;
                }
            }
        }
     }
    // Check if the spell has an effect associated
    if (spconf->cast_effect_model != 0)
    {
        struct Thing* efthing = create_used_effect_or_element(&castng->mappos, spconf->cast_effect_model, castng->owner);
        if (!thing_is_invalid(efthing))
        {
            struct ShotConfigStats* shotst = get_shot_model_stats(spconf->shot_model);
            efthing->shot_effect.hit_type = shotst->area_hit_type;
            efthing->parent_idx = castng->index;
        }
    }
}

void update_creature_count(struct Thing *creatng)
{
    TRACE_THING(creatng);
    if (!thing_exists(creatng)) {
        return;
    }
    if (is_hero_thing(creatng) || is_neutral_thing(creatng)) {
        return;
    }
    if (thing_is_picked_up(creatng) || creature_is_being_unconscious(creatng)) {
        return;
    }
    struct Dungeon* dungeon = get_players_num_dungeon(creatng->owner);
    if (dungeon_invalid(dungeon)) {
        return;
    }
    int statyp = get_creature_state_type(creatng);
    dungeon->field_64[creatng->model][statyp]++;
    int job_idx = get_creature_gui_job(creatng);
    if (can_thing_be_picked_up_by_player(creatng, creatng->owner))
    {
        if (!creature_is_dragging_or_being_dragged(creatng)) {
            dungeon->guijob_all_creatrs_count[creatng->model][job_idx]++;
        }
    }
    if (anger_is_creature_angry(creatng))
    {
        dungeon->guijob_angry_creatrs_count[creatng->model][job_idx]++;
    }
}

struct Thing *find_gold_pile_or_chicken_laying_on_mapblk(struct Map *mapblk)
{
    unsigned long k = 0;
    long i = get_mapwho_thing_index(mapblk);
    while (i != 0)
    {
        struct Thing* thing = thing_get(i);
        if (thing_is_invalid(thing))
        {
            WARNLOG("Jump out of things array");
            break;
        }
        i = thing->next_on_mapblk;
        if (thing->class_id == TCls_Object)
        {
            if ((thing->model == ObjMdl_Goldl) && thing_touching_floor(thing))
                return thing;
            if (object_is_mature_food(thing))
            {
                struct Room* room = get_room_thing_is_on(thing);
                if (room_is_invalid(room))
                    return thing;
                if (!room_role_matches(room->kind, RoRoF_FoodStorage) && !room_role_matches(room->kind, RoRoF_Torture) && !room_role_matches(room->kind, RoRoF_Prison))
                    return thing;
            }
        }
        k++;
        if (k > THINGS_COUNT)
        {
            ERRORLOG("Infinite loop detected when sweeping things list");
            break_mapwho_infinite_chain(mapblk);
            break;
        }
  }
  return INVALID_THING;
}

struct Thing *find_interesting_object_laying_around_thing(struct Thing *creatng)
{
    for (long k = 0; k < AROUND_TILES_COUNT; k++)
    {
        long stl_x = creatng->mappos.x.stl.num + around[k].delta_x;
        long stl_y = creatng->mappos.y.stl.num + around[k].delta_y;
        struct Map* mapblk = get_map_block_at(stl_x, stl_y);
        if (!map_block_invalid(mapblk))
        {
            if ((mapblk->flags & SlbAtFlg_Blocking) == 0)
            {
                struct Thing* thing = find_gold_pile_or_chicken_laying_on_mapblk(mapblk);
                if (!thing_is_invalid(thing))
                    return thing;
            }
        }
    }
    return INVALID_THING;
}

TbBool thing_can_be_eaten(struct Thing *thing)
{
    if (thing_is_mature_food(thing) || (thing_is_creature(thing) && creature_affected_by_spell(thing, SplK_Chicken)))
    {
        if (is_thing_directly_controlled(thing) || is_thing_passenger_controlled(thing) || thing_is_picked_up(thing)) {
            return false;
        }
        return true;
    }
    return false;
}

TbBool creature_pick_up_interesting_object_laying_nearby(struct Thing *creatng)
{
    struct Thing* tgthing = find_interesting_object_laying_around_thing(creatng);
    if (thing_is_invalid(tgthing)) {
        return false;
    }
    if (object_is_gold_laying_on_ground(tgthing))
    {
        struct CreatureStats* crstat = creature_stats_get_from_thing(creatng);
        if (tgthing->valuable.gold_stored > 0)
        {
            if (creatng->creature.gold_carried < crstat->gold_hold)
            {
                if (crstat->gold_hold < tgthing->valuable.gold_stored + creatng->creature.gold_carried)
                {
                    long k = crstat->gold_hold - creatng->creature.gold_carried;
                    creatng->creature.gold_carried += k;
                    tgthing->valuable.gold_stored -= k;
                } else
                {
                    creatng->creature.gold_carried += tgthing->valuable.gold_stored;
                    delete_thing_structure(tgthing, 0);
                }
                thing_play_sample(creatng, 32, NORMAL_PITCH, 0, 3, 0, 2, FULL_LOUDNESS);
            }
        } else
        {
            ERRORLOG("GoldPile with no gold!");
            delete_thing_structure(tgthing, 0);
        }
        anger_apply_anger_to_creature(creatng, crstat->annoy_got_wage, AngR_NotPaid, 1);
        return true;
    }
    if (thing_can_be_eaten(tgthing) && creature_able_to_eat(creatng))
    {
        food_eaten_by_creature(tgthing, creatng);
        return true;
    }
    return false;
}

void creature_look_for_hidden_doors(struct Thing *creatng)
{
    const struct StructureList* slist = get_list_for_thing_class(TCls_Door);
    long i = slist->index;
    while (i > 0)
    {
        struct Thing* doortng = thing_get(i);
        if (thing_is_invalid(doortng))
          break;
          
        if (door_is_hidden_to_player(doortng,creatng->owner))
        {
            MapSubtlCoord z = doortng->mappos.z.stl.num;
            doortng->mappos.z.stl.num = 2;
            if(creature_affected_by_spell(creatng,SplK_Sight))
            {
                if(creature_can_see_thing_ignoring_specific_door(creatng,doortng,doortng))
                {
                    reveal_secret_door_to_player(doortng,creatng->owner);
                }
            }
            else
            // when closed the door itself blocks sight to the doortng so this checks if open, and in sight
            if(creature_can_see_thing(creatng,doortng)) 
            {
                reveal_secret_door_to_player(doortng,creatng->owner);
            }
            doortng->mappos.z.stl.num = z;
        }
        i = doortng->next_of_class;
    }
}

TngUpdateRet process_creature_state(struct Thing *thing)
{
    SYNCDBG(19,"Starting for %s index %d owned by player %d",thing_model_name(thing),(int)thing->index,(int)thing->owner);
    TRACE_THING(thing);
    struct CreatureControl* cctrl = creature_control_get_from_thing(thing);
    unsigned long model_flags = get_creature_model_flags(thing);

    process_person_moods_and_needs(thing);
    if (creature_available_for_combat_this_turn(thing))
    {
        TbBool fighting = creature_look_for_combat(thing);
        if (!fighting) {
            fighting = creature_look_for_enemy_heart_combat(thing);
        }
        if (!fighting) {
            fighting = creature_look_for_enemy_object_combat(thing);
        }
    }
    creature_look_for_hidden_doors(thing);
    if ((cctrl->combat_flags & CmbtF_DoorFight) == 0)
    {
        if ((cctrl->collided_door_subtile > 0) && ((cctrl->flgfield_1 & CCFlg_NoCompControl) == 0))
        {
            if ( can_change_from_state_to(thing, thing->active_state, CrSt_CreatureDoorCombat) )
            {
                long x = stl_num_decode_x(cctrl->collided_door_subtile);
                long y = stl_num_decode_y(cctrl->collided_door_subtile);
                struct Thing* doortng = get_door_for_position(x, y);
                if ((!thing_is_invalid(doortng)) && (thing->owner != neutral_player_number))
                {
                    if (thing->owner != doortng->owner)
                    {
                        if (set_creature_door_combat(thing, doortng))
                        {
                            // If the door gets attacked, we're not running into it
                            cctrl->collided_door_subtile = 0;
                        }
                    }
                }
                else
                {
                    // If the door does not exist, clear this field too.
                    cctrl->collided_door_subtile = 0;
                    set_start_state(thing);
                }
            }
        }
    }
    if (creature_is_group_member(thing))
    {
        if (!creature_is_group_leader(thing)) {
            process_obey_leader(thing);
        }
    }
    if ((thing->active_state < 1) || (thing->active_state >= CREATURE_STATES_COUNT))
    {
        ERRORLOG("The %s index %d has illegal state[1], S=%d, TCS=%d, reset", thing_model_name(thing), (int)thing->index, (int)thing->active_state, (int)thing->continue_state);
        set_start_state(thing);
    }

    // Creatures that are not special diggers will pick up any nearby gold or food
    if (((thing->movement_flags & TMvF_Flying) == 0) && ((model_flags & CMF_IsSpecDigger) == 0))
    {
        if (!creature_is_being_unconscious(thing) && !creature_is_dying(thing) &&
            !thing_is_picked_up(thing) && !creature_is_being_dropped(thing))
        {
            creature_pick_up_interesting_object_laying_nearby(thing);
        }
    }
    // Enable this to know which function hangs on update_creature.
    //TODO CREATURE_AI rewrite state subfunctions so they won't hang
    //if (game.play_gameturn > 119800)
    SYNCDBG(18,"Executing state %s for %s index %d.",creature_state_code_name(thing->active_state),thing_model_name(thing),(int)thing->index);
    struct StateInfo* stati = get_thing_active_state_info(thing);
    if (stati->process_state != NULL) {
        short k = stati->process_state(thing);
        if (k == CrStRet_Deleted) {
            SYNCDBG(18,"Finished with creature deleted");
            return TUFRet_Deleted;
        }
    }
    SYNCDBG(18,"Finished");
    return TUFRet_Modified;
}

/**
 * Increases proper kills counter for given player's dungeon.
 */
TbBool inc_player_kills_counter(long killer_idx, struct Thing *victim)
{
    struct Dungeon* killer_dungeon = get_players_num_dungeon(killer_idx);
    if (victim->owner == killer_idx)
        killer_dungeon->lvstats.friendly_kills++;
    else
        killer_dungeon->battles_won++;
    return true;
}

/**
 * Increases kills counters when victim is being killed by killer.
 * Note that killer may be invalid - in this case def_plyr_idx identifies the killer.
 */
TbBool update_kills_counters(struct Thing *victim, struct Thing *killer,
    PlayerNumber def_plyr_idx, CrDeathFlags flags)
{
    struct CreatureControl* cctrl = creature_control_get_from_thing(victim);
    if ((flags & CrDed_DiedInBattle) != 0)
    {
        if (!thing_is_invalid(killer))
        {
            return inc_player_kills_counter(killer->owner, victim);
        }
        if ((def_plyr_idx != -1) && (game.neutral_player_num != def_plyr_idx))
        {
            return inc_player_kills_counter(def_plyr_idx, victim);
        }
    }
    if ((cctrl->fighting_player_idx != -1) && (game.neutral_player_num != cctrl->fighting_player_idx))
    {
        return inc_player_kills_counter(cctrl->fighting_player_idx, victim);
    }
    return false;
}

long creature_is_ambulating(struct Thing *thing)
{
    int n = get_creature_model_graphics(thing->model, CGI_Ambulate);
    int i = convert_td_iso(n);
    if (i != thing->anim_sprite)
        return 0;
    return 1;
}

TbBool check_for_door_collision_at(struct Thing *thing, struct Coord3d *pos, unsigned long blocked_flags)
{
    SYNCDBG(18,"Starting for %s",thing_model_name(thing));
    int nav_sizexy = thing_nav_sizexy(thing) / 2;
    MapSubtlCoord start_x = coord_subtile(pos->x.val - nav_sizexy);
    MapSubtlCoord end_x = coord_subtile(pos->x.val + nav_sizexy);
    MapSubtlCoord start_y = coord_subtile(pos->y.val - nav_sizexy);
    MapSubtlCoord end_y = coord_subtile(pos->y.val + nav_sizexy);
    MapSubtlCoord stl_x;
    MapSubtlCoord stl_y;
    if ((blocked_flags & 0x01) != 0)
    {
        stl_x = end_x;
        if (thing->mappos.x.val >= pos->x.val)
            stl_x = start_x;
        for (stl_y = start_y; stl_y <= end_y; stl_y++)
        {
            struct Map* mapblk = get_map_block_at(stl_x, stl_y);
            if ((mapblk->flags & SlbAtFlg_IsDoor) != 0) {
                SYNCDBG(18,"Door collision at X with %s",thing_model_name(thing));
                struct CreatureControl* cctrl = creature_control_get_from_thing(thing);
                cctrl->collided_door_subtile = get_subtile_number(stl_x, stl_y);
                return true;
            }
        }
    }
    if ((blocked_flags & 0x02) != 0)
    {
        stl_y = end_y;
        if (thing->mappos.y.val >= pos->y.val)
            stl_y = start_y;
        for (stl_x = start_x; stl_x <= end_x; stl_x++)
        {
            struct Map* mapblk = get_map_block_at(stl_x, stl_y);
            if ((mapblk->flags & SlbAtFlg_IsDoor) != 0) {
                SYNCDBG(18,"Door collision at Y with %s",thing_model_name(thing));
                struct CreatureControl* cctrl = creature_control_get_from_thing(thing);
                cctrl->collided_door_subtile = get_subtile_number(stl_x, stl_y);
                return true;
            }
        }
    }
    SYNCDBG(18,"No door collision with %s",thing_model_name(thing));
    return false;
}

unsigned int get_creature_blocked_flags_at(struct Thing *thing, struct Coord3d *newpos)
{
    unsigned int flags = 0;
    struct Coord3d pos;
    pos.x.val = newpos->x.val;
    pos.y.val = thing->mappos.y.val;
    pos.z.val = thing->mappos.z.val;
    if ( creature_cannot_move_directly_to(thing, &pos) ) {
        flags |= 0x01;
    }
    pos.x.val = thing->mappos.x.val;
    pos.y.val = newpos->y.val;
    pos.z.val = thing->mappos.z.val;
    if ( creature_cannot_move_directly_to(thing, &pos) ) {
        flags |= 0x02;
    }
    pos.x.val = thing->mappos.x.val;
    pos.y.val = thing->mappos.y.val;
    pos.z.val = newpos->z.val;
    if ( creature_cannot_move_directly_to(thing, &pos) ) {
        flags |= 0x04;
    }
    switch (flags)
    {
    case 0:
      if ( creature_cannot_move_directly_to(thing, newpos) ) {
          flags = 0x07;
      }
      break;
    case 1:
      pos.x.val = thing->mappos.x.val;
      pos.y.val = newpos->y.val;
      pos.z.val = newpos->z.val;
      if (creature_cannot_move_directly_to(thing, &pos) < 1) {
          flags = 0x01;
      } else {
          flags = 0x07;
      }
      break;
    case 2:
      pos.x.val = newpos->x.val;
      pos.y.val = thing->mappos.y.val;
      pos.z.val = newpos->z.val;
      if (creature_cannot_move_directly_to(thing, &pos) < 1) {
          flags = 0x02;
      } else {
          flags = 0x07;
      }
      break;
    case 4:
      pos.x.val = newpos->x.val;
      pos.y.val = newpos->y.val;
      pos.z.val = thing->mappos.z.val;
      if ( creature_cannot_move_directly_to(thing, &pos) ) {
          flags = 0x07;
      }
      break;
    }
    return flags;
}

void update_tunneller_trail(struct Thing *thing)
{
    struct CreatureControl* cctrl = creature_control_get_from_thing(thing);
    // Shift all elements freeing first item
    for (int i = 4; i > 0; i--)
    {
        cctrl->party.member_pos_stl[i] = cctrl->party.member_pos_stl[i-1];
    }
    // Fill the first item
    cctrl->party.member_pos_stl[0] = get_subtile_number(thing->mappos.x.stl.num,thing->mappos.y.stl.num);
}

long move_creature(struct Thing *thing)
{
    struct CreatureControl* cctrl = creature_control_get_from_thing(thing);
    struct Coord3d* tngpos = &thing->mappos;
    struct Coord3d pvpos;
    pvpos.x.val = tngpos->x.val;
    pvpos.y.val = tngpos->y.val;
    pvpos.z.val = tngpos->z.val;
    int velo_x = thing->velocity.x.val;
    int velo_y = thing->velocity.y.val;
    int velo_z = thing->velocity.z.val;
    cctrl->flgfield_1 &= ~CCFlg_Unknown08;
    struct Coord3d nxpos;
    if (thing_in_wall_at(thing, &thing->mappos) && !creature_can_pass_through_wall_at(thing, &thing->mappos))
    {
        nxpos.x.val = tngpos->x.val;
        nxpos.y.val = tngpos->y.val;
        nxpos.z.val = tngpos->z.val;
        if (get_nearest_valid_position_for_creature_at(thing, &nxpos)) {
            move_thing_in_map(thing, &nxpos);
        }
        cctrl->flgfield_1 |= CCFlg_Unknown08;
    }
    if ((get_creature_model_flags(thing) & CMF_TremblingFat) != 0)
    {
      if (creature_is_ambulating(thing))
        {
            if (thing->current_frame > 3)
            {
                velo_y = 0;
                velo_x = 0;
            }
        }
    }
    if ((velo_x != 0) || (velo_y != 0) || (velo_z != 0))
    {
        if (velo_x < -256) {
            velo_x = -256;
        } else if (velo_x > 256) {
            velo_x = 256;
        }
        if (velo_y < -256) {
            velo_y = -256;
        } else if (velo_y > 256) {
            velo_y = 256;
        }
        if (velo_z < -256) {
            velo_z = -256;
        } else if (velo_z > 256) {
            velo_z = 256;
        }
        nxpos.x.val = velo_x + tngpos->x.val;
        nxpos.y.val = velo_y + tngpos->y.val;
        nxpos.z.val = velo_z + tngpos->z.val;
        if ((thing->movement_flags & TMvF_Flying) != 0)
        {
            if (thing_in_wall_at(thing, &nxpos) && !creature_can_pass_through_wall_at(thing, &nxpos))
            {
                if (creature_cannot_move_directly_to(thing, &nxpos))
                {
                    long blocked_flags = get_creature_blocked_flags_at(thing, &nxpos);
                    if (cctrl->collided_door_subtile == 0) {
                        check_for_door_collision_at(thing, &nxpos, blocked_flags);
                    }
                    slide_thing_against_wall_at(thing, &nxpos, blocked_flags);
                }
                else
                {
                    nxpos.z.val = tngpos->z.val;
                }
            }
        }
        else
        {
            if (thing_in_wall_at(thing, &nxpos) && !creature_can_pass_through_wall_at(thing, &nxpos))
            {
                if (creature_cannot_move_directly_to(thing, &nxpos))
                {
                    long blocked_flags = get_creature_blocked_flags_at(thing, &nxpos);
                    if (cctrl->collided_door_subtile == 0) {
                        check_for_door_collision_at(thing, &nxpos, blocked_flags);
                    }
                    slide_thing_against_wall_at(thing, &nxpos, blocked_flags);
                }
                else
                {
                    nxpos.z.val = tngpos->z.val;
                }
            }
        }
        if ((cctrl->flgfield_1 & CCFlg_Unknown10) != 0)
        {
            struct Thing* collidtng = get_thing_collided_with_at_satisfying_filter(thing, &nxpos, collide_filter_thing_is_of_type, 5, -1);
            if (!thing_is_invalid(collidtng))
            {
                nxpos.x.val = tngpos->x.val;
                nxpos.y.val = tngpos->y.val;
                nxpos.z.val = tngpos->z.val;
            }
        }
        if ((tngpos->x.stl.num != nxpos.x.stl.num) || (tngpos->y.stl.num != nxpos.y.stl.num))
        {
            if (is_hero_tunnelling_to_attack(thing)) {
                update_tunneller_trail(thing);
            }
            if ((subtile_slab(tngpos->x.stl.num) != subtile_slab(nxpos.x.stl.num))
             || (subtile_slab(tngpos->y.stl.num) != subtile_slab(nxpos.y.stl.num)))
            {
                check_map_explored(thing, nxpos.x.stl.num, nxpos.y.stl.num);
                struct StateInfo* stati = get_thing_active_state_info(thing);
                if (!state_info_invalid(stati)) {
                    CreatureStateFunc2 callback = stati->move_from_slab;
                    if (callback != NULL) {
                        callback(thing);
                    }
                }
            }
        }
        move_thing_in_map(thing, &nxpos);
    }
    {
        long angle = LbArcTanAngle(cctrl->moveaccel.x.val, cctrl->moveaccel.y.val);
        long dist;
        if (get_angle_difference(angle, thing->move_angle_xy) <= LbFPMath_PI / 2)
        {
            dist = get_2d_distance(&pvpos, tngpos);
        }
        else
        {
            dist = -get_2d_distance(&pvpos, tngpos);
        }
        cctrl->distance_to_destination = dist;
    }
    return 1;
}

/**
 * Causes creature rebirth at its lair.
 * If lair isn't available, creature is reborn at dungeon heart.
 *
 * @param thing The creature to be reborn.
 */
void creature_rebirth_at_lair(struct Thing *thing)
{
    struct CreatureControl* cctrl = creature_control_get_from_thing(thing);
    struct Thing* lairtng = thing_get(cctrl->lairtng_idx);
    if (thing_is_invalid(lairtng))
    {
        // If creature has no lair - treat dungeon heart as lair
        lairtng = get_player_soul_container(thing->owner);
    }
    if (cctrl->explevel > 0)
        set_creature_level(thing, cctrl->explevel-1);
    thing->health = cctrl->max_health;
    if (creature_affected_by_spell(thing, SplK_TimeBomb))
    {
        cctrl->spell_flags &= ~CSAfF_Timebomb;
        cctrl->timebomb_target_id = 0;
        cctrl->timebomb_death = false;
        thing->veloc_push_add.x.val = 0;
        thing->veloc_push_add.y.val = 0;
        thing->state_flags &= ~TF1_PushAdd;
        cleanup_current_thing_state(thing);
    }
    if (thing_is_invalid(lairtng))
        return;
    create_effect(&thing->mappos, TngEff_HarmlessGas2, thing->owner);
    move_thing_in_map(thing, &lairtng->mappos);
    reset_interpolation_of_thing(thing);
    create_effect(&lairtng->mappos, TngEff_HarmlessGas2, thing->owner);
}

void throw_out_gold(struct Thing* thing, long amount)
{
    int num_pots_to_drop;
    // Compute if we want bags or pots
    int dropject = 6; //GOLD object
    if ((game.conf.rules.game.pot_of_gold_holds > game.conf.rules.game.bag_gold_hold) && (amount <= game.conf.rules.game.bag_gold_hold))
    {
            dropject = 136; //Drop GOLD_BAG object when we're dealing with small amounts
            num_pots_to_drop = 1;
    }
    else //drop pots
    {
        // Compute how many pots we want to drop
        num_pots_to_drop = ((amount + game.conf.rules.game.pot_of_gold_holds - 1) / game.conf.rules.game.pot_of_gold_holds);
        if (num_pots_to_drop > 8)
        {
            num_pots_to_drop = 8;
        }
    }

    GoldAmount gold_dropped = 0;
    // Now do the dropping
    for (int npot = 0; npot < num_pots_to_drop; npot++)
    {
        // Create a new pot object
        struct Thing* gldtng = create_object(&thing->mappos, dropject, game.neutral_player_num, -1);
        if (thing_is_invalid(gldtng))
            break;
        // Update its position and acceleration
        long angle = CREATURE_RANDOM(thing, 2 * LbFPMath_PI);
        long radius = CREATURE_RANDOM(thing, 128);
        long x = (radius * LbSinL(angle)) / 256;
        long y = (radius * LbCosL(angle)) / 256;
        gldtng->veloc_push_add.x.val += x/256;
        gldtng->veloc_push_add.y.val -= y/256;
        gldtng->veloc_push_add.z.val += CREATURE_RANDOM(thing, 64) + 96;
        gldtng->state_flags |= TF1_PushAdd;
        // Set the amount of gold and mark that we've dropped that gold
        GoldAmount delta = (amount - gold_dropped) / (num_pots_to_drop - npot);
        gldtng->valuable.gold_stored = delta;
        // Update size of the gold object
        add_gold_to_pile(gldtng, 0);
        gold_dropped += delta;
    }
}

void creature_throw_out_gold(struct Thing* creatng)
{
    if (creatng->creature.gold_carried <= 0)
    {
        return;
    }
    throw_out_gold(creatng, creatng->creature.gold_carried);
}

struct Thing* thing_death_normal(struct Thing *thing)
{
    long memp1 = thing->move_angle_xy;
    struct Coord3d memaccl;
    memaccl.x.val = thing->veloc_base.x.val;
    memaccl.y.val = thing->veloc_base.y.val;
    memaccl.z.val = thing->veloc_base.z.val;
    struct Thing* deadtng = destroy_creature_and_create_corpse(thing, DCrSt_DramaticDying);
    if (thing_is_invalid(deadtng))
    {
        ERRORLOG("Cannot create dead thing");
        return INVALID_THING;
    }
    struct Coord3d pos;
    TbBool move_allowed = get_thing_next_position(&pos, deadtng);
    if (!positions_equivalent(&deadtng->mappos, &pos))
    {
        if ((move_allowed) && !thing_in_wall_at(deadtng, &pos))
        {
            deadtng->move_angle_xy = memp1;
            deadtng->veloc_base.x.val = memaccl.x.val;
            deadtng->veloc_base.y.val = memaccl.y.val;
            deadtng->veloc_base.z.val = memaccl.z.val;
        }
    }
    return deadtng;
}

/**
 * Creates an effect of death with bloody flesh explosion, killing the creature.
 * @param thing
 */
struct Thing* thing_death_flesh_explosion(struct Thing *thing)
{
    long memp1 = thing->move_angle_xy;
    struct Coord3d memaccl;
    memaccl.x.val = thing->veloc_base.x.val;
    memaccl.y.val = thing->veloc_base.y.val;
    memaccl.z.val = thing->veloc_base.z.val;
    for (long i = 0; i <= thing->clipbox_size_z; i += 64)
    {
        struct Coord3d pos;
        pos.x.val = thing->mappos.x.val;
        pos.y.val = thing->mappos.y.val;
        pos.z.val = thing->mappos.z.val+i;
        create_effect(&pos, TngEff_Blood4, thing->owner);
    }
    struct Thing* deadtng = destroy_creature_and_create_corpse(thing, DCrSt_RigorMortis);
    if (thing_is_invalid(deadtng))
    {
        ERRORLOG("Cannot create dead thing");
        return INVALID_THING;
    }
    deadtng->move_angle_xy = memp1;
    deadtng->veloc_base.x.val = memaccl.x.val;
    deadtng->veloc_base.y.val = memaccl.y.val;
    deadtng->veloc_base.z.val = memaccl.z.val;
    thing_play_sample(deadtng, 47, NORMAL_PITCH, 0, 3, 0, 4, FULL_LOUDNESS);
    return deadtng;
}

struct Thing* thing_death_gas_and_flesh_explosion(struct Thing *thing)
{
    struct Coord3d pos;
    long i;
    long memp1 = thing->move_angle_xy;
    struct Coord3d memaccl;
    memaccl.x.val = thing->veloc_base.x.val;
    memaccl.y.val = thing->veloc_base.y.val;
    memaccl.z.val = thing->veloc_base.z.val;
    for (i = 0; i <= thing->clipbox_size_z; i+=64)
    {
        pos.x.val = thing->mappos.x.val;
        pos.y.val = thing->mappos.y.val;
        pos.z.val = thing->mappos.z.val+i;
        create_effect(&pos, TngEff_Blood4, thing->owner);
    }
    i = (thing->clipbox_size_z >> 1);
    pos.x.val = thing->mappos.x.val;
    pos.y.val = thing->mappos.y.val;
    pos.z.val = thing->mappos.z.val+i;
    create_effect(&pos, TngEff_Gas3, thing->owner);
    struct Thing* deadtng = destroy_creature_and_create_corpse(thing, DCrSt_RigorMortis);
    if (thing_is_invalid(deadtng))
    {
        ERRORLOG("Cannot create dead thing");
        return INVALID_THING;
    }
    deadtng->move_angle_xy = memp1;
    deadtng->veloc_base.x.val = memaccl.x.val;
    deadtng->veloc_base.y.val = memaccl.y.val;
    deadtng->veloc_base.z.val = memaccl.z.val;
    thing_play_sample(deadtng, 47, NORMAL_PITCH, 0, 3, 0, 4, FULL_LOUDNESS);
    return deadtng;
}

struct Thing* thing_death_smoke_explosion(struct Thing *thing)
{
    long memp1 = thing->move_angle_xy;
    struct Coord3d memaccl;
    memaccl.x.val = thing->veloc_base.x.val;
    memaccl.y.val = thing->veloc_base.y.val;
    memaccl.z.val = thing->veloc_base.z.val;
    long i = (thing->clipbox_size_z >> 1);
    struct Coord3d pos;
    pos.x.val = thing->mappos.x.val;
    pos.y.val = thing->mappos.y.val;
    pos.z.val = thing->mappos.z.val+i;
    create_effect(&pos, TngEff_HarmlessGas1, thing->owner);
    struct Thing* deadtng = destroy_creature_and_create_corpse(thing, DCrSt_RigorMortis);
    if (thing_is_invalid(deadtng))
    {
        ERRORLOG("Cannot create dead thing");
        return INVALID_THING;
    }
    deadtng->move_angle_xy = memp1;
    deadtng->veloc_base.x.val = memaccl.x.val;
    deadtng->veloc_base.y.val = memaccl.y.val;
    deadtng->veloc_base.z.val = memaccl.z.val;
    thing_play_sample(deadtng, 47, NORMAL_PITCH, 0, 3, 0, 4, FULL_LOUDNESS);
    return deadtng;
}

/**
 * Creates an effect of frozen body explosion and kills the creature.
 * The ice explosion effect uses same corpse as flesh explosion.
 * @param thing
 */
struct Thing* thing_death_ice_explosion(struct Thing *thing)
{
    long memp1 = thing->move_angle_xy;
    struct Coord3d memaccl;
    memaccl.x.val = thing->veloc_base.x.val;
    memaccl.y.val = thing->veloc_base.y.val;
    memaccl.z.val = thing->veloc_base.z.val;
    for (long i = 0; i <= thing->clipbox_size_z; i += 64)
    {
        struct Coord3d pos;
        pos.x.val = thing->mappos.x.val;
        pos.y.val = thing->mappos.y.val;
        pos.z.val = thing->mappos.z.val+i;
        create_effect(&pos, TngEff_DeathIceExplosion, thing->owner);
    }
    struct Thing* deadtng = destroy_creature_and_create_corpse(thing, DCrSt_RigorMortis);
    if (thing_is_invalid(deadtng))
    {
        ERRORLOG("Cannot create dead thing");
        return INVALID_THING;
    }
    deadtng->move_angle_xy = memp1;
    deadtng->veloc_base.x.val = memaccl.x.val;
    deadtng->veloc_base.y.val = memaccl.y.val;
    deadtng->veloc_base.z.val = memaccl.z.val;
    thing_play_sample(deadtng, 47, NORMAL_PITCH, 0, 3, 0, 4, FULL_LOUDNESS);
    return deadtng;
}

struct Thing* creature_death_as_nature_intended(struct Thing *thing)
{
    long i = creatures[thing->model % game.conf.crtr_conf.model_count].natural_death_kind;
    switch (i)
    {
    case Death_Normal:
        return thing_death_normal(thing);
    case Death_FleshExplode:
        return thing_death_flesh_explosion(thing);
    case Death_GasFleshExplode:
        return thing_death_gas_and_flesh_explosion(thing);
    case Death_SmokeExplode:
        return thing_death_smoke_explosion(thing);
    case Death_IceExplode:
        return thing_death_ice_explosion(thing);
    default:
        WARNLOG("Unexpected %s death cause %d",thing_model_name(thing),(int)i);
        return INVALID_THING;
    }
}

/**
 * Removes given parent index in things from given StructureList.
 * Works only for things for whom parent is a thing (which are shots).
 * @return Gives amount of items updated.
 * TODO figure out what this index is, then rename and move this function.
 */
unsigned long remove_parent_thing_from_things_in_list(struct StructureList *list,long remove_idx)
{
    SYNCDBG(18,"Starting");
    unsigned long n = 0;
    unsigned long k = 0;
    int i = list->index;
    while (i != 0)
    {
        struct Thing* thing = thing_get(i);
        if (thing_is_invalid(thing)) {
            ERRORLOG("Jump to invalid thing detected");
            break;
        }
        i = thing->next_of_class;
        // Per-thing code
        if (thing->parent_idx == remove_idx)
        {
            thing->parent_idx = thing->index;
            n++;
        }
        // Per-thing code ends
        k++;
        if (k > THINGS_COUNT) {
            ERRORLOG("Infinite loop detected when sweeping things list");
            break;
        }
    }
    return n;
}

struct Thing* cause_creature_death(struct Thing *thing, CrDeathFlags flags)
{
    struct CreatureControl* cctrl = creature_control_get_from_thing(thing);
    anger_set_creature_anger_all_types(thing, 0);
    creature_throw_out_gold(thing);
    remove_parent_thing_from_things_in_list(&game.thing_lists[TngList_Shots],thing->index);

    long crmodel = thing->model;
    struct CreatureStats* crstat = creature_stats_get_from_thing(thing);
    if (!thing_exists(thing)) {
        flags |= CrDed_NoEffects;
    }
    if (((flags & CrDed_NoEffects) == 0) && (crstat->rebirth != 0)
     && (cctrl->lairtng_idx > 0) && (crstat->rebirth-1 <= cctrl->explevel)
        && ((flags & CrDed_NoRebirth) == 0))
    {
        creature_rebirth_at_lair(thing);
        return INVALID_THING;
    }
    // Beyond this point, the creature thing is bound to be deleted
    if (((flags & CrDed_NotReallyDying) == 0) || ((game.conf.rules.game.classic_bugs_flags & ClscBug_ResurrectRemoved) != 0))
    {
        // If the creature is leaving dungeon, or being transformed, then CrDed_NotReallyDying should be set
        update_dead_creatures_list_for_owner(thing);
    }
    if ((flags & CrDed_NoEffects) != 0)
    {
        if ((game.flags_cd & MFlg_DeadBackToPool) != 0)
            add_creature_to_pool(crmodel, 1, 1);
        delete_thing_structure(thing, 0);
    } else
    if (!creature_model_bleeds(thing->model))
    {
        // Non-bleeding creatures have no flesh explosion effects
        if ((game.flags_cd & MFlg_DeadBackToPool) != 0)
            add_creature_to_pool(crmodel, 1, 1);
        return creature_death_as_nature_intended(thing);
    } else
    if (creature_affected_by_spell(thing, SplK_Freeze))
    {
        if ((game.flags_cd & MFlg_DeadBackToPool) != 0)
            add_creature_to_pool(crmodel, 1, 1);
        return thing_death_ice_explosion(thing);
    } else
    if ( (shot_model_makes_flesh_explosion(cctrl->shot_model)) || (cctrl->timebomb_death) )
    {
        if ((game.flags_cd & MFlg_DeadBackToPool) != 0)
            add_creature_to_pool(crmodel, 1, 1);
        return thing_death_flesh_explosion(thing);
    } else
    {
        if ((game.flags_cd & MFlg_DeadBackToPool) != 0)
            add_creature_to_pool(crmodel, 1, 1);
        return creature_death_as_nature_intended(thing);
    }
    return INVALID_THING;
}

void prepare_to_controlled_creature_death(struct Thing *thing)
{
    struct PlayerInfo* player = get_player(thing->owner);
    leave_creature_as_controller(player, thing);
    player->influenced_thing_idx = 0;
    if (player->id_number == thing->owner)
        setup_eye_lens(0);
    set_camera_zoom(player->acamera, player->dungeon_camera_zoom);
    if (player->id_number == thing->owner)
    {
        turn_off_all_window_menus();
        turn_off_query_menus();
        turn_on_main_panel_menu();
        set_flag_value(game.operation_flags, GOF_ShowPanel, (game.operation_flags & GOF_ShowGui) != 0);
  }
  light_turn_light_on(player->cursor_light_idx);
}

void delete_effects_attached_to_creature(struct Thing *creatng)
{
    struct Thing *efftng;
    long i;
    long k;
    struct CreatureControl* cctrl = creature_control_get_from_thing(creatng);
    if (creature_control_invalid(cctrl)) {
        return;
    }
    if (creature_affected_by_spell(creatng, SplK_Armour))
    {
        cctrl->spell_flags &= ~CSAfF_Armour;
        for (i=0; i < 3; i++)
        {
            k = cctrl->spell_tngidx_armour[i];
            if (k != 0)
            {
                efftng = thing_get(k);
                delete_thing_structure(efftng, 0);
                cctrl->spell_tngidx_armour[i] = 0;
            }
        }
    }
    if (creature_affected_by_spell(creatng, SplK_Disease))
    {
        cctrl->spell_flags &= ~CSAfF_Disease;
        for (i=0; i < 3; i++)
        {
            k = cctrl->spell_tngidx_disease[i];
            if (k != 0)
            {
                efftng = thing_get(k);
                delete_thing_structure(efftng, 0);
                cctrl->spell_tngidx_disease[i] = 0;
            }
        }
    }
}

<<<<<<< HEAD
void delete_familiars_attached_to_creature(struct Thing* sumntng)
{
    struct Thing* famlrtng;
    struct CreatureControl* scctrl = creature_control_get_from_thing(sumntng);
    struct CreatureControl* fcctrl;
    if (creature_control_invalid(scctrl)) {
        return;
    }
    for (short i = 0; i < 8; i++) //todo magic number
    {
        if (scctrl->familiar_idx[i])
        {
            famlrtng = thing_get(scctrl->familiar_idx[i]);
            fcctrl = creature_control_get_from_thing(famlrtng);
            fcctrl->unsummon_turn = game.play_gameturn;
        }
    }
}

TbBool kill_creature(struct Thing *creatng, struct Thing *killertng,
=======
struct Thing* kill_creature(struct Thing *creatng, struct Thing *killertng,
>>>>>>> ac1a22bd
    PlayerNumber killer_plyr_idx, CrDeathFlags flags)
{
    SYNCDBG(18,"Starting");
    TRACE_THING(creatng);
    cleanup_creature_state_and_interactions(creatng);
    if (!thing_is_invalid(killertng))
    {
        if (killertng->owner == game.neutral_player_num) {
            flags &= ~CrDed_DiedInBattle;
        }
    }
    if (killer_plyr_idx == game.neutral_player_num) {
        flags &= ~CrDed_DiedInBattle;
    }
    if (!thing_exists(creatng)) {
        ERRORLOG("Tried to kill non-existing thing!");
        return INVALID_THING;
    }
    // Dying creatures must be visible and no chicken
    if (creature_affected_by_spell(creatng, SplK_Invisibility)) {
        terminate_thing_spell_effect(creatng, SplK_Invisibility);
    }
    if (creature_affected_by_spell(creatng, SplK_Chicken)) {
        terminate_thing_spell_effect(creatng, SplK_Chicken);
    }
    if (creature_affected_by_spell(creatng, SplK_Rebound)) {
        terminate_thing_spell_effect(creatng, SplK_Rebound);
    }
    struct Dungeon* dungeon = (!is_neutral_thing(creatng)) ? get_players_num_dungeon(creatng->owner) : INVALID_DUNGEON;
    if (!dungeon_invalid(dungeon))
    {
        if ((flags & CrDed_DiedInBattle) != 0) {
            dungeon->battles_lost++;
        }
    }
    update_kills_counters(creatng, killertng, killer_plyr_idx, flags);
    if (thing_is_invalid(killertng) || (killertng->owner == game.neutral_player_num) ||
        (killer_plyr_idx == game.neutral_player_num) || dungeon_invalid(dungeon))
    {
        if ((flags & CrDed_NoEffects) && ((creatng->alloc_flags & TAlF_IsControlled) != 0)) {
            prepare_to_controlled_creature_death(creatng);
        }
        return cause_creature_death(creatng, flags);
    }
    // Now we are sure that killertng and dungeon pointers are correct
    if (creatng->owner == killertng->owner)
    {
        if ((get_creature_model_flags(creatng) & CMF_IsDiptera) && (get_creature_model_flags(killertng) & CMF_IsArachnid)) {
            dungeon->lvstats.flies_killed_by_spiders++;
        }
    }
    struct CreatureControl* cctrlgrp = creature_control_get_from_thing(killertng);
    if (!creature_control_invalid(cctrlgrp)) {
        cctrlgrp->kills_num++;
    }
    if (is_my_player_number(creatng->owner))
    {
        if ((flags & CrDed_DiedInBattle) != 0)
        {
            output_message_far_from_thing(creatng, SMsg_BattleDeath, MESSAGE_DELAY_BATTLE, true);
        }
    } else
    if (is_my_player_number(killertng->owner))
    {
        output_message_far_from_thing(creatng, SMsg_BattleWon, MESSAGE_DELAY_BATTLE, true);
    }
    if (is_hero_thing(killertng))
    {
        if (player_creature_tends_to(killertng->owner,CrTend_Imprison)) {
            ERRORLOG("Hero have tend to imprison");
        }
    }
    {
        struct CreatureStats* crstat = creature_stats_get_from_thing(killertng);
        anger_apply_anger_to_creature(killertng, crstat->annoy_win_battle, AngR_Other, 1);
    }
    if (!creature_control_invalid(cctrlgrp) && ((flags & CrDed_DiedInBattle) != 0)) {
        cctrlgrp->unknown_state.byte_9A++;
    }
    if (!dungeon_invalid(dungeon)) {
        dungeon->hates_player[killertng->owner] += game.conf.rules.creature.fight_hate_kill_value;
    }
    SYNCDBG(18,"Almost finished");
    if (((flags & CrDed_NoUnconscious) != 0) || (!player_has_room_of_role(killertng->owner,RoRoF_Prison))
      || (!player_creature_tends_to(killertng->owner,CrTend_Imprison)) ||
        ((get_creature_model_flags(creatng) & CMF_IsEvil) && (CREATURE_RANDOM(creatng, 100) >= game.conf.rules.creature.stun_enemy_chance_evil)) ||
        (!(get_creature_model_flags(creatng) & CMF_IsEvil) && (CREATURE_RANDOM(creatng, 100) >= game.conf.rules.creature.stun_enemy_chance_good)) ||
        (get_creature_model_flags(creatng) & CMF_NoImprisonment) )
    {
        if ((flags & CrDed_NoEffects) == 0) {
            return cause_creature_death(creatng, flags);
        }
    }
    if ((flags & CrDed_NoEffects) != 0)
    {
        if ((creatng->alloc_flags & TAlF_IsControlled) != 0) {
            prepare_to_controlled_creature_death(creatng);
        }
        return cause_creature_death(creatng, flags);
    }
    make_creature_unconscious(creatng);
    creatng->health = 1;
    return INVALID_THING;
}

void process_creature_standing_on_corpses_at(struct Thing *creatng, struct Coord3d *pos)
{
    SYNCDBG(18,"Starting for %s at %d,%d",thing_model_name(creatng),(int)pos->x.stl.num,(int)pos->y.stl.num);
    struct CreatureControl* cctrl = creature_control_get_from_thing(creatng);
    struct Map* mapblk = get_map_block_at(pos->x.stl.num, pos->y.stl.num);
    unsigned long k = 0;
    long i = get_mapwho_thing_index(mapblk);
    while (i != 0)
    {
        struct Thing* thing = thing_get(i);
        TRACE_THING(thing);
        if (thing_is_invalid(thing))
        {
            ERRORLOG("Jump to invalid thing detected");
            break;
        }
        i = thing->next_on_mapblk;
        // Per thing code start
        if (thing->class_id == TCls_DeadCreature)
        {
            if (!is_hero_thing(creatng))
            {
                struct CreatureStats* crstat = creature_stats_get_from_thing(creatng);
                int annoy_val;
                if (thing->owner == creatng->owner)
                {
                    annoy_val = crstat->annoy_on_dead_friend;
                }
                else
                {
                    annoy_val = crstat->annoy_on_dead_enemy;
                }
                anger_apply_anger_to_creature(creatng, annoy_val, AngR_Other, 1);
            }
            cctrl->bloody_footsteps_turns = 20;
            cctrl->corpse_to_piss_on = thing->index;
            // Stop after one body was found
            break;
        }
        // Per thing code end
        k++;
        if (k > THINGS_COUNT)
        {
            ERRORLOG("Infinite loop detected when sweeping things list");
            break_mapwho_infinite_chain(mapblk);
            break;
        }
    }
}

/**
 * Calculates damage made by a creature by hand (using strength).
 * @param thing The creature which will be inflicting the damage.
 */
long calculate_melee_damage(struct Thing *creatng)
{
    const struct CreatureControl* cctrl = creature_control_get_from_thing(creatng);
    const struct CreatureStats* crstat = creature_stats_get_from_thing(creatng);
    long strength = compute_creature_max_strength(crstat->strength, cctrl->explevel);
    return compute_creature_attack_melee_damage(strength, crstat->luck, cctrl->explevel, creatng);
}

/**
 * Projects damage made by a creature by hand (using strength).
 * Gives a best estimate of the damage, but shouldn't be used to actually inflict it.
 * @param thing The creature which will be inflicting the damage.
 */
long project_melee_damage(const struct Thing *creatng)
{
    const struct CreatureControl* cctrl = creature_control_get_from_thing(creatng);
    const struct CreatureStats* crstat = creature_stats_get_from_thing(creatng);
    long strength = compute_creature_max_strength(crstat->strength, cctrl->explevel);
    return project_creature_attack_melee_damage(strength, crstat->luck, cctrl->explevel, creatng);
}

/**
 * Calculates damage made by a creature using specific shot model.
 * @param thing The creature which will be shooting.
 * @param shot_model Shot kind which will be created.
 */
long calculate_shot_damage(struct Thing *creatng, ThingModel shot_model)
{
    const struct ShotConfigStats* shotst = get_shot_model_stats(shot_model);
    const struct CreatureControl* cctrl = creature_control_get_from_thing(creatng);
    const struct CreatureStats* crstat = creature_stats_get_from_thing(creatng);
    return compute_creature_attack_spell_damage(shotst->damage, crstat->luck, cctrl->explevel, creatng);
}

/**
 * Projects damage made by a creature using specific shot model.
 * Gives a best estimate of the damage, but shouldn't be used to actually inflict it.
 * @param thing The creature which will be shooting.
 * @param shot_model Shot kind which will be created.
 */
long project_creature_shot_damage(const struct Thing *thing, ThingModel shot_model)
{
    const struct ShotConfigStats* shotst = get_shot_model_stats(shot_model);
    const struct CreatureControl* cctrl = creature_control_get_from_thing(thing);
    const struct CreatureStats* crstat = creature_stats_get_from_thing(thing);
    long damage;
    if ((shotst->model_flags & ShMF_StrengthBased) != 0 )
    {
        // Project melee damage
        long strength = compute_creature_max_strength(crstat->strength, cctrl->explevel);
        damage = project_creature_attack_melee_damage(strength, crstat->luck, cctrl->explevel, thing);
    } else
    {
        // Project shot damage
        damage = project_creature_attack_spell_damage(shotst->damage, crstat->luck, cctrl->explevel, thing);
    }
    return damage;
}

void thing_fire_shot(struct Thing *firing, struct Thing *target, ThingModel shot_model, char shot_lvl, unsigned char hit_type)
{
    struct Coord3d pos2;
    struct Thing *tmptng;
    short angle_xy;
    short angle_yz;
    long damage;
    unsigned char dexterity, max_dexterity;

    struct ShotConfigStats* shotst = get_shot_model_stats(shot_model);
    TbBool flag1 = false;
    // Prepare source position
    struct Coord3d pos1;
    pos1.x.val = firing->mappos.x.val;
    pos1.y.val = firing->mappos.y.val;
    pos1.z.val = firing->mappos.z.val;
    if (firing->class_id == TCls_Trap)
    {
        struct TrapStats* trapstat = &game.conf.trap_stats[firing->model];
        firing->move_angle_xy = get_angle_xy_to(&firing->mappos, &target->mappos); //visually rotates the trap
        pos1.x.val += distance_with_angle_to_coord_x(trapstat->shot_shift_x, firing->move_angle_xy + LbFPMath_PI / 2);
        pos1.y.val += distance_with_angle_to_coord_y(trapstat->shot_shift_x, firing->move_angle_xy + LbFPMath_PI / 2);
        pos1.x.val += distance_with_angle_to_coord_x(trapstat->shot_shift_y, firing->move_angle_xy);
        pos1.y.val += distance_with_angle_to_coord_y(trapstat->shot_shift_y, firing->move_angle_xy);
        pos1.z.val += trapstat->shot_shift_z;

        max_dexterity = UCHAR_MAX;
        dexterity = max_dexterity/4 + CREATURE_RANDOM(firing, max_dexterity/2);
    }
    else
    {
        struct CreatureControl* cctrl = creature_control_get_from_thing(firing);
        struct CreatureStats* crstat = creature_stats_get_from_thing(firing);
        dexterity = compute_creature_max_dexterity(crstat->dexterity, cctrl->explevel);
        max_dexterity = crstat->dexterity + ((crstat->dexterity * cctrl->explevel * game.conf.crtr_conf.exp.dexterity_increase_on_exp) / 100);

        pos1.x.val += distance_with_angle_to_coord_x((cctrl->shot_shift_x + (cctrl->shot_shift_x * game.conf.crtr_conf.exp.size_increase_on_exp * cctrl->explevel) / 100), firing->move_angle_xy + LbFPMath_PI / 2);
        pos1.y.val += distance_with_angle_to_coord_y((cctrl->shot_shift_x + (cctrl->shot_shift_x * game.conf.crtr_conf.exp.size_increase_on_exp * cctrl->explevel) / 100), firing->move_angle_xy + LbFPMath_PI / 2);
        pos1.x.val += distance_with_angle_to_coord_x((cctrl->shot_shift_y + (cctrl->shot_shift_y * game.conf.crtr_conf.exp.size_increase_on_exp * cctrl->explevel) / 100), firing->move_angle_xy);
        pos1.y.val += distance_with_angle_to_coord_y((cctrl->shot_shift_y + (cctrl->shot_shift_y * game.conf.crtr_conf.exp.size_increase_on_exp * cctrl->explevel) / 100), firing->move_angle_xy);
        pos1.z.val += (cctrl->shot_shift_z + (cctrl->shot_shift_z * game.conf.crtr_conf.exp.size_increase_on_exp * cctrl->explevel) / 100);
    }
    // Compute launch angles
    if (thing_is_invalid(target))
    {
        angle_xy = firing->move_angle_xy;
        angle_yz = firing->move_angle_z;
    } else
    {
        pos2.x.val = target->mappos.x.val;
        pos2.y.val = target->mappos.y.val;
        pos2.z.val = target->mappos.z.val;
        pos2.z.val += (target->clipbox_size_z >> 1);
        if (((shotst->model_flags & ShMF_StrengthBased) != 0) && ((shotst->model_flags & ShMF_ReboundImmune) != 0) && (target->class_id != TCls_Door))
        {
          flag1 = true;
          pos1.z.val = pos2.z.val;
        }
        angle_xy = get_angle_xy_to(&pos1, &pos2);
        angle_yz = get_angle_yz_to(&pos1, &pos2);
    }
    // Compute shot damage
    damage = shotst->damage;
    if (shotst->fixed_damage == 0)
    {
        if ((shotst->model_flags & ShMF_StrengthBased) != 0)
        {
            damage = calculate_melee_damage(firing);
        }
        else
        {
            damage = calculate_shot_damage(firing, shot_model);
        }
    }
    if ((shotst->model_flags & ShMF_Disarming) && thing_is_deployed_trap(target))
    {
        hit_type = THit_TrapsAll;
    }
    struct Thing* shotng = NULL;
    long target_idx = 0;
    // Set target index for navigating shots
    if (!thing_is_invalid(target))
    {
        target_idx = target->index;
    }
    struct ComponentVector cvect;

    switch (shotst->fire_logic)
    {
    case ShFL_Beam:
        if ((thing_is_invalid(target)) || (get_2d_distance(&firing->mappos, &pos2) > shotst->max_range))
        {
            project_point_to_wall_on_angle(&pos1, &pos2, firing->move_angle_xy, firing->move_angle_z, COORD_PER_STL, shotst->max_range/COORD_PER_STL);
        }
        shotng = create_thing(&pos2, TCls_Shot, shot_model, firing->owner, -1);
        if (thing_is_invalid(shotng))
          return;
        draw_lightning(&pos1, &pos2, shotst->effect_spacing, shotst->effect_id);
        shotng->health = shotst->health;
        shotng->shot.damage = damage;
        shotng->parent_idx = firing->index;
        break;
    case ShFL_Breathe:
        if ((thing_is_invalid(target)) || (get_2d_distance(&firing->mappos, &pos2) > shotst->max_range))
          project_point_to_wall_on_angle(&pos1, &pos2, firing->move_angle_xy, firing->move_angle_z, COORD_PER_STL, shotst->max_range/COORD_PER_STL);
        shotng = create_thing(&pos2, TCls_Shot, shot_model, firing->owner, -1);
        if (thing_is_invalid(shotng))
          return;
        
        draw_flame_breath(&pos1, &pos2, shotst->effect_spacing, shotst->effect_amount,shotst->effect_id);
        shotng->health = shotst->health;
        shotng->shot.damage = damage;
        shotng->parent_idx = firing->index;
        break;
    case ShFL_Hail:
    {
        long i;
        if (map_is_solid_at_height(pos1.x.stl.num, pos1.y.stl.num, pos1.z.val, (pos1.z.val + shotst->size_z)))
        {
            pos1.x.val = firing->mappos.x.val;
            pos1.y.val = firing->mappos.y.val;
        }
        for (i = 0; i < shotst->effect_amount; i++)
        {
            tmptng = create_thing(&pos1, TCls_Shot, shot_model, firing->owner, -1);
            if (thing_is_invalid(tmptng))
              break;
            shotng = tmptng;
            shotng->shot.hit_type = hit_type;
            shotng->move_angle_xy = (angle_xy + CREATURE_RANDOM(firing, 101) - 50) & LbFPMath_AngleMask;
            shotng->move_angle_z = (angle_yz + CREATURE_RANDOM(firing, 101) - 50) & LbFPMath_AngleMask;
            angles_to_vector(shotng->move_angle_xy, shotng->move_angle_z, shotst->speed, &cvect);
            shotng->veloc_push_add.x.val += cvect.x;
            shotng->veloc_push_add.y.val += cvect.y;
            shotng->veloc_push_add.z.val += cvect.z;
            shotng->state_flags |= TF1_PushAdd;
            shotng->shot.damage = damage;
            shotng->health = shotst->health;
            shotng->parent_idx = firing->index;
        }
        break;
    }
    case ShFL_Lizard:
    case ShFL_Default:
    default:
        if (map_is_solid_at_height(pos1.x.stl.num, pos1.y.stl.num, pos1.z.val, (pos1.z.val + shotst->size_z)))
        {
            pos1.x.val = firing->mappos.x.val;
            pos1.y.val = firing->mappos.y.val;
        }
        shotng = create_thing(&pos1, TCls_Shot, shot_model, firing->owner, -1);
        if (thing_is_invalid(shotng))
            return;
        shotng->move_angle_xy = angle_xy;
        shotng->move_angle_z = angle_yz;
        angles_to_vector(shotng->move_angle_xy, shotng->move_angle_z, shotst->speed, &cvect);
        shotng->veloc_push_add.x.val += cvect.x;
        shotng->veloc_push_add.y.val += cvect.y;
        shotng->veloc_push_add.z.val += cvect.z;
        shotng->state_flags |= TF1_PushAdd;
        shotng->shot.damage = damage;
        shotng->health = shotst->health;
        shotng->parent_idx = firing->index;
        shotng->shot.target_idx = target_idx;
        shotng->shot.dexterity = dexterity;
            if (shotst->fire_logic == ShFL_Lizard)
            {
                if (!thing_is_invalid(target))
                {
                    long range = 2200 - (dexterity * 19);
                    range = range < 1 ? 1 : range;
                    long rnd = (CREATURE_RANDOM(firing, 2 * range) - range);
                    rnd = rnd < (range / 3) && rnd > 0 ? (CREATURE_RANDOM(firing, range / 2) + (range / 2)) + 200 : rnd + 200;
                    rnd = rnd > -(range / 3) && rnd < 0 ? -(CREATURE_RANDOM(firing, range / 3) + (range / 3)) : rnd;
                    long x = move_coord_with_angle_x(target->mappos.x.val, rnd, angle_xy);
                    long y = move_coord_with_angle_y(target->mappos.y.val, rnd, angle_xy);
                    int posint = y / game.conf.crtr_conf.sprite_size;
                    shotng->shot_lizard.x = x;
                    shotng->shot_lizard.posint = posint;
                    shotng->shot_lizard2.range = range / 10;
                }
            }
        break;
    }
    if (!thing_is_invalid(shotng))
    {
#if (BFDEBUG_LEVEL > 0)
      damage = shotng->shot.damage;
      // Special debug code that shows amount of damage the shot will make
      if ((start_params.debug_flags & DFlg_ShotsDamage) != 0)
          create_price_effect(&pos1, my_player_number, damage);
      if ((damage < 0) || (damage > 2000))
      {
        WARNLOG("Shot of type %d carries %d damage",(int)shot_model,(int)damage);
      }
#endif
      shotng->shot.hit_type = hit_type;
      if (shotst->firing_sound > 0)
      {
        thing_play_sample(firing, shotst->firing_sound + UNSYNC_RANDOM(shotst->firing_sound_variants),
            100, 0, 3, 0, 3, FULL_LOUDNESS);
      }
      if (shotst->shot_sound > 0)
      {
        thing_play_sample(shotng, shotst->shot_sound, NORMAL_PITCH, 0, 3, 0, shotst->sound_priority, FULL_LOUDNESS);
      }
      set_flag_value(shotng->movement_flags, TMvF_Unknown10, flag1);
    }
}

void set_creature_level(struct Thing *thing, long nlvl)
{
    struct CreatureStats* crstat = creature_stats_get_from_thing(thing);
    struct CreatureControl* cctrl = creature_control_get_from_thing(thing);
    if (creature_control_invalid(cctrl))
    {
        ERRORLOG("Creature has no control");
        return;
    }
    if (nlvl > CREATURE_MAX_LEVEL-1) {
        ERRORLOG("Level %d too high, bounding",(int)nlvl);
        nlvl = CREATURE_MAX_LEVEL-1;
    }
    if (nlvl < 0) {
        ERRORLOG("Level %d too low, bounding",(int)nlvl);
        nlvl = 0;
    }
    long old_max_health = compute_creature_max_health(crstat->health, cctrl->explevel, thing->owner);
    if (old_max_health < 1)
        old_max_health = 1;
    cctrl->explevel = nlvl;
    long max_health = compute_creature_max_health(crstat->health, cctrl->explevel, thing->owner);
    cctrl->max_health = max_health;
    set_creature_size_stuff(thing);
    if (old_max_health > 0)
        thing->health = saturate_set_signed( (thing->health*max_health)/old_max_health, 16);
    else
        thing->health = -1;
    creature_increase_available_instances(thing);
    add_creature_score_to_owner(thing);
}

void init_creature_level(struct Thing *thing, long nlev)
{
    struct CreatureControl* cctrl = creature_control_get_from_thing(thing);
    if (creature_control_invalid(cctrl))
    {
        ERRORLOG("Creature has no control");
        return;
    }
    set_creature_level(thing, nlev);
    thing->health = cctrl->max_health;
}

/** Retrieves speed of a creature.
 *
 * @param thing
 * @return
 */
long get_creature_speed(const struct Thing *thing)
{
    struct CreatureControl* cctrl = creature_control_get_from_thing(thing);
    if (creature_control_invalid(cctrl))
        return 0;
    long speed = cctrl->max_speed;
    if (speed < 0)
        speed = 0;
    if (speed > MAX_VELOCITY)
        speed = MAX_VELOCITY;
    return speed;
}

short get_creature_eye_height(const struct Thing *creatng)
{
    int base_height;
    if (creature_affected_by_spell(creatng, SplK_Chicken))
    {
        base_height = 100;
    }
    else
    {
        struct CreatureStats* crstat = creature_stats_get_from_thing(creatng);
        base_height = crstat->base_eye_height;
    }

    struct CreatureControl* cctrl = creature_control_get_from_thing(creatng);
    return (base_height + (base_height * game.conf.crtr_conf.exp.size_increase_on_exp * cctrl->explevel) / 100);
}

ThingIndex get_human_controlled_creature_target(struct Thing *thing, long primary_target)
{
    ThingIndex index = 0;
    struct Thing *i;
    long angle_xy_to;
    long angle_difference;
    int smallest_angle_diff = INT_MAX;
    static const int range = 20;
    static const int max_hit_angle = 39;
    MapSubtlCoord stl_x = thing->mappos.x.stl.num;
    MapSubtlCoord stl_x_lower = stl_x - range;
    MapSubtlCoord stl_x_upper = stl_x + range;
    if ((stl_x - range) < 0)
        stl_x_lower = 0;
    if (stl_x_upper > gameadd.map_subtiles_x)
        stl_x_upper = gameadd.map_subtiles_x;
    MapSubtlCoord stl_y = thing->mappos.y.stl.num;
    MapSubtlCoord stl_y_lower = stl_y - range;
    MapSubtlCoord stl_y_upper = stl_y + range;
    if (stl_y + range > gameadd.map_subtiles_y)
        stl_y_upper = gameadd.map_subtiles_y;
    if (stl_y_lower < 0)
        stl_y_lower = 0;

    if (stl_y_upper < stl_y_lower)
    {
        return 0;
    }
    if (stl_y_upper >= stl_y_lower)
    {
        for (MapSubtlDelta y_step = ((stl_y_upper - stl_y_lower) + 1); y_step > 0; y_step--)
        {
            MapSubtlCoord x = stl_x_lower;
            if (x <= stl_x_upper)
            {
                for (MapSubtlDelta x_step = ((stl_x_upper - stl_x_lower) + 1); x_step > 0; x_step--)
                {
                    struct Map *mapblk = get_map_block_at(x, stl_y_lower);
                    for (i = thing_get(get_mapwho_thing_index(mapblk));
                         !thing_is_invalid(i);
                         i = thing_get(i->next_on_mapblk))
                    {
                        if (i != thing)
                        {
                            TbBool is_valid_target;
                            switch (primary_target)
                            {
                                case 1:
                                    is_valid_target = ((thing_is_creature(i) && !creature_is_being_unconscious(i)) || thing_is_dungeon_heart(i));
                                    break;
                                case 2:
                                    is_valid_target = (thing_is_creature(i) && !creature_is_being_unconscious(i));
                                    break;
                                case 3:
                                    is_valid_target = (((thing_is_creature(i) && !creature_is_being_unconscious(i)) || thing_is_dungeon_heart(i)) && i->owner != thing->owner);
                                    break;
                                case 4:
                                    is_valid_target = ((thing_is_creature(i) && !creature_is_being_unconscious(i)) && i->owner != thing->owner);
                                    break;
                                case 5:
                                    is_valid_target = (((thing_is_creature(i) && !creature_is_being_unconscious(i)) || thing_is_dungeon_heart(i)) && i->owner == thing->owner);
                                    break;
                                case 6:
                                    is_valid_target = ((thing_is_creature(i) && !creature_is_being_unconscious(i)) && i->owner == thing->owner);
                                    break;
                                case 7:
                                    is_valid_target = ((thing_is_creature(i) && !creature_is_being_unconscious(i)) || thing_is_dungeon_heart(i) || thing_is_deployed_trap(i));
                                    break;
                                case 8:
                                    is_valid_target = true;
                                    break;
                                default:
                                    ERRORLOG("Illegal primary target type for shot: %d", (int)primary_target);
                                    is_valid_target = false;
                                    break;
                            }
                            if (is_valid_target)
                            {
                                angle_xy_to = get_angle_xy_to(&thing->mappos, &i->mappos);
                                angle_difference = get_angle_difference(angle_xy_to, thing->move_angle_xy);
                                if (angle_difference >= max_hit_angle || !creature_can_see_thing(thing, i))
                                    angle_difference = LONG_MAX;
                                if (smallest_angle_diff > angle_difference)
                                {
                                    smallest_angle_diff = angle_difference;
                                    index = i->index;
                                }
                            }
                        }
                    }
                    x++;
                }
            }
            stl_y_lower++;
        }
    }
    return index;
}

long creature_instance_has_reset(const struct Thing *thing, long inst_idx)
{
    long ritime;
    const struct CreatureControl* cctrl = creature_control_get_from_thing(thing);
    const struct InstanceInfo* inst_inf = creature_instance_info_get(inst_idx);
    long delta = (long)game.play_gameturn - (long)cctrl->instance_use_turn[inst_idx];
    if ((thing->alloc_flags & TAlF_IsControlled) != 0)
    {
        ritime = inst_inf->fp_reset_time + cctrl->inst_total_turns - cctrl->inst_action_turns;
    } else
    {
        ritime = inst_inf->reset_time + cctrl->inst_total_turns - cctrl->inst_action_turns;
    }
    return (delta >= ritime);
}

/**
 * Gives times a creature spends on an instance, including spell modifiers.
 * @param thing The creature thing.
 * @param inst_idx Instance for which times will be computed.
 * @param ritime Returns instance duration turns.
 * @param raitime Returns instance turn on which action function is executed.
 */
void get_creature_instance_times(const struct Thing *thing, long inst_idx, long *ritime, long *raitime)
{
    long itime;
    long aitime;
    struct InstanceInfo* inst_inf = creature_instance_info_get(inst_idx);
    if ((thing->alloc_flags & TAlF_IsControlled) != 0)
    {
        itime = inst_inf->fp_time;
        aitime = inst_inf->fp_action_time;
    } else
    {
        itime = inst_inf->time;
        aitime = inst_inf->action_time;
    }
    if (creature_affected_by_spell(thing, SplK_Slow))
    {
        aitime *= 2;
        itime *= 2;
    }
    if (creature_affected_by_spell(thing, SplK_Speed))
    {
        aitime /= 2;
        itime /= 2;
    } else
    if (creature_affected_by_slap(thing))
    {
        aitime = 3 * aitime / 4;
        itime = 3 * itime / 4;
    } else
    if (!is_neutral_thing(thing))
    {
        if (player_uses_power_obey(thing->owner))
        {
            aitime -= aitime / 4;
            itime -= itime / 4;
        }
    }
    if (aitime <= 1)
        aitime = 1;
    if (itime <= 1)
        itime = 1;
    *ritime = itime;
    *raitime = aitime;
}

void set_creature_instance(struct Thing *thing, CrInstance inst_idx, long targtng_idx, const struct Coord3d *pos)
{
    long i;
    if (inst_idx == 0)
        return;
    struct CreatureControl* cctrl = creature_control_get_from_thing(thing);
    struct InstanceInfo* inst_inf = creature_instance_info_get(inst_idx);
    if (creature_instance_info_invalid(inst_inf) || (inst_inf->time == -1))
    {
        ERRORLOG("Cannot set negative instance %d to %s index %d",(int)inst_idx,thing_model_name(thing),(int)thing->index);
        return;
    }
    if (inst_inf->force_visibility > 0)
    {
        i = cctrl->force_visible;
        if (i <= inst_inf->force_visibility)
          i = inst_inf->force_visibility;
        cctrl->force_visible = i;
    }
    long itime;
    long aitime;
    get_creature_instance_times(thing, inst_idx, &itime, &aitime);
    if ((cctrl->instance_id != CrInst_NULL) && (cctrl->instance_id == inst_idx))
    {
        if ((inst_inf->flags & InstPF_RepeatTrigger) != 0)
        {
            cctrl->inst_repeat = 1;
            return;
        }
    }
    cctrl->instance_id = inst_idx;
    cctrl->targtng_idx = targtng_idx;
    cctrl->inst_turn = 0;
    cctrl->inst_total_turns = itime;
    cctrl->inst_action_turns = aitime;
    i = get_creature_model_graphics(thing->model,inst_inf->graphics_idx);
    cctrl->instance_anim_step_turns = get_lifespan_of_animation(i, 1) / itime;
    if (pos != NULL)
    {
        cctrl->targtstl_x = coord_subtile(pos->x.val);
        cctrl->targtstl_y = coord_subtile(pos->y.val);
    } else
    {
        cctrl->targtstl_x = 0;
        cctrl->targtstl_y = 0;
    }
}

unsigned short find_next_annoyed_creature(PlayerNumber plyr_idx, unsigned short current_annoyed_creature_idx)
{
    struct Thing *current_annoyed_creature = thing_get(current_annoyed_creature_idx);
    struct Thing **current_ptr = &current_annoyed_creature;
    struct Dungeon *dungeon = get_dungeon(plyr_idx);
    struct Thing *creatng;
    struct CreatureControl* cctrl;

    if ((current_annoyed_creature->alloc_flags & TAlF_Exists) == 0 ||
         !thing_is_creature(current_annoyed_creature) ||
         (current_annoyed_creature->alloc_flags & TAlF_IsInLimbo) != 0 ||
         (current_annoyed_creature->state_flags & TAlF_IsInMapWho) != 0 ||
         current_annoyed_creature->active_state == CrSt_CreatureUnconscious)
    {
        creatng = thing_get(dungeon->creatr_list_start);
        if (thing_is_invalid(creatng))
        {
            dungeon->zoom_annoyed_creature_idx = 0;
        }
        else
        {
            while (!anger_is_creature_angry(creatng))
            {
                cctrl = creature_control_get_from_thing(creatng);
                creatng = thing_get(cctrl->players_next_creature_idx);
                if (thing_is_invalid(creatng))
                {
                    dungeon->zoom_annoyed_creature_idx = 0;
                    return 0;
                }
            }
            dungeon->zoom_annoyed_creature_idx = creatng->index;
            return creatng->index;
        }
    }
    else
    {
        cctrl = creature_control_get_from_thing(thing_get(dungeon->zoom_annoyed_creature_idx));
        creatng = thing_get(cctrl->players_next_creature_idx);

        if ((creatng->alloc_flags & TAlF_Exists) &&
            thing_is_creature(creatng) &&
            (creatng->alloc_flags & TAlF_IsInLimbo) == 0 &&
            (creatng->state_flags & TAlF_IsInMapWho) == 0 &&
            creatng->active_state != CrSt_CreatureUnconscious &&
            !thing_is_invalid(creatng))
        {
            TbBool found = true;
            while (!anger_is_creature_angry(creatng) || (creatng->alloc_flags & TAlF_Exists) == 0 || !thing_is_creature(creatng) ||
                   (creatng->alloc_flags & TAlF_IsInLimbo) != 0 || (creatng->state_flags & TAlF_IsInMapWho) != 0 || creatng->active_state == CrSt_CreatureUnconscious)
            {
                cctrl = creature_control_get_from_thing(creatng);
                creatng =thing_get(cctrl->players_next_creature_idx);
                if ( thing_is_invalid(creatng))
                {
                    found = false;
                    break;
                }
            }
            if (found)
            {
                dungeon->zoom_annoyed_creature_idx = creatng->index;
                return creatng->index;
            }
        }
        creatng = thing_get(dungeon->creatr_list_start);
        if (*current_ptr != creatng)
        {
            while (!thing_is_invalid(creatng))
            {
                if (anger_is_creature_angry(creatng) &&
                    (creatng->alloc_flags & TAlF_Exists) != 0 &&
                    thing_is_creature(creatng) &&
                    (creatng->alloc_flags & TAlF_IsInLimbo) == 0 &&
                    (creatng->state_flags & TAlF_IsInMapWho) == 0 &&
                    creatng->active_state != CrSt_CreatureUnconscious)
                {
                    dungeon->zoom_annoyed_creature_idx = creatng->index;
                    return creatng->index;
                }
                cctrl = creature_control_get_from_thing(creatng);
                creatng = thing_get(cctrl->players_next_creature_idx);
                if (*current_ptr == creatng)
                    return dungeon->zoom_annoyed_creature_idx;
            }
        }
        return dungeon->zoom_annoyed_creature_idx;
    }
    return 0;
}

void draw_creature_view(struct Thing *thing)
{
  // If no eye lens required - just draw on the screen, directly
  struct PlayerInfo* player = get_my_player();
  if (((game.flags_cd & MFlg_EyeLensReady) == 0) || (eye_lens_memory == NULL) || (game.numfield_1B == 0))
  {
      engine(player,&player->cameras[CamIV_FirstPerson]);
      return;
  }
  // So there is an eye lens - we have to put a buffer in place of screen,
  // draw on that buffer, an then copy it to screen applying lens effect.
  unsigned char* scrmem = eye_lens_spare_screen_memory;
  // Store previous graphics settings
  unsigned char* wscr_cp = lbDisplay.WScreen;
  TbGraphicsWindow grwnd;
  LbScreenStoreGraphicsWindow(&grwnd);
  // Prepare new settings
  LbMemorySet(scrmem, 0, eye_lens_width*eye_lens_height*sizeof(TbPixel));
  lbDisplay.WScreen = scrmem;
  lbDisplay.GraphicsScreenHeight = eye_lens_height;
  lbDisplay.GraphicsScreenWidth = eye_lens_width;
  LbScreenSetGraphicsWindow(0, 0, MyScreenWidth/pixel_size, MyScreenHeight/pixel_size);
  // Draw on our buffer
  setup_engine_window(0, 0, MyScreenWidth, MyScreenHeight);
  engine(player,&player->cameras[CamIV_FirstPerson]);
  // Restore original graphics settings
  lbDisplay.WScreen = wscr_cp;
  LbScreenLoadGraphicsWindow(&grwnd);
  // Draw the buffer on real screen
  setup_engine_window(0, 0, MyScreenWidth, MyScreenHeight);
  draw_lens_effect(lbDisplay.WScreen, lbDisplay.GraphicsScreenWidth, scrmem, eye_lens_width,
      MyScreenWidth/pixel_size, MyScreenHeight/pixel_size, game.numfield_1B);
}

struct Thing *get_creature_near_for_controlling(PlayerNumber plyr_idx, MapCoord x, MapCoord y)
{
    MapCoordDelta nearest_distance = LONG_MAX;
    struct Thing *nearest_thing = INVALID_THING;

    for (long k = 0; k < AROUND_TILES_COUNT; k++)
    {

        MapSubtlCoord stl_x = coord_subtile(x) + around[k].delta_x;
        MapSubtlCoord stl_y = coord_subtile(y) + around[k].delta_y;
        struct Map* mapblk = get_map_block_at(stl_x, stl_y);
        unsigned long j = 0;
        for (int i = get_mapwho_thing_index(mapblk); i != 0;)
        {
            struct Thing* thing = thing_get(i);
            i = thing->next_on_mapblk;


            if (can_cast_spell(plyr_idx,PwrK_POSSESS,stl_x,stl_y,thing,CastChk_Default ))
            {
                MapCoordDelta distance = chessboard_distance(thing->mappos.x.val, thing->mappos.y.val, x, y);
                if (distance < nearest_distance)
                {
                    nearest_distance = distance;
                    nearest_thing = thing;
                }
            }

            j++;
            if (j > THINGS_COUNT)
            {
                ERRORLOG("Infinite loop detected when sweeping things list");
                break_mapwho_infinite_chain(mapblk);
                break;
            }
        }
    }
    return nearest_thing;
}

/**
 * Puts a creature as first in a list of owning player creatures.
 *
 * This function is called at map loading, during creature creation; this means it cannot use get_players_num_dungeon().
 *
 * @param thing The creature thing.
 */
void set_first_creature(struct Thing *creatng)
{
    struct CreatureControl* cctrl = creature_control_get_from_thing(creatng);

    if ((creatng->alloc_flags & TAlF_InDungeonList) != 0) {
        ERRORLOG("Thing already in Peter list");
        return;
    }

    SYNCDBG(16,"Starting for %s index %d owner %d",thing_model_name(creatng),(int)creatng->index,(int)creatng->owner);

    if (is_neutral_thing(creatng))
    {
        if (game.nodungeon_creatr_list_start > 0)
        {
            struct Thing* prevtng = thing_get(game.nodungeon_creatr_list_start);
            struct CreatureControl* prevctrl = creature_control_get_from_thing(prevtng);
            prevctrl->players_prev_creature_idx = creatng->index;
            cctrl->players_next_creature_idx = game.nodungeon_creatr_list_start;
            cctrl->players_prev_creature_idx = 0;
            game.nodungeon_creatr_list_start = creatng->index;
        } else
        {
            cctrl->players_next_creature_idx = 0;
            cctrl->players_prev_creature_idx = 0;
            game.nodungeon_creatr_list_start = creatng->index;
        }
        creatng->alloc_flags |= TAlF_InDungeonList;
    } else
    if (!creature_is_for_dungeon_diggers_list(creatng))
    {
        struct Dungeon* dungeon = get_dungeon(creatng->owner);
        if (dungeon->creatr_list_start > 0)
        {
            struct Thing* prevtng = thing_get(dungeon->creatr_list_start);
            struct CreatureControl* prevctrl = creature_control_get_from_thing(prevtng);
            prevctrl->players_prev_creature_idx = creatng->index;
            cctrl->players_next_creature_idx = dungeon->creatr_list_start;
            cctrl->players_prev_creature_idx = 0;
            dungeon->creatr_list_start = creatng->index;
        } else
        {
            cctrl->players_next_creature_idx = 0;
            cctrl->players_prev_creature_idx = 0;
            dungeon->creatr_list_start = creatng->index;
        }
        if ((cctrl->flgfield_2 & TF2_Spectator) == 0)
        {
            dungeon->num_active_creatrs++;
            dungeon->owned_creatures_of_model[creatng->model]++;
        }
        creatng->alloc_flags |= TAlF_InDungeonList;
    }
    else
    {
        struct Dungeon* dungeon = get_dungeon(creatng->owner);
        if (dungeon->digger_list_start > 0)
        {
            struct Thing* prevtng = thing_get(dungeon->digger_list_start);
            struct CreatureControl* prevctrl = creature_control_get_from_thing(prevtng);
            prevctrl->players_prev_creature_idx = creatng->index;
            cctrl->players_next_creature_idx = dungeon->digger_list_start;
            cctrl->players_prev_creature_idx = 0;
            dungeon->digger_list_start = creatng->index;
        }
        else
        {
            cctrl->players_next_creature_idx = 0;
            cctrl->players_prev_creature_idx = 0;
            dungeon->digger_list_start = creatng->index;
        }
        dungeon->num_active_diggers++;
        dungeon->owned_creatures_of_model[creatng->model]++;
        creatng->alloc_flags |= TAlF_InDungeonList;
    }
}

void remove_first_creature(struct Thing *creatng)
{
    struct Dungeon *dungeon;
    struct CreatureControl *secctrl;
    struct Thing *sectng;
    struct CreatureControl* cctrl = creature_control_get_from_thing(creatng);
    if ((creatng->alloc_flags & TAlF_InDungeonList) == 0)
    {
        ERRORLOG("The %s index %d is not in Peter list",thing_model_name(creatng),(int)creatng->index);
        return;
    }
    if (is_neutral_thing(creatng))
    {
      sectng = thing_get(cctrl->players_prev_creature_idx);
      if (!thing_is_invalid(sectng)) {
          secctrl = creature_control_get_from_thing(sectng);
          secctrl->players_next_creature_idx = cctrl->players_next_creature_idx;
      } else {
          game.nodungeon_creatr_list_start = cctrl->players_next_creature_idx;
      }
      sectng = thing_get(cctrl->players_next_creature_idx);
      if (!thing_is_invalid(sectng)) {
          secctrl = creature_control_get_from_thing(sectng);
          secctrl->players_prev_creature_idx = cctrl->players_prev_creature_idx;
      }
    } else
    if (creature_is_for_dungeon_diggers_list(creatng))
    {
        dungeon = get_dungeon(creatng->owner);
        sectng = thing_get(cctrl->players_prev_creature_idx);
        if (!thing_is_invalid(sectng)) {
            secctrl = creature_control_get_from_thing(sectng);
            secctrl->players_next_creature_idx = cctrl->players_next_creature_idx;
        } else {
            dungeon->digger_list_start = cctrl->players_next_creature_idx;
        }
        sectng = thing_get(cctrl->players_next_creature_idx);
        if (!thing_is_invalid(sectng)) {
            secctrl = creature_control_get_from_thing(sectng);
            secctrl->players_prev_creature_idx = cctrl->players_prev_creature_idx;
        }
        if ((cctrl->flgfield_2 & TF2_Spectator) == 0)
        {
            dungeon->num_active_diggers--;
            dungeon->owned_creatures_of_model[creatng->model]--;
        }
    } else
    {
        dungeon = get_dungeon(creatng->owner);
        sectng = thing_get(cctrl->players_prev_creature_idx);
        if (!thing_is_invalid(sectng)) {
            secctrl = creature_control_get_from_thing(sectng);
            secctrl->players_next_creature_idx = cctrl->players_next_creature_idx;
        } else {
            dungeon->creatr_list_start = cctrl->players_next_creature_idx;
        }
        sectng = thing_get(cctrl->players_next_creature_idx);
        if (!thing_is_invalid(sectng)) {
            secctrl = creature_control_get_from_thing(sectng);
            secctrl->players_prev_creature_idx = cctrl->players_prev_creature_idx;
        }
        if ((cctrl->flgfield_2 & TF2_Spectator) == 0)
        {
            dungeon->num_active_creatrs--;
            dungeon->owned_creatures_of_model[creatng->model]--;
        }
    }
    cctrl->players_prev_creature_idx = 0;
    cctrl->players_next_creature_idx = 0;
    creatng->alloc_flags &= ~TAlF_InDungeonList;
}

TbBool thing_is_creature(const struct Thing *thing)
{
  if (thing_is_invalid(thing))
    return false;
  if (thing->class_id != TCls_Creature)
    return false;
  return true;
}

TbBool thing_is_dead_creature(const struct Thing *thing)
{
  if (thing_is_invalid(thing))
    return false;
  if (thing->class_id != TCls_DeadCreature)
    return false;
  return true;
}

/** Returns if a thing is special digger creature.
 *
 * @param thing The thing to be checked.
 * @return True if the thing is creature and special digger, false otherwise.
 */
TbBool thing_is_creature_special_digger(const struct Thing *thing)
{
  if (thing_is_invalid(thing))
    return false;
  if (thing->class_id != TCls_Creature)
    return false;
  return ((get_creature_model_flags(thing) & CMF_IsSpecDigger) != 0);
}

void anger_set_creature_anger_all_types(struct Thing *thing, long new_value)
{
    if (creature_can_get_angry(thing))
    {
      for (AnnoyMotive anger_type = 1; anger_type < AngR_ListEnd; anger_type++ )
      {
        anger_set_creature_anger(thing, new_value, anger_type);
      }
    }
}

struct Room *get_creature_lair_room(const struct Thing *creatng)
{
    struct CreatureControl* cctrl = creature_control_get_from_thing(creatng);
    if (cctrl->lairtng_idx <= 0) {
        return INVALID_ROOM;
    }
    return room_get(cctrl->lair_room_id);
}

TbBool creature_has_lair_room(const struct Thing *creatng)
{
    struct Room* room = get_creature_lair_room(creatng);
    if (!room_is_invalid(room) && room_role_matches(room->kind,get_room_role_for_job(Job_TAKE_SLEEP))) {
        return true;
    }
    return false;
}

TbBool remove_creature_lair(struct Thing *thing)
{
    struct CreatureControl* cctrl = creature_control_get_from_thing(thing);
    if (cctrl->lairtng_idx <= 0) {
        return false;
    }
    struct Room* room = room_get(cctrl->lair_room_id);
    if (!room_is_invalid(room)) {
        creature_remove_lair_totem_from_room(thing, room);
        return true;
    } else {
        ERRORDBG(8,"The %s index %d has lair %d in non-existing room.",thing_model_name(thing),(int)thing->index,(int)cctrl->lairtng_idx);
        cctrl->lairtng_idx = 0;
    }
    return false;
}

void change_creature_owner(struct Thing *creatng, PlayerNumber nowner)
{
    struct Dungeon *dungeon;
    SYNCDBG(6,"Starting for %s, owner %d to %d",thing_model_name(creatng),(int)creatng->owner,(int)nowner);
    // Remove the creature from old owner
    if (creatng->light_id != 0) {
        light_delete_light(creatng->light_id);
        creatng->light_id = 0;
    }
    cleanup_creature_state_and_interactions(creatng);
    remove_creature_lair(creatng);
    if ((creatng->alloc_flags & TAlF_InDungeonList) != 0) {
        remove_first_creature(creatng);
    }
    if (!is_neutral_thing(creatng))
    {
        dungeon = get_dungeon(creatng->owner);
        dungeon->score -= get_creature_thing_score(creatng);
        if (anger_is_creature_angry(creatng))
            dungeon->creatures_annoyed--;
        remove_events_thing_is_attached_to(creatng);
    }
    // Add the creature to new owner
    creatng->owner = nowner;
    set_first_creature(creatng);
    set_start_state(creatng);
    if (!is_neutral_thing(creatng))
    {
        dungeon = get_dungeon(creatng->owner);
        dungeon->score += get_creature_thing_score(creatng);
        if ( anger_is_creature_angry(creatng) )
            dungeon->creatures_annoyed++;
    }
}

struct Thing *create_creature(struct Coord3d *pos, ThingModel model, PlayerNumber owner)
{
    struct CreatureStats* crstat = creature_stats_get(model);
    if (!i_can_allocate_free_thing_structure(FTAF_FreeEffectIfNoSlots))
    {
        ERRORDBG(3,"Cannot create %s for player %d. There are too many things allocated.",creature_code_name(model),(int)owner);
        erstat_inc(ESE_NoFreeThings);
        return INVALID_THING;
    }
    if (!i_can_allocate_free_control_structure())
    {
        ERRORDBG(3,"Cannot create %s for player %d. There are too many creatures allocated.",creature_code_name(model),(int)owner);
        erstat_inc(ESE_NoFreeCreatrs);
        return INVALID_THING;
    }
    struct Thing* crtng = allocate_free_thing_structure(FTAF_FreeEffectIfNoSlots);
    if (crtng->index == 0) {
        ERRORDBG(3,"Should be able to allocate %s for player %d, but failed.",creature_code_name(model),(int)owner);
        erstat_inc(ESE_NoFreeThings);
        return INVALID_THING;
    }
    struct CreatureControl* cctrl = allocate_free_control_structure();
    crtng->ccontrol_idx = cctrl->index;
    crtng->class_id = TCls_Creature;
    crtng->model = model;
    crtng->parent_idx = crtng->index;
    crtng->mappos.x.val = pos->x.val;
    crtng->mappos.y.val = pos->y.val;
    crtng->mappos.z.val = pos->z.val;
    crtng->clipbox_size_xy = crstat->size_xy;
    crtng->clipbox_size_z = crstat->size_z;
    crtng->solid_size_xy = crstat->thing_size_xy;
    crtng->solid_size_z = crstat->thing_size_z;
    crtng->fall_acceleration = 32;
    crtng->bounce_angle = 0;
    crtng->inertia_floor = 32;
    crtng->inertia_air = 8;
    crtng->movement_flags |= TMvF_Unknown08;
    crtng->owner = owner;
    crtng->move_angle_xy = 0;
    crtng->move_angle_z = 0;
    cctrl->max_speed = calculate_correct_creature_maxspeed(crtng);
    cctrl->shot_shift_x = creatures[model].shot_shift_x;
    cctrl->shot_shift_y = creatures[model].shot_shift_y;
    cctrl->shot_shift_z = creatures[model].shot_shift_z;
    long i = get_creature_anim(crtng, 0);
    set_thing_draw(crtng, i, 256, game.conf.crtr_conf.sprite_size, 0, 0, ODC_Default);
    cctrl->explevel = 1;
    crtng->health = crstat->health;
    cctrl->max_health = compute_creature_max_health(crstat->health,cctrl->explevel, owner);
    crtng->owner = owner;
    crtng->mappos.x.val = pos->x.val;
    crtng->mappos.y.val = pos->y.val;
    crtng->mappos.z.val = pos->z.val;
    crtng->creation_turn = game.play_gameturn;
    cctrl->joining_age = 17 + CREATURE_RANDOM(crtng, 13);
    cctrl->blood_type = CREATURE_RANDOM(crtng, BLOOD_TYPES_COUNT);
    if (owner == game.hero_player_num)
    {
      cctrl->hero.sbyte_89 = -1;
      cctrl->hero.byte_8C = 1;
    }
    cctrl->flee_pos.x.val = crtng->mappos.x.val;
    cctrl->flee_pos.y.val = crtng->mappos.y.val;
    cctrl->flee_pos.z.val = crtng->mappos.z.val;
    cctrl->flee_pos.z.val = get_thing_height_at(crtng, pos);
    cctrl->fighting_player_idx = -1;
    if (crstat->flying) {
        crtng->movement_flags |= TMvF_Flying;
    }
    set_creature_level(crtng, 0);
    crtng->health = cctrl->max_health;
    add_thing_to_its_class_list(crtng);
    place_thing_in_mapwho(crtng);
    if (owner <= PLAYERS_COUNT)
      set_first_creature(crtng);
    set_start_state(crtng);
    add_creature_score_to_owner(crtng);
    cctrl->active_instance_id = creature_choose_first_available_instance(crtng);
    if (crstat->illuminated) {
        illuminate_creature(crtng);
    }
    return crtng;
}

TbBool creature_increase_level(struct Thing *thing)
{
  struct CreatureControl* cctrl = creature_control_get_from_thing(thing);
  if (creature_control_invalid(cctrl))
  {
      ERRORLOG("Invalid creature control; no action");
      return false;
  }
  struct Dungeon* dungeon = get_dungeon(thing->owner);
  if (dungeon->creature_max_level[thing->model] > cctrl->explevel)
  {
      struct CreatureStats* crstat = creature_stats_get_from_thing(thing);
      if ((cctrl->explevel < CREATURE_MAX_LEVEL-1) || (crstat->grow_up != 0))
      {
          cctrl->spell_flags |= CSAfF_ExpLevelUp;
          return true;
      }
  }
  return false;
}

TbBool creature_change_multiple_levels(struct Thing *thing, int count)
{
    struct CreatureControl* cctrl = creature_control_get_from_thing(thing);
    if (creature_control_invalid(cctrl))
    {
        ERRORLOG("Invalid creature control; no action");
        return false;
    }
    struct Dungeon* dungeon = get_dungeon(thing->owner);
    int k = 0;
    if (count > 0)
    {
        for (int i = 0; i < count; i++)
        {
            if (dungeon->creature_max_level[thing->model] > cctrl->explevel)
            {
                struct CreatureStats* crstat = creature_stats_get_from_thing(thing);
                if ((cctrl->explevel < CREATURE_MAX_LEVEL - 1) || (crstat->grow_up != 0))
                {
                    cctrl->spell_flags |= CSAfF_ExpLevelUp;
                    update_creature_levels(thing);
                    k++;
                }
            }
        }
        if (k != 0)
        {
            return true;
        }
        return false;
    }
    else
    {
        remove_creature_score_from_owner(thing);
        if (cctrl->explevel < abs(count))
        {
            set_creature_level(thing, 0);
        }
        else
        {
            set_creature_level(thing, cctrl->explevel + count);
        }
        return true;
    }
}

/**
 * Creates creature of random evil kind, and with random experience level.
 * @param x
 * @param y
 * @param owner
 * @param max_lv
 * @return
 */
TbBool create_random_evil_creature(MapCoord x, MapCoord y, PlayerNumber owner, CrtrExpLevel max_lv)
{
    ThingModel crmodel;
    while (1) {
        crmodel = GAME_RANDOM(game.conf.crtr_conf.model_count) + 1;
        // Accept only evil creatures
        struct CreatureModelConfig* crconf = &game.conf.crtr_conf.model[crmodel];
        if ((crconf->model_flags & CMF_IsSpectator) != 0) {
            continue;
        }
        if ((crconf->model_flags & CMF_IsEvil) != 0) {
            break;
        }
    }
    struct Coord3d pos;
    pos.x.val = x;
    pos.y.val = y;
    pos.z.val = 0;
    struct Thing* thing = create_creature(&pos, crmodel, owner);
    if (thing_is_invalid(thing))
    {
        ERRORLOG("Cannot create evil creature %s at (%ld,%ld)",creature_code_name(crmodel),x,y);
        return false;
    }
    pos.z.val = get_thing_height_at(thing, &pos);
    if (thing_in_wall_at(thing, &pos))
    {
        delete_thing_structure(thing, 0);
        ERRORLOG("Evil creature %s at (%ld,%ld) deleted because is in wall",creature_code_name(crmodel),x,y);
        return false;
    }
    thing->mappos.x.val = pos.x.val;
    thing->mappos.y.val = pos.y.val;
    thing->mappos.z.val = pos.z.val;
    remove_first_creature(thing);
    set_first_creature(thing);
    set_start_state(thing);
    CrtrExpLevel lv = GAME_RANDOM(max_lv);
    set_creature_level(thing, lv);
    return true;
}

/**
 * Creates creature of random hero kind, and with random experience level.
 * @param x
 * @param y
 * @param owner
 * @param max_lv
 * @return
 */
TbBool create_random_hero_creature(MapCoord x, MapCoord y, PlayerNumber owner, CrtrExpLevel max_lv)
{
  ThingModel crmodel;
  while (1) {
      crmodel = GAME_RANDOM(game.conf.crtr_conf.model_count) + 1;

      // model_count is always one higher than the last available index for creature models
      // This will allow more creature models to be added, but still catch the out-of-bounds model number.
      if (crmodel >= game.conf.crtr_conf.model_count) {
          // try again
          continue;
      }

      // Accept only evil creatures
      struct CreatureModelConfig* crconf = &game.conf.crtr_conf.model[crmodel];
      if ((crconf->model_flags & CMF_IsSpectator) != 0) {
          continue;
      }

      if ((crconf->model_flags & CMF_IsEvil) == 0) {
          //JUSTMSG("*** CREATURE MODEL NUMBER %d", (unsigned char)crmodel);
          break;
      }
  }
  struct Coord3d pos;
  pos.x.val = x;
  pos.y.val = y;
  pos.z.val = 0;
  struct Thing* thing = create_creature(&pos, crmodel, owner);
  if (thing_is_invalid(thing))
  {
      ERRORLOG("Cannot create player %d hero %s at (%ld,%ld)",(int)owner,creature_code_name(crmodel),x,y);
      return false;
  }
  pos.z.val = get_thing_height_at(thing, &pos);
  if (thing_in_wall_at(thing, &pos))
  {
      delete_thing_structure(thing, 0);
      ERRORLOG("Hero %s at (%ld,%ld) deleted because is in wall",creature_code_name(crmodel),x,y);
      return false;
  }
  thing->mappos.x.val = pos.x.val;
  thing->mappos.y.val = pos.y.val;
  thing->mappos.z.val = pos.z.val;
  remove_first_creature(thing);
  set_first_creature(thing);
//  set_start_state(thing); - simplified to the following two commands
  CrtrExpLevel lv = GAME_RANDOM(max_lv);
  set_creature_level(thing, lv);
  return true;
}

/**
 * Creates a special digger specific to given player and owned by that player.
 * @param x
 * @param y
 * @param owner
 * @return
 */
struct Thing *create_owned_special_digger(MapCoord x, MapCoord y, PlayerNumber owner)
{
    ThingModel crmodel = get_players_special_digger_model(owner);
    struct Coord3d pos;
    pos.x.val = x;
    pos.y.val = y;
    pos.z.val = 0;
    struct Thing* thing = create_creature(&pos, crmodel, owner);
    if (thing_is_invalid(thing))
    {
        ERRORLOG("Cannot create creature %s at (%ld,%ld)",creature_code_name(crmodel),x,y);
        return INVALID_THING;
    }
    pos.z.val = get_thing_height_at(thing, &pos);
    if (thing_in_wall_at(thing, &pos))
    {
        delete_thing_structure(thing, 0);
        ERRORLOG("Creature %s at (%ld,%ld) deleted because is in wall",creature_code_name(crmodel),x,y);
        return INVALID_THING;
    }
    thing->mappos.x.val = pos.x.val;
    thing->mappos.y.val = pos.y.val;
    thing->mappos.z.val = pos.z.val;
    remove_first_creature(thing);
    set_first_creature(thing);
    return thing;
}

/**
 * Filter function for selecting creature which is fighting and is not affected by a specific spell.
 * A specific thing can be selected either by class, model and owner.
 *
 * @param thing Creature thing to be filtered.
 * @param param Struct with specific thing which is dragged.
 * @param maximizer Previous max value.
 * @return If returned value is greater than maximizer, then the filtering result should be updated.
 */
long player_list_creature_filter_in_fight_and_not_affected_by_spell(const struct Thing *thing, MaxTngFilterParam param, long maximizer)
{
    struct CreatureControl* cctrl = creature_control_get_from_thing(thing);
    if ((cctrl->combat_flags != 0) && !creature_is_being_unconscious(thing))
    {
        if ((param->plyr_idx >= 0) && (thing->owner != param->plyr_idx))
            return -1;
        if (!thing_matches_model(thing, param->model_id))
            return -1;
        if ((param->class_id > 0) && (thing->class_id != param->class_id))
            return -1;
        if ((param->num1 != PwrK_None) && thing_affected_by_spell(thing, param->num1))
            return -1;
        return get_creature_thing_score(thing);
    }
    // If conditions are not met, return -1 to be sure thing will not be returned.
    return -1;
}

/**
 * Filter function for selecting creature which is dragging a specific thing.
 * A specific thing is selected by index.
 *
 * @param thing Creature thing to be filtered.
 * @param param Struct with specific thing which is dragged.
 * @param maximizer Previous max value.
 * @return If returned value is greater than maximizer, then the filtering result should be updated.
 */
long player_list_creature_filter_dragging_specific_thing(const struct Thing *thing, MaxTngFilterParam param, long maximizer)
{
    struct CreatureControl* cctrl = creature_control_get_from_thing(thing);
    if (param->num1 > 0)
    {
        if (cctrl->dragtng_idx == param->num1) {
            return LONG_MAX;
        }
        return -1;
    }
    ERRORLOG("No thing index to find dragging creature with");
    return -1;
}

/**
 * Filter function for selecting most experienced creature.
 *
 * @param thing Creature thing to be filtered.
 * @param param Struct with creature model, owner and GUI job to be accepted.
 * @param maximizer Previous max value.
 * @return If returned value is greater than maximizer, then the filtering result should be updated.
 */
long player_list_creature_filter_most_experienced(const struct Thing *thing, MaxTngFilterParam param, long maximizer)
{
    struct CreatureControl* cctrl = creature_control_get_from_thing(thing);
    // New 'maximizer' value. Should be at least 1; maximum is, in this case, CREATURE_MAX_LEVEL.
    long nmaxim = cctrl->explevel + 1;
    if ( ((param->plyr_idx == -1) || (thing->owner == param->plyr_idx))
        && (thing->class_id == param->class_id)
        && ((thing_matches_model(thing,param->model_id)))
        && ((param->num1 == -1) || (get_creature_gui_job(thing) == param->num1))
        && (nmaxim > maximizer) )
    {
        return nmaxim;
    }
    // If conditions are not met, return -1 to be sure thing will not be returned.
    return -1;
}

/**
 * Filter function for selecting most experienced and pickable creature.
 *
 * @param thing Creature thing to be filtered.
 * @param param Struct with creature model, owner and GUI job to be accepted.
 * @param maximizer Previous max value.
 * @return If returned value is greater than maximizer, then the filtering result should be updated.
 */
long player_list_creature_filter_most_experienced_and_pickable1(const struct Thing *thing, MaxTngFilterParam param, long maximizer)
{
    struct CreatureControl* cctrl = creature_control_get_from_thing(thing);
    // New 'maximizer' value. Should be at least 1; maximum is, in this case, CREATURE_MAX_LEVEL.
    long nmaxim = cctrl->explevel + 1;
    if ( ((param->plyr_idx == -1) || (thing->owner == param->plyr_idx))
        && (thing->class_id == param->class_id)
        && ((thing_matches_model(thing,param->model_id)))
        && ((param->num1 == -1) || (get_creature_gui_job(thing) == param->num1))
        && !thing_is_picked_up(thing)
        && (thing->active_state != CrSt_CreatureUnconscious) && (nmaxim > maximizer) )
    {
        if (can_thing_be_picked_up_by_player(thing, param->plyr_idx))
        {
            return nmaxim;
        }
    }
    // If conditions are not met, return -1 to be sure thing will not be returned.
    return -1;
}

/**
 * Filter function for selecting most experienced and "pickable2" creature.
 *
 * @param thing Creature thing to be filtered.
 * @param param Struct with creature model, owner and GUI job to be accepted.
 * @param maximizer Previous max value.
 * @return If returned value is greater than maximizer, then the filtering result should be updated.
 */
long player_list_creature_filter_most_experienced_and_pickable2(const struct Thing *thing, MaxTngFilterParam param, long maximizer)
{
    struct CreatureControl* cctrl = creature_control_get_from_thing(thing);
    // New 'maximizer' value. Should be at least 1; maximum is, in this case, CREATURE_MAX_LEVEL.
    long nmaxim = cctrl->explevel + 1;
    if ( ((param->plyr_idx == -1) || (thing->owner == param->plyr_idx))
        && (thing->class_id == param->class_id)
        && ((thing_matches_model(thing,param->model_id)))
        && ((param->num1 == -1) || (get_creature_gui_job(thing) == param->num1))
        && !thing_is_picked_up(thing)
        && (thing->active_state != CrSt_CreatureUnconscious) && (nmaxim > maximizer) )
    {
        if (can_thing_be_picked_up2_by_player(thing, param->plyr_idx))
        {
            return nmaxim;
        }
    }
    // If conditions are not met, return -1 to be sure thing will not be returned.
    return -1;
}

/**
 * Filter function for selecting least experienced creature.
 *
 * @param thing Creature thing to be filtered.
 * @param param Struct with creature model, owner and GUI job to be accepted.
 * @param maximizer Previous max value.
 * @return If returned value is greater than maximizer, then the filtering result should be updated.
 */
long player_list_creature_filter_least_experienced(const struct Thing *thing, MaxTngFilterParam param, long maximizer)
{
    struct CreatureControl* cctrl = creature_control_get_from_thing(thing);
    // New 'maximizer' value. Should be at least 1; maximum is, in this case, CREATURE_MAX_LEVEL.
    long nmaxim = CREATURE_MAX_LEVEL - cctrl->explevel;
    if ( ((param->plyr_idx == -1) || (thing->owner == param->plyr_idx))
      && (thing->class_id == param->class_id)
      && ((thing_matches_model(thing,param->model_id)))
      && ((param->num1 == -1) || (get_creature_gui_job(thing) == param->num1))
      && (nmaxim > maximizer) )
    {
        return nmaxim;
    }
    // If conditions are not met, return -1 to be sure thing will not be returned.
    return -1;
}

/**
 * Filter function for selecting least experienced and pickable creature.
 *
 * @param thing Creature thing to be filtered.
 * @param param Struct with creature model, owner and GUI job to be accepted.
 * @param maximizer Previous max value.
 * @return If returned value is greater than maximizer, then the filtering result should be updated.
 */
long player_list_creature_filter_least_experienced_and_pickable1(const struct Thing *thing, MaxTngFilterParam param, long maximizer)
{
    struct CreatureControl* cctrl = creature_control_get_from_thing(thing);
    // New 'maximizer' value. Should be at least 1; maximum is, in this case, CREATURE_MAX_LEVEL.
    long nmaxim = CREATURE_MAX_LEVEL - cctrl->explevel;
    if ( ((param->plyr_idx == -1) || (thing->owner == param->plyr_idx))
      && (thing->class_id == param->class_id)
      && ((thing_matches_model(thing,param->model_id)))
      && ((param->num1 == -1) || (get_creature_gui_job(thing) == param->num1))
      && !thing_is_picked_up(thing)
      && (thing->active_state != CrSt_CreatureUnconscious) && (nmaxim > maximizer) )
    {
      if (can_thing_be_picked_up_by_player(thing, param->plyr_idx))
      {
        return nmaxim;
      }
    }
    // If conditions are not met, return -1 to be sure thing will not be returned.
    return -1;
}

/**
 * Filter function for selecting least experienced and "pickable2" creature.
 *
 * @param thing Creature thing to be filtered.
 * @param param Struct with creature model, owner and GUI job to be accepted.
 * @param maximizer Previous max value.
 * @return If returned value is greater than maximizer, then the filtering result should be updated.
 */
long player_list_creature_filter_least_experienced_and_pickable2(const struct Thing *thing, MaxTngFilterParam param, long maximizer)
{
    struct CreatureControl* cctrl = creature_control_get_from_thing(thing);
    // New 'maximizer' value. Should be at least 1; maximum is, in this case, CREATURE_MAX_LEVEL.
    long nmaxim = CREATURE_MAX_LEVEL - cctrl->explevel;
    if ( ((param->plyr_idx == -1) || (thing->owner == param->plyr_idx))
      && (thing->class_id == param->class_id)
      && ((thing_matches_model(thing,param->model_id)))
      && ((param->num1 == -1) || (get_creature_gui_job(thing) == param->num1))
      && !thing_is_picked_up(thing)
      && (thing->active_state != CrSt_CreatureUnconscious) && (nmaxim > maximizer) )
    {
      if (can_thing_be_picked_up2_by_player(thing, param->plyr_idx))
      {
        return nmaxim;
      }
    }
    // If conditions are not met, return -1 to be sure thing will not be returned.
    return -1;
}

/**
 * Filter function for selecting first creature with given GUI Job.
 *
 * @param thing Creature thing to be filtered.
 * @param param Struct with creature model, owner and GUI Job to be accepted.
 * @param maximizer Previous max value.
 * @return If returned value is greater than maximizer, then the filtering result should be updated.
 */
long player_list_creature_filter_of_gui_job(const struct Thing *thing, MaxTngFilterParam param, long maximizer)
{
    if ( ((param->plyr_idx == -1) || (thing->owner == param->plyr_idx))
      && (thing->class_id == param->class_id)
      && ((thing_matches_model(thing,param->model_id)))
      && ((param->num1 == -1) || (get_creature_gui_job(thing) == param->num1))) // job_idx
    {
        // New 'maximizer' equal to MAX_LONG will stop the sweeping
        // and return this thing immediately.
        return LONG_MAX;
    }
    // If conditions are not met, return -1 to be sure thing will not be returned.
    return -1;
}

/**
 * Filter function for selecting first pickable creature with given GUI Job.
 *
 * @param thing Creature thing to be filtered.
 * @param param Struct with creature model, owner and GUI Job to be accepted.
 * @param maximizer Previous max value.
 * @return If returned value is greater than maximizer, then the filtering result should be updated.
 */
long player_list_creature_filter_of_gui_job_and_pickable1(const struct Thing *thing, MaxTngFilterParam param, long maximizer)
{
    if ( ((param->plyr_idx == -1) || (thing->owner == param->plyr_idx))
      && (thing->class_id == param->class_id)
      && ((thing_matches_model(thing,param->model_id)))
      && !thing_is_picked_up(thing)
      && ((param->num1 == -1) || (get_creature_gui_job(thing) == param->num1)) // job_idx
      && (thing->active_state != CrSt_CreatureUnconscious) )
    {
      if (can_thing_be_picked_up_by_player(thing, param->plyr_idx))
      {
          // New 'maximizer' equal to MAX_LONG will stop the sweeping
          // and return this thing immediately.
          return LONG_MAX;
      }
    }
    // If conditions are not met, return -1 to be sure thing will not be returned.
    return -1;
}

/**
 * Filter function for selecting first 'pickable2' creature with given GUI state.
 *
 * @param thing Creature thing to be filtered.
 * @param param Struct with creature model, owner and GUI state to be accepted.
 * @param maximizer Previous max value.
 * @return If returned value is greater than maximizer, then the filtering result should be updated.
 */
long player_list_creature_filter_of_gui_job_and_pickable2(const struct Thing *thing, MaxTngFilterParam param, long maximizer)
{
    if ( ((param->plyr_idx == -1) || (thing->owner == param->plyr_idx))
      && (thing->class_id == param->class_id)
      && ((thing_matches_model(thing,param->model_id)))
      && !thing_is_picked_up(thing)
      && ((param->num1 == -1) || (get_creature_gui_job(thing) == param->num1))
      && (thing->active_state != CrSt_CreatureUnconscious) )
    {
      if (can_thing_be_picked_up2_by_player(thing, param->plyr_idx))
      {
          // New 'maximizer' equal to MAX_LONG will stop the sweeping
          // and return this thing immediately.
          return LONG_MAX;
      }
    }
    // If conditions are not met, return -1 to be sure thing will not be returned.
    return -1;
}

/**
 * Returns a creature in fight which gives highest score value.
 * @return The thing in fight, or invalid thing if not found.
 */
struct Thing *find_players_highest_score_creature_in_fight_not_affected_by_spell(PlayerNumber plyr_idx, PowerKind pwkind)
{
    struct Dungeon* dungeon = get_players_num_dungeon(plyr_idx);
    struct CompoundTngFilterParam param;
    param.plyr_idx = -1;
    param.class_id = 0;
    param.model_id = CREATURE_ANY;
    param.num1 = pwkind;
    Thing_Maximizer_Filter filter = player_list_creature_filter_in_fight_and_not_affected_by_spell;
    struct Thing* creatng = get_player_list_creature_with_filter(dungeon->creatr_list_start, filter, &param);
    if (thing_is_invalid(creatng)) {
        creatng = get_player_list_creature_with_filter(dungeon->digger_list_start, filter, &param);
    }
    return creatng;
}

/**
 * Returns a creature who is dragging given thing.
 * @param dragtng The thing being dragged.
 * @return The thing which is dragging, or invalid thing if not found.
 */
struct Thing *find_creature_dragging_thing(const struct Thing *dragtng)
{
    SYNCDBG(19,"Starting");
    Thing_Maximizer_Filter filter = player_list_creature_filter_dragging_specific_thing;
    struct CompoundTngFilterParam param;
    param.class_id = TCls_Creature;
    param.model_id = CREATURE_ANY;
    param.plyr_idx = -1;
    param.num1 = dragtng->index;
    param.num2 = -1;
    param.num3 = -1;
    return get_nth_thing_of_class_with_filter(filter, &param, 0);
}

/**
 * Returns highest level creature of given kind which is owned by given player.
 * @param breed_idx The creature kind index, or -1 if all special diggers are to be accepted.
 * @param pick_check Changes the check function which determines whether the creature is pickable.
 * @return
 */
struct Thing *find_players_highest_level_creature_of_breed_and_gui_job(long crmodel, long job_idx, PlayerNumber plyr_idx, unsigned char pick_check)
{
    Thing_Maximizer_Filter filter;
    struct Dungeon* dungeon = get_players_num_dungeon(plyr_idx);
    struct CompoundTngFilterParam param;
    param.plyr_idx = plyr_idx;
    param.class_id = TCls_Creature;
    param.model_id = crmodel;
    param.num1 = job_idx;
    switch (pick_check)
    {
    default:
        WARNLOG("Invalid check selection, %d",(int)pick_check);
        // fall through
    case 0:
        filter = player_list_creature_filter_most_experienced;
        break;
    case 1:
        filter = player_list_creature_filter_most_experienced_and_pickable1;
        break;
    case 2:
        filter = player_list_creature_filter_most_experienced_and_pickable2;
        break;
    }
    TbBool is_spec_digger = (crmodel > 0) && creature_kind_is_for_dungeon_diggers_list(plyr_idx, crmodel);
    struct Thing* thing = INVALID_THING;
    if ((!is_spec_digger) || (crmodel == CREATURE_ANY))
    {
        thing = get_player_list_creature_with_filter(dungeon->creatr_list_start, filter, &param);
    }
    if (((is_spec_digger) || (crmodel == CREATURE_ANY)) && thing_is_invalid(thing))
    {
        thing = get_player_list_creature_with_filter(dungeon->digger_list_start, filter, &param);
    }
    return thing;
}

/**
 * Returns lowest level creature of given kind which is owned by given player.
 * @param breed_idx The creature kind index, or -1 if all are to be accepted.
 * @param pick_check Changes the check function which determines whether the creature is pickable.
 * @return
 */
struct Thing *find_players_lowest_level_creature_of_breed_and_gui_job(long crmodel, long job_idx, PlayerNumber plyr_idx, unsigned char pick_check)
{
    Thing_Maximizer_Filter filter;
    struct Dungeon* dungeon = get_players_num_dungeon(plyr_idx);
    struct CompoundTngFilterParam param;
    param.plyr_idx = plyr_idx;
    param.class_id = TCls_Creature;
    param.model_id = crmodel;
    param.num1 = job_idx;
    switch (pick_check)
    {
    default:
        WARNLOG("Invalid check selection, %d",(int)pick_check);
        // fall through
    case 0:
        filter = player_list_creature_filter_least_experienced;
        break;
    case 1:
        filter = player_list_creature_filter_least_experienced_and_pickable1;
        break;
    case 2:
        filter = player_list_creature_filter_least_experienced_and_pickable2;
        break;
    }
    TbBool is_spec_digger = (crmodel > 0) && creature_kind_is_for_dungeon_diggers_list(plyr_idx, crmodel);
    struct Thing* thing = INVALID_THING;
    if ((!is_spec_digger) || (crmodel == CREATURE_ANY) || (crmodel == CREATURE_NOT_A_DIGGER))
    {
        thing = get_player_list_creature_with_filter(dungeon->creatr_list_start, filter, &param);
    }
    if (((is_spec_digger) || (crmodel == CREATURE_ANY) || (crmodel == CREATURE_DIGGER)) && thing_is_invalid(thing))
    {
        thing = get_player_list_creature_with_filter(dungeon->digger_list_start, filter, &param);
    }
    return thing;
}

/**
 * Returns first creature of given kind which is doing given job and is owned by given player.
 * @param breed_idx The creature kind index, or -1 if all special diggers are to be accepted.
 * @param job_idx Creature GUI job, or -1 if all jobs are to be accepted.
 * @param pick_check Changes the check function which determines whether the creature is pickable.
 * @return
 */
struct Thing *find_players_first_creature_of_breed_and_gui_job(long crmodel, long job_idx, PlayerNumber plyr_idx, unsigned char pick_check)
{
    Thing_Maximizer_Filter filter;
    SYNCDBG(5,"Searching for model %d, GUI job %d",(int)crmodel,(int)job_idx);
    struct Dungeon* dungeon = get_players_num_dungeon(plyr_idx);
    struct CompoundTngFilterParam param;
    param.plyr_idx = plyr_idx;
    param.class_id = TCls_Creature;
    param.model_id = crmodel;
    param.num1 = job_idx;
    switch (pick_check)
    {
    default:
        WARNLOG("Invalid check selection, %d",(int)pick_check);
        // fall through
    case 0:
        filter = player_list_creature_filter_of_gui_job;
        break;
    case 1:
        filter = player_list_creature_filter_of_gui_job_and_pickable1;
        break;
    case 2:
        filter = player_list_creature_filter_of_gui_job_and_pickable2;
        break;
    }
    TbBool is_spec_digger = (crmodel > 0) && creature_kind_is_for_dungeon_diggers_list(plyr_idx, crmodel);
    struct Thing* thing = INVALID_THING;
    if ((!is_spec_digger) || (crmodel == CREATURE_ANY))
    {
        thing = get_player_list_creature_with_filter(dungeon->creatr_list_start, filter, &param);
    }
    if (((is_spec_digger) || (crmodel == CREATURE_ANY) || (crmodel == CREATURE_DIGGER)) && thing_is_invalid(thing))
    {
        thing = get_player_list_creature_with_filter(dungeon->digger_list_start, filter, &param);
    }
    return thing;
}

/**
 * Gives next creature of given kind and GUI job which belongs to given player.
 *
 * @param breed_idx The creature kind index, or -1 if all special diggers are to be accepted.
 * @param job_idx Creature GUI job, or -1 if all jobs are to be accepted.
 * @param plyr_idx Player to whom the thing should belong to.
 * @param pick_check Changes the check function which determines whether the creature is pickable.
 * @return
 */
struct Thing *find_players_next_creature_of_breed_and_gui_job(long crmodel, long job_idx, PlayerNumber plyr_idx, unsigned char pick_flags)
{
    SYNCDBG(5,"Searching for model %d, GUI job %d",(int)crmodel,(int)job_idx);
    struct Thing* thing = INVALID_THING;
    struct Dungeon* dungeon = get_players_num_dungeon(plyr_idx);
    /* Check if we should start the search with a creature after last one, not from start of the list */
    if ((pick_flags & TPF_OrderedPick) == 0)
    {
        long i;
        if (crmodel != CREATURE_ANY)
        {
            i = dungeon->selected_creatures_of_model[crmodel];
            thing = thing_get(i);
            // If the index is invalid, don't try to use it
            if (!thing_exists(thing) || !thing_is_creature(thing) || (thing->model != crmodel) || (thing->owner != plyr_idx))
            {
                dungeon->selected_creatures_of_model[crmodel] = 0;
                thing = INVALID_THING;
            }
        } else
        if (job_idx != -1)
        {
            i = dungeon->selected_creatures_of_gui_job[job_idx];
            thing = thing_get(i);
            // If the index is invalid, don't try to use it
            if (!thing_exists(thing) || !thing_is_creature(thing) ||  (thing->owner != plyr_idx))
            {
                dungeon->selected_creatures_of_gui_job[job_idx] = 0;
                thing = INVALID_THING;
            }
        }
    }
    // If the thing previously picked up seem right, allow next creature to be checked first
    if (!thing_is_invalid(thing))
    {
        struct CreatureControl* cctrl = creature_control_get_from_thing(thing);
        if ((pick_flags & TPF_ReverseOrder) != 0)
        {
            thing = thing_get(cctrl->players_prev_creature_idx);
        } else
        {
            thing = thing_get(cctrl->players_next_creature_idx);
        }
    }

    /* If requested ordered pick, get either highest or lowest level creature */
    if ((pick_flags & TPF_OrderedPick) != 0)
    {
        if ((pick_flags & TPF_ReverseOrder) != 0)
        {
            thing = find_players_lowest_level_creature_of_breed_and_gui_job(crmodel, job_idx, plyr_idx, (pick_flags & TPF_PickableCheck) ? 1 : 2);
        } else
        {
            thing = find_players_highest_level_creature_of_breed_and_gui_job(crmodel, job_idx, plyr_idx, (pick_flags & TPF_PickableCheck) ? 1 : 2);
        }
    } else
    /* If filtering is unordered, use the index of previous creature */
    if (!thing_is_invalid(thing))
    {
        struct CompoundTngFilterParam param;
        param.plyr_idx = plyr_idx;
        param.class_id = TCls_Creature;
        param.model_id = crmodel;
        param.num1 = job_idx;
        Thing_Maximizer_Filter filter;
        if ((pick_flags & TPF_PickableCheck) != 0)
        {
            filter = player_list_creature_filter_of_gui_job_and_pickable1;
        } else
        {
            filter = player_list_creature_filter_of_gui_job_and_pickable2;
        }
        thing = get_player_list_creature_with_filter(thing->index, filter, &param);
    }
    // If nothing found yet, use an algorithm which returns a first match
    if (thing_is_invalid(thing))
    {
        thing = find_players_first_creature_of_breed_and_gui_job(crmodel, job_idx, plyr_idx, (pick_flags & TPF_PickableCheck) ? 1 : 2);
    }
    // If no matches were found, then there are simply no matching creatures
    if (thing_is_invalid(thing))
    {
        return INVALID_THING;
    }
    // Remember the creature we've found
    if (crmodel != CREATURE_ANY)
    {
        if (thing->model != crmodel) {
            ERRORLOG("Searched for model %d, but found %d.",(int)crmodel,(int)thing->model);
        }
        dungeon->selected_creatures_of_model[thing->model] = thing->index;
    }
    if (job_idx != -1)
    {
        if (get_creature_gui_job(thing) != job_idx) {
            ERRORLOG("Searched for GUI job %d, but found %d.",(int)job_idx,(int)get_creature_gui_job(thing));
        }
        dungeon->selected_creatures_of_gui_job[get_creature_gui_job(thing)] = thing->index;
    }
    return thing;
}

struct Thing *pick_up_creature_of_model_and_gui_job(long crmodel, long job_idx, PlayerNumber plyr_idx, unsigned char pick_flags)
{
    struct Thing* thing = find_players_next_creature_of_breed_and_gui_job(crmodel, job_idx, plyr_idx, pick_flags);
    if (thing_is_invalid(thing))
    {
        SYNCDBG(2,"Can't find creature of model %d and GUI job %d.",(int)crmodel,(int)job_idx);
        return INVALID_THING;
    }
    struct Dungeon* dungeon = get_dungeon(plyr_idx);
    if (crmodel < game.conf.crtr_conf.model_count)
    {
        if ((job_idx == -1) || (dungeon->guijob_all_creatrs_count[crmodel][job_idx & 0x03]))
        {
            set_players_packet_action(get_player(plyr_idx), PckA_UsePwrHandPick, thing->index, 0, 0, 0);
        }
    } else
    if ((crmodel == CREATURE_ANY))
    {
        set_players_packet_action(get_player(plyr_idx), PckA_UsePwrHandPick, thing->index, 0, 0, 0);
    } else
    {
        ERRORLOG("Creature model %d out of range.",(int)crmodel);
    }
    return thing;
}

/**
 *
 * @param crmodel
 * @param job_idx
  * @param pick_flags
 * @note originally was go_to_next_creature_of_breed_and_job()
 */
void go_to_next_creature_of_model_and_gui_job(long crmodel, long job_idx, unsigned char pick_flags)
{
    struct Thing* creatng = find_players_next_creature_of_breed_and_gui_job(crmodel, job_idx, my_player_number, pick_flags);
    if (!thing_is_invalid(creatng))
    {
        struct PlayerInfo* player = get_my_player();
        set_players_packet_action(player, PckA_ZoomToPosition, creatng->mappos.x.val, creatng->mappos.y.val, 0, 0);
    }
}

TbBool creature_is_doing_job_in_room_role(const struct Thing *creatng, RoomRole rrole)
{
    {
        // Check if we're just starting a job related to that room
        CrtrStateId pvstate = get_creature_state_besides_interruptions(creatng);
        CrtrStateId nxstate = get_initial_state_for_job(get_job_for_room_role(rrole, JoKF_None, Job_NULL));
        if ((pvstate != CrSt_Unused) && (pvstate == nxstate)) {
            return true;
        }
    }
    {
        // Check if we're already working in that room kind
        struct Room* room = get_room_creature_works_in(creatng);
        if (!room_is_invalid(room)) {
            return ((get_room_roles(room->kind) & rrole) != 0);
        }
    }
    return false;
}

long player_list_creature_filter_needs_to_be_placed_in_room_for_job(const struct Thing *thing, MaxTngFilterParam param, long maximizer)
{
    SYNCDBG(19,"Starting for %s index %d owner %d",thing_model_name(thing),(int)thing->index,(int)thing->owner);
    struct Computer2* comp = (struct Computer2*)(param->ptr1);
    struct Dungeon* dungeon = comp->dungeon;
    if (!can_thing_be_picked_up_by_player(thing, dungeon->owner)) {
        return -1;
    }
    if (creature_is_being_dropped(thing)) {
        return -1;
    }
    struct CreatureControl* cctrl = creature_control_get_from_thing(thing);
    struct CreatureStats* crstat = creature_stats_get_from_thing(thing);

    // If the creature is too angry to help it
    if (creature_is_doing_anger_job(thing) || anger_is_creature_livid(thing))
    {
        // If the creature is not running free, then leave it where it is
        if (creature_is_kept_in_prison(thing) ||
            creature_is_being_tortured(thing) ||
            creature_is_being_sacrificed(thing)) {
            return -1;
        }
        // Try torturing it
        if (player_has_room_of_role(dungeon->owner, get_room_role_for_job(Job_PAINFUL_TORTURE)))
        {
            param->num2 = Job_PAINFUL_TORTURE;
            return LONG_MAX;
        }
        // Or putting in prison
        if (player_has_room_of_role(dungeon->owner, get_room_role_for_job(Job_CAPTIVITY)))
        {
            param->num2 = Job_CAPTIVITY;
            return LONG_MAX;
        }
        // If we can't, then just let it leave the dungeon
        if (player_has_room_of_role(dungeon->owner, get_room_role_for_job(Job_EXEMPT)))
        {
            param->num2 = Job_EXEMPT;
            return LONG_MAX;
        }
    }

    int health_permil = get_creature_health_permil(thing);
    // If it's angry but not furious, or has lost health due to disease,
    // then should be placed in temple
    if ((anger_is_creature_angry(thing) ||
     (creature_affected_by_spell(thing, SplK_Disease) && (health_permil <= (game.conf.rules.computer.disease_to_temple_pct*10))))
     && creature_can_do_job_for_player(thing, dungeon->owner, Job_TEMPLE_PRAY, JobChk_None))
    {
        // If already at temple, then don't do anything
        if (creature_is_doing_temple_pray_activity(thing))
            return -1;
        if (player_has_room_of_role(dungeon->owner, get_room_role_for_job(Job_TEMPLE_PRAY)))
        {
            param->num2 = Job_TEMPLE_PRAY;
            return LONG_MAX;
        }
    }

    // If the creature require healing, then drop it to lair. When in combat, try to cast heal first.
    if (cctrl->combat_flags)
    {
        // Simplified algorithm when creature is in combat
        if (creature_requires_healing(thing))
        {
            // If already at lair, then don't do anything
            if (!creature_is_doing_lair_activity(thing))
            {
                // cast heal if we can, don't always use max level to appear lifelike
                int splevel = PLAYER_RANDOM(dungeon->owner, 4) + 5;
                if (computer_able_to_use_power(comp, PwrK_HEALCRTR, splevel, 1))
                {
                    if (try_game_action(comp, dungeon->owner, GA_UsePwrHealCrtr, splevel, thing->mappos.x.stl.num, thing->mappos.y.stl.num, thing->index, 1) > Lb_OK)
                    {
                        return LONG_MAX;
                    } else
                    {
                        return -1;
                    }
                } else
                // otherwise, put it into room we want
                {
                    if (creature_can_do_healing_sleep(thing))
                    {
                        if (player_has_room_of_role(dungeon->owner, get_room_role_for_job(Job_TAKE_SLEEP)))
                        {
                            param->num2 = Job_TAKE_SLEEP;
                            return LONG_MAX;
                        }
                    }
                }
            }
        }
        return -1;
    } else
    {
        if (creature_can_do_healing_sleep(thing))
        {
            // Be more careful when not in combat
            if ((health_permil < 1000*crstat->heal_threshold/256) || !creature_has_lair_room(thing))
            {
                // If already at lair, then don't do anything
                if (creature_is_doing_lair_activity(thing))
                    return -1;
                // don't force it to lair if it wants to eat or take salary
                if (creature_is_doing_garden_activity(thing) || creature_is_taking_salary_activity(thing))
                    return -1;
                // otherwise, put it into room we want
                if (player_has_room_of_role(dungeon->owner, get_room_role_for_job(Job_TAKE_SLEEP)))
                {
                    param->num2 = Job_TAKE_SLEEP;
                    return LONG_MAX;
                }
            }
        }
    }

    // If creature is hungry, place it at garden
    if (hunger_is_creature_hungry(thing))
    {
        // If already at garden, then don't do anything
        if (creature_is_doing_garden_activity(thing))
            return -1;
        // don't force it if it wants to take salary
        if (creature_is_taking_salary_activity(thing))
            return -1;
        // otherwise, put it into room we want
        if (player_has_room_of_role(dungeon->owner, get_room_role_for_job(Job_TAKE_FEED)))
        {
            param->num2 = Job_TAKE_FEED;
            return LONG_MAX;
        }
    }

    // If creature wants salary, let it go get the gold
    if ( cctrl->paydays_owed )
    {
        // If already taking salary, then don't do anything
        if (creature_is_taking_salary_activity(thing))
            return -1;
        if (player_has_room_of_role(dungeon->owner, get_room_role_for_job(Job_TAKE_SALARY)))
        {
            param->num2 = Job_TAKE_SALARY;
            return LONG_MAX;
        }
    }

    TbBool force_state_reset = false;
    // Creatures may have primary jobs other than training, or selected when there was no possibility to train
    // Make sure they are re-assigned sometimes
    if (creature_could_be_placed_in_better_room(comp, thing))
    {
        force_state_reset = true;
    }

    // Get other rooms the creature may work in
    if (creature_state_is_unset(thing) || force_state_reset)
    {
        CreatureJob new_job = get_job_to_place_creature_in_room(comp, thing);
        // Make sure the place we've selected is not the same as the one creature works in now
        if (!creature_is_doing_job_in_room_role(thing, get_room_role_for_job(new_job)))
        {
            param->num2 = new_job;
            return LONG_MAX;
        }
    }
    return -1;
}

struct Thing *create_footprint_sine(struct Coord3d *crtr_pos, unsigned short phase, short nfoot, unsigned short model, unsigned short owner)
{
  struct Coord3d pos;
  pos.x.val = crtr_pos->x.val;
  pos.y.val = crtr_pos->y.val;
  pos.z.val = crtr_pos->z.val;
  unsigned int i;
  switch (nfoot)
  {
  case 1:
      i = (phase - 512);
      pos.x.val += distance_with_angle_to_coord_x(64, i);
      pos.y.val += distance_with_angle_to_coord_y(64, i);
      return create_thing(&pos, TCls_EffectElem, model, owner, -1);
  case 2:
      i = (phase - 512);
      pos.x.val -= distance_with_angle_to_coord_x(64, i);
      pos.y.val -= distance_with_angle_to_coord_y(64, i);
      return create_thing(&pos, TCls_EffectElem, model, owner, -1);
  }
  return INVALID_THING;
}

void place_bloody_footprint(struct Thing *thing)
{
    struct CreatureControl* cctrl = creature_control_get_from_thing(thing);
    if (creature_control_invalid(cctrl))
    {
        ERRORLOG("Invalid creature control; no action");
        return;
    }
    short nfoot = get_foot_creature_has_down(thing);
    struct Thing* footng;
    switch (creatures[thing->model % game.conf.crtr_conf.model_count].field_6)
    {
    case 3:
    case 4:
        break;
    case 5:
        if (nfoot)
        {
            footng = create_thing(&thing->mappos, TCls_EffectElem, TngEffElm_Blood4, thing->owner, -1);
            if (!thing_is_invalid(footng)) {
                cctrl->bloody_footsteps_turns--;
            }
        }
        break;
    default:
        footng = create_footprint_sine(&thing->mappos, thing->move_angle_xy, nfoot, 23, thing->owner);
        if (!thing_is_invalid(footng)) {
            cctrl->bloody_footsteps_turns--;
        }
        break;
    }
  }

TbBool update_controlled_creature_movement(struct Thing *thing)
{
    struct CreatureControl* cctrl = creature_control_get_from_thing(thing);
    TbBool upd_done = false;
    if ((thing->movement_flags & TMvF_Flying) != 0)
    {
        if (cctrl->move_speed != 0)
        {
            cctrl->moveaccel.x.val = distance3d_with_angles_to_coord_x(cctrl->move_speed, thing->move_angle_xy, thing->move_angle_z);
            cctrl->moveaccel.y.val = distance3d_with_angles_to_coord_y(cctrl->move_speed, thing->move_angle_xy, thing->move_angle_z);
            cctrl->moveaccel.z.val = distance_with_angle_to_coord_z(cctrl->move_speed, thing->move_angle_z);
        }
        if (cctrl->orthogn_speed != 0)
        {
            cctrl->moveaccel.x.val += distance_with_angle_to_coord_x(cctrl->orthogn_speed, thing->move_angle_xy - LbFPMath_PI/2);
            cctrl->moveaccel.y.val += distance_with_angle_to_coord_y(cctrl->orthogn_speed, thing->move_angle_xy - LbFPMath_PI/2);
        }
    } else
    {
        if (cctrl->move_speed != 0)
        {
            cctrl->moveaccel.x.val = distance_with_angle_to_coord_x(cctrl->move_speed, thing->move_angle_xy);
            cctrl->moveaccel.y.val = distance_with_angle_to_coord_y(cctrl->move_speed, thing->move_angle_xy);
            upd_done = true;
        }
        if (cctrl->orthogn_speed != 0)
        {
            cctrl->moveaccel.x.val += distance_with_angle_to_coord_x(cctrl->orthogn_speed, thing->move_angle_xy - LbFPMath_PI/2);
            cctrl->moveaccel.y.val += distance_with_angle_to_coord_y(cctrl->orthogn_speed, thing->move_angle_xy - LbFPMath_PI/2);
            upd_done = true;
        }
    }
    return upd_done;
}

TbBool update_flight_altitude_towards_typical(struct Thing *thing)
{
    struct CreatureControl* cctrl = creature_control_get_from_thing(thing);
    struct Coord3d nxpos;
    nxpos.x.val = thing->mappos.x.val + cctrl->moveaccel.x.val;
    nxpos.y.val = thing->mappos.y.val + cctrl->moveaccel.y.val;
    nxpos.z.val = subtile_coord(1,0);
    MapCoord floor_height, ceiling_height;
    get_floor_and_ceiling_height_under_thing_at(thing, &nxpos, &floor_height, &ceiling_height);
    MapCoordDelta thing_curr_alt = thing->mappos.z.val;
    SYNCDBG(16,"The height for %s index %d owner %d must fit between %d and %d, now is %d",thing_model_name(thing),(int)thing->index,(int)thing->owner,(int)floor_height,(int)ceiling_height,(int)thing_curr_alt);
    MoveSpeed max_speed = cctrl->max_speed / 8;
    if (max_speed < 1)
        max_speed = 1;
    MapCoordDelta i = floor_height + NORMAL_FLYING_ALTITUDE;
    MapCoordDelta max_pos_to_ceiling = ceiling_height - thing->clipbox_size_z;
    if ((floor_height < max_pos_to_ceiling) && (i > max_pos_to_ceiling))
        i = max_pos_to_ceiling;
    i -= thing_curr_alt;
    if (i > 0)
    {
        if (i >= max_speed)
            i = max_speed;
        cctrl->moveaccel.z.val += i;
        return true;
    }
    else if (i < 0)
    {
        i = -i;
        if (i >= max_speed)
            i = max_speed;
        cctrl->moveaccel.z.val -= i;
        return true;
    }
    return false;
}

short update_creature_movements(struct Thing *thing)
{
    SYNCDBG(18,"Starting");
    struct CreatureControl* cctrl = creature_control_get_from_thing(thing);
    if (creature_control_invalid(cctrl))
    {
        ERRORLOG("Invalid creature control; no action");
        return false;
    }
    short upd_done = 0;
    if (cctrl->stateblock_flags != 0)
    {
        upd_done = 1;
        cctrl->moveaccel.x.val = 0;
        cctrl->moveaccel.y.val = 0;
        cctrl->moveaccel.z.val = 0;
        cctrl->move_speed = 0;
        cctrl->flgfield_2 &= ~TF2_Unkn01;
    } else
    {
      if ((thing->alloc_flags & TAlF_IsControlled) != 0)
      {
          if (update_controlled_creature_movement(thing)) {
              upd_done = 1;
          }
      } else
      if ((cctrl->flgfield_2 & TF2_Unkn01) != 0)
      {
          upd_done = 1;
          cctrl->flgfield_2 &= ~TF2_Unkn01;
      } else
      if (cctrl->move_speed != 0)
      {
          upd_done = 1;
          cctrl->moveaccel.x.val = distance_with_angle_to_coord_x(cctrl->move_speed, thing->move_angle_xy);
          cctrl->moveaccel.y.val = distance_with_angle_to_coord_y(cctrl->move_speed, thing->move_angle_xy);
          cctrl->moveaccel.z.val = 0;
      }
      if (((thing->movement_flags & TMvF_Flying) != 0) && ((thing->alloc_flags & TAlF_IsControlled) == 0))
      {
          if (update_flight_altitude_towards_typical(thing)) {
              upd_done = 1;
          }
      }
    }
    SYNCDBG(19,"Finished for %s index %d with acceleration (%d,%d,%d)",thing_model_name(thing),
        (int)thing->index,(int)cctrl->moveaccel.x.val,(int)cctrl->moveaccel.y.val,(int)cctrl->moveaccel.z.val);
    if (upd_done) {
        return true;
    } else {
        return ((cctrl->moveaccel.x.val != 0) || (cctrl->moveaccel.y.val != 0) || (cctrl->moveaccel.z.val != 0));
    }
}

void check_for_creature_escape_from_lava(struct Thing *thing)
{
    if (((thing->alloc_flags & TAlF_IsControlled) == 0) && ((thing->movement_flags & TMvF_IsOnLava) != 0))
    {
        struct CreatureStats* crstat = creature_stats_get_from_thing(thing);
        if (crstat->hurt_by_lava > 0)
        {
            struct CreatureControl* cctrl = creature_control_get_from_thing(thing);
            if ((!creature_is_escaping_death(thing)) && (cctrl->lava_escape_since + 64 < game.play_gameturn))
            {
                cctrl->lava_escape_since = game.play_gameturn;
                if (cleanup_current_thing_state(thing))
                {
                    if (setup_move_off_lava(thing))
                    {
                        thing->continue_state = CrSt_CreatureEscapingDeath;
                    }
                    else
                    {
                        set_start_state(thing);
                    }
                }
            }
      }
    }
}

TbBool thing_is_on_snow_texture(struct Thing* thing)
{
    #define SNOW_TEXTURE 2
    unsigned char ext_txtr = gameadd.slab_ext_data[get_slab_number(subtile_slab(thing->mappos.x.stl.num), subtile_slab(thing->mappos.y.stl.num))];

    if ((ext_txtr == 0) && (game.texture_id == SNOW_TEXTURE)) //Snow map and on default texture
    {
        return true;
    }
    if (ext_txtr == SNOW_TEXTURE+1) //On non-default texture that is snow
    {
        return true;
    }
    return false;
}

void process_creature_leave_footsteps(struct Thing *thing)
{
    struct Thing *footng;
    short nfoot;
    struct CreatureControl* cctrl = creature_control_get_from_thing(thing);
    if ((thing->movement_flags & TMvF_IsOnWater) != 0)
    {
        nfoot = get_foot_creature_has_down(thing);
        if (nfoot)
        {
          create_effect(&thing->mappos, TngEff_Drip1, thing->owner);
        }
        cctrl->bloody_footsteps_turns = 0;
    } else
    // Bloody footprints
    if (cctrl->bloody_footsteps_turns != 0)
    {
        place_bloody_footprint(thing);
        nfoot = get_foot_creature_has_down(thing);
        footng = create_footprint_sine(&thing->mappos, thing->move_angle_xy, nfoot, TngEffElm_Blood4, thing->owner);
        if (!thing_is_invalid(footng)) {
            cctrl->bloody_footsteps_turns--;
        }
    } else
    {
        // Snow footprints
        TbBool SnowTexture = thing_is_on_snow_texture(thing);
        if (SnowTexture)
        {
            struct SlabMap* slb = get_slabmap_for_subtile(thing->mappos.x.stl.num, thing->mappos.y.stl.num);
            if (slb->kind == SlbT_PATH)
            {
              thing->movement_flags |= TMvF_IsOnSnow;
              nfoot = get_foot_creature_has_down(thing);
              footng = create_footprint_sine(&thing->mappos, thing->move_angle_xy, nfoot, TngEffElm_IceMelt3, thing->owner);
            }
        }
    }
}

/**
 * Applies given damage points to a creature, considering its defensive abilities, and shows health flower.
 * Uses the creature defense value to compute the actual damage.
 * Can be used only to make damage - never to heal creature.
 *
 * @param thing
 * @param dmg
 * @param damage_type
 * @param inflicting_plyr_idx
 */
HitPoints apply_damage_to_thing_and_display_health(struct Thing *thing, HitPoints dmg, DamageType damage_type, PlayerNumber inflicting_plyr_idx)
{
    HitPoints cdamage;
    if (dmg > 0)
    {
        cdamage = apply_damage_to_thing(thing, dmg, damage_type, inflicting_plyr_idx);
    } else {
        cdamage = 0;
    }
    if (cdamage > 0) {
        thing->creature.health_bar_turns = 8;
    }
    return cdamage;
}

void process_landscape_affecting_creature(struct Thing *thing)
{
    SYNCDBG(18,"Starting");
    thing->movement_flags &= ~TMvF_IsOnWater;
    thing->movement_flags &= ~TMvF_IsOnLava;
    thing->movement_flags &= ~TMvF_IsOnSnow;
    struct CreatureControl* cctrl = creature_control_get_from_thing(thing);
    if (creature_control_invalid(cctrl))
    {
        ERRORLOG("Invalid creature control; no action");
        return;
    }
    cctrl->corpse_to_piss_on = 0;

    int stl_idx = get_subtile_number(thing->mappos.x.stl.num, thing->mappos.y.stl.num);
    unsigned long navheight = get_navigation_map_floor_height(thing->mappos.x.stl.num, thing->mappos.y.stl.num);
    if (subtile_coord(navheight,0) == thing->mappos.z.val)
    {
        int i = get_top_cube_at_pos(stl_idx);
        if (cube_is_lava(i))
        {
            struct CreatureStats* crstat = creature_stats_get_from_thing(thing);
            apply_damage_to_thing_and_display_health(thing, crstat->hurt_by_lava, DmgT_Heatburn, -1);
            thing->movement_flags |= TMvF_IsOnLava;
        } else
        if (cube_is_water(i))
        {
            thing->movement_flags |= TMvF_IsOnWater;
        }
        process_creature_leave_footsteps(thing);
        process_creature_standing_on_corpses_at(thing, &thing->mappos);
    }
    check_for_creature_escape_from_lava(thing);
    SYNCDBG(19,"Finished");
}

TbBool add_creature_score_to_owner(struct Thing *thing)
{
    if (is_neutral_thing(thing))
        return false;
    struct Dungeon* dungeon = get_dungeon(thing->owner);
    if (dungeon_invalid(dungeon))
        return false;
    long score = get_creature_thing_score(thing);
    if (dungeon->score < LONG_MAX-score)
        dungeon->score += score;
    else
        dungeon->score = LONG_MAX;
    return true;
}

TbBool remove_creature_score_from_owner(struct Thing *thing)
{
    if (is_neutral_thing(thing))
        return false;
    struct Dungeon* dungeon = get_dungeon(thing->owner);
    if (dungeon_invalid(dungeon))
        return false;
    long score = get_creature_thing_score(thing);
    if (dungeon->score >= score)
        dungeon->score -= score;
    else
        dungeon->score = 0;
    return true;
}

void init_creature_scores(void)
{
    SYNCDBG(8, "Starting");
    long i;
    long score;
    // compute maximum score
    long max_score = 0;
    for (i=0; i < game.conf.crtr_conf.model_count; i++)
    {
        score = compute_creature_kind_score(i,CREATURE_MAX_LEVEL-1);
        if ((score <= 0) && (i != 0) && (i != game.conf.crtr_conf.model_count -1))
        {
          ERRORLOG("Couldn't get creature %d score value", (int)i);
          continue;
        }
        if (score > max_score)
        {
          max_score = score;
        }
    }
    if (max_score <= 0)
    {
        ERRORLOG("Creatures have no score");
        return;
    }
    // now compute scores for experience levels
    for (i=0; i < game.conf.crtr_conf.model_count; i++)
    {
        for (long k = 0; k < CREATURE_MAX_LEVEL; k++)
        {
          score = compute_creature_kind_score(i,k);
          score = saturate_set_unsigned(200*score / max_score, 8);
          if ((score <= 0) && (i != 0) && (i != 31))
          {
            //WARNMSG("Couldn't get creature %d score for lev %d", i, k);
            score = 1;
          }
          game.creature_scores[i].value[k] = score;
        }
    }
}

long get_creature_thing_score(const struct Thing *thing)
{
    struct CreatureControl* cctrl = creature_control_get_from_thing(thing);
    long crmodel = thing->model;
    if (crmodel >= game.conf.crtr_conf.model_count)
        crmodel = 0;
    if (crmodel < 0)
        crmodel = 0;
    long exp = cctrl->explevel;
    if (exp >= CREATURE_MAX_LEVEL)
        exp = 0;
    if (exp < 0)
        exp = 0;
    return game.creature_scores[crmodel].value[exp];
}

long update_creature_levels(struct Thing *thing)
{
    SYNCDBG(18,"Starting");
    struct CreatureControl* cctrl = creature_control_get_from_thing(thing);
    if ((cctrl->spell_flags & CSAfF_ExpLevelUp) == 0)
        return 0;
    cctrl->spell_flags &= ~CSAfF_ExpLevelUp;
    // If a creature is not on highest level, just update the level
    if (cctrl->explevel+1 < CREATURE_MAX_LEVEL)
    {
        remove_creature_score_from_owner(thing); // the opposite is in set_creature_level()
        set_creature_level(thing, cctrl->explevel+1);
        return 1;
    }
    // If it is highest level, maybe we should transform the creature?
    struct CreatureStats* crstat = creature_stats_get_from_thing(thing);
    if (crstat->grow_up == 0) {
        return 0;
    }
    // Transforming
    struct CreatureModelConfig* oriconf = &game.conf.crtr_conf.model[thing->model];
    ThingModel model = crstat->grow_up;
    if (model == CREATURE_ANY)
    {
        while (1) {
            model = GAME_RANDOM(game.conf.crtr_conf.model_count) + 1;

            if (model >= game.conf.crtr_conf.model_count) {
                continue;
            }

            // Exclude growing up into same creature, spectators and diggers
            if (model == thing->model) {
                continue;
            }
            struct CreatureModelConfig* crconf = &game.conf.crtr_conf.model[model];
            if ((crconf->model_flags & CMF_IsSpectator) != 0) {
                continue;
            }
            if ((crconf->model_flags & CMF_IsSpecDigger) != 0) {
                continue;
            }

            //evil growup evil, good growup good
            if (((crconf->model_flags & CMF_IsEvil) == 0) && ((oriconf->model_flags & CMF_IsEvil) == 0))
            {
                break;
            }
            if ((crconf->model_flags & CMF_IsEvil) && (oriconf->model_flags & CMF_IsEvil))
            {
                break;
            }
        }
    }

    struct Thing* newtng = create_creature(&thing->mappos, model, thing->owner);
    if (thing_is_invalid(newtng))
    {
        ERRORLOG("Could not create creature to transform %s to",thing_model_name(thing));
        return 0;
    }
    set_creature_level(newtng, crstat->grow_up_level-1);
    update_creature_health_to_max(newtng);
    cctrl = creature_control_get_from_thing(thing);
    cctrl->countdown_282 = 50;
    external_set_thing_state(newtng, CrSt_CreatureBeHappy);
    struct PlayerInfo* player = get_player(thing->owner);
    // Switch control if this creature is possessed
    if (is_thing_directly_controlled(thing))
    {
        leave_creature_as_controller(player, thing);
        control_creature_as_controller(player, newtng);
    }
    if (is_thing_passenger_controlled(thing))
    {
        leave_creature_as_passenger(player, thing);
        control_creature_as_passenger(player, newtng);
    }
    // If not directly nor passenger controlled, but still player is doing something with it
    if (thing->index == player->controlled_thing_idx)
    {
        set_selected_creature(player, newtng);
    }
    remove_creature_score_from_owner(thing); // kill_creature() doesn't call this
    if (thing_is_picked_up_by_player(thing,thing->owner))
    {
        struct Dungeon* dungeon = get_dungeon(thing->owner);
        short i = get_thing_in_hand_id(thing, thing->owner);
        if (i >= 0)
        {
            dungeon->things_in_hand[i] = newtng->index;
            remove_thing_from_limbo(thing);
            place_thing_in_limbo(newtng);
        }
        else
        {
            ERRORLOG("Picked up thing is not in player hand list");
        }
    }
    kill_creature(thing, INVALID_THING, -1, CrDed_NoEffects|CrDed_NoUnconscious|CrDed_NotReallyDying);
    return -1;
}

TngUpdateRet update_creature(struct Thing *thing)
{
    SYNCDBG(19,"Starting for %s index %d",thing_model_name(thing),(int)thing->index);
    TRACE_THING(thing);
    if ((thing->active_state == CrSt_CreatureUnconscious) && subtile_is_door(thing->mappos.x.stl.num, thing->mappos.y.stl.num))
    {
        SYNCDBG(8,"Killing unconscious %s index %d on door block.",thing_model_name(thing),(int)thing->index);
        kill_creature(thing, INVALID_THING, -1, CrDed_NoEffects|CrDed_NoUnconscious);
        return TUFRet_Deleted;
    }
    if (thing->health < 0)
    {
        kill_creature(thing, INVALID_THING, -1, CrDed_Default);
        return TUFRet_Deleted;
    }
    struct CreatureControl* cctrl = creature_control_get_from_thing(thing);
    if (creature_control_invalid(cctrl))
    {
        WARNLOG("Killing %s index %d with invalid control.",thing_model_name(thing),(int)thing->index);
        kill_creature(thing, INVALID_THING, -1, CrDed_Default);
        return TUFRet_Deleted;
    }
    if ((cctrl->unsummon_turn > 0) && (cctrl->unsummon_turn < game.play_gameturn))
    {
        create_effect_around_thing(thing, (TngEff_BallPuffRed + thing->owner));
        kill_creature(thing, INVALID_THING, -1, CrDed_NotReallyDying| CrDed_NoEffects);
        return TUFRet_Deleted;
    }
    process_armageddon_influencing_creature(thing);

    if (cctrl->frozen_on_hit > 0)
        cctrl->frozen_on_hit--;
    if (cctrl->force_visible > 0)
        cctrl->force_visible--;
    if (cctrl->unknown.byte_8B == 0)
        cctrl->unknown.byte_8B = game.map_changed_for_nagivation;
    if (cctrl->stopped_for_hand_turns == 0) {
        process_creature_instance(thing);
    }
    update_creature_count(thing);
    if ((thing->alloc_flags & TAlF_IsControlled) != 0)
    {
        if ((cctrl->stateblock_flags == 0) || creature_state_cannot_be_blocked(thing))
        {
            if (cctrl->stopped_for_hand_turns > 0)
            {
                cctrl->stopped_for_hand_turns--;
            } else
            if (process_creature_state(thing) == TUFRet_Deleted)
            {
                ERRORLOG("Human controlled creature has been deleted by state routine.");
                return TUFRet_Deleted;
            }
        }
        cctrl = creature_control_get_from_thing(thing);
        struct PlayerInfo* player = get_player(thing->owner);
        if (creature_affected_by_spell(thing, SplK_Freeze))
        {
            if ((player->additional_flags & PlaAF_FreezePaletteIsActive) == 0)
              PaletteSetPlayerPalette(player, blue_palette);
        } else
        {
            if ((player->additional_flags & PlaAF_FreezePaletteIsActive) != 0)
              PaletteSetPlayerPalette(player, engine_palette);
        }
    } else
    {
        if ((cctrl->stateblock_flags == 0) || creature_state_cannot_be_blocked(thing))
        {
            if (cctrl->stopped_for_hand_turns > 0)
            {
                cctrl->stopped_for_hand_turns--;
            } else
            if (process_creature_state(thing) == TUFRet_Deleted)
            {
                return TUFRet_Deleted;
            }
        }
    }

    if (update_creature_movements(thing))
    {
        SYNCDBG(19,"The %s index %d acceleration is (%d,%d,%d)",thing_model_name(thing),
            (int)thing->index,(int)cctrl->moveaccel.x.val,(int)cctrl->moveaccel.y.val,(int)cctrl->moveaccel.z.val);
        thing->velocity.x.val += cctrl->moveaccel.x.val;
        thing->velocity.y.val += cctrl->moveaccel.y.val;
        thing->velocity.z.val += cctrl->moveaccel.z.val;
    }
    move_creature(thing);
    if ((thing->alloc_flags & TAlF_IsControlled) != 0)
    {
        if ((cctrl->flgfield_1 & CCFlg_Unknown40) == 0)
          cctrl->move_speed /= 2;
        if ((cctrl->flgfield_1 & CCFlg_Unknown80) == 0)
          cctrl->orthogn_speed /= 2;
    } else
    {
        cctrl->move_speed = 0;
    }
    process_spells_affected_by_effect_elements(thing);
    process_landscape_affecting_creature(thing);
    process_disease(thing);
    move_thing_in_map(thing, &thing->mappos);
    set_creature_graphic(thing);
    if (cctrl->spell_aura)
    {
        process_keeper_spell_aura(thing);
    }

    if (thing->creature.health_bar_turns > 0)
        thing->creature.health_bar_turns--;

    if (creature_is_group_member(thing))
    {
        if (creature_is_group_leader(thing)) {
            leader_find_positions_for_followers(thing);
        }
    }

    if (cctrl->dragtng_idx > 0)
    {
        struct Thing* tngp = thing_get(cctrl->dragtng_idx);
        if ((tngp->state_flags & TF1_IsDragged1) != 0)
        {
            struct Coord3d* tngpos = &thing->mappos;
            struct Coord3d pvpos;
            pvpos.x.val = tngpos->x.val - (2 * thing->velocity.x.val);
            pvpos.y.val = tngpos->y.val - (2 * thing->velocity.y.val);
            pvpos.z.val = tngpos->z.val;

            move_thing_in_map(tngp, &pvpos);
        }
    }
    if (update_creature_levels(thing) == -1)
    {
        return TUFRet_Deleted;
    }
    process_creature_self_spell_casting(thing);
    cctrl->moveaccel.x.val = 0;
    cctrl->moveaccel.y.val = 0;
    cctrl->moveaccel.z.val = 0;
    cctrl->flgfield_1 &= ~CCFlg_Unknown40;
    cctrl->flgfield_1 &= ~CCFlg_Unknown80;
    cctrl->spell_flags &= ~CSAfF_PoisonCloud;
    process_thing_spell_effects(thing);
    process_timebomb(thing);
    SYNCDBG(19,"Finished");
    return TUFRet_Modified;
}

TbBool creature_is_slappable(const struct Thing *thing, PlayerNumber plyr_idx)
{
    struct Room *room;
    if (creature_is_being_unconscious(thing))
    {
        return false;
    }
    if (thing->owner != plyr_idx)
    {
      if (creature_is_kept_in_prison(thing) || creature_is_being_tortured(thing))
      {
          room = get_room_creature_works_in(thing);
          return (room->owner == plyr_idx);
      }
      return false;
    }
    if (creature_is_being_sacrificed(thing) || creature_is_being_summoned(thing))
    {
        return false;
    }
    if (creature_is_kept_in_prison(thing) || creature_is_being_tortured(thing))
    {
        room = get_room_creature_works_in(thing);
        return (room->owner == plyr_idx);
    }
    return true;
}

TbBool creature_is_invisible(const struct Thing *thing)
{
    struct CreatureControl* cctrl = creature_control_get_from_thing(thing);
    return creature_affected_by_spell(thing, SplK_Invisibility) && (cctrl->force_visible <= 0);
}

TbBool creature_can_see_invisible(const struct Thing *thing)
{
    struct CreatureStats* crstat = creature_stats_get_from_thing(thing);
    return (crstat->can_see_invisible) || creature_affected_by_spell(thing, SplK_Sight);
}

int claim_neutral_creatures_in_sight(struct Thing *creatng, struct Coord3d *pos, int can_see_slabs)
{
    MapSlabCoord slb_x = subtile_slab(pos->x.stl.num);
    MapSlabCoord slb_y = subtile_slab(pos->y.stl.num);
    long n = 0;
    long i = game.nodungeon_creatr_list_start;
    unsigned long k = 0;
    while (i != 0)
    {
        struct Thing* thing = thing_get(i);
        struct CreatureControl* cctrl = creature_control_get_from_thing(thing);
        i = cctrl->players_next_creature_idx;
        // Per thing code starts
        int dx = abs(slb_x - subtile_slab(thing->mappos.x.stl.num));
        int dy = abs(slb_y - subtile_slab(thing->mappos.y.stl.num));
        if ((dx <= can_see_slabs) && (dy <= can_see_slabs))
        {
            if (is_neutral_thing(thing) && line_of_sight_3d(&thing->mappos, pos))
            {
                // Unless the relevant classic bug is enabled,
                // neutral creatures in custody (prison/torture) can only be claimed by the player who holds it captive
                // and neutral creatures can not be claimed by creatures in custody.
                if ((game.conf.rules.game.classic_bugs_flags & ClscBug_PassiveNeutrals)
                    || (get_room_creature_works_in(thing)->owner == creatng->owner && !creature_is_kept_in_custody(creatng))
                    || !(creature_is_kept_in_custody(thing) || creature_is_kept_in_custody(creatng)))
                {
                    change_creature_owner(thing, creatng->owner);
                    mark_creature_joined_dungeon(thing);
                    if (is_my_player_number(thing->owner))
                    {
                        output_message(SMsg_CreaturesJoinedYou, MESSAGE_DELAY_CRTR_JOINED, true);
                    }
                    n++;
                }
            }
        }
        // Per thing code ends
        k++;
        if (k > THINGS_COUNT)
        {
            ERRORLOG("Infinite loop detected when sweeping things list");
            break;
        }
    }
    return n;
}

TbBool change_creature_owner_if_near_dungeon_heart(struct Thing *creatng)
{
    for (PlayerNumber plyr_idx = 0; plyr_idx < game.neutral_player_num; plyr_idx++)
    {
        struct PlayerInfo* player = get_player(plyr_idx);
        if ( ((player->allocflags & PlaF_Allocated) != 0) && (player->is_active == 1) && (player->victory_state != VicS_LostLevel) )
        {
            struct Thing* heartng = get_player_soul_container(plyr_idx);
            if (thing_exists(heartng) && (get_chessboard_distance(&creatng->mappos, &heartng->mappos) < subtile_coord(6,0)))
            {
                change_creature_owner(creatng, plyr_idx);
                mark_creature_joined_dungeon(creatng);
                return true;
            }
        }
    }
    return false;
}

TbBool creature_stats_debug_dump(void)
{
    TbBool result = false;
    unsigned long k = 0;
    const struct StructureList* slist = get_list_for_thing_class(TCls_Creature);
    int i = slist->index;
    while (i != 0)
    {
        struct Thing* thing = thing_get(i);
        if (thing_is_invalid(thing)) {
            ERRORLOG("Jump to invalid thing detected");
            result = true;
            break;
        }
        i = thing->next_of_class;
        // Per-creature block starts
        long crstate = get_creature_state_besides_move(thing);
        if (!is_hero_thing(thing)) {
            switch (crstate)
            {
            case CrSt_GoodDoingNothing:
            case CrSt_GoodReturnsToStart:
            case CrSt_GoodBackAtStart:
            case CrSt_GoodDropsGold:
            case CrSt_GoodLeaveThroughExitDoor:
            case CrSt_GoodWaitInExitDoor:
            case CrSt_GoodAttackRoom1:
            case CrSt_CreatureSearchForGoldToStealInRoom2:
            case CrSt_GoodArrivedAtAttackRoom:
            case CrSt_GoodArrivedAtSabotageRoom:
                ERRORLOG("Player %d %s index %d is in Good-only state %d",(int)thing->owner,thing_model_name(thing),(int)thing->index,(int)crstate);
                result = true;
                break;
            }
        }

        // Per-creature block ends
        k++;
        if (k > THINGS_COUNT) {
            ERRORLOG("Infinite loop detected when sweeping things list");
            result = true;
            break;
        }
    }
    return result;
}

void create_light_for_possession(struct Thing *creatng)
{
    struct InitLight ilght;
    LbMemorySet(&ilght, 0, sizeof(struct InitLight));
    ilght.mappos.x.val = creatng->mappos.x.val;
    ilght.mappos.y.val = creatng->mappos.y.val;
    ilght.mappos.z.val = creatng->mappos.z.val;
    ilght.flags = 1;
    ilght.intensity = 36;
    ilght.radius = 2560;
    ilght.is_dynamic = 1;
    creatng->light_id = light_create_light(&ilght);
    if (creatng->light_id != 0) {
        light_set_light_never_cache(creatng->light_id);
    } else {
      ERRORLOG("Cannot allocate light to new controlled thing");
    }
}

void illuminate_creature(struct Thing *creatng)
{
    if (creatng->light_id == 0)
    {
        create_light_for_possession(creatng);
    }
    light_set_light_intensity(creatng->light_id, (light_get_light_intensity(creatng->light_id) + 20));
    struct Light* lgt = &game.lish.lights[creatng->light_id];
    lgt->radius <<= 1;
}

struct Thing *script_create_creature_at_location(PlayerNumber plyr_idx, ThingModel crmodel, TbMapLocation location)
{
    long effect;
    long i = get_map_location_longval(location);
    struct Coord3d pos;
    TbBool fall_from_gate = false;

    const unsigned char tngclass = TCls_Creature;

    switch (get_map_location_type(location))
    {
    case MLoc_ACTIONPOINT:
        if (!get_coords_at_action_point(&pos, i, 1))
        {
            return INVALID_THING;
        }
        effect = 1;
        break;
    case MLoc_HEROGATE:
        if (!get_coords_at_hero_door(&pos, i, 1))
        {
            return INVALID_THING;
        }
        effect = 0;
        fall_from_gate = true;
        break;
    case MLoc_PLAYERSHEART:
        if (!get_coords_at_dungeon_heart(&pos, i))
        {
            return INVALID_THING;
        }
        effect = 0;
        break;
    case MLoc_METALOCATION:
        if (!get_coords_at_meta_action(&pos, plyr_idx, i))
        {
            return INVALID_THING;
        }
        effect = 0;
        break;
    case MLoc_CREATUREKIND:
    case MLoc_OBJECTKIND:
    case MLoc_ROOMKIND:
    case MLoc_THING:
    case MLoc_PLAYERSDUNGEON:
    case MLoc_APPROPRTDUNGEON:
    case MLoc_DOORKIND:
    case MLoc_TRAPKIND:
    case MLoc_NONE:
    default:
        effect = 0;
        return INVALID_THING;
    }

    struct Thing* thing = create_thing_at_position_then_move_to_valid_and_add_light(&pos, tngclass, crmodel, plyr_idx);
    if (thing_is_invalid(thing))
    {
        ERRORLOG("Couldn't create %s at location %d",thing_class_and_model_name(tngclass, crmodel),(int)location);
            // Error is already logged
        return INVALID_THING;
    }
    struct CreatureControl* cctrl = creature_control_get_from_thing(thing);
    if (fall_from_gate)
    {
        cctrl->field_AE |= 0x02;
        cctrl->spell_flags |= CSAfF_MagicFall;
        thing->veloc_push_add.x.val += PLAYER_RANDOM(plyr_idx, 193) - 96;
        thing->veloc_push_add.y.val += PLAYER_RANDOM(plyr_idx, 193) - 96;
        if ((thing->movement_flags & TMvF_Flying) != 0) {
            thing->veloc_push_add.z.val -= PLAYER_RANDOM(plyr_idx, 32);
        } else {
            thing->veloc_push_add.z.val += PLAYER_RANDOM(plyr_idx, 96) + 80;
        }
        thing->state_flags |= TF1_PushAdd;
    }

    if (thing->owner != PLAYER_NEUTRAL)
    {   // Was set only when spawned from action point

        struct Thing* heartng = get_player_soul_container(thing->owner);
        if (thing_exists(heartng) && creature_can_navigate_to(thing, &heartng->mappos, NavRtF_NoOwner))
        {
            cctrl->field_AE |= 0x01;
        }
    }

    if ((get_creature_model_flags(thing) & CMF_IsLordOTLand) != 0)
    {
        output_message(SMsg_LordOfLandComming, MESSAGE_DELAY_LORD, 1);
        output_message(SMsg_EnemyLordQuote + UNSYNC_RANDOM(8), MESSAGE_DELAY_LORD, 1);
    }
    switch (effect)
    {
    case 1:
        if (plyr_idx == game.hero_player_num)
        {
            thing->mappos.z.val = get_ceiling_height(&thing->mappos);
            create_effect(&thing->mappos, TngEff_CeilingBreach, thing->owner);
            initialise_thing_state(thing, CrSt_CreatureHeroEntering);
            thing->rendering_flags |= TRF_Unknown01;
            cctrl->countdown_282 = 24;
        }
    default:
        break;
    }
    return thing;
}

struct Thing *script_create_new_creature(PlayerNumber plyr_idx, ThingModel crmodel, TbMapLocation location, long carried_gold, long crtr_level)
{
    struct Thing* creatng = script_create_creature_at_location(plyr_idx, crmodel, location);
    if (thing_is_invalid(creatng))
        return INVALID_THING;
    creatng->creature.gold_carried = carried_gold;
    init_creature_level(creatng, crtr_level);
    return creatng;
}

void script_process_new_creatures(PlayerNumber plyr_idx, long crmodel, long location, long copies_num, long carried_gold, long crtr_level)
{
    for (long i = 0; i < copies_num; i++)
    {
        script_create_new_creature(plyr_idx, crmodel, location, carried_gold, crtr_level);
    }
}

void controlled_creature_pick_thing_up(struct Thing *creatng, struct Thing *picktng, PlayerNumber plyr_idx)
{
    if (picktng->class_id == TCls_Creature)
    {
        set_creature_being_dragged_by(picktng, creatng);
    }
    else
    {
        if ((picktng->owner != creatng->owner) && (picktng->owner != game.neutral_player_num) )
        {
            if (thing_is_workshop_crate(picktng))
            {
                update_workshop_object_pickup_event(creatng, picktng);
            }
            else if ( (thing_is_spellbook(picktng)) || (thing_is_special_box(picktng)) )
            {
                update_library_object_pickup_event(creatng, picktng);
            }
        }
        creature_drag_object(creatng, picktng);
    }
    struct CreatureControl* cctrl = creature_control_get_from_thing(creatng);
    cctrl->pickup_object_id = picktng->index;
    struct CreatureSound* crsound = get_creature_sound(creatng, CrSnd_Hurt);
    unsigned short smpl_idx = crsound->index + 1;
    thing_play_sample(creatng, smpl_idx, 90, 0, 3, 0, 2, FULL_LOUDNESS * 5/4);
    display_controlled_pick_up_thing_name(picktng, (GUI_MESSAGES_DELAY >> 4), plyr_idx);
}

void controlled_creature_drop_thing(struct Thing *creatng, struct Thing *droptng, PlayerNumber plyr_idx)
{
    long volume = FULL_LOUDNESS;
    if (droptng->class_id == TCls_Creature)
    {
        stop_creature_being_dragged_by(droptng, creatng);
    }
    else
    {
        creature_drop_dragged_object(creatng, droptng);
    }
    clear_messages_from_player(-81);
    clear_messages_from_player(-86);
    unsigned short smpl_idx, pitch;
    if (subtile_has_water_on_top(droptng->mappos.x.stl.num, droptng->mappos.y.stl.num))
    {
        smpl_idx = 21 + UNSYNC_RANDOM(4);
        pitch = 75;
    }
    else
    {
        switch(droptng->class_id)
        {
            case TCls_Object:
            {
                smpl_idx = 992;
                struct ObjectConfigStats* objst = get_object_model_stats(droptng->model);
                switch (objst->genre)
                {
                    case OCtg_WrkshpBox:
                    case OCtg_SpecialBox:
                    {
                        pitch = 25;
                        break;
                    }
                    case OCtg_Spellbook:
                    {
                        pitch = 90;
                        break;
                    }
                    default:
                    {
                        pitch = 0;
                        break;
                    }
                }
                break;
            }
            case TCls_Creature:
            {
                long weight = compute_creature_weight(droptng);
                if (weight >= 0 && weight <= 99)
                {
                    pitch = 240;
                    volume = FULL_LOUDNESS / 2;
                }
                else if (weight >= 100 && weight <= 199)
                {
                    pitch = 120;
                    volume = FULL_LOUDNESS * 3 / 4;
                }
                else
                {
                    pitch = 75;
                }
                smpl_idx = 17 + UNSYNC_RANDOM(4);
                break;
            }
            case TCls_DeadCreature:
            {
                smpl_idx = 58;
                pitch = 50;
                break;
            }
            default:
            {
                smpl_idx = 0;
                pitch = 0;
                break;
            }
        }
    }
    thing_play_sample(droptng, smpl_idx, pitch, 0, 3, 0, 2, volume);
    struct Room* room = subtile_room_get(creatng->mappos.x.stl.num, creatng->mappos.y.stl.num);
    if (!room_is_invalid(room))
    {
        if (room->owner == creatng->owner)
        {
            if (room_role_matches(room->kind, RoRoF_PowersStorage))
            {
                if (thing_is_spellbook(droptng))
                {
                    if (add_item_to_room_capacity(room, true))
                    {
                        droptng->owner = creatng->owner;
                        add_power_to_player(book_thing_to_power_kind(droptng), creatng->owner);
                    }
                    else
                    {
                        WARNLOG("Adding %s index %d to %s room capacity failed",thing_model_name(droptng),(int)droptng->index,room_role_code_name(RoRoF_PowersStorage));
                        if (is_my_player_number(plyr_idx))
                        {
                            output_message(SMsg_LibraryTooSmall, 0, true);
                        }
                    }
                }
                else if (thing_is_special_box(droptng))
                {
                    droptng->owner = creatng->owner;
                }
            }
            else if (room_role_matches(room->kind, RoRoF_CratesStorage))
            {
                if (thing_is_workshop_crate(droptng))
                {
                    if (add_item_to_room_capacity(room, true))
                    {
                        droptng->owner = creatng->owner;
                        add_workshop_item_to_amounts(room->owner, crate_thing_to_workshop_item_class(droptng), crate_thing_to_workshop_item_model(droptng));
                    }
                    else
                    {
                        WARNLOG("Adding %s index %d to %s room capacity failed",thing_model_name(droptng),(int)droptng->index,room_role_code_name(RoRoF_CratesStorage));
                        if (is_my_player_number(plyr_idx))
                        {
                            output_message(SMsg_WorkshopTooSmall, 0, true);
                        }
                    }
                }
            }
            else if (room_role_matches(room->kind, RoRoF_DeadStorage))
            {
                if (thing_is_dead_creature(droptng))
                {
                    if (add_body_to_graveyard(droptng, room))
                    {
                        droptng->owner = creatng->owner;
                    }
                    else
                    {
                        if (is_my_player_number(plyr_idx))
                        {
                            output_message(SMsg_GraveyardTooSmall, 0, true);
                        }
                    }
                }
            }
            else if (room_role_matches(room->kind, RoRoF_Prison))
            {
                if (thing_is_creature(droptng))
                {
                    if (creature_is_being_unconscious(droptng))
                    {
                        if (room->used_capacity < room->total_capacity)
                        {
                            make_creature_conscious(droptng);
                            initialise_thing_state(droptng, CrSt_CreatureArrivedAtPrison);
                            struct CreatureControl* dropctrl = creature_control_get_from_thing(droptng);
                            dropctrl->flgfield_1 |= CCFlg_NoCompControl;
                        }
                        else
                        {
                            if (is_my_player_number(plyr_idx))
                            {
                                output_message(SMsg_PrisonTooSmall, 0, true);
                            }
                        }
                    }
                }
            }
        }
    }
}

void direct_control_pick_up_or_drop(PlayerNumber plyr_idx, struct Thing *creatng)
{
    struct CreatureControl* cctrl = creature_control_get_from_thing(creatng);
    struct Thing* dragtng = thing_get(cctrl->dragtng_idx);
    struct PlayerInfo* player = get_player(plyr_idx);
    if (!thing_is_invalid(dragtng))
    {
        if (thing_is_trap_crate(dragtng))
        {
            struct Thing *traptng = thing_get(player->selected_fp_thing_pickup);
            if (!thing_is_invalid(traptng))
            {
                if (traptng->class_id == TCls_Trap)
                {
                    cctrl->arming_thing_id = traptng->index;
                    internal_set_thing_state(creatng, CrSt_CreatureArmsTrap);
                    return;
                }
            }
        }
        controlled_creature_drop_thing(creatng, dragtng, plyr_idx);
    }
    else
    {
        struct Thing* picktng = thing_get(player->selected_fp_thing_pickup);
        struct Room* room;
        if (!thing_is_invalid(picktng))
        {
            if (object_is_gold_pile(picktng))
            {
                struct CreatureStats* crstat = creature_stats_get_from_thing(creatng);
                if (creatng->creature.gold_carried < crstat->gold_hold)
                {
                    cctrl->pickup_object_id = picktng->index;
                    internal_set_thing_state(creatng, CrSt_ImpPicksUpGoldPile);
                    return;
                }
                else
                {
                    if (is_thing_directly_controlled_by_player(creatng, plyr_idx))
                    {
                        if (is_my_player_number(plyr_idx))
                        {
                            play_non_3d_sample(119);
                        }
                        return;
                    }
                }
            }
            room = get_room_thing_is_on(picktng);
            if (!room_is_invalid(room))
            {
                if ( (room_role_matches(room->kind, RoRoF_CratesStorage)) && (room->owner == creatng->owner) )
                {
                    if (thing_is_workshop_crate(picktng))
                    {
                        if (picktng->owner == creatng->owner)
                        {
                            if (!remove_item_from_room_capacity(room))
                            {
                                return;
                            }
                            if (remove_workshop_item_from_amount_stored(picktng->owner, crate_thing_to_workshop_item_class(picktng), crate_thing_to_workshop_item_model(picktng), WrkCrtF_NoOffmap) != WrkCrtS_Stored)
                            {
                                return;
                            }
                        }
                    }
                    else
                    {
                        if (is_thing_directly_controlled_by_player(creatng, plyr_idx))
                        {
                            if (is_my_player_number(plyr_idx))
                            {
                                play_non_3d_sample(119);
                            }
                            return;
                        }
                    }
                }
            }
            controlled_creature_pick_thing_up(creatng, picktng, plyr_idx);
        }
        else
        {
            room = get_room_thing_is_on(creatng);
            if (!room_is_invalid(room))
            {
                if (room_role_matches(room->kind, RoRoF_GoldStorage))
                {
                    if (room->owner == creatng->owner)
                    {
                        if (creatng->creature.gold_carried > 0)
                        {
                            internal_set_thing_state(creatng, CrSt_ImpDropsGold);
                        }
                    }
                }
            }
        }
    }
}

void display_controlled_pick_up_thing_name(struct Thing *picktng, unsigned long timeout, PlayerNumber plyr_idx)
{
    char id;
    char str[255] = {'\0'};
    if (thing_is_trap_crate(picktng))
    {
        struct TrapConfigStats* trapst = get_trap_model_stats(crate_thing_to_workshop_item_model(picktng));
        strcat(str, get_string(trapst->name_stridx));
        id = -86;
    }
    else if (thing_is_door_crate(picktng))
    {
        struct DoorConfigStats* doorst = get_door_model_stats(crate_thing_to_workshop_item_model(picktng));
        strcat(str, get_string(doorst->name_stridx));
        id = -86;
    }
    else if (thing_is_spellbook(picktng))
    {
        strcat(str, get_string(get_power_name_strindex(book_thing_to_power_kind(picktng))));
        id = -81;
    }
    else if (thing_is_special_box(picktng))
    {
        char msg_buf[255];
        if (thing_is_custom_special_box(picktng))
        {
            if (gameadd.box_tooltip[picktng->custom_box.box_kind][0] == 0)
            {
                strcat(str, get_string(get_special_description_strindex(box_thing_to_special(picktng))));
                strcpy(msg_buf, str);
                snprintf(str, sizeof(str), "%s", strtok(msg_buf, ":"));
            }
            else
            {
                strcat(str, gameadd.box_tooltip[picktng->custom_box.box_kind]);
                char *split = strchr(str, ':');
                if ((int)(split - str) > -1)
                {
                    strcpy(msg_buf, str);
                    snprintf(str, sizeof(str), "%s", strtok(msg_buf, ":"));
                }
            }
        }
        else
        {
            strcat(str, get_string(get_special_description_strindex(box_thing_to_special(picktng))));
            strcpy(msg_buf, str);
            snprintf(str, sizeof(str), "%s", strtok(msg_buf, ":"));
        }
        id = -81;
    }
    else if (object_is_gold_pile(picktng))
    {
        struct PlayerInfo* player = get_my_player();
        struct Thing* creatng = thing_get(player->influenced_thing_idx);
        if (thing_is_creature(creatng))
        {
            struct CreatureStats* crstat = creature_stats_get_from_thing(creatng);
            long gold_remaining = (crstat->gold_hold - creatng->creature.gold_carried);
            long value = (picktng->creature.gold_carried > gold_remaining) ? gold_remaining : picktng->creature.gold_carried;
            if (value < picktng->creature.gold_carried)
            {
                sprintf(str, "%ld (%ld)", picktng->creature.gold_carried, value);
            }
            else
            {
                sprintf(str, "%ld", picktng->creature.gold_carried);
            }
        }
        id = -116;
    }
    else if (thing_is_creature(picktng))
    {
        id = picktng->owner;
        struct CreatureModelConfig* crconf = &game.conf.crtr_conf.model[picktng->model];
        sprintf(str, "%s", get_string(crconf->namestr_idx));
    }
    else if (picktng->class_id == TCls_DeadCreature)
    {
        id = -89;
        struct CreatureModelConfig* crconf = &game.conf.crtr_conf.model[picktng->model];
        sprintf(str, "%s", get_string(crconf->namestr_idx));
    }
    else
    {
        return;
    }
    zero_messages();
    targeted_message_add(id, plyr_idx, timeout, str);
}

struct Thing *controlled_get_thing_to_pick_up(struct Thing *creatng)
{
    struct ShotConfigStats* shotst = get_shot_model_stats(ShM_Dig);
    unsigned char radius = 0;
    struct Coord3d pos;
    pos.x.val = creatng->mappos.x.val;
    pos.y.val = creatng->mappos.y.val;
    struct Thing *result = NULL;
    MapCoordDelta old_distance = LONG_MAX;
    MapCoordDelta new_distance;
    long dx = distance_with_angle_to_coord_x(shotst->speed, creatng->move_angle_xy);
    long dy = distance_with_angle_to_coord_y(shotst->speed, creatng->move_angle_xy);
    do
    {
        struct Map *blk = get_map_block_at(pos.x.stl.num, pos.y.stl.num);
        for (struct Thing* picktng = thing_get(get_mapwho_thing_index(blk)); (!thing_is_invalid(picktng)); picktng = thing_get(picktng->next_on_mapblk))
        {
            if (picktng != creatng)
            {
                if (thing_is_pickable_by_digger(picktng, creatng))
                {
                    if (line_of_sight_3d(&creatng->mappos, &picktng->mappos))
                    {
                        new_distance = get_chessboard_3d_distance(&creatng->mappos, &picktng->mappos);
                        if (new_distance < old_distance)
                        {
                            old_distance = new_distance;
                            result = picktng;
                        }
                    }
                }
            }
        }
        pos.x.val += dx;
        pos.y.val += dy;
        radius++;
    }
    while (radius <= shotst->health);
    return result;
}

TbBool thing_is_pickable_by_digger(struct Thing *picktng, struct Thing *creatng)
{
    if (check_place_to_pretty_excluding(creatng, subtile_slab(creatng->mappos.x.stl.num), subtile_slab(creatng->mappos.y.stl.num))
        || (check_place_to_convert_excluding(creatng, subtile_slab(creatng->mappos.x.stl.num), subtile_slab(creatng->mappos.y.stl.num)) ) )
    {
        return false;
    }
    struct SlabMap *slb = get_slabmap_thing_is_on(picktng);
    if (object_is_gold_pile(picktng))
    {
        struct CreatureStats* crstat = creature_stats_get_from_thing(creatng);
        return ( ( (slabmap_owner(slb) == creatng->owner) || (subtile_is_unclaimed_path(picktng->mappos.x.stl.num, picktng->mappos.y.stl.num)) || (subtile_is_liquid(picktng->mappos.x.stl.num, picktng->mappos.y.stl.num)) ) &&
                  (creatng->creature.gold_carried < crstat->gold_hold) );
    }
    else if (thing_is_creature(picktng))
    {
        if (creature_is_being_unconscious(picktng))
        {
            return (picktng->owner != creatng->owner);
        }
    }
    else if (thing_is_dead_creature(picktng))
    {
        return ( (get_room_of_role_slabs_count(creatng->owner, RoRoF_DeadStorage) > 0) && (corpse_ready_for_collection(picktng)) );
    }
    else if (thing_can_be_picked_to_place_in_player_room_of_role(picktng, creatng->owner, RoRoF_PowersStorage, TngFRPickF_Default))
    {
        if(!creature_can_pickup_library_object_at_subtile(creatng, picktng->mappos.x.stl.num, picktng->mappos.y.stl.num))
        {
            return false;
        }
        return (get_room_of_role_slabs_count(creatng->owner, RoRoF_PowersStorage) > 0);
    }
    else if (thing_can_be_picked_to_place_in_player_room_of_role(picktng, creatng->owner, RoRoF_CratesStorage, TngFRPickF_Default))
    {
        return (get_room_of_role_slabs_count(creatng->owner, RoRoF_CratesStorage) > 0);
    }
    else if (thing_is_trap_crate(picktng)) // for trap crates in one's own Workshop
    {
        struct Room* room = get_room_thing_is_on(picktng);
        if (!room_is_invalid(room))
        {
            if (room_role_matches(room->kind, RoRoF_CratesStorage))
           {
                if (room->owner == creatng->owner)
                {
                    if ( (picktng->owner == room->owner) && (picktng->owner == creatng->owner) )
                    {
                        return true;
                    }
                }
            }
        }
    }
    return false;
}

struct Thing *controlled_get_trap_to_rearm(struct Thing *creatng)
{
    struct ShotConfigStats* shotst = get_shot_model_stats(ShM_Dig);
    unsigned char radius = 0;
    struct Coord3d pos;
    pos.x.val = creatng->mappos.x.val;
    pos.y.val = creatng->mappos.y.val;
    long dx = distance_with_angle_to_coord_x(shotst->speed, creatng->move_angle_xy);
    long dy = distance_with_angle_to_coord_y(shotst->speed, creatng->move_angle_xy);
    do
    {
        struct Thing* traptng = get_trap_for_position(pos.x.stl.num, pos.y.stl.num);
        if (!thing_is_invalid(traptng))
        {
            if (traptng->owner == creatng->owner)
            {
                struct CreatureControl* cctrl = creature_control_get_from_thing(creatng);
                struct Thing* dragtng = thing_get(cctrl->dragtng_idx);
                if (traptng->model == crate_to_workshop_item_model(dragtng->model))
                {
                    if (traptng->trap.num_shots == 0)
                    {
                        return traptng;
                    }
                }
            }
        }
        pos.x.val += dx;
        pos.y.val += dy;
        radius++;
    }
    while (radius <= shotst->health);
    return INVALID_THING;
}

void controlled_continue_looking_excluding_diagonal(struct Thing *creatng, MapSubtlCoord *stl_x, MapSubtlCoord *stl_y)
{
    MapSubtlCoord x = *stl_x;
    MapSubtlCoord y = *stl_y;
    if ( (creatng->move_angle_xy >= 1792) || (creatng->move_angle_xy <= 255) )
    {
        y--;
    }
    else if ( (creatng->move_angle_xy >= 768) && (creatng->move_angle_xy <= 1280) )
    {
        y++;
    }
    else if ( (creatng->move_angle_xy >= 1280) && (creatng->move_angle_xy <= 1792) )
    {
        x--;
    }
    else if ( (creatng->move_angle_xy >= 256) && (creatng->move_angle_xy <= 768) )
    {
        x++;
    }
    *stl_x = x;
    *stl_y = y;
}

PlayerNumber get_appropriate_player_for_creature(struct Thing *creatng)
{
    if ((creatng->alloc_flags & TAlF_IsControlled) != 0)
    {
        for (PlayerNumber plyr_idx = 0; plyr_idx < PLAYERS_COUNT; plyr_idx++)
        {
            if (is_thing_directly_controlled_by_player(creatng, plyr_idx))
            {
                return plyr_idx;
            }
        }
    }
    return creatng->owner;
}

void query_creature(struct PlayerInfo *player, ThingIndex index, TbBool reset, TbBool zoom)
{
    if (is_my_player(player))
    {
        MenuID menu;
        if (reset)
        {
            menu = GMnu_CREATURE_QUERY1;
        }
        else
        {
            if (menu_is_active(GMnu_CREATURE_QUERY1))
            {
                menu = GMnu_CREATURE_QUERY1;
            }
            else if (menu_is_active(GMnu_CREATURE_QUERY2))
            {
                menu = GMnu_CREATURE_QUERY2;
            }
            else if (menu_is_active(GMnu_CREATURE_QUERY3))
            {
                menu = GMnu_CREATURE_QUERY3;
            }
            else if (menu_is_active(GMnu_CREATURE_QUERY4))
            {
                menu = GMnu_CREATURE_QUERY4;
            }
            else
            {
                menu = GMnu_CREATURE_QUERY1;
            }
        }
        turn_off_all_panel_menus();
        initialise_tab_tags_and_menu(menu);
        turn_on_menu(menu);
    }
    player->influenced_thing_idx = index;
    if (zoom)
    {
        struct Thing *creatng = thing_get(index);
        player->zoom_to_pos_x = creatng->mappos.x.val;
        player->zoom_to_pos_y = creatng->mappos.y.val;
        set_player_instance(player, PI_ZoomToPos, 0);
    }
    set_player_instance(player, PI_QueryCrtr, 0);
}

TbBool creature_can_be_queried(struct PlayerInfo *player, struct Thing *creatng)
{
    switch (player->work_state)
    {
        case PSt_CreatrInfo:
        case PSt_CreatrQuery:
        {
            if (!subtile_revealed(creatng->mappos.x.stl.num, creatng->mappos.y.stl.num, player->id_number))
            {
                return false;
            }
            if (creatng->owner != player->id_number)
            {
                return creature_is_kept_in_custody_by_player(creatng, player->id_number);
            }
            else
            {
                if (creature_is_kept_in_custody_by_enemy(creatng))
                {
                    return false;
                }
            }
            break;
        }
        case PSt_CreatrInfoAll:
        case PSt_QueryAll:
        {
            return subtile_revealed(creatng->mappos.x.stl.num, creatng->mappos.y.stl.num, player->id_number);
        }
        default:
        {
            return false;
        }
    }
    return true;
}

/******************************************************************************/
#ifdef __cplusplus
}
#endif<|MERGE_RESOLUTION|>--- conflicted
+++ resolved
@@ -29,13 +29,8 @@
 #include "bflib_planar.h"
 #include "bflib_vidraw.h"
 #include "bflib_sound.h"
-<<<<<<< HEAD
-=======
 #include "bflib_fileio.h"
 
-#include "engine_lenses.h"
-#include "engine_arrays.h"
->>>>>>> ac1a22bd
 #include "config_creature.h"
 #include "config_crtrstates.h"
 #include "config_effects.h"
@@ -2732,7 +2727,6 @@
     }
 }
 
-<<<<<<< HEAD
 void delete_familiars_attached_to_creature(struct Thing* sumntng)
 {
     struct Thing* famlrtng;
@@ -2752,11 +2746,7 @@
     }
 }
 
-TbBool kill_creature(struct Thing *creatng, struct Thing *killertng,
-=======
-struct Thing* kill_creature(struct Thing *creatng, struct Thing *killertng,
->>>>>>> ac1a22bd
-    PlayerNumber killer_plyr_idx, CrDeathFlags flags)
+struct Thing* kill_creature(struct Thing *creatng, struct Thing *killertng, PlayerNumber killer_plyr_idx, CrDeathFlags flags)
 {
     SYNCDBG(18,"Starting");
     TRACE_THING(creatng);
