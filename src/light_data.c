/******************************************************************************/
// Free implementation of Bullfrog's Dungeon Keeper strategy game.
/******************************************************************************/
/** @file light_data.c
 *     light_data support functions.
 * @par Purpose:
 *     Functions to light_data.
 * @par Comment:
 *     None.
 * @author   Tomasz Lis
 * @date     11 Mar 2010 - 12 May 2010
 * @par  Copying and copyrights:
 *     This program is free software; you can redistribute it and/or modify
 *     it under the terms of the GNU General Public License as published by
 *     the Free Software Foundation; either version 2 of the License, or
 *     (at your option) any later version.
 */
/******************************************************************************/
#include "light_data.h"

#include "globals.h"
#include "bflib_basics.h"
#include "bflib_memory.h"
#include "bflib_math.h"
#include "bflib_planar.h"

#include "engine_render.h"
#include "player_data.h"
#include "map_data.h"

#include "thing_stats.h"
#include "game_legacy.h"

#ifdef __cplusplus
extern "C" {
#endif
/******************************************************************************/

DLLIMPORT TbBool _DK_light_render_light_sub1_sub2(int a1, SubtlCodedCoords stl_num, int a3);
DLLIMPORT char _DK_light_render_light_sub2(struct Light *lgt, int radius, int a3, unsigned int a4);
DLLIMPORT int _DK_light_render_light_sub3(struct Light *lgt, int radius, int a3, unsigned int a4);
DLLIMPORT int _DK_light_render_light_sub1_sub1(unsigned int a1,unsigned int a2,int a3,unsigned int a4,unsigned int a5,long *a6,long *a7);

/******************************************************************************/
struct Light *light_allocate_light(void)
{
    for (long i = 1; i < LIGHTS_COUNT; i++)
    {
        struct Light* lgt = &game.lish.lights[i];
        if ((lgt->flags & LgtF_Allocated) == 0)
        {
            lgt->flags |= LgtF_Allocated;
            lgt->index = i;
            return lgt;
        }
    }
    return NULL;
}

void light_free_light(struct Light *lgt)
{
    LbMemorySet(lgt, 0, sizeof(struct Light));
}

TbBool light_is_invalid(const struct Light *lgt)
{
    if (lgt == NULL)
        return true;
    if ((lgt < &game.lish.lights[1]) || (lgt > &game.lish.lights[LIGHTS_COUNT-1]))
        return true;
    return false;
}

struct ShadowCache *light_allocate_shadow_cache(void)
{
    for (long i = 1; i < SHADOW_CACHE_COUNT; i++)
    {
        struct ShadowCache* shdc = &game.lish.shadow_cache[i];
        if ((shdc->flags & ShCF_Allocated) == 0)
        {
            shdc->flags |= ShCF_Allocated;
            return shdc;
        }
    }
    return NULL;
}

TbBool light_shadow_cache_invalid(struct ShadowCache *shdc)
{
    if (shdc == NULL)
        return true;
    if ((shdc < &game.lish.shadow_cache[1]) || (shdc > &game.lish.shadow_cache[SHADOW_CACHE_COUNT-1]))
        return true;
    return false;
}

long light_shadow_cache_index(struct ShadowCache *shdc)
{
    if (light_shadow_cache_invalid(shdc))
        return 0;
    long i = ((char*)shdc - (char*)&game.lish.shadow_cache[0]);
    return i / sizeof(struct ShadowCache);
}

void light_shadow_cache_free(struct ShadowCache *shdc)
{
    LbMemorySet(shdc, 0, sizeof(struct ShadowCache));
}

TbBool light_add_light_to_list(struct Light *lgt, struct StructureList *list)
{
  if ((lgt->flags2 & 0x01) != 0)
  {
    ERRORLOG("Light is already in list");
    return false;
  }
  list->count++;
  lgt->flags2 |= 0x01;
  lgt->next_in_list = list->index;
  list->index = lgt->index;
  return true;
}

long light_create_light(struct InitLight *ilght)
{
    struct Light* lgt = light_allocate_light();
    if (light_is_invalid(lgt)) {
        return 0;
    }
    if (ilght->is_dynamic)
    {
        struct ShadowCache* shdc = light_allocate_shadow_cache();
        if (light_shadow_cache_invalid(shdc))
        {
            ERRORDBG(11,"Cannot allocate cache for dynamic light");
            light_free_light(lgt);
            return 0;
        }
        light_total_dynamic_lights++;
        lgt->shadow_index = light_shadow_cache_index(shdc);
        light_add_light_to_list(lgt, &game.thing_lists[TngList_DynamLights]);
    } else
    {
        light_total_stat_lights++;
        light_add_light_to_list(lgt, &game.thing_lists[TngList_StaticLights]);
        stat_light_needs_updating = 1;
    }
    lgt->flags |= LgtF_Unkn02;
    lgt->flags |= LgtF_Unkn08;
    lgt->mappos.x.val = ilght->mappos.x.val;
    lgt->mappos.y.val = ilght->mappos.y.val;
    lgt->mappos.z.val = ilght->mappos.z.val;
    lgt->radius = ilght->radius;
    lgt->intensity = ilght->intensity;
    unsigned long k = 2 * ilght->field_3;
    lgt->flags2 = k ^ ((k ^ lgt->flags2) & 0x01);
    set_flag_byte(&lgt->flags,LgtF_Dynamic,ilght->is_dynamic);
    lgt->field_1A = ilght->field_8;
    lgt->field_18 = ilght->field_4;
    lgt->field_12 = ilght->field_12;

    struct LightAdd* lightadd = get_lightadd(lgt->index);
    LbMemorySet(lightadd, 0, sizeof(struct LightAdd)); // Clear any previously used LightAdd stuff

    return lgt->index;
}

long light_get_total_dynamic_lights(void)
{
    return light_total_dynamic_lights;
}

long light_get_total_stat_lights(void)
{
    return light_total_stat_lights;
}

long light_get_rendered_dynamic_lights(void)
{
    return light_rendered_dynamic_lights;
}

long light_get_rendered_optimised_dynamic_lights(void)
{
    return light_rendered_optimised_dynamic_lights;
}

long light_get_updated_stat_lights(void)
{
    return light_updated_stat_lights;
}

long light_get_out_of_date_stat_lights(void)
{
    return light_out_of_date_stat_lights;
}

void light_export_system_state(struct LightSystemState *lightst)
{
    memcpy(lightst->bitmask,light_bitmask,sizeof(light_bitmask));
    lightst->static_light_needs_updating = stat_light_needs_updating;
    lightst->total_dynamic_lights = light_total_dynamic_lights;
    lightst->total_stat_lights = light_total_stat_lights;
    lightst->rendered_dynamic_lights = light_rendered_dynamic_lights;
    lightst->rendered_optimised_dynamic_lights = light_rendered_optimised_dynamic_lights;
    lightst->updated_stat_lights = light_updated_stat_lights;
    lightst->out_of_date_stat_lights = light_out_of_date_stat_lights;
}

void light_import_system_state(const struct LightSystemState *lightst)
{
    memcpy(light_bitmask,lightst->bitmask,sizeof(light_bitmask));
    stat_light_needs_updating = lightst->static_light_needs_updating;
    light_total_dynamic_lights = lightst->total_dynamic_lights;
    light_total_stat_lights = lightst->total_stat_lights;
    light_rendered_dynamic_lights = lightst->rendered_dynamic_lights;
    light_rendered_optimised_dynamic_lights = lightst->rendered_optimised_dynamic_lights;
    light_updated_stat_lights = lightst->updated_stat_lights;
    light_out_of_date_stat_lights = lightst->out_of_date_stat_lights;
}

TbBool lights_stats_debug_dump(void)
{
    long lights[LIGHTS_COUNT];
    long lgh_things[THING_CLASSES_COUNT];
    long shadowcs[SHADOW_CACHE_COUNT];
    long i;
    for (i=0; i < SHADOW_CACHE_COUNT; i++)
    {
        struct ShadowCache* shdc = &game.lish.shadow_cache[i];
        if ((shdc->flags & ShCF_Allocated) != 0)
            shadowcs[i] = -1;
        else
            shadowcs[i] = 0;
    }
    long lgh_sttc = 0;
    long lgh_dynm = 0;
    for (i=0; i < LIGHTS_COUNT; i++)
    {
        struct Light* lgt = &game.lish.lights[i];
        if ((lgt->flags & LgtF_Allocated) != 0)
        {
            lights[i] = -1;
            if ((lgt->flags & LgtF_Dynamic) != 0)
                lgh_dynm++;
            else
                lgh_sttc++;
            if ( (lgt->shadow_index > 0) && (lgt->shadow_index < SHADOW_CACHE_COUNT) )
            {
                if (shadowcs[lgt->shadow_index] == -1) {
                    shadowcs[lgt->shadow_index] = i;
                } else
                if (shadowcs[lgt->shadow_index] == 0) {
                    WARNLOG("Shadow Cache %d is not allocated, but used by light %d!",(int)lgt->shadow_index,(int)i);
                } else {
                    WARNLOG("Shadow Cache %d is double-allocated, for lights %d and %d!",(int)lgt->shadow_index,(int)shadowcs[lgt->shadow_index],(int)i);
                }
            } else
            if ((lgt->flags & LgtF_Dynamic) != 0)
            {
                WARNLOG("Dynamic light %d has bad Shadow Cache %d!",(int)i,(int)lgt->shadow_index);
            }
        } else {
            lights[i] = 0;
        }
    }
    for (i=1; i < THINGS_COUNT; i++)
    {
        struct Thing* thing = thing_get(i);
        if (thing_exists(thing))
        {
            if ((thing->light_id > 0) && (thing->light_id < LIGHTS_COUNT))
            {
                long n = 1000 + (long)thing->class_id;
                if (lights[thing->light_id] == -1) {
                    lights[thing->light_id] = n;
                } else
                if (lights[thing->light_id] == 0) {
                    WARNLOG("Light %d is not allocated, but used by %s!",(int)thing->light_id, thing_model_name(thing));
                } else {
                    WARNLOG("Light %d is double-allocated, for %d and %d!",(int)thing->light_id, (int)lights[thing->light_id], (int)n);
                }
            }

        }
    }
    long lgh_used = 0;
    long lgh_free = 0;
    for (i=0; i < THING_CLASSES_COUNT; i++)
        lgh_things[i] = 0;
    for (i=0; i < LIGHTS_COUNT; i++)
    {
        if (lights[i] != 0)
        {
            lgh_used++;
            if ((lights[i] > 1000) && (lights[i] < 1000+THING_CLASSES_COUNT))
                lgh_things[lights[i]-1000]++;
        } else
        {
            lgh_free++;
        }
    }
    long shdc_free = 0;
    long shdc_used = 0;
    long shdc_linked = 0;
    for (i=0; i < SHADOW_CACHE_COUNT; i++)
    {
        if (shadowcs[i] != 0)
        {
            shdc_used++;
            if (shadowcs[i] > 0)
                shdc_linked++;
        } else {
            shdc_free++;
        }
    }
    SYNCLOG("Lights: %ld free, %ld used; %ld static, %ld dynamic; for things:%ld,%ld,%ld,%ld,%ld,%ld,%ld,%ld,%ld,%ld,%ld,%ld,%ld",lgh_free,lgh_used,lgh_sttc,lgh_dynm,lgh_things[1],lgh_things[2],lgh_things[3],lgh_things[4],lgh_things[5],lgh_things[6],lgh_things[7],lgh_things[8],lgh_things[9],lgh_things[10],lgh_things[11],lgh_things[12],lgh_things[13]);
    if ((shdc_used != shdc_linked) || (shdc_used != lgh_dynm))
    {
        WARNLOG("Amount of shadow cache mismatches: %ld free, %ld used, %ld linked to lights, %d dyn. lights.",shdc_free,shdc_used,shdc_linked,light_total_dynamic_lights);
    }
    if (lgh_sttc != light_total_stat_lights)
    {
        WARNLOG("Wrong global lights counter: %ld static lights and counter says %ld.",lgh_sttc,light_total_stat_lights);
    }
    if (lgh_dynm != light_total_dynamic_lights)
    {
        WARNLOG("Wrong global lights counter: %ld dynamic lights and counter says %ld.",lgh_dynm,light_total_dynamic_lights);
    }
    return false;
}

void light_set_light_never_cache(long lgt_id)
{
    if (lgt_id <= 0)
    {
        ERRORLOG("Attempt to set size of invalid light %d",(int)lgt_id);
        return;
    }
    struct Light* lgt = &game.lish.lights[lgt_id];
    if ((lgt->flags & LgtF_Allocated) == 0)
    {
        ERRORLOG("Attempt to set size of unallocated light structure %d",(int)lgt_id);
        return;
    }
    lgt->flags |= LgtF_Unkn40;
}

long light_is_light_allocated(long lgt_id)
{
    if (lgt_id <= 0)
        return false;
    struct Light* lgt = &game.lish.lights[lgt_id];
    if ((lgt->flags & LgtF_Allocated) == 0)
        return false;
    return true;
}

void set_previous_light_position(struct Light *light) {
    struct LightAdd* lightadd = get_lightadd(light->index);
    lightadd->previous_mappos = light->mappos;
}

void light_set_light_position(long lgt_id, struct Coord3d *pos)
{
  // _DK_light_set_light_position(lgt_id, pos);
  struct Light *lgt = &game.lish.lights[lgt_id];

  set_previous_light_position(lgt);

  if ( lgt->mappos.x.val != pos->x.val
    || pos->y.val != lgt->mappos.y.val
    || pos->z.val != lgt->mappos.z.val )
  {
    if ( (lgt->flags & LgtF_Dynamic) == 0 )
    {
      stat_light_needs_updating = 1;
      unsigned char range = lgt->range;
      long end_y = lgt->mappos.y.stl.num + range;
      long end_x = lgt->mappos.x.stl.num + range;
      if ( end_y > 255 )
      {
        end_y = 255;
      }
      if ( end_x > 255 )
      {
        end_x = 255;
      }
      long beg_y = lgt->mappos.y.stl.num - range;
      if ( beg_y < 0 )
      {
        beg_y = 0;
      }
      long beg_x = lgt->mappos.x.stl.num - range;
      if ( beg_x < 0 )
      {
        beg_x = 0;
      }
      light_signal_stat_light_update_in_area(beg_x, beg_y, end_x, end_y);
    }
    lgt->mappos.x.val = pos->x.val;
    lgt->mappos.y.val = pos->y.val;
    lgt->mappos.z.val = pos->z.val;
    lgt->flags |= LgtF_Unkn08;
  }
}

void light_remove_light_from_list(struct Light *lgt, struct StructureList *list)
{
  // _DK_light_remove_light_from_list(lgt, list);
  if ( list->count == 0 )
  {
      ERRORLOG("List %d has no structures", list->index);
      return;
  }
  TbBool Removed = false;
  struct Light *lgt2;
  struct Light *i;
  if ( lgt->flags2 & 1 )
  {
    if ( lgt->index == list->index )
    {
      Removed = true;
      list->count--;
      list->index = lgt->next_in_list;
      lgt->next_in_list = 0;
      lgt->flags2 &= ~1;
    }
    else
    {
      lgt2 = &game.lish.lights[list->index];
      for ( i = 0; lgt2 != game.lish.lights; lgt2 = &game.lish.lights[lgt2->next_in_list] )
      {
        if ( lgt2 == lgt )
        {
          Removed = true;
          if ( i )
          {
            i->next_in_list = lgt->next_in_list;
            lgt->flags2 &= ~1;
            list->count--;
            lgt->next_in_list = 0;
          }
          else
          {
            ERRORLOG("No prev when removing light from list");
          }
        }
        i = lgt2;
      }
    }
    if ( !Removed )
    {
      ERRORLOG("Could not find light %d in list", lgt->index);
    }
  }
}

void light_signal_stat_light_update_in_area(long x1, long y1, long x2, long y2)
{
  // _DK_light_signal_stat_light_update_in_area(x1, y1, x2, y2);
  int i = 0;
  struct Light *lgt = &game.lish.lights[1];
  do
  {
    if ( lgt->flags & LgtF_Allocated )
    {
      if ( !(lgt->flags & LgtF_Dynamic) )
      {
        unsigned char range = lgt->range;
        MapSubtlCoord x = lgt->mappos.x.stl.num;
        MapSubtlCoord y = lgt->mappos.y.stl.num;
        if ( range + x >= x1 && x - range <= x2 && range + y >= y1 && y - range <= y2 )
        {
          stat_light_needs_updating = 1;
          i++;
          lgt->flags |= LgtF_Unkn08;
          lgt->flags &= ~LgtF_Unkn80;
        }
      }
    }
    lgt++;
  }
  while ( lgt < (struct Light *)game.lish.shadow_cache );
  if ( i )
    light_stat_light_map_clear_area(x1, y1, x2, y2);
}

void light_signal_update_in_area(long sx, long sy, long ex, long ey)
{
   // _DK_light_signal_update_in_area(sx, sy, ex, ey);
  struct Light *lgt = &game.lish.lights[1];
  do
  {
    if ( lgt->flags & LgtF_Allocated )
    {
      if ( lgt->flags & LgtF_Dynamic )
      {
        unsigned char range = lgt->range;;
        MapSubtlCoord x = lgt->mappos.x.stl.num;
        MapSubtlCoord y = lgt->mappos.y.stl.num;
        if ( range + x >= sx && x - range <= ex && range + y >= sy && y - range <= ey )
          lgt->flags |= LgtF_Unkn08;
      }
    }
    lgt++;
  }
  while ( lgt < (struct Light *)game.lish.shadow_cache );
  light_signal_stat_light_update_in_area(sx, sy, ex, ey);
}

void light_signal_stat_light_update_in_own_radius(struct Light *lgt)
{
    long radius = lgt->range;
    long end_y = (long)lgt->mappos.y.stl.num + radius;
    if (end_y >= 255)
        end_y = 255;
    long end_x = (long)lgt->mappos.x.stl.num + radius;
    if (end_x >= 255)
        end_x = 255;
    long start_y = (long)lgt->mappos.y.stl.num - radius;
    if (start_y <= 0)
        start_y = 0;
    long start_x = (long)lgt->mappos.x.stl.num - radius;
    if (start_x <= 0)
      start_x = 0;
    if ((end_x <= start_x) || (end_y <= start_y))
        return;
    light_signal_stat_light_update_in_area(start_x, start_y, end_x, end_y);
}

void light_turn_light_off(long idx)
{
    if ((idx <= 0) || (idx >= LIGHTS_COUNT)) {
        ERRORLOG("Attempt to turn off light %d",(int)idx);
        return;
    }
    struct Light* lgt = &game.lish.lights[idx];
    if ((lgt->flags & LgtF_Allocated) == 0) {
        ERRORLOG("Attempt to turn off unallocated light structure");
        return;
    }
    if ((lgt->flags & LgtF_Unkn02) == 0) {
        return;
    }
    lgt->flags &= ~LgtF_Unkn02;
    if ((lgt->flags & LgtF_Dynamic) != 0) {
        light_remove_light_from_list(lgt, &game.thing_lists[TngList_DynamLights]);
    } else {
        light_signal_stat_light_update_in_own_radius(lgt);
        light_remove_light_from_list(lgt, &game.thing_lists[TngList_StaticLights]);
        stat_light_needs_updating = 1;
    }
}

void light_turn_light_on(long idx)
{
    if ((idx <= 0) || (idx >= LIGHTS_COUNT)) {
        ERRORLOG("Attempt to turn on light %d",(int)idx);
        return;
    }
    struct Light* lgt = &game.lish.lights[idx];
    if ((lgt->flags & LgtF_Allocated) == 0) {
        ERRORLOG("Attempt to turn on unallocated light structure %d",(int)idx);
        return;
    }
    if ((lgt->flags & LgtF_Unkn02) != 0) {
        return;
    }
    lgt->flags |= LgtF_Unkn02;
    if ((lgt->flags & LgtF_Dynamic) != 0)
    {
        light_add_light_to_list(lgt, &game.thing_lists[TngList_DynamLights]);
        lgt->flags |= LgtF_Unkn08;
    } else
    {
        light_add_light_to_list(lgt, &game.thing_lists[TngList_StaticLights]);
        stat_light_needs_updating = 1;
        lgt->flags |= LgtF_Unkn08;
    }
}

unsigned char light_get_light_intensity(long idx)
{
  // return _DK_light_get_light_intensity(idx);
  if ( idx )
  {
    if ( game.lish.lights[idx].flags & LgtF_Allocated )
    {
      return game.lish.lights[idx].intensity;
    }
    else
    {
      ERRORLOG("Attempt to get intensity of unallocated light structure");
      return 0;
    }
  }
  else
  {
    ERRORLOG("Attempt to get intensity of light 0");
    return 0;
  }
}

void light_set_light_intensity(long idx, unsigned char intensity)
{
  // return _DK_light_set_light_intensity(a1, a2);
  struct Light *lgt = &game.lish.lights[idx];
  long x1,x2,y1,y2;
  if ( !light_is_invalid(lgt) )
  {
    if ((lgt->flags & LgtF_Allocated) != 0)
    {
      if ( lgt->intensity != intensity )
      {
        if ((lgt->flags & LgtF_Dynamic) == 0)
        {
          y2 = lgt->mappos.y.stl.num + lgt->range;
          if ( y2 > 255 )
            y2 = 255;
          x2 = lgt->mappos.x.stl.num + lgt->range;
          if ( x2 > 255 )
            x2 = 255;
          y1 = lgt->mappos.y.stl.num - lgt->range;
          if ( y1 < 0 )
            y1 = 0;
          x1 = lgt->mappos.x.stl.num - lgt->range;
          if ( x1 < 0 )
            x1 = 0;
          light_signal_stat_light_update_in_area(x1, y1, x2, y2);
          stat_light_needs_updating = 1;
        }
        lgt->intensity = intensity;
        if ( lgt->min_intensity < intensity )
          lgt->flags |= LgtF_Unkn08;
      }
    }
    else
    {
      ERRORLOG("Attempt to set intensity of unallocated light structure");
    }
  }
  else
  {
    ERRORLOG("Attempt to set intensity of invalid light");
  }
}

void clear_stat_light_map(void)
{
    game.lish.field_46149 = 32;
    game.lish.light_enabled = 0;
    game.lish.light_rand_seed = 0;
    for (unsigned long y = 0; y < (map_subtiles_y + 1); y++)
    {
        for (unsigned long x = 0; x < (map_subtiles_x + 1); x++)
        {
            unsigned long i = get_subtile_number(x, y);
            game.lish.stat_light_map[i] = 0;
        }
    }
}

void light_delete_light(long idx)
{
    if ((idx <= 0) || (idx >= LIGHTS_COUNT)) {
        ERRORLOG("Attempt to delete light %d",(int)idx);
        return;
    }
    struct Light* lgt = &game.lish.lights[idx];
    if ((lgt->flags & LgtF_Allocated) == 0) {
        ERRORLOG("Attempt to delete unallocated light structure %d",(int)idx);
        return;
    }
    if (lgt->shadow_index > 0)
    {
        struct ShadowCache* shdc = &game.lish.shadow_cache[lgt->shadow_index];
        light_shadow_cache_free(shdc);
    }
    if ((lgt->flags & LgtF_Dynamic) != 0)
    {
        light_total_dynamic_lights--;
        light_remove_light_from_list(lgt, &game.thing_lists[TngList_DynamLights]);
    } else
    {
        light_total_stat_lights--;
        light_signal_stat_light_update_in_own_radius(lgt);
        light_remove_light_from_list(lgt, &game.thing_lists[TngList_StaticLights]);
    }
    light_free_light(lgt);
}

void light_initialise_lighting_tables(void)
{
  static const struct LightingTable values[] = {
    { 1, 2, 0, -1, 256 },
    { 1, 2, 1, 0, 256 },
    { 1, 2, 0, 1, 256 },
    { 1, 2, -1, 0, 256 },
    { 1, 2, 1, -1, 362 },
    { 1, 2, 1, 1, 362 },
    { 1, 2, -1, 1, 362 },
    { 1, 2, -1, -1, 362 },
    { 1, 3, 0, -2, 512 },
    { 1, 3, 2, 0, 512 },
    { 1, 3, 0, 2, 512 },
    { 1, 3, -2, 0, 512 },
    { 1, 3, 1, -2, 572 },
    { 1, 3, 2, -1, 572 },
    { 1, 3, 2, 1, 572 },
    { 1, 3, 1, 2, 572 },
    { 1, 3, -1, 2, 572 },
    { 1, 3, -2, 1, 572 },
    { 1, 3, -2, -1, 572 },
    { 1, 3, -1, -2, 572 },
    { 1, 4, 2, -2, 724 },
    { 1, 4, 2, 2, 724 },
    { 1, 4, -2, 2, 724 },
    { 1, 4, -2, -2, 724 },
    { 1, 4, 0, -3, 768 },
    { 1, 4, 3, 0, 768 },
    { 1, 4, 0, 3, 768 },
    { 1, 4, -3, 0, 768 },
    { 1, 4, 1, -3, 809 },
    { 1, 4, 3, -1, 809 },
    { 1, 4, 3, 1, 809 },
    { 1, 4, 1, 3, 809 },
    { 1, 4, -1, 3, 809 },
    { 1, 4, -3, 1, 809 },
    { 1, 4, -3, -1, 809 },
    { 1, 4, -1, -3, 809 },
    { 1, 4, 2, -3, 921 },
    { 1, 4, 3, -2, 921 },
    { 1, 4, 3, 2, 921 },
    { 1, 4, 2, 3, 921 },
    { 1, 4, -2, 3, 921 },
    { 1, 4, -3, 2, 921 },
    { 1, 4, -3, -2, 921 },
    { 1, 4, -2, -3, 921 },
    { 1, 5, 0, -4, 1024 },
    { 1, 5, 4, 0, 1024 },
    { 1, 5, 0, 4, 1024 },
    { 1, 5, -4, 0, 1024 },
    { 1, 5, 1, -4, 1055 },
    { 1, 5, 4, -1, 1055 },
    { 1, 5, 4, 1, 1055 },
    { 1, 5, 1, 4, 1055 },
    { 1, 5, -1, 4, 1055 },
    { 1, 5, -4, 1, 1055 },
    { 1, 5, -4, -1, 1055 },
    { 1, 5, -1, -4, 1055 },
    { 1, 5, 3, -3, 1086 },
    { 1, 5, 3, 3, 1086 },
    { 1, 5, -3, 3, 1086 },
    { 1, 5, -3, -3, 1086 },
    { 1, 5, 2, -4, 1144 },
    { 1, 5, 4, -2, 1144 },
    { 1, 5, 4, 2, 1144 },
    { 1, 5, 2, 4, 1144 },
    { 1, 5, -2, 4, 1144 },
    { 1, 5, -4, 2, 1144 },
    { 1, 5, -4, -2, 1144 },
    { 1, 5, -2, -4, 1144 },
    { 1, 6, 0, -5, 1280 },
    { 1, 6, 3, -4, 1280 },
    { 1, 6, 4, -3, 1280 },
    { 1, 6, 5, 0, 1280 },
    { 1, 6, 4, 3, 1280 },
    { 1, 6, 3, 4, 1280 },
    { 1, 6, 0, 5, 1280 },
    { 1, 6, -3, 4, 1280 },
    { 1, 6, -4, 3, 1280 },
    { 1, 6, -5, 0, 1280 },
    { 1, 6, -4, -3, 1280 },
    { 1, 6, -3, -4, 1280 },
    { 1, 6, 1, -5, 1305 },
    { 1, 6, 5, -1, 1305 },
    { 1, 6, 5, 1, 1305 },
    { 1, 6, 1, 5, 1305 },
    { 1, 6, -1, 5, 1305 },
    { 1, 6, -5, 1, 1305 },
    { 1, 6, -5, -1, 1305 },
    { 1, 6, -1, -5, 1305 },
    { 1, 6, 2, -5, 1377 },
    { 1, 6, 5, -2, 1377 },
    { 1, 6, 5, 2, 1377 },
    { 1, 6, 2, 5, 1377 },
    { 1, 6, -2, 5, 1377 },
    { 1, 6, -5, 2, 1377 },
    { 1, 6, -5, -2, 1377 },
    { 1, 6, -2, -5, 1377 },
    { 1, 7, 4, -4, 1448 },
    { 1, 7, 4, 4, 1448 },
    { 1, 7, -4, 4, 1448 },
    { 1, 7, -4, -4, 1448 },
    { 1, 7, 3, -5, 1491 },
    { 1, 7, 5, -3, 1491 },
    { 1, 7, 5, 3, 1491 },
    { 1, 7, 3, 5, 1491 },
    { 1, 7, -3, 5, 1491 },
    { 1, 7, -5, 3, 1491 },
    { 1, 7, -5, -3, 1491 },
    { 1, 7, -3, -5, 1491 },
    { 1, 7, 0, -6, 1536 },
    { 1, 7, 6, 0, 1536 },
    { 1, 7, 0, 6, 1536 },
    { 1, 7, -6, 0, 1536 },
    { 1, 7, 1, -6, 1556 },
    { 1, 7, 6, -1, 1556 },
    { 1, 7, 6, 1, 1556 },
    { 1, 7, 1, 6, 1556 },
    { 1, 7, -1, 6, 1556 },
    { 1, 7, -6, 1, 1556 },
    { 1, 7, -6, -1, 1556 },
    { 1, 7, -1, -6, 1556 },
    { 1, 7, 2, -6, 1618 },
    { 1, 7, 6, -2, 1618 },
    { 1, 7, 6, 2, 1618 },
    { 1, 7, 2, 6, 1618 },
    { 1, 7, -2, 6, 1618 },
    { 1, 7, -6, 2, 1618 },
    { 1, 7, -6, -2, 1618 },
    { 1, 7, -2, -6, 1618 },
    { 1, 7, 4, -5, 1636 },
    { 1, 7, 5, -4, 1636 },
    { 1, 7, 5, 4, 1636 },
    { 1, 7, 4, 5, 1636 },
    { 1, 7, -4, 5, 1636 },
    { 1, 7, -5, 4, 1636 },
    { 1, 7, -5, -4, 1636 },
    { 1, 7, -4, -5, 1636 },
    { 1, 8, 3, -6, 1717 },
    { 1, 8, 6, -3, 1717 },
    { 1, 8, 6, 3, 1717 },
    { 1, 8, 3, 6, 1717 },
    { 1, 8, -3, 6, 1717 },
    { 1, 8, -6, 3, 1717 },
    { 1, 8, -6, -3, 1717 },
    { 1, 8, -3, -6, 1717 },
    { 1, 8, 0, -7, 1792 },
    { 1, 8, 7, 0, 1792 },
    { 1, 8, 0, 7, 1792 },
    { 1, 8, -7, 0, 1792 },
    { 1, 8, 1, -7, 1809 },
    { 1, 8, 7, -1, 1809 },
    { 1, 8, 7, 1, 1809 },
    { 1, 8, 1, 7, 1809 },
    { 1, 8, -1, 7, 1809 },
    { 1, 8, -7, 1, 1809 },
    { 1, 8, -7, -1, 1809 },
    { 1, 8, -1, -7, 1809 },
    { 1, 8, 5, -5, 1810 },
    { 1, 8, 5, 5, 1810 },
    { 1, 8, -5, 5, 1810 },
    { 1, 8, -5, -5, 1810 },
    { 1, 8, 4, -6, 1843 },
    { 1, 8, 6, -4, 1843 },
    { 1, 8, 6, 4, 1843 },
    { 1, 8, 4, 6, 1843 },
    { 1, 8, -4, 6, 1843 },
    { 1, 8, -6, 4, 1843 },
    { 1, 8, -6, -4, 1843 },
    { 1, 8, -4, -6, 1843 },
    { 1, 8, 2, -7, 1863 },
    { 1, 8, 7, -2, 1863 },
    { 1, 8, 7, 2, 1863 },
    { 1, 8, 2, 7, 1863 },
    { 1, 8, -2, 7, 1863 },
    { 1, 8, -7, 2, 1863 },
    { 1, 8, -7, -2, 1863 },
    { 1, 8, -2, -7, 1863 },
    { 1, 8, 3, -7, 1947 },
    { 1, 8, 7, -3, 1947 },
    { 1, 8, 7, 3, 1947 },
    { 1, 8, 3, 7, 1947 },
    { 1, 8, -3, 7, 1947 },
    { 1, 8, -7, 3, 1947 },
    { 1, 8, -7, -3, 1947 },
    { 1, 8, -3, -7, 1947 },
    { 1, 9, 5, -6, 1998 },
    { 1, 9, 6, -5, 1998 },
    { 1, 9, 6, 5, 1998 },
    { 1, 9, 5, 6, 1998 },
    { 1, 9, -5, 6, 1998 },
    { 1, 9, -6, 5, 1998 },
    { 1, 9, -6, -5, 1998 },
    { 1, 9, -5, -6, 1998 },
    { 1, 9, 0, -8, 2048 },
    { 1, 9, 8, 0, 2048 },
    { 1, 9, 0, 8, 2048 },
    { 1, 9, -8, 0, 2048 },
    { 1, 9, 4, -7, 2063 },
    { 1, 9, 7, -4, 2063 },
    { 1, 9, 7, 4, 2063 },
    { 1, 9, 4, 7, 2063 },
    { 1, 9, -4, 7, 2063 },
    { 1, 9, -7, 4, 2063 },
    { 1, 9, -7, -4, 2063 },
    { 1, 9, -4, -7, 2063 },
    { 1, 9, 1, -8, 2064 },
    { 1, 9, 8, -1, 2064 },
    { 1, 9, 8, 1, 2064 },
    { 1, 9, 1, 8, 2064 },
    { 1, 9, -1, 8, 2064 },
    { 1, 9, -8, 1, 2064 },
    { 1, 9, -8, -1, 2064 },
    { 1, 9, -1, -8, 2064 },
    { 1, 9, 2, -8, 2111 },
    { 1, 9, 8, -2, 2111 },
    { 1, 9, 8, 2, 2111 },
    { 1, 9, 2, 8, 2111 },
    { 1, 9, -2, 8, 2111 },
    { 1, 9, -8, 2, 2111 },
    { 1, 9, -8, -2, 2111 },
    { 1, 9, -2, -8, 2111 },
    { 1, 9, 6, -6, 2172 },
    { 1, 9, 6, 6, 2172 },
    { 1, 9, -6, 6, 2172 },
    { 1, 9, -6, -6, 2172 },
    { 1, 9, 3, -8, 2187 },
    { 1, 9, 8, -3, 2187 },
    { 1, 9, 8, 3, 2187 },
    { 1, 9, 3, 8, 2187 },
    { 1, 9, -3, 8, 2187 },
    { 1, 9, -8, 3, 2187 },
    { 1, 9, -8, -3, 2187 },
    { 1, 9, -3, -8, 2187 },
    { 1, 9, 5, -7, 2198 },
    { 1, 9, 7, -5, 2198 },
    { 1, 9, 7, 5, 2198 },
    { 1, 9, 5, 7, 2198 },
    { 1, 9, -5, 7, 2198 },
    { 1, 9, -7, 5, 2198 },
    { 1, 9, -7, -5, 2198 },
    { 1, 9, -5, -7, 2198 },
    { 1, 10, 4, -8, 2289 },
    { 1, 10, 8, -4, 2289 },
    { 1, 10, 8, 4, 2289 },
    { 1, 10, 4, 8, 2289 },
    { 1, 10, -4, 8, 2289 },
    { 1, 10, -8, 4, 2289 },
    { 1, 10, -8, -4, 2289 },
    { 1, 10, -4, -8, 2289 },
    { 1, 10, 0, -9, 2304 },
    { 1, 10, 9, 0, 2304 },
    { 1, 10, 0, 9, 2304 },
    { 1, 10, -9, 0, 2304 },
    { 1, 10, 1, -9, 2317 },
    { 1, 10, 9, -1, 2317 },
    { 1, 10, 9, 1, 2317 },
    { 1, 10, 1, 9, 2317 },
    { 1, 10, -1, 9, 2317 },
    { 1, 10, -9, 1, 2317 },
    { 1, 10, -9, -1, 2317 },
    { 1, 10, -1, -9, 2317 },
    { 1, 10, 2, -9, 2358 },
    { 1, 10, 6, -7, 2358 },
    { 1, 10, 7, -6, 2358 },
    { 1, 10, 9, -2, 2358 },
    { 1, 10, 9, 2, 2358 },
    { 1, 10, 7, 6, 2358 },
    { 1, 10, 6, 7, 2358 },
    { 1, 10, 2, 9, 2358 },
    { 1, 10, -2, 9, 2358 },
    { 1, 10, -6, 7, 2358 },
    { 1, 10, -7, 6, 2358 },
    { 1, 10, -9, 2, 2358 },
    { 1, 10, -9, -2, 2358 },
    { 1, 10, -7, -6, 2358 },
    { 1, 10, -6, -7, 2358 },
    { 1, 10, -2, -9, 2358 },
    { 1, 10, 5, -8, 2415 },
    { 1, 10, 8, -5, 2415 },
    { 1, 10, 8, 5, 2415 },
    { 1, 10, 5, 8, 2415 },
    { 1, 10, -5, 8, 2415 },
    { 1, 10, -8, 5, 2415 },
    { 1, 10, -8, -5, 2415 },
    { 1, 10, -5, -8, 2415 },
    { 1, 10, 3, -9, 2427 },
    { 1, 10, 9, -3, 2427 },
    { 1, 10, 9, 3, 2427 },
    { 1, 10, 3, 9, 2427 },
    { 1, 10, -3, 9, 2427 },
    { 1, 10, -9, 3, 2427 },
    { 1, 10, -9, -3, 2427 },
    { 1, 10, -3, -9, 2427 },
    { 1, 11, 4, -9, 2518 },
    { 1, 11, 9, -4, 2518 },
    { 1, 11, 9, 4, 2518 },
    { 1, 11, 4, 9, 2518 },
    { 1, 11, -4, 9, 2518 },
    { 1, 11, -9, 4, 2518 },
    { 1, 11, -9, -4, 2518 },
    { 1, 11, -4, -9, 2518 },
    { 1, 11, 7, -7, 2534 },
    { 1, 11, 7, 7, 2534 },
    { 1, 11, -7, 7, 2534 },
    { 1, 11, -7, -7, 2534 },
    { 1, 11, 0, -10, 2560 },
    { 1, 11, 6, -8, 2560 },
    { 1, 11, 8, -6, 2560 },
    { 1, 11, 10, 0, 2560 },
    { 1, 11, 8, 6, 2560 },
    { 1, 11, 6, 8, 2560 },
    { 1, 11, 0, 10, 2560 },
    { 1, 11, -6, 8, 2560 },
    { 1, 11, -8, 6, 2560 },
    { 1, 11, -10, 0, 2560 },
    { 1, 11, -8, -6, 2560 },
    { 1, 11, -6, -8, 2560 },
    { 1, 11, 1, -10, 2572 },
    { 1, 11, 10, -1, 2572 },
    { 1, 11, 10, 1, 2572 },
    { 1, 11, 1, 10, 2572 },
    { 1, 11, -1, 10, 2572 },
    { 1, 11, -10, 1, 2572 },
    { 1, 11, -10, -1, 2572 },
    { 1, 11, -1, -10, 2572 },
    { 1, 11, 2, -10, 2610 },
    { 1, 11, 10, -2, 2610 },
    { 1, 11, 10, 2, 2610 },
    { 1, 11, 2, 10, 2610 },
    { 1, 11, -2, 10, 2610 },
    { 1, 11, -10, 2, 2610 },
    { 1, 11, -10, -2, 2610 },
    { 1, 11, -2, -10, 2610 },
    { 1, 11, 5, -9, 2634 },
    { 1, 11, 9, -5, 2634 },
    { 1, 11, 9, 5, 2634 },
    { 1, 11, 5, 9, 2634 },
    { 1, 11, -5, 9, 2634 },
    { 1, 11, -9, 5, 2634 },
    { 1, 11, -9, -5, 2634 },
    { 1, 11, -5, -9, 2634 },
    { 1, 11, 3, -10, 2670 },
    { 1, 11, 10, -3, 2670 },
    { 1, 11, 10, 3, 2670 },
    { 1, 11, 3, 10, 2670 },
    { 1, 11, -3, 10, 2670 },
    { 1, 11, -10, 3, 2670 },
    { 1, 11, -10, -3, 2670 },
    { 1, 11, -3, -10, 2670 },
    { 1, 12, 7, -8, 2721 },
    { 1, 12, 8, -7, 2721 },
    { 1, 12, 8, 7, 2721 },
    { 1, 12, 7, 8, 2721 },
    { 1, 12, -7, 8, 2721 },
    { 1, 12, -8, 7, 2721 },
    { 1, 12, -8, -7, 2721 },
    { 1, 12, -7, -8, 2721 },
    { 1, 12, 4, -10, 2755 },
    { 1, 12, 10, -4, 2755 },
    { 1, 12, 10, 4, 2755 },
    { 1, 12, 4, 10, 2755 },
    { 1, 12, -4, 10, 2755 },
    { 1, 12, -10, 4, 2755 },
    { 1, 12, -10, -4, 2755 },
    { 1, 12, -4, -10, 2755 },
    { 1, 12, 6, -9, 2765 },
    { 1, 12, 9, -6, 2765 },
    { 1, 12, 9, 6, 2765 },
    { 1, 12, 6, 9, 2765 },
    { 1, 12, -6, 9, 2765 },
    { 1, 12, -9, 6, 2765 },
    { 1, 12, -9, -6, 2765 },
    { 1, 12, -6, -9, 2765 },
    { 1, 12, 0, -11, 2816 },
    { 1, 12, 11, 0, 2816 },
    { 1, 12, 0, 11, 2816 },
    { 1, 12, -11, 0, 2816 },
    { 1, 12, 1, -11, 2827 },
    { 1, 12, 11, -1, 2827 },
    { 1, 12, 11, 1, 2827 },
    { 1, 12, 1, 11, 2827 },
    { 1, 12, -1, 11, 2827 },
    { 1, 12, -11, 1, 2827 },
    { 1, 12, -11, -1, 2827 },
    { 1, 12, -1, -11, 2827 },
    { 1, 12, 2, -11, 2861 },
    { 1, 12, 11, -2, 2861 },
    { 1, 12, 11, 2, 2861 },
    { 1, 12, 2, 11, 2861 },
    { 1, 12, -2, 11, 2861 },
    { 1, 12, -11, 2, 2861 },
    { 1, 12, -11, -2, 2861 },
    { 1, 12, -2, -11, 2861 },
    { 1, 12, 5, -10, 2862 },
    { 1, 12, 10, -5, 2862 },
    { 1, 12, 10, 5, 2862 },
    { 1, 12, 5, 10, 2862 },
    { 1, 12, -5, 10, 2862 },
    { 1, 12, -10, 5, 2862 },
    { 1, 12, -10, -5, 2862 },
    { 1, 12, -5, -10, 2862 },
    { 1, 12, 8, -8, 2896 },
    { 1, 12, 8, 8, 2896 },
    { 1, 12, -8, 8, 2896 },
    { 1, 12, -8, -8, 2896 },
    { 1, 12, 3, -11, 2916 },
    { 1, 12, 11, -3, 2916 },
    { 1, 12, 11, 3, 2916 },
    { 1, 12, 3, 11, 2916 },
    { 1, 12, -3, 11, 2916 },
    { 1, 12, -11, 3, 2916 },
    { 1, 12, -11, -3, 2916 },
    { 1, 12, -3, -11, 2916 },
    { 1, 12, 7, -9, 2918 },
    { 1, 12, 9, -7, 2918 },
    { 1, 12, 9, 7, 2918 },
    { 1, 12, 7, 9, 2918 },
    { 1, 12, -7, 9, 2918 },
    { 1, 12, -9, 7, 2918 },
    { 1, 12, -9, -7, 2918 },
    { 1, 12, -7, -9, 2918 },
    { 1, 13, 6, -10, 2982 },
    { 1, 13, 10, -6, 2982 },
    { 1, 13, 10, 6, 2982 },
    { 1, 13, 6, 10, 2982 },
    { 1, 13, -6, 10, 2982 },
    { 1, 13, -10, 6, 2982 },
    { 1, 13, -10, -6, 2982 },
    { 1, 13, -6, -10, 2982 },
    { 1, 12, 4, -11, 2996 },
    { 1, 12, 11, -4, 2996 },
    { 1, 12, 11, 4, 2996 },
    { 1, 12, 4, 11, 2996 },
    { 1, 12, -4, 11, 2996 },
    { 1, 12, -11, 4, 2996 },
    { 1, 12, -11, -4, 2996 },
    { 1, 12, -4, -11, 2996 },
    { 1, 13, 0, -12, 3072 },
    { 1, 13, 12, 0, 3072 },
    { 1, 13, 0, 12, 3072 },
    { 1, 13, -12, 0, 3072 },
    { 1, 13, 8, -9, 3079 },
    { 1, 13, 9, -8, 3079 },
    { 1, 13, 9, 8, 3079 },
    { 1, 13, 8, 9, 3079 },
    { 1, 13, -8, 9, 3079 },
    { 1, 13, -9, 8, 3079 },
    { 1, 13, -9, -8, 3079 },
    { 1, 13, -8, -9, 3079 },
    { 1, 13, 1, -12, 3082 },
    { 1, 13, 12, -1, 3082 },
    { 1, 13, 12, 1, 3082 },
    { 1, 13, 1, 12, 3082 },
    { 1, 13, -1, 12, 3082 },
    { 1, 13, -12, 1, 3082 },
    { 1, 13, -12, -1, 3082 },
    { 1, 13, -1, -12, 3082 },
    { 1, 13, 5, -11, 3091 },
    { 1, 13, 11, -5, 3091 },
    { 1, 13, 11, 5, 3091 },
    { 1, 13, 5, 11, 3091 },
    { 1, 13, -5, 11, 3091 },
    { 1, 13, -11, 5, 3091 },
    { 1, 13, -11, -5, 3091 },
    { 1, 13, -5, -11, 3091 },
    { 1, 13, 2, -12, 3113 },
    { 1, 13, 12, -2, 3113 },
    { 1, 13, 12, 2, 3113 },
    { 1, 13, 2, 12, 3113 },
    { 1, 13, -2, 12, 3113 },
    { 1, 13, -12, 2, 3113 },
    { 1, 13, -12, -2, 3113 },
    { 1, 13, -2, -12, 3113 },
    { 1, 13, 7, -10, 3123 },
    { 1, 13, 10, -7, 3123 },
    { 1, 13, 10, 7, 3123 },
    { 1, 13, 7, 10, 3123 },
    { 1, 13, -7, 10, 3123 },
    { 1, 13, -10, 7, 3123 },
    { 1, 13, -10, -7, 3123 },
    { 1, 13, -7, -10, 3123 },
    { 1, 13, 3, -12, 3166 },
    { 1, 13, 12, -3, 3166 },
    { 1, 13, 12, 3, 3166 },
    { 1, 13, 3, 12, 3166 },
    { 1, 13, -3, 12, 3166 },
    { 1, 13, -12, 3, 3166 },
    { 1, 13, -12, -3, 3166 },
    { 1, 13, -3, -12, 3166 },
    { 1, 13, 6, -11, 3204 },
    { 1, 13, 11, -6, 3204 },
    { 1, 13, 11, 6, 3204 },
    { 1, 13, 6, 11, 3204 },
    { 1, 13, -6, 11, 3204 },
    { 1, 13, -11, 6, 3204 },
    { 1, 13, -11, -6, 3204 },
    { 1, 13, -6, -11, 3204 },
    { 1, 13, 4, -12, 3237 },
    { 1, 13, 12, -4, 3237 },
    { 1, 13, 12, 4, 3237 },
    { 1, 13, 4, 12, 3237 },
    { 1, 13, -4, 12, 3237 },
    { 1, 13, -12, 4, 3237 },
    { 1, 13, -12, -4, 3237 },
    { 1, 13, -4, -12, 3237 },
    { 1, 14, 9, -9, 3258 },
    { 1, 14, 9, 9, 3258 },
    { 1, 14, -9, 9, 3258 },
    { 1, 14, -9, -9, 3258 },
    { 1, 14, 8, -10, 3273 },
    { 1, 14, 10, -8, 3273 },
    { 1, 14, 10, 8, 3273 },
    { 1, 14, 8, 10, 3273 },
    { 1, 14, -8, 10, 3273 },
    { 1, 14, -10, 8, 3273 },
    { 1, 14, -10, -8, 3273 },
    { 1, 14, -8, -10, 3273 },
    { 1, 14, 5, -12, 3324 },
    { 1, 14, 12, -5, 3324 },
    { 1, 14, 12, 5, 3324 },
    { 1, 14, 5, 12, 3324 },
    { 1, 14, -5, 12, 3324 },
    { 1, 14, -12, 5, 3324 },
    { 1, 14, -12, -5, 3324 },
    { 1, 14, -5, -12, 3324 },
    { 1, 14, 0, -13, 3328 },
    { 1, 14, 13, 0, 3328 },
    { 1, 14, 0, 13, 3328 },
    { 1, 14, -13, 0, 3328 },
    { 1, 14, 7, -11, 3332 },
    { 1, 14, 11, -7, 3332 },
    { 1, 14, 11, 7, 3332 },
    { 1, 14, 7, 11, 3332 },
    { 1, 14, -7, 11, 3332 },
    { 1, 14, -11, 7, 3332 },
    { 1, 14, -11, -7, 3332 },
    { 1, 14, -7, -11, 3332 },
    { 1, 14, 1, -13, 3337 },
    { 1, 14, 13, -1, 3337 },
    { 1, 14, 13, 1, 3337 },
    { 1, 14, 1, 13, 3337 },
    { 1, 14, -1, 13, 3337 },
    { 1, 14, -13, 1, 3337 },
    { 1, 14, -13, -1, 3337 },
    { 1, 14, -1, -13, 3337 },
    { 1, 14, 2, -13, 3366 },
    { 1, 14, 13, -2, 3366 },
    { 1, 14, 13, 2, 3366 },
    { 1, 14, 2, 13, 3366 },
    { 1, 14, -2, 13, 3366 },
    { 1, 14, -13, 2, 3366 },
    { 1, 14, -13, -2, 3366 },
    { 1, 14, -2, -13, 3366 },
    { 1, 14, 3, -13, 3415 },
    { 1, 14, 13, -3, 3415 },
    { 1, 14, 13, 3, 3415 },
    { 1, 14, 3, 13, 3415 },
    { 1, 14, -3, 13, 3415 },
    { 1, 14, -13, 3, 3415 },
    { 1, 14, -13, -3, 3415 },
    { 1, 14, -3, -13, 3415 },
    { 1, 14, 6, -12, 3434 },
    { 1, 14, 12, -6, 3434 },
    { 1, 14, 12, 6, 3434 },
    { 1, 14, 6, 12, 3434 },
    { 1, 14, -6, 12, 3434 },
    { 1, 14, -12, 6, 3434 },
    { 1, 14, -12, -6, 3434 },
    { 1, 14, -6, -12, 3434 },
    { 1, 14, 9, -10, 3441 },
    { 1, 14, 10, -9, 3441 },
    { 1, 14, 10, 9, 3441 },
    { 1, 14, 9, 10, 3441 },
    { 1, 14, -9, 10, 3441 },
    { 1, 14, -10, 9, 3441 },
    { 1, 14, -10, -9, 3441 },
    { 1, 14, -9, -10, 3441 },
    { 1, 14, 4, -13, 3479 },
    { 1, 14, 13, -4, 3479 },
    { 1, 14, 13, 4, 3479 },
    { 1, 14, 4, 13, 3479 },
    { 1, 14, -4, 13, 3479 },
    { 1, 14, -13, 4, 3479 },
    { 1, 14, -13, -4, 3479 },
    { 1, 14, -4, -13, 3479 },
    { 1, 14, 8, -11, 3480 },
    { 1, 14, 11, -8, 3480 },
    { 1, 14, 11, 8, 3480 },
    { 1, 14, 8, 11, 3480 },
    { 1, 14, -8, 11, 3480 },
    { 1, 14, -11, 8, 3480 },
    { 1, 14, -11, -8, 3480 },
    { 1, 14, -8, -11, 3480 },
    { 1, 15, 7, -12, 3554 },
    { 1, 15, 12, -7, 3554 },
    { 1, 15, 12, 7, 3554 },
    { 1, 15, 7, 12, 3554 },
    { 1, 15, -7, 12, 3554 },
    { 1, 15, -12, 7, 3554 },
    { 1, 15, -12, -7, 3554 },
    { 1, 15, -7, -12, 3554 },
    { 1, 15, 5, -13, 3563 },
    { 1, 15, 13, -5, 3563 },
    { 1, 15, 13, 5, 3563 },
    { 1, 15, 5, 13, 3563 },
    { 1, 15, -5, 13, 3563 },
    { 1, 15, -13, 5, 3563 },
    { 1, 15, -13, -5, 3563 },
    { 1, 15, -5, -13, 3563 },
    { 1, 15, 0, -14, 3584 },
    { 1, 15, 14, 0, 3584 },
    { 1, 15, 0, 14, 3584 },
    { 1, 15, -14, 0, 3584 },
    { 1, 15, 1, -14, 3592 },
    { 1, 15, 14, -1, 3592 },
    { 1, 15, 14, 1, 3592 },
    { 1, 15, 1, 14, 3592 },
    { 1, 15, -1, 14, 3592 },
    { 1, 15, -14, 1, 3592 },
    { 1, 15, -14, -1, 3592 },
    { 1, 15, -1, -14, 3592 },
    { 1, 15, 2, -14, 3619 },
    { 1, 15, 14, -2, 3619 },
    { 1, 15, 14, 2, 3619 },
    { 1, 15, 2, 14, 3619 },
    { 1, 15, -2, 14, 3619 },
    { 1, 15, -14, 2, 3619 },
    { 1, 15, -14, -2, 3619 },
    { 1, 15, -2, -14, 3619 },
    { 1, 15, 10, -10, 3620 },
    { 1, 15, 10, 10, 3620 },
    { 1, 15, -10, 10, 3620 },
    { 1, 15, -10, -10, 3620 },
    { 1, 15, 9, -11, 3635 },
    { 1, 15, 11, -9, 3635 },
    { 1, 15, 11, 9, 3635 },
    { 1, 15, 9, 11, 3635 },
    { 1, 15, -9, 11, 3635 },
    { 1, 15, -11, 9, 3635 },
    { 1, 15, -11, -9, 3635 },
    { 1, 15, -9, -11, 3635 },
    { 1, 15, 3, -14, 3662 },
    { 1, 15, 14, -3, 3662 },
    { 1, 15, 14, 3, 3662 },
    { 1, 15, 3, 14, 3662 },
    { 1, 15, -3, 14, 3662 },
    { 1, 15, -14, 3, 3662 },
    { 1, 15, -14, -3, 3662 },
    { 1, 15, -3, -14, 3662 },
    { 1, 15, 6, -13, 3664 },
    { 1, 15, 13, -6, 3664 },
    { 1, 15, 13, 6, 3664 },
    { 1, 15, 6, 13, 3664 },
    { 1, 15, -6, 13, 3664 },
    { 1, 15, -13, 6, 3664 },
    { 1, 15, -13, -6, 3664 },
    { 1, 15, -6, -13, 3664 },
    { 1, 15, 8, -12, 3687 },
    { 1, 15, 12, -8, 3687 },
    { 1, 15, 12, 8, 3687 },
    { 1, 15, 8, 12, 3687 },
    { 1, 15, -8, 12, 3687 },
    { 1, 15, -12, 8, 3687 },
    { 1, 15, -12, -8, 3687 },
    { 1, 15, -8, -12, 3687 },
    { 1, 15, 4, -14, 3727 },
    { 1, 15, 14, -4, 3727 },
    { 1, 15, 14, 4, 3727 },
    { 1, 15, 4, 14, 3727 },
    { 1, 15, -4, 14, 3727 },
    { 1, 15, -14, 4, 3727 },
    { 1, 15, -14, -4, 3727 },
    { 1, 15, -4, -14, 3727 },
    { 1, 15, 7, -13, 3774 },
    { 1, 15, 13, -7, 3774 },
    { 1, 15, 13, 7, 3774 },
    { 1, 15, 7, 13, 3774 },
    { 1, 15, -7, 13, 3774 },
    { 1, 15, -13, 7, 3774 },
    { 1, 15, -13, -7, 3774 },
    { 1, 15, -7, -13, 3774 },
    { 1, 15, 10, -11, 3800 },
    { 1, 15, 11, -10, 3800 },
    { 1, 15, 11, 10, 3800 },
    { 1, 15, 10, 11, 3800 },
    { 1, 15, -10, 11, 3800 },
    { 1, 15, -11, 10, 3800 },
    { 1, 15, -11, -10, 3800 },
    { 1, 15, -10, -11, 3800 },
    { 1, 15, 5, -14, 3803 },
    { 1, 15, 14, -5, 3803 },
    { 1, 15, 14, 5, 3803 },
    { 1, 15, 5, 14, 3803 },
    { 1, 15, -5, 14, 3803 },
    { 1, 15, -14, 5, 3803 },
    { 1, 15, -14, -5, 3803 },
    { 1, 15, -5, -14, 3803 },
    { 1, 15, 0, -15, 3840 },
    { 1, 15, 15, 0, 3840 },
    { 1, 15, 0, 15, 3840 },
    { 1, 15, -15, 0, 3840 },
  };

  memcpy(game.lish.lighting_tables, values, sizeof(values));
  game.lish.lighting_tables_count = sizeof(values) / sizeof(*values);
}

void light_initialise(void)
{
    int i;
    for (i=0; i < LIGHTS_COUNT; i++)
    {
        struct Light* lgt = &game.lish.lights[i];
        if ((lgt->flags & LgtF_Allocated) != 0)
            light_delete_light(lgt->index);
    }
    if (!game.lish.lighting_tables_initialised)
    {
        light_initialise_lighting_tables();
        for (i=0; i < 32; i++) {
            light_bitmask[i] = 1 << (31-i);
        }
        game.lish.lighting_tables_initialised = true;
    }
    stat_light_needs_updating = 1;
    light_total_dynamic_lights = 0;
    light_total_stat_lights = 0;
    light_rendered_dynamic_lights = 0;
    light_rendered_optimised_dynamic_lights = 0;
    light_updated_stat_lights = 0;
    light_out_of_date_stat_lights = 0;
}

void light_stat_light_map_clear_area(long x1, long y1, long x2, long y2)
{
  // _DK_light_stat_light_map_clear_area(x1, y1, x2, y2);
  long j,n,x,k,y;
  unsigned short *p;
  unsigned short *light_map;
  if ( y2 >= y1 )
  {
    y = y1 << 8;
    unsigned long i = x1 + (y1 << 8);
    struct Map *Mapblk1 = get_map_block_at_pos(i);
    light_map = &game.lish.stat_light_map[i];
    for (k = y1; k <= y2; k++)
    {
      if ( x2 >= x1 )
      {
        p = light_map;
        n = k - 1;
        if ( k - 1 <= 0 )
        {
          n = 0;
        }
        struct Map *Mapblk2 = get_map_block_at_pos((n << 8) + x1);
        for (j = x1; j <= x2; j++)
        {
          x = j - 1;
          if ( x < 0 )
          {
            x = 0;
          }
          struct Column *Col1 = get_map_column(Mapblk1);
          struct Column *Col2 = get_map_column(Mapblk2);
          struct Column *Col3 = get_map_column(get_map_block_at_pos(x + y));
          struct Column *Col4 = get_map_column(get_map_block_at_pos((n << 8) + x));
          if ( (!column_invalid(Col1)) && (!column_invalid(Col2)) && (!column_invalid(Col3)) && (!column_invalid(Col4)) )
          {
            *p = game.lish.field_46149 << 8;
          }
          else
          {
            *p = 0;
          }
          p++;
          Mapblk1++;
          Mapblk2++;
        }
      }
      y += 256;
      light_map += 256;
    }
  }
}

void light_set_lights_on(char state)
{
    if (state)
    {
        game.lish.field_46149 = 10;
        game.lish.light_enabled = 1;
    } else
    {
        game.lish.field_46149 = 32;
        game.lish.light_enabled = 0;
    }
    // Enable lights on all but bounding subtiles
    light_stat_light_map_clear_area(0, 0, map_subtiles_x, map_subtiles_y);
    light_signal_stat_light_update_in_area(1, 1, map_subtiles_x, map_subtiles_y);
}

<<<<<<< HEAD

=======
>>>>>>> fae11054
//sub_4080B0
static int light_render_light_sub1_sub1(
        unsigned int a1,
        unsigned int a2,
        int a3,
        unsigned int a4,
        unsigned int a5,
        long *a6,
        long *a7)
{
  return _DK_light_render_light_sub1_sub1(a1,a2,a3,a4,a5,a6,a7);
}

//sub_408530
static TbBool light_render_light_sub1_sub2(MapSubtlCoord stl_x, MapSubtlCoord stl_y, MapSubtlCoord stl_z)
{
  return _DK_light_render_light_sub1_sub2(stl_x, stl_y, stl_z);

}

static char light_render_light_dynamic_1(struct Light *lgt, int radius, int intensity, unsigned int max_1DD41_idx)
{
    clear_shadow_limits(&game.lish);
    unsigned int lighting_tables_idx = get_floor_filled_subtiles_at(lgt->mappos.x.stl.num, lgt->mappos.y.stl.num);
    if ( lighting_tables_idx <= lgt->mappos.z.stl.num )
    {
        int unk_4_x = abs(lgt->mappos.x.val - (lgt->mappos.x.stl.num << 8));
        int unk_4_y = abs(lgt->mappos.y.val - (lgt->mappos.y.val >> 8 << 8));
        int diagonal_length = LbDiagonalLength(unk_4_x, unk_4_y);
        short lightness = intensity * (radius - diagonal_length) / radius;
        SubtlCodedCoords light_stl_num = (lgt->mappos.y.val) + (lgt->mappos.x.stl.num);
        unsigned short *stl_lightness_ptr = &game.lish.subtile_lightness[light_stl_num];
        if ( *stl_lightness_ptr < lightness )
            *stl_lightness_ptr = lightness;
        struct LightingTable *lighting_table_pointer = &game.lish.lighting_tables[0];
        lighting_tables_idx = game.lish.lighting_tables_count;
        if ( &game.lish.lighting_tables[game.lish.lighting_tables_count] > &game.lish.lighting_tables[0] )
        {
            do
            {
                lighting_tables_idx = lighting_table_pointer->distance;
                if ( lighting_tables_idx > max_1DD41_idx )
                    break;
                MapSubtlCoord stl_x = lgt->mappos.x.stl.num + lighting_table_pointer->delta_x;
                MapSubtlCoord stl_y = lgt->mappos.y.stl.num + lighting_table_pointer->delta_y;
                if (!subtile_coords_invalid(stl_x, stl_y))
                {
                    int quadrant;
                    unsigned int unk_1_y = stl_y << 8;
                    unsigned int unk_1_x = stl_x << 8;
                    long shadow_limit_idx1 = LbArcTanAngle((stl_x << 8) - lgt->mappos.x.val, (stl_y << 8) - lgt->mappos.y.val) & LbFPMath_AngleMask;
                    if ( stl_x < lgt->mappos.x.stl.num )
                    {
                        if (stl_y < lgt->mappos.y.stl.num)
                        {
                            quadrant = 4;
                        }
                        else
                        {
                            quadrant = 3;
                        }
                    }
                    else
                    {
                        if (stl_y < lgt->mappos.y.stl.num)
                        {
                            quadrant = 1;
                        }
                        else
                        {
                            quadrant = 2;
                        }
                    }
                    long shadow_limit_idx2, shadow_limit_idx3;
                    unsigned char height = get_floor_filled_subtiles_at(stl_x, stl_y);
                    if ( game.lish.shadow_limits[shadow_limit_idx1] )
                    {
                        light_render_light_sub1_sub1(lgt->mappos.x.val, lgt->mappos.y.val, quadrant, stl_x, stl_y, &shadow_limit_idx2, &shadow_limit_idx3);
                        if ( (!game.lish.shadow_limits[shadow_limit_idx2] || !game.lish.shadow_limits[shadow_limit_idx3])
                            && height > lgt->mappos.z.stl.num )
                        {
                            create_shadow_limits(&game.lish, shadow_limit_idx2, shadow_limit_idx3);
                        }
                    }
                    else
                    {
                        TbBool too_high = (height > lgt->mappos.z.stl.num);
                        if ( height > lgt->mappos.z.stl.num )
                        {
                            light_render_light_sub1_sub1(lgt->mappos.x.val, lgt->mappos.y.val, quadrant, stl_x, stl_y, &shadow_limit_idx2, &shadow_limit_idx3);
                            create_shadow_limits(&game.lish, shadow_limit_idx2, shadow_limit_idx3);
                        }
                        TbBool v24;
                        if ( !too_high )
                            goto LABEL_37;
                        switch ( quadrant )
                        {
                            case 1:
                            v24 = ( get_floor_filled_subtiles_at(stl_x - 1, stl_y - 1) <= lgt->mappos.z.stl.num );
                            break;
                            case 3:
                            v24 = ( !light_render_light_sub1_sub2(stl_x, stl_y - 1, lgt->mappos.z.stl.num) );
                            break;
                            case 4:
                            v24 = false;
                            break;
                            default:
                            v24 = true;
                            break;
                        }
                        if ( v24 )
                        {
                            LABEL_37:
                            {
                                int unk_2_x = min((lgt->mappos.x.val - unk_1_x), (unk_1_x - lgt->mappos.x.val));
                                int unk_2_y = min((lgt->mappos.y.val - unk_1_y), (unk_1_y - lgt->mappos.y.val));
                                int diagonal_length2 = LbDiagonalLength(unk_2_x, unk_2_y);
                                lighting_tables_idx = intensity * (radius - diagonal_length2) / radius;
                                if ( lighting_tables_idx <= game.lish.field_46149 )
                                    return lighting_tables_idx;
                                unsigned short *stl_lightness_ptr2 = &game.lish.subtile_lightness[unk_1_y + stl_x];
                                if ( *stl_lightness_ptr2 < lighting_tables_idx )
                                    *stl_lightness_ptr2 = lighting_tables_idx;
                            }
                        }
                    }
                }
                lighting_table_pointer++;
                lighting_tables_idx = game.lish.lighting_tables_count;
            }
        while ( &game.lish.lighting_tables[game.lish.lighting_tables_count] > lighting_table_pointer );
        }
    }
    return lighting_tables_idx;
}

//sub_407770
static char light_render_light_dynamic_2(struct Light *lgt, int radius, int render_intensity, unsigned int lighting_tables_idx)
{
    unsigned short *stl_lightness;
    int stl_num_2;
    int v10;
    int v11;
    struct LightingTable *lighting_table;
    int delta_x;
    unsigned int v14;
    unsigned int some_y_2;
    int v16;
    unsigned char v17;
    int v18;
    char v19;
    unsigned char *v20;
    int v21;
    int v22;
    unsigned char *shadow_limits;
    unsigned int v24;
    int bool_2;
    int v28;
    long shadow_limit_idx;
    unsigned int v31;
    long shadow_limit_idx2;
    MapCoord lgt_pos_x;
    MapCoord lgt_pos_y;
    int lgt_stl_z;
    unsigned int lgt_stl_x;
    unsigned int lgt_stl_y;
    int v38;
    struct ShadowCache *shadow_cache;
    TbBool bool_1;
    unsigned int some_x_2;
    char v42;
    unsigned short *subtile_lightness;

    lgt_pos_x = (unsigned short)lgt->mappos.x.val;
    lgt_pos_y = (unsigned short)lgt->mappos.y.val;
    lgt_stl_x = lgt_pos_x >> 8;
    lgt_stl_y = lgt_pos_y >> 8;
    lgt_stl_z = lgt->mappos.z.val / 256;
    shadow_cache = &game.lish.shadow_cache[(unsigned short)lgt->shadow_index];
    memset(game.lish.shadow_limits, 0, sizeof(game.lish.shadow_limits));
    memset(shadow_cache->field_1, 0, 0x80u);

    stl_num_2 = (lgt_pos_y >> 8 << 8) + (lgt_pos_x >> 8);
    stl_lightness = &game.lish.subtile_lightness[stl_num_2];

    stl_num_2 = get_subtile_number((unsigned char)game.columns_data[game.map[stl_num_2 + 257].data & 0x7FF].bitfields >> 4, stl_num_decode_y(stl_num_2));

    if ((unsigned char)stl_num_2 <= lgt_stl_z)
    {
        v42 = lighting_tables_idx;
        shadow_cache->field_1[lighting_tables_idx] |= 1 << (31 - lighting_tables_idx);
        MapCoordDelta some_delta_x_2 = lgt->mappos.x.stl.pos;
        MapCoordDelta some_delta_y_2 = lgt->mappos.y.stl.pos;

        v10 = LbDiagonalLength(some_delta_x_2, some_delta_y_2);

        v11 = render_intensity * (radius - v10) / radius;
        if ((unsigned short)*stl_lightness < v11)
            *stl_lightness = v11;
        lighting_table = &game.lish.lighting_tables[0];

        stl_num_2 = get_subtile_number(game.lish.lighting_tables_count, stl_num_decode_y(stl_num_2));

        if (&game.lish.lighting_tables[game.lish.lighting_tables_count] > &game.lish.lighting_tables[0])
        {
            do
            {
                stl_num_2 = (unsigned char)lighting_table->distance;
                if (stl_num_2 > lighting_tables_idx)
                    break;
                delta_x = lighting_table->delta_x;
                v14 = lighting_table->delta_y + lgt_stl_y;
                v31 = delta_x + lgt_stl_x;
                if (delta_x + lgt_stl_x < 0x100 && v14 < 0x100)
                {
                    some_y_2 = v14 << 8;
                    some_x_2 = (delta_x + lgt_stl_x) << 8;
                    v16 = LbArcTanAngle(some_x_2 - lgt_pos_x, (v14 << 8) - lgt_pos_y) & 0x7FF;
                    if ((unsigned char)v31 < (unsigned char)lgt_stl_x)
                        v17 = ((unsigned char)v14 < (unsigned char)lgt_stl_y) + 3;
                    else
                        v17 = 2 - ((unsigned char)v14 < (unsigned char)lgt_stl_y);
                    v18 = v17;
                    v19 = game.lish.shadow_limits[v16];
                    v38 = v18;
                    if (v19)
                    {
                        light_render_light_sub1_sub1(lgt_pos_x, lgt_pos_y, v38, v31, v14, &shadow_limit_idx, &shadow_limit_idx2);
                        v20 = &game.lish.shadow_limits[shadow_limit_idx];
                        if ((!game.lish.shadow_limits[shadow_limit_idx] || !game.lish.shadow_limits[shadow_limit_idx2]) && (unsigned char)game.columns_data[game.map[256 * v14 + 257 + v31].data & 0x7FF].bitfields >> 4 > lgt_stl_z)
                        {
                            if (shadow_limit_idx2 < shadow_limit_idx)
                            {
                                memset(v20, 1u, 2047 - shadow_limit_idx);
                                memset(game.lish.shadow_limits, 1u, shadow_limit_idx2);
                            }
                            else
                            {
                                memset(v20, 1u, shadow_limit_idx2 - shadow_limit_idx);
                            }
                        }
                    }
                    else
                    {
                        v21 = game.map[some_y_2 + 257 + v31].data & 0x7FF;
                        subtile_lightness = &game.lish.subtile_lightness[some_y_2 + v31];
                        v22 = (unsigned char)game.columns_data[v21].bitfields >> 4;
                        bool_1 = v22 > lgt_stl_z;
                        if (v22 > lgt_stl_z)
                        {
                            light_render_light_sub1_sub1(lgt_pos_x, lgt_pos_y, v38, v31, v14, &shadow_limit_idx, &shadow_limit_idx2);
                            if (shadow_limit_idx2 < shadow_limit_idx)
                            {
                                memset(&game.lish.shadow_limits[shadow_limit_idx], 1u, 2047 - shadow_limit_idx);
                                v24 = shadow_limit_idx2;
                                shadow_limits = &game.lish.shadow_limits[0];
                            }
                            else
                            {
                                shadow_limits = &game.lish.shadow_limits[shadow_limit_idx];
                                v24 = shadow_limit_idx2 - shadow_limit_idx;
                            }
                            memset(shadow_limits, 1u, v24);
                        }
                        if (bool_1)
                        {
                            switch (v38)
                            {
                            case 1:
                                bool_2 = ((unsigned char)game.columns_data[game.map[256 * v14 + 256 + v31].data & 0x7FF].bitfields >> 4 <= lgt_stl_z);
                                break;
                            case 3:
                                bool_2 = (!light_render_light_sub1_sub2(v31, v14 - 1, lgt_stl_z));
                                break;
                            case 4:
                                bool_2 = 0;
                                break;
                            default:
                                bool_2 = 1;
                                break;
                            }
                        }
                        if (!bool_1 || bool_2)
                        {
                            MapCoordDelta some_delta_x = abs(lgt_pos_x - some_x_2);
                            MapCoordDelta some_delta_y = abs(lgt_pos_y - some_y_2);

                            v28 = LbDiagonalLength(some_delta_x, some_delta_y);

                            stl_num_2 = render_intensity * (radius - v28) / radius;
                            if (stl_num_2 <= game.lish.field_46149)
                                return stl_num_2;
                            shadow_cache->field_1[lighting_tables_idx + lighting_table->delta_y] |= 1 << (31 - lighting_table->delta_x - v42);
                            if ((unsigned short)*subtile_lightness < stl_num_2)
                                *subtile_lightness = stl_num_2;
                        }
                    }
                }
                ++lighting_table;
                stl_num_2 = get_subtile_number(game.lish.lighting_tables_count, stl_num_decode_y(stl_num_2));
            } while (&game.lish.lighting_tables[game.lish.lighting_tables_count] > lighting_table);
        }
    }
    return stl_num_2;
}
//sub_407C70
static int light_render_light_static(struct Light *lgt, int radius, int a3, unsigned int max_1DD41_idx)
{
  return _DK_light_render_light_sub3(lgt, radius, a3, max_1DD41_idx);
}


static char light_render_light(struct Light* lgt)
{
  struct LightAdd* lightadd = get_lightadd(lgt->index);
  int remember_original_lgt_mappos_x = lgt->mappos.x.val;
  int remember_original_lgt_mappos_y = lgt->mappos.y.val;
  if ((lightadd->interp_has_been_initialized == false) || (game.play_gameturn - lightadd->last_turn_drawn > 1)) {
    lightadd->interp_has_been_initialized = true;
    lightadd->interp_mappos.x.val = lgt->mappos.x.val;
    lightadd->interp_mappos.y.val = lgt->mappos.y.val;
    lightadd->previous_mappos.x.val = lgt->mappos.x.val;
    lightadd->previous_mappos.y.val = lgt->mappos.y.val;
  } else {
    lightadd->interp_mappos.x.val = interpolate(lightadd->interp_mappos.x.val, lightadd->previous_mappos.x.val, lgt->mappos.x.val);
    lightadd->interp_mappos.y.val = interpolate(lightadd->interp_mappos.y.val, lightadd->previous_mappos.y.val, lgt->mappos.y.val);
  }
  lightadd->last_turn_drawn = game.play_gameturn;
  lgt->mappos.x.val = lightadd->interp_mappos.x.val;
  lgt->mappos.y.val = lightadd->interp_mappos.y.val;
  // Stop flicker by rounding off position
  TbBool is_dynamic = lgt->flags & LgtF_Dynamic;
  if (is_dynamic)
  {
      lgt->mappos.x.val = ((lgt->mappos.x.val >> 8) << 8);
      lgt->mappos.y.val = ((lgt->mappos.y.val >> 8) << 8);
  }

  int intensity;
  int radius = lgt->radius;
  int render_radius = radius;
  int render_intensity;

  if ( (lgt->flags2 & 0xFE) != 0 )
  {
    int rand_minimum = (lgt->intensity - 1) << 8;
    intensity = (lgt->intensity << 8) + 257;
    render_intensity = rand_minimum + LIGHT_RANDOM(513);
  }
  else
  {
    intensity = lgt->intensity << 8;
    render_intensity = intensity;
  }
  if ( is_dynamic )
  {
    if ( radius < lgt->min_radius << 8 )
      render_radius = lgt->min_radius << 8;
    if ( intensity < lgt->min_intensity << 8 )
      intensity = lgt->min_intensity << 8;
  }
  unsigned int lighting_tables_idx;
  if ( intensity >= game.lish.field_46149 << 8 )
  {
    lighting_tables_idx = (intensity - (game.lish.field_46149 << 8)) / (intensity / (render_radius / 256)) + 1;
    if ( lighting_tables_idx > 31 )
      lighting_tables_idx = 31;
  }
  else
  {
    lighting_tables_idx = 0;
  }

  lgt->range = lighting_tables_idx;

  if ( (radius > 0) && (render_intensity > 0) )
  {
    if ( is_dynamic )
    {
      if ( (lgt->flags & LgtF_Unkn40) != 0 )
      {
        lighting_tables_idx = light_render_light_dynamic_1(lgt, radius, render_intensity, lighting_tables_idx);
      }
      else if ( (lgt->flags & LgtF_Unkn08) != 0 )
      {
        lighting_tables_idx = light_render_light_dynamic_2(lgt, radius, render_intensity, lighting_tables_idx);
        lgt->flags &= ~LgtF_Unkn08;
      }
      else
      {
        int lighting_radius = lighting_tables_idx << 8;

        MapCoord x_start = lgt->mappos.x.val - lighting_radius;
        if ( x_start < 0 )
          x_start = 0;
        MapCoord y_start = lgt->mappos.y.val - lighting_radius;
        if ( y_start < 0 )
          y_start = 0;

        MapCoord x_end = lgt->mappos.x.val + lighting_radius;
        if ( x_end > USHRT_MAX )
          x_end = USHRT_MAX;
        MapCoord y_end = lgt->mappos.y.val + lighting_radius;
        if ( y_end > USHRT_MAX )
          y_end = USHRT_MAX;
        MapSubtlCoord stl_x = coord_subtile(x_start);
        MapSubtlCoord stl_y = coord_subtile(y_start);
        int v33 = stl_x - coord_subtile(x_end) + 255;
        unsigned short* lightness = &game.lish.subtile_lightness[get_subtile_number(stl_x, stl_y)];
        struct ShadowCache *shdc = &game.lish.shadow_cache[lgt->shadow_index];
        lighting_tables_idx = *shdc->field_1;
        if ( y_end >= y_start )
        {
          unsigned int shadow_cache_pointer = (unsigned int)shdc->field_1;
          MapCoord y = y_start;
          do
          {
            MapCoord x = x_start;
            for ( size_t i = 0; x <= x_end; i++ )
            {
              if ( (light_bitmask[i] & lighting_tables_idx) != 0 )
              {
                struct Coord3d pos;
                pos.x.val = x;
                pos.y.val = y;
                MapCoordDelta dist = get_2d_distance(&lgt->mappos, &pos);
                short new_lightness = render_intensity * (radius - dist) / radius;
                if ( *lightness < new_lightness )
                  *lightness = new_lightness;
              }
              x += COORD_PER_STL;
              lightness++;
            }

            lightness += v33;
            y += COORD_PER_STL;
            lighting_tables_idx = *((unsigned int*)shadow_cache_pointer + 1);
            shadow_cache_pointer += 4;
          }
          while ( y_end >= y );
        }
      }
    }
    else
    {
      lighting_tables_idx = light_render_light_static(lgt, radius, render_intensity, lighting_tables_idx);
    }
  }
  lgt->mappos.x.val = remember_original_lgt_mappos_x;
  lgt->mappos.y.val = remember_original_lgt_mappos_y;
  return lighting_tables_idx;
}

static void light_render_area(MapSubtlCoord startx, MapSubtlCoord starty, MapSubtlCoord endx, MapSubtlCoord endy)
{
  struct Light *lgt;
  int range;
  char *v9;
  unsigned short *v10;
  int v11;
  short *v12;
  unsigned short *v13;
  short v21;
  MapSubtlDelta half_width_y;
  MapSubtlDelta half_width_x;

  light_rendered_dynamic_lights = 0;
  light_rendered_optimised_dynamic_lights = 0;
  light_updated_stat_lights = 0;
  light_out_of_date_stat_lights = 0;
  half_width_x = (endx - startx) / 2 + 1;
  half_width_y = (endy - starty) / 2 + 1;


  // this block applies to static lights
  if ( game.lish.light_enabled )
  {
    for ( lgt = &game.lish.lights[game.thing_lists[TngList_StaticLights].index];
          lgt > game.lish.lights;
          lgt = &game.lish.lights[lgt->next_in_list] )
    {
      if ( (lgt->flags & (LgtF_Unkn80 | LgtF_Unkn08)) != 0 )
      {
        ++light_out_of_date_stat_lights;
        range = lgt->range;



        if ( (int)abs(half_width_x + startx - lgt->mappos.x.stl.num) < half_width_x + range
          && (int)abs(half_width_y + starty - lgt->mappos.y.stl.num) < half_width_y + range )
        {
          ++light_updated_stat_lights;
          light_render_light(lgt);
          lgt->flags &= ~(LgtF_Unkn80 | LgtF_Unkn08);
        }
      }
    }
  }


  SubtlCodedCoords start_num = get_subtile_number(startx, starty);
  v9 = (char *)&game.lish.subtile_lightness + start_num * 2;
  v10 = &game.lish.stat_light_map[start_num];
  if ( starty <= (unsigned int)endy )
  {
    v11 = endy - starty + 1;
    do
    {
      v12 = (short *)v9;
      v13 = v10;
      v9 += 512;
      v10 += 256;
      memcpy(v12, v13, 2 * (endx - startx));
      --v11;
    }
    while ( v11 );
  }
  if ( game.lish.light_enabled )
  {
    for ( lgt = &game.lish.lights[game.thing_lists[TngList_DynamLights].index]; lgt > game.lish.lights; lgt = &game.lish.lights[lgt->next_in_list] )
    {
      range = lgt->range;
      if ( (int)abs(half_width_x + startx - lgt->mappos.x.stl.num) < half_width_x + range
        && (int)abs(half_width_y + starty - lgt->mappos.y.stl.num) < half_width_y + range )
      {
        ++light_rendered_dynamic_lights;
        if ( (lgt->flags & LgtF_Unkn08) == 0 )
          ++light_rendered_optimised_dynamic_lights;
        if ( (lgt->flags & LgtF_Unkn10) != 0 )
        {
          if ( lgt->field_6 == 1 )
          {
            if ( lgt->field_1E + lgt->radius >= lgt->field_20 )
            {
              lgt->radius = lgt->field_20;
              lgt->field_6 = 2;
            }
            else
            {
              lgt->radius += lgt->field_1E;
            }
          }
          else if ( lgt->radius - lgt->field_1E <= lgt->field_22 )
          {
            lgt->radius = lgt->field_22;
            lgt->field_6 = 1;
          }
          else
          {
            lgt->radius -= lgt->field_1E;
          }
          lgt->flags |= LgtF_Unkn08;
        }
        if ( (lgt->flags & LgtF_Unkn20) != 0 )
        {
          if ( lgt->field_3 == 1 )
          {
            if ( lgt->field_4 + lgt->intensity >= lgt->field_7 )
            {
              lgt->intensity = lgt->field_7;
              lgt->field_3 = 2;
            }
            else
            {
              lgt->intensity = lgt->field_4 + lgt->intensity;
            }
          }
          else
          {
            if ( lgt->intensity - lgt->field_4 <= lgt->field_7 )
            {
              lgt->intensity = lgt->field_7;
              lgt->field_3 = 1;
            }
            else
            {
              lgt->intensity = lgt->intensity - lgt->field_4;
            }
          }
          lgt->flags |= LgtF_Unkn08;
        }
        v21 = lgt->field_1C;
        if ( v21 )
        {
          lgt->field_18 += v21;
          lgt->flags |= LgtF_Unkn08;
        }
        light_render_light(lgt);
      }
    }
  }
}

void update_light_render_area(void)
{
    int subtile_x;
    int subtile_y;
    int startx;
    int starty;
    SYNCDBG(6,"Starting");
    struct PlayerInfo* player = get_my_player();
    if (
        player->view_mode == PVM_CreatureView ||
        player->view_mode == PVM_IsoWibbleView ||
        player->view_mode == PVM_FrontView ||
        player->view_mode == PVM_IsoStraightView
    ) {
        game.field_14BB5D = LIGHT_MAX_RANGE;
        game.field_14BB59 = LIGHT_MAX_RANGE;
    }
    int delta_x = abs(game.field_14BB59);
    int delta_y = abs(game.field_14BB5D);
    // Prepare the area constraints
    if (player->acamera != NULL)
    {
      subtile_y = player->acamera->mappos.y.stl.num;
      subtile_x = player->acamera->mappos.x.stl.num;
    } else
    {
      subtile_y = 0;
      subtile_x = 0;
    }
//SYNCMSG("LghtRng %d,%d CamTil %d,%d",game.field_14BB59,game.field_14BB5D,tile_x,tile_y);
    if (subtile_y > delta_y)
    {
      starty = subtile_y - delta_y;
      if (starty > map_subtiles_y) starty = map_subtiles_y;
    } else
      starty = 0;
    if (subtile_x > delta_x)
    {
      startx = subtile_x - delta_x;
      if (startx > map_subtiles_x) startx = map_subtiles_x;
    } else
      startx = 0;
    int endy = subtile_y + delta_y;
    if (endy < starty) endy = starty;
    if (endy > map_subtiles_y) endy = map_subtiles_y;
    int endx = subtile_x + delta_x;
    if (endx < startx) endx = startx;
    if (endx > map_subtiles_x) endx = map_subtiles_x;
    // Set the area
    light_render_area(startx, starty, endx, endy);
}

void light_set_light_minimum_size_to_cache(long lgt_id, long a2, long a3)
{
  struct Light *lgt;
  if ( lgt_id )
  {
    lgt = &game.lish.lights[lgt_id];
    if ( lgt->flags & LgtF_Allocated )
    {
      if ( lgt->flags & LgtF_Unkn02 )
      {
        lgt->flags &= ~LgtF_Unkn02;
        if ( lgt->flags & LgtF_Dynamic )
        {
          lgt->min_radius = a2;
          lgt->min_intensity = a3;
        }
        else
        {
          ERRORLOG("Attempt to set_minimum light size to cache on non dynamic light");
        }
      }
    }
    else
    {
      ERRORLOG("Attempt to set minimum light size for unallocated light structure");
    }
  }
  else
  {
    ERRORLOG("Attempt to set minimum light size for light 0");
  }
}

/******************************************************************************/
#ifdef __cplusplus
}
#endif<|MERGE_RESOLUTION|>--- conflicted
+++ resolved
@@ -1494,10 +1494,6 @@
     light_signal_stat_light_update_in_area(1, 1, map_subtiles_x, map_subtiles_y);
 }
 
-<<<<<<< HEAD
-
-=======
->>>>>>> fae11054
 //sub_4080B0
 static int light_render_light_sub1_sub1(
         unsigned int a1,
