--- conflicted
+++ resolved
@@ -6219,7 +6219,6 @@
 msgid "Midas Door: This door consumes gold from the owner to stay completely indestructible. RMB zoom."
 msgstr ""
 
-<<<<<<< HEAD
 #: guitext:1078
 msgctxt "Game controls"
 msgid "Ascend"
@@ -6228,10 +6227,6 @@
 #: guitext:1079
 msgctxt "Game controls"
 msgid "Descend"
-=======
-#: guitext:1078 guitext:1079
-msgctxt "Unused"
-msgid "Moo9"
 msgstr ""
 
 #: guitext:1080
@@ -6242,5 +6237,4 @@
 #: guitext:1081
 msgctxt "Creature spell"
 msgid "Summon: Call upon temporary guardians to assist the creature in combat."
->>>>>>> 59758905
 msgstr ""