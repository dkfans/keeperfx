--- conflicted
+++ resolved
@@ -160,13 +160,8 @@
 long gf_change_player_state(struct GuiBox *gbox, struct GuiBoxOption *goptn, unsigned char btn, long *tag)
 {
   // Note: reworked from beta and unchecked
-<<<<<<< HEAD
-  struct PlayerInfo *player=get_my_player();
-  set_my_packet_action(player, PckA_SetPlyrState, tag[0], tag[1]);
-=======
   struct PlayerInfo *player = get_my_player();
   set_players_packet_action(player, PckA_SetPlyrState, tag[0], tag[1], 0, 0);
->>>>>>> d522feb0
   struct GuiBoxOption* guop = gbox->optn_list;
   while (guop->label[0] != '!')
   {
@@ -191,11 +186,7 @@
 long gf_change_creature_instance(struct GuiBox *gbox, struct GuiBoxOption *goptn, unsigned char btn, long *tag)
 {
     struct PlayerInfo* player = get_my_player();
-<<<<<<< HEAD
-    set_my_packet_action(player, PckA_CtrlCrtrSetInstnc, *tag, 0);
-=======
     set_players_packet_action(player, PckA_CheatCtrlCrtrSetInstnc, *tag, 0, 0, 0);
->>>>>>> d522feb0
     return 1;
 }
 
