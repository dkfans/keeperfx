--- conflicted
+++ resolved
@@ -100,13 +100,10 @@
     short torture_scavenging_cost;
     unsigned long easter_egg_speech_chance;
     unsigned long easter_egg_speech_interval;
-<<<<<<< HEAD
     short hand_light_radius;
     unsigned char hand_light_intensity;
-=======
     long global_ambient_light;
     TbBool light_enabled;
->>>>>>> b37484cf
 };
 
 struct ComputerRulesConfig {
