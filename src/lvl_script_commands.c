/******************************************************************************/
// Free implementation of Bullfrog's Dungeon Keeper strategy game.
/******************************************************************************/
/** @file lvl_script_commands.c
 *     Commands that can be used by level script
 * @author   KeeperFX Team
 * @par  Copying and copyrights:
 *     This program is free software; you can redistribute it and/or modify
 *     it under the terms of the GNU General Public License as published by
 *     the Free Software Foundation; either version 2 of the License, or
 *     (at your option) any later version.
 */
/******************************************************************************/
#include "pre_inc.h"
#include "lvl_script_commands.h"

#include "lvl_script_conditions.h"
#include "lvl_script_lib.h"

#include <math.h>
#include <string.h>

#include "dungeon_data.h"
#include "thing_data.h"
#include "player_instances.h"
#include "keeperfx.hpp"
#include "custom_sprites.h"
#include "gui_soundmsgs.h"
#include "config_magic.h"
#include "config_settings.h"
#include "config_effects.h"
#include "config_trapdoor.h"
#include "config_powerhands.h"
#include "config_players.h"
#include "frontmenu_ingame_map.h"
#include "thing_effects.h"
#include "thing_physics.h"
#include "thing_navigate.h"
#include "console_cmd.h"
#include "creature_states_pray.h"
#include "creature_states_mood.h"
#include "room_util.h"
#include "creature_instances.h"
#include "power_hand.h"
#include "power_specials.h"
#include "creature_states.h"
#include "map_blocks.h"
#include "bflib_memory.h"
#include "post_inc.h"
#include "music_player.h"
#include "bflib_sound.h"
#include "sounds.h"

#ifdef __cplusplus
extern "C" {
#endif

extern long level_file_version;



const struct CommandDesc subfunction_desc[] = {
    {"RANDOM",                     "Aaaaaaaa", Cmd_RANDOM, NULL, NULL},
    {"DRAWFROM",                   "Aaaaaaaa", Cmd_DRAWFROM, NULL, NULL},
    {"IMPORT",                     "PA      ", Cmd_IMPORT, NULL, NULL},
    {NULL,                         "        ", Cmd_NONE, NULL, NULL},
  };

const struct NamedCommand player_desc[] = {
  {"PLAYER0",          PLAYER0},
  {"PLAYER1",          PLAYER1},
  {"PLAYER2",          PLAYER2},
  {"PLAYER3",          PLAYER3},
  {"PLAYER_GOOD",      PLAYER_GOOD},
  {"ALL_PLAYERS",      ALL_PLAYERS},
  {"PLAYER_NEUTRAL",   PLAYER_NEUTRAL},
  {NULL,               0},
};

const struct NamedCommand controls_variable_desc[] = {
    {"TOTAL_DIGGERS",               SVar_CONTROLS_TOTAL_DIGGERS},
    {"TOTAL_CREATURES",             SVar_CONTROLS_TOTAL_CREATURES},
    {"TOTAL_DOORS",                 SVar_TOTAL_DOORS},
    {"TOTAL_AREA",                  SVar_TOTAL_AREA},
    {"GOOD_CREATURES",              SVar_CONTROLS_GOOD_CREATURES},
    {"EVIL_CREATURES",              SVar_CONTROLS_EVIL_CREATURES},
    {NULL,                           0},
};

const struct NamedCommand comparison_desc[] = {
  {"==",     MOp_EQUAL},
  {"!=",     MOp_NOT_EQUAL},
  {"<",      MOp_SMALLER},
  {">",      MOp_GREATER},
  {"<=",     MOp_SMALLER_EQ},
  {">=",     MOp_GREATER_EQ},
  {NULL,     0},
};

const struct NamedCommand timer_desc[] = {
  {"TIMER0", 0},
  {"TIMER1", 1},
  {"TIMER2", 2},
  {"TIMER3", 3},
  {"TIMER4", 4},
  {"TIMER5", 5},
  {"TIMER6", 6},
  {"TIMER7", 7},
  {NULL,     0},
};

const struct NamedCommand flag_desc[] = {
  {"FLAG0",  0},
  {"FLAG1",  1},
  {"FLAG2",  2},
  {"FLAG3",  3},
  {"FLAG4",  4},
  {"FLAG5",  5},
  {"FLAG6",  6},
  {"FLAG7",  7},
  {NULL,     0},
};

const struct NamedCommand hand_rule_desc[] = {
  {"ALWAYS",                HandRule_Always},
  {"AGE_LOWER",             HandRule_AgeLower},
  {"AGE_HIGHER",            HandRule_AgeHigher},
  {"LEVEL_LOWER",           HandRule_LvlLower},
  {"LEVEL_HIGHER",          HandRule_LvlHigher},
  {"AT_ACTION_POINT",       HandRule_AtActionPoint},
  {"AFFECTED_BY",           HandRule_AffectedBy},
  {"WANDERING",             HandRule_Wandering},
  {"WORKING",               HandRule_Working},
  {"FIGHTING",              HandRule_Fighting},
  {NULL,                    0},
};

const struct NamedCommand rule_slot_desc[] = {
  {"RULE0",  0},
  {"RULE1",  1},
  {"RULE2",  2},
  {"RULE3",  3},
  {"RULE4",  4},
  {"RULE5",  5},
  {"RULE6",  6},
  {"RULE7",  7},
  {NULL,     0},
};

const struct NamedCommand rule_action_desc[] = {
  {"DENY",      HandRuleAction_Deny},
  {"ALLOW",     HandRuleAction_Allow},
  {"ENABLE",    HandRuleAction_Enable},
  {"DISABLE",   HandRuleAction_Disable},
  {NULL,     0},
};

const struct NamedCommand hero_objective_desc[] = {
  {"STEAL_GOLD",           CHeroTsk_StealGold},
  {"STEAL_SPELLS",         CHeroTsk_StealSpells},
  {"ATTACK_ENEMIES",       CHeroTsk_AttackEnemies},
  {"ATTACK_DUNGEON_HEART", CHeroTsk_AttackDnHeart},
  {"SNIPE_DUNGEON_HEART",  CHeroTsk_SnipeDnHeart},
  {"ATTACK_ROOMS",         CHeroTsk_AttackRooms},
  {"SABOTAGE_ROOMS",       CHeroTsk_SabotageRooms},
  {"DEFEND_PARTY",         CHeroTsk_DefendParty},
  {"DEFEND_LOCATION",      CHeroTsk_DefendSpawn},
  {"DEFEND_HEART",         CHeroTsk_DefendHeart},
  {"DEFEND_ROOMS",         CHeroTsk_DefendRooms},
  {NULL,                   0},
};

const struct NamedCommand msgtype_desc[] = {
  {"SPEECH",           1},
  {"SOUND",            2},
  {NULL,               0},
};

const struct NamedCommand tendency_desc[] = {
  {"IMPRISON",         1},
  {"FLEE",             2},
  {NULL,               0},
};

const struct NamedCommand creature_select_criteria_desc[] = {
  {"MOST_EXPERIENCED",     CSelCrit_MostExperienced},
  {"MOST_EXP_WANDERING",   CSelCrit_MostExpWandering},
  {"MOST_EXP_WORKING",     CSelCrit_MostExpWorking},
  {"MOST_EXP_FIGHTING",    CSelCrit_MostExpFighting},
  {"LEAST_EXPERIENCED",    CSelCrit_LeastExperienced},
  {"LEAST_EXP_WANDERING",  CSelCrit_LeastExpWandering},
  {"LEAST_EXP_WORKING",    CSelCrit_LeastExpWorking},
  {"LEAST_EXP_FIGHTING",   CSelCrit_LeastExpFighting},
  {"NEAR_OWN_HEART",       CSelCrit_NearOwnHeart},
  {"NEAR_ENEMY_HEART",     CSelCrit_NearEnemyHeart},
  {"ON_ENEMY_GROUND",      CSelCrit_OnEnemyGround},
  {"ON_FRIENDLY_GROUND",   CSelCrit_OnFriendlyGround},
  {"ON_NEUTRAL_GROUND",    CSelCrit_OnNeutralGround},
  {"ANYWHERE",             CSelCrit_Any},
  {NULL,                   0},
};

const struct NamedCommand trap_config_desc[] = {
  {"NameTextID",           1},
  {"TooltipTextID",        2},
  {"SymbolSprites",        3},
  {"PointerSprites",       4},
  {"PanelTabIndex",        5},
  {"Crate",                6},
  {"ManufactureLevel",     7},
  {"ManufactureRequired",  8},
  {"Shots",                9},
  {"TimeBetweenShots",    10},
  {"SellingValue",        11},
  {"AnimationID",         12},
  {"Model",               12}, //legacy name
  {"ModelSize",           13},
  {"AnimationSpeed",      14},
  {"TriggerType",         15},
  {"ActivationType",      16},
  {"EffectType",          17},
  {"Hidden",              18},
  {"TriggerAlarm",        19},
  {"Slappable",           20},
  {"Unanimated",          21},
  {"Health",              22},
  {"Unshaded",            23},
  {"RandomStartFrame",    24},
  {"ThingSize",           25},
  {"HitType",             26},
  {"LightRadius",         27},
  {"LightIntensity",      28},
  {"LightFlags",          29},
  {"TransparencyFlags",   30},
  {"ShotVector",          31},
  {"Destructible",        32},
  {"Unstable",            33},
  {"Unsellable",          34},
  {"PlaceOnBridge",       35},
  {"ShotOrigin",          36},
  {"PlaceSound",          37},
  {"TriggerSound",        38},
  {"RechargeAnimationID", 39},
  {"AttackAnimationID",   40},
  {NULL,                   0},
};

const struct NamedCommand room_config_desc[] = {
  {"NameTextID",           1},
  {"TooltipTextID",        2},
  {"SymbolSprites",        3},
  {"PointerSprites",       4},
  {"PanelTabIndex",        5},
  {"Cost",                 6},
  {"Health",               7},
  {"CreatureCreation",     8},
  {"AmbientSndSample",     9},
  {"SlabAssign",          10},
  {"Messages",            11},
  {"Properties",          12},
  {"Roles",               13},
  {"TotalCapacity",       14},
  {"UsedCapacity",        15},
  {"StorageHeight",       16},
  {NULL,                   0},
};



static const struct NamedField rules_script_only_named_fields[] = {
    //name            //field                //field type                   //min //max     
  {"PayDayProgress",&game.pay_day_progress,var_type(game.pay_day_progress),0,LONG_MAX},
  {NULL,                            NULL,0,0,0 },
};

static const struct NamedField* ruleblocks[] = {rules_game_named_fields,rules_rooms_named_fields,rules_magic_named_fields,
rules_creatures_named_fields,rules_computer_named_fields,rules_workers_named_fields,rules_health_named_fields,rules_script_only_named_fields};

static const struct NamedCommand game_rule_desc[] = {
  {"PreserveClassicBugs",            1},
  {"AlliesShareVision",              2},
  {NULL,                             0},
};

const struct NamedCommand on_experience_desc[] = {
  {"SizeIncreaseOnExp",            1},
  {"PayIncreaseOnExp",             2},
  {"SpellDamageIncreaseOnExp",     3},
  {"RangeIncreaseOnExp",           4},
  {"JobValueIncreaseOnExp",        5},
  {"HealthIncreaseOnExp",          6},
  {"StrengthIncreaseOnExp",        7},
  {"DexterityIncreaseOnExp",       8},
  {"DefenseIncreaseOnExp",         9},
  {"LoyaltyIncreaseOnExp",        10},
  {"ExpForHittingIncreaseOnExp",  11},
  {"TrainingCostIncreaseOnExp",   12},
  {"ScavengingCostIncreaseOnExp", 13},
  {NULL,                           0},
};

const struct NamedCommand modifier_desc[] = {
  {"Health",          1},
  {"Strength",        2},
  {"Armour",          3},
  {"SpellDamage",     4},
  {"Speed",           5},
  {"Salary",          6},
  {"TrainingCost",    7},
  {"ScavengingCost",  8},
  {"Loyalty",         9},
  {NULL,              0},
};

/**
 * Text names of groups of GUI Buttons.
 */
const struct NamedCommand gui_button_group_desc[] = {
  {"MINIMAP",         GID_MINIMAP_AREA},
  {"TABS",            GID_TABS_AREA},
  {"INFO",            GID_INFO_PANE},
  {"ROOM",            GID_ROOM_PANE},
  {"POWER",           GID_POWER_PANE},
  {"TRAP",            GID_TRAP_PANE},
  {"DOOR",            GID_DOOR_PANE},
  {"CREATURE",        GID_CREATR_PANE},
  {"MESSAGE",         GID_MESSAGE_AREA},
  {NULL,               0},
};

/**
 * Text names of campaign flags.
 */
const struct NamedCommand campaign_flag_desc[] = {
  {"CAMPAIGN_FLAG0",  0},
  {"CAMPAIGN_FLAG1",  1},
  {"CAMPAIGN_FLAG2",  2},
  {"CAMPAIGN_FLAG3",  3},
  {"CAMPAIGN_FLAG4",  4},
  {"CAMPAIGN_FLAG5",  5},
  {"CAMPAIGN_FLAG6",  6},
  {"CAMPAIGN_FLAG7",  7},
  {NULL,     0},
};

const struct NamedCommand script_operator_desc[] = {
  {"SET",         1},
  {"INCREASE",    2},
  {"DECREASE",    3},
  {"MULTIPLY",    4},
  {NULL,          0},
};

const struct NamedCommand variable_desc[] = {
    {"MONEY",                       SVar_MONEY},
    {"GAME_TURN",                   SVar_GAME_TURN},
    {"BREAK_IN",                    SVar_BREAK_IN},
    //{"CREATURE_NUM",              SVar_CREATURE_NUM},
    {"TOTAL_DIGGERS",               SVar_TOTAL_DIGGERS},
    {"TOTAL_CREATURES",             SVar_TOTAL_CREATURES},
    {"TOTAL_RESEARCH",              SVar_TOTAL_RESEARCH},
    {"TOTAL_DOORS",                 SVar_TOTAL_DOORS},
    {"TOTAL_AREA",                  SVar_TOTAL_AREA},
    {"TOTAL_CREATURES_LEFT",        SVar_TOTAL_CREATURES_LEFT},
    {"CREATURES_ANNOYED",           SVar_CREATURES_ANNOYED},
    {"BATTLES_LOST",                SVar_BATTLES_LOST},
    {"BATTLES_WON",                 SVar_BATTLES_WON},
    {"ROOMS_DESTROYED",             SVar_ROOMS_DESTROYED},
    {"SPELLS_STOLEN",               SVar_SPELLS_STOLEN},
    {"TIMES_BROKEN_INTO",           SVar_TIMES_BROKEN_INTO},
    {"GOLD_POTS_STOLEN",            SVar_GOLD_POTS_STOLEN},
    {"HEART_HEALTH",                SVar_HEART_HEALTH},
    {"GHOSTS_RAISED",               SVar_GHOSTS_RAISED},
    {"SKELETONS_RAISED",            SVar_SKELETONS_RAISED},
    {"VAMPIRES_RAISED",             SVar_VAMPIRES_RAISED},
    {"CREATURES_CONVERTED",         SVar_CREATURES_CONVERTED},
    {"EVIL_CREATURES_CONVERTED",    SVar_EVIL_CREATURES_CONVERTED},
    {"GOOD_CREATURES_CONVERTED",    SVar_GOOD_CREATURES_CONVERTED},
    {"TIMES_ANNOYED_CREATURE",      SVar_TIMES_ANNOYED_CREATURE},
    {"TIMES_TORTURED_CREATURE",     SVar_TIMES_TORTURED_CREATURE},
    {"TOTAL_DOORS_MANUFACTURED",    SVar_TOTAL_DOORS_MANUFACTURED},
    {"TOTAL_TRAPS_MANUFACTURED",    SVar_TOTAL_TRAPS_MANUFACTURED},
    {"TOTAL_MANUFACTURED",          SVar_TOTAL_MANUFACTURED},
    {"TOTAL_TRAPS_USED",            SVar_TOTAL_TRAPS_USED},
    {"TOTAL_DOORS_USED",            SVar_TOTAL_DOORS_USED},
    {"KEEPERS_DESTROYED",           SVar_KEEPERS_DESTROYED},
    {"CREATURES_SACRIFICED",        SVar_CREATURES_SACRIFICED},
    {"CREATURES_FROM_SACRIFICE",    SVar_CREATURES_FROM_SACRIFICE},
    {"TIMES_LEVELUP_CREATURE",      SVar_TIMES_LEVELUP_CREATURE},
    {"TOTAL_SALARY",                SVar_TOTAL_SALARY},
    {"CURRENT_SALARY",              SVar_CURRENT_SALARY},
    //{"TIMER",                     SVar_TIMER},
    {"DUNGEON_DESTROYED",           SVar_DUNGEON_DESTROYED},
    {"TOTAL_GOLD_MINED",            SVar_TOTAL_GOLD_MINED},
    //{"FLAG",                      SVar_FLAG},
    //{"ROOM",                      SVar_ROOM_SLABS},
    {"DOORS_DESTROYED",             SVar_DOORS_DESTROYED},
    {"CREATURES_SCAVENGED_LOST",    SVar_CREATURES_SCAVENGED_LOST},
    {"CREATURES_SCAVENGED_GAINED",  SVar_CREATURES_SCAVENGED_GAINED},
    {"ALL_DUNGEONS_DESTROYED",      SVar_ALL_DUNGEONS_DESTROYED},
    //{"DOOR",                      SVar_DOOR_NUM},
    {"GOOD_CREATURES",              SVar_GOOD_CREATURES},
    {"EVIL_CREATURES",              SVar_EVIL_CREATURES},
    {"TRAPS_SOLD",                  SVar_TRAPS_SOLD},
    {"DOORS_SOLD",                  SVar_DOORS_SOLD},
    {"MANUFACTURED_SOLD",           SVar_MANUFACTURED_SOLD},
    {"MANUFACTURE_GOLD",            SVar_MANUFACTURE_GOLD},
    {"TOTAL_SCORE",                 SVar_TOTAL_SCORE},
    {"BONUS_TIME",                  SVar_BONUS_TIME},
    {"CREATURES_TRANSFERRED",       SVar_CREATURES_TRANSFERRED},
    {"ACTIVE_BATTLES",              SVar_ACTIVE_BATTLES},
    {NULL,                           0},
};


const struct NamedCommand dk1_variable_desc[] = {
    {"MONEY",                       SVar_MONEY},
    {"GAME_TURN",                   SVar_GAME_TURN},
    {"BREAK_IN",                    SVar_BREAK_IN},
    //{"CREATURE_NUM",                SVar_CREATURE_NUM},
    {"TOTAL_IMPS",                  SVar_TOTAL_DIGGERS},
    {"TOTAL_CREATURES",             SVar_CONTROLS_TOTAL_CREATURES},
    {"TOTAL_RESEARCH",              SVar_TOTAL_RESEARCH},
    {"TOTAL_DOORS",                 SVar_TOTAL_DOORS},
    {"TOTAL_AREA",                  SVar_TOTAL_AREA},
    {"TOTAL_CREATURES_LEFT",        SVar_TOTAL_CREATURES_LEFT},
    {"CREATURES_ANNOYED",           SVar_CREATURES_ANNOYED},
    {"BATTLES_LOST",                SVar_BATTLES_LOST},
    {"BATTLES_WON",                 SVar_BATTLES_WON},
    {"ROOMS_DESTROYED",             SVar_ROOMS_DESTROYED},
    {"SPELLS_STOLEN",               SVar_SPELLS_STOLEN},
    {"TIMES_BROKEN_INTO",           SVar_TIMES_BROKEN_INTO},
    {"GOLD_POTS_STOLEN",            SVar_GOLD_POTS_STOLEN},
    //{"TIMER",                     SVar_TIMER},
    {"DUNGEON_DESTROYED",           SVar_DUNGEON_DESTROYED},
    {"TOTAL_GOLD_MINED",            SVar_TOTAL_GOLD_MINED},
    //{"FLAG",                      SVar_FLAG},
    //{"ROOM",                      SVar_ROOM_SLABS},
    {"DOORS_DESTROYED",             SVar_DOORS_DESTROYED},
    {"CREATURES_SCAVENGED_LOST",    SVar_CREATURES_SCAVENGED_LOST},
    {"CREATURES_SCAVENGED_GAINED",  SVar_CREATURES_SCAVENGED_GAINED},
    {"ALL_DUNGEONS_DESTROYED",      SVar_ALL_DUNGEONS_DESTROYED},
    //{"DOOR",                      SVar_DOOR_NUM},
    {NULL,                           0},
};

const struct NamedCommand fill_desc[] = {
  {"NONE",          FillIterType_NoFill},
  {"MATCH",         FillIterType_Match},
  {"FLOOR",         FillIterType_Floor},
  {"BRIDGE",        FillIterType_FloorBridge},
  {NULL,            0},
};

const struct NamedCommand set_door_desc[] = {
  {"LOCKED", 1},
  {"UNLOCKED", 2},
  {NULL, 0}
};

const struct NamedCommand texture_pack_desc[] = {
  {"NONE",         0},
  {"STANDARD",     1},
  {"ANCIENT",      2},
  {"WINTER",       3},
  {"SNAKE_KEY",    4},
  {"STONE_FACE",   5},
  {"VOLUPTUOUS",   6},
  {"BIG_BREASTS",  6},
  {"ROUGH_ANCIENT",7},
  {"SKULL_RELIEF", 8},
  {"DESERT_TOMB",  9},
  {"GYPSUM",       10},
  {"LILAC_STONE",  11},
  {"SWAMP_SERPENT",12},
  {"LAVA_CAVERN",  13},
  {"LATERITE_CAVERN",14},
  {NULL,           0},
};

Mix_Chunk* Ext_Sounds[];

static int sac_compare_fn(const void *ptr_a, const void *ptr_b)
{
    const char *a = (const char*)ptr_a;
    const char *b = (const char*)ptr_b;
    return *a < *b;
}



// For dynamic strings
static char* script_strdup(const char *src)
{
    char *ret = gameadd.script.next_string;
    int remain_len = sizeof(gameadd.script.strings) - (gameadd.script.next_string - gameadd.script.strings);
    if (strlen(src) >= remain_len)
    {
        return NULL;
    }
    strcpy(ret, src);
    gameadd.script.next_string += strlen(src) + 1;
    return ret;
}


/**
 * Modifies player's creatures' anger.
 * @param plyr_idx target player
 * @param anger anger value. Use double AnnoyLevel (from creature's config file) to fully piss creature. More for longer calm time
 */
TbBool script_change_creatures_annoyance(PlayerNumber plyr_idx, ThingModel crmodel, long operation, long anger)
{
    SYNCDBG(8, "Starting");
    struct Dungeon* dungeon = get_players_num_dungeon(plyr_idx);
    unsigned long k = 0;
    int i = dungeon->creatr_list_start;
    if ((crmodel == get_players_special_digger_model(plyr_idx)) || (crmodel == CREATURE_DIGGER))
    {
        i = dungeon->digger_list_start;
    }
    while (i != 0)
    {
        struct Thing* thing = thing_get(i);
        TRACE_THING(thing);
        struct CreatureControl* cctrl = creature_control_get_from_thing(thing);
        if (thing_is_invalid(thing) || creature_control_invalid(cctrl))
        {
            ERRORLOG("Jump to invalid creature detected");
            break;
        }
        i = cctrl->players_next_creature_idx;
        // Per creature code
       
        if (thing_matches_model(thing,crmodel))
        {
            i = cctrl->players_next_creature_idx;
            if (operation == SOpr_SET)
            {
                anger_set_creature_anger(thing, anger, AngR_Other);
            }
            else if (operation == SOpr_INCREASE)
            {
                anger_increase_creature_anger(thing, anger, AngR_Other);
            }
            else if (operation == SOpr_DECREASE)
            {
                anger_reduce_creature_anger(thing, -anger, AngR_Other);
            }
            else if (operation == SOpr_MULTIPLY)
            {
                anger_set_creature_anger(thing, cctrl->annoyance_level[AngR_Other] * anger, AngR_Other);
            }

        }
        // Thing list loop body ends
        k++;
        if (k > CREATURES_COUNT)
        {
            ERRORLOG("Infinite loop detected when sweeping creatures list");
            break;
        }
    }
    SYNCDBG(19, "Finished");
    return true;
}

long parse_creature_name(const char *creature_name)
{
    long ret = get_rid(creature_desc, creature_name);
    if (ret == -1)
    {
        if (0 == strcasecmp(creature_name, "ANY_CREATURE"))
        {
            return CREATURE_NOT_A_DIGGER; //For scripts, when we say 'ANY_CREATURE' we exclude diggers.
        }
    }
    return ret;
}

// Variables that could be set
TbBool parse_set_varib(const char *varib_name, long *varib_id, long *varib_type)
{
    char c;
    int len = 0;
    char arg[MAX_TEXT_LENGTH];

    *varib_id = -1;
    if (*varib_id == -1)
    {
      *varib_id = get_id(flag_desc, varib_name);
      *varib_type = SVar_FLAG;
    }
    if (*varib_id == -1)
    {
      *varib_id = get_id(campaign_flag_desc, varib_name);
      *varib_type = SVar_CAMPAIGN_FLAG;
    }
    if (*varib_id == -1)
    {
        if (2 == sscanf(varib_name, "BOX%ld_ACTIVATE%c", varib_id, &c) && (c == 'D'))
        {
            // activateD
            *varib_type = SVar_BOX_ACTIVATED;
        }
        else
        {
            *varib_id = -1;
        }
        if (2 == sscanf(varib_name, "SACRIFICED[%n%[^]]%c", &len, arg, &c) && (c == ']'))
        {
            *varib_id = get_id(creature_desc, arg);
            *varib_type = SVar_SACRIFICED;
        }
        if (2 == sscanf(varib_name, "REWARDED[%n%[^]]%c", &len, arg, &c) && (c == ']'))
        {
            *varib_id = get_id(creature_desc, arg);
            *varib_type = SVar_REWARDED;
        }
    }
    if (*varib_id == -1)
    {
      SCRPTERRLOG("Unknown variable name, '%s'", varib_name);
      return false;
    }
    return true;
}

TbBool parse_get_varib(const char *varib_name, long *varib_id, long *varib_type)
{
    char c;
    int len = 0;
    char arg[MAX_TEXT_LENGTH];

    if (level_file_version > 0)
    {
        *varib_type = get_id(variable_desc, varib_name);
    } else
    {
        *varib_type = get_id(dk1_variable_desc, varib_name);
    }
    if (*varib_type == -1)
      *varib_id = -1;
    else
      *varib_id = 0;
    if (*varib_id == -1)
    {
      *varib_id = get_id(creature_desc, varib_name);
      *varib_type = SVar_CREATURE_NUM;
    }
    //TODO: list of lambdas
    if (*varib_id == -1)
    {
      *varib_id = get_id(room_desc, varib_name);
      *varib_type = SVar_ROOM_SLABS;
    }
    if (*varib_id == -1)
    {
      *varib_id = get_id(timer_desc, varib_name);
      *varib_type = SVar_TIMER;
    }
    if (*varib_id == -1)
    {
      *varib_id = get_id(flag_desc, varib_name);
      *varib_type = SVar_FLAG;
    }
    if (*varib_id == -1)
    {
      *varib_id = get_id(door_desc, varib_name);
      *varib_type = SVar_DOOR_NUM;
    }
    if (*varib_id == -1)
    {
        *varib_id = get_id(trap_desc, varib_name);
        *varib_type = SVar_TRAP_NUM;
    }
    if (*varib_id == -1)
    {
      *varib_id = get_id(campaign_flag_desc, varib_name);
      *varib_type = SVar_CAMPAIGN_FLAG;
    }
    if (*varib_id == -1)
    {
        if (2 == sscanf(varib_name, "BOX%ld_ACTIVATE%c", varib_id, &c) && (c == 'D'))
        {
            // activateD
            *varib_type = SVar_BOX_ACTIVATED;
        }
        else
        {
            *varib_id = -1;
        }
        if (2 == sscanf(varib_name, "SACRIFICED[%n%[^]]%c", &len, arg, &c) && (c == ']'))
        {
            *varib_id = get_id(creature_desc, arg);
            *varib_type = SVar_SACRIFICED;
        }
        if (2 == sscanf(varib_name, "REWARDED[%n%[^]]%c", &len, arg, &c) && (c == ']'))
        {
            *varib_id = get_id(creature_desc, arg);
            *varib_type = SVar_REWARDED;
        }
    }
    if (*varib_id == -1)
    {
      SCRPTERRLOG("Unknown variable name, '%s'", varib_name);
      return false;
    }
    return true;
}

static void add_to_party_check(const struct ScriptLine *scline)
{
    int party_id = get_party_index_of_name(scline->tp[0]);
    if (party_id < 0)
    {
        SCRPTERRLOG("Invalid Party:%s",scline->tp[1]);
        return;
    }
    if ((scline->np[2] < 1) || (scline->np[2] > CREATURE_MAX_LEVEL))
    {
      SCRPTERRLOG("Invalid Creature Level parameter; %ld not in range (%d,%d)",scline->np[2],1,CREATURE_MAX_LEVEL);
      return;
    }
    long crtr_id = get_rid(creature_desc, scline->tp[1]);
    if (crtr_id == -1)
    {
      SCRPTERRLOG("Unknown creature, '%s'", scline->tp[1]);
      return;
    }
    long objective_id = get_rid(hero_objective_desc, scline->tp[4]);
    if (objective_id == -1)
    {
      SCRPTERRLOG("Unknown party member objective, '%s'", scline->tp[4]);
      return;
    }
  //SCRPTLOG("Party '%s' member kind %d, level %d",prtname,crtr_id,crtr_level);

    if ((get_script_current_condition() == CONDITION_ALWAYS) && (next_command_reusable == 0))
    {
        add_member_to_party(party_id, crtr_id, scline->np[2], scline->np[3], objective_id, scline->np[5]);
    } else
    {
        struct PartyTrigger* pr_trig = &gameadd.script.party_triggers[gameadd.script.party_triggers_num % PARTY_TRIGGERS_COUNT];
        pr_trig->flags = TrgF_ADD_TO_PARTY;
        pr_trig->flags |= next_command_reusable?TrgF_REUSABLE:0;
        pr_trig->party_id = party_id;
        pr_trig->creatr_id = crtr_id;
        pr_trig->crtr_level = scline->np[2];
        pr_trig->carried_gold = scline->np[3];
        pr_trig->objectv = objective_id;
        pr_trig->countdown = scline->np[5];
        pr_trig->condit_idx = get_script_current_condition();

        gameadd.script.party_triggers_num++;
    }
}

static void delete_from_party_check(const struct ScriptLine *scline)
{
    int party_id = get_party_index_of_name(scline->tp[0]);
    if (party_id < 0)
    {
        SCRPTERRLOG("Invalid Party:%s",scline->tp[0]);
        return;
    }
    long creature_id = get_rid(creature_desc, scline->tp[1]);
    if (creature_id == -1)
    {
      SCRPTERRLOG("Unknown creature, '%s'", scline->tp[1]);
      return;
    }
    if ((get_script_current_condition() == CONDITION_ALWAYS) && (next_command_reusable == 0))
    {
        delete_member_from_party(party_id, creature_id, scline->np[2]);
    } else
    {
        struct PartyTrigger* pr_trig = &gameadd.script.party_triggers[gameadd.script.party_triggers_num % PARTY_TRIGGERS_COUNT];
        pr_trig->flags = TrgF_DELETE_FROM_PARTY;
        pr_trig->flags |= next_command_reusable?TrgF_REUSABLE:0;
        pr_trig->party_id = party_id;
        pr_trig->creatr_id = creature_id;
        pr_trig->crtr_level = scline->np[2];
        pr_trig->condit_idx = get_script_current_condition();

        gameadd.script.party_triggers_num++;
    }
}

static void display_objective_check(const struct ScriptLine *scline)
{
  long msg_num = scline->np[0];
  long x, y;
  TbMapLocation location = 0;
  if ((msg_num < 0) || (msg_num >= STRINGS_MAX))
  {
    SCRPTERRLOG("Invalid TEXT number");
    return;
  }
  if (scline->command == Cmd_DISPLAY_OBJECTIVE)
  {
    const char *where = scline->tp[1];
    if (!get_map_location_id(where, &location))
    {
      return;
    }
    command_add_value(Cmd_DISPLAY_OBJECTIVE, ALL_PLAYERS, msg_num, location, 0);
  }
  else
  {
    x = scline->np[1];
    y = scline->np[2];
    command_add_value(Cmd_DISPLAY_OBJECTIVE, ALL_PLAYERS, msg_num, location, get_subtile_number(x,y));
  }
}

static void display_objective_process(struct ScriptContext *context)
{
    if ( (my_player_number >= context->plr_start) && (my_player_number < context->plr_end) )
    {
        set_general_objective(context->value->arg0,
        context->value->arg1,
        stl_num_decode_x(context->value->arg2),
        stl_num_decode_y(context->value->arg2));
    }
}

static void conceal_map_rect_check(const struct ScriptLine *scline)
{
    ALLOCATE_SCRIPT_VALUE(scline->command, 0);
    TbBool conceal_all = 0;

    if ((strcmp(scline->tp[5], "") == 0) || (strcmp(scline->tp[5], "0") == 0))
    {
        conceal_all = 0;
    }
    else
    if ((strcmp(scline->tp[5], "ALL") == 0) || (strcmp(scline->tp[5], "1") == 0))
    {
        conceal_all = 1;
    }
    else
    {
        SCRPTWRNLOG("Hide value \"%s\" not recognized", scline->tp[5]);
    }
    
    MapSubtlCoord x = scline->np[1];
    MapSubtlCoord y = scline->np[2];
    MapSubtlDelta width = scline->np[3];
    MapSubtlDelta height = scline->np[4];

    MapSubtlCoord start_x = x - (width / 2);
    MapSubtlCoord end_x = x + (width / 2) + (width & 1);
    MapSubtlCoord start_y = y - (height / 2);
    MapSubtlCoord end_y = y + (height / 2) + (height & 1);

    if ((start_x < 0) || (end_x > gameadd.map_subtiles_x) || (start_y < 0) || (end_y > gameadd.map_subtiles_y))
    {
        SCRPTERRLOG("Conceal coordinates out of range, trying to conceal from (%d,%d) to (%d,%d) on map that's %dx%d subtiles", start_x, start_y, end_x, end_y, gameadd.map_subtiles_x, gameadd.map_subtiles_y);
        DEALLOCATE_SCRIPT_VALUE
        return;
    }

    value->plyr_range = scline->np[0];
    value->shorts[1] = start_x;
    value->shorts[2] = end_x;
    value->shorts[3] = start_y;
    value->shorts[4] = end_y;
    value->shorts[5] = conceal_all;
    
    PROCESS_SCRIPT_VALUE(scline->command);
}

static void conceal_map_rect_process(struct ScriptContext *context)
{
    MapSubtlCoord start_x = context->value->shorts[1];
    MapSubtlCoord end_x = context->value->shorts[2];
    MapSubtlCoord start_y = context->value->shorts[3];
    MapSubtlCoord end_y = context->value->shorts[4];
    TbBool conceal_all = context->value->shorts[5];
    
    conceal_map_area(context->player_idx, start_x, end_x, start_y, end_y, conceal_all);
}

/**
 * Transfers creatures for a player
 * @param plyr_idx target player
 * @param crmodel the creature model to transfer
 * @param criteria the creature selection criterion
 * @param count the amount of units to transfer
 */
short script_transfer_creature(long plyr_idx, long crmodel, long criteria, int count)
{
    short transferred = 0;
    struct Thing* thing;
    struct Dungeon* dungeon;
    struct CreatureControl* cctrl;
    for (int i = 0; i < count; i++)
    {
        thing = script_get_creature_by_criteria(plyr_idx, crmodel, criteria);
        cctrl = creature_control_get_from_thing(thing);
        if ((thing_is_invalid(thing)) && (i == 0))
        {
            SYNCDBG(5, "No matching player %d creature of model %d found to transfer.", (int)plyr_idx, (int)crmodel);
            break;
        }
        
        if (add_transfered_creature(plyr_idx, thing->model, cctrl->explevel, cctrl->creature_name))
        {
            transferred++;
            dungeon = get_dungeon(plyr_idx);
            dungeon->creatures_transferred++;
            remove_thing_from_power_hand_list(thing, plyr_idx);
            struct SpecialConfigStats* specst = get_special_model_stats(SpcKind_Resurrect);
            create_used_effect_or_element(&thing->mappos, specst->effect_id, plyr_idx);
            kill_creature(thing, INVALID_THING, -1, CrDed_NoEffects | CrDed_NotReallyDying);
        }
    }
    return transferred;
}

static void special_transfer_creature_process(struct ScriptContext* context)
{
    if ((my_player_number >= context->plr_start) && (my_player_number < context->plr_end))
    {
        struct Thing *heartng = get_player_soul_container(context->plr_start);
        struct PlayerInfo* player = get_my_player();
        start_transfer_creature(player, heartng);
    }
}

static void special_transfer_creature_check(const struct ScriptLine* scline)
{
    command_add_value(Cmd_USE_SPECIAL_TRANSFER_CREATURE, scline->np[0],0,0,0);
}

static void script_transfer_creature_check(const struct ScriptLine* scline)
{
    long crtr_id = parse_creature_name(scline->tp[1]);
    long count = scline->np[3];
    if (crtr_id == CREATURE_NONE)
    {
        SCRPTERRLOG("Unknown creature, '%s'", scline->tp[1]);
        return;
    }
    long select_id = parse_criteria(scline->tp[2]);
    if (select_id == -1) {
        SCRPTERRLOG("Unknown select criteria, '%s'", scline->tp[2]);
        return;
    }
    if (scline->np[3] == '\0')
    {
        count = 1;
    }
    if (count == 0)
    {
        SCRPTERRLOG("Transferring 0 creatures of type '%s'", scline->tp[1]);
    }
    if (count > 255)
    {
        SCRPTWRNLOG("Trying to transfer %d creatures out of a possible 255",count);
        count = 255;
    }
    command_add_value(Cmd_TRANSFER_CREATURE, scline->np[0], crtr_id, select_id, count);
}

static void script_transfer_creature_process(struct ScriptContext* context)
{
    for (int i = context->plr_start; i < context->plr_end; i++)
    {
        script_transfer_creature(i, context->value->arg0, context->value->arg1, context->value->arg2);
    }
}

static void change_creatures_annoyance_check(const struct ScriptLine* scline)
{
    long crtr_id = parse_creature_name(scline->tp[1]);
    if (crtr_id == CREATURE_NONE)
    {
        SCRPTERRLOG("Unknown creature, '%s'", scline->tp[1]);
        return;
    }
    long op_id = get_rid(script_operator_desc, scline->tp[2]);
    if (op_id == -1)
    {
        SCRPTERRLOG("Invalid operation for changing creatures' annoyance: '%s'", scline->tp[2]);
        return;
    }
    command_add_value(Cmd_CHANGE_CREATURES_ANNOYANCE, scline->np[0], crtr_id, op_id, scline->np[3]);
}

static void change_creatures_annoyance_process(struct ScriptContext* context)
{
    for (int i = context->plr_start; i < context->plr_end; i++)
    {
        script_change_creatures_annoyance(i, context->value->arg0, context->value->arg1, context->value->arg2);
    }
}

static void set_trap_configuration_check(const struct ScriptLine* scline)
{
    ALLOCATE_SCRIPT_VALUE(scline->command, 0);

    const char *trapname = scline->tp[0];
    const char *valuestring = scline->tp[2];
    long newvalue;
    short trap_id = get_id(trap_desc, trapname);
    if (trap_id == -1)
    {
        SCRPTERRLOG("Unknown trap, '%s'", trapname);
        DEALLOCATE_SCRIPT_VALUE
        return;
    }

    short trapvar = get_id(trap_config_desc, scline->tp[1]);
    if (trapvar == -1)
    {
        SCRPTERRLOG("Unknown trap variable");
        DEALLOCATE_SCRIPT_VALUE
        return;
    }

    value->shorts[0] = trap_id;
    value->shorts[1] = trapvar;
    value->uarg1 = scline->np[2];
    value->shorts[4] = scline->np[3];
    value->shorts[5] = scline->np[4];
    if (trapvar == 3) // SymbolSprites
    {
        char *tmp = malloc(strlen(scline->tp[2]) + strlen(scline->tp[3]) + 3);
        // Pass two vars along as one merged val like: first\nsecond\m
        strcpy(tmp, scline->tp[2]);
        strcat(tmp, "|");
        strcat(tmp,scline->tp[3]);
        value->str2 = script_strdup(tmp); // first\0second
        value->str2[strlen(scline->tp[2])] = 0;
        free(tmp);
        if (value->str2 == NULL)
        {
            SCRPTERRLOG("Run out script strings space");
            DEALLOCATE_SCRIPT_VALUE
            return;
        }
    }
    else if ((trapvar != 4) && (trapvar != 12) && (trapvar != 39) && (trapvar != 40))  // PointerSprites && AnimationIDs
    {
        if (parameter_is_number(valuestring))
        {
            newvalue = atoi(valuestring);
            if ((newvalue > LONG_MAX) || (newvalue < 0))
            {
                SCRPTERRLOG("Value out of range: %d", newvalue);
                DEALLOCATE_SCRIPT_VALUE
                return;
            }
            value->shorts[2] = newvalue;
        }
        else if (trapvar == 6)
        {
            newvalue = get_id(object_desc, valuestring);
            if ((newvalue > SHRT_MAX) || (newvalue < 0))
            {
                SCRPTERRLOG("Unknown crate object: %s", valuestring);
                DEALLOCATE_SCRIPT_VALUE
                return;
            }
            value->uarg1 = newvalue;
        }
        else
        {

            SCRPTERRLOG("Trap property %s needs a number value, '%s' is invalid.", scline->tp[1], scline->tp[2]);
            DEALLOCATE_SCRIPT_VALUE
            return;
        }
    }
    else
    {
        value->str2 = script_strdup(scline->tp[2]);
        if (value->str2 == NULL)
        {
            SCRPTERRLOG("Run out script strings space");
            DEALLOCATE_SCRIPT_VALUE
            return;
        }
    }
    SCRIPTDBG(7, "Setting trap %s property %s to %d", trapname, scline->tp[1], value->shorts[2]);
    PROCESS_SCRIPT_VALUE(scline->command);
}

static void set_room_configuration_check(const struct ScriptLine* scline)
{
    ALLOCATE_SCRIPT_VALUE(scline->command, 0);

    const char *roomname = scline->tp[0];
    const char *valuestring = scline->tp[2];
    const char* valuestring2 = scline->tp[3];
    long newvalue;
    long newvalue2;
    short room_id = get_id(room_desc, roomname);
    if (room_id == -1)
    {
        SCRPTERRLOG("Unknown room, '%s'", roomname);
        DEALLOCATE_SCRIPT_VALUE
        return;
    }

    short roomvar = get_id(room_config_desc, scline->tp[1]);
    if (roomvar == -1)
    {
        SCRPTERRLOG("Unknown room variable");
        DEALLOCATE_SCRIPT_VALUE
        return;
    }

    value->shorts[0] = room_id;
    value->shorts[1] = roomvar;
    value->shorts[2] = scline->np[2];
    value->shorts[3] = scline->np[3];
    value->shorts[4] = scline->np[4];
    if (roomvar == 3) // SymbolSprites
    {
        char *tmp = malloc(strlen(scline->tp[2]) + strlen(scline->tp[3]) + 3);
        // Pass two vars along as one merged val like: first\nsecond\m
        strcpy(tmp, scline->tp[2]);
        strcat(tmp, "|");
        strcat(tmp,scline->tp[3]);
        value->str2 = script_strdup(tmp); // first\0second
        value->str2[strlen(scline->tp[2])] = 0;
        free(tmp);
        if (value->str2 == NULL)
        {
            SCRPTERRLOG("Run out script strings space");
            DEALLOCATE_SCRIPT_VALUE
            return;
        }
    }
    else if (roomvar == 5) // PanelTabIndex
    {
        if (parameter_is_number(valuestring))
        {
            newvalue = atoi(valuestring);
            if ((newvalue > 16) || (newvalue < 0))
            {
                SCRPTERRLOG("Value out of range: %d", newvalue);
                DEALLOCATE_SCRIPT_VALUE
                return;
            }
            value->shorts[2] = newvalue;
        }
        else 
        {
            SCRPTERRLOG("Room property %s needs a number value, '%s' is invalid.", scline->tp[1], scline->tp[2]);
            DEALLOCATE_SCRIPT_VALUE
            return;
        }
    }
    else if (roomvar == 8) // CreatureCreation
    {
        newvalue = get_id(creature_desc, valuestring);
        if (newvalue == -1)
            {
                SCRPTERRLOG("Unknown CreatureCreation variable");
                DEALLOCATE_SCRIPT_VALUE
                    return;
            }
        value->shorts[2] = newvalue;
    }
    else if (roomvar == 10) // SlabAssign
    {
        newvalue = get_id(slab_desc, valuestring);
        if (newvalue == -1)
            {
                SCRPTERRLOG("Unknown slab variable");
                DEALLOCATE_SCRIPT_VALUE
                    return;
            }
        value->shorts[2] = newvalue;
    }
    else if (roomvar == 12) // Properties
    {
        if (parameter_is_number(valuestring))
        {
            newvalue = atoi(valuestring);
            if ((newvalue >= RoCFlg_ListEnd) || (newvalue < 0))
            {
                SCRPTERRLOG("Value out of range: %d", newvalue);
                DEALLOCATE_SCRIPT_VALUE
                return;
            }
            value->shorts[2] = newvalue;
        }
        else 
        {
            newvalue = get_id(terrain_room_properties_commands, valuestring);
            if (newvalue == -1)
                {
                    SCRPTERRLOG("Unknown Properties variable");
                    DEALLOCATE_SCRIPT_VALUE
                        return;
                }
            value->shorts[2] = newvalue;
        }
    }
    else if (roomvar == 13) // Roles
    {
        if (parameter_is_number(valuestring))
        {
            newvalue = atoi(valuestring);
            if ((newvalue > 33554431) || (newvalue < 0))
            {
                SCRPTERRLOG("Value out of range: %d", newvalue);
                DEALLOCATE_SCRIPT_VALUE
                return;
            }
            value->uarg1 = newvalue;
        }
        else 
        {
            newvalue = get_id(room_roles_desc, valuestring);
            if (newvalue == -1)
                {
                    SCRPTERRLOG("Unknown Roles variable");
                    DEALLOCATE_SCRIPT_VALUE
                        return;
                }
            value->uarg1 = newvalue;
        }
        if (parameter_is_number(valuestring2))
        {
            newvalue2 = atoi(valuestring2);
            if ((newvalue2 > 33554431) || (newvalue2 < 0))
            {
                SCRPTERRLOG("Value out of range: %d", newvalue2);
                DEALLOCATE_SCRIPT_VALUE
                    return;
            }
            value->uarg2 = newvalue2;
        }
        else
        {
            newvalue2 = get_id(room_roles_desc, valuestring2);
            if (newvalue2 == -1)
            {
                SCRPTERRLOG("Unknown Roles variable");
                DEALLOCATE_SCRIPT_VALUE
                    return;
            }
            value->uarg2 = newvalue2;
        }
    }
    else if (roomvar == 14) // TotalCapacity
    {
        newvalue = get_id(terrain_room_total_capacity_func_type, valuestring);
        if (newvalue == -1)
            {
                SCRPTERRLOG("Unknown TotalCapacity variable '%s'", valuestring);
                DEALLOCATE_SCRIPT_VALUE
                    return;
            }
        value->shorts[2] = newvalue;
    }
    else if (roomvar == 15) // UsedCapacity
    {
        newvalue = get_id(terrain_room_used_capacity_func_type, valuestring);
        if (newvalue == -1)
            {
                SCRPTERRLOG("Unknown UsedCapacity variable '%s'", valuestring);
                DEALLOCATE_SCRIPT_VALUE
                    return;
            }
        value->shorts[2] = newvalue;

        newvalue2 = get_id(terrain_room_used_capacity_func_type, valuestring2);
        if (newvalue2 == -1)
        {
            SCRPTERRLOG("Unknown UsedCapacity variable '%s'", valuestring2);
            DEALLOCATE_SCRIPT_VALUE
                return;
        }
        value->shorts[3] = newvalue2;
    }
    else if (roomvar != 4) // NameTextID, TooltipTextID, Cost, Health, AmbientSndSample, Messages, StorageHeight
    {
        if (parameter_is_number(valuestring))
        {
            newvalue = atoi(valuestring);
            if ((newvalue > SHRT_MAX) || (newvalue < 0))
            {
                SCRPTERRLOG("Value out of range: %d", newvalue);
                DEALLOCATE_SCRIPT_VALUE
                return;
            }
            value->shorts[2] = newvalue;
        }
        else 
        {
            SCRPTERRLOG("Room property %s needs a number value, '%s' is invalid.", scline->tp[1], scline->tp[2]);
            DEALLOCATE_SCRIPT_VALUE
            return;
        }
    }
    else // PointerSprites
    {
        value->str2 = script_strdup(scline->tp[2]);
        if (value->str2 == NULL)
        {
            SCRPTERRLOG("Run out script strings space");
            DEALLOCATE_SCRIPT_VALUE
            return;
        }
    }
    SCRIPTDBG(7, "Setting room %s property %s to %d", roomname, scline->tp[1], value->shorts[2]);
    PROCESS_SCRIPT_VALUE(scline->command);
}

static void set_hand_rule_check(const struct ScriptLine* scline)
{
    ALLOCATE_SCRIPT_VALUE(scline->command, scline->np[0]);

    const char *param_name = scline->tp[5];
    long crtr_id = parse_creature_name(scline->tp[1]);
    short hr_action, hr_slot, hr_type, param;

    if (crtr_id == CREATURE_NONE)
    {
        SCRPTERRLOG("Unknown creature, '%s'", scline->tp[1]);
        return;
    }
    hr_slot = get_id(rule_slot_desc, scline->tp[2]);
    if (hr_slot == -1) {
        SCRPTERRLOG("Invalid hand rule slot: '%s'", scline->tp[2]);
        return;
    }
    hr_action = get_id(rule_action_desc, scline->tp[3]);
    if (hr_action == -1) {
        SCRPTERRLOG("Invalid hand rule action: '%s'", scline->tp[3]);
        return;
    }
    if (hr_action == HandRuleAction_Allow || hr_action == HandRuleAction_Deny)
    {
        hr_type = get_id(hand_rule_desc, scline->tp[4]);
        if (hr_type == -1) {
            SCRPTERRLOG("Invalid hand rule: '%s'", scline->tp[4]);
            return;
        }
        param = hr_type == HandRule_AffectedBy ? 0 : atol(param_name);
        if (hr_type == HandRule_AtActionPoint && action_point_number_to_index(param) == -1)
        {
            SCRPTERRLOG("Unknown action point param for hand rule: '%d'", param);
            return;
        }
        if (hr_type == HandRule_AffectedBy)
        {
            long mag_id = get_id(spell_desc, param_name);
            if (mag_id == -1)
            {
                SCRPTERRLOG("Unknown magic, '%s'", param_name);
                return;
            }
            param = mag_id;
        }
    } else
    {
        hr_type = 0;
        param = 0;
    }

    value->shorts[0] = crtr_id;
    value->shorts[1] = hr_action;
    value->shorts[2] = hr_slot;
    value->shorts[3] = hr_type;
    value->shorts[4] = param;
    PROCESS_SCRIPT_VALUE(scline->command);
}

static void move_creature_check(const struct ScriptLine* scline)
{
    ALLOCATE_SCRIPT_VALUE(scline->command, scline->np[0]);

    long crmodel = parse_creature_name(scline->tp[1]);
    if (crmodel == CREATURE_NONE)
    {
        SCRPTERRLOG("Unknown creature, '%s'", scline->tp[1]);
        return;
    }
    long select_id = parse_criteria(scline->tp[2]);
    if (select_id == -1) {
        SCRPTERRLOG("Unknown select criteria, '%s'", scline->tp[2]);
        return;
    }

    long count = scline->np[3];
    if (count <= 0)
    {
        SCRPTERRLOG("Bad creatures count, %d", count);
        return;
    }

    TbMapLocation location;
    if (!get_map_location_id(scline->tp[4], &location))
    {
        SCRPTWRNLOG("Invalid location: %s", scline->tp[4]);
        return;
    }

    const char *effect_name = scline->tp[5];
    long effct_id = 0;
    if (scline->tp[5][0] != '\0')
    {
        effct_id = get_rid(effect_desc, effect_name);
        if (effct_id == -1)
        {
            if (parameter_is_number(effect_name))
            {
                effct_id = atoi(effect_name);
            }
            else
            {
                SCRPTERRLOG("Unrecognised effect: %s", effect_name);
                return;
            }
        }
    }
    else
    {
        effct_id = -1;
    }
    value->uarg0 = location;
    value->arg1 = select_id;
    value->shorts[4] = effct_id;
    value->bytes[10] = count;
    value->bytes[11] = crmodel;

    PROCESS_SCRIPT_VALUE(scline->command);
}

static void count_creatures_at_action_point_check(const struct ScriptLine* scline)
{
    ALLOCATE_SCRIPT_VALUE(scline->command, scline->np[1]);

    long crmodel = parse_creature_name(scline->tp[2]);
    if (crmodel == CREATURE_NONE)
    {
        SCRPTERRLOG("Unknown creature, '%s'", scline->tp[2]);
        return;
    }
    short ap_num = scline->np[0];
    char flag_player_id = scline->np[3];
    const char *flag_name = scline->tp[4];

    long flag_id, flag_type;
    if (!parse_get_varib(flag_name, &flag_id, &flag_type))
    {
        SCRPTERRLOG("Unknown flag, '%s'", flag_name);
        return;
    }

    value->shorts[0] = ap_num;
    value->bytes[2] = crmodel;
    value->chars[3] = flag_player_id;
    value->shorts[2] = flag_id;
    value->chars[6] = flag_type;

    PROCESS_SCRIPT_VALUE(scline->command);
}

static void new_creature_type_check(const struct ScriptLine* scline)
{
    if (game.conf.crtr_conf.model_count >= CREATURE_TYPES_MAX)
    {
        SCRPTERRLOG("Cannot increase creature type count for creature type '%s', already at maximum %d types.", scline->tp[0], CREATURE_TYPES_MAX);
        return;
    }

    int i = game.conf.crtr_conf.model_count;
    game.conf.crtr_conf.model_count++;
    LbStringCopy(game.conf.crtr_conf.model[i].name, scline->tp[0], COMMAND_WORD_LEN);
    creature_desc[i-1].name = game.conf.crtr_conf.model[i].name;
    creature_desc[i-1].num = i;

    if (load_creaturemodel_config(i, 0))
    {
        SCRPTLOG("Adding creature type %s and increasing creature types to %d", creature_code_name(i), game.conf.crtr_conf.model_count - 1);
    }
    else
    {
        SCRPTERRLOG("Failed to load config for creature '%s'(%d).", game.conf.crtr_conf.model[i].name,i);
    }
}

static void new_room_type_check(const struct ScriptLine* scline)
{
    if (game.conf.slab_conf.room_types_count >= TERRAIN_ITEMS_MAX - 1)
    {
        SCRPTERRLOG("Cannot increase room count for room type '%s', already at maximum %d rooms.", scline->tp[0], TERRAIN_ITEMS_MAX - 1);
        return;
    }

    SCRPTLOG("Adding room type %s and increasing 'RoomsCount to %d", scline->tp[0], game.conf.slab_conf.room_types_count + 1);
    game.conf.slab_conf.room_types_count++;

    struct RoomConfigStats* roomst;
    int i = game.conf.slab_conf.room_types_count - 1;

    roomst = &game.conf.slab_conf.room_cfgstats[i];
    LbMemorySet(roomst->code_name, 0, COMMAND_WORD_LEN);
    snprintf(roomst->code_name, COMMAND_WORD_LEN, "%s", scline->tp[0]);
    roomst->name_stridx = GUIStr_Empty;
    roomst->tooltip_stridx = GUIStr_Empty;
    roomst->creature_creation_model = 0;
    roomst->bigsym_sprite_idx = 0;
    roomst->medsym_sprite_idx = 0;
    roomst->pointer_sprite_idx = 0;
    roomst->panel_tab_idx = 0;
    roomst->ambient_snd_smp_id = 0;
    roomst->msg_needed = 0;
    roomst->msg_too_small = 0;
    roomst->msg_no_route = 0;
    roomst->roles = RoRoF_None;
    roomst->cost = 0;
    roomst->health = 0;
    room_desc[i].name = roomst->code_name;
    room_desc[i].num = i;
}

static void new_object_type_check(const struct ScriptLine* scline)
{
    if (game.conf.object_conf.object_types_count >= OBJECT_TYPES_MAX-1)
    {
        SCRPTERRLOG("Cannot increase object count for object type '%s', already at maximum %d objects.", scline->tp[0], OBJECT_TYPES_MAX-1);
        return;
    }

    SCRPTLOG("Adding object type %s and increasing 'ObjectsCount to %d", scline->tp[0], game.conf.object_conf.object_types_count + 1);
    game.conf.object_conf.object_types_count++;

    int tmodel = game.conf.object_conf.object_types_count -1;
    struct ObjectConfigStats* objst = get_object_model_stats(tmodel);
    LbMemorySet(objst->code_name, 0, COMMAND_WORD_LEN);
    snprintf(objst->code_name, COMMAND_WORD_LEN, "%s", scline->tp[0]);
    objst->name_stridx = 201;
    objst->map_icon = 0;
    objst->genre = 0;
    objst->draw_class = ODC_Default;
    object_desc[tmodel].name = objst->code_name;
    object_desc[tmodel].num = tmodel;
}

static void new_trap_type_check(const struct ScriptLine* scline)
{
    if (game.conf.trapdoor_conf.trap_types_count >= TRAPDOOR_TYPES_MAX)
    {
        SCRPTERRLOG("Cannot increase trap count for trap type '%s', already at maximum %d traps.", scline->tp[0], TRAPDOOR_TYPES_MAX);
        return;
    }

    SCRPTLOG("Adding trap type %s and increasing 'TrapsCount to %d", scline->tp[0], game.conf.trapdoor_conf.trap_types_count + 1);
    game.conf.trapdoor_conf.trap_types_count++;

    short i = game.conf.trapdoor_conf.trap_types_count-1;

    struct TrapConfigStats* trapst = &game.conf.trapdoor_conf.trap_cfgstats[i];
    LbMemorySet(trapst->code_name, 0, COMMAND_WORD_LEN);
    snprintf(trapst->code_name, COMMAND_WORD_LEN, "%s", scline->tp[0]);
    trapst->name_stridx = GUIStr_Empty;
    trapst->tooltip_stridx = GUIStr_Empty;
    trapst->bigsym_sprite_idx = 0;
    trapst->medsym_sprite_idx = 0;
    trapst->pointer_sprite_idx = 0;
    trapst->panel_tab_idx = 0;
    trapst->hidden = 0;
    trapst->slappable = 0;
    trapst->destructible = 0;
    trapst->unstable = 0;
    trapst->unsellable = 0;
    trapst->notify = 0;
    trapst->placeonbridge = 0;

    game.conf.trap_stats[i].health = 0;
    game.conf.trap_stats[i].sprite_anim_idx = 0;
    game.conf.trap_stats[i].sprite_size_max = 0;
    game.conf.trap_stats[i].unanimated = 0;
    game.conf.trap_stats[i].anim_speed = 0;
    game.conf.trap_stats[i].unshaded = 0;
    game.conf.trap_stats[i].transparency_flag = 0;
    game.conf.trap_stats[i].random_start_frame = 0;
    game.conf.trap_stats[i].size_xy = 0;
    game.conf.trap_stats[i].size_z = 0;
    game.conf.trap_stats[i].trigger_type = 0;
    game.conf.trap_stats[i].activation_type = 0;
    game.conf.trap_stats[i].created_itm_model = 0;
    game.conf.trap_stats[i].hit_type = 0;
    game.conf.trap_stats[i].light_radius = 0;
    game.conf.trap_stats[i].light_intensity = 0;
    game.conf.trap_stats[i].light_flag = 0;
    game.conf.trap_stats[i].shotvector.x = 0;
    game.conf.trap_stats[i].shotvector.y = 0;
    game.conf.trap_stats[i].shotvector.z = 0;
    trap_desc[i].name = trapst->code_name;
    trap_desc[i].num = i;
    struct ManfctrConfig* mconf = &game.conf.traps_config[i];
    mconf->manufct_level = 0;
    mconf->manufct_required = 0;
    mconf->shots = 0;
    mconf->shots_delay = 0;
    mconf->selling_value = 0;

    create_manufacture_array_from_trapdoor_data();
}

void refresh_trap_anim(long trap_id)
{
    int k = 0;
    const struct StructureList* slist = get_list_for_thing_class(TCls_Trap);
    int i = slist->index;
    while (i != 0)
    {
        struct Thing* traptng = thing_get(i);
        if (thing_is_invalid(traptng))
        {
            ERRORLOG("Jump to invalid thing detected");
            break;
        }
        i = traptng->next_of_class;
        // Per thing code
        if (traptng->model == trap_id)
        {
            if ((traptng->trap.wait_for_rearm == true) || (game.conf.trap_stats[trap_id].recharge_sprite_anim_idx == 0))
            {
                traptng->anim_sprite = game.conf.trap_stats[trap_id].sprite_anim_idx;
            }
            else 
            {
                traptng->anim_sprite = game.conf.trap_stats[trap_id].recharge_sprite_anim_idx;
            }
            struct TrapStats* trapstat = &game.conf.trap_stats[traptng->model];
            char start_frame;
            if (trapstat->random_start_frame) {
                start_frame = -1;
            }
            else {
                start_frame = 0;
            }
            set_thing_draw(traptng, trapstat->sprite_anim_idx, trapstat->anim_speed, trapstat->sprite_size_max, trapstat->unanimated, start_frame, ODC_Default);
        }
        // Per thing code ends
        k++;
        if (k > slist->index)
        {
            ERRORLOG("Infinite loop detected when sweeping things list");
            break;
        }
    }
}

static void set_trap_configuration_process(struct ScriptContext *context)
{
    long trap_type = context->value->shorts[0];
    struct TrapConfigStats *trapst = &game.conf.trapdoor_conf.trap_cfgstats[trap_type];
    struct ManfctrConfig *mconf = &game.conf.traps_config[trap_type];
    struct TrapStats* trapstat = &game.conf.trap_stats[trap_type];
    struct ManufactureData *manufctr = get_manufacture_data(trap_type);
    struct ObjectConfigStats obj_tmp;
    long value = context->value->uarg1;
    short value2 = context->value->shorts[4];
    short value3 = context->value->shorts[5];
    int old_value, old_value2;
    switch (context->value->shorts[1])
    {
        case 1: // NameTextID
            trapst->name_stridx = value;
            break;
        case 2: // TooltipTextID
            old_value = trapst->tooltip_stridx;
            trapst->tooltip_stridx = value;
            manufctr->tooltip_stridx = trapst->tooltip_stridx;
            if (trapst->tooltip_stridx != old_value)
            {
                update_trap_tab_to_config();
            }
            break;
        case 3: // SymbolSprites
        {
            old_value = trapst->medsym_sprite_idx;
            old_value2 = trapst->bigsym_sprite_idx;
            trapst->bigsym_sprite_idx = get_icon_id(context->value->str2); // First
            trapst->medsym_sprite_idx = get_icon_id(context->value->str2 + strlen(context->value->str2) + 1); // Second
            if (trapst->bigsym_sprite_idx < 0)
                trapst->bigsym_sprite_idx = bad_icon_id;
            if (trapst->medsym_sprite_idx < 0)
                trapst->medsym_sprite_idx = bad_icon_id;
            manufctr->bigsym_sprite_idx = trapst->bigsym_sprite_idx;
            manufctr->medsym_sprite_idx = trapst->medsym_sprite_idx;
            if ( (trapst->medsym_sprite_idx != old_value) || (trapst->bigsym_sprite_idx != old_value2) )
            {
                update_trap_tab_to_config();
            }
        }
            break;
        case 4: // PointerSprites
            old_value = trapst->pointer_sprite_idx;
            trapst->pointer_sprite_idx = get_icon_id(context->value->str2);
            if (trapst->pointer_sprite_idx < 0)
                trapst->pointer_sprite_idx = bad_icon_id;
            if (trapst->pointer_sprite_idx != old_value)
            {
                update_trap_tab_to_config();
            }
            break;
        case 5: // PanelTabIndex
            old_value = trapst->panel_tab_idx;
            trapst->panel_tab_idx = value;
            manufctr->panel_tab_idx = value;
            if (trapst->panel_tab_idx != old_value)
            {
                update_trap_tab_to_config();
            }
            break;
        case 6: // Crate
            game.conf.object_conf.object_to_door_or_trap[value] = trap_type;
            game.conf.object_conf.workshop_object_class[value] = TCls_Trap;
            game.conf.trapdoor_conf.trap_to_object[trap_type] = value;
            break;
        case 7: // ManufactureLevel
            mconf->manufct_level = value;
            break;
        case 8: // ManufactureRequired
            mconf->manufct_required = value;
            break;
        case 9: // Shots
            mconf->shots = value;
            break;
        case 10: // TimeBetweenShots
            mconf->shots_delay = value;
            break;
        case 11: // SellingValue
            mconf->selling_value = value;
            break;
        case 12: // AnimationID
            trapstat->sprite_anim_idx = get_anim_id(context->value->str2, &obj_tmp);
            refresh_trap_anim(trap_type);
            break;
        case 13: // ModelSize
            trapstat->sprite_size_max = value;
            refresh_trap_anim(trap_type);
            break;
        case 14: // AnimationSpeed
            trapstat->anim_speed = value;
            refresh_trap_anim(trap_type);
            break;
        case 15: // TriggerType
            trapstat->trigger_type = value;
            break;
        case 16: // ActivationType
            trapstat->activation_type = value;
            break;
        case 17: // EffectType
            trapstat->created_itm_model = value;
            break;
        case 18: // Hidden
            trapst->hidden = value;
            break;
        case 19: // TriggerAlarm
            trapst->notify = value;
            break;
        case 20: // Slappable
            trapst->slappable = value;
            break;
        case 21: // Unanimated
            trapstat->unanimated = value;
            refresh_trap_anim(trap_type);
            break;
        case 22: // Health
            trapstat->health = value;
            break;
        case 23: // Unshaded
            trapstat->unshaded = value;
            break;
        case 24: // RandomStartFrame
            trapstat->random_start_frame = value;
            break;
        case 25: // ThingSize
            trapstat->size_xy = value; // First
            trapstat->size_z = value2; // Second
            break;
        case 26: // HitType
            trapstat->hit_type = value;
            break;
        case 27: // LightRadius
            trapstat->light_radius = value * COORD_PER_STL;
            break;
        case 28: // LightIntensity
            trapstat->light_intensity = value;
            break;
        case 29: // LightFlags
            trapstat->light_flag = value;
            break;
        case 30: // TransparencyFlags
            trapstat->transparency_flag = value;
            break;
        case 31: // ShotVector
            trapstat->shotvector.x = value;
            trapstat->shotvector.y = value2;
            trapstat->shotvector.z = value3;
            break;
        case 32: // Destructible
            trapst->destructible = value;
            break;
        case 33: // Unstable
            trapst->unstable = value;
            break;
        case 34: // Unsellable
            trapst->unsellable = value;
            break;
        case 35: // PlaceOnBridge
            trapst->placeonbridge = value;
            break;
        case 36: // ShotOrigin
            trapstat->shot_shift_x = value;
            trapstat->shot_shift_y = value2;
            trapstat->shot_shift_z = value3;
            break;
        case 37: // PlaceSound
            trapst->place_sound_idx = value;
            break;
        case 38: // TriggerSound
            trapst->trigger_sound_idx = value;
            break;
        case 39: // RechargeAnimationID
            trapstat->recharge_sprite_anim_idx = get_anim_id(context->value->str2, &obj_tmp);
            refresh_trap_anim(trap_type);
            break;
        case 40: // AttackAnimationID
            trapstat->attack_sprite_anim_idx = get_anim_id(context->value->str2, &obj_tmp);
            break;
        default:
            WARNMSG("Unsupported Trap configuration, variable %d.", context->value->shorts[1]);
            break;
    }
}

static void set_room_configuration_process(struct ScriptContext *context)
{
    long room_type = context->value->shorts[0];
    struct RoomConfigStats *roomst = &game.conf.slab_conf.room_cfgstats[room_type];
    unsigned short value;
    short value2;
    short value3;
    int old_value, old_value2;
    if (context->value->shorts[1] != 13) // Roles need larger values, so can fit fewer
    {
        value = context->value->shorts[2];
        value2 = context->value->shorts[3];
        value3 = context->value->shorts[4];
    }
    switch (context->value->shorts[1])
    {
        case 1: // NameTextID
            roomst->name_stridx = value;
            break;
        case 2: // TooltipTextID
            old_value = roomst->tooltip_stridx;
            roomst->tooltip_stridx = value;
            if (roomst->tooltip_stridx != old_value)
            {
                update_room_tab_to_config();
            }
            break;
        case 3: // SymbolSprites
        {
            old_value = roomst->medsym_sprite_idx;
            old_value2 = roomst->bigsym_sprite_idx;
            roomst->bigsym_sprite_idx = get_icon_id(context->value->str2); // First
            roomst->medsym_sprite_idx = get_icon_id(context->value->str2 + strlen(context->value->str2) + 1); // Second
            if (roomst->bigsym_sprite_idx < 0)
                roomst->bigsym_sprite_idx = bad_icon_id;
            if (roomst->medsym_sprite_idx < 0)
                roomst->medsym_sprite_idx = bad_icon_id;
            if ( (roomst->medsym_sprite_idx != old_value) || (roomst->bigsym_sprite_idx != old_value2) )
            {
                update_room_tab_to_config();
            }
        }
            break;
        case 4: // PointerSprites
            old_value = roomst->pointer_sprite_idx;
            roomst->pointer_sprite_idx = get_icon_id(context->value->str2);
            if (roomst->pointer_sprite_idx < 0)
                roomst->pointer_sprite_idx = bad_icon_id;
            if (roomst->pointer_sprite_idx != old_value)
            {
                update_room_tab_to_config();
            }
            break;
        case 5: // PanelTabIndex
            old_value = roomst->panel_tab_idx;
            roomst->panel_tab_idx = value;
            if (roomst->panel_tab_idx != old_value)
            {
                update_room_tab_to_config();
            }
            break;
        case 6: // Cost
            roomst->cost = value;
            break;
        case 7: // Health
            roomst->health = value;
            break;
        case 8: // CreatureCreation
            roomst->creature_creation_model = value;
            break;
        case 9: // AmbientSndSample
            roomst->ambient_snd_smp_id = value;
            break;
        case 10: // SlabAssign
            roomst->assigned_slab = value;
            break;
        case 11: // Messages
            roomst->msg_needed = value;
            roomst->msg_too_small = value2;
            roomst->msg_no_route = value3;
            break;
        case 12: // Properties
            roomst->flags = value;
            roomst->flags |= value2;
            roomst->flags |= value3;
            break;
        case 13: // Roles
            roomst->roles = context->value->uarg1;
            if (context->value->uarg2 > 0)
                roomst->roles |= context->value->uarg2;
            break;
        case 14: // TotalCapacity
            roomst->update_total_capacity_idx = value;
            roomst->update_total_capacity = terrain_room_total_capacity_func_list[value];
            reinitialise_rooms_of_kind(room_type);
            break;
        case 15: // UsedCapacity
            roomst->update_storage_in_room_idx = value;
            roomst->update_storage_in_room = terrain_room_used_capacity_func_list[value];
            roomst->update_workers_in_room_idx = value2;
            roomst->update_workers_in_room = terrain_room_used_capacity_func_list[value2];
            reinitialise_rooms_of_kind(room_type);
            break;
        case 16: // StorageHeight
            roomst->storage_height = value;
            break;
        default:
            WARNMSG("Unsupported Room configuration, variable %d.", context->value->shorts[1]);
            break;
    }
}

static void set_hand_rule_process(struct ScriptContext* context)
{
    long crtr_id = context->value->shorts[0];
    long hand_rule_action = context->value->shorts[1];
    long hand_rule_slot = context->value->shorts[2];
    long hand_rule_type = context->value->shorts[3];
    long param = context->value->shorts[4];
    long crtr_id_start = ((crtr_id == CREATURE_ANY) || (crtr_id == CREATURE_NOT_A_DIGGER)) ? 0 : crtr_id;
    long crtr_id_end = ((crtr_id == CREATURE_ANY) || (crtr_id == CREATURE_NOT_A_DIGGER)) ? CREATURE_TYPES_MAX : crtr_id + 1;
    ThingModel digger_model;

    struct Dungeon* dungeon;
    for (int i = context->plr_start; i < context->plr_end; i++)
    {
        digger_model = get_players_special_digger_model(i);
        for (int ci = crtr_id_start; ci < crtr_id_end; ci++)
        {
            if (crtr_id == CREATURE_NOT_A_DIGGER)
            {
                if (ci == digger_model)
                {
                    continue;
                }
            }
            dungeon = get_dungeon(i);
            if (hand_rule_action == HandRuleAction_Allow || hand_rule_action == HandRuleAction_Deny)
            {
                dungeon->hand_rules[ci][hand_rule_slot].enabled = 1;
                dungeon->hand_rules[ci][hand_rule_slot].type = hand_rule_type;
                dungeon->hand_rules[ci][hand_rule_slot].allow = hand_rule_action;
                dungeon->hand_rules[ci][hand_rule_slot].param = param;
            } else
            {
                dungeon->hand_rules[ci][hand_rule_slot].enabled = hand_rule_action == HandRuleAction_Enable;
            }
        }
    }
}

static void move_creature_process(struct ScriptContext* context)
{
    TbMapLocation location = context->value->uarg0;
    long select_id = context->value->arg1;
    long effect_id = context->value->shorts[4];
    long count = context->value->bytes[10];
    long crmodel = context->value->bytes[11];

    for (int i = context->plr_start; i < context->plr_end; i++)
    {
        for (int count_i = 0; count_i < count; count_i++)
        {
            struct Thing *thing = script_get_creature_by_criteria(i, crmodel, select_id);
            if (thing_is_invalid(thing) || thing_is_picked_up(thing)) {
                continue;
            }

            if (effect_id < 0)
            {
                effect_id = ball_puff_effects[thing->owner];
            }

            struct Coord3d pos;
            if(!get_coords_at_location(&pos,location)) {
                SYNCDBG(5,"No valid coords for location",(int)location);
                return;
            }
            struct CreatureControl *cctrl;
            cctrl = creature_control_get_from_thing(thing);

            if (effect_id > 0)
            {
                create_effect(&thing->mappos, effect_id, game.neutral_player_num);
                create_effect(&pos, effect_id, game.neutral_player_num);
            }
            move_thing_in_map(thing, &pos);
            reset_interpolation_of_thing(thing);
            initialise_thing_state(thing, CrSt_CreatureDoingNothing);
            cctrl->turns_at_job = -1;
            check_map_explored(thing, thing->mappos.x.stl.num, thing->mappos.y.stl.num);
        }
    }
}

static void count_creatures_at_action_point_process(struct ScriptContext* context)
{
    long ap_num = context->value->shorts[0];
    long crmodel = context->value->bytes[2];
    long flag_player_id = context->value->chars[3];
    long flag_id = context->value->shorts[2];
    long flag_type = context->value->chars[6];

    long sum = 0;
    for (int i = context->plr_start; i < context->plr_end; i++) {
        sum += count_player_creatures_of_model_in_action_point(i, crmodel, action_point_number_to_index(ap_num));
    }
    set_variable(flag_player_id, flag_type, flag_id, sum);
}

static void set_door_configuration_check(const struct ScriptLine* scline)
{
    ALLOCATE_SCRIPT_VALUE(scline->command, 0);

    const char *doorname = scline->tp[0];
    short door_id = get_id(door_desc, doorname);
    const char* valuestring = scline->tp[2];
    long newvalue;

    if (door_id == -1)
    {
        SCRPTERRLOG("Unknown door, '%s'", doorname);
        DEALLOCATE_SCRIPT_VALUE
        return;
    }

    short doorvar = get_id(trapdoor_door_commands, scline->tp[1]);
    if (doorvar == -1)
    {
        SCRPTERRLOG("Unknown door variable");
        DEALLOCATE_SCRIPT_VALUE
        return;
    }

    value->shorts[0] = door_id;
    value->shorts[1] = doorvar;
    if (doorvar == 4) // SlabKind
    {
        const char* slab_name = scline->tp[2];
        const char* slab2_name = scline->tp[3];
        long slab_id = get_rid(slab_desc, slab_name);
        long slab2_id = get_rid(slab_desc, slab2_name);
        if (slab_id == -1)
        {
            if (parameter_is_number(slab_name))
            {
                slab_id = atoi(slab_name);
            }
            else
            {
                SCRPTERRLOG("Error slab %s not recognized", scline->tp[2]);
                DEALLOCATE_SCRIPT_VALUE
                return;
            }
        }
        if (slab2_id == -1)
        {
            if (parameter_is_number(slab2_name))
            {
                slab_id = atoi(slab2_name);
            }
            else
            {
                SCRPTERRLOG("Error slab %s not recognized", scline->tp[2]);
                DEALLOCATE_SCRIPT_VALUE
                    return;
            }
        }
        value->uarg1 = slab_id;
        value->shorts[4] = slab2_id;
    }

    else if (doorvar == 10) // SymbolSprites
    {
        char *tmp = malloc(strlen(scline->tp[2]) + strlen(scline->tp[3]) + 3);
        // Pass two vars along as one merged val like: first\nsecond\m
        strcpy(tmp, scline->tp[2]);
        strcat(tmp, "|");
        strcat(tmp,scline->tp[3]);
        value->str2 = script_strdup(tmp); // first\0second
        value->str2[strlen(scline->tp[2])] = 0;
        free(tmp);
        if (value->str2 == NULL)
        {
            SCRPTERRLOG("Run out script strings space");
            DEALLOCATE_SCRIPT_VALUE
            return;
        }
    }
    else if (doorvar != 11) // Not PointerSprites
    {
        if (parameter_is_number(valuestring))
        {
            newvalue = atoi(valuestring);
            if ((newvalue > LONG_MAX) || (newvalue < 0))
            {
                SCRPTERRLOG("Value out of range: %d", newvalue);
                DEALLOCATE_SCRIPT_VALUE
                return;
            }
            value->uarg1 = newvalue;
        }
        else if (doorvar == 9) // Crate
        {
            newvalue = get_id(object_desc, valuestring);
            if ((newvalue > SHRT_MAX) || (newvalue < 0))
            {
                SCRPTERRLOG("Unknown crate object: %s", valuestring);
                DEALLOCATE_SCRIPT_VALUE
                return;
            }
            value->uarg1 = newvalue;
        }
        else
        {
            SCRPTERRLOG("Door property %s needs a number value, '%s' is invalid.", scline->tp[1], scline->tp[2]);
            DEALLOCATE_SCRIPT_VALUE
            return;
        }
    }
    else
    {
        value->str2 = script_strdup(scline->tp[2]);
        if (value->str2 == NULL)
        {
            SCRPTERRLOG("Run out script strings space");
            DEALLOCATE_SCRIPT_VALUE
            return;
        }
    }
    SCRIPTDBG(7, "Setting door %s property %s to %lu", doorname, scline->tp[1], value->uarg1);
    PROCESS_SCRIPT_VALUE(scline->command);
}

static void set_door_configuration_process(struct ScriptContext *context)
{
    long door_type = context->value->shorts[0];
    struct DoorConfigStats *doorst = get_door_model_stats(door_type);
    struct ManfctrConfig *mconf = &game.conf.doors_config[door_type];
    struct ManufactureData *manufctr = get_manufacture_data(game.conf.trapdoor_conf.trap_types_count - 1 + door_type);
    short value = context->value->arg1;
    short value2 = context->value->shorts[4];
    switch (context->value->shorts[1])
    {
        case 2: // ManufactureLevel
            mconf->manufct_level = value;
            break;
        case 3: // ManufactureRequired
            mconf->manufct_required = value;
            break;
        case 4: // SlabKind
            if (door_type < game.conf.trapdoor_conf.door_types_count)
            {
                doorst->slbkind[0] = value2;
                doorst->slbkind[1] = value;
            }
            update_all_door_stats();
            break;
        case 5: // Health
            if (door_type < game.conf.trapdoor_conf.door_types_count)
            {
                doorst->health = value;
            }
            update_all_door_stats();
            break;
        case 6: //SellingValue
            mconf->selling_value = value;
            break;
        case 7: // NametextId
            doorst->name_stridx = value;
            break;
        case 8: // TooltipTextId
            doorst->tooltip_stridx = value;
            manufctr->tooltip_stridx = doorst->tooltip_stridx;
            update_trap_tab_to_config();
            break;
        case 9: // Crate
            game.conf.object_conf.object_to_door_or_trap[value] = door_type;
            game.conf.object_conf.workshop_object_class[value] = TCls_Door;
            game.conf.trapdoor_conf.door_to_object[door_type] = value;
            break;
        case 10: //SymbolSprites
            {
                doorst->bigsym_sprite_idx = get_icon_id(context->value->str2); // First
                doorst->medsym_sprite_idx = get_icon_id(context->value->str2 + strlen(context->value->str2) + 1); // Second
                if (doorst->bigsym_sprite_idx < 0)
                    doorst->bigsym_sprite_idx = bad_icon_id;
                if (doorst->medsym_sprite_idx < 0)
                    doorst->medsym_sprite_idx = bad_icon_id;
                manufctr->bigsym_sprite_idx = doorst->bigsym_sprite_idx;
                manufctr->medsym_sprite_idx = doorst->medsym_sprite_idx;
                update_trap_tab_to_config();
            }
            break;
        case 11: // PointerSprites
            doorst->pointer_sprite_idx = get_icon_id(context->value->str2);
            if (doorst->pointer_sprite_idx < 0)
                doorst->pointer_sprite_idx = bad_icon_id;
            update_trap_tab_to_config();
            break;
        case 12: // PanelTabIndex
            doorst->panel_tab_idx = value;
            manufctr->panel_tab_idx = value;
            update_trap_tab_to_config();
            break;
        case 13: // OpenSpeed
            if (door_type < game.conf.trapdoor_conf.door_types_count)
            {
                doorst->open_speed = value;
            }
            break;
        case 14: // Properties
            doorst->model_flags = value;
            break;
        case 15: // PlaceSound
            if (door_type < game.conf.trapdoor_conf.door_types_count)
            {
                doorst->place_sound_idx = value;
            }
            break;
        case 16: // Unsellable
            doorst->unsellable = value;
            break;
        default:
            WARNMSG("Unsupported Door configuration, variable %d.", context->value->shorts[1]);
            break;
    }
}

static void create_effect_process(struct ScriptContext *context)
{
    struct Coord3d pos;
    pos.x.stl.num = (MapSubtlCoord)context->value->bytes[1];
    pos.y.stl.num = (MapSubtlCoord)context->value->bytes[2];
    pos.z.val = get_floor_height(pos.x.stl.num, pos.y.stl.num);
    TbBool Price = (context->value->chars[0] == -(TngEffElm_Price));
    if (Price)
    {
        pos.z.val += 128;
    }
    else
    {
        pos.z.val += context->value->arg1;
    }
    struct Thing* efftng = create_used_effect_or_element(&pos, context->value->chars[0], game.neutral_player_num);
    if (!thing_is_invalid(efftng))
    {
        if (thing_in_wall_at(efftng, &efftng->mappos))
        {
            move_creature_to_nearest_valid_position(efftng);
        }
        if (Price)
        {
            efftng->price_effect.number = context->value->arg1;
        }
    }
}

static void set_heart_health_check(const struct ScriptLine *scline)
{
    ALLOCATE_SCRIPT_VALUE(scline->command, 0);
    value->arg0 = scline->np[0];
    struct Thing* heartng = get_player_soul_container(value->arg0);
    struct ObjectConfigStats* objst = get_object_model_stats(heartng->model);
    if (scline->np[1] > objst->health)
    {
        SCRPTWRNLOG("Value %ld is greater than maximum: %ld", scline->np[1], objst->health);
        value->arg1 = objst->health;
    }
    else
    {
        value->arg1 = scline->np[1];
    }
    PROCESS_SCRIPT_VALUE(scline->command);
}

static void set_heart_health_process(struct ScriptContext *context)
{
    struct Thing* heartng = get_player_soul_container(context->value->arg0);
    if (!thing_is_invalid(heartng))
    {
        heartng->health = (short)context->value->arg1;
    }
}

static void add_heart_health_check(const struct ScriptLine *scline)
{
    ALLOCATE_SCRIPT_VALUE(scline->command, 0);
    value->arg0 = scline->np[0];
    value->arg1 = scline->np[1];
    value->arg2 = scline->np[2];
    PROCESS_SCRIPT_VALUE(scline->command);
}

static void add_heart_health_process(struct ScriptContext *context)
{
    struct Thing* heartng = get_player_soul_container(context->value->arg0);
    if (!thing_is_invalid(heartng))
    {
        struct ObjectConfigStats* objst = get_object_model_stats(heartng->model);
        long old_health = heartng->health;
        long long new_health = heartng->health + context->value->arg1;
        if (new_health > objst->health)
        {
            SCRIPTDBG(7,"Player %d's calculated heart health (%ld) is greater than maximum: %ld", heartng->owner, new_health, objst->health);
            new_health = objst->health;
        }
        heartng->health = new_health;
        TbBool warn_on_damage = (context->value->arg2);
        if (warn_on_damage)
        {
            if (heartng->health < old_health)
            {
                event_create_event_or_update_nearby_existing_event(heartng->mappos.x.val, heartng->mappos.y.val, EvKind_HeartAttacked, heartng->owner, heartng->index);
                if (is_my_player_number(heartng->owner))
                {
                    output_message(SMsg_HeartUnderAttack, 400, true);
                }
            }
        }
    }
}

static void heart_lost_quick_objective_check(const struct ScriptLine *scline)
{
    ALLOCATE_SCRIPT_VALUE(scline->command, 0);
    if ((scline->np[0] < 0) || (scline->np[0] >= QUICK_MESSAGES_COUNT))
    {
        SCRPTERRLOG("Invalid QUICK OBJECTIVE number (%d)", scline->np[0]);
        return;
    }
    if (strlen(scline->tp[1]) >= MESSAGE_TEXT_LEN)
    {
        SCRPTWRNLOG("Objective TEXT too long; truncating to %d characters", MESSAGE_TEXT_LEN-1);
    }
    if ((gameadd.quick_messages[scline->np[0]][0] != '\0') && (strcmp(gameadd.quick_messages[scline->np[0]],scline->tp[1]) != 0))
    {
        SCRPTWRNLOG("Quick Objective no %d overwritten by different text", scline->np[0]);
    }
    snprintf(gameadd.quick_messages[scline->np[0]], MESSAGE_TEXT_LEN, "%s", scline->tp[1]);
    
    TbMapLocation location;
    if (scline->tp[2][0] != '\0')
    {
        get_map_location_id(scline->tp[2], &location);
    }

    value->arg0 = scline->np[0];
    value->uarg2 = location;
    PROCESS_SCRIPT_VALUE(scline->command);
}

static void heart_lost_quick_objective_process(struct ScriptContext *context)
{
    gameadd.heart_lost_display_message = true;
    gameadd.heart_lost_quick_message = true;
    gameadd.heart_lost_message_id = context->value->arg0;
    gameadd.heart_lost_message_target = context->value->arg2;
}

static void heart_lost_objective_check(const struct ScriptLine *scline)
{
    ALLOCATE_SCRIPT_VALUE(scline->command, 0);
    value->arg0 = scline->np[0];
    TbMapLocation location;
    if (scline->tp[1][0] != '\0')
    {
        get_map_location_id(scline->tp[1], &location);
    }
    value->uarg1 = location;
    PROCESS_SCRIPT_VALUE(scline->command);
}

static void heart_lost_objective_process(struct ScriptContext *context)
{
    gameadd.heart_lost_display_message = true;
    gameadd.heart_lost_quick_message = false;
    gameadd.heart_lost_message_id = context->value->arg0;
    gameadd.heart_lost_message_target = context->value->arg1;
}

static void set_door_check(const struct ScriptLine* scline)
{
    ALLOCATE_SCRIPT_VALUE(scline->command, 0);
    long doorAction = get_id(set_door_desc, scline->tp[0]);
    if (doorAction == -1)
    {
        SCRPTERRLOG("Set Door state %s not recognized", scline->tp[0]);
        return;
    }

    if (slab_coords_invalid(scline->np[1], scline->np[2]))
    {
        SCRPTERRLOG("Invalid slab coordinates: %ld, %ld", scline->np[1], scline->np[2]);
        return;
    }

    value->shorts[0] = doorAction;
    value->shorts[1] = scline->np[1];
    value->shorts[2] = scline->np[2];
    PROCESS_SCRIPT_VALUE(scline->command);
}

static void set_door_process(struct ScriptContext* context)
{
    struct Thing* doortng = get_door_for_position(slab_subtile_center(context->value->shorts[1]), slab_subtile_center(context->value->shorts[2]));
    if (!thing_is_invalid(doortng))
    {
        switch (context->value->shorts[0])
        {
        case 1:
            lock_door(doortng);
            break;
        case 2:
            unlock_door(doortng);
            break;
        }
    }
}

static void create_effects_line_check(const struct ScriptLine *scline)
{
    ALLOCATE_SCRIPT_VALUE(scline->command, 0);

    value->arg0 = scline->np[0]; // AP `from`
    value->arg1 = scline->np[1]; // AP `to`
    value->chars[8] = scline->np[2]; // curvature
    value->bytes[9] = scline->np[3]; // spatial stepping
    value->bytes[10] = scline->np[4]; // temporal stepping

    const char* effect_name = scline->tp[5];
    long effct_id = get_rid(effect_desc, effect_name);
    if (effct_id == -1)
    {
        if (parameter_is_number(effect_name))
        {
            effct_id = atoi(effect_name);
        }
        else
        {
            SCRPTERRLOG("Unrecognised effect: %s", effect_name);
            return;
        }
    }

    value->chars[11] = effct_id; // effect

    PROCESS_SCRIPT_VALUE(scline->command);
}

static void create_effects_line_process(struct ScriptContext *context)
{
    struct ScriptFxLine *fx_line = NULL;
    for (int i = 0; i < (sizeof(gameadd.fx_lines) / sizeof(gameadd.fx_lines[0])); i++)
    {
        if (!gameadd.fx_lines[i].used)
        {
            fx_line = &gameadd.fx_lines[i];
            fx_line->used = true;
            gameadd.active_fx_lines++;
            break;
        }
    }
    if (fx_line == NULL)
    {
        ERRORLOG("Too many fx_lines");
        return;
    }
    find_location_pos(context->value->arg0, context->player_idx, &fx_line->from, __func__);
    find_location_pos(context->value->arg1, context->player_idx, &fx_line->to, __func__);
    fx_line->curvature = context->value->chars[8];
    fx_line->spatial_step = context->value->bytes[9] * 32;
    fx_line->steps_per_turn = context->value->bytes[10];
    fx_line->effect = context->value->chars[11];
    fx_line->here = fx_line->from;
    fx_line->step = 0;

    if (fx_line->steps_per_turn <= 0)
    {
        fx_line->steps_per_turn = 32 * 255; // whole map
    }

    int dx = fx_line->to.x.val - fx_line->from.x.val;
    int dy = fx_line->to.y.val - fx_line->from.y.val;
    if ((dx * dx + dy * dy) != 0)
    {
        double len = sqrt((double)dx * dx + (double)dy * dy);
        fx_line->total_steps = (int)(len / fx_line->spatial_step) + 1;

        int d_cx = -dy * fx_line->curvature / 32;
        int d_cy = +dx * fx_line->curvature / 32;
        fx_line->cx = (fx_line->to.x.val + fx_line->from.x.val - d_cx)/2;
        fx_line->cy = (fx_line->to.y.val + fx_line->from.y.val - d_cy)/2;
    }
    else
    {
      fx_line->total_steps = 1;
    }
    fx_line->partial_steps = FX_LINE_TIME_PARTS;
}

static void set_object_configuration_check(const struct ScriptLine *scline)
{
    ALLOCATE_SCRIPT_VALUE(scline->command, 0);
    const char *objectname = scline->tp[0];
    const char *property = scline->tp[1];
    const char *new_value = scline->tp[2];
    short second_value = scline->np[3];

    long objct_id = get_id(object_desc, objectname);
    if (objct_id == -1)
    {
        SCRPTERRLOG("Unknown object, '%s'", objectname);
        DEALLOCATE_SCRIPT_VALUE
        return;
    }

    long number_value = 0;
    long objectvar = get_id(objects_object_commands, property);
    if (objectvar == -1)
    {
        SCRPTERRLOG("Unknown object variable");
        DEALLOCATE_SCRIPT_VALUE
        return;
    }
    switch (objectvar)
    {
        case 2: // Genre
            number_value = get_id(objects_genres_desc, new_value);
            if (number_value == -1)
            {
                SCRPTERRLOG("Unknown object variable");
                DEALLOCATE_SCRIPT_VALUE
                return;
            }
            value->arg1 = number_value;
            break;
        case 3: // RELATEDCREATURE
            number_value = get_id(creature_desc, new_value);
            if (number_value == -1)
            {
                SCRPTERRLOG("Unknown object variable");
                DEALLOCATE_SCRIPT_VALUE
                    return;
            }
            value->arg1 = number_value;
            break;
        case  5: // AnimId
        {
            struct ObjectConfigStats obj_tmp;
            number_value = get_anim_id(new_value, &obj_tmp);
            if (number_value == 0)
            {
                SCRPTERRLOG("Invalid animation id");
                DEALLOCATE_SCRIPT_VALUE
                return;
            }
            value->str2 = script_strdup(new_value);
            if (value->str2 == NULL)
            {
                SCRPTERRLOG("Run out script strings space");
                DEALLOCATE_SCRIPT_VALUE
                return;
            }
            value->arg1 = number_value;
            break;
        }
        case 18: // MapIcon
        {
            number_value = get_icon_id(new_value);
            if (number_value < 0)
            {
                SCRPTERRLOG("Invalid icon id");
                DEALLOCATE_SCRIPT_VALUE
                return;
            }
            value->arg1 = number_value;
            break;
        }
        case 20: // UPDATEFUNCTION
        {
            number_value = get_id(object_update_functions_desc,new_value);
            if (number_value < 0)
            {
                SCRPTERRLOG("Invalid object update function id");
                DEALLOCATE_SCRIPT_VALUE
                return;
            }
            value->arg1 = number_value;
            break;
        }
        default:
            value->arg1 = atoi(new_value);
    }
    
    SCRIPTDBG(7, "Setting object %s property %s to %d", objectname, property, number_value);
    value->arg0 = objct_id;
    value->shorts[4] = objectvar;
    value->shorts[5] = second_value;
    PROCESS_SCRIPT_VALUE(scline->command);
}

static void set_creature_configuration_check(const struct ScriptLine* scline)
{
    int var_ofs = 0;
    PlayerNumber plyr = ALL_PLAYERS;
    if (scline->command == Cmd_SET_CREATURE_CONFIGURATION_PLAYER)
    {
        var_ofs = 1;
        plyr = scline->np[0];
    }

    ALLOCATE_SCRIPT_VALUE(scline->command, plyr);

    long creatvar = get_id(creatmodel_attributes_commands, scline->tp[var_ofs + 1]);
    long group = 0;
    if (creatvar == -1)
    {
        // Try jobs
        creatvar = get_id(creatmodel_jobs_commands, scline->tp[var_ofs + 1]);
        group = 1;
    }
    if (creatvar == -1)
    {
        // Try experience
        creatvar = get_id(creatmodel_experience_commands, scline->tp[var_ofs + 1]);
        group = 2;
    }
    if (creatvar == -1)
    {
        SCRPTERRLOG("Unknown creature attribute");
        DEALLOCATE_SCRIPT_VALUE
        return;
    }

    short attribute_value = 0;
    short attribute2_value = 0;
    if ((group == 0) && (creatvar == 20)) // ATTACKPREFERENCE
    {
        attribute_value = get_id(attackpref_desc, scline->tp[var_ofs + 2]);
    }
    else if ((group == 0) && (creatvar == 34)) // LAIROBJECT
    {
        attribute_value = get_id(object_desc, scline->tp[var_ofs + 2]);
    }
    else if ((group == 0) && (creatvar <= 4)) // Jobs
    {
        long job_value = get_id(creaturejob_desc, scline->tp[var_ofs + 2]);
        if (job_value > SHRT_MAX)
        {
            SCRPTERRLOG("JOB %s not supported", creature_job_code_name(job_value));
            DEALLOCATE_SCRIPT_VALUE
            return;
        }
        attribute_value = job_value;

        if (scline->tp[var_ofs + 3][0] != '\0')
        {
            long job2_value = get_id(creaturejob_desc, scline->tp[var_ofs + 3]);
            if (job2_value > SHRT_MAX)
            {
                SCRPTERRLOG("JOB %s not supported", creature_job_code_name(job_value));
                DEALLOCATE_SCRIPT_VALUE
                return;
            }
            attribute2_value = job2_value;
        }
    }
    else if (group == 2) // creatmodel_experience_commands
    {
        if (creatvar == 4) // GROWUP
        {
            attribute_value = parse_creature_name(scline->tp[var_ofs + 2]);
        }
        else if (creatvar == 6) // EXPERIENCEFORHITTING
        {
            attribute_value = atoi(scline->tp[var_ofs + 2]);
        }
        else if (creatvar == 7) // REBIRTH
        {
            attribute_value = atoi(scline->tp[var_ofs + 2]);
        }
        else if (creatvar == 8) // GROWUPLEVEL
        {
            attribute_value = atoi(scline->tp[var_ofs + 2]);
        }
        else
        {
            SCRPTERRLOG("Not supported attributes");
            DEALLOCATE_SCRIPT_VALUE
            return;
        }
    }
    else
    {
            attribute_value = atoi(scline->tp[var_ofs + 2]);
            if (scline->tp[var_ofs + 3][0] != '\0')
            {
                attribute2_value = atoi(scline->tp[var_ofs + 3]);
            }
    }
    if (attribute_value == -1)
    {
        SCRPTERRLOG("Unknown creature attribute value %s", scline->tp[var_ofs + 2]);
        DEALLOCATE_SCRIPT_VALUE
        return;
    }
    if (attribute2_value == -1)
    {
        SCRPTERRLOG("Unknown second creature attribute value %s", scline->tp[var_ofs + 3]);
        DEALLOCATE_SCRIPT_VALUE
        return;
    }

    value->shorts[0] = scline->np[var_ofs + 0];
    value->bytes[2] = creatvar;
    value->bytes[3] = group;
    value->shorts[2] = attribute_value;
    value->shorts[3] = attribute2_value;
    SCRIPTDBG(7,"Setting creature %s attribute %d to %d (%d)", creature_code_name(value->shorts[0]), value->shorts[1], value->shorts[2], value->shorts[3]);

    PROCESS_SCRIPT_VALUE(scline->command);
}

static void
set_creature_configuration_process_impl(struct ScriptContext *context, struct CreatureStats *crstat, short creatid)
{
<<<<<<< HEAD
    struct CreatureModelConfig* crconf = &gameadd.crtr_conf.model[creatid];
=======
    short creatid = context->value->shorts[0];
    struct CreatureStats* crstat = creature_stats_get(creatid);
    struct CreatureModelConfig* crconf = &game.conf.crtr_conf.model[creatid];
>>>>>>> 1a1d980e

    uint8_t attribute = context->value->bytes[2];
    uint8_t group = context->value->bytes[3];
    short value = context->value->shorts[2];
    short value2 = context->value->shorts[3];

    if (group == 0)
    {
        switch (attribute)
        {
        case 1: // NAME
            CONFWRNLOG("Attribute (%d) not supported", attribute);
            break;
        case 2: // HEALTH
            crstat->health = value;
            break;
        case 3: // HEALREQUIREMENT
            crstat->heal_requirement = value;
            break;
        case 4: // HEALTHRESHOLD
            crstat->heal_threshold = value;
            break;
        case 5: // STRENGTH
            crstat->strength = value;
            break;
        case 6: // ARMOUR
            crstat->armour = value;
            break;
        case 7: // DEXTERITY
            crstat->dexterity = value;
            break;
        case 8: // FEARWOUNDED
            crstat->fear_wounded = value;
            break;
        case 9: // FEARSTRONGER
            crstat->fear_stronger = value;
            break;
        case 10: // DEFENCE
            crstat->defense = value;
            break;
        case 11: // LUCK
            crstat->luck = value;
            break;
        case 12: // RECOVERY
            crstat->sleep_recovery = value;
            break;
        case 13: // HUNGERRATE
            crstat->hunger_rate = value;
            break;
        case 14: // HUNGERFILL
            crstat->hunger_fill = value;
            break;
        case 15: // LAIRSIZE
            crstat->lair_size = value;
            break;
        case 16: // HURTBYLAVA
            crstat->hurt_by_lava = value;
            break;
        case 17: // BASESPEED
            crstat->base_speed = value;
            break;
        case 18: // GOLDHOLD
            crstat->gold_hold = value;
            break;
        case 19: // SIZE
            crstat->size_xy = value;
            crstat->size_z = value2;
            break;
        case 20: // ATTACKPREFERENCE
            crstat->attack_preference = value;
            break;
        case 21: // PAY
            crstat->pay = value;
            break;
        case 22: // HEROVSKEEPERCOST
            break;
        case 23: // SLAPSTOKILL
            crstat->slaps_to_kill = value;
            break;
        case 24: // CREATURELOYALTY
        case 25: // LOYALTYLEVEL
        case 28: // PROPERTIES
            CONFWRNLOG("Attribute (%d) not supported", attribute);
            break;
        case 26: // DAMAGETOBOULDER
            crstat->damage_to_boulder = value;
            break;
        case 27: // THINGSIZE
            crstat->thing_size_xy = value;
            crstat->thing_size_z = value2;
            break;
        case 29: // NAMETEXTID
            // Special case (crconf)
            crconf->namestr_idx = value;
            break;
        case 30: // FEARSOMEFACTOR
            crstat->fearsome_factor = value;
            break;
        case 31: // TOKINGRECOVERY
            crstat->toking_recovery = value;
            break;
        case 32: // CORPSEVANISHEFFECT
            crstat->corpse_vanish_effect = value;
            break;
        case 33: // FOOTSTEPPITCH
            crstat->footstep_pitch = value;
            break;
        case 34: // LAIROBJECT
            crstat->lair_object = value;
            break;
        case 0: // comment
            break;
        default:
            CONFWRNLOG("Unrecognized command (%d)", attribute);
            break;
        }
    }
    else if (group == 1) // creatmodel_jobs_commands
    {
        switch (attribute)
        {
        case 1: // PRIMARYJOBS
            crstat->job_primary = value;
            crstat->job_primary |= value2;
            break;
        case 2: // SECONDARYJOBS
            crstat->job_secondary = value;
            crstat->job_secondary |= value2;
            break;
        case 3: // NOTDOJOBS
            crstat->jobs_not_do = value;
            crstat->jobs_not_do |= value2;
            break;
        case 4: // STRESSFULJOBS
            crstat->job_stress = value;
            crstat->job_stress |= value2;
            break;
        case 5: // TRAININGVALUE
            crstat->training_value = value;
            break;
        case 6: // TRAININGCOST
            crstat->training_cost = value;
            break;
        case 7: // SCAVENGEVALUE
            crstat->scavenge_value = value;
            break;
        case 8: // SCAVENGERCOST
            crstat->scavenger_cost = value;
            break;
        case 9: // RESEARCHVALUE
            crstat->research_value = value;
            break;
        case 10: // MANUFACTUREVALUE
            crstat->manufacture_value = value;
            break;
        case 11: // PARTNERTRAINING
            crstat->partner_training = value;
            break;
        default:
            CONFWRNLOG("Unrecognized Job command (%d)", attribute);
            break;
        }
    }
    else if (group == 2) // creatmodel_experience_commands
    {
        switch (attribute)
        {
            case 4: // Growup
                crstat->grow_up = value;
                break;
            case 6: // EXPERIENCEFORHITTING
                crstat->exp_for_hitting = value;
                break;
            case 7: // REBIRTH
                crstat->rebirth = value;
                break;
            case 8: // GROWUP_LEVEL
                crstat->grow_up_level = value;
                break;
            default:
                CONFWRNLOG("Unrecognized experience attribute command (%d)", attribute);
                break;
        }
    }
    check_and_auto_fix_stats();
}

static void set_creature_configuration_process(struct ScriptContext* context)
{
    if (context->player_idx == ALL_PLAYERS)
    {
        short creatid = context->value->shorts[0];
        struct CreatureStats* crstat = creature_stats_get(creatid);
        set_creature_configuration_process_impl(context, crstat, creatid);
    }
    else
    {
        short creatid = context->value->shorts[0];
        for (int i = context->plr_start; i != context->plr_end; i++)
        {
            struct Dungeon *dungeon = get_dungeon(i);
            if (dungeon_invalid(dungeon))
                continue;
            struct CreatureStats *crstat = creature_stats_dungeon_get(i, creatid);
            // Initial copy
            if (!dungeon->creature_stats_in_use[creatid])
            {
                dungeon->creature_stats_in_use[creatid] = true;
                *crstat = *creature_stats_get(creatid);
                // Apply for each creature on a map belonging to a player
                int cr = dungeon->creatr_list_start;
                if (creature_kind_is_for_dungeon_diggers_list(i, creatid))
                    cr = dungeon->digger_list_start;
                while (cr != 0)
                {
                    struct Thing *thing = thing_get(cr);
                    struct CreatureControl *cctrl = creature_control_get_from_thing(thing);
                    if (thing_is_invalid(thing) || creature_control_invalid(cctrl))
                    {
                        ERRORLOG("Jump to invalid creature detected");
                        break;
                    }
                    cr = cctrl->players_next_creature_idx;
                    if (thing->model == creatid)
                    {
                        cctrl->creature_stats = crstat;
                    }
                }
            }
            set_creature_configuration_process_impl(context, crstat, creatid);
        }
    }
}
static void set_object_configuration_process(struct ScriptContext *context)
{
    struct ObjectConfigStats* objst = &game.conf.object_conf.object_cfgstats[context->value->arg0];
    switch (context->value->shorts[4])
    {
        case 2: // GENRE
            objst->genre = context->value->arg1;
            break;
        case 3: // RELATEDCREATURE
            objst->related_creatr_model = context->value->arg1;
            break;
        case 4: // PROPERTIES
            objst->model_flags = context->value->arg1;
            break;
        case 5: // ANIMATIONID
            objst->sprite_anim_idx = context->value->arg1;
            break;
        case 6: // ANIMATIONSPEED
            objst->anim_speed = context->value->arg1;
            break;
        case 7: //SIZE_XY
            objst->size_xy = context->value->arg1;
            break;
        case 8: // SIZE_Z
            objst->size_z = context->value->arg1;
            break;
        case 9: // MAXIMUMSIZE
            objst->sprite_size_max = context->value->arg1;
            break;
        case 10: // DESTROYONLIQUID
            objst->destroy_on_liquid = context->value->arg1;
            break;
        case 11: // DESTROYONLAVA
            objst->destroy_on_lava = context->value->arg1;
            break;
        case 12: // HEALTH
            objst->health = context->value->arg1;
            break;
        case 13: // FALLACCELERATION
            objst->fall_acceleration = context->value->arg1;
            break;
        case 14: // LIGHTUNAFFECTED
            objst->light_unaffected = context->value->arg1;
            break;
        case 15: // LIGHTINTENSITY
            objst->ilght.intensity = context->value->arg1;
            break;
        case 16: // LIGHTRADIUS
            objst->ilght.radius = context->value->arg1 * COORD_PER_STL;
            break;
        case 17: // LIGHTISDYNAMIC
            objst->ilght.is_dynamic = context->value->arg1;
            break;
        case 18: // MAPICON
            objst->map_icon = context->value->arg1;
            break;
        case 19: // AMBIENCESOUND
            objst->fp_smpl_idx = context->value->arg1;
            break;
        case 20: // UPDATEFUNCTION
            objst->updatefn_idx = context->value->arg1;
            break;
        case 21: // DRAWCLASS
            objst->draw_class = context->value->arg1;
            break;
        case 22: // PERSISTENCE
            objst->persistence = context->value->arg1;
            break;
        case 23: // Immobile
            objst->immobile = context->value->arg1;
            break;
        case 24: // INITIALSTATE
            objst->initial_state = context->value->arg1;
            break;
        case 25: // RANDOMSTARTFRAME
            objst->random_start_frame = context->value->arg1;
            break;
        case 26: // TRANSPARENCYFLAGS
            objst->transparancy_flags = context->value->arg1;
            break;
        case 27: // EFFECTBEAM
            objst->effect.beam = context->value->arg1;
            break;
        case 28: // EFFECTPARTICLE
            objst->effect.particle = context->value->arg1;
            break;
        case 29: // EFFECTEXPLOSION1
            objst->effect.explosion1 = context->value->arg1;
            break;
        case 30: // EFFECTEXPLOSION2
            objst->effect.explosion2 = context->value->arg1;
            break;
        case 31: // EFFECTSPACING
            objst->effect.spacing = context->value->arg1;
            break;
        case 32: // EFFECTSOUND
            objst->effect.sound_idx = context->value->arg1;
            objst->effect.sound_range = (unsigned char)context->value->shorts[5];
            break;
        default:
            WARNMSG("Unsupported Object configuration, variable %d.", context->value->shorts[4]);
            break;
    }
    update_all_object_stats();
}

static void display_timer_check(const struct ScriptLine *scline)
{
    const char *timrname = scline->tp[1];
    char timr_id = get_rid(timer_desc, timrname);
    if (timr_id == -1)
    {
        SCRPTERRLOG("Unknown timer, '%s'", timrname);
        return;
    }
    ALLOCATE_SCRIPT_VALUE(scline->command, 0);
    value->bytes[0] = (unsigned char)scline->np[0];
    value->bytes[1] = timr_id;
    value->arg1 = 0;
    value->bytes[2] = (TbBool)scline->np[2];
    PROCESS_SCRIPT_VALUE(scline->command);
}

static void display_timer_process(struct ScriptContext *context)
{
    gameadd.script_player = context->value->bytes[0];
    gameadd.script_timer_id = context->value->bytes[1];
    gameadd.script_timer_limit = context->value->arg1;
    gameadd.timer_real = context->value->bytes[2];
    game.flags_gui |= GGUI_ScriptTimer;
}

static void add_to_timer_check(const struct ScriptLine *scline)
{
    const char *timrname = scline->tp[1];
    long timr_id = get_rid(timer_desc, timrname);
    if (timr_id == -1)
    {
        SCRPTERRLOG("Unknown timer, '%s'", timrname);
        return;
    }
    ALLOCATE_SCRIPT_VALUE(scline->command, 0);
    value->arg0 = scline->np[0];
    value->arg1 = timr_id;
    value->arg2 = scline->np[2];
    PROCESS_SCRIPT_VALUE(scline->command);
}

static void add_to_timer_process(struct ScriptContext *context)
{
   add_to_script_timer(context->value->arg0, context->value->arg1, context->value->arg2);
}

static void add_bonus_time_check(const struct ScriptLine *scline)
{
    ALLOCATE_SCRIPT_VALUE(scline->command, 0);
    value->arg0 = scline->np[0];
    PROCESS_SCRIPT_VALUE(scline->command);
}

static void add_bonus_time_process(struct ScriptContext *context)
{
   game.bonus_time += context->value->arg0;
}

static void display_variable_check(const struct ScriptLine *scline)
{
    long varib_id, varib_type;
    if (!parse_get_varib(scline->tp[1], &varib_id, &varib_type))
    {
        SCRPTERRLOG("Unknown variable, '%s'", scline->tp[1]);
        return;
    }
    ALLOCATE_SCRIPT_VALUE(scline->command, 0);
    value->bytes[0] = scline->np[0];
    value->bytes[1] = scline->np[3];
    value->bytes[2] = varib_type;
    value->arg1 = varib_id;
    value->arg2 = scline->np[2];
    PROCESS_SCRIPT_VALUE(scline->command);
}

static void display_variable_process(struct ScriptContext *context)
{
   gameadd.script_player = context->value->bytes[0];
   gameadd.script_value_type = context->value->bytes[2];
   gameadd.script_value_id = context->value->arg1;
   gameadd.script_variable_target = context->value->arg2;
   gameadd.script_variable_target_type = context->value->bytes[1];
   game.flags_gui |= GGUI_Variable;
}

static void display_countdown_check(const struct ScriptLine *scline)
{
    if (scline->np[2] <= 0)
    {
        SCRPTERRLOG("Can't have a countdown to %ld turns.", scline->np[2]);
        return;
    }
    const char *timrname = scline->tp[1];
    char timr_id = get_rid(timer_desc, timrname);
    if (timr_id == -1)
    {
        SCRPTERRLOG("Unknown timer, '%s'", timrname);
        return;
    }
    ALLOCATE_SCRIPT_VALUE(scline->command, 0);
    value->bytes[0] = (unsigned char)scline->np[0];
    value->bytes[1] = timr_id;
    value->arg1 = scline->np[2];
    value->bytes[2] = (TbBool)scline->np[3];
    PROCESS_SCRIPT_VALUE(scline->command);
}

static void cmd_no_param_check(const struct ScriptLine *scline)
{
    ALLOCATE_SCRIPT_VALUE(scline->command, 0);
    PROCESS_SCRIPT_VALUE(scline->command);
}

static void hide_timer_process(struct ScriptContext *context)
{
   game.flags_gui &= ~GGUI_ScriptTimer;
}

static void hide_variable_process(struct ScriptContext *context)
{
   game.flags_gui &= ~GGUI_Variable;
}

static void create_effect_check(const struct ScriptLine *scline)
{
    ALLOCATE_SCRIPT_VALUE(scline->command, 0);
    TbMapLocation location;
    const char *effect_name = scline->tp[0];
    long effct_id = get_rid(effect_desc, effect_name);
    if (effct_id == -1)
    {
        if (parameter_is_number(effect_name))
        {
            effct_id = atoi(effect_name);
        }
        else
        {
            SCRPTERRLOG("Unrecognised effect: %s", effect_name);
            return;
        }
    }
    value->chars[0] = effct_id;
    const char *locname = scline->tp[1];
    if (!get_map_location_id(locname, &location))
    {
        return;
    }
    long stl_x;
    long stl_y;
    find_map_location_coords(location, &stl_x, &stl_y, 0, __func__);
    value->bytes[1] = stl_x;
    value->bytes[2] = stl_y;
    value->arg1 = scline->np[2];
    PROCESS_SCRIPT_VALUE(scline->command);
}

static void create_effect_at_pos_check(const struct ScriptLine *scline)
{
    ALLOCATE_SCRIPT_VALUE(scline->command, 0);
    const char *effect_name = scline->tp[0];
    long effct_id = get_rid(effect_desc, effect_name);
    if (effct_id == -1)
    {
        if (parameter_is_number(effect_name))
        {
            effct_id = atoi(effect_name);
        }
        else
        {
            SCRPTERRLOG("Unrecognised effect: %s", effect_name);
            return;
        }
    }
    value->chars[0] = effct_id;
    if (subtile_coords_invalid(scline->np[1], scline->np[2]))
    {
        SCRPTERRLOG("Invalid coordinates: %ld, %ld", scline->np[1], scline->np[2]);
        return;
    }
    value->bytes[1] = scline->np[1];
    value->bytes[2] = scline->np[2];
    value->arg1 = scline->np[3];
    PROCESS_SCRIPT_VALUE(scline->command);
}

static void null_process(struct ScriptContext *context)
{
}



static void set_sacrifice_recipe_check(const struct ScriptLine *scline)
{
    ALLOCATE_SCRIPT_VALUE(scline->command, 0);

    value->sac.action = get_rid(rules_sacrifices_commands, scline->tp[0]);
    if (value->sac.action == -1)
    {
        SCRPTERRLOG("Unexpected action:%s", scline->tp[0]);
        return;
    }
    long param;
    if ((value->sac.action == SacA_CustomPunish) || (value->sac.action == SacA_CustomReward))
    {
        param = get_id(flag_desc, scline->tp[1]) + 1;
    }
    else
    {
        param = get_id(creature_desc, scline->tp[1]);
        if (param == -1)
        {
            param = get_id(sacrifice_unique_desc, scline->tp[1]);
        }
        if (param == -1)
        {
            param = get_id(spell_desc, scline->tp[1]);
        }
    }
    if (param == -1 && (strcmp(scline->tp[1], "NONE") == 0))
    {
        param = 0;
    }

    if (param < 0)
    {
        param = 0;
        value->sac.action = SacA_None;
        SCRPTERRLOG("Unexpected parameter:%s", scline->tp[1]);
    }
    value->sac.param = param;

    for (int i = 0; i < MAX_SACRIFICE_VICTIMS; i++)
    {
       long vi = get_rid(creature_desc, scline->tp[i + 2]);
       if (vi < 0)
         vi = 0;
       value->sac.victims[i] = vi;
    }
    qsort(value->sac.victims, MAX_SACRIFICE_VICTIMS, sizeof(value->sac.victims[0]), &sac_compare_fn);

    PROCESS_SCRIPT_VALUE(scline->command);
}

static void remove_sacrifice_recipe_check(const struct ScriptLine *scline)
{
    ALLOCATE_SCRIPT_VALUE(scline->command, 0);

    value->sac.action = SacA_None;
    value->sac.param = 0;

    for (int i = 0; i < MAX_SACRIFICE_VICTIMS; i++)
    {
       long vi = get_rid(creature_desc, scline->tp[i]);
       if (vi < 0)
         vi = 0;
       value->sac.victims[i] = vi;
    }
    qsort(value->sac.victims, MAX_SACRIFICE_VICTIMS, sizeof(value->sac.victims[0]), &sac_compare_fn);

    PROCESS_SCRIPT_VALUE(scline->command);
}

static void set_sacrifice_recipe_process(struct ScriptContext *context)
{
    long victims[MAX_SACRIFICE_VICTIMS];
    struct Coord3d pos;
    int action = context->value->sac.action;
    int param = context->value->sac.param;
    for (int i = 0; i < MAX_SACRIFICE_VICTIMS; i++)
    {
        victims[i] = context->value->sac.victims[i];
    }
    for (int i = 1; i < MAX_SACRIFICE_RECIPES; i++)
    {
        struct SacrificeRecipe* sac = &game.conf.rules.sacrifices.sacrifice_recipes[i];
        if (sac->action == (long)SacA_None)
        {
            break;
        }
        if (memcmp(victims, sac->victims, sizeof(victims)) == 0)
        {
            sac->action = action;
            sac->param = param;
            if (action == (long)SacA_None)
            {
                // remove empty space
                memmove(sac, sac + 1, (MAX_SACRIFICE_RECIPES - 1 - (sac - &game.conf.rules.sacrifices.sacrifice_recipes[0])) * sizeof(*sac));
            }
            return;
        }
    }
    if (action == (long)SacA_None) // No rule found
    {
        WARNLOG("Unable to find sacrifice rule to remove");
        return;
    }
    struct SacrificeRecipe* sac = get_unused_sacrifice_recipe_slot();
    if (sac == &game.conf.rules.sacrifices.sacrifice_recipes[0])
    {
        ERRORLOG("No free sacrifice rules");
        return;
    }
    memcpy(sac->victims, victims, sizeof(victims));
    sac->action = action;
    sac->param = param;

    if (find_temple_pool(context->player_idx, &pos))
    {
        // Check if sacrifice pool already matches
        for (int i = 0; i < sizeof(victims); i++)
        {
            if (victims[i] == 0)
                break;
            process_sacrifice_creature(&pos, victims[i], context->player_idx, false);
        }
    }
}

static void set_box_tooltip(const struct ScriptLine *scline)
{
  if ((scline->np[0] < 0) || (scline->np[0] >= CUSTOM_BOX_COUNT))
  {
    SCRPTERRLOG("Invalid CUSTOM_BOX number (%ld)", scline->np[0]);
    return;
  }
  int idx = scline->np[0];
  if (strlen(scline->tp[1]) >= MESSAGE_TEXT_LEN)
  {
      SCRPTWRNLOG("Tooltip TEXT too long; truncating to %d characters", MESSAGE_TEXT_LEN-1);
  }
  if ((gameadd.box_tooltip[idx][0] != '\0') && (strcmp(gameadd.box_tooltip[idx], scline->tp[1]) != 0))
  {
      SCRPTWRNLOG("Box tooltip #%d overwritten by different text", idx);
  }
  snprintf(gameadd.box_tooltip[idx], MESSAGE_TEXT_LEN, "%s", scline->tp[1]);
}

static void set_box_tooltip_id(const struct ScriptLine *scline)
{
  if ((scline->np[0] < 0) || (scline->np[0] >= CUSTOM_BOX_COUNT))
  {
    SCRPTERRLOG("Invalid CUSTOM_BOX number (%ld)", scline->np[0]);
    return;
  }
  int idx = scline->np[0];
  snprintf(gameadd.box_tooltip[idx], MESSAGE_TEXT_LEN, "%s", get_string(scline->np[1]));
}

static void change_slab_owner_check(const struct ScriptLine *scline)
{

    if (scline->np[0] < 0 || scline->np[0] > gameadd.map_tiles_x) //x coord
    {
        SCRPTERRLOG("Value '%d' out of range. Range 0-%d allowed.", scline->np[0],gameadd.map_tiles_x);
        return;
    }
    if (scline->np[1] < 0 || scline->np[1] > gameadd.map_tiles_y) //y coord
    {
        SCRPTERRLOG("Value '%d' out of range. Range 0-%d allowed.", scline->np[1],gameadd.map_tiles_y);
        return;
    }
    long filltype = get_id(fill_desc, scline->tp[3]);
    if ((scline->tp[3] != NULL) && (strcmp(scline->tp[3], "") != 0) && (filltype == -1))
    {
        SCRPTWRNLOG("Fill type %s not recognized", scline->tp[3]);
    }

    command_add_value(Cmd_CHANGE_SLAB_OWNER, scline->np[2], scline->np[0], scline->np[1], get_id(fill_desc, scline->tp[3]));
}

static void change_slab_owner_process(struct ScriptContext *context)
{
    MapSlabCoord x = context->value->arg0;
    MapSlabCoord y = context->value->arg1;
    long fill_type = context->value->arg2;
    if (fill_type > 0)
    {
        struct CompoundCoordFilterParam iter_param;
        iter_param.plyr_idx = context->player_idx;
        iter_param.num1 = fill_type;
        iter_param.num2 = get_slabmap_block(x, y)->kind;
        slabs_fill_iterate_from_slab(x, y, slabs_change_owner, &iter_param);
    } else {
        change_slab_owner_from_script(x, y, context->player_idx);
    }
}

static void change_slab_type_check(const struct ScriptLine *scline)
{
    ALLOCATE_SCRIPT_VALUE(scline->command, 0);

    if (scline->np[0] < 0 || scline->np[0] > gameadd.map_tiles_x) //x coord
    {
        SCRPTERRLOG("Value '%d' out of range. Range 0-%d allowed.", scline->np[0],gameadd.map_tiles_x);
        return;
    }
    else
    {
        value->shorts[0] = scline->np[0];
    }

    if (scline->np[1] < 0 || scline->np[1] > gameadd.map_tiles_y) //y coord
    {
        SCRPTERRLOG("Value '%d' out of range. Range 0-%d allowed.", scline->np[0],gameadd.map_tiles_y);
        return;
    }
    else
    {
        value->shorts[1] = scline->np[1];
    }

    if (scline->np[2] < 0 || scline->np[2] >= game.conf.slab_conf.slab_types_count) //slab kind
    {
        SCRPTERRLOG("Unsupported slab '%d'. Slabs range 0-%d allowed.", scline->np[2],game.conf.slab_conf.slab_types_count-1);
        return;
    }
    else
    {
        value->shorts[2] = scline->np[2];
    }

    value->shorts[3] = get_id(fill_desc, scline->tp[3]);
    if ((scline->tp[3] != NULL) && (strcmp(scline->tp[3],"") != 0) && (value->shorts[3] == -1))
    {
        SCRPTWRNLOG("Fill type %s not recognized", scline->tp[3]);
    }
    PROCESS_SCRIPT_VALUE(scline->command);
}

static void change_slab_type_process(struct ScriptContext *context)
{
    long x = context->value->shorts[0];
    long y = context->value->shorts[1];
    long slab_kind = context->value->shorts[2];
    long fill_type = context->value->shorts[3];

    if (fill_type > 0)
    {
        struct CompoundCoordFilterParam iter_param;
        iter_param.num1 = slab_kind;
        iter_param.num2 = fill_type;
        iter_param.num3 = get_slabmap_block(x, y)->kind;
        slabs_fill_iterate_from_slab(x, y, slabs_change_type, &iter_param);
    } 
    else
    {
        replace_slab_from_script(x, y, slab_kind);
    }
}

static void reveal_map_location_check(const struct ScriptLine *scline)
{
    TbMapLocation location;
    if (!get_map_location_id(scline->tp[1], &location)) {
        return;
    }
    command_add_value(Cmd_REVEAL_MAP_LOCATION, scline->np[0], location, scline->np[2], 0);
}

static void reveal_map_location_process(struct ScriptContext *context)
{
    TbMapLocation target = context->value->arg0;
    SYNCDBG(0, "Revealing location type %d", target);
    long x = 0;
    long y = 0;
    long r = context->value->arg1;
    find_map_location_coords(target, &x, &y, context->player_idx, __func__);
    if ((x == 0) && (y == 0))
    {
        WARNLOG("Can't decode location %d", target);
        return;
    }
    if (r == -1)
    {
        struct CompoundCoordFilterParam iter_param;
        iter_param.plyr_idx = context->player_idx;
        slabs_fill_iterate_from_slab(subtile_slab(x), subtile_slab(y), slabs_reveal_slab_and_corners, &iter_param);
    } else
        reveal_map_area(context->player_idx, x-(r>>1), x+(r>>1)+(r&1), y-(r>>1), y+(r>>1)+(r&1));
}

static void level_up_players_creatures_check(const struct ScriptLine* scline)
{
    ALLOCATE_SCRIPT_VALUE(scline->command, scline->np[0]);
    long crmodel = parse_creature_name(scline->tp[1]);
    char count = scline->np[2];

    if (crmodel == CREATURE_NONE)
    {
        SCRPTERRLOG("Unknown creature, '%s'", scline->tp[1]);
        DEALLOCATE_SCRIPT_VALUE
        return;
    } 
    if (scline->np[2] == '\0')
    {
        count = 1;
    }
    if (count == 0)
    {
        SCRPTERRLOG("Trying to level up %d times '%s'", scline->np[2]);
        DEALLOCATE_SCRIPT_VALUE
        return;
    }
    
    value->shorts[1] = crmodel;
    value->shorts[2] = count;
    PROCESS_SCRIPT_VALUE(scline->command);
}

static void level_up_players_creatures_process(struct ScriptContext* context)
{
    long crmodel = context->value->shorts[1];
    long count = context->value->shorts[2];

    for (int plyridx = context->plr_start; plyridx < context->plr_end; plyridx++)
    {
        struct Dungeon* dungeon = get_players_num_dungeon(plyridx);
        unsigned long k = 0;

        TbBool need_spec_digger = (crmodel > 0) && creature_kind_is_for_dungeon_diggers_list(dungeon->owner, crmodel);
        struct Thing* thing = INVALID_THING;
        int i;
        if ((!need_spec_digger) || (crmodel == CREATURE_ANY) || (crmodel == CREATURE_NOT_A_DIGGER))
        {
            i = dungeon->creatr_list_start;
        }
        else
        {
            i = dungeon->digger_list_start;
        }

        while (i != 0)
        {
            thing = thing_get(i);
            TRACE_THING(thing);
            struct CreatureControl* cctrl = creature_control_get_from_thing(thing);
            if (thing_is_invalid(thing) || creature_control_invalid(cctrl))
            {
                ERRORLOG("Jump to invalid creature detected");
                break;
            }
            i = cctrl->players_next_creature_idx;
            // Thing list loop body
            if (creature_matches_model(thing, crmodel))
            {
                creature_change_multiple_levels(thing, count);
            }
            // Thing list loop body ends
            k++;
            if (k > CREATURES_COUNT)
            {
                ERRORLOG("Infinite loop detected when sweeping creatures list");
                break;
            }
        }
    }
    SYNCDBG(19, "Finished");
}

static void use_spell_on_players_creatures_check(const struct ScriptLine* scline)
{
    ALLOCATE_SCRIPT_VALUE(scline->command, scline->np[0]);
    long crtr_id = parse_creature_name(scline->tp[1]);
    if (crtr_id == CREATURE_NONE)
    {
        SCRPTERRLOG("Unknown creature, '%s'", scline->tp[1]);
        return;
    }
    const char *mag_name = scline->tp[2];
    short mag_id = get_rid(spell_desc, mag_name);
    short splevel = scline->np[3];

    if (mag_id == -1)
    {
        SCRPTERRLOG("Invalid spell: %s", mag_name);
        return;
    }

    if (splevel < 1)
    {
        if ((mag_id == SplK_Heal) || (mag_id == SplK_Armour) || (mag_id == SplK_Speed) || (mag_id == SplK_Disease) || (mag_id == SplK_Invisibility) || (mag_id == SplK_Chicken))
        {
            SCRPTWRNLOG("Spell %s level too low: %d, setting to 1.", mag_name, splevel);
        }
        splevel = 1;
    }
    if (splevel > (MAGIC_OVERCHARGE_LEVELS + 1)) //Creatures cast spells from level 1 to 10, but 10=9.
    {
        SCRPTWRNLOG("Spell %s level too high: %d, setting to %d.", mag_name, splevel, (MAGIC_OVERCHARGE_LEVELS + 1));
        splevel = MAGIC_OVERCHARGE_LEVELS;
    }
    splevel--;
    if (mag_id == -1)
    {
        SCRPTERRLOG("Unknown magic, '%s'", mag_name);
        return;
    }
    value->shorts[1] = crtr_id;
    value->shorts[2] = mag_id;
    value->shorts[3] = splevel;
    PROCESS_SCRIPT_VALUE(scline->command);
}

static void use_spell_on_players_creatures_process(struct ScriptContext* context)
{
    long crmodel = context->value->shorts[1];
    long spl_idx = context->value->shorts[2];
    long overchrg = context->value->shorts[3];

    for (int i = context->plr_start; i < context->plr_end; i++)
    {
        apply_spell_effect_to_players_creatures(i, crmodel, spl_idx, overchrg);
    }
}

static void use_power_on_players_creatures_check(const struct ScriptLine* scline)
{
    ALLOCATE_SCRIPT_VALUE(scline->command, scline->np[0]);
    long crtr_id = parse_creature_name(scline->tp[1]);
    PlayerNumber caster_player = scline->np[2];
    const char* pwr_name = scline->tp[3];
    short pwr_id = get_rid(power_desc, pwr_name);
    short splevel = scline->np[4];
    TbBool free = scline->np[5];

    if (crtr_id == CREATURE_NONE)
    {
        SCRPTERRLOG("Unknown creature, '%s'", scline->tp[1]);
        DEALLOCATE_SCRIPT_VALUE
    }
    if (pwr_id == -1)
    {
        SCRPTERRLOG("Invalid power: %s", pwr_name);
        DEALLOCATE_SCRIPT_VALUE
    }
    switch (pwr_id)
    {
    case PwrK_HEALCRTR:
    case PwrK_SPEEDCRTR:
    case PwrK_PROTECT:
    case PwrK_REBOUND:
    case PwrK_CONCEAL:
    case PwrK_DISEASE:
    case PwrK_CHICKEN:
    case PwrK_FREEZE:
    case PwrK_SLOW:
    case PwrK_FLIGHT:
    case PwrK_VISION:
    case PwrK_CALL2ARMS:
    case PwrK_LIGHTNING:
    case PwrK_CAVEIN:
    case PwrK_SIGHT:
    case PwrK_TIMEBOMB:
        if ((splevel < 1) || (splevel > MAGIC_OVERCHARGE_LEVELS))
        {
            SCRPTERRLOG("Power %s level %d out of range. Acceptible values are %d~%d", pwr_name, splevel, 1, MAGIC_OVERCHARGE_LEVELS);
            DEALLOCATE_SCRIPT_VALUE
        }
        splevel--; // transform human 1~9 range into computer 0~8 range
        break;
    case PwrK_SLAP:
    case PwrK_MKDIGGER:
        break;
    default:
        SCRPTERRLOG("Power not supported for this command: %s", power_code_name(pwr_id));
        DEALLOCATE_SCRIPT_VALUE
    }
    value->shorts[1] = crtr_id;
    value->shorts[2] = pwr_id;
    value->shorts[3] = splevel;
    value->shorts[4] = caster_player;
    value->shorts[5] = free;
    PROCESS_SCRIPT_VALUE(scline->command);
}

/**
 * Casts a keeper power on all creatures of a specific model, or positions of all creatures depending on the power.
 * @param crmodel The creature model to target, accepts wildcards.
 * @param pwr_idx The ID of the Keeper Power.
 * @param overchrg The overcharge level of the keeperpower. Is ignored when not applicable.
 * @param caster The player number of the player who is made to cast the spell.
 * @param free If gold is used when casting the spell. It will fail to cast if it is not free and money is not available.
 */
void cast_power_on_players_creatures(PlayerNumber plyr_idx, ThingModel crmodel, short pwr_idx, short overchrg, PlayerNumber caster, TbBool free)
{
    SYNCDBG(8, "Starting");
    struct Dungeon* dungeon = get_players_num_dungeon(plyr_idx);
    unsigned long k = 0;

    TbBool need_spec_digger = (crmodel > 0) && creature_kind_is_for_dungeon_diggers_list(plyr_idx, crmodel);
    struct Thing* thing = INVALID_THING;
    int i;
    if ((!need_spec_digger) || (crmodel == CREATURE_ANY) || (crmodel == CREATURE_NOT_A_DIGGER))
    {
        i = dungeon->creatr_list_start;
    }
    else
    {
        i = dungeon->digger_list_start;
    }

    while (i != 0)
    {
        thing = thing_get(i);
        TRACE_THING(thing);
        struct CreatureControl* cctrl = creature_control_get_from_thing(thing);
        if (thing_is_invalid(thing) || creature_control_invalid(cctrl))
        {
            ERRORLOG("Jump to invalid creature detected");
            break;
        }
        i = cctrl->players_next_creature_idx;
        // Thing list loop body
        if (creature_matches_model(thing, crmodel))
        {
            script_use_power_on_creature(thing, pwr_idx, overchrg, caster, free);
        }
        // Thing list loop body ends
        k++;
        if (k > CREATURES_COUNT)
        {
            ERRORLOG("Infinite loop detected when sweeping creatures list");
            break;
        }
    }
    SYNCDBG(19, "Finished");
}

static void use_power_on_players_creatures_process(struct ScriptContext* context)
{
    short crmodel = context->value->shorts[1];
    short pwr_idx = context->value->shorts[2];
    short overchrg = context->value->shorts[3];
    PlayerNumber caster = context->value->shorts[4];
    TbBool free = context->value->shorts[5];

    for (int i = context->plr_start; i < context->plr_end; i++)
    {
        cast_power_on_players_creatures(i, crmodel, pwr_idx, overchrg, caster, free);
    }
}

static void set_creature_instance_check(const struct ScriptLine *scline)
{
    ALLOCATE_SCRIPT_VALUE(scline->command, 0);
    value->bytes[0] = scline->np[0];
    value->bytes[1] = scline->np[1];
    if (scline->tp[2][0] != '\0')
    {
        int instance = get_rid(instance_desc, scline->tp[2]);
        if (instance != -1)
        {
            value->bytes[2] = instance;
        }
        else
        {
            SCRPTERRLOG("Invalid instance: %s", scline->tp[2]);
            return;
        }
    }
    value->bytes[3] = scline->np[3];
    PROCESS_SCRIPT_VALUE(scline->command);
}

static void set_creature_instance_process(struct ScriptContext *context)
{
    struct CreatureStats *crstat = creature_stats_get(context->value->bytes[0]);
    if (!creature_stats_invalid(crstat))
    {
        CrInstance old_instance = crstat->learned_instance_id[context->value->bytes[1] - 1];
        crstat->learned_instance_id[context->value->bytes[1] - 1] = context->value->bytes[2];
        crstat->learned_instance_level[context->value->bytes[1] - 1] = context->value->bytes[3];
        for (short i = 0; i < THINGS_COUNT; i++)
        {
            struct Thing* thing = thing_get(i);
            if (thing_is_creature(thing))
            {
                if (thing->model == context->value->bytes[0])
                {
                    if (old_instance != CrInst_NULL)
                    {
                        struct CreatureControl* cctrl = creature_control_get_from_thing(thing);
                        cctrl->instance_available[old_instance] = false;
                    }
                    creature_increase_available_instances(thing);
                }
            }
        }
    }
}


static void hide_hero_gate_check(const struct ScriptLine* scline)
{
    ALLOCATE_SCRIPT_VALUE(scline->command, 0);
    short n = scline->np[0];
    if (scline->np[0] < 0)
    {
        n = -scline->np[0];
    }
    struct Thing* thing = find_hero_gate_of_number(n);
    if (thing_is_invalid(thing))
    {
        SCRPTERRLOG("Invalid hero gate: %d", scline->np[0]);
        return;
    }
    value->bytes[0] = n;
    value->bytes[1] = scline->np[1];

    PROCESS_SCRIPT_VALUE(scline->command);
}

static void hide_hero_gate_process(struct ScriptContext* context)
{
    struct Thing* thing = find_hero_gate_of_number(context->value->bytes[0]);
    if (context->value->bytes[1])
    {
        light_turn_light_off(thing->light_id);
        create_effect(&thing->mappos, TngEff_BallPuffWhite, thing->owner);
        place_thing_in_creature_controlled_limbo(thing);
    }
    else
    {
        create_effect(&thing->mappos, TngEff_BallPuffWhite, thing->owner);
        remove_thing_from_creature_controlled_limbo(thing);
        light_turn_light_on(thing->light_id);
    }
}

static void if_check(const struct ScriptLine *scline)
{

    long plr_range_id = scline->np[0];
    const char *varib_name = scline->tp[1];
    const char *operatr = scline->tp[2];

    long plr_range_id_right;
    const char *varib_name_right = scline->tp[4];

    long value;

    TbBool double_var_mode = false;
    long varib_type;
    long varib_id;
    long varib_type_right;
    long varib_id_right;


    if (*varib_name_right != '\0')
    {
        double_var_mode = true;

        if (!get_player_id(scline->tp[3], &plr_range_id_right)) {
            
            SCRPTWRNLOG("failed to parse \"%s\" as a player", scline->tp[3]);
        }
    }
    else
    {
        double_var_mode = false;

        char* text;
        value = strtol(scline->tp[3], &text, 0);
        if (text != &scline->tp[3][strlen(scline->tp[3])]) {
            SCRPTWRNLOG("Numerical value \"%s\" interpreted as %ld", scline->tp[3], value);
        }
    }


    if (gameadd.script.conditions_num >= CONDITIONS_COUNT)
    {
      SCRPTERRLOG("Too many (over %d) conditions in script", CONDITIONS_COUNT);
      return;
    }
    // Recognize variable
    if (!parse_get_varib(varib_name, &varib_id, &varib_type))
    {
        return;
    }
    if (double_var_mode && !parse_get_varib(varib_name_right, &varib_id_right, &varib_type_right))
    {
        return;
    }

    { // Warn if using the command for a player without Dungeon struct
        int plr_start;
        int plr_end;
        if (get_players_range(plr_range_id, &plr_start, &plr_end) >= 0) {
            struct Dungeon* dungeon = get_dungeon(plr_start);
            if ((plr_start+1 == plr_end) && dungeon_invalid(dungeon)) {
                // Note that this list should be kept updated with the changes in get_condition_value()
                if (((varib_type != SVar_GAME_TURN) && (varib_type != SVar_ALL_DUNGEONS_DESTROYED)
                 && (varib_type != SVar_DOOR_NUM) && (varib_type != SVar_TRAP_NUM)))
                    SCRPTWRNLOG("Found player without dungeon used in IF clause in script; this will not work correctly");
                    
            }
        }
        if (double_var_mode && get_players_range(plr_range_id_right, &plr_start, &plr_end) >= 0) {
            struct Dungeon* dungeon = get_dungeon(plr_start);
            if ((plr_start+1 == plr_end) && dungeon_invalid(dungeon)) {
                // Note that this list should be kept updated with the changes in get_condition_value()
                if (((varib_type_right != SVar_GAME_TURN) && (varib_type_right != SVar_ALL_DUNGEONS_DESTROYED)
                 && (varib_type_right != SVar_DOOR_NUM) && (varib_type_right != SVar_TRAP_NUM)))
                    SCRPTWRNLOG("Found player without dungeon used in IF clause in script; this will not work correctly");
                    
            }
        }
    }
    // Recognize comparison
    long opertr_id = get_id(comparison_desc, operatr);
    if (opertr_id == -1)
    {
      SCRPTERRLOG("Unknown comparison name, '%s'", operatr);
      return;
    }
    // Add the condition to script structure
    if (double_var_mode)
    {
        command_add_condition_2variables(plr_range_id, opertr_id, varib_type, varib_id,plr_range_id_right, varib_type_right, varib_id_right);
    }
    else{
        command_add_condition(plr_range_id, opertr_id, varib_type, varib_id, value);
    }
}

static void if_available_check(const struct ScriptLine *scline)
{
    
    long plr_range_id = scline->np[0];
    const char *varib_name = scline->tp[1];
    const char *operatr = scline->tp[2];

    long plr_range_id_right;
    const char *varib_name_right = scline->tp[4];

    long value;

    TbBool double_var_mode = false;
    long varib_type_right;
    long varib_id_right;


    if (*varib_name_right != '\0')
    {
        double_var_mode = true;

        if (!get_player_id(scline->tp[3], &plr_range_id_right)) {
            
            SCRPTWRNLOG("failed to parse \"%s\" as a player", scline->tp[3]);
        }
    }
    else
    {
        double_var_mode = false;

        char* text;
        value = strtol(scline->tp[3], &text, 0);
        if (text != &scline->tp[3][strlen(scline->tp[3])]) {
            SCRPTWRNLOG("Numerical value \"%s\" interpreted as %ld", scline->tp[3], value);
        }
    }

    long varib_type;
    if (gameadd.script.conditions_num >= CONDITIONS_COUNT)
    {
      SCRPTERRLOG("Too many (over %d) conditions in script", CONDITIONS_COUNT);
      return;
    }
    // Recognize variable
    long varib_id = -1;
    if (varib_id == -1)
    {
      varib_id = get_id(door_desc, varib_name);
      varib_type = SVar_AVAILABLE_DOOR;
    }
    if (varib_id == -1)
    {
      varib_id = get_id(trap_desc, varib_name);
      varib_type = SVar_AVAILABLE_TRAP;
    }
    if (varib_id == -1)
    {
      varib_id = get_id(room_desc, varib_name);
      varib_type = SVar_AVAILABLE_ROOM;
    }
    if (varib_id == -1)
    {
      varib_id = get_id(power_desc, varib_name);
      varib_type = SVar_AVAILABLE_MAGIC;
    }
    if (varib_id == -1)
    {
      varib_id = get_id(creature_desc, varib_name);
      varib_type = SVar_AVAILABLE_CREATURE;
    }
    if (varib_id == -1)
    {
      SCRPTERRLOG("Unrecognized VARIABLE, '%s'", varib_name);
      return;
    }
    // Recognize comparison
    long opertr_id = get_id(comparison_desc, operatr);
    if (opertr_id == -1)
    {
      SCRPTERRLOG("Unknown comparison name, '%s'", operatr);
      return;
    }
    { // Warn if using the command for a player without Dungeon struct
        int plr_start;
        int plr_end;
        if (get_players_range(plr_range_id, &plr_start, &plr_end) >= 0) {
            struct Dungeon* dungeon = get_dungeon(plr_start);
            if ((plr_start+1 == plr_end) && dungeon_invalid(dungeon)) {
                SCRPTWRNLOG("Found player without dungeon used in IF_AVAILABLE clause in script; this will not work correctly");
            }
        }
    }
    if (double_var_mode && !parse_get_varib(varib_name_right, &varib_id_right, &varib_type_right))
    {
        return;
    }
    // Add the condition to script structure
    if (double_var_mode)
    {
        command_add_condition_2variables(plr_range_id, opertr_id, varib_type, varib_id,plr_range_id_right, varib_type_right, varib_id_right);
    }
    else{
        command_add_condition(plr_range_id, opertr_id, varib_type, varib_id, value);
    }
}

static void if_controls_check(const struct ScriptLine *scline)
{

    long plr_range_id = scline->np[0];
    const char *varib_name = scline->tp[1];
    const char *operatr = scline->tp[2];

    long plr_range_id_right;
    const char *varib_name_right = scline->tp[4];

    long value;

    TbBool double_var_mode = false;
    long varib_type_right;
    long varib_id_right;


    if (*varib_name_right != '\0')
    {
        double_var_mode = true;

        if (!get_player_id(scline->tp[3], &plr_range_id_right)) {
            
            SCRPTWRNLOG("failed to parse \"%s\" as a player", scline->tp[3]);
        }
    }
    else
    {
        double_var_mode = false;

        char* text;
        value = strtol(scline->tp[3], &text, 0);
        if (text != &scline->tp[3][strlen(scline->tp[3])]) {
            SCRPTWRNLOG("Numerical value \"%s\" interpreted as %ld", scline->tp[3], value);
        }
    }

    long varib_id;
    if (gameadd.script.conditions_num >= CONDITIONS_COUNT)
    {
      SCRPTERRLOG("Too many (over %d) conditions in script", CONDITIONS_COUNT);
      return;
    }
    // Recognize variable
    long varib_type = get_id(controls_variable_desc, varib_name);
    if (varib_type == -1)
      varib_id = -1;
    else
      varib_id = 0;
    if (varib_id == -1)
    {
      varib_id = get_id(creature_desc, varib_name);
      varib_type = SVar_CONTROLS_CREATURE;
    }
    if (varib_id == -1)
    {
      SCRPTERRLOG("Unrecognized VARIABLE, '%s'", varib_name);
      return;
    }
    // Recognize comparison
    long opertr_id = get_id(comparison_desc, operatr);
    if (opertr_id == -1)
    {
      SCRPTERRLOG("Unknown comparison name, '%s'", operatr);
      return;
    }
    { // Warn if using the command for a player without Dungeon struct
        int plr_start;
        int plr_end;
        if (get_players_range(plr_range_id, &plr_start, &plr_end) >= 0) {
            struct Dungeon* dungeon = get_dungeon(plr_start);
            if ((plr_start+1 == plr_end) && dungeon_invalid(dungeon)) {
                SCRPTWRNLOG("Found player without dungeon used in IF_CONTROLS clause in script; this will not work correctly");
            }
        }
        if (double_var_mode && get_players_range(plr_range_id_right, &plr_start, &plr_end) >= 0) {
            struct Dungeon* dungeon = get_dungeon(plr_start);
            if ((plr_start+1 == plr_end) && dungeon_invalid(dungeon)) {
                // Note that this list should be kept updated with the changes in get_condition_value()
                if (((varib_type_right != SVar_GAME_TURN) && (varib_type_right != SVar_ALL_DUNGEONS_DESTROYED)
                 && (varib_type_right != SVar_DOOR_NUM) && (varib_type_right != SVar_TRAP_NUM)))
                    SCRPTWRNLOG("Found player without dungeon used in IF clause in script; this will not work correctly");
                    
            }
        }
    }

    if (double_var_mode && !parse_get_varib(varib_name_right, &varib_id_right, &varib_type_right))
    {
        return;
    }
    // Add the condition to script structure
    if (double_var_mode)
    {
        command_add_condition_2variables(plr_range_id, opertr_id, varib_type, varib_id,plr_range_id_right, varib_type_right, varib_id_right);
    }
    else
    {
        command_add_condition(plr_range_id, opertr_id, varib_type, varib_id, value);
    }
}

static void if_allied_check(const struct ScriptLine *scline)
{
    long pA = scline->np[0];
    long pB = scline->np[1];
    long op = scline->np[2];
    long val = scline->np[3];

    if (gameadd.script.conditions_num >= CONDITIONS_COUNT)
    {
        SCRPTERRLOG("Too many (over %d) conditions in script", CONDITIONS_COUNT);
        return;
    }

    command_add_condition(pA, op, SVar_ALLIED_PLAYER, pB, val);
}

static void set_texture_check(const struct ScriptLine *scline)
{
    ALLOCATE_SCRIPT_VALUE(scline->command, scline->np[0]);

    long texture_id = get_rid(texture_pack_desc, scline->tp[1]);
    if (texture_id == -1)
    {
        if (parameter_is_number(scline->tp[1]))
        {
            texture_id = atoi(scline->tp[1]) + 1;
        }
        else
        {
            SCRPTERRLOG("Invalid texture pack: '%s'", scline->tp[1]);
            return;
        }
    }
    value->shorts[0] = texture_id;
    PROCESS_SCRIPT_VALUE(scline->command);
}

static void set_texture_process(struct ScriptContext *context)
{
    long texture_id = context->value->shorts[0];
    struct Dungeon* dungeon;
    for (int i = context->plr_start; i < context->plr_end; i++)
    {
        dungeon = get_dungeon(i);
        dungeon->texture_pack = texture_id;



        for (MapSlabCoord slb_y=0; slb_y < gameadd.map_tiles_y; slb_y++)
        {
            for (MapSlabCoord slb_x=0; slb_x < gameadd.map_tiles_x; slb_x++)
            {
                struct SlabMap* slb = get_slabmap_block(slb_x,slb_y);
                if (slabmap_owner(slb) == i)
                {
                    if (texture_id == 0)
                    {
                        gameadd.slab_ext_data[get_slab_number(slb_x,slb_y)] = gameadd.slab_ext_data_initial[get_slab_number(slb_x,slb_y)];
                    }
                    else
                    {
                        gameadd.slab_ext_data[get_slab_number(slb_x,slb_y)] = texture_id;
                    }
                }
            }
        }
    }
}

static void set_music_check(const struct ScriptLine *scline)
{
    ALLOCATE_SCRIPT_VALUE(scline->command, 0);
    if (parameter_is_number(scline->tp[0]))
    {
        value->chars[0] = atoi(scline->tp[0]);
    }
    else
    {
        if (IsRedbookMusicActive())
        {
            SCRPTWRNLOG("Level script wants to play custom track from disk, but game is playing music from CD.");
            DEALLOCATE_SCRIPT_VALUE
            return;
        }
        // See if a file with this name is already loaded, if so, reuse the same track
        char* compare_fname = prepare_file_fmtpath(FGrp_CmpgMedia, "%s", scline->tp[0]);
        for (int i = max_track + 1; i <= game.last_audiotrack; i++)
        {
            if (strcmp(compare_fname, game.loaded_track[i]) == 0)
            {
                value->chars[0] = i;
                PROCESS_SCRIPT_VALUE(scline->command);
                return;
            }
        }
        if ( (game.last_audiotrack < max_track) || (game.last_audiotrack >= MUSIC_TRACKS_COUNT) )
        {
            WARNLOG("Music track %d is out of range - resetting.", game.last_audiotrack);
            game.last_audiotrack = max_track;
        }
        if (game.last_audiotrack < MUSIC_TRACKS_COUNT-1)
        {
            game.last_audiotrack++;
        }
        short tracknumber = game.last_audiotrack;
            
        if (tracks[tracknumber] != NULL)
        {
            WARNLOG("Overwriting music track %d.", tracknumber);
            Mix_FreeMusic(tracks[tracknumber]);
        }
        const char* fname = prepare_file_fmtpath(FGrp_CmpgMedia, "%s", scline->tp[0]);
        LbStringCopy(game.loaded_track[tracknumber], fname, DISKPATH_SIZE);
        tracks[tracknumber] = Mix_LoadMUS(game.loaded_track[tracknumber]);
        if (tracks[tracknumber] == NULL)
        {
            SCRPTERRLOG("Can't load track %ld (%s): %s", tracknumber, game.loaded_track[tracknumber], Mix_GetError());
            DEALLOCATE_SCRIPT_VALUE
            return;
        }
        else
        {
            SCRPTLOG("Loaded file %s into music track %ld.", game.loaded_track[tracknumber], tracknumber);
        }
        value->chars[0] = tracknumber;
    }
    PROCESS_SCRIPT_VALUE(scline->command);
}

static void set_music_process(struct ScriptContext *context)
{
    
    short track_number = context->value->chars[0];
    if (track_number >= FIRST_TRACK && track_number <= MUSIC_TRACKS_COUNT)
    {
        if (track_number != game.audiotrack)
        {
            if (IsRedbookMusicActive())
            {
                SCRPTLOG("Setting music track to %d.", track_number);
            }
            else
            {
                char info[255];
                sprintf(info, "%s", Mix_GetMusicTitle(tracks[track_number]));
                const char* artist = Mix_GetMusicArtistTag(tracks[track_number]);
                if (artist[0] != '\0')
                {
                    sprintf(info, "%s by %s", info, artist);
                }
                const char* copyright = Mix_GetMusicCopyrightTag(tracks[track_number]);
                if (copyright[0] != '\0')
                {
                    sprintf(info, "%s (%s)", info, copyright);
                }
                SCRPTLOG("Setting music track to %d: %s", track_number, info);
            }
            game.audiotrack = track_number;
        }
    }
    else if (track_number == 0)
    {
        game.audiotrack = track_number;
        SCRPTLOG("Setting music track to %d: No Music", track_number);
    }
    else
    {
        SCRPTERRLOG("Invalid music track: %d. Track must be between %d and %d or 0 to disable.", track_number,FIRST_TRACK,MUSIC_TRACKS_COUNT);
    }
}

static void play_message_check(const struct ScriptLine *scline)
{
    ALLOCATE_SCRIPT_VALUE(scline->command, 0);
    long msgtype_id = get_id(msgtype_desc, scline->tp[1]);
    if (msgtype_id == -1)
    {
        SCRPTERRLOG("Unrecognized message type: '%s'", scline->tp[1]);
        return;
    }
    value->chars[0] = scline->np[0];
    value->chars[1] = msgtype_id;
    if (parameter_is_number(scline->tp[2]))
    {
        value->shorts[1] = atoi(scline->tp[2]);
        value->bytes[4] = 0;
    }
    else
    {
        value->bytes[4] = 1;
        for (unsigned char i = 0; i <= EXTERNAL_SOUNDS_COUNT; i++)
        {
            if (strcmp(scline->tp[2], game.loaded_sound[i]) == 0)
            {
                value->bytes[2] = i;
                PROCESS_SCRIPT_VALUE(scline->command);
                return;
            }
        }
        if (game.sounds_count >= (EXTERNAL_SOUNDS_COUNT))
        {
            SCRPTERRLOG("All external sounds slots are used.");
            return;
        }
        unsigned char slot = game.sounds_count + 1;
        if (sprintf(&game.loaded_sound[slot][0], "%s", script_strdup(scline->tp[2])) < 0)
        {
            SCRPTERRLOG("Unable to store filename for external sound %s", scline->tp[1]);
            return;
        }
        char *fname = prepare_file_fmtpath(FGrp_CmpgMedia,"%s", &game.loaded_sound[slot][0]);
        Ext_Sounds[slot] = Mix_LoadWAV(fname);
        if (Ext_Sounds[slot] == NULL)
        {
            SCRPTERRLOG("Could not load sound %s: %s", fname, Mix_GetError());
            DEALLOCATE_SCRIPT_VALUE
            return;
        }
        game.sounds_count++;
        SCRPTLOG("Loaded sound file %s into slot %u.", fname, slot);
        value->bytes[2] = slot;
    }
    PROCESS_SCRIPT_VALUE(scline->command);
}

static void play_message_process(struct ScriptContext *context)
{
    unsigned char volume = settings.sound_volume;
    unsigned char msgtype_id = context->value->chars[1];
    unsigned char slot = context->value->bytes[2];
    TbBool external = context->value->bytes[4];
    if (msgtype_id == 1) // SPEECH
    {
        volume = settings.mentor_volume;
    }
    if ((context->value->chars[0] == my_player_number) || (context->value->chars[0] == ALL_PLAYERS))
    {
        if (!external)
        {
            switch (msgtype_id) // Speech or Sound
            {
                case 1:
                {
                    output_message(context->value->shorts[1], 0, true);
                    break;
                }
                case 2:
                {
                    play_non_3d_sample(context->value->shorts[1]);
                    break;
                }
            }
        }
        else
        {
            if (!SoundDisabled)
            {
                switch (context->value->chars[1])
                {
                    case 1:
                    {
                        if (Ext_Sounds[slot] != NULL)
                        {
                            Mix_VolumeChunk(Ext_Sounds[slot], volume);
                        }
                        output_message(-context->value->bytes[2], 0, true);
                        break;
                    }
                    case 2:
                    {
                        play_external_sound_sample(context->value->bytes[2]);
                        break;
                    }
                }
            }
        }
    }
}

static void set_power_hand_check(const struct ScriptLine *scline)
{
    ALLOCATE_SCRIPT_VALUE(scline->command, scline->np[0]);

    long hand_idx = get_rid(powerhand_desc, scline->tp[1]);
    if (hand_idx == -1)
    {
        if (parameter_is_number(scline->tp[1]))
        {
            hand_idx = atoi(scline->tp[1]);
        }
        else
        {
            SCRPTERRLOG("Invalid hand_idx: '%s'", scline->tp[1]);
            return;
        }
    }
    value->shorts[0] = hand_idx;
    PROCESS_SCRIPT_VALUE(scline->command);
}

static void set_power_hand_process(struct ScriptContext *context)
{
    long hand_idx = context->value->shorts[0];
    struct PlayerInfo * player;
    for (int i = context->plr_start; i < context->plr_end; i++)
    {
        player = get_player(i);
        player->hand_idx = hand_idx;
    }
}

static void add_effectgen_to_level_check(const struct ScriptLine* scline)
{
    ALLOCATE_SCRIPT_VALUE(scline->command, 0);

    const char* generator_name = scline->tp[0];
    const char* locname = scline->tp[1];
    long range = scline->np[2];

    TbMapLocation location;
    long gen_id;
    if (parameter_is_number(generator_name))
    {
        gen_id = atoi(generator_name);
    }
    else
    {
        gen_id = get_rid(effectgen_desc, generator_name);
    }
    if (gen_id <= 0)
    {
        SCRPTERRLOG("Unknown effect generator, '%s'", generator_name);
        DEALLOCATE_SCRIPT_VALUE;
        return;
    }
    if (gameadd.script.party_triggers_num >= PARTY_TRIGGERS_COUNT)
    {
        SCRPTERRLOG("Too many ADD_CREATURE commands in script");
        DEALLOCATE_SCRIPT_VALUE;
        return;
    }

    // Recognize place where party is created
    if (!get_map_location_id(locname, &location))
    {
        DEALLOCATE_SCRIPT_VALUE;
        return;
    }
    value->shorts[0] = gen_id;
    value->shorts[1] = location;
    value->shorts[2] = range;
    PROCESS_SCRIPT_VALUE(scline->command);
}

static void add_effectgen_to_level_process(struct ScriptContext* context)
{
    short gen_id = context->value->shorts[0];
    short location = context->value->shorts[1];
    short range = context->value->shorts[2];
    if (get_script_current_condition() == CONDITION_ALWAYS)
    {
        script_process_new_effectgen(gen_id, location, range);
    }
    else
    {
        struct PartyTrigger* pr_trig = &gameadd.script.party_triggers[gameadd.script.party_triggers_num % PARTY_TRIGGERS_COUNT];
        pr_trig->flags = TrgF_CREATE_EFFECT_GENERATOR;
        pr_trig->flags |= next_command_reusable ? TrgF_REUSABLE : 0;
        pr_trig->plyr_idx = 0; //not needed
        pr_trig->creatr_id = 0; //not needed
        pr_trig->crtr_level = gen_id;
        pr_trig->carried_gold = range;
        pr_trig->location = location;
        pr_trig->ncopies = 1;
        pr_trig->condit_idx = get_script_current_condition();
        gameadd.script.party_triggers_num++;
    }
}

static void set_effectgen_configuration_check(const struct ScriptLine* scline)
{
    ALLOCATE_SCRIPT_VALUE(scline->command, 0);
    const char* effgenname = scline->tp[0];
    const char* property = scline->tp[1];
    short value1 = 0;

    char effgen_id = get_id(effectgen_desc, effgenname);
    if (effgen_id == -1)
    {
        SCRPTERRLOG("Unknown effect generator, '%s'", effgenname);
        DEALLOCATE_SCRIPT_VALUE
        return;
    }

    long property_id = get_id(effect_generator_commands, property);
    if (property_id == -1)
    {
        SCRPTERRLOG("Unknown effect generator variable");
        DEALLOCATE_SCRIPT_VALUE
        return;
    } else
    if (property_id == 5) // EFFECTELEMENTMODEL
    {
        value1 = effect_or_effect_element_id(scline->tp[2]);
        if (value1 == 0)
        {
            SCRPTERRLOG("Unknown effect element value for Effect Generator");
            DEALLOCATE_SCRIPT_VALUE
            return;
        }
    }
    else
    if ((property_id == 8) || (property_id == 9)) // ACCELERATIONMIN or ACCELERATIONMAX
    {
        if ((scline->np[3] == '\0') || (scline->np[4] == '\0'))
        {
            SCRPTERRLOG("Missing parameter for Effect Generator variable %s", property);
            DEALLOCATE_SCRIPT_VALUE
            return;
        }
    } else
    if (property_id == 10) // SOUND
    {
        if (scline->np[3] == '\0')
        {
            SCRPTERRLOG("Missing parameter for Effect Generator variable %s", property);
            DEALLOCATE_SCRIPT_VALUE
            return;
        }
    }
    else
    {
        if (parameter_is_number(scline->tp[2]))
        {
            value1 = atoi(scline->tp[2]);
        }
        else
        {
            SCRPTERRLOG("Unsupported value %s for Effect Generator configuration %s", scline->tp[2], scline->tp[1]);
            DEALLOCATE_SCRIPT_VALUE
            return;
        }
    }


    SCRIPTDBG(7, "Setting effect generator %s property %s to %d", effectgenerator_code_name(effgen_id), property, value1);
    value->shorts[0] = effgen_id;
    value->shorts[1] = property_id;
    value->shorts[2] = value1;
    value->shorts[3] = scline->np[3];
    value->shorts[4] = scline->np[4];

    PROCESS_SCRIPT_VALUE(scline->command);
}

static void set_effectgen_configuration_process(struct ScriptContext* context)
{
    short effgen_id = context->value->shorts[0];
    short property_id = context->value->shorts[1];

    struct EffectGeneratorConfigStats* effgencst = &game.conf.effects_conf.effectgen_cfgstats[effgen_id];
    switch (property_id)
    {
    case 2: // GENERATIONDELAYMIN
        effgencst->generation_delay_min = context->value->shorts[2];
        break;
    case 3: // GENERATIONDELAYMAX
        effgencst->generation_delay_max = context->value->shorts[2];
        break;
    case 4: // GENERATIONAMOUNT
        effgencst->generation_amount = context->value->shorts[2];
        break;
    case 5: // EFFECTMODEL
        effgencst->effect_model = context->value->shorts[2];
        break;
    case 6: // IGNORETERRAIN
        effgencst->ignore_terrain = context->value->shorts[2];
        break;
    case 7: // SPAWNHEIGHT
        effgencst->spawn_height = context->value->shorts[2];
        break;
    case 8: // ACCELERATIONMIN
        effgencst->acc_x_min = context->value->shorts[2];
        effgencst->acc_y_min = context->value->shorts[3];
        effgencst->acc_z_min = context->value->shorts[4];
        break;
    case 9: // ACCELERATIONMAX
        effgencst->acc_x_max = context->value->shorts[2];
        effgencst->acc_y_max = context->value->shorts[3];
        effgencst->acc_z_max = context->value->shorts[4];
        break;
    case 10: // SOUND
        effgencst->sound_sample_idx = context->value->shorts[2];
        effgencst->sound_sample_rng = context->value->shorts[3];
        break;
    default:
        WARNMSG("Unsupported Effect Generator configuration, variable %d.", context->value->shorts[1]);
        break;
    }
}

static void set_power_configuration_check(const struct ScriptLine *scline)
{
    ALLOCATE_SCRIPT_VALUE(scline->command, 0);
    const char *powername = scline->tp[0];
    const char *property = scline->tp[1];
    char *new_value = (char*)scline->tp[2];

    long power_id = get_id(power_desc, powername);
    if (power_id == -1)
    {
        SCRPTERRLOG("Unknown power, '%s'", powername);
        DEALLOCATE_SCRIPT_VALUE
        return;
    }

    long powervar = get_id(magic_power_commands, property);
    if (powervar == -1)
    {
        SCRPTERRLOG("Unknown power variable");
        DEALLOCATE_SCRIPT_VALUE
        return;
    }
    long long number_value = 0;
    long k;
    switch (powervar)
    {
        case 2: // Power
        case 3: // Cost
        {
            value->bytes[3] = atoi(scline->tp[3]) - 1; //-1 because we want slot 1 to 9, not 0 to 8
            value->arg2 = atoi(new_value);
            break;
        }
        case 10: // SymbolSprites
        {
            value->arg1 = atoi(new_value);
            value->arg2 = atoi(scline->tp[3]);
            break;
        }
        case 5: // Castability
        {
            long long j;
            if (scline->tp[3][0] != '\0')
            {
                j = get_long_id(powermodel_castability_commands, new_value);
                if (j <= 0)
                {
                    SCRPTERRLOG("Incorrect castability value");
                    DEALLOCATE_SCRIPT_VALUE
                    return;
                }
                else
                {
                    number_value = j;
                }
                value->chars[3] = atoi(scline->tp[3]);
            }
            else
            {
                if (parameter_is_number(new_value))
                {
                    number_value = atoll(new_value);
                }
                else
                {
                    char *flag = strtok(new_value," ");
                    while ( flag != NULL )
                    {
                        j = get_long_id(powermodel_castability_commands, flag);
                        if (j > 0)
                        {
                            number_value |= j;
                        } else
                        {
                            SCRPTERRLOG("Incorrect castability value");
                            DEALLOCATE_SCRIPT_VALUE
                            return;
                        }
                        flag = strtok(NULL, " " );
                    }
                }
                value->chars[3] = -1;
            }
            unsigned long long *new = (unsigned long long*)&value->uarg1;
            *new = number_value;
            break;
        }
        case 6: // Artifact
        {
            k = get_id(object_desc, new_value);
            if (k >= 0) 
            {
                  number_value = k;
            }
            value->arg2 = number_value;
            break;
        }
        case 14: // Properties
        {
            if (scline->tp[3][0] != '\0')
            {
                k = get_id(powermodel_properties_commands, new_value);
                if (k <= 0)
                {
                    SCRPTERRLOG("Incorrect property value");
                    DEALLOCATE_SCRIPT_VALUE
                    return;
                }
                else
                {
                    number_value = k;
                }
                value->chars[3] = atoi(scline->tp[3]);
            }
            else
            {
                if (parameter_is_number(new_value))
                {
                    number_value = atoi(new_value);
                }
                else
                {
                    char *flag = strtok(new_value," ");
                    while ( flag != NULL )
                    {
                        k = get_id(powermodel_properties_commands, flag);
                        if (k > 0)
                        {
                            number_value |= k;
                        } else
                        {
                            SCRPTERRLOG("Incorrect property value");
                            DEALLOCATE_SCRIPT_VALUE
                            return;
                        }
                        flag = strtok(NULL, " " );
                    }
                }
                value->chars[3] = -1;
            }
            value->arg2 = number_value;
            break;
        }
        case 15: // Functions
        {
            number_value = get_id(powermodel_expand_check_func_type,new_value);
            if (number_value < 0)
            {
                SCRPTERRLOG("Invalid power update function id");
                DEALLOCATE_SCRIPT_VALUE
                return;
            }
            value->arg2 = number_value;
            break;
        }
        case 16: // PlayerState
        {
            k = get_id(player_state_commands, new_value);
            if (k >= 0)
            {
                number_value = k;
            }
            value->arg2 = number_value;
            break;
        }
        case 17: // ParentPower
        {
            k = get_id(power_desc, new_value);
            if (k >= 0)
            {
                number_value = k;
            }
            value->arg2 = number_value;
            break;
        }
        default:
            value->arg2 = atoi(new_value);
    }
    #if (BFDEBUG_LEVEL >= 7)
    {
        if ( (powervar == 5) && (value->chars[3] != -1) )
        {
            SCRIPTDBG(7, "Toggling %s castability flag: %lld", powername, number_value);
        }
        else if ( (powervar == 14) && (value->chars[3] != -1) )
        {
            SCRIPTDBG(7, "Toggling %s property flag: %lld", powername, number_value);
        }
        else
        {
            SCRIPTDBG(7, "Setting power %s property %s to %lld", powername, property, number_value);
        }
    }
    #endif
    value->shorts[0] = power_id;
    value->bytes[2] = powervar;

    PROCESS_SCRIPT_VALUE(scline->command);
}

static void set_power_configuration_process(struct ScriptContext *context)
{
    struct PowerConfigStats *powerst = get_power_model_stats(context->value->shorts[0]);
    struct MagicStats* pwrdynst = get_power_dynamic_stats(context->value->shorts[0]);
    switch (context->value->bytes[2])
    {
        case 2: // Power
            pwrdynst->strength[context->value->bytes[3]] = context->value->arg2;
            break;
        case 3: // Cost
            pwrdynst->cost[context->value->bytes[3]] = context->value->arg2;
            break;
        case 4: // Duration
            pwrdynst->duration = context->value->arg2;
            break;
        case 5: // Castability
        {
            unsigned long long *value = (unsigned long long*)&context->value->uarg1;
            unsigned long long flag = *value;
            if (context->value->chars[3] == 1)
            {
                set_flag(powerst->can_cast_flags, flag);
            }
            else if (context->value->chars[3] == 0)
            {
                clear_flag(powerst->can_cast_flags, flag);
            }
            else
            {
                powerst->can_cast_flags = flag;
            }
            break;
        }
        case 6: // Artifact
            powerst->artifact_model = context->value->arg2;
            game.conf.object_conf.object_to_power_artifact[powerst->artifact_model] = context->value->shorts[0];
            break;
        case 7: // NameTextID
            powerst->name_stridx = context->value->arg2;
            break;
        case 8: // TooltipTextID
            powerst->tooltip_stridx = context->value->arg2;
            break;
        case 10: // SymbolSprites
            powerst->bigsym_sprite_idx = context->value->arg1;
            powerst->medsym_sprite_idx = context->value->arg2;
            break;
        case 11: // PointerSprites
            powerst->pointer_sprite_idx = context->value->arg2;
            break;
        case 12: // PanelTabIndex
            powerst->panel_tab_idx = context->value->arg2;
            break;
        case 13: // SoundSamples
            powerst->select_sample_idx = context->value->arg2;
            break;
        case 14: // Properties
            if (context->value->chars[3] == 1)
            {
                set_flag(powerst->config_flags, context->value->arg2);
            }
            else if (context->value->chars[3] == 0)
            {
                clear_flag(powerst->config_flags, context->value->arg2);
            }
            else
            {
                powerst->config_flags = context->value->arg2;
            }
            break;
        case 15: // Functions
            powerst->overcharge_check_idx = context->value->arg2;
            break;
        case 16: // PlayerState
            powerst->work_state = context->value->arg2;
            break;
        case 17: // ParentPower
            powerst->parent_power = context->value->arg2;
            break;
        case 18: // SoundPlayed
            powerst->select_sound_idx = context->value->arg2;
            break;
        case 19: // Cooldown
            powerst->cast_cooldown = context->value->arg2;
            break;
        default:
            WARNMSG("Unsupported power configuration, variable %d.", context->value->bytes[2]);
            break;
    }
    update_powers_tab_to_config();
}

static void set_player_color_check(const struct ScriptLine *scline)
{
    ALLOCATE_SCRIPT_VALUE(scline->command, scline->np[0]);

    long color_idx = get_rid(cmpgn_human_player_options, scline->tp[1]);
    if (color_idx == -1)
    {
        if (parameter_is_number(scline->tp[1]))
        {
            color_idx = atoi(scline->tp[1]);
        }
        else
        {
            SCRPTERRLOG("Invalid color: '%s'", scline->tp[1]);
            return;
        }
    }
    value->shorts[0] = color_idx;
    PROCESS_SCRIPT_VALUE(scline->command);
}

static void set_player_color_process(struct ScriptContext *context)
{
    long color_idx = context->value->shorts[0];
    struct Dungeon* dungeon;

    for (int plyr_idx = context->plr_start; plyr_idx < context->plr_end; plyr_idx++)
    {
        dungeon = get_dungeon(plyr_idx);

        if(dungeon->color_idx == color_idx)
        {
            continue;
        }

        dungeon->color_idx = color_idx;
        
        update_panel_color_player_color(plyr_idx,color_idx);

        for (MapSlabCoord slb_y=0; slb_y < gameadd.map_tiles_y; slb_y++)
        {
            for (MapSlabCoord slb_x=0; slb_x < gameadd.map_tiles_x; slb_x++)
            {
                struct SlabMap* slb = get_slabmap_block(slb_x,slb_y);
                if (slabmap_owner(slb) == plyr_idx)
                {

                    if (slab_kind_is_animated(slb->kind))
                    {
                        place_animating_slab_type_on_map(slb->kind, 0, slab_subtile(slb_x, 0), slab_subtile(slb_y, 0), plyr_idx);
                    }
                    else
                    {
                        place_slab_type_on_map(slb->kind, slab_subtile(slb_x, 0), slab_subtile(slb_y, 0), plyr_idx, 0);
                    }
                }
            }
        }
    }  
}

static void set_game_rule_check(const struct ScriptLine* scline)
{
    ALLOCATE_SCRIPT_VALUE(scline->command, 0);

    long rulegroup = 0;
    long ruleval = scline->np[1];

    long ruledesc = get_id(game_rule_desc, scline->tp[0]);
    if(ruledesc != -1)
    {
        rulegroup = -1;
        switch (ruledesc)
        {
            case 1: //PreserveClassicBugs
                //this one is a special case because in the cfg it's not done trough number
                if ((ruleval < 0) || (ruleval >= ClscBug_ListEnd))
                {
                    SCRPTERRLOG("Game Rule '%s' value %d out of range", scline->tp[0], ruleval);
                    DEALLOCATE_SCRIPT_VALUE
                    return;
                }
                break;
        }
    }
    else
    {
        for (size_t i = 0; i < sizeof(ruleblocks)/sizeof(ruleblocks[0]); i++)
        {
            ruledesc = get_named_field_id(ruleblocks[i], scline->tp[0]);
            if (ruledesc != -1)
            {
                rulegroup = i;
                if (ruleval < (ruleblocks[i]+ruledesc)->min)
                {
                    ruleval = (ruleblocks[i]+ruledesc)->min;
                    SCRPTERRLOG("Game Rule '%s' value %d is smaller then minimum of %d", scline->tp[0], ruleval,(ruleblocks[i]+ruledesc)->min);
                }
                else if(ruleval > (ruleblocks[i]+ruledesc)->max)
                {
                    ruleval = (ruleblocks[i]+ruledesc)->max;
                    SCRPTERRLOG("Game Rule '%s' value %d is bigger then maximum of %d", scline->tp[0], ruleval,(ruleblocks[i]+ruledesc)->max);
                }
                break;
            }
        }
    }

    if (ruledesc == -1)
    {
        SCRPTERRLOG("Unknown Game Rule '%s'.", scline->tp[0]);
        DEALLOCATE_SCRIPT_VALUE
        return;
    }

    value->shorts[0] = rulegroup;
    value->shorts[1] = ruledesc;
    value->arg1 = ruleval;
    PROCESS_SCRIPT_VALUE(scline->command);
}

static void set_game_rule_process(struct ScriptContext* context)
{
    short rulegroup = context->value->shorts[0];
    short ruledesc  = context->value->shorts[1];
    long rulevalue  = context->value->arg1;


    if(rulegroup != -1)
    {
        SCRIPTDBG(7,"Changing Game Rule '%s' to %d", (ruleblocks[rulegroup]+ruledesc)->name, rulevalue);
        assign_named_field_value((ruleblocks[rulegroup]+ruledesc),rulevalue);
        return;
    }


  #if (BFDEBUG_LEVEL >= 7)
    const char *rulename = get_conf_parameter_text(game_rule_desc,ruledesc);
  #endif
    switch (ruledesc)
    {
    case 1: //PreserveClassicBugs
        //this one is a special case because in the cfg it's not done trough number
        SCRIPTDBG(7,"Changing Game Rule '%s' from %d to %d", rulename, game.conf.rules.game.classic_bugs_flags, rulevalue);
        game.conf.rules.game.classic_bugs_flags = rulevalue;
        break;
    case 2: //AlliesShareVision
        //this one is a special case because it updates minimap
        SCRIPTDBG(7,"Changing Game Rule '%s' from %d to %d", rulename, game.conf.rules.game.allies_share_vision, rulevalue);
        game.conf.rules.game.allies_share_vision = (TbBool)rulevalue;
        panel_map_update(0, 0, gameadd.map_subtiles_x + 1, gameadd.map_subtiles_y + 1);
        break;
    default:
        WARNMSG("Unsupported Game Rule, command %d.", ruledesc);
        break;
    }
}

static void set_increase_on_experience_check(const struct ScriptLine* scline)
{
    ALLOCATE_SCRIPT_VALUE(scline->command, 0);
    long onexpdesc = get_id(on_experience_desc, scline->tp[0]);
    if (onexpdesc == -1)
    {
        SCRPTERRLOG("Unknown variable '%s'.", scline->tp[0]);
        DEALLOCATE_SCRIPT_VALUE
        return;
    }
    if (scline->np[1] < 0)
    {
        SCRPTERRLOG("Value %d out of range for variable '%s'.", scline->np[1], scline->tp[0]);
        DEALLOCATE_SCRIPT_VALUE
        return;
    }
    value->shorts[0] = onexpdesc;
    value->shorts[1] = scline->np[1];
    PROCESS_SCRIPT_VALUE(scline->command);
}

static void set_increase_on_experience_process(struct ScriptContext* context)
{
    short variable = context->value->shorts[0];
  #if (BFDEBUG_LEVEL >= 7)
    const char *varname = on_experience_desc[variable - 1].name;
  #endif
    switch (variable)
    {
    case 1: //SizeIncreaseOnExp
        SCRIPTDBG(7,"Changing variable %s from %d to %d.", varname, game.conf.crtr_conf.exp.size_increase_on_exp, context->value->shorts[1]);
        game.conf.crtr_conf.exp.size_increase_on_exp = context->value->shorts[1];
        break;
    case 2: //PayIncreaseOnExp
        SCRIPTDBG(7,"Changing variable %s from %d to %d.", varname, game.conf.crtr_conf.exp.pay_increase_on_exp, context->value->shorts[1]);
        game.conf.crtr_conf.exp.pay_increase_on_exp = context->value->shorts[1];
        break;
    case 3: //SpellDamageIncreaseOnExp
        SCRIPTDBG(7,"Changing variable %s from %d to %d.", varname, game.conf.crtr_conf.exp.spell_damage_increase_on_exp, context->value->shorts[1]);
        game.conf.crtr_conf.exp.spell_damage_increase_on_exp = context->value->shorts[1];
        break;
    case 4: //RangeIncreaseOnExp
        SCRIPTDBG(7,"Changing variable %s from %d to %d.", varname, game.conf.crtr_conf.exp.range_increase_on_exp, context->value->shorts[1]);
        game.conf.crtr_conf.exp.range_increase_on_exp = context->value->shorts[1];
        break;
    case 5: //JobValueIncreaseOnExp
        SCRIPTDBG(7,"Changing variable %s from %d to %d.", varname, game.conf.crtr_conf.exp.job_value_increase_on_exp, context->value->shorts[1]);
        game.conf.crtr_conf.exp.job_value_increase_on_exp = context->value->shorts[1];
        break;
    case 6: //HealthIncreaseOnExp
        SCRIPTDBG(7,"Changing variable %s from %d to %d.", varname, game.conf.crtr_conf.exp.health_increase_on_exp, context->value->shorts[1]);
        game.conf.crtr_conf.exp.health_increase_on_exp = context->value->shorts[1];
        break;
    case 7: //StrengthIncreaseOnExp
        SCRIPTDBG(7,"Changing variable %s from %d to %d.", varname, game.conf.crtr_conf.exp.strength_increase_on_exp, context->value->shorts[1]);
        game.conf.crtr_conf.exp.strength_increase_on_exp = context->value->shorts[1];
        break;
    case 8: //DexterityIncreaseOnExp
        SCRIPTDBG(7,"Changing variable %s from %d to %d.", varname, game.conf.crtr_conf.exp.dexterity_increase_on_exp, context->value->shorts[1]);
        game.conf.crtr_conf.exp.dexterity_increase_on_exp = context->value->shorts[1];
        break;
    case 9: //DefenseIncreaseOnExp
        SCRIPTDBG(7,"Changing variable %s from %d to %d.", varname, game.conf.crtr_conf.exp.defense_increase_on_exp, context->value->shorts[1]);
        game.conf.crtr_conf.exp.defense_increase_on_exp = context->value->shorts[1];
        break;
    case 10: //LoyaltyIncreaseOnExp
        SCRIPTDBG(7,"Changing variable %s from %d to %d.", varname, game.conf.crtr_conf.exp.loyalty_increase_on_exp, context->value->shorts[1]);
        game.conf.crtr_conf.exp.loyalty_increase_on_exp = context->value->shorts[1];
        break;
    case 11: //ExpForHittingIncreaseOnExp
        SCRIPTDBG(7,"Changing variable %s from %d to %d.", varname, game.conf.crtr_conf.exp.exp_on_hitting_increase_on_exp, context->value->shorts[1]);
        game.conf.crtr_conf.exp.exp_on_hitting_increase_on_exp = context->value->shorts[1];
        break;
    case 12: //TrainingCostIncreaseOnExp
        SCRIPTDBG(7,"Changing variable %s from %d to %d.", varname, game.conf.crtr_conf.exp.training_cost_increase_on_exp, context->value->shorts[1]);
        game.conf.crtr_conf.exp.training_cost_increase_on_exp = context->value->shorts[1];
        break;
    case 13: //ScavengingCostIncreaseOnExp
        SCRIPTDBG(7,"Changing variable %s from %d to %d.", varname, game.conf.crtr_conf.exp.scavenging_cost_increase_on_exp, context->value->shorts[1]);
        game.conf.crtr_conf.exp.scavenging_cost_increase_on_exp = context->value->shorts[1];
        break;
    default:
        WARNMSG("Unsupported variable, command %d.", context->value->shorts[0]);
        break;
    }
}

static void set_player_modifier_check(const struct ScriptLine* scline)
{
    ALLOCATE_SCRIPT_VALUE(scline->command, scline->np[0]);
    short mdfrdesc = get_id(modifier_desc, scline->tp[1]);
    short mdfrval = scline->np[2];
    const char *mdfrname = get_conf_parameter_text(modifier_desc,mdfrdesc);
    if (mdfrdesc == -1)
    {
        SCRPTERRLOG("Unknown Player Modifier '%s'.", scline->tp[1]);
        DEALLOCATE_SCRIPT_VALUE
        return;
    }
    if (mdfrval < 0)
    {
        SCRPTERRLOG("Value %d out of range for Player Modifier '%s'.", mdfrval, mdfrname);
        DEALLOCATE_SCRIPT_VALUE
        return;
    }
    if (scline->np[0] == game.neutral_player_num)
    {
        SCRPTERRLOG("Can't manipulate Player Modifier '%s', player %d has no dungeon.", mdfrname, scline->np[0]);
        DEALLOCATE_SCRIPT_VALUE
        return;
    }
    value->shorts[0] = mdfrdesc;
    value->shorts[1] = mdfrval;
    PROCESS_SCRIPT_VALUE(scline->command);
}

static void set_player_modifier_process(struct ScriptContext* context)
{
    struct Dungeon* dungeon;
    short mdfrdesc = context->value->shorts[0];
    short mdfrval = context->value->shorts[1];
    #if (BFDEBUG_LEVEL > 0)
        const char *mdfrname = get_conf_parameter_text(modifier_desc,mdfrdesc);
    #endif
    for (int plyr_idx = context->plr_start; plyr_idx < context->plr_end; plyr_idx++)
    {
        dungeon = get_dungeon(plyr_idx);
        switch (mdfrdesc)
        {
            case 1: // Health
                SCRIPTDBG(7,"Changing Player Modifier '%s' of player %d from %d to %d.", mdfrname, (int)plyr_idx, dungeon->modifier.health, mdfrval);
                dungeon->modifier.health = mdfrval;
                break;
            case 2: // Strength
                SCRIPTDBG(7,"Changing Player Modifier '%s' of player %d from %d to %d.", mdfrname, (int)plyr_idx, dungeon->modifier.strength, mdfrval);
                dungeon->modifier.strength = mdfrval;
                break;
            case 3: // Armour
                SCRIPTDBG(7,"Changing Player Modifier '%s' of player %d from %d to %d.", mdfrname, (int)plyr_idx, dungeon->modifier.armour, mdfrval);
                dungeon->modifier.armour = mdfrval;
                break;
            case 4: // SpellDamage
                SCRIPTDBG(7,"Changing Player Modifier '%s' of player %d from %d to %d.", mdfrname, (int)plyr_idx, dungeon->modifier.spell_damage, mdfrval);
                dungeon->modifier.spell_damage = mdfrval;
                break;
            case 5: // Speed
                SCRIPTDBG(7,"Changing Player Modifier '%s' of player %d from %d to %d.", mdfrname, (int)plyr_idx, dungeon->modifier.speed, mdfrval);
                dungeon->modifier.speed = mdfrval;
                break;
            case 6: // Salary
                SCRIPTDBG(7,"Changing Player Modifier '%s' of player %d from %d to %d.", mdfrname, (int)plyr_idx, dungeon->modifier.pay, mdfrval);
                dungeon->modifier.pay = mdfrval;
                break;
            case 7: // TrainingCost
                SCRIPTDBG(7,"Changing Player Modifier '%s' of player %d from %d to %d.", mdfrname, (int)plyr_idx, dungeon->modifier.training_cost, mdfrval);
                dungeon->modifier.training_cost = mdfrval;
                break;
            case 8: // ScavengingCost
                SCRIPTDBG(7,"Changing Player Modifier '%s' of player %d from %d to %d.", mdfrname, (int)plyr_idx, dungeon->modifier.scavenging_cost, mdfrval);
                dungeon->modifier.scavenging_cost = mdfrval;
                break;
            case 9: // Loyalty
                SCRIPTDBG(7,"Changing Player Modifier '%s' of player %d from %d to %d.", mdfrname, (int)plyr_idx, dungeon->modifier.loyalty, mdfrval);
                dungeon->modifier.loyalty = mdfrval;
                break;
            default:
                WARNMSG("Unsupported Player Modifier, command %d.", mdfrdesc);
                break;
        }
    }
}

static void add_to_player_modifier_check(const struct ScriptLine* scline)
{
    ALLOCATE_SCRIPT_VALUE(scline->command, scline->np[0]);
    short mdfrdesc = get_id(modifier_desc, scline->tp[1]);
    short mdfrval = scline->np[2];
    const char *mdfrname = get_conf_parameter_text(modifier_desc,mdfrdesc);
    if (mdfrdesc == -1)
    {
        SCRPTERRLOG("Unknown Player Modifier '%s'.", scline->tp[1]);
        DEALLOCATE_SCRIPT_VALUE
        return;
    }
    if (scline->np[0] == game.neutral_player_num)
    {
        SCRPTERRLOG("Can't manipulate Player Modifier '%s', player %d has no dungeon.", mdfrname, scline->np[0]);
        DEALLOCATE_SCRIPT_VALUE
        return;
    }
    value->shorts[0] = mdfrdesc;
    value->shorts[1] = mdfrval;
    PROCESS_SCRIPT_VALUE(scline->command);
}

static void add_to_player_modifier_process(struct ScriptContext* context)
{
    struct Dungeon* dungeon;
    short mdfrdesc = context->value->shorts[0];
    short mdfrval = context->value->shorts[1];
    short mdfradd;
    const char *mdfrname = get_conf_parameter_text(modifier_desc,mdfrdesc);
    for (int plyr_idx = context->plr_start; plyr_idx < context->plr_end; plyr_idx++)
    {
        dungeon = get_dungeon(plyr_idx);
        switch (mdfrdesc)
        {
            case 1: // Health
                mdfradd = dungeon->modifier.health + mdfrval;
                if (mdfradd >= 0) {
                    SCRIPTDBG(7,"Adding %d to Player %d Modifier '%s'.", mdfrval, (int)plyr_idx, mdfrname);
                    dungeon->modifier.health = mdfradd;
                } else {
                    SCRPTERRLOG("Player %d Modifier '%s' may not be negative. Tried to add %d to value %d", (int)plyr_idx, mdfrname, mdfrval, dungeon->modifier.health);
                }
                break;
            case 2: // Strength
                mdfradd = dungeon->modifier.strength + mdfrval;
                if (mdfradd >= 0) {
                    SCRIPTDBG(7,"Adding %d to Player %d Modifier '%s'.", mdfrval, (int)plyr_idx, mdfrname);
                    dungeon->modifier.strength = mdfradd;
                } else {
                    SCRPTERRLOG("Player %d Modifier '%s' may not be negative. Tried to add %d to value %d", (int)plyr_idx, mdfrname, mdfrval, dungeon->modifier.strength);
                }
                break;
            case 3: // Armour
                mdfradd = dungeon->modifier.armour + mdfrval;
                if (mdfradd >= 0) {
                    SCRIPTDBG(7,"Adding %d to Player %d Modifier '%s'.", mdfrval, (int)plyr_idx, mdfrname);
                    dungeon->modifier.armour = mdfradd;
                } else {
                    SCRPTERRLOG("Player %d Modifier '%s' may not be negative. Tried to add %d to value %d", (int)plyr_idx, mdfrname, mdfrval, dungeon->modifier.armour);
                }
                break;
            case 4: // SpellDamage
                mdfradd = dungeon->modifier.spell_damage + mdfrval;
                if (mdfradd >= 0) {
                    SCRIPTDBG(7,"Adding %d to Player %d Modifier '%s'.", mdfrval, (int)plyr_idx, mdfrname);
                    dungeon->modifier.spell_damage = mdfradd;
                } else {
                    SCRPTERRLOG("Player %d Modifier '%s' may not be negative. Tried to add %d to value %d", (int)plyr_idx, mdfrname, mdfrval, dungeon->modifier.spell_damage);
                }
                break;
            case 5: // Speed
                mdfradd = dungeon->modifier.speed + mdfrval;
                if (mdfradd >= 0) {
                    SCRIPTDBG(7,"Adding %d to Player %d Modifier '%s'.", mdfrval, (int)plyr_idx, mdfrname);
                    dungeon->modifier.speed = mdfradd;
                } else {
                    SCRPTERRLOG("Player %d Modifier '%s' may not be negative. Tried to add %d to value %d", (int)plyr_idx, mdfrname, mdfrval, dungeon->modifier.speed);
                }
                break;
            case 6: // Salary
                mdfradd = dungeon->modifier.pay + mdfrval;
                if (mdfradd >= 0) {
                    SCRIPTDBG(7,"Adding %d to Player %d Modifier '%s'.", mdfrval, (int)plyr_idx, mdfrname);
                    dungeon->modifier.pay = mdfradd;
                } else {
                    SCRPTERRLOG("Player %d Modifier '%s' may not be negative. Tried to add %d to value %d", (int)plyr_idx, mdfrname, mdfrval, dungeon->modifier.pay);
                }
                break;
            case 7: // TrainingCost
                mdfradd = dungeon->modifier.training_cost + mdfrval;
                if (mdfradd >= 0) {
                    SCRIPTDBG(7,"Adding %d to Player %d Modifier '%s'.", mdfrval, (int)plyr_idx, mdfrname);
                    dungeon->modifier.training_cost = mdfradd;
                } else {
                    SCRPTERRLOG("Player %d Modifier '%s' may not be negative. Tried to add %d to value %d", (int)plyr_idx, mdfrname, mdfrval, dungeon->modifier.training_cost);
                }
                break;
            case 8: // ScavengingCost
                mdfradd = dungeon->modifier.scavenging_cost + mdfrval;
                if (mdfradd >= 0) {
                    SCRIPTDBG(7,"Adding %d to Player %d Modifier '%s'.", mdfrval, (int)plyr_idx, mdfrname);
                    dungeon->modifier.scavenging_cost = mdfradd;
                } else {
                    SCRPTERRLOG("Player %d Modifier '%s' may not be negative. Tried to add %d to value %d", (int)plyr_idx, mdfrname, mdfrval, dungeon->modifier.scavenging_cost);
                }
                break;
            case 9: // Loyalty
                mdfradd = dungeon->modifier.loyalty + mdfrval;
                if (mdfradd >= 0) {
                    SCRIPTDBG(7,"Adding %d to Player %d Modifier '%s'.", mdfrval, (int)plyr_idx, mdfrname);
                    dungeon->modifier.loyalty = mdfradd;
                } else {
                    SCRPTERRLOG("Player %d Modifier '%s' may not be negative. Tried to add %d to value %d", (int)plyr_idx, mdfrname, mdfrval, dungeon->modifier.loyalty);
                }
                break;
            default:
                WARNMSG("Unsupported Player Modifier, command %d.", mdfrdesc);
                break;
        }
    }
}

static void set_creature_max_level_check(const struct ScriptLine* scline)
{
    ALLOCATE_SCRIPT_VALUE(scline->command, scline->np[0]);
    short crtr_id = parse_creature_name(scline->tp[1]);
    short crtr_lvl = scline->np[2];
    if (crtr_id == CREATURE_NONE)
    {
        SCRPTERRLOG("Unable to manipulate max level of creature '%s', creature doesn't exist.", scline->tp[1]);
        DEALLOCATE_SCRIPT_VALUE
        return;
    }
    if ((crtr_lvl < -1) || (crtr_lvl > CREATURE_MAX_LEVEL))
    {
        SCRPTERRLOG("Unable to set max level of creature '%s' to %d, value is out of range.", creature_code_name(crtr_id), crtr_lvl);
        DEALLOCATE_SCRIPT_VALUE
        return;
    }
    value->shorts[0] = crtr_id;
    value->shorts[1] = crtr_lvl;
    PROCESS_SCRIPT_VALUE(scline->command);
}

static void set_creature_max_level_process(struct ScriptContext* context)
{
    struct Dungeon* dungeon;
    short crtr_id = context->value->shorts[0];
    short crtr_lvl = context->value->shorts[1];
    for (int plyr_idx = context->plr_start; plyr_idx < context->plr_end; plyr_idx++)
    {
        if (plyr_idx != game.neutral_player_num)
        {
            dungeon = get_dungeon(plyr_idx);
            if (!is_creature_model_wildcard(crtr_id))
            {
                if (crtr_lvl < 0)
                {
                    crtr_lvl = CREATURE_MAX_LEVEL + 1;
                    dungeon->creature_max_level[crtr_id%game.conf.crtr_conf.model_count] = crtr_lvl;
                    SCRIPTDBG(7,"Max level of creature '%s' set to default for player %d.", creature_code_name(crtr_id), (int)plyr_idx);
                } else {
                    dungeon->creature_max_level[crtr_id%game.conf.crtr_conf.model_count] = crtr_lvl-1;
                    SCRIPTDBG(7,"Max level of creature '%s' set to %d for player %d.", creature_code_name(crtr_id), crtr_lvl, (int)plyr_idx);
                }
            } else
            {
                for (int i = 1; i < game.conf.crtr_conf.model_count; i++)
                {
                    if (creature_model_matches_model(i, plyr_idx , crtr_id))
                    {
                        if (crtr_lvl < 0)
                        {
                            crtr_lvl = CREATURE_MAX_LEVEL + 1;
                            dungeon->creature_max_level[i%game.conf.crtr_conf.model_count] = crtr_lvl;
                            SCRIPTDBG(7,"Max level of creature '%s' set to default for player %d.", creature_code_name(i), (int)plyr_idx);
                        } else {
                            dungeon->creature_max_level[i%game.conf.crtr_conf.model_count] = crtr_lvl-1;
                            SCRIPTDBG(7,"Max level of creature '%s' set to %d for player %d.", creature_code_name(i), crtr_lvl, (int)plyr_idx);
                        }
                    }
                }
            }
        } else
        {
            SCRPTERRLOG("Unable to manipulate max level of creature '%s', player %d has no dungeon.", creature_code_name(crtr_id), (int)plyr_idx);
            break;
        }
    }
}

/**
 * Descriptions of script commands for parser.
 * Arguments are: A-string, N-integer, C-creature model, P- player, R- room kind, L- location, O- operator, S- slab kind
 * Lower case letters are optional arguments, Exclamation points sets 'extended' option, for example 'ANY_CREATURE' for creatures.
 */
const struct CommandDesc command_desc[] = {
  {"CREATE_PARTY",                      "A       ", Cmd_CREATE_PARTY, NULL, NULL},
  {"ADD_TO_PARTY",                      "ACNNAN  ", Cmd_ADD_TO_PARTY, &add_to_party_check, NULL},
  {"DELETE_FROM_PARTY",                 "ACN     ", Cmd_DELETE_FROM_PARTY, &delete_from_party_check, NULL},
  {"ADD_PARTY_TO_LEVEL",                "PAAN    ", Cmd_ADD_PARTY_TO_LEVEL, NULL, NULL},
  {"ADD_CREATURE_TO_LEVEL",             "PCANNN  ", Cmd_ADD_CREATURE_TO_LEVEL, NULL, NULL},
  {"ADD_OBJECT_TO_LEVEL",               "AANp    ", Cmd_ADD_OBJECT_TO_LEVEL, NULL, NULL},
  {"IF",                                "PAOAa   ", Cmd_IF, &if_check, NULL},
  {"IF_ACTION_POINT",                   "NP      ", Cmd_IF_ACTION_POINT, NULL, NULL},
  {"ENDIF",                             "        ", Cmd_ENDIF, NULL, NULL},
  {"SET_HATE",                          "PPN     ", Cmd_SET_HATE, NULL, NULL},
  {"SET_GENERATE_SPEED",                "N       ", Cmd_SET_GENERATE_SPEED, NULL, NULL},
  {"REM",                               "        ", Cmd_REM, NULL, NULL},
  {"START_MONEY",                       "PN      ", Cmd_START_MONEY, NULL, NULL},
  {"ROOM_AVAILABLE",                    "PRNN    ", Cmd_ROOM_AVAILABLE, NULL, NULL},
  {"CREATURE_AVAILABLE",                "PCNN    ", Cmd_CREATURE_AVAILABLE, NULL, NULL},
  {"MAGIC_AVAILABLE",                   "PANN    ", Cmd_MAGIC_AVAILABLE, NULL, NULL},
  {"TRAP_AVAILABLE",                    "PANN    ", Cmd_TRAP_AVAILABLE, NULL, NULL},
  {"RESEARCH",                          "PAAN    ", Cmd_RESEARCH, NULL, NULL},
  {"RESEARCH_ORDER",                    "PAAN    ", Cmd_RESEARCH_ORDER, NULL, NULL},
  {"COMPUTER_PLAYER",                   "PN      ", Cmd_COMPUTER_PLAYER, NULL, NULL},
  {"SET_TIMER",                         "PA      ", Cmd_SET_TIMER, NULL, NULL},
  {"ADD_TUNNELLER_TO_LEVEL",            "PAANNN  ", Cmd_ADD_TUNNELLER_TO_LEVEL, NULL, NULL},
  {"WIN_GAME",                          "        ", Cmd_WIN_GAME, NULL, NULL},
  {"LOSE_GAME",                         "        ", Cmd_LOSE_GAME, NULL, NULL},
  {"SET_FLAG",                          "PAN     ", Cmd_SET_FLAG, NULL, NULL},
  {"MAX_CREATURES",                     "PN      ", Cmd_MAX_CREATURES, NULL, NULL},
  {"NEXT_COMMAND_REUSABLE",             "        ", Cmd_NEXT_COMMAND_REUSABLE, NULL, NULL},
  {"DOOR_AVAILABLE",                    "PANN    ", Cmd_DOOR_AVAILABLE, NULL, NULL},
  {"DISPLAY_OBJECTIVE",                 "Nl      ", Cmd_DISPLAY_OBJECTIVE, &display_objective_check, &display_objective_process},
  {"DISPLAY_OBJECTIVE_WITH_POS",        "NNN     ", Cmd_DISPLAY_OBJECTIVE_WITH_POS, &display_objective_check, &display_objective_process},
  {"DISPLAY_INFORMATION",               "Nl      ", Cmd_DISPLAY_INFORMATION, NULL, NULL},
  {"DISPLAY_INFORMATION_WITH_POS",      "NNN     ", Cmd_DISPLAY_INFORMATION_WITH_POS, NULL, NULL},
  {"ADD_TUNNELLER_PARTY_TO_LEVEL",      "PAAANNN ", Cmd_ADD_TUNNELLER_PARTY_TO_LEVEL, NULL, NULL},
  {"ADD_CREATURE_TO_POOL",              "CN      ", Cmd_ADD_CREATURE_TO_POOL, NULL, NULL},
  {"RESET_ACTION_POINT",                "N       ", Cmd_RESET_ACTION_POINT, NULL, NULL},
  {"SET_CREATURE_MAX_LEVEL",            "PC!N    ", Cmd_SET_CREATURE_MAX_LEVEL, &set_creature_max_level_check, &set_creature_max_level_process},
  {"SET_MUSIC",                         "A       ", Cmd_SET_MUSIC, &set_music_check, &set_music_process},
  {"TUTORIAL_FLASH_BUTTON",             "NN      ", Cmd_TUTORIAL_FLASH_BUTTON, NULL, NULL},
  {"SET_CREATURE_STRENGTH",             "CN      ", Cmd_SET_CREATURE_STRENGTH, NULL, NULL},
  {"SET_CREATURE_HEALTH",               "CN      ", Cmd_SET_CREATURE_HEALTH, NULL, NULL},
  {"SET_CREATURE_ARMOUR",               "CN      ", Cmd_SET_CREATURE_ARMOUR, NULL, NULL},
  {"SET_CREATURE_FEAR_WOUNDED",         "CN      ", Cmd_SET_CREATURE_FEAR_WOUNDED, NULL, NULL},
  {"SET_CREATURE_FEAR_STRONGER",        "CN      ", Cmd_SET_CREATURE_FEAR_STRONGER, NULL, NULL},
  {"SET_CREATURE_FEARSOME_FACTOR",      "CN      ", Cmd_SET_CREATURE_FEARSOME_FACTOR, NULL, NULL},
  {"SET_CREATURE_PROPERTY",             "CAN     ", Cmd_SET_CREATURE_PROPERTY, NULL, NULL},
  {"IF_AVAILABLE",                      "PAOAa   ", Cmd_IF_AVAILABLE, &if_available_check, NULL},
  {"IF_CONTROLS",                       "PAOAa   ", Cmd_IF_CONTROLS,  &if_controls_check, NULL},
  {"SET_COMPUTER_GLOBALS",              "PNNNNNNn", Cmd_SET_COMPUTER_GLOBALS, NULL, NULL},
  {"SET_COMPUTER_CHECKS",               "PANNNNN ", Cmd_SET_COMPUTER_CHECKS, NULL, NULL},
  {"SET_COMPUTER_EVENT",                "PANNNNN ", Cmd_SET_COMPUTER_EVENT, NULL, NULL},
  {"SET_COMPUTER_PROCESS",              "PANNNNN ", Cmd_SET_COMPUTER_PROCESS, NULL, NULL},
  {"ALLY_PLAYERS",                      "PPN     ", Cmd_ALLY_PLAYERS, NULL, NULL},
  {"DEAD_CREATURES_RETURN_TO_POOL",     "N       ", Cmd_DEAD_CREATURES_RETURN_TO_POOL, NULL, NULL},
  {"BONUS_LEVEL_TIME",                  "Nn      ", Cmd_BONUS_LEVEL_TIME, NULL, NULL},
  {"QUICK_OBJECTIVE",                   "NAl     ", Cmd_QUICK_OBJECTIVE, NULL, NULL},
  {"QUICK_INFORMATION",                 "NAl     ", Cmd_QUICK_INFORMATION, NULL, NULL},
  {"QUICK_OBJECTIVE_WITH_POS",          "NANN    ", Cmd_QUICK_OBJECTIVE_WITH_POS, NULL, NULL},
  {"QUICK_INFORMATION_WITH_POS",        "NANN    ", Cmd_QUICK_INFORMATION_WITH_POS, NULL, NULL},
  {"SWAP_CREATURE",                     "AC      ", Cmd_SWAP_CREATURE, NULL, NULL},
  {"PRINT",                             "A       ", Cmd_PRINT, NULL, NULL},
  {"MESSAGE",                           "A       ", Cmd_MESSAGE, NULL, NULL},
  {"PLAY_MESSAGE",                      "PAA     ", Cmd_PLAY_MESSAGE, &play_message_check, &play_message_process},
  {"ADD_GOLD_TO_PLAYER",                "PN      ", Cmd_ADD_GOLD_TO_PLAYER, NULL, NULL},
  {"SET_CREATURE_TENDENCIES",           "PAN     ", Cmd_SET_CREATURE_TENDENCIES, NULL, NULL},
  {"REVEAL_MAP_RECT",                   "PNNNN   ", Cmd_REVEAL_MAP_RECT, NULL, NULL},
  {"CONCEAL_MAP_RECT",                  "PNNNNa  ", Cmd_CONCEAL_MAP_RECT, &conceal_map_rect_check, &conceal_map_rect_process},
  {"REVEAL_MAP_LOCATION",               "PNN     ", Cmd_REVEAL_MAP_LOCATION, &reveal_map_location_check, &reveal_map_location_process},
  {"LEVEL_VERSION",                     "N       ", Cmd_LEVEL_VERSION, NULL, NULL},
  {"KILL_CREATURE",                     "PC!AN   ", Cmd_KILL_CREATURE, NULL, NULL},
  {"COMPUTER_DIG_TO_LOCATION",          "PLL     ", Cmd_COMPUTER_DIG_TO_LOCATION, NULL, NULL},
  {"USE_POWER_ON_CREATURE",             "PC!APANN", Cmd_USE_POWER_ON_CREATURE, NULL, NULL},
  {"USE_POWER_ON_PLAYERS_CREATURES",    "PC!PANN ", Cmd_USE_SPELL_ON_PLAYERS_CREATURES, &use_power_on_players_creatures_check, &use_power_on_players_creatures_process },
  {"USE_POWER_AT_POS",                  "PNNANN  ", Cmd_USE_POWER_AT_POS, NULL, NULL},
  {"USE_POWER_AT_SUBTILE",              "PNNANN  ", Cmd_USE_POWER_AT_POS, NULL, NULL},  //todo: Remove after mapmakers have received time to use USE_POWER_AT_POS
  {"USE_POWER_AT_LOCATION",             "PLANN   ", Cmd_USE_POWER_AT_LOCATION, NULL, NULL},
  {"USE_POWER",                         "PAN     ", Cmd_USE_POWER, NULL, NULL},
  {"USE_SPECIAL_INCREASE_LEVEL",        "PN      ", Cmd_USE_SPECIAL_INCREASE_LEVEL, NULL, NULL},
  {"USE_SPECIAL_MULTIPLY_CREATURES",    "PN      ", Cmd_USE_SPECIAL_MULTIPLY_CREATURES, NULL, NULL},
  {"MAKE_SAFE",                         "P       ", Cmd_MAKE_SAFE, NULL, NULL},
  {"USE_SPECIAL_MAKE_SAFE",             "P       ", Cmd_MAKE_SAFE, NULL, NULL}, // Legacy command
  {"LOCATE_HIDDEN_WORLD",               "        ", Cmd_LOCATE_HIDDEN_WORLD, NULL, NULL},
  {"USE_SPECIAL_LOCATE_HIDDEN_WORLD",   "        ", Cmd_LOCATE_HIDDEN_WORLD, NULL, NULL}, // Legacy command
  {"USE_SPECIAL_TRANSFER_CREATURE",     "P       ", Cmd_USE_SPECIAL_TRANSFER_CREATURE, &special_transfer_creature_check, &special_transfer_creature_process},
  {"TRANSFER_CREATURE",                 "PC!An   ", Cmd_TRANSFER_CREATURE, &script_transfer_creature_check, &script_transfer_creature_process},
  {"CHANGE_CREATURES_ANNOYANCE",        "PC!AN   ", Cmd_CHANGE_CREATURES_ANNOYANCE, &change_creatures_annoyance_check, &change_creatures_annoyance_process},
  {"ADD_TO_FLAG",                       "PAN     ", Cmd_ADD_TO_FLAG, NULL, NULL},
  {"SET_CAMPAIGN_FLAG",                 "PAN     ", Cmd_SET_CAMPAIGN_FLAG, NULL, NULL},
  {"ADD_TO_CAMPAIGN_FLAG",              "PAN     ", Cmd_ADD_TO_CAMPAIGN_FLAG, NULL, NULL},
  {"EXPORT_VARIABLE",                   "PAA     ", Cmd_EXPORT_VARIABLE, NULL, NULL},
  {"RUN_AFTER_VICTORY",                 "N       ", Cmd_RUN_AFTER_VICTORY, NULL, NULL},
  {"LEVEL_UP_CREATURE",                 "PC!AN   ", Cmd_LEVEL_UP_CREATURE, NULL, NULL},
  {"LEVEL_UP_PLAYERS_CREATURES",        "PC!n    ", Cmd_LEVEL_UP_PLAYERS_CREATURES, &level_up_players_creatures_check, level_up_players_creatures_process},
  {"CHANGE_CREATURE_OWNER",             "PC!AP   ", Cmd_CHANGE_CREATURE_OWNER, NULL, NULL},
  {"SET_GAME_RULE",                     "AN      ", Cmd_SET_GAME_RULE, &set_game_rule_check, &set_game_rule_process},
  {"SET_ROOM_CONFIGURATION",            "AAAa!n! ", Cmd_SET_ROOM_CONFIGURATION, &set_room_configuration_check, &set_room_configuration_process},
  {"SET_TRAP_CONFIGURATION",            "AAAn!n! ", Cmd_SET_TRAP_CONFIGURATION, &set_trap_configuration_check, &set_trap_configuration_process},
  {"SET_DOOR_CONFIGURATION",            "AAAn!   ", Cmd_SET_DOOR_CONFIGURATION, &set_door_configuration_check, &set_door_configuration_process},
  {"SET_OBJECT_CONFIGURATION",          "AAAn!   ", Cmd_SET_OBJECT_CONFIGURATION, &set_object_configuration_check, &set_object_configuration_process},
  {"SET_CREATURE_CONFIGURATION",        "CAAa    ", Cmd_SET_CREATURE_CONFIGURATION, &set_creature_configuration_check, &set_creature_configuration_process},
  {"SET_SACRIFICE_RECIPE",              "AAA+    ", Cmd_SET_SACRIFICE_RECIPE, &set_sacrifice_recipe_check, &set_sacrifice_recipe_process},
  {"REMOVE_SACRIFICE_RECIPE",           "A+      ", Cmd_REMOVE_SACRIFICE_RECIPE, &remove_sacrifice_recipe_check, &set_sacrifice_recipe_process},
  {"SET_BOX_TOOLTIP",                   "NA      ", Cmd_SET_BOX_TOOLTIP, &set_box_tooltip, &null_process},
  {"SET_BOX_TOOLTIP_ID",                "NN      ", Cmd_SET_BOX_TOOLTIP_ID, &set_box_tooltip_id, &null_process},
  {"CHANGE_SLAB_OWNER",                 "NNPa    ", Cmd_CHANGE_SLAB_OWNER, &change_slab_owner_check, &change_slab_owner_process},
  {"CHANGE_SLAB_TYPE",                  "NNSa    ", Cmd_CHANGE_SLAB_TYPE, &change_slab_type_check, &change_slab_type_process},
  {"CREATE_EFFECTS_LINE",               "LLNNNA  ", Cmd_CREATE_EFFECTS_LINE, &create_effects_line_check, &create_effects_line_process},
  {"IF_SLAB_OWNER",                     "NNP     ", Cmd_IF_SLAB_OWNER, NULL, NULL},
  {"IF_SLAB_TYPE",                      "NNS     ", Cmd_IF_SLAB_TYPE, NULL, NULL},
  {"QUICK_MESSAGE",                     "NAA     ", Cmd_QUICK_MESSAGE, NULL, NULL},
  {"DISPLAY_MESSAGE",                   "NA      ", Cmd_DISPLAY_MESSAGE, NULL, NULL},
  {"USE_SPELL_ON_CREATURE",             "PC!AAn  ", Cmd_USE_SPELL_ON_CREATURE, NULL, NULL},
  {"USE_SPELL_ON_PLAYERS_CREATURES",    "PC!An   ", Cmd_USE_SPELL_ON_PLAYERS_CREATURES, &use_spell_on_players_creatures_check, &use_spell_on_players_creatures_process },
  {"SET_HEART_HEALTH",                  "PN      ", Cmd_SET_HEART_HEALTH, &set_heart_health_check, &set_heart_health_process},
  {"ADD_HEART_HEALTH",                  "PNn     ", Cmd_ADD_HEART_HEALTH, &add_heart_health_check, &add_heart_health_process},
  {"CREATURE_ENTRANCE_LEVEL",           "PN      ", Cmd_CREATURE_ENTRANCE_LEVEL, NULL, NULL},
  {"RANDOMISE_FLAG",                    "PAn     ", Cmd_RANDOMISE_FLAG, NULL, NULL},
  {"COMPUTE_FLAG",                      "PAAPAn  ", Cmd_COMPUTE_FLAG, NULL, NULL},
  {"DISPLAY_TIMER",                     "PAn     ", Cmd_DISPLAY_TIMER, &display_timer_check, &display_timer_process},
  {"ADD_TO_TIMER",                      "PAN     ", Cmd_ADD_TO_TIMER, &add_to_timer_check, &add_to_timer_process},
  {"ADD_BONUS_TIME",                    "N       ", Cmd_ADD_BONUS_TIME, &add_bonus_time_check, &add_bonus_time_process},
  {"DISPLAY_VARIABLE",                  "PAnn    ", Cmd_DISPLAY_VARIABLE, &display_variable_check, &display_variable_process},
  {"DISPLAY_COUNTDOWN",                 "PANn    ", Cmd_DISPLAY_COUNTDOWN, &display_countdown_check, &display_timer_process},
  {"HIDE_TIMER",                        "        ", Cmd_HIDE_TIMER, &cmd_no_param_check, &hide_timer_process},
  {"HIDE_VARIABLE",                     "        ", Cmd_HIDE_VARIABLE, &cmd_no_param_check, &hide_variable_process},
  {"CREATE_EFFECT",                     "AAn     ", Cmd_CREATE_EFFECT, &create_effect_check, &create_effect_process},
  {"CREATE_EFFECT_AT_POS",              "ANNn    ", Cmd_CREATE_EFFECT_AT_POS, &create_effect_at_pos_check, &create_effect_process},
  {"HEART_LOST_QUICK_OBJECTIVE",        "NAl     ", Cmd_HEART_LOST_QUICK_OBJECTIVE, &heart_lost_quick_objective_check, &heart_lost_quick_objective_process},
  {"HEART_LOST_OBJECTIVE",              "Nl      ", Cmd_HEART_LOST_OBJECTIVE, &heart_lost_objective_check, &heart_lost_objective_process},
  {"SET_DOOR",                          "ANN     ", Cmd_SET_DOOR, &set_door_check, &set_door_process},
  {"SET_CREATURE_INSTANCE",             "CNAN    ", Cmd_SET_CREATURE_INSTANCE, &set_creature_instance_check, &set_creature_instance_process},
  {"SET_HAND_RULE",                     "PC!Aaaa ", Cmd_SET_HAND_RULE, &set_hand_rule_check, &set_hand_rule_process},
  {"MOVE_CREATURE",                     "PC!ANLa ", Cmd_MOVE_CREATURE, &move_creature_check, &move_creature_process},
  {"COUNT_CREATURES_AT_ACTION_POINT",   "NPC!PA  ", Cmd_COUNT_CREATURES_AT_ACTION_POINT, &count_creatures_at_action_point_check, &count_creatures_at_action_point_process},
  {"IF_ALLIED",                         "PPON    ", Cmd_IF_ALLIED, &if_allied_check, NULL},
  {"SET_TEXTURE",                       "PA      ", Cmd_SET_TEXTURE, &set_texture_check, &set_texture_process},
  {"HIDE_HERO_GATE",                    "Nn      ", Cmd_HIDE_HERO_GATE, &hide_hero_gate_check, &hide_hero_gate_process},
  {"NEW_TRAP_TYPE",                     "A       ", Cmd_NEW_TRAP_TYPE, &new_trap_type_check, &null_process},
  {"NEW_OBJECT_TYPE",                   "A       ", Cmd_NEW_OBJECT_TYPE, &new_object_type_check, &null_process},
  {"NEW_ROOM_TYPE",                     "A       ", Cmd_NEW_ROOM_TYPE, &new_room_type_check, &null_process},
<<<<<<< HEAD
  {"SET_CREATURE_CONFIGURATION_FOR_PLAYER","PCAAa   ", Cmd_SET_CREATURE_CONFIGURATION_PLAYER, &set_creature_configuration_check, &set_creature_configuration_process},
=======
  {"NEW_CREATURE_TYPE",                 "A       ", Cmd_NEW_CREATURE_TYPE, &new_creature_type_check, &null_process },
  {"SET_HAND_GRAPHIC",                  "PA      ", Cmd_SET_HAND_GRAPHIC, &set_power_hand_check, &set_power_hand_process },
  {"ADD_EFFECT_GENERATOR_TO_LEVEL",     "AAN     ", Cmd_ADD_EFFECT_GENERATOR_TO_LEVEL, &add_effectgen_to_level_check, &add_effectgen_to_level_process},
  {"SET_EFFECT_GENERATOR_CONFIGURATION","AAAnn   ", Cmd_SET_EFFECT_GENERATOR_CONFIGURATION, &set_effectgen_configuration_check, &set_effectgen_configuration_process },
  {"SET_POWER_CONFIGURATION",           "AAAa    ", Cmd_SET_POWER_CONFIGURATION, &set_power_configuration_check, &set_power_configuration_process},
  {"SET_PLAYER_COLOR",                  "PA      ", Cmd_SET_PLAYER_COLOR, &set_player_color_check, &set_player_color_process },
  {"MAKE_UNSAFE",                       "P       ", Cmd_MAKE_UNSAFE, NULL, NULL},
  {"SET_INCREASE_ON_EXPERIENCE",        "AN      ", Cmd_SET_INCREASE_ON_EXPERIENCE, &set_increase_on_experience_check, &set_increase_on_experience_process},
  {"SET_PLAYER_MODIFIER",               "PAN     ", Cmd_SET_PLAYER_MODIFIER, &set_player_modifier_check, &set_player_modifier_process},
  {"ADD_TO_PLAYER_MODIFIER",            "PAN     ", Cmd_ADD_TO_PLAYER_MODIFIER, &add_to_player_modifier_check, &add_to_player_modifier_process},
>>>>>>> 1a1d980e
  {NULL,                                "        ", Cmd_NONE, NULL, NULL},
};

const struct CommandDesc dk1_command_desc[] = {
  {"CREATE_PARTY",                 "A       ", Cmd_CREATE_PARTY, NULL, NULL},
  {"ADD_TO_PARTY",                 "ACNNAN  ", Cmd_ADD_TO_PARTY, &add_to_party_check, NULL},
  {"ADD_PARTY_TO_LEVEL",           "PAAN    ", Cmd_ADD_PARTY_TO_LEVEL, NULL, NULL},
  {"ADD_CREATURE_TO_LEVEL",        "PCANNN  ", Cmd_ADD_CREATURE_TO_LEVEL, NULL, NULL},
  {"IF",                           "PAOAa   ", Cmd_IF, &if_check, NULL},
  {"IF_ACTION_POINT",              "NP      ", Cmd_IF_ACTION_POINT, NULL, NULL},
  {"ENDIF",                        "        ", Cmd_ENDIF, NULL, NULL},
  {"SET_HATE",                     "PPN     ", Cmd_SET_HATE, NULL, NULL},
  {"SET_GENERATE_SPEED",           "N       ", Cmd_SET_GENERATE_SPEED, NULL, NULL},
  {"REM",                          "        ", Cmd_REM, NULL, NULL},
  {"START_MONEY",                  "PN      ", Cmd_START_MONEY, NULL, NULL},
  {"ROOM_AVAILABLE",               "PRNN    ", Cmd_ROOM_AVAILABLE, NULL, NULL},
  {"CREATURE_AVAILABLE",           "PCNN    ", Cmd_CREATURE_AVAILABLE, NULL, NULL},
  {"MAGIC_AVAILABLE",              "PANN    ", Cmd_MAGIC_AVAILABLE, NULL, NULL},
  {"TRAP_AVAILABLE",               "PANN    ", Cmd_TRAP_AVAILABLE, NULL, NULL},
  {"RESEARCH",                     "PAAN    ", Cmd_RESEARCH_ORDER, NULL, NULL},
  {"COMPUTER_PLAYER",              "PN      ", Cmd_COMPUTER_PLAYER, NULL, NULL},
  {"SET_TIMER",                    "PA      ", Cmd_SET_TIMER, NULL, NULL},
  {"ADD_TUNNELLER_TO_LEVEL",       "PAANNN  ", Cmd_ADD_TUNNELLER_TO_LEVEL, NULL, NULL},
  {"WIN_GAME",                     "        ", Cmd_WIN_GAME, NULL, NULL},
  {"LOSE_GAME",                    "        ", Cmd_LOSE_GAME, NULL, NULL},
  {"SET_FLAG",                     "PAN     ", Cmd_SET_FLAG, NULL, NULL},
  {"MAX_CREATURES",                "PN      ", Cmd_MAX_CREATURES, NULL, NULL},
  {"NEXT_COMMAND_REUSABLE",        "        ", Cmd_NEXT_COMMAND_REUSABLE, NULL, NULL},
  {"DOOR_AVAILABLE",               "PANN    ", Cmd_DOOR_AVAILABLE, NULL, NULL},
  {"DISPLAY_OBJECTIVE",            "NA      ", Cmd_DISPLAY_OBJECTIVE, &display_objective_check, &display_objective_process},
  {"DISPLAY_OBJECTIVE_WITH_POS",   "NNN     ", Cmd_DISPLAY_OBJECTIVE_WITH_POS, &display_objective_check, &display_objective_process},
  {"DISPLAY_INFORMATION",          "N       ", Cmd_DISPLAY_INFORMATION, NULL, NULL},
  {"DISPLAY_INFORMATION_WITH_POS", "NNN     ", Cmd_DISPLAY_INFORMATION_WITH_POS, NULL, NULL},
  {"ADD_TUNNELLER_PARTY_TO_LEVEL", "PAAANNN ", Cmd_ADD_TUNNELLER_PARTY_TO_LEVEL, NULL, NULL},
  {"ADD_CREATURE_TO_POOL",         "CN      ", Cmd_ADD_CREATURE_TO_POOL, NULL, NULL},
  {"RESET_ACTION_POINT",           "N       ", Cmd_RESET_ACTION_POINT, NULL, NULL},
  {"SET_CREATURE_MAX_LEVEL",       "PC!N    ", Cmd_SET_CREATURE_MAX_LEVEL, &set_creature_max_level_check, &set_creature_max_level_process},
  {"SET_MUSIC",                    "N       ", Cmd_SET_MUSIC, NULL, NULL},
  {"TUTORIAL_FLASH_BUTTON",        "NN      ", Cmd_TUTORIAL_FLASH_BUTTON, NULL, NULL},
  {"SET_CREATURE_STRENGTH",        "CN      ", Cmd_SET_CREATURE_STRENGTH, NULL, NULL},
  {"SET_CREATURE_HEALTH",          "CN      ", Cmd_SET_CREATURE_HEALTH, NULL, NULL},
  {"SET_CREATURE_ARMOUR",          "CN      ", Cmd_SET_CREATURE_ARMOUR, NULL, NULL},
  {"SET_CREATURE_FEAR",            "CN      ", Cmd_SET_CREATURE_FEAR_WOUNDED, NULL, NULL},
  {"IF_AVAILABLE",                 "PAOAa   ", Cmd_IF_AVAILABLE, &if_available_check, NULL},
  {"SET_COMPUTER_GLOBALS",         "PNNNNNN ", Cmd_SET_COMPUTER_GLOBALS, NULL, NULL},
  {"SET_COMPUTER_CHECKS",          "PANNNNN ", Cmd_SET_COMPUTER_CHECKS, NULL, NULL},
  {"SET_COMPUTER_EVENT",           "PANN    ", Cmd_SET_COMPUTER_EVENT, NULL, NULL},
  {"SET_COMPUTER_PROCESS",         "PANNNNN ", Cmd_SET_COMPUTER_PROCESS, NULL, NULL},
  {"ALLY_PLAYERS",                 "PP      ", Cmd_ALLY_PLAYERS, NULL, NULL},
  {"DEAD_CREATURES_RETURN_TO_POOL","N       ", Cmd_DEAD_CREATURES_RETURN_TO_POOL, NULL, NULL},
  {"BONUS_LEVEL_TIME",             "N       ", Cmd_BONUS_LEVEL_TIME, NULL, NULL},
  {"QUICK_OBJECTIVE",              "NAA     ", Cmd_QUICK_OBJECTIVE, NULL, NULL},
  {"QUICK_INFORMATION",            "NA      ", Cmd_QUICK_INFORMATION, NULL, NULL},
  {"SWAP_CREATURE",                "AC      ", Cmd_SWAP_CREATURE, NULL, NULL},
  {"PRINT",                        "A       ", Cmd_PRINT, NULL, NULL},
  {"MESSAGE",                      "A       ", Cmd_MESSAGE, NULL, NULL},
  {"LEVEL_VERSION",                "N       ", Cmd_LEVEL_VERSION, NULL, NULL},
  {NULL,                           "        ", Cmd_NONE, NULL, NULL},
};

#ifdef __cplusplus
}
#endif<|MERGE_RESOLUTION|>--- conflicted
+++ resolved
@@ -2767,13 +2767,7 @@
 static void
 set_creature_configuration_process_impl(struct ScriptContext *context, struct CreatureStats *crstat, short creatid)
 {
-<<<<<<< HEAD
-    struct CreatureModelConfig* crconf = &gameadd.crtr_conf.model[creatid];
-=======
-    short creatid = context->value->shorts[0];
-    struct CreatureStats* crstat = creature_stats_get(creatid);
     struct CreatureModelConfig* crconf = &game.conf.crtr_conf.model[creatid];
->>>>>>> 1a1d980e
 
     uint8_t attribute = context->value->bytes[2];
     uint8_t group = context->value->bytes[3];
@@ -3007,6 +3001,7 @@
         }
     }
 }
+
 static void set_object_configuration_process(struct ScriptContext *context)
 {
     struct ObjectConfigStats* objst = &game.conf.object_conf.object_cfgstats[context->value->arg0];
@@ -5527,13 +5522,14 @@
             dungeon = get_dungeon(plyr_idx);
             if (!is_creature_model_wildcard(crtr_id))
             {
+                crtr_id %= game.conf.crtr_conf.model_count;
                 if (crtr_lvl < 0)
                 {
                     crtr_lvl = CREATURE_MAX_LEVEL + 1;
-                    dungeon->creature_max_level[crtr_id%game.conf.crtr_conf.model_count] = crtr_lvl;
+                    dungeon->creature_stats[crtr_id].max_level = crtr_lvl;
                     SCRIPTDBG(7,"Max level of creature '%s' set to default for player %d.", creature_code_name(crtr_id), (int)plyr_idx);
                 } else {
-                    dungeon->creature_max_level[crtr_id%game.conf.crtr_conf.model_count] = crtr_lvl-1;
+                    dungeon->creature_stats[crtr_id].max_level = crtr_lvl - 1;
                     SCRIPTDBG(7,"Max level of creature '%s' set to %d for player %d.", creature_code_name(crtr_id), crtr_lvl, (int)plyr_idx);
                 }
             } else
@@ -5545,10 +5541,10 @@
                         if (crtr_lvl < 0)
                         {
                             crtr_lvl = CREATURE_MAX_LEVEL + 1;
-                            dungeon->creature_max_level[i%game.conf.crtr_conf.model_count] = crtr_lvl;
+                            dungeon->creature_stats[i%game.conf.crtr_conf.model_count].max_level = crtr_lvl;
                             SCRIPTDBG(7,"Max level of creature '%s' set to default for player %d.", creature_code_name(i), (int)plyr_idx);
                         } else {
-                            dungeon->creature_max_level[i%game.conf.crtr_conf.model_count] = crtr_lvl-1;
+                            dungeon->creature_stats[i%game.conf.crtr_conf.model_count].max_level = crtr_lvl-1;
                             SCRIPTDBG(7,"Max level of creature '%s' set to %d for player %d.", creature_code_name(i), crtr_lvl, (int)plyr_idx);
                         }
                     }
@@ -5707,9 +5703,7 @@
   {"NEW_TRAP_TYPE",                     "A       ", Cmd_NEW_TRAP_TYPE, &new_trap_type_check, &null_process},
   {"NEW_OBJECT_TYPE",                   "A       ", Cmd_NEW_OBJECT_TYPE, &new_object_type_check, &null_process},
   {"NEW_ROOM_TYPE",                     "A       ", Cmd_NEW_ROOM_TYPE, &new_room_type_check, &null_process},
-<<<<<<< HEAD
   {"SET_CREATURE_CONFIGURATION_FOR_PLAYER","PCAAa   ", Cmd_SET_CREATURE_CONFIGURATION_PLAYER, &set_creature_configuration_check, &set_creature_configuration_process},
-=======
   {"NEW_CREATURE_TYPE",                 "A       ", Cmd_NEW_CREATURE_TYPE, &new_creature_type_check, &null_process },
   {"SET_HAND_GRAPHIC",                  "PA      ", Cmd_SET_HAND_GRAPHIC, &set_power_hand_check, &set_power_hand_process },
   {"ADD_EFFECT_GENERATOR_TO_LEVEL",     "AAN     ", Cmd_ADD_EFFECT_GENERATOR_TO_LEVEL, &add_effectgen_to_level_check, &add_effectgen_to_level_process},
@@ -5720,7 +5714,6 @@
   {"SET_INCREASE_ON_EXPERIENCE",        "AN      ", Cmd_SET_INCREASE_ON_EXPERIENCE, &set_increase_on_experience_check, &set_increase_on_experience_process},
   {"SET_PLAYER_MODIFIER",               "PAN     ", Cmd_SET_PLAYER_MODIFIER, &set_player_modifier_check, &set_player_modifier_process},
   {"ADD_TO_PLAYER_MODIFIER",            "PAN     ", Cmd_ADD_TO_PLAYER_MODIFIER, &add_to_player_modifier_check, &add_to_player_modifier_process},
->>>>>>> 1a1d980e
   {NULL,                                "        ", Cmd_NONE, NULL, NULL},
 };
 
