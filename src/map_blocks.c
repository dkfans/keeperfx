--- conflicted
+++ resolved
@@ -374,11 +374,7 @@
 }
 
 // only used by mine_out_block
-<<<<<<< HEAD
-void set_slab_explored_flags(unsigned char flag, MapSlabCoord slb_x, MapSlabCoord slb_y)
-=======
 void set_slab_explored_flags(PlayerBitFlag flag, MapSlabCoord slb_x, MapSlabCoord slb_y)
->>>>>>> 10deb125
 {
     MapSubtlCoord stl_y = STL_PER_SLB * slb_y;
     MapSubtlCoord stl_x = STL_PER_SLB * slb_x;
