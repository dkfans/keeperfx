/******************************************************************************/
// Free implementation of Bullfrog's Dungeon Keeper strategy game.
/******************************************************************************/
/** @file creature_states_wrshp.c
 *     Creature state machine functions for their job in various rooms.
 * @par Purpose:
 *     Defines elements of states[] array, containing valid creature states.
 * @par Comment:
 *     None.
 * @author   KeeperFX Team
 * @date     23 Sep 2009 - 05 Jan 2011
 * @par  Copying and copyrights:
 *     This program is free software; you can redistribute it and/or modify
 *     it under the terms of the GNU General Public License as published by
 *     the Free Software Foundation; either version 2 of the License, or
 *     (at your option) any later version.
 */
/******************************************************************************/
#include "creature_states_wrshp.h"
#include "globals.h"

#include "bflib_math.h"
#include "creature_states.h"
#include "thing_list.h"
#include "creature_control.h"
#include "creature_instances.h"
#include "config_creature.h"
#include "config_rules.h"
#include "config_terrain.h"
#include "thing_stats.h"
#include "thing_physics.h"
#include "thing_objects.h"
#include "thing_effects.h"
#include "thing_navigate.h"
#include "room_data.h"
#include "room_jobs.h"
#include "map_utils.h"
#include "ariadne_wallhug.h"
#include "gui_soundmsgs.h"

#include "game_legacy.h"
#include "keeperfx.hpp"

/******************************************************************************/
TbBool creature_can_do_manufacturing(const struct Thing *creatng)
{
    if (is_neutral_thing(creatng)) {
        return false;
    }
    struct CreatureStats* crstat = creature_stats_get_from_thing(creatng);
    return (crstat->manufacture_value > 0);
}

TbBool setup_workshop_move(struct Thing *thing, SubtlCodedCoords stl_num)
{
    struct CreatureControl* cctrl = creature_control_get_from_thing(thing);
    struct Coord3d dst;

    dst.x.stl.num = stl_num_decode_x(stl_num);
    dst.x.stl.pos = 128;
    dst.y.stl.num = stl_num_decode_y(stl_num);
    dst.y.stl.pos = 128;
    dst.z.val = get_thing_height_at(thing, &dst);

    setup_thing_move_to(thing, &dst);
    if (thing_in_wall_at(thing, &cctrl->moveto_pos))
    {
        ERRORLOG("Illegal setup to subtile (%d,%d)", (int)cctrl->moveto_pos.x.stl.num, (int)cctrl->moveto_pos.y.stl.num);
        set_start_state(thing);
        return false;
    }
    return true;
}

struct Thing *get_workshop_equipment_to_work_with_on_subtile(PlayerNumber plyr_idx, MapSubtlCoord stl_x, MapSubtlCoord stl_y)
{
    struct Map* mapblk = get_map_block_at(stl_x, stl_y);
    unsigned long k = 0;
    long i = get_mapwho_thing_index(mapblk);
    while (i != 0)
    {
        struct Thing* thing = thing_get(i);
        TRACE_THING(thing);
        if (thing_is_invalid(thing))
        {
            ERRORLOG("Jump to invalid thing detected");
            break;
        }
        i = thing->next_on_mapblk;
        // Per thing code start
        if (thing_is_object(thing) && object_is_room_equipment(thing, RoK_WORKSHOP))
        {
            if (thing->owner == plyr_idx) {
              return thing;
            }
        }
        // Per thing code end
        k++;
        if (k > THINGS_COUNT)
        {
            ERRORLOG("Infinite loop detected when sweeping things list");
            break_mapwho_infinite_chain(mapblk);
            break;
        }
    }
    return INVALID_THING;
}

/**
 * Returns a creature manufacturing on a subtile other than given creature.
 * @param plyr_idx
 * @param stl_x
 * @param stl_y
 * @param othertng
 * @return
 */
struct Thing *get_other_creature_manufacturing_on_subtile(PlayerNumber plyr_idx, MapSubtlCoord stl_x, MapSubtlCoord stl_y, struct Thing *othertng)
{
    struct Map* mapblk = get_map_block_at(stl_x, stl_y);
    unsigned long k = 0;
    long i = get_mapwho_thing_index(mapblk);
    while (i != 0)
    {
        struct Thing* thing = thing_get(i);
        TRACE_THING(thing);
        if (thing_is_invalid(thing))
        {
            ERRORLOG("Jump to invalid thing detected");
            break;
        }
        i = thing->next_on_mapblk;
        // Per thing code start
        if (thing_is_creature(thing) && (thing->active_state == CrSt_Manufacturing) && (thing->index != othertng->index))
        {
            struct CreatureControl* cctrl = creature_control_get_from_thing(thing);
            if ((cctrl->byte_9A > 1) && (thing->owner == plyr_idx)) {
                return thing;
            }
        }
        // Per thing code end
        k++;
        if (k > THINGS_COUNT)
        {
            ERRORLOG("Infinite loop detected when sweeping things list");
            break_mapwho_infinite_chain(mapblk);
            break;
        }
    }
    return INVALID_THING;
}

/**
 * Finds a safe and unused, adjacent position in room for a creature.
 *
 * @param pos Position of the creature to be moved.
 * @param owner Room owner to keep.
 * @return Coded subtiles of the new position, or 0 on failure.
 * @see person_get_somewhere_adjacent_in_room()
 */
SubtlCodedCoords find_unused_adjacent_position_in_workshop(const struct Coord3d *pos, long owner)
{
    static const struct Around corners[] = { {1,2}, {0,1}, {1,0}, {2,1} };
    for (long i = 0; i < SMALL_AROUND_LENGTH; i++)
    {
        MapSlabCoord slb_x = subtile_slab_fast(pos->x.stl.num) + (long)small_around[i].delta_x;
        MapSlabCoord slb_y = subtile_slab_fast(pos->y.stl.num) + (long)small_around[i].delta_y;
        struct SlabMap* slb = get_slabmap_block(slb_x, slb_y);
        if ((slb->kind == SlbT_WORKSHOP) && (slabmap_owner(slb) == owner))
        {
            MapSubtlCoord stl_x = slab_subtile(slb_x, corners[i].delta_x);
            MapSubtlCoord stl_y = slab_subtile(slb_y, corners[i].delta_y);
            struct Thing* mnfc_creatng = get_other_creature_manufacturing_on_subtile(owner, stl_x, stl_y, INVALID_THING);
            if (!thing_is_invalid(mnfc_creatng)) {
                // Position used by another manufacturer
                continue;
            }
            struct Thing* objtng = get_workshop_equipment_to_work_with_on_subtile(owner, slab_subtile_center(slb_x), slab_subtile_center(slb_y));
            if (thing_is_invalid(objtng)) {
                // Position has no work equipment nearby
                continue;
            }
            // Found an acceptable position
            return get_subtile_number(stl_x, stl_y);
        }
    }
    return 0;
}

TbBool setup_move_to_new_workshop_position(struct Thing *thing, struct Room *room, unsigned long a3)
{
    struct CreatureControl* cctrl = creature_control_get_from_thing(thing);
    if ( a3 )
        cctrl->byte_9E = 50;
    cctrl->byte_9A = 1;
<<<<<<< HEAD
    SubtlCodedCoords stl_num = find_position_around_in_room(thing, thing->owner, room->kind);
=======
    SubtlCodedCoords stl_num = find_position_around_in_room(&thing->mappos, thing->owner, room->kind, thing);
>>>>>>> d522feb0
    if (stl_num <= 0)
    {
        WARNLOG("Could not find position around in %s of %d slabs",room_code_name(room->kind),(int)room->slabs_count);
        return false;
    }
    return setup_workshop_move(thing,stl_num);
}

short at_workshop_room(struct Thing *creatng)
{
    struct CreatureControl* cctrl = creature_control_get_from_thing(creatng);
    cctrl->target_room_id = 0;
    struct Room* room = get_room_thing_is_on(creatng);
    if (!room_initially_valid_as_type_for_thing(room, get_room_for_job(Job_MANUFACTURE), creatng))
    {
        WARNLOG("Room %s owned by player %d is invalid for %s",room_code_name(room->kind),(int)room->owner,thing_model_name(creatng));
        set_start_state(creatng);
        return 0;
    }
    if (!add_creature_to_work_room(creatng, room, Job_MANUFACTURE))
    {
        set_start_state(creatng);
        return 0;
    }
    internal_set_thing_state(creatng, get_continue_state_for_job(Job_MANUFACTURE));
    setup_move_to_new_workshop_position(creatng, room, 1);
    return 1;
}

void setup_workshop_search_for_post(struct Thing *creatng)
{
    struct Thing* postng = INVALID_THING;
    struct Room* room = get_room_thing_is_on(creatng);
    // Find a random slab in the room to be used as our starting point
    long i = CREATURE_RANDOM(creatng, room->slabs_count);
    unsigned long n = room->slabs_list;
    while (i > 0)
    {
        n = get_next_slab_number_in_room(n);
        i--;
    }
    i = room->slabs_count;
    while (i > 0)
    {
        // Loop the slabs list
        if (n <= 0) {
            n = room->slabs_list;
        }
        MapSlabCoord slb_x = slb_num_decode_x(n);
        MapSlabCoord slb_y = slb_num_decode_y(n);
        struct Thing* objtng = get_workshop_equipment_to_work_with_on_subtile(creatng->owner, slab_subtile_center(slb_x), slab_subtile_center(slb_y));
        if (!thing_is_invalid(objtng)) {
            postng = objtng;
        }
        n = get_next_slab_number_in_room(n);
        i--;
    }
    if (thing_is_invalid(postng))
    {
        SYNCDBG(9,"Work in %s, the %s moves to new pos",room_code_name(room->kind),thing_model_name(creatng));
        setup_move_to_new_workshop_position(creatng, room, 1);
    } else
    {
        SYNCDBG(9,"Work in %s, the %s found a post",room_code_name(room->kind),thing_model_name(creatng));
        setup_workshop_move(creatng, get_subtile_number(postng->mappos.x.stl.num, postng->mappos.y.stl.num));
    }
}

long process_creature_in_workshop(struct Thing *creatng, struct Room *room)
{
    struct CreatureControl *cctrl;
    cctrl = creature_control_get_from_thing(creatng);
    struct Dungeon *dungeon;
    dungeon = get_dungeon(creatng->owner);
    if ((game.play_gameturn - dungeon->field_118B < 50) && ((game.play_gameturn + creatng->index) & 3) == 0)
    {
        if (cctrl->instance_id == CrInst_NULL) {
            set_creature_instance(creatng, CrInst_CELEBRATE_SHORT, 1, 0, 0);
        }
        return 1;
    }
    if (cctrl->instance_id != CrInst_NULL) {
        return 1;
    }
    long mvret;
    MapSlabCoord slb_x;
    MapSlabCoord slb_y;
    SYNCDBG(19,"Work in %s, the %s in state %d",room_code_name(room->kind),thing_model_name(creatng),(int)cctrl->byte_9A);
    switch (cctrl->byte_9A)
    {
    case 1:
        cctrl->byte_9E--;
        if (cctrl->byte_9E <= 0)
        {
            setup_workshop_search_for_post(creatng);
            cctrl->byte_9E = 100;
            break;
        }
        mvret = creature_move_to(creatng, &cctrl->moveto_pos, get_creature_speed(creatng), 0, 0);
        if (mvret != 1)
        {
            if (mvret == -1) {
                SYNCDBG(9,"Room %s move problem, the %s goes from %d to start state",room_code_name(room->kind),thing_model_name(creatng),(int)cctrl->byte_9A);
                set_start_state(creatng);
            }
            break;
        }
        slb_x = subtile_slab_fast(creatng->mappos.x.stl.num);
        slb_y = subtile_slab_fast(creatng->mappos.y.stl.num);
        struct Thing *objtng;
        objtng = get_workshop_equipment_to_work_with_on_subtile(creatng->owner, slab_subtile_center(slb_x),slab_subtile_center(slb_y));
        if (!thing_is_invalid(objtng))
        {
            SYNCDBG(19,"Got %s post, the %s goes from %d to 2",room_code_name(room->kind),thing_model_name(creatng),(int)cctrl->byte_9A);
            cctrl->byte_9A = 2;
            cctrl->byte_9E = 100;
            break;
        }
        SYNCDBG(19,"No %s post at current pos, the %s goes from %d to search position",room_code_name(room->kind),thing_model_name(creatng),(int)cctrl->byte_9A);
        setup_move_to_new_workshop_position(creatng, room, 0);
        break;
    case 2:
    {
        SubtlCodedCoords stl_num;
        stl_num = find_unused_adjacent_position_in_workshop(&creatng->mappos, creatng->owner);
        if (stl_num != 0) {
            slb_x = subtile_slab_fast(stl_num_decode_x(stl_num));
            slb_y = subtile_slab_fast(stl_num_decode_y(stl_num));
            cctrl->byte_9C = slab_subtile_center(slb_x);
            cctrl->byte_9D = slab_subtile_center(slb_y);
            setup_workshop_move(creatng, stl_num);
            cctrl->byte_9A = 3;
            break;
        }
        SYNCDBG(9,"No free adjacent %s post, the %s goes from %d to search position",room_code_name(room->kind),thing_model_name(creatng),(int)cctrl->byte_9A);
        setup_move_to_new_workshop_position(creatng, room, 1);
        break;
    }
    case 3:
    {
        mvret = creature_move_to(creatng, &cctrl->moveto_pos, get_creature_speed(creatng), 0, 0);
        if (mvret != 1)
        {
            if (mvret == -1) {
                SYNCDBG(9,"Room %s move problem, the %s goes from %d to start state",room_code_name(room->kind),thing_model_name(creatng),(int)cctrl->byte_9A);
                set_start_state(creatng);
            }
            break;
        }
        struct Thing *mnfc_creatng;
        mnfc_creatng = get_other_creature_manufacturing_on_subtile(creatng->owner, creatng->mappos.x.stl.num, creatng->mappos.y.stl.num, creatng);
        if (thing_is_invalid(mnfc_creatng)) {
            cctrl->byte_9A = 4;
            break;
        }
        // Position used by another manufacturer
        SYNCDBG(9,"The %s post already in use, the %s goes from %d to search position",room_code_name(room->kind),thing_model_name(creatng),(int)cctrl->byte_9A);
        setup_move_to_new_workshop_position(creatng, room, 1);
        break;
    }
    case 4:
    {
        struct Coord3d pos;
        pos.x.val = subtile_coord_center(cctrl->byte_9C);
        pos.y.val = subtile_coord_center(cctrl->byte_9D);
        if (creature_turn_to_face(creatng, &pos) < LbFPMath_PI/18)
        {
            cctrl->byte_9A = 5;
            cctrl->byte_9B = 75;
        }
        break;
    }
    case 5:
    default:
        cctrl->byte_9B--;
        if (cctrl->byte_9B <= 0)
        {
            SYNCDBG(9,"Room %s move counter %d, the %s keeps moving in state %d",room_code_name(room->kind),(int)cctrl->byte_9B,thing_model_name(creatng),(int)cctrl->byte_9A);
            setup_move_to_new_workshop_position(creatng, room, 1);
        } else
        if ((cctrl->byte_9B % 8) == 0) {
            set_creature_instance(creatng, CrInst_SWING_WEAPON_SWORD, 1, 0, 0);
        }
        break;
    }
    return 1;
}

short manufacturing(struct Thing *creatng)
{
    TRACE_THING(creatng);
    struct Room* room = get_room_thing_is_on(creatng);
    if (creature_job_in_room_no_longer_possible(room, Job_MANUFACTURE, creatng))
    {
        remove_creature_from_work_room(creatng);
        set_start_state(creatng);
        return CrStRet_ResetFail;
    }
    if (room->used_capacity > room->total_capacity)
    {
        output_message_room_related_from_computer_or_player_action(room->owner, room->kind, OMsg_RoomFull);
        remove_creature_from_work_room(creatng);
        set_start_state(creatng);
        return CrStRet_ResetOk;
    }
    struct Dungeon* dungeon = get_dungeon(creatng->owner);
    if (dungeon->manufacture_class != TCls_Empty)
    {
        long work_value = compute_creature_work_value_for_room_role(creatng, RoRoF_CratesManufctr, room->efficiency);
        SYNCDBG(9,"The %s index %d owner %d produced %d manufacture points",thing_model_name(creatng),(int)creatng->index,(int)creatng->owner,(int)work_value);
        dungeon->manufacture_progress += work_value;
        dungeon->total_manufacture_points += work_value;
    } else
    {
        WARNDBG(9,"The %s index %d owner %d is manufacturing nothing",thing_model_name(creatng),(int)creatng->index,(int)creatng->owner);
        // This may be cause by a creature taking up place in workshop where crate should be created; the creature should take a break
        if (room->used_capacity >= room->total_capacity) {
            external_set_thing_state(creatng, CrSt_CreatureGoingHomeToSleep);
            return CrStRet_Modified;
        }
    }
    process_creature_in_workshop(creatng, room);
    return CrStRet_Modified;
}

/******************************************************************************/<|MERGE_RESOLUTION|>--- conflicted
+++ resolved
@@ -192,11 +192,7 @@
     if ( a3 )
         cctrl->byte_9E = 50;
     cctrl->byte_9A = 1;
-<<<<<<< HEAD
-    SubtlCodedCoords stl_num = find_position_around_in_room(thing, thing->owner, room->kind);
-=======
     SubtlCodedCoords stl_num = find_position_around_in_room(&thing->mappos, thing->owner, room->kind, thing);
->>>>>>> d522feb0
     if (stl_num <= 0)
     {
         WARNLOG("Could not find position around in %s of %d slabs",room_code_name(room->kind),(int)room->slabs_count);
