--- conflicted
+++ resolved
@@ -433,7 +433,6 @@
     return 0;
 }
 
-<<<<<<< HEAD
 struct Room* luaL_checkRoom(lua_State *L, int idx)
 {
     if (!lua_istable(L, idx)) {
@@ -470,7 +469,8 @@
         return INVALID_ROOM;
     }
     return room;
-=======
+}
+
 void luaL_checkCoord3d(lua_State *L, int index, struct Coord3d* pos)
 {
     if (lua_istable(L, index)) {
@@ -486,8 +486,6 @@
     }
     luaL_argerror(L, index, "expected a pos");
     return;
-
->>>>>>> 4d2afb07
 }
 
 /***************************************************************************************************/
