; KeeperFX Terrain Configuration file
; file version 0.32, by Mefistotelis

[common]
SlabsCount = 55
RoomsCount = 17

; Slabs configuration

[slab0]
Name = HARD
TooltipTextID = 324
BlockFlagsHeight = 4
BlockHealthIndex = 0
; Possible (no)block flags are: VALUABLE, IS_ROOM, UNEXPLORED, DIGGABLE, FILLED, IS_DOOR, and TAGGED_VALUABLE.
BlockFlags = BLOCKING FILLED
NoBlockFlags =
; The type of terrain this slab fills adjacent slabs with if possible. 1 = Lava. 2 = Water
FillStyle = 0
; 0 = unclaimed. 1 = diggable dirt. 2 = fortified ground. 3 = fortified wall. 4 = room interior. 5 = obstacle.
Category = 0
SlbID = 0
; The amount of distortion the slab has in normal view. The higher the value, the less distortion there is.
Wibble = 1
IsSafeLand = 0
IsDiggable = 0
WlbType = 0

[slab1]
Name = GOLD
TooltipTextID = 326
BlockFlagsHeight = 4
BlockHealthIndex = 1
BlockFlags = BLOCKING VALUABLE
NoBlockFlags =
FillStyle = 0
Category = 0
SlbID = 0
Wibble = 1
IsSafeLand = 0
IsDiggable = 1
WlbType = 0

[slab2]
Name = DIRT
TooltipTextID = 325
BlockFlagsHeight = 4
BlockHealthIndex = 0
BlockFlags = BLOCKING DIGGABLE
NoBlockFlags =
FillStyle = 0
Category = 1
SlbID = 0
Wibble = 1
IsSafeLand = 0
IsDiggable = 1
WlbType = 0

[slab3]
Name = TORCH_DIRT
TooltipTextID = 325
BlockFlagsHeight = 4
BlockHealthIndex = 0
BlockFlags = BLOCKING DIGGABLE
NoBlockFlags =
FillStyle = 0
Category = 1
SlbID = 0
Wibble = 1
IsSafeLand = 0
IsDiggable = 1
WlbType = 0

[slab4]
Name = DRAPE_WALL
TooltipTextID = 329
BlockFlagsHeight = 4
BlockHealthIndex = 2
BlockFlags = BLOCKING FILLED
NoBlockFlags =
FillStyle = 0
Category = 3
SlbID = 0
Wibble = 1
IsSafeLand = 0
IsDiggable = 1
WlbType = 0

[slab5]
Name = TORCH_WALL
TooltipTextID = 329
BlockFlagsHeight = 4
BlockHealthIndex = 2
BlockFlags = BLOCKING FILLED
NoBlockFlags =
FillStyle = 0
Category = 3
SlbID = 0
Wibble = 1
IsSafeLand = 0
IsDiggable = 1
WlbType = 0

[slab6]
Name = TWINS_WALL
TooltipTextID = 329
BlockFlagsHeight = 4
BlockHealthIndex = 2
BlockFlags = BLOCKING FILLED
NoBlockFlags =
FillStyle = 0
Category = 3
SlbID = 0
Wibble = 1
IsSafeLand = 0
IsDiggable = 1
WlbType = 0

[slab7]
Name = WOMAN_WALL
TooltipTextID = 329
BlockFlagsHeight = 4
BlockHealthIndex = 2
BlockFlags = BLOCKING FILLED
NoBlockFlags =
FillStyle = 0
Category = 3
SlbID = 0
Wibble = 1
IsSafeLand = 0
IsDiggable = 1
WlbType = 0

[slab8]
Name = PAIR_WALL
TooltipTextID = 329
BlockFlagsHeight = 4
BlockHealthIndex = 2
BlockFlags = BLOCKING FILLED
NoBlockFlags =
FillStyle = 0
Category = 3
SlbID = 0
Wibble = 1
IsSafeLand = 0
IsDiggable = 1
WlbType = 0

[slab9]
Name = DAMAGED_WALL
TooltipTextID = 330
BlockFlagsHeight = 4
BlockHealthIndex = 2
BlockFlags = BLOCKING DIGGABLE
NoBlockFlags =
FillStyle = 0
Category = 3
SlbID = 0
Wibble = 1
IsSafeLand = 0
IsDiggable = 1
WlbType = 0

[slab10]
Name = PATH
TooltipTextID = 331
BlockFlagsHeight = 0
BlockHealthIndex = 2
BlockFlags =
NoBlockFlags =
FillStyle = 0
Category = 0
SlbID = 1
Wibble = 1
IsSafeLand = 1
IsDiggable = 0
WlbType = 0

[slab11]
Name = PRETTY_PATH
TooltipTextID = 332
BlockFlagsHeight = 0
BlockHealthIndex = 3
BlockFlags =
NoBlockFlags =
FillStyle = 0
Category = 2
SlbID = 2
Wibble = 1
IsSafeLand = 1
IsDiggable = 0
WlbType = 0

[slab12]
Name = LAVA
TooltipTextID = 327
BlockFlagsHeight = 0
BlockHealthIndex = 2
BlockFlags =
NoBlockFlags =
FillStyle = 1
Category = 0
SlbID = 3
Wibble = 1
IsSafeLand = 0
IsDiggable = 0
WlbType = 1

[slab13]
Name = WATER
TooltipTextID = 328
BlockFlagsHeight = 0
BlockHealthIndex = 2
BlockFlags =
NoBlockFlags =
FillStyle = 2
Category = 0
SlbID = 4
Wibble = 1
IsSafeLand = 1
IsDiggable = 0
WlbType = 2

[slab14]
Name = ENTRANCE_ZONE
BlockFlagsHeight = 4
BlockHealthIndex = 4
BlockFlags = BLOCKING IS_ROOM
NoBlockFlags = IS_ROOM
FillStyle = 0
Category = 4
SlbID = 5
Wibble = 1
IsSafeLand = 1
IsDiggable = 0
WlbType = 0

[slab15]
Name = SLAB15
BlockFlagsHeight = 4
BlockHealthIndex = 2
BlockFlags = BLOCKING FILLED
NoBlockFlags =
FillStyle = 0
Category = 3
SlbID = 5
Wibble = 1
IsSafeLand = 0
IsDiggable = 1
WlbType = 0

[slab16]
Name = TREASURY_AREA
BlockFlagsHeight = 4
BlockHealthIndex = 4
BlockFlags = BLOCKING IS_ROOM
NoBlockFlags = IS_ROOM
FillStyle = 0
Category = 4
SlbID = 6
Wibble = 1
IsSafeLand = 1
IsDiggable = 0
WlbType = 0

[slab17]
Name = SLAB17
BlockFlagsHeight = 4
BlockHealthIndex = 2
BlockFlags = BLOCKING FILLED
NoBlockFlags =
FillStyle = 0
Category = 3
SlbID = 6
Wibble = 1
IsSafeLand = 0
IsDiggable = 1
WlbType = 0

[slab18]
Name = BOOK_SHELVES
BlockFlagsHeight = 4
BlockHealthIndex = 4
BlockFlags = BLOCKING IS_ROOM
NoBlockFlags = IS_ROOM
FillStyle = 0
Category = 4
SlbID = 7
Wibble = 1
IsSafeLand = 1
IsDiggable = 0
WlbType = 0

[slab19]
Name = SLAB19
BlockFlagsHeight = 4
BlockHealthIndex = 2
BlockFlags = BLOCKING FILLED
NoBlockFlags =
FillStyle = 0
Category = 3
SlbID = 7
Wibble = 1
IsSafeLand = 0
IsDiggable = 1
WlbType = 0

[slab20]
Name = PRISON_AREA
BlockFlagsHeight = 4
BlockHealthIndex = 4
BlockFlags = BLOCKING IS_ROOM
NoBlockFlags = IS_ROOM
FillStyle = 0
Category = 4
SlbID = 8
Wibble = 1
IsSafeLand = 1
IsDiggable = 0
WlbType = 0

[slab21]
Name = SLAB21
BlockFlagsHeight = 4
BlockHealthIndex = 2
BlockFlags = BLOCKING FILLED
NoBlockFlags =
FillStyle = 0
Category = 3
SlbID = 8
Wibble = 1
IsSafeLand = 0
IsDiggable = 1
WlbType = 0

[slab22]
Name = TORTURE_AREA
BlockFlagsHeight = 4
BlockHealthIndex = 4
BlockFlags = BLOCKING IS_ROOM
NoBlockFlags = IS_ROOM
FillStyle = 0
Category = 4
SlbID = 9
Wibble = 1
IsSafeLand = 1
IsDiggable = 0
WlbType = 0

[slab23]
Name = SLAB23
BlockFlagsHeight = 4
BlockHealthIndex = 2
BlockFlags = BLOCKING FILLED
NoBlockFlags =
FillStyle = 0
Category = 3
SlbID = 9
Wibble = 1
IsSafeLand = 0
IsDiggable = 1
WlbType = 0

[slab24]
Name = TRAINING_AREA
BlockFlagsHeight = 4
BlockHealthIndex = 4
BlockFlags = BLOCKING IS_ROOM
NoBlockFlags = IS_ROOM
FillStyle = 0
Category = 4
SlbID = 10
Wibble = 1
IsSafeLand = 1
IsDiggable = 0
WlbType = 0

[slab25]
Name = SLAB25
BlockFlagsHeight = 4
BlockHealthIndex = 2
BlockFlags = BLOCKING FILLED
NoBlockFlags =
FillStyle = 0
Category = 3
SlbID = 10
Wibble = 1
IsSafeLand = 0
IsDiggable = 1
WlbType = 0

[slab26]
Name = HEART_PEDESTAL
BlockFlagsHeight = 4
BlockHealthIndex = 4
BlockFlags = BLOCKING IS_ROOM
NoBlockFlags = IS_ROOM
FillStyle = 0
Category = 4
SlbID = 11
Wibble = 1
IsSafeLand = 1
IsDiggable = 0
WlbType = 0

[slab27]
Name = SLAB27
BlockFlagsHeight = 4
BlockHealthIndex = 2
BlockFlags = BLOCKING FILLED
NoBlockFlags =
FillStyle = 0
Category = 3
SlbID = 11
Wibble = 1
IsSafeLand = 0
IsDiggable = 1
WlbType = 0

[slab28]
Name = WORKSHOP_AREA
BlockFlagsHeight = 4
BlockHealthIndex = 4
BlockFlags = BLOCKING IS_ROOM
NoBlockFlags = IS_ROOM
FillStyle = 0
Category = 4
SlbID = 12
Wibble = 1
IsSafeLand = 1
IsDiggable = 0
WlbType = 0

[slab29]
Name = SLAB29
BlockFlagsHeight = 4
BlockHealthIndex = 2
BlockFlags = BLOCKING FILLED
NoBlockFlags =
FillStyle = 0
Category = 3
SlbID = 12
Wibble = 1
IsSafeLand = 0
IsDiggable = 1
WlbType = 0

[slab30]
Name = SCAVENGE_AREA
BlockFlagsHeight = 4
BlockHealthIndex = 4
BlockFlags = BLOCKING IS_ROOM
NoBlockFlags = IS_ROOM
FillStyle = 0
Category = 4
SlbID = 13
Wibble = 1
IsSafeLand = 1
IsDiggable = 0
WlbType = 0

[slab31]
Name = SLAB31
BlockFlagsHeight = 4
BlockHealthIndex = 2
BlockFlags = BLOCKING FILLED
NoBlockFlags =
FillStyle = 0
Category = 3
SlbID = 13
Wibble = 1
IsSafeLand = 0
IsDiggable = 1
WlbType = 0

[slab32]
Name = TEMPLE_POOL
BlockFlagsHeight = 4
BlockHealthIndex = 4
BlockFlags = BLOCKING IS_ROOM
NoBlockFlags = IS_ROOM
FillStyle = 0
Category = 4
SlbID = 14
Wibble = 1
IsSafeLand = 1
IsDiggable = 0
WlbType = 0

[slab33]
Name = SLAB33
BlockFlagsHeight = 4
BlockHealthIndex = 2
BlockFlags = BLOCKING FILLED
NoBlockFlags =
FillStyle = 0
Category = 3
SlbID = 14
Wibble = 1
IsSafeLand = 0
IsDiggable = 1
WlbType = 0

[slab34]
Name = GRAVE_AREA
BlockFlagsHeight = 4
BlockHealthIndex = 4
BlockFlags = BLOCKING IS_ROOM
NoBlockFlags = IS_ROOM
FillStyle = 0
Category = 4
SlbID = 15
Wibble = 1
IsSafeLand = 1
IsDiggable = 0
WlbType = 0

[slab35]
Name = SLAB35
BlockFlagsHeight = 4
BlockHealthIndex = 2
BlockFlags = BLOCKING FILLED
NoBlockFlags =
FillStyle = 0
Category = 3
SlbID = 15
Wibble = 1
IsSafeLand = 0
IsDiggable = 1
WlbType = 0

[slab36]
Name = HATCHERY
BlockFlagsHeight = 4
BlockHealthIndex = 4
BlockFlags = BLOCKING IS_ROOM
NoBlockFlags = IS_ROOM
FillStyle = 0
Category = 4
SlbID = 16
Wibble = 1
IsSafeLand = 1
IsDiggable = 0
WlbType = 0

[slab37]
Name = SLAB37
BlockFlagsHeight = 4
BlockHealthIndex = 2
BlockFlags = BLOCKING FILLED
NoBlockFlags =
FillStyle = 0
Category = 3
SlbID = 16
Wibble = 1
IsSafeLand = 0
IsDiggable = 1
WlbType = 0

[slab38]
Name = LAIR_AREA
BlockFlagsHeight = 4
BlockHealthIndex = 4
BlockFlags = BLOCKING IS_ROOM
NoBlockFlags = IS_ROOM
FillStyle = 0
Category = 4
SlbID = 17
Wibble = 1
IsSafeLand = 1
IsDiggable = 0
WlbType = 0

[slab39]
Name = SLAB39
BlockFlagsHeight = 4
BlockHealthIndex = 2
BlockFlags = BLOCKING FILLED
NoBlockFlags =
FillStyle = 0
Category = 3
SlbID = 17
Wibble = 1
IsSafeLand = 0
IsDiggable = 1
WlbType = 0

[slab40]
Name = BARRACK_AREA
BlockFlagsHeight = 4
BlockHealthIndex = 4
BlockFlags = BLOCKING IS_ROOM
NoBlockFlags = IS_ROOM
FillStyle = 0
Category = 4
SlbID = 18
Wibble = 1
IsSafeLand = 1
IsDiggable = 0
WlbType = 0

[slab41]
Name = SLAB41
BlockFlagsHeight = 4
BlockHealthIndex = 2
BlockFlags = BLOCKING FILLED
NoBlockFlags =
FillStyle = 0
Category = 3
SlbID = 18
Wibble = 1
IsSafeLand = 0
IsDiggable = 1
WlbType = 0

[slab42]
Name = DOOR_WOODEN
TooltipTextID = 590
BlockFlagsHeight = 4
BlockHealthIndex = 5
BlockFlags = BLOCKING IS_DOOR
NoBlockFlags =
FillStyle = 0
Category = 5
SlbID = 2
Wibble = 1
IsSafeLand = 1
IsDiggable = 0
WlbType = 0

[slab43]
Name = DOOR_WOODEN2
TooltipTextID = 590
BlockFlagsHeight = 4
BlockHealthIndex = 5
BlockFlags = BLOCKING IS_DOOR
NoBlockFlags =
FillStyle = 0
Category = 5
SlbID = 2
Wibble = 1
IsSafeLand = 1
IsDiggable = 0
WlbType = 0

[slab44]
Name = DOOR_BRACE
TooltipTextID = 591
BlockFlagsHeight = 4
BlockHealthIndex = 6
BlockFlags = BLOCKING IS_DOOR
NoBlockFlags =
FillStyle = 0
Category = 5
SlbID = 2
Wibble = 1
IsSafeLand = 1
IsDiggable = 0
WlbType = 0

[slab45]
Name = DOOR_BRACE2
TooltipTextID = 591
BlockFlagsHeight = 4
BlockHealthIndex = 6
BlockFlags = BLOCKING IS_DOOR
NoBlockFlags =
FillStyle = 0
Category = 5
SlbID = 2
Wibble = 1
IsSafeLand = 1
IsDiggable = 0
WlbType = 0

[slab46]
Name = DOOR_STEEL
TooltipTextID = 592
BlockFlagsHeight = 4
BlockHealthIndex = 7
BlockFlags = BLOCKING IS_DOOR
NoBlockFlags =
FillStyle = 0
Category = 5
SlbID = 2
Wibble = 1
IsSafeLand = 1
IsDiggable = 0
WlbType = 0

[slab47]
Name = DOOR_STEEL2
TooltipTextID = 592
BlockFlagsHeight = 4
BlockHealthIndex = 7
BlockFlags = BLOCKING IS_DOOR
NoBlockFlags =
FillStyle = 0
Category = 5
SlbID = 2
Wibble = 1
IsSafeLand = 1
IsDiggable = 0
WlbType = 0

[slab48]
Name = DOOR_MAGIC
TooltipTextID = 593
BlockFlagsHeight = 4
BlockHealthIndex = 8
BlockFlags = BLOCKING IS_DOOR
NoBlockFlags =
FillStyle = 0
Category = 5
SlbID = 2
Wibble = 1
IsSafeLand = 1
IsDiggable = 0
WlbType = 0

[slab49]
Name = DOOR_MAGIC2
TooltipTextID = 593
BlockFlagsHeight = 4
BlockHealthIndex = 8
BlockFlags = BLOCKING IS_DOOR
NoBlockFlags =
FillStyle = 0
Category = 5
SlbID = 2
Wibble = 1
IsSafeLand = 1
IsDiggable = 0
WlbType = 0

[slab50]
Name = SLAB50
BlockFlagsHeight = 4
BlockHealthIndex = 2
BlockFlags =
NoBlockFlags =
FillStyle = 0
Category = 5
SlbID = 0
Wibble = 1
IsSafeLand = 0
IsDiggable = 0
WlbType = 0

[slab51]
Name = BRIDGE_FRAME
BlockFlagsHeight = 4
BlockHealthIndex = 4
BlockFlags = BLOCKING IS_ROOM
NoBlockFlags = IS_ROOM
FillStyle = 0
Category = 5
SlbID = 1
Wibble = 1
IsSafeLand = 1
IsDiggable = 0
WlbType = 3

[slab52]
Name = GEMS
TooltipTextID = 544
BlockFlagsHeight = 4
BlockHealthIndex = 1
BlockFlags = BLOCKING VALUABLE
NoBlockFlags =
FillStyle = 0
Category = 0
SlbID = 0
Wibble = 1
IsSafeLand = 0
IsDiggable = 1
WlbType = 0

[slab53]
Name = GUARD_AREA
<<<<<<< HEAD
[slab54]
Name = PURPLE_PATH
BlockFlagsHeight = 0
BlockHealthIndex = 2
BlockFlags =
NoBlockFlags =
FillStyle = 0
Category = 0
=======
BlockFlagsHeight = 4
BlockHealthIndex = 4
BlockFlags = BLOCKING IS_ROOM
NoBlockFlags = IS_ROOM
FillStyle = 0
Category = 5
>>>>>>> 411354c6
SlbID = 1
Wibble = 1
IsSafeLand = 1
IsDiggable = 0
WlbType = 0

; Rooms configuration  

[room0]
Name = NULL
NameTextID = 201
TooltipTextID = 201
Cost = 0
Health = 0
SlabAssign = HARD
Roles = 
Properties = 
Messages = 0 0 0
AmbientSndSample = 0
TotalCapacity = none
UsedCapacity = none none
SymbolSprites = 0 0
PointerSprites = 0
PanelTabIndex = 0

[room1]
Name = ENTRANCE
NameTextID = 598
TooltipTextID = 201
Cost = 0
Health = 4000
SlabAssign = ENTRANCE_ZONE
Roles = ROOM_ROLE_POOL_SPAWN ROOM_ROLE_POOL_LEAVE
Properties = CANNOT_VANDALIZE HAS_NO_ENSIGN
; Speech messages related to the room, in order: Needed,TooSmall,NoRoute. 
Messages = 0 0 0
; Sound sample playing in a loop when the room is visible
AmbientSndSample = 0
; Algorithm used to compute room capacity
TotalCapacity = slabs_all_only
; Algorithm used to used storage space and used worker space
UsedCapacity = none none
; Sprite with big size and medium size icon of the room
SymbolSprites = 0 0
; Sprite for mouse, used when placing the room
PointerSprites = 0
; Position of the item in room building panel; 0 - not there, 1-15 - place in 4x4 grid
PanelTabIndex = 0

[room2]
Name = TREASURE
NameTextID = 599
TooltipTextID = 615
Cost = 50
Health = 100
SlabAssign = TREASURY_AREA
Roles = ROOM_ROLE_GOLD_STORAGE
Properties = BUILD_TO_BROKE
Messages = 39 24 35
AmbientSndSample = 0
TotalCapacity = gold_slabs_wth_effcncy
UsedCapacity = gold_hoardes_in_room none
SymbolSprites = 29 57
PointerSprites = 25
PanelTabIndex = 1

[room3]
Name = RESEARCH
NameTextID = 600
TooltipTextID = 616
Cost = 200
Health = 320
SlabAssign = BOOK_SHELVES
Roles = ROOM_ROLE_POWERS_STORAGE ROOM_ROLE_RESEARCH
Properties = 
Messages = 0 25 0
AmbientSndSample = 0
TotalCapacity = slabs_div2_wth_effcncy
UsedCapacity = books_in_room workers_in_room
SymbolSprites = 33 61
PointerSprites = 27
PanelTabIndex = 5

[room4]
Name = PRISON
NameTextID = 601
TooltipTextID = 617
Cost = 225
Health = 600
SlabAssign = PRISON_AREA
Roles = ROOM_ROLE_PRISON ROOM_ROLE_CONDITIONAL_SPAWN
Properties = 
CreatureCreation = SKELETON
Messages = 0 26 0
AmbientSndSample = 0
TotalCapacity = slabs_all_wth_effcncy
UsedCapacity = none none
SymbolSprites = 37 65
PointerSprites = 29
PanelTabIndex = 9

[room5]
Name = TORTURE
NameTextID = 602
TooltipTextID = 619
Cost = 350
Health = 1000
SlabAssign = TORTURE_AREA
Roles = ROOM_ROLE_TORTURE ROOM_ROLE_CONDITIONAL_SPAWN
Properties = 
CreatureCreation = GHOST
Messages = 0 27 0
AmbientSndSample = 0
TotalCapacity = slabs_div2_wth_effcncy
UsedCapacity = none none
SymbolSprites = 35 63
PointerSprites = 28
PanelTabIndex = 10

[room6]
Name = TRAINING
NameTextID = 603
TooltipTextID = 618
Cost = 150
Health = 1250
SlabAssign = TRAINING_AREA
Roles = ROOM_ROLE_TRAIN_EXP
Properties = 
Messages = 0 28 0
AmbientSndSample = 85
TotalCapacity = slabs_div2_wth_effcncy
UsedCapacity = none none
SymbolSprites = 39 67
PointerSprites = 30
PanelTabIndex = 4

[room7]
Name = DUNGEON_HEART
NameTextID = 604
TooltipTextID = 620
Cost = 0
Health = 1300
SlabAssign = HEART_PEDESTAL
Roles = ROOM_ROLE_KEEPER_STORAGE
Properties = CANNOT_VANDALIZE HAS_NO_ENSIGN
AmbientSndSample = 0
TotalCapacity = none
UsedCapacity = none none
SymbolSprites = 0 0
PointerSprites = 0
PanelTabIndex = 0

[room8]
Name = WORKSHOP
NameTextID = 605
TooltipTextID = 621
Cost = 200
Health = 900
SlabAssign = WORKSHOP_AREA
Roles = ROOM_ROLE_CRATES_STORAGE ROOM_ROLE_CRATES_MANUFACTURE
Properties = BUILD_TO_BROKE
Messages = 0 29 0
AmbientSndSample = 86
TotalCapacity = slabs_div2_wth_effcncy
UsedCapacity = crates_in_room workers_in_room
SymbolSprites = 47 75
PointerSprites = 34
PanelTabIndex = 8

[room9]
Name = SCAVENGER
NameTextID = 613
TooltipTextID = 629
Cost = 750
Health = 1000
SlabAssign = SCAVENGE_AREA
Roles = ROOM_ROLE_SCAVENGE ROOM_ROLE_CONDITIONAL_SPAWN
Properties = 
Messages = 0 30 0
AmbientSndSample = 156
TotalCapacity = slabs_div2_wth_effcncy
UsedCapacity = none none
SymbolSprites = 49 77
PointerSprites = 35
PanelTabIndex = 14

[room10]
Name = TEMPLE
NameTextID = 612
TooltipTextID = 628
Cost = 350
Health = 1000
SlabAssign = TEMPLE_POOL
Roles = ROOM_ROLE_SACRIFICE ROOM_ROLE_PURIFY_SPELLS ROOM_ROLE_HAPPY_PRAY ROOM_ROLE_CONDITIONAL_SPAWN
Properties = 
Messages = 0 31 0
AmbientSndSample = 155
TotalCapacity = slabs_div2_wth_effcncy
UsedCapacity = none none
SymbolSprites = 45 73
PointerSprites = 33
PanelTabIndex = 12

[room11]
Name = GRAVEYARD
NameTextID = 606
TooltipTextID = 622
Cost = 300
Health = 350
SlabAssign = GRAVE_AREA
Roles = ROOM_ROLE_DEAD_STORAGE ROOM_ROLE_CONDITIONAL_SPAWN
Properties = 
CreatureCreation = VAMPIRE
Messages = 0 32 0
AmbientSndSample = 45
TotalCapacity = slabs_all_only
UsedCapacity = bodies_in_room none
SymbolSprites = 43 71
PointerSprites = 32
PanelTabIndex = 13

[room12]
Name = BARRACKS
NameTextID = 607
TooltipTextID = 623
Cost = 125
Health = 350
SlabAssign = BARRACK_AREA
Roles = ROOM_ROLE_MAKE_GROUP
Properties = 
Messages = 0 33 0
AmbientSndSample = 0
TotalCapacity = slabs_div2_wth_effcncy
UsedCapacity = none none
SymbolSprites = 41 69
PointerSprites = 31
PanelTabIndex = 11

[room13]
Name = GARDEN
NameTextID = 608
TooltipTextID = 624
Cost = 125
Health = 350
SlabAssign = HATCHERY
Roles = ROOM_ROLE_FOOD_STORAGE ROOM_ROLE_FOOD_SPAWN
Properties = BUILD_TO_BROKE
Messages = 41 22 34
AmbientSndSample = 0
TotalCapacity = slabs_all_wth_effcncy
UsedCapacity = food_in_room none
SymbolSprites = 31 59
PointerSprites = 26
PanelTabIndex = 3

[room14]
Name = LAIR
NameTextID = 609
TooltipTextID = 625
Cost = 100
Health = 200
SlabAssign = LAIR_AREA
Roles = ROOM_ROLE_LAIR_STORAGE ROOM_ROLE_HEAL_SLEEP
Properties = BUILD_TO_BROKE
Messages = 40 23 36
AmbientSndSample = 0
TotalCapacity = slabs_all_wth_effcncy
UsedCapacity = lair_occupants none
SymbolSprites = 51 79
PointerSprites = 36
PanelTabIndex = 2

[room15]
Name = BRIDGE
NameTextID = 610
TooltipTextID = 626
Cost = 30
Health = 100
SlabAssign = BRIDGE_FRAME
Roles = ROOM_ROLE_PASS_WATER ROOM_ROLE_PASS_LAVA
Properties = CANNOT_VANDALIZE HAS_NO_ENSIGN
Messages = 0 0 0
AmbientSndSample = 0
TotalCapacity = none
UsedCapacity = none none
SymbolSprites = 53 81
PointerSprites = 37
PanelTabIndex = 6

[room16]
Name = GUARD_POST
NameTextID = 611
TooltipTextID = 627
Cost = 50
Health = 5000
SlabAssign = GUARD_AREA
Roles = ROOM_ROLE_GUARD
Properties = HAS_NO_ENSIGN
Messages = 0 0 0
AmbientSndSample = 0
TotalCapacity = slabs_all_only
UsedCapacity = none none
SymbolSprites = 55 83
PointerSprites = 38
PanelTabIndex = 7

; Temporary section - will be removed at some point
[block_health]
DIRT = 2
GOLD = 20
PRETTY = 20
FLOOR = 5
ROOM = 20
DOOR_WOODEN = 20
DOOR_BRACE = 80
DOOR_STEEL = 255
DOOR_MAGIC = 255<|MERGE_RESOLUTION|>--- conflicted
+++ resolved
@@ -778,7 +778,18 @@
 
 [slab53]
 Name = GUARD_AREA
-<<<<<<< HEAD
+BlockFlagsHeight = 4
+BlockHealthIndex = 4
+BlockFlags = BLOCKING IS_ROOM
+NoBlockFlags = IS_ROOM
+FillStyle = 0
+Category = 5
+SlbID = 1
+Wibble = 1
+IsSafeLand = 1
+IsDiggable = 0
+WlbType = 0
+
 [slab54]
 Name = PURPLE_PATH
 BlockFlagsHeight = 0
@@ -787,14 +798,6 @@
 NoBlockFlags =
 FillStyle = 0
 Category = 0
-=======
-BlockFlagsHeight = 4
-BlockHealthIndex = 4
-BlockFlags = BLOCKING IS_ROOM
-NoBlockFlags = IS_ROOM
-FillStyle = 0
-Category = 5
->>>>>>> 411354c6
 SlbID = 1
 Wibble = 1
 IsSafeLand = 1
