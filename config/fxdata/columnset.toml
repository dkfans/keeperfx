--- conflicted
+++ resolved
@@ -1,9 +1,3 @@
-<<<<<<< HEAD
-[common]
-ColumnsCount = 1265
-
-=======
->>>>>>> 4bab50f9
 [column0]
 Lintel = 0
 Height = 0
