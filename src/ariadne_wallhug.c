--- conflicted
+++ resolved
@@ -244,9 +244,6 @@
 
 static int hug_round(struct Thing *creatng, struct Coord3d *pos1, struct Coord3d *pos2, unsigned short round_idx, long *hug_val)
 {
-<<<<<<< HEAD
-    //return _DK_hug_round(creatng, pos1, pos2, a4, a5);
-=======
     MapSubtlCoord pos2_stl_x = pos2->x.stl.num;
     MapSubtlCoord pos2_stl_y = pos2->y.stl.num;
     MapSubtlCoord pos1_stl_x = pos1->x.stl.num;
@@ -291,7 +288,6 @@
     }
     *hug_val -= i;
     return 0;
->>>>>>> bed506c2
 }
 
 long slab_wall_hug_route(struct Thing *thing, struct Coord3d *pos, long max_val)
