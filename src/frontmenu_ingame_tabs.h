/******************************************************************************/
// Free implementation of Bullfrog's Dungeon Keeper strategy game.
/******************************************************************************/
/** @file frontmenu_ingame_tabs.h
 *     Header file for frontmenu_ingame_tabs.c.
 * @par Purpose:
 *     Main in-game GUI, visible during gameplay.
 * @par Comment:
 *     Just a header file - #defines, typedefs, function prototypes etc.
 * @author   KeeperFX Team
 * @date     05 Jan 2009 - 03 Jan 2011
 * @par  Copying and copyrights:
 *     This program is free software; you can redistribute it and/or modify
 *     it under the terms of the GNU General Public License as published by
 *     the Free Software Foundation; either version 2 of the License, or
 *     (at your option) any later version.
 */
/******************************************************************************/
#ifndef DK_FRONTMENU_INGAMETABS_H
#define DK_FRONTMENU_INGAMETABS_H

#include "globals.h"

#include "bflib_guibtns.h"

#ifdef __cplusplus
extern "C" {
#endif
/******************************************************************************/
#pragma pack(1)

struct GuiMenu;
struct GuiButton;

<<<<<<< HEAD
=======
enum IngameButtonDesignationIDs {
    BID_INFO_TAB = BID_DEFAULT+1,
    BID_ROOM_TAB,
    BID_SPELL_TAB,
    BID_MNFCT_TAB,
    BID_CREATR_TAB,//5
    BID_ROOM_TD01,
    BID_ROOM_TD02,
    BID_ROOM_TD03,
    BID_ROOM_TD04,
    BID_ROOM_TD05,//10
    BID_ROOM_TD06,
    BID_ROOM_TD07,
    BID_ROOM_TD08,
    BID_ROOM_TD09,
    BID_ROOM_TD10,//15
    BID_ROOM_TD11,
    BID_ROOM_TD12,
    BID_ROOM_TD13,
    BID_ROOM_TD14,
    //BID_ROOM_TD15, -- no such index
    BID_ROOM_TD16,//20
    BID_POWER_TD01,
    BID_POWER_TD02,
    BID_POWER_TD03,
    BID_POWER_TD04,
    BID_POWER_TD05,//25
    BID_POWER_TD06,
    BID_POWER_TD07,
    BID_POWER_TD08,
    BID_POWER_TD09,
    BID_POWER_TD10,//30
    BID_POWER_TD11,
    BID_POWER_TD12,
    BID_POWER_TD13,
    BID_POWER_TD14,
    BID_POWER_TD15,//35
    BID_POWER_TD16,
    BID_MAP_ZOOM_FS,
    BID_MAP_ZOOM_IN,
    BID_MAP_ZOOM_OU,
    BID_MSG_EV01,//40
    BID_MSG_EV02,
    BID_MSG_EV03,
    BID_MSG_EV04,
    BID_MSG_EV05,
    BID_MSG_EV06,//45
    BID_MSG_EV07,
    BID_MSG_EV08,
    BID_MSG_EV09,
    BID_MSG_EV10,
    BID_MSG_EV11,//50
    BID_MSG_EV12,
    BID_MSG_EV13,
    BID_MNFCT_TD01,
    BID_MNFCT_TD02,
    BID_MNFCT_TD03,//55
    BID_MNFCT_TD04,
    BID_MNFCT_TD05,
    BID_MNFCT_TD06,
    BID_MNFCT_TD07,
    BID_MNFCT_TD08,//60
    BID_MNFCT_TD09,
    BID_MNFCT_TD10,
    BID_MNFCT_TD11,
    BID_MNFCT_TD12,
    BID_MNFCT_TD13,//65
    BID_MNFCT_TD14,
    BID_MNFCT_TD15,
    BID_MNFCT_TD16,
    BID_QRY_IMPRSN,
    BID_QRY_FLEE,//70
    BID_QRY_BTN3,
    BID_CRTR_NXWNDR,
    BID_CRTR_NXWRKR,
    BID_CRTR_NXFIGT,
    BID_QUERY_INFO, //75
    BID_DUNGEON_INFO,
    BID_OPTIONS,
    BID_EVENT_ZOOM,
    BID_OBJ_CLOSE,
    BID_OBJ_SCRL_UP, //80
    BID_OBJ_SCRL_DWN,
    BID_POWER_TD17,
    BID_POWER_TD18,
    BID_POWER_TD19,
    BID_POWER_TD20,
    BID_POWER_TD21,
    BID_POWER_TD22,
    BID_POWER_TD23,
    BID_POWER_TD24,
    BID_POWER_TD25,
    BID_POWER_TD26,
    BID_POWER_TD27,
    BID_POWER_TD28,
    BID_POWER_TD29,
    BID_POWER_TD30,
    BID_POWER_TD31,
    BID_POWER_TD32,
    BID_POWER_NXPG,
};

>>>>>>> 010cf46c
enum IngameButtonGroupIDs {
    GID_NONE = 0,
    GID_MINIMAP_AREA,
    GID_TABS_AREA,
    GID_INFO_PANE,
    GID_ROOM_PANE,
    GID_POWER_PANE,
    GID_TRAP_PANE,
    GID_DOOR_PANE,
    GID_CREATR_PANE,
    GID_MESSAGE_AREA,
};

/******************************************************************************/
extern long activity_list[24];
extern char gui_room_type_highlighted;
extern char gui_door_type_highlighted;
extern char gui_trap_type_highlighted;
extern char gui_creature_type_highlighted;
extern unsigned long first_person_instance_top_half_selected;

#pragma pack()
/******************************************************************************/
extern struct GuiMenu main_menu;
extern struct GuiMenu room_menu;
extern struct GuiMenu spell_menu;
extern struct GuiMenu spell_lost_menu;
extern struct GuiMenu trap_menu;
extern struct GuiMenu creature_menu;
extern struct GuiMenu event_menu;
extern struct GuiMenu query_menu;
extern struct GuiMenu creature_query_menu1;
extern struct GuiMenu creature_query_menu2;
extern struct GuiMenu creature_query_menu3;
extern struct GuiMenu creature_query_menu4;
extern struct TiledSprite status_panel;
extern struct Around const draw_square[];
extern struct GuiMenu spell_menu2;

#define AROUND_2x2_PIXEL      4
#define AROUND_3x3_PIXEL      9
#define AROUND_4x4_PIXEL      16
#define AROUND_5x5_PIXEL      25
#define AROUND_6x6_PIXEL      36

#define ONE_PIXEL       2048
#define TWO_PIXELS      1024
#define THREE_PIXELS     512
#define FOUR_PIXELS      256

extern const short pixels_needed[];

/******************************************************************************/
short get_pixels_scaled_and_zoomed(long basic_zoom);
short scale_pixel(long basic_zoom);
void draw_whole_status_panel(void);
void gui_set_button_flashing(long btn_idx, long gameturns);
short button_designation_to_tab_designation(short btn_designt_id);
short get_button_designation(short btn_group, short btn_item);
void draw_placefiller(long scr_x, long scr_y, long units_per_px);

void gui_over_creature_button(struct GuiButton* gbtn);

void update_room_tab_to_config(void);
void update_trap_tab_to_config(void);
void update_powers_tab_to_config(void);

void go_to_my_next_room_of_type_and_select(RoomKind rkind);
void go_to_my_next_room_of_type(RoomKind rkind);
RoomIndex find_my_next_room_of_type(RoomKind rkind);
RoomIndex find_next_room_of_type(PlayerNumber plyr_idx, RoomKind rkind);

void gui_query_next_creature_of_owner_and_model(struct GuiButton *gbtn);
void gui_query_next_creature_of_owner(struct GuiButton *gbtn);

void maintain_spell_next_page_button(struct GuiButton *gbtn);
/******************************************************************************/
#ifdef __cplusplus
}
#endif
#endif<|MERGE_RESOLUTION|>--- conflicted
+++ resolved
@@ -32,111 +32,6 @@
 struct GuiMenu;
 struct GuiButton;
 
-<<<<<<< HEAD
-=======
-enum IngameButtonDesignationIDs {
-    BID_INFO_TAB = BID_DEFAULT+1,
-    BID_ROOM_TAB,
-    BID_SPELL_TAB,
-    BID_MNFCT_TAB,
-    BID_CREATR_TAB,//5
-    BID_ROOM_TD01,
-    BID_ROOM_TD02,
-    BID_ROOM_TD03,
-    BID_ROOM_TD04,
-    BID_ROOM_TD05,//10
-    BID_ROOM_TD06,
-    BID_ROOM_TD07,
-    BID_ROOM_TD08,
-    BID_ROOM_TD09,
-    BID_ROOM_TD10,//15
-    BID_ROOM_TD11,
-    BID_ROOM_TD12,
-    BID_ROOM_TD13,
-    BID_ROOM_TD14,
-    //BID_ROOM_TD15, -- no such index
-    BID_ROOM_TD16,//20
-    BID_POWER_TD01,
-    BID_POWER_TD02,
-    BID_POWER_TD03,
-    BID_POWER_TD04,
-    BID_POWER_TD05,//25
-    BID_POWER_TD06,
-    BID_POWER_TD07,
-    BID_POWER_TD08,
-    BID_POWER_TD09,
-    BID_POWER_TD10,//30
-    BID_POWER_TD11,
-    BID_POWER_TD12,
-    BID_POWER_TD13,
-    BID_POWER_TD14,
-    BID_POWER_TD15,//35
-    BID_POWER_TD16,
-    BID_MAP_ZOOM_FS,
-    BID_MAP_ZOOM_IN,
-    BID_MAP_ZOOM_OU,
-    BID_MSG_EV01,//40
-    BID_MSG_EV02,
-    BID_MSG_EV03,
-    BID_MSG_EV04,
-    BID_MSG_EV05,
-    BID_MSG_EV06,//45
-    BID_MSG_EV07,
-    BID_MSG_EV08,
-    BID_MSG_EV09,
-    BID_MSG_EV10,
-    BID_MSG_EV11,//50
-    BID_MSG_EV12,
-    BID_MSG_EV13,
-    BID_MNFCT_TD01,
-    BID_MNFCT_TD02,
-    BID_MNFCT_TD03,//55
-    BID_MNFCT_TD04,
-    BID_MNFCT_TD05,
-    BID_MNFCT_TD06,
-    BID_MNFCT_TD07,
-    BID_MNFCT_TD08,//60
-    BID_MNFCT_TD09,
-    BID_MNFCT_TD10,
-    BID_MNFCT_TD11,
-    BID_MNFCT_TD12,
-    BID_MNFCT_TD13,//65
-    BID_MNFCT_TD14,
-    BID_MNFCT_TD15,
-    BID_MNFCT_TD16,
-    BID_QRY_IMPRSN,
-    BID_QRY_FLEE,//70
-    BID_QRY_BTN3,
-    BID_CRTR_NXWNDR,
-    BID_CRTR_NXWRKR,
-    BID_CRTR_NXFIGT,
-    BID_QUERY_INFO, //75
-    BID_DUNGEON_INFO,
-    BID_OPTIONS,
-    BID_EVENT_ZOOM,
-    BID_OBJ_CLOSE,
-    BID_OBJ_SCRL_UP, //80
-    BID_OBJ_SCRL_DWN,
-    BID_POWER_TD17,
-    BID_POWER_TD18,
-    BID_POWER_TD19,
-    BID_POWER_TD20,
-    BID_POWER_TD21,
-    BID_POWER_TD22,
-    BID_POWER_TD23,
-    BID_POWER_TD24,
-    BID_POWER_TD25,
-    BID_POWER_TD26,
-    BID_POWER_TD27,
-    BID_POWER_TD28,
-    BID_POWER_TD29,
-    BID_POWER_TD30,
-    BID_POWER_TD31,
-    BID_POWER_TD32,
-    BID_POWER_NXPG,
-};
-
->>>>>>> 010cf46c
 enum IngameButtonGroupIDs {
     GID_NONE = 0,
     GID_MINIMAP_AREA,
