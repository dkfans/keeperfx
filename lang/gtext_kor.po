--- conflicted
+++ resolved
@@ -6971,11 +6971,6 @@
 msgstr "시각"
 
 #: guitext:1059
-<<<<<<< HEAD
-msgctxt "Creature spell"
-msgid "Cleanse: Cures all negative effects inflicted on the creature."
-msgstr "정화: 생물에게 가해진 모든 부정적인 효과를 치료합니다."
-=======
 msgctxt "Dungeon special decription"
 msgid "Heal All: Restore full health to all your creatures."
 msgstr "모두 치료: 모든 크리쳐가 치료됩니다."
@@ -7053,5 +7048,4 @@
 #: guitext:1077
 msgctxt "Door description"
 msgid "Midas Door: This door consumes gold from the owner to stay completely indestructible. RMB zoom."
-msgstr ""
->>>>>>> 676367c4
+msgstr ""