/******************************************************************************/
// Free implementation of Bullfrog's Dungeon Keeper strategy game.
/******************************************************************************/
/** @file config.c
 *     Configuration and campaign files support.
 * @par Purpose:
 *     loading of CFG files.
 * @par Comment:
 *     None.
 * @author   Tomasz Lis
 * @date     30 Jan 2009 - 11 Feb 2009
 * @par  Copying and copyrights:
 *     This program is free software; you can redistribute it and/or modify
 *     it under the terms of the GNU General Public License as published by
 *     the Free Software Foundation; either version 2 of the License, or
 *     (at your option) any later version.
 */
/******************************************************************************/
#include "pre_inc.h"
#include "config.h"

#include <stdarg.h>
#include "globals.h"
#include "bflib_basics.h"
#include "bflib_math.h"
#include "bflib_fileio.h"
#include "bflib_dernc.h"
#include "bflib_video.h"
#include "bflib_keybrd.h"
#include "bflib_datetm.h"
#include "bflib_mouse.h"
#include "bflib_sound.h"
#include "sounds.h"
#include "engine_render.h"
#include "bflib_fmvids.h"
#include "custom_sprites.h"

#include "config_campaigns.h"
#include "config_keeperfx.h"
#include "front_simple.h"
#include "scrcapt.h"
#include "vidmode.h"
#include "post_inc.h"

#ifdef __cplusplus
extern "C" {
#endif
/******************************************************************************/

/** Line number, used when loading text files. */
unsigned long text_line_number;


<<<<<<< HEAD
const struct NamedCommand conf_commands[] = {
  {"INSTALL_PATH",         1},
  {"INSTALL_TYPE",         2},
  {"LANGUAGE",             3},
  {"KEYBOARD",             4},
  {"SCREENSHOT",           5},
  {"FRONTEND_RES",         6},
  {"INGAME_RES",           7},
  {"CENSORSHIP",           8},
  {"POINTER_SENSITIVITY",  9},
  {"ATMOSPHERIC_SOUNDS",  10},
  {"ATMOS_VOLUME",        11},
  {"ATMOS_FREQUENCY",     12},
  {"ATMOS_SAMPLES",       13},
  {"RESIZE_MOVIES",       14},
  {"MUSIC_TRACKS",        15},
  {"FREEZE_GAME_ON_FOCUS_LOST"     , 17},
  {"UNLOCK_CURSOR_WHEN_GAME_PAUSED", 18},
  {"LOCK_CURSOR_IN_POSSESSION"     , 19},
  {"PAUSE_MUSIC_WHEN_GAME_PAUSED"  , 20},
  {"MUTE_AUDIO_ON_FOCUS_LOST"      , 21},
  {"DISABLE_SPLASH_SCREENS"        , 22},
  {"SKIP_HEART_ZOOM"               , 23},
  {"CURSOR_EDGE_CAMERA_PANNING"    , 24},
  {"DELTA_TIME"                    , 25},
  {"CREATURE_STATUS_SIZE"          , 26},
  {"MAX_ZOOM_DISTANCE"             , 27},
  {"DISPLAY_NUMBER"                , 28},
  {"MUSIC_FROM_DISK"               , 29},
  {"HAND_SIZE"                     , 30},
  {"LINE_BOX_SIZE"                 , 31},
  {"COMMAND_CHAR"                  , 32},
  {"API_ENABLED"                   , 33},
  {"API_PORT"                      , 34},
  {"EA"                            , 35},
  {NULL,                   0},
  };
=======
/******************************************************************************/
#ifdef __cplusplus
}
#endif
/******************************************************************************/
>>>>>>> 7bed7654

const struct NamedCommand logicval_type[] = {
  {"ENABLED",  1},
  {"DISABLED", 2},
  {"ON",       1},
  {"OFF",      2},
  {"TRUE",     1},
  {"FALSE",    2},
  {"YES",      1},
  {"NO",       2},
  {"1",        1},
  {"0",        2},
  {NULL,       0},
  };

TbBool parameter_is_number(const char* parstr)
{
    if (parstr == NULL) {
          return false;
    } else if (parstr[0] == 0) {
        return false;
    } else if (!(parstr[0] == '-' || isdigit(parstr[0]))) {
        return false;
    }
    for (int i = 1; parstr[i] != '\0'; ++i) {
        if (!isdigit(parstr[i])) {
            return false;
        }
    }
    return true;
}

TbBool skip_conf_to_next_line(const char *buf,long *pos,long buflen)
{
  // Skip to end of the line
  while ((*pos) < buflen)
  {
    if ((buf[*pos]=='\r') || (buf[*pos]=='\n')) break;
    (*pos)++;
  }
  // Go to start of next line
  while ((*pos) < buflen)
  {
    if ((unsigned char)buf[*pos] > 32) break;
    if (buf[*pos]=='\n')
      text_line_number++;
    (*pos)++;
  }
  return ((*pos) < buflen);
}

TbBool skip_conf_spaces(const char *buf, long *pos, long buflen)
{
  while ((*pos) < buflen)
  {
    if ((buf[*pos]!=' ') && (buf[*pos]!='\t') && (buf[*pos] != 26) && ((unsigned char)buf[*pos] >= 7)) break;
    (*pos)++;
  }
  return ((*pos) < buflen);
}

/**
 * Searches for start of INI file block with given name.
 * Starts at position given with pos, and sets it to position of block data.
 * @return Returns 1 if the block is found, -1 if buffer exceeded.
 */
short find_conf_block(const char *buf,long *pos,long buflen,const char *blockname)
{
  text_line_number = 1;
  int blname_len = strlen(blockname);
  while ((*pos)+blname_len+2 < buflen)
  {
    // Skipping starting spaces
    if (!skip_conf_spaces(buf,pos,buflen))
      break;
    // Checking if this line is start of a block
    if (buf[*pos] != '[')
    {
      skip_conf_to_next_line(buf,pos,buflen);
      continue;
    }
    (*pos)++;
    // Skipping any spaces
    if (!skip_conf_spaces(buf,pos,buflen))
      break;
    if ((*pos)+blname_len+2 >= buflen)
      break;
    if (strncasecmp(&buf[*pos],blockname,blname_len) != 0)
    {
      skip_conf_to_next_line(buf,pos,buflen);
      continue;
    }
    (*pos)+=blname_len;
    // Skipping any spaces
    if (!skip_conf_spaces(buf,pos,buflen))
      break;
    if (buf[*pos] != ']')
    {
      skip_conf_to_next_line(buf,pos,buflen);
      continue;
    }
    skip_conf_to_next_line(buf,pos,buflen);
    return 1;
  }
  return -1;
}

/**
 * Reads the block name from buf, starting at pos.
 * Sets name and namelen to the block name and name length respectively.
 * Returns true on success, false when the block name is zero.
 */
TbBool conf_get_block_name(const char * buf, long * pos, long buflen, const char ** name, int * namelen)
{
  const long start = *pos;
  *name = NULL;
  *namelen = 0;
  while (true) {
    if (*pos >= buflen) {
      return false;
    } else if (isalpha(buf[*pos])) {
      (*pos)++;
      continue;
    } else if (isdigit(buf[*pos])) {
      (*pos)++;
      continue;
    } else {
      if (*pos - start > 0) {
        *name = &buf[start];
        *namelen = *pos - start;
        return true;
      } else {
        return false;
      }
    }
  }
}

/**
 * Searches for the next block in buf, starting at pos.
 * Sets name and namelen to the block name and name length respectively.
 * Returns true on success, false when no more blocks are found.
 */
TbBool iterate_conf_blocks(const char * buf, long * pos, long buflen, const char ** name, int * namelen)
{
  text_line_number = 1;
  *name = NULL;
  *namelen = 0;
  while (true) {
    // Skip whitespace before block start
    if (!skip_conf_spaces(buf, pos, buflen)) {
      return false;
    }
    // Check if this line is start of a block
    if (*pos >= buflen) {
      return false;
    } else if (buf[*pos] != '[') {
      skip_conf_to_next_line(buf, pos, buflen);
      continue;
    }
    (*pos)++;
    // Skip whitespace before block name
    if (!skip_conf_spaces(buf, pos, buflen)) {
      return false;
    }
    // Get block name
    if (!conf_get_block_name(buf, pos, buflen, name, namelen)) {
      skip_conf_to_next_line(buf, pos, buflen);
      return false;
    }
    // Skip whitespace after block name
    if (!skip_conf_spaces(buf, pos, buflen)) {
      return false;
    } else if (buf[*pos] != ']') {
      skip_conf_to_next_line(buf, pos, buflen);
      continue;
    }
    skip_conf_to_next_line(buf,pos,buflen);
    return true;
  }
}

/**
 * Recognizes config command and returns its number, or negative status code.
 * The string comparison is done by case-insensitive.
 * @param buf
 * @param pos
 * @param buflen
 * @param commands
 * @return If positive integer is returned, it is the command number recognized in the line.
 * If ccr_comment      is returned, that means the current line did not contained any command and should be skipped.
 * If ccr_endOfFile    is returned, that means we've reached end of file.
 * If ccr_unrecognised is returned, that means the command wasn't recognized.
 * If ccr_endOfBlock   is returned, that means we've reached end of the INI block.
 */
int recognize_conf_command(const char *buf,long *pos,long buflen,const struct NamedCommand commands[])
{
    SYNCDBG(19,"Starting");
    if ((*pos) >= buflen) return ccr_endOfFile;
    // Skipping starting spaces
    while ((buf[*pos] == ' ') || (buf[*pos] == '\t') || (buf[*pos] == '\n') || (buf[*pos] == '\r') || (buf[*pos] == 26) || ((unsigned char)buf[*pos] < 7))
    {
        (*pos)++;
        if ((*pos) >= buflen) return ccr_endOfFile;
    }
    // Checking if this line is a comment
    if (buf[*pos] == ';')
        return ccr_comment;
    // Checking if this line is start of a block
    if (buf[*pos] == '[')
        return ccr_endOfBlock;
    // Finding command number
    int i = 0;
    while (commands[i].num > 0)
    {
        int cmdname_len = strlen(commands[i].name);
        if ((*pos)+cmdname_len > buflen) {
            i++;
            continue;
        }
        // Find a matching command
        if (strnicmp(buf+(*pos), commands[i].name, cmdname_len) == 0)
        {
            (*pos) += cmdname_len;
            // if we're not at end of input buffer..
            if ((*pos) < buflen)
            {
                // make sure it's whole command, not just start of different one
               if ((buf[(*pos)] != ' ') && (buf[(*pos)] != '\t')
                && (buf[(*pos)] != '=')  && ((unsigned char)buf[(*pos)] >= 7))
               {
                  (*pos) -= cmdname_len;
                  i++;
                  continue;
               }
               // Skipping spaces between command and parameters
               while ((buf[*pos] == ' ') || (buf[*pos] == '\t')
                || (buf[*pos] == '=')  || ((unsigned char)buf[*pos] < 7))
               {
                 (*pos)++;
                 if ((*pos) >= buflen) break;
               }
            }
            return commands[i].num;
        }
        i++;
    }
    const int len = strcspn(&buf[(*pos)], " \n\r\t");
    CONFWRNLOG("Unrecognized command '%.*s'", len, &buf[(*pos)]);
    return ccr_unrecognised;
}

//if the parameter is a number return the number, if a value in the provided NamedCommand list return the value
int64_t value_default(const struct NamedField* named_field, const char* value_text, const struct NamedFieldSet* named_fields_set, int idx)
{
    if (parameter_is_number(value_text))
    {
        int64_t value = atoll(value_text);

        if( value < named_field->min)
        {
            WARNLOG("field '%s' smaller then min value '%I64d', was '%I64d'",named_field->name,named_field->min,value);
            value = named_field->min;
        }
        else if( value > named_field->max)
        {
            CONFWRNLOG("field '%s' bigger then max value '%I64d', was '%I64d'",named_field->name,named_field->max,value);
            value = named_field->max;
        }
        return value;

    }
    else if(named_field->namedCommand != NULL)
    {
        int64_t value = get_id(named_field->namedCommand, value_text);
        if(value >= 0)
        {
            return value;
        }
        CONFWRNLOG("Expected number or named value for field '%s', got '%s'",named_field->name,value_text);
    }
    else
    {
        CONFWRNLOG("Expected number for field '%s', got '%s'",named_field->name,value_text);
    }
    return 0;
}

int64_t value_name(const struct NamedField* named_field, const char* value_text, const struct NamedFieldSet* named_fields_set, int idx)
{
    size_t offset = named_fields_set->struct_size * idx;
    strncpy((char*)named_field->field + offset, value_text, COMMAND_WORD_LEN - 1);
    ((char*)named_field->field + offset)[COMMAND_WORD_LEN - 1] = '\0';
    return 0;
}


//expects value_text to be a space seperated list of values in the named fields named command, wich can be combined with bitwise or
int64_t value_flagsfieldshift(const struct NamedField* named_field, const char* value_text, const struct NamedFieldSet* named_fields_set, int idx)
{
    int64_t value = 0;
    char word_buf[COMMAND_WORD_LEN];
    if (parameter_is_number(value_text))
    {
        return atoll(value_text);
    }

    long pos = 0;
    long len = strlen(value_text);
    while (get_conf_parameter_single(value_text,&pos,len,word_buf,sizeof(word_buf)) > 0)
    {
        int k = get_id(named_field->namedCommand, word_buf);
        if(k > 0)
          value |= 1<<(k - 1);
        else
          CONFWRNLOG("Unexpected value for field '%s', got '%s'",named_field->name,word_buf);
    }
    return value;
}

//expects value_text to be a space seperated list of values in the named fields named command, wich can be combined with bitwise or
int64_t value_flagsfield(const struct NamedField* named_field, const char* value_text, const struct NamedFieldSet* named_fields_set, int idx)
{
    int64_t value = 0;
    char word_buf[COMMAND_WORD_LEN];
    if (parameter_is_number(value_text))
    {
        return atoll(value_text);
    }

    long pos = 0;
    long len = strlen(value_text);
    while (get_conf_parameter_single(value_text,&pos,len,word_buf,sizeof(word_buf)) > 0)
    {
        int k = get_id(named_field->namedCommand, word_buf);
        if(k > 0)
          value |= k;
        else
          CONFWRNLOG("Unexpected value for field '%s', got '%s'",named_field->name,word_buf);
    }
    return value;
}

int64_t value_icon(const struct NamedField* named_field, const char* value_text, const struct NamedFieldSet* named_fields_set, int idx)
{
    return get_icon_id(value_text);
}

int64_t get_named_field_value(const struct NamedField* named_field, const char* value_text, const struct NamedFieldSet* named_fields_set, int idx)
{
    if (named_field->get_value_func != NULL)
      return named_field->get_value_func(named_field,value_text,named_fields_set,idx);
    else
      ERRORLOG("No get_value_func for field %s",named_field->name);
    return 0;
}

int assign_named_field_value_direct(const struct NamedField* named_field, int64_t value, const struct NamedFieldSet* named_fields_set, int idx)
{

    void* field = (char*)named_field->field + named_fields_set->struct_size * idx;
    switch (named_field->type)
    {
    case dt_uchar:
        *(unsigned char*)field = value;
        break;
    case dt_schar:
        *(signed char*)field = value;
        break;
    case dt_char:
        *(char*)field = value;
        break;
    case dt_short:
        *(signed short*)field = value;
        break;
    case dt_ushort:
        *(unsigned short*)field = value;
        break;
    case dt_int:
        *(signed int*)field = value;
        break;
    case dt_uint:
        *(unsigned int*)field = value;
        break;
    case dt_long:
        *(signed long*)field = value;
        break;
    case dt_ulong:
        *(unsigned long*)field = value;
        break;
    case dt_longlong:
        *(signed long long*)field = value;
        break;
    case dt_ulonglong:
        *(unsigned long long*)field = value;
        break;
    case dt_float:
        *(float*)field = value;
        break;
    case dt_double:
        *(double*)field = value;
        break;
    case dt_longdouble:
        *(long double*)field = value;
        break;
    case dt_charptr:
        //the name gets assigned where it still had the string
        return ccr_ok;
    case dt_default:
    case dt_void:
    default:
        ERRORLOG("unexpected datatype for field '%s', '%d'",named_field->name,named_field->type);
        return ccr_error;
        break;
    }
    return ccr_ok;
}

void assign_named_field_value_script(const struct NamedField* named_field, int64_t value, const struct NamedFieldSet* named_fields_set, int idx)
{
    if (named_field->assign_func != NULL)
      named_field->assign_func(named_field,value,named_fields_set,idx);
    else
      assign_named_field_value_direct(named_field,value,named_fields_set,idx);
}

/**
 * Recognizes config command and returns its number, or negative status code.
 * @param buf
 * @param pos
 * @param buflen
 * @param commands
 * @return If ccr_ok is returned the field has been correctly assigned
 * If ccr_comment      is returned, that means the current line did not contained any command and should be skipped.
 * If ccr_endOfFile    is returned, that means we've reached end of file.
 * If ccr_unrecognised is returned, that means the command wasn't recognized.
 * If ccr_endOfBlock   is returned, that means we've reached end of the INI block.
 * If ccr_error        is returned, that means something went wrong.
 */

int assign_conf_command_field(const char *buf,long *pos,long buflen,const struct NamedField commands[], const struct NamedFieldSet* named_fields_set, int idx)
{
    SYNCDBG(19,"Starting");
    if ((*pos) >= buflen) return -1;
    // Skipping starting spaces
    while ((buf[*pos] == ' ') || (buf[*pos] == '\t') || (buf[*pos] == '\n') || (buf[*pos] == '\r') || (buf[*pos] == 26) || ((unsigned char)buf[*pos] < 7))
    {
        (*pos)++;
        if ((*pos) >= buflen) return -1;
    }
    // Checking if this line is a comment
    if (buf[*pos] == ';')
        return ccr_comment;
    // Checking if this line is start of a block
    if (buf[*pos] == '[')
        return ccr_endOfBlock;
    // Finding command number
    int i = 0;
    while (commands[i].name != NULL)
    {
        if (commands[i].argnum > 0)
        {
            i++;
            continue;
        }

        int cmdname_len = strlen(commands[i].name);
        if ((*pos)+cmdname_len > buflen) {
            i++;
            continue;
        }
        // Find a matching command
        if (strnicmp(buf+(*pos), commands[i].name, cmdname_len) == 0)
        {
            (*pos) += cmdname_len;
            // if we're not at end of input buffer..
            if ((*pos) < buflen)
            {
                // make sure it's whole command, not just start of different one
               if ((buf[(*pos)] != ' ') && (buf[(*pos)] != '\t')
                && (buf[(*pos)] != '=')  && ((unsigned char)buf[(*pos)] >= 7))
               {
                  (*pos) -= cmdname_len;
                  i++;
                  continue;
               }
               // Skipping spaces between command and parameters
               while ((buf[*pos] == ' ') || (buf[*pos] == '\t')
                || (buf[*pos] == '=')  || ((unsigned char)buf[*pos] < 7))
               {
                 (*pos)++;
                 if ((*pos) >= buflen) break;
               }
            }

            
            int64_t k = 0;
            if (commands[i].argnum == -1)
            {
                char line_buf[LINEMSG_SIZE];
                int line_len = 0;
                
                // Copy characters until newline or end of buffer
                while ((*pos) + line_len < buflen && 
                      buf[(*pos) + line_len] != '\n' && 
                      buf[(*pos) + line_len] != '\r')
                {
                    line_buf[line_len] = buf[(*pos) + line_len];
                    line_len++;
                    
                    // Prevent buffer overflow
                    if (line_len >= LINEMSG_SIZE - 1)
                        break;
                }
                
                line_buf[line_len] = '\0'; // Null-terminate the string
            
                // Move position to the next line
                (*pos) += line_len;
            
                // Pass extracted string
              k = get_named_field_value(&commands[i], line_buf,named_fields_set,idx);
              assign_named_field_value_direct(&commands[i],k,named_fields_set,idx);
            }
            else
            {
                char word_buf[COMMAND_WORD_LEN];
                uchar n = 0;
                while (get_conf_parameter_single(buf,pos,buflen,word_buf,sizeof(word_buf)) > 0)
                {
                    if(strcmp(commands[i + n].name, commands[i].name) != 0)
                    {
                        CONFWRNLOG("more params than expected for command '%s' '%s'",commands[i].name, word_buf);
                    }
                    else
                    {
                        k = get_named_field_value(&commands[i + n],word_buf,named_fields_set,idx);
                        assign_named_field_value_direct(&commands[i + n],k,named_fields_set,idx);
                        n++;
                    }
                }
            }
            return ccr_ok;
        }
        i++;
    }
    return ccr_unrecognised;
}

TbBool parse_named_field_block(const char *buf, long len, const char *config_textname, unsigned short flags,const char* blockname,
                         const struct NamedField named_field[], const struct NamedFieldSet* named_fields_set, int idx)
{
    long pos = 0;
    int k = find_conf_block(buf, &pos, len, blockname);
    if (k < 0)
    {
        if ((flags & CnfLd_AcceptPartial) == 0)
            WARNMSG("Block [%s] not found in %s file.",blockname,config_textname);
        return false;
    }

    while (pos<len)
    {
        // Finding command number in this line.
        int assignresult = assign_conf_command_field(buf, &pos, len, named_field,named_fields_set,idx);
        if( assignresult == ccr_ok || assignresult == ccr_comment )
        {
            skip_conf_to_next_line(buf,&pos,len);
            continue;
        }
        else if( assignresult == ccr_unrecognised)
        {
            skip_conf_to_next_line(buf,&pos,len);
            continue;
        }
        else if( assignresult == ccr_endOfBlock || assignresult == ccr_error || assignresult == ccr_endOfFile)
        {
            break;
        }
    }
    return true;
}

void set_defaults(const struct NamedFieldSet* named_fields_set)
{
  memset((void *)named_fields_set->struct_base, 0, named_fields_set->struct_size * named_fields_set->max_count);

  const struct NamedField* name_NamedField = NULL;

  for (long i = 0; named_fields_set->named_fields[i].name != NULL; i++)
  {
      if (named_fields_set->named_fields[i].default_value != 0)
      {
          for (long j = 0; j < named_fields_set->max_count; j++)
          {
              assign_named_field_value_direct(&named_fields_set->named_fields[i], named_fields_set->named_fields[i].default_value, named_fields_set, j);
          }
      }

      if(strcmp(named_fields_set->named_fields[i].name, "NAME") == 0)
      {
          name_NamedField = &named_fields_set->named_fields[i];
      }

  }
  if (name_NamedField != NULL)
  {
      for (int i = 0; i < TERRAIN_ITEMS_MAX; i++)
      {
          named_fields_set->names[i].name = (char*)name_NamedField->field + i * named_fields_set->struct_size;
          named_fields_set->names[i].num = i;
      }
      named_fields_set->names[named_fields_set->max_count - 1].name = NULL; // must be null for get_id
  }
}


TbBool parse_named_field_blocks(char *buf, long len, const char *config_textname, unsigned short flags,
                               const struct NamedFieldSet* named_fields_set)
{
    long pos = 0;
    // Initialize the array
    if ((flags & CnfLd_AcceptPartial) == 0)
    {
        set_defaults(named_fields_set);
    }

    const char * blockname = NULL;
    int blocknamelen = 0;
    const int basename_len = strlen(named_fields_set->block_basename);
    while (iterate_conf_blocks(buf, &pos, len, &blockname, &blocknamelen))
    {
        // look for blocks starting with block_basename, followed by one or more digits
        if (blocknamelen < basename_len + 1) {
            continue;
        } else if (memcmp(blockname, named_fields_set->block_basename, basename_len) != 0) {
            continue;
        }
        const int i = natoi(&blockname[basename_len], blocknamelen - basename_len);
        if (i < 0 || i >= named_fields_set->max_count) {
            continue;
        } else if (i >= *named_fields_set->count_field) {
            *named_fields_set->count_field = i + 1;
        }
        char blockname_null[COMMAND_WORD_LEN];
        strncpy(blockname_null, blockname, blocknamelen);
        blockname_null[blocknamelen] = '\0';

        parse_named_field_block(buf, len, config_textname, flags, blockname_null, named_fields_set->named_fields, named_fields_set, i);
    }

    return true;
}

int get_conf_parameter_whole(const char *buf,long *pos,long buflen,char *dst,long dstlen)
{
  int i;
  if ((*pos) >= buflen) return 0;
  // Skipping spaces after previous parameter
  while ((buf[*pos] == ' ') || (buf[*pos] == '\t'))
  {
    (*pos)++;
    if ((*pos) >= buflen) return 0;
  }
  for (i=0; i+1 < dstlen; i++)
  {
    if ((buf[*pos]=='\r') || (buf[*pos]=='\n') || ((unsigned char)buf[*pos] < 7))
      break;
    dst[i]=buf[*pos];
    (*pos)++;
    if ((*pos) > buflen) break;
  }
  dst[i]='\0';
  return i;
}

int get_conf_parameter_quoted(const char *buf,long *pos,long buflen,char *dst,long dstlen)
{
    int i;
    TbBool esc = false;
    if ((*pos) >= buflen) return 0;
    // Skipping spaces after previous parameter
    while ((buf[*pos] == ' ') || (buf[*pos] == '\t'))
    {
        (*pos)++;
        if ((*pos) >= buflen) return 0;
    }
    // first quote
    if (buf[*pos] != '"')
        return 0;
    (*pos)++;

    for (i=0; i+1 < dstlen;)
    {
        if ((*pos) >= buflen) {
            return 0; // End before quote
        }
        if (!esc)
        {
            if (buf[*pos] == '\\')
            {
                esc = true;
                (*pos)++;
                continue;
            }
            else if (buf[*pos] == '"')
            {
                (*pos)++;
                break;
            }
        }
        else
        {
            esc = false;
        }
        dst[i++]=buf[*pos];
        (*pos)++;
    }
    dst[i]='\0';
    return i;
}

int get_conf_parameter_single(const char *buf,long *pos,long buflen,char *dst,long dstlen)
{
    int i;
    if ((*pos) >= buflen) return 0;
    // Skipping spaces after previous parameter
    while ((buf[*pos] == ' ') || (buf[*pos] == '\t'))
    {
        (*pos)++;
        if ((*pos) >= buflen) return 0;
    }
    for (i=0; i+1 < dstlen; i++)
    {
        if ((buf[*pos] == ' ') || (buf[*pos] == '\t') || (buf[*pos] == '\r')
         || (buf[*pos] == '\n') || ((unsigned char)buf[*pos] < 7))
          break;
        dst[i]=buf[*pos];
        (*pos)++;
        if ((*pos) >= buflen) {
            i++;
            break;
        }
    }
    dst[i]='\0';
    return i;
}

int get_conf_list_int(const char *buf, const char **state, int *dst)
{
    int len = -1;
    if (*state == NULL)
    {
        if (1 != sscanf(buf, " %d%n", dst, &len))
        {
            return 0;
        }
        *state = buf + len;
        return 1;
    }
    else
    {
        if (1 != sscanf(*state, " , %d%n", dst, &len))
        {
            return 0;
        }
        *state = *state + len;
        return 1;
    }
}
/**
 * Returns parameter num from given NamedCommand array, or 0 if not found.
 */
int recognize_conf_parameter(const char *buf,long *pos,long buflen,const struct NamedCommand commands[])
{
  if ((*pos) >= buflen) return 0;
  // Skipping spaces after previous parameter
  while ((buf[*pos] == ' ') || (buf[*pos] == '\t'))
  {
    (*pos)++;
    if ((*pos) >= buflen) return 0;
  }
  int i = 0;
  while (commands[i].name != NULL)
  {
      int par_len = strlen(commands[i].name);
      if (strncasecmp(&buf[(*pos)], commands[i].name, par_len) == 0)
      {
          // If EOLN found, finish and return position before the EOLN
          if ((buf[(*pos)+par_len] == '\n') || (buf[(*pos)+par_len] == '\r'))
          {
            (*pos) += par_len;
            return commands[i].num;
          }
          // If non-EOLN blank char, finish and return position after the char
          if ((buf[(*pos)+par_len] == ' ') || (buf[(*pos)+par_len] == '\t')
           || ((unsigned char)buf[(*pos)+par_len] < 7))
          {
            (*pos) += par_len+1;
            return commands[i].num;
          }
<<<<<<< HEAD
          break;
      case 35: // EA
          if (!start_params.ea_video) // ignore field if -ea parameter is present
          {
              i = recognize_conf_parameter(buf,&pos,len,logicval_type);
              if (i <= 0)
              {
                  CONFWRNLOG("Couldn't recognize \"%s\" command parameter in %s file.",
                    COMMAND_TEXT(cmd_num),config_textname);
                break;
              }
              if (i == 1)
              {
                  start_params.ea_video = true;
              }
          }
          break;
      case ccr_comment:
          break;
      case ccr_endOfFile:
          break;
      default:
          CONFWRNLOG("Unrecognized command in %s file.",config_textname);
          break;
=======
>>>>>>> 7bed7654
      }
      i++;
  }
  return 0;
}

/**
 * Returns name of a config parameter with given number, or empty string.
 */
const char *get_conf_parameter_text(const struct NamedCommand commands[],int num)
{
    long i = 0;
    while (commands[i].name != NULL)
    {
        //SYNCLOG("\"%s\", %d %d",commands[i].name,commands[i].num,num);
        if (commands[i].num == num)
            return commands[i].name;
        i++;
  }
  return "";
}

/**
 * Returns ID of given item using NamedField list.
 * If not found, returns -1.
 */
long get_named_field_id(const struct NamedField *desc, const char *itmname)
{
  if ((desc == NULL) || (itmname == NULL))
    return -1;
  for (long i = 0; desc[i].name != NULL; i++)
  {
    if (strcasecmp(desc[i].name, itmname) == 0)
      return i;
  }
  return -1;
}

/**
 * Returns ID of given item using NamedCommands list.
 * Similar to recognize_conf_parameter(), but for use only if the buffer stores
 * one word, ended with "\0".
 * If not found, returns -1.
 */
long get_id(const struct NamedCommand *desc, const char *itmname)
{
  if ((desc == NULL) || (itmname == NULL))
    return -1;
  for (long i = 0; desc[i].name != NULL; i++)
  {
    if (strcasecmp(desc[i].name, itmname) == 0)
      return desc[i].num;
  }
  return -1;
}

/**
 * Returns ID of given item using NamedCommands list.
 * Similar to recognize_conf_parameter(), but for use only if the buffer stores
 * one word, ended with "\0".
 * If not found, returns -1.
 */
long long get_long_id(const struct LongNamedCommand* desc, const char* itmname)
{
    if ((desc == NULL) || (itmname == NULL))
        return -1;
    for (long i = 0; desc[i].name != NULL; i++)
    {
        if (strcasecmp(desc[i].name, itmname) == 0)
            return desc[i].num;
    }
    return -1;
}

/**
 * Returns ID of given item using NamedCommands list, or any item if the string is 'RANDOM'.
 * Similar to recognize_conf_parameter(), but for use only if the buffer stores
 * one word, ended with "\0".
 * If not found, returns -1.
 */
long get_rid(const struct NamedCommand *desc, const char *itmname)
{
  long i;
  if ((desc == NULL) || (itmname == NULL))
    return -1;
  for (i=0; desc[i].name != NULL; i++)
  {
    if (strcasecmp(desc[i].name, itmname) == 0)
      return desc[i].num;
  }
  if (strcasecmp("RANDOM", itmname) == 0)
  {
      i = (rand() % i);
      return desc[i].num;
  }
  return -1;
}


char *prepare_file_path_buf(char *ffullpath,short fgroup,const char *fname)
{
  const char *mdir;
  const char *sdir;
  switch (fgroup)
  {
  case FGrp_StdData:
      mdir=keeper_runtime_directory;
      sdir="data";
      break;
  case FGrp_LrgData:
      mdir=keeper_runtime_directory;
      sdir="data";
      break;
  case FGrp_FxData:
      mdir=keeper_runtime_directory;
      sdir="fxdata";
      break;
  case FGrp_LoData:
      mdir=install_info.inst_path;
      sdir="ldata";
      break;
  case FGrp_HiData:
      mdir=keeper_runtime_directory;
      sdir="hdata";
      break;
  case FGrp_Music:
      mdir=keeper_runtime_directory;
      sdir="music";
      break;
  case FGrp_VarLevels:
      mdir=install_info.inst_path;
      sdir="levels";
      break;
  case FGrp_Save:
      mdir=keeper_runtime_directory;
      sdir="save";
      break;
  case FGrp_SShots:
      mdir=keeper_runtime_directory;
      sdir="scrshots";
      break;
  case FGrp_StdSound:
      mdir=keeper_runtime_directory;
      sdir="sound";
      break;
  case FGrp_LrgSound:
      mdir=keeper_runtime_directory;
      sdir="sound";
      break;
  case FGrp_AtlSound:
      if (campaign.speech_location[0] == '\0') {
          mdir=NULL; sdir=NULL;
          break;
      }
      mdir=keeper_runtime_directory;
      sdir=campaign.speech_location;
      break;
  case FGrp_Main:
      mdir=keeper_runtime_directory;
      sdir=NULL;
      break;
  case FGrp_Campgn:
      mdir=keeper_runtime_directory;
      sdir="campgns";
      break;
  case FGrp_CmpgLvls:
      if (campaign.levels_location[0] == '\0') {
          mdir=NULL; sdir=NULL;
          break;
      }
      mdir=install_info.inst_path;
      sdir=campaign.levels_location;
      break;
  case FGrp_CmpgCrtrs:
      if (campaign.creatures_location[0] == '\0') {
          mdir=NULL; sdir=NULL;
          break;
      }
      mdir=install_info.inst_path;
      sdir=campaign.creatures_location;
      break;
  case FGrp_CmpgConfig:
      if (campaign.configs_location[0] == '\0') {
          mdir=NULL; sdir=NULL;
          break;
      }
      mdir=install_info.inst_path;
      sdir=campaign.configs_location;
      break;
  case FGrp_CmpgMedia:
      if (campaign.media_location[0] == '\0') {
          mdir=NULL; sdir=NULL;
          break;
      }
      mdir=install_info.inst_path;
      sdir=campaign.media_location;
      break;
  case FGrp_LandView:
      if (campaign.land_location[0] == '\0') {
          mdir=NULL; sdir=NULL;
          break;
      }
      mdir=install_info.inst_path;
      sdir=campaign.land_location;
      break;
  case FGrp_CrtrData:
      mdir=keeper_runtime_directory;
      sdir="creatrs";
      break;
  default:
      mdir="./";
      sdir=NULL;
      break;
  }
  if (mdir == NULL)
      ffullpath[0] = '\0';
  else
  if (sdir == NULL)
      sprintf(ffullpath,"%s/%s",mdir,fname);
  else
      sprintf(ffullpath,"%s/%s/%s",mdir,sdir,fname);
  return ffullpath;
}

char *prepare_file_path(short fgroup,const char *fname)
{
  static char ffullpath[2048];
  return prepare_file_path_buf(ffullpath,fgroup,fname);
}

char *prepare_file_path_va(short fgroup, const char *fmt_str, va_list arg)
{
  char fname[255];
  vsprintf(fname, fmt_str, arg);
  static char ffullpath[2048];
  return prepare_file_path_buf(ffullpath, fgroup, fname);
}

char *prepare_file_fmtpath(short fgroup, const char *fmt_str, ...)
{
  va_list val;
  va_start(val, fmt_str);
  char* result = prepare_file_path_va(fgroup, fmt_str, val);
  va_end(val);
  return result;
}

/**
 * Returns the folder specified by LEVELS_LOCATION
 */
short get_level_fgroup(LevelNumber lvnum)
{
    return FGrp_CmpgLvls;
}

/**
 * Loads data file into allocated buffer.
 * @return Returns NULL if the file doesn't exist or is smaller than ldsize;
 * on success, returns a buffer which should be freed after use,
 * and sets ldsize into its size.
 */
unsigned char *load_data_file_to_buffer(long *ldsize, short fgroup, const char *fmt_str, ...)
{
  // Prepare file name
  va_list arg;
  va_start(arg, fmt_str);
  char fname[255];
  vsprintf(fname, fmt_str, arg);
  char ffullpath[2048];
  prepare_file_path_buf(ffullpath, fgroup, fname);
  va_end(arg);
  // Load the file
   long fsize = LbFileLengthRnc(ffullpath);
   if (fsize < *ldsize)
   {
       WARNMSG("File \"%s\" doesn't exist or is too small.", fname);
       return NULL;
  }
  unsigned char* buf = calloc(fsize + 16, 1);
  if (buf == NULL)
  {
    WARNMSG("Can't allocate %ld bytes to load \"%s\".",fsize,fname);
    return NULL;
  }
  fsize = LbFileLoadAt(ffullpath,buf);
  if (fsize < *ldsize)
  {
    WARNMSG("Reading file \"%s\" failed.",fname);
    free(buf);
    return NULL;
  }
  memset(buf+fsize, '\0', 15);
  *ldsize = fsize;
  return buf;
}






struct LevelInformation *get_level_info(LevelNumber lvnum)
{
  return get_campaign_level_info(&campaign, lvnum);
}

struct LevelInformation *get_or_create_level_info(LevelNumber lvnum, unsigned long lvoptions)
{
    struct LevelInformation* lvinfo = get_campaign_level_info(&campaign, lvnum);
    if (lvinfo != NULL)
    {
        lvinfo->options |= lvoptions;
        return lvinfo;
  }
  lvinfo = new_level_info_entry(&campaign, lvnum);
  if (lvinfo != NULL)
  {
    lvinfo->options |= lvoptions;
    return lvinfo;
  }
  return NULL;
}

/**
 * Returns first level info structure in the array.
 */
struct LevelInformation *get_first_level_info(void)
{
  if (campaign.lvinfos == NULL)
    return NULL;
  return &campaign.lvinfos[0];
}

/**
 * Returns last level info structure in the array.
 */
struct LevelInformation *get_last_level_info(void)
{
  if ((campaign.lvinfos == NULL) || (campaign.lvinfos_count < 1))
    return NULL;
  return &campaign.lvinfos[campaign.lvinfos_count-1];
}

/**
 * Returns next level info structure in the array.
 * Note that it's not always corresponding to next campaign level; use
 * get_level_info() to get information for specific level. This function
 * is used for sweeping through all level info entries.
 */
struct LevelInformation *get_next_level_info(struct LevelInformation *previnfo)
{
  if (campaign.lvinfos == NULL)
    return NULL;
  if (previnfo == NULL)
    return NULL;
  int i = previnfo - &campaign.lvinfos[0];
  i++;
  if (i >= campaign.lvinfos_count)
    return NULL;
  return &campaign.lvinfos[i];
}

/**
 * Returns previous level info structure in the array.
 * Note that it's not always corresponding to previous campaign level; use
 * get_level_info() to get information for specific level. This function
 * is used for reverse sweeping through all level info entries.
 */
struct LevelInformation *get_prev_level_info(struct LevelInformation *nextinfo)
{
  if (campaign.lvinfos == NULL)
    return NULL;
  if (nextinfo == NULL)
    return NULL;
  int i = nextinfo - &campaign.lvinfos[0];
  i--;
  if (i < 0)
    return NULL;
  return &campaign.lvinfos[i];
}

short set_level_info_string_index(LevelNumber lvnum, char *stridx, unsigned long lvoptions)
{
    if (campaign.lvinfos == NULL)
        init_level_info_entries(&campaign, 0);
    struct LevelInformation* lvinfo = get_or_create_level_info(lvnum, lvoptions);
    if (lvinfo == NULL)
        return false;
    int k = atoi(stridx);
    if (k > 0)
    {
        lvinfo->name_stridx = k;
        return true;
    }
  return false;
}

short set_level_info_text_name(LevelNumber lvnum, char *name, unsigned long lvoptions)
{
    if (campaign.lvinfos == NULL)
        init_level_info_entries(&campaign, 0);
    struct LevelInformation* lvinfo = get_or_create_level_info(lvnum, lvoptions);
    if (lvinfo == NULL)
        return false;
    snprintf(lvinfo->name, LINEMSG_SIZE, "%s", name);
    if ((lvoptions & LvOp_IsFree) != 0)
    {
        lvinfo->ensign_x += ((LANDVIEW_MAP_WIDTH >> 4) * (LbSinL(lvnum * LbFPMath_PI / 16) >> 6)) >> 10;
        lvinfo->ensign_y -= ((LANDVIEW_MAP_HEIGHT >> 4) * (LbCosL(lvnum * LbFPMath_PI / 16) >> 6)) >> 10;
  }
  return true;
}

TbBool reset_credits(struct CreditsItem *credits)
{
    for (long i = 0; i < CAMPAIGN_CREDITS_COUNT; i++)
    {
        memset(&credits[i], 0, sizeof(struct CreditsItem));
        credits[i].kind = CIK_None;
  }
  return true;
}

TbBool parse_credits_block(struct CreditsItem *credits,char *buf,char *buf_end)
{
  // Block name and parameter word store variables
  char block_buf[32];
  // Find the block
  sprintf(block_buf,"credits");
  long len = buf_end - buf;
  long pos = 0;
  int k = find_conf_block(buf, &pos, len, block_buf);
  if (k < 0)
  {
    WARNMSG("Block [%s] not found in Credits file.",block_buf);
    return 0;
  }
  int n = 0;
  while (pos<len)
  {
    if ((buf[pos] != 0) && (buf[pos] != '[') && (buf[pos] != ';'))
    {
      credits[n].kind = CIK_EmptyLine;
      credits[n].font = 2;
      char word_buf[32];
      switch (buf[pos])
      {
      case '*':
        pos++;
        if (get_conf_parameter_single(buf,&pos,len,word_buf,sizeof(word_buf)) > 0)
          k = atol(word_buf);
        else
          k = 0;
        if (k > 0)
        {
          credits[n].kind = CIK_StringId;
          credits[n].font = 1;
          credits[n].num = k;
        }
        break;
      case '&':
        pos++;
        if (get_conf_parameter_single(buf,&pos,len,word_buf,sizeof(word_buf)) > 0)
          k = atoi(word_buf);
        else
          k = 0;
        if (k > 0)
        {
          credits[n].kind = CIK_StringId;
          credits[n].font = 2;
          credits[n].num = k;
        }
        break;
      case '%':
        pos++;
        credits[n].kind = CIK_DirectText;
        credits[n].font = 0;
        credits[n].str = &buf[pos];
        break;
      case '#':
        pos++;
        credits[n].kind = CIK_DirectText;
        credits[n].font = 1;
        credits[n].str = &buf[pos];
        break;
      default:
        credits[n].kind = CIK_DirectText;
        credits[n].font = 2;
        credits[n].str = &buf[pos];
        break;
      }
      n++;
    }
    // Finishing the line
    while (pos < len)
    {
      if (buf[pos] < 32) break;
      pos++;
    }
    if (buf[pos] == '\r')
    {
      buf[pos] = '\0';
      pos+=2;
    } else
    {
      buf[pos] = '\0';
      pos++;
    }
  }
  if (credits[0].kind == CIK_None)
    WARNMSG("Credits list empty after parsing [%s] block of Credits file.", block_buf);
  return true;
}

/**
 * Loads the credits data for the current campaign.
 */
TbBool setup_campaign_credits_data(struct GameCampaign *campgn)
{
  SYNCDBG(18,"Starting");
  char* fname = prepare_file_path(FGrp_LandView, campgn->credits_fname);
  long filelen = LbFileLengthRnc(fname);
  if (filelen <= 0)
  {
    ERRORLOG("Campaign Credits file \"%s\" does not exist or can't be opened",campgn->credits_fname);
    return false;
  }
  campgn->credits_data = (char *)calloc(filelen + 256, 1);
  if (campgn->credits_data == NULL)
  {
    ERRORLOG("Can't allocate memory for Campaign Credits file \"%s\"",campgn->credits_fname);
    return false;
  }
  char* credits_data_end = campgn->credits_data + filelen + 255;
  short result = true;
  long loaded_size = LbFileLoadAt(fname, campgn->credits_data);
  if (loaded_size < 4)
  {
    ERRORLOG("Campaign Credits file \"%s\" couldn't be loaded or is too small",campgn->credits_fname);
    result = false;
  }
  // Resetting all values to unused
  reset_credits(campgn->credits);
  // Analyzing credits data and filling correct values
  if (result)
  {
    result = parse_credits_block(campgn->credits, campgn->credits_data, credits_data_end);
    if (!result)
      WARNMSG("Parsing credits file \"%s\" credits block failed",campgn->credits_fname);
  }
  SYNCDBG(19,"Finished");
  return result;
}

short is_bonus_level(LevelNumber lvnum)
{
  if (lvnum < 1) return false;
  for (int i = 0; i < CAMPAIGN_LEVELS_COUNT; i++)
  {
    if (campaign.bonus_levels[i] == lvnum)
    {
        SYNCDBG(7,"Level %ld identified as bonus",lvnum);
        return true;
    }
  }
  SYNCDBG(7,"Level %ld not recognized as bonus",lvnum);
  return false;
}

short is_extra_level(LevelNumber lvnum)
{
  if (lvnum < 1) return false;
  for (int i = 0; i < EXTRA_LEVELS_COUNT; i++)
  {
      if (campaign.extra_levels[i] == lvnum)
      {
          SYNCDBG(7,"Level %ld identified as extra",lvnum);
          return true;
      }
  }
  SYNCDBG(7,"Level %ld not recognized as extra",lvnum);
  return false;
}

/**
 * Returns index for Game->bonus_levels associated with given single player level.
 * Gives -1 if there's no store place for the level.
 */
int storage_index_for_bonus_level(LevelNumber bn_lvnum)
{
    if (bn_lvnum < 1)
        return -1;
    int k = 0;
    for (int i = 0; i < CAMPAIGN_LEVELS_COUNT; i++)
    {
        if (campaign.bonus_levels[i] == bn_lvnum)
            return k;
        if (campaign.bonus_levels[i] != 0)
            k++;
  }
  return -1;
}

/**
 * Returns index for Campaign->bonus_levels associated with given bonus level.
 * If the level is not found, returns -1.
 */
int array_index_for_bonus_level(LevelNumber bn_lvnum)
{
  if (bn_lvnum < 1) return -1;
  for (int i = 0; i < CAMPAIGN_LEVELS_COUNT; i++)
  {
    if (campaign.bonus_levels[i] == bn_lvnum)
        return i;
  }
  return -1;
}

/**
 * Returns index for Campaign->extra_levels associated with given extra level.
 * If the level is not found, returns -1.
 */
int array_index_for_extra_level(LevelNumber ex_lvnum)
{
  if (ex_lvnum < 1) return -1;
  for (int i = 0; i < EXTRA_LEVELS_COUNT; i++)
  {
    if (campaign.extra_levels[i] == ex_lvnum)
        return i;
  }
  return -1;
}

/**
 * Returns index for Campaign->single_levels associated with given singleplayer level.
 * If the level is not found, returns -1.
 */
int array_index_for_singleplayer_level(LevelNumber sp_lvnum)
{
  if (sp_lvnum < 1) return -1;
  for (int i = 0; i < CAMPAIGN_LEVELS_COUNT; i++)
  {
    if (campaign.single_levels[i] == sp_lvnum)
        return i;
  }
  return -1;
}

/**
 * Returns index for Campaign->multi_levels associated with given multiplayer level.
 * If the level is not found, returns -1.
 */
int array_index_for_multiplayer_level(LevelNumber mp_lvnum)
{
  if (mp_lvnum < 1) return -1;
  for (int i = 0; i < CAMPAIGN_LEVELS_COUNT; i++)
  {
    if (campaign.multi_levels[i] == mp_lvnum)
        return i;
  }
  return -1;
}

/**
 * Returns index for Campaign->freeplay_levels associated with given freeplay level.
 * If the level is not found, returns -1.
 */
int array_index_for_freeplay_level(LevelNumber fp_lvnum)
{
  if (fp_lvnum < 1) return -1;
  for (int i = 0; i < FREE_LEVELS_COUNT; i++)
  {
    if (campaign.freeplay_levels[i] == fp_lvnum)
        return i;
  }
  return -1;
}

/**
 * Returns bonus level number for given singleplayer level number.
 * If no bonus found, returns 0.
 */
LevelNumber bonus_level_for_singleplayer_level(LevelNumber sp_lvnum)
{
    int i = array_index_for_singleplayer_level(sp_lvnum);
    if (i >= 0)
        return campaign.bonus_levels[i];
    return 0;
}

/**
 * Returns first single player level number.
 * On error, returns SINGLEPLAYER_NOTSTARTED.
 */
LevelNumber first_singleplayer_level(void)
{
    long lvnum = campaign.single_levels[0];
    if (lvnum > 0)
        return lvnum;
    return SINGLEPLAYER_NOTSTARTED;
}

/**
 * Returns last single player level number.
 * On error, returns SINGLEPLAYER_NOTSTARTED.
 */
LevelNumber last_singleplayer_level(void)
{
    int i = campaign.single_levels_count;
    if ((i > 0) && (i <= CAMPAIGN_LEVELS_COUNT))
        return campaign.single_levels[i - 1];
    return SINGLEPLAYER_NOTSTARTED;
}

/**
 * Returns first multi player level number.
 * On error, returns SINGLEPLAYER_NOTSTARTED.
 */
LevelNumber first_multiplayer_level(void)
{
  long lvnum = campaign.multi_levels[0];
  if (lvnum > 0)
    return lvnum;
  return SINGLEPLAYER_NOTSTARTED;
}

/**
 * Returns last multi player level number.
 * On error, returns SINGLEPLAYER_NOTSTARTED.
 */
LevelNumber last_multiplayer_level(void)
{
    int i = campaign.multi_levels_count;
    if ((i > 0) && (i <= CAMPAIGN_LEVELS_COUNT))
        return campaign.multi_levels[i - 1];
    return SINGLEPLAYER_NOTSTARTED;
}

/**
 * Returns first free play level number.
 * On error, returns SINGLEPLAYER_NOTSTARTED.
 */
LevelNumber first_freeplay_level(void)
{
  long lvnum = campaign.freeplay_levels[0];
  if (lvnum > 0)
    return lvnum;
  return SINGLEPLAYER_NOTSTARTED;
}

/**
 * Returns last free play level number.
 * On error, returns SINGLEPLAYER_NOTSTARTED.
 */
LevelNumber last_freeplay_level(void)
{
    int i = campaign.freeplay_levels_count;
    if ((i > 0) && (i <= FREE_LEVELS_COUNT))
        return campaign.freeplay_levels[i - 1];
    return SINGLEPLAYER_NOTSTARTED;
}

/**
 * Returns first extra level number.
 * On error, returns SINGLEPLAYER_NOTSTARTED.
 */
LevelNumber first_extra_level(void)
{
    for (long lvidx = 0; lvidx < campaign.extra_levels_index; lvidx++)
    {
        long lvnum = campaign.extra_levels[lvidx];
        if (lvnum > 0)
            return lvnum;
  }
  return SINGLEPLAYER_NOTSTARTED;
}

/**
 * Returns the extra level number. Gives SINGLEPLAYER_NOTSTARTED if no such level,
 * LEVELNUMBER_ERROR on error.
 */
LevelNumber get_extra_level(unsigned short elv_kind)
{
    int i = elv_kind;
    i--;
    if ((i < 0) || (i >= EXTRA_LEVELS_COUNT))
        return LEVELNUMBER_ERROR;
    LevelNumber lvnum = campaign.extra_levels[i];
    SYNCDBG(5, "Extra level kind %d has number %ld", (int)elv_kind, lvnum);
    if (lvnum > 0)
    {
        return lvnum;
  }
  return SINGLEPLAYER_NOTSTARTED;
}

/**
 * Returns the next single player level. Gives SINGLEPLAYER_FINISHED if
 * last level was won, LEVELNUMBER_ERROR on error.
 */
LevelNumber next_singleplayer_level(LevelNumber sp_lvnum)
{
  if (sp_lvnum == SINGLEPLAYER_FINISHED) return SINGLEPLAYER_FINISHED;
  if (sp_lvnum == SINGLEPLAYER_NOTSTARTED) return first_singleplayer_level();
  if (sp_lvnum < 1) return LEVELNUMBER_ERROR;
  for (int i = 0; i < CAMPAIGN_LEVELS_COUNT; i++)
  {
    if (campaign.single_levels[i] == sp_lvnum)
    {
      if (i+1 >= CAMPAIGN_LEVELS_COUNT)
        return SINGLEPLAYER_FINISHED;
      if (campaign.single_levels[i+1] <= 0)
        return SINGLEPLAYER_FINISHED;
      return campaign.single_levels[i+1];
    }
  }
  return LEVELNUMBER_ERROR;
}

/**
 * Returns the previous single player level. Gives SINGLEPLAYER_NOTSTARTED if
 * first level was given, LEVELNUMBER_ERROR on error.
 */
LevelNumber prev_singleplayer_level(LevelNumber sp_lvnum)
{
  if (sp_lvnum == SINGLEPLAYER_NOTSTARTED) return SINGLEPLAYER_NOTSTARTED;
  if (sp_lvnum == SINGLEPLAYER_FINISHED) return last_singleplayer_level();
  if (sp_lvnum < 1) return LEVELNUMBER_ERROR;
  for (int i = 0; i < CAMPAIGN_LEVELS_COUNT; i++)
  {
    if (campaign.single_levels[i] == sp_lvnum)
    {
      if (i < 1)
        return SINGLEPLAYER_NOTSTARTED;
      if (campaign.single_levels[i-1] <= 0)
        return SINGLEPLAYER_NOTSTARTED;
      return campaign.single_levels[i-1];
    }
  }
  return LEVELNUMBER_ERROR;
}

/**
 * Returns the next multi player level. Gives SINGLEPLAYER_FINISHED if
 * last level was given, LEVELNUMBER_ERROR on error.
 */
LevelNumber next_multiplayer_level(LevelNumber mp_lvnum)
{
  if (mp_lvnum == SINGLEPLAYER_FINISHED) return SINGLEPLAYER_FINISHED;
  if (mp_lvnum == SINGLEPLAYER_NOTSTARTED) return first_multiplayer_level();
  if (mp_lvnum < 1) return LEVELNUMBER_ERROR;
  for (int i = 0; i < MULTI_LEVELS_COUNT; i++)
  {
    if (campaign.multi_levels[i] == mp_lvnum)
    {
      if (i+1 >= MULTI_LEVELS_COUNT)
        return SINGLEPLAYER_FINISHED;
      if (campaign.multi_levels[i+1] <= 0)
        return SINGLEPLAYER_FINISHED;
      return campaign.multi_levels[i+1];
    }
  }
  return LEVELNUMBER_ERROR;
}

/**
 * Returns the previous multi player level. Gives SINGLEPLAYER_NOTSTARTED if
 * first level was given, LEVELNUMBER_ERROR on error.
 */
LevelNumber prev_multiplayer_level(LevelNumber mp_lvnum)
{
  if (mp_lvnum == SINGLEPLAYER_NOTSTARTED) return SINGLEPLAYER_NOTSTARTED;
  if (mp_lvnum == SINGLEPLAYER_FINISHED) return last_multiplayer_level();
  if (mp_lvnum < 1) return LEVELNUMBER_ERROR;
  for (int i = 0; i < CAMPAIGN_LEVELS_COUNT; i++)
  {
    if (campaign.multi_levels[i] == mp_lvnum)
    {
      if (i < 1)
        return SINGLEPLAYER_NOTSTARTED;
      if (campaign.multi_levels[i-1] <= 0)
        return SINGLEPLAYER_NOTSTARTED;
      return campaign.multi_levels[i-1];
    }
  }
  return LEVELNUMBER_ERROR;
}

/**
 * Returns the next extra level. Gives SINGLEPLAYER_FINISHED if
 * last level was given, LEVELNUMBER_ERROR on error.
 */
LevelNumber next_extra_level(LevelNumber ex_lvnum)
{
  if (ex_lvnum == SINGLEPLAYER_FINISHED) return SINGLEPLAYER_FINISHED;
  if (ex_lvnum == SINGLEPLAYER_NOTSTARTED) return first_extra_level();
  if (ex_lvnum < 1) return LEVELNUMBER_ERROR;
  for (int i = 0; i < EXTRA_LEVELS_COUNT; i++)
  {
    if (campaign.extra_levels[i] == ex_lvnum)
    {
      i++;
      while (i < EXTRA_LEVELS_COUNT)
      {
        if (campaign.extra_levels[i] > 0)
          return campaign.extra_levels[i];
        i++;
      }
      return SINGLEPLAYER_FINISHED;
    }
  }
  return LEVELNUMBER_ERROR;
}

/**
 * Returns the next freeplay level. Gives SINGLEPLAYER_FINISHED if
 * last level was given, LEVELNUMBER_ERROR on error.
 */
LevelNumber next_freeplay_level(LevelNumber fp_lvnum)
{
  if (fp_lvnum == SINGLEPLAYER_FINISHED) return SINGLEPLAYER_FINISHED;
  if (fp_lvnum == SINGLEPLAYER_NOTSTARTED) return first_freeplay_level();
  if (fp_lvnum < 1) return LEVELNUMBER_ERROR;
  for (int i = 0; i < FREE_LEVELS_COUNT; i++)
  {
    if (campaign.freeplay_levels[i] == fp_lvnum)
    {
      if (i+1 >= FREE_LEVELS_COUNT)
        return SINGLEPLAYER_FINISHED;
      if (campaign.freeplay_levels[i+1] <= 0)
        return SINGLEPLAYER_FINISHED;
      return campaign.freeplay_levels[i+1];
    }
  }
  return LEVELNUMBER_ERROR;
}

/**
 * Returns the previous freeplay level. Gives SINGLEPLAYER_NOTSTARTED if
 * first level was given, LEVELNUMBER_ERROR on error.
 */
LevelNumber prev_freeplay_level(LevelNumber fp_lvnum)
{
  if (fp_lvnum == SINGLEPLAYER_NOTSTARTED) return SINGLEPLAYER_NOTSTARTED;
  if (fp_lvnum == SINGLEPLAYER_FINISHED) return last_freeplay_level();
  if (fp_lvnum < 1) return LEVELNUMBER_ERROR;
  for (int i = 0; i < FREE_LEVELS_COUNT; i++)
  {
    if (campaign.freeplay_levels[i] == fp_lvnum)
    {
      if (i < 1)
        return SINGLEPLAYER_NOTSTARTED;
      if (campaign.freeplay_levels[i-1] <= 0)
        return SINGLEPLAYER_NOTSTARTED;
      return campaign.freeplay_levels[i-1];
    }
  }
  return LEVELNUMBER_ERROR;
}

/**
 * Returns if the level is a single player campaign level,
 * or special non-existing level at start/end of campaign.
 */
short is_singleplayer_like_level(LevelNumber lvnum)
{
  if ((lvnum == SINGLEPLAYER_FINISHED) || (lvnum == SINGLEPLAYER_NOTSTARTED))
    return true;
  return is_singleplayer_level(lvnum);
}

/**
 * Returns if the level is a single player campaign level.
 */
short is_singleplayer_level(LevelNumber lvnum)
{
  if (lvnum < 1)
  {
    SYNCDBG(17,"Level index %ld is not correct",lvnum);
    return false;
  }
  for (int i = 0; i < CAMPAIGN_LEVELS_COUNT; i++)
  {
    if (campaign.single_levels[i] == lvnum)
    {
      SYNCDBG(17,"Level %ld identified as SP",lvnum);
      return true;
    }
  }
  SYNCDBG(17,"Level %ld not recognized as SP",lvnum);
  return false;
}

short is_multiplayer_level(LevelNumber lvnum)
{
  int i;
  if (lvnum < 1) return false;
  for (i=0; i<CAMPAIGN_LEVELS_COUNT; i++)
  {
    if (campaign.multi_levels[i] == lvnum)
    {
        SYNCDBG(17,"Level %ld identified as MP",lvnum);
        return true;
    }
  }
  SYNCDBG(17,"Level %ld not recognized as MP",lvnum);
  return false;
}

/**
 * Returns if the level is 'campaign' level.
 * All levels mentioned in campaign file are campaign levels. Campaign and
 * freeplay levels are exclusive.
 */
short is_campaign_level(LevelNumber lvnum)
{
  if (is_singleplayer_level(lvnum) || is_bonus_level(lvnum)
   || is_extra_level(lvnum) || is_multiplayer_level(lvnum))
    return true;
  return false;
}

/**
 * Returns if the level is 'free play' level, which should be visible
 * in list of levels.
 */
short is_freeplay_level(LevelNumber lvnum)
{
  if (lvnum < 1) return false;
  for (int i = 0; i < FREE_LEVELS_COUNT; i++)
  {
    if (campaign.freeplay_levels[i] == lvnum)
    {
        SYNCDBG(18,"%ld is freeplay",lvnum);
        return true;
    }
  }
  SYNCDBG(18,"%ld is NOT freeplay",lvnum);
  return false;
}
/******************************************************************************/<|MERGE_RESOLUTION|>--- conflicted
+++ resolved
@@ -51,51 +51,11 @@
 unsigned long text_line_number;
 
 
-<<<<<<< HEAD
-const struct NamedCommand conf_commands[] = {
-  {"INSTALL_PATH",         1},
-  {"INSTALL_TYPE",         2},
-  {"LANGUAGE",             3},
-  {"KEYBOARD",             4},
-  {"SCREENSHOT",           5},
-  {"FRONTEND_RES",         6},
-  {"INGAME_RES",           7},
-  {"CENSORSHIP",           8},
-  {"POINTER_SENSITIVITY",  9},
-  {"ATMOSPHERIC_SOUNDS",  10},
-  {"ATMOS_VOLUME",        11},
-  {"ATMOS_FREQUENCY",     12},
-  {"ATMOS_SAMPLES",       13},
-  {"RESIZE_MOVIES",       14},
-  {"MUSIC_TRACKS",        15},
-  {"FREEZE_GAME_ON_FOCUS_LOST"     , 17},
-  {"UNLOCK_CURSOR_WHEN_GAME_PAUSED", 18},
-  {"LOCK_CURSOR_IN_POSSESSION"     , 19},
-  {"PAUSE_MUSIC_WHEN_GAME_PAUSED"  , 20},
-  {"MUTE_AUDIO_ON_FOCUS_LOST"      , 21},
-  {"DISABLE_SPLASH_SCREENS"        , 22},
-  {"SKIP_HEART_ZOOM"               , 23},
-  {"CURSOR_EDGE_CAMERA_PANNING"    , 24},
-  {"DELTA_TIME"                    , 25},
-  {"CREATURE_STATUS_SIZE"          , 26},
-  {"MAX_ZOOM_DISTANCE"             , 27},
-  {"DISPLAY_NUMBER"                , 28},
-  {"MUSIC_FROM_DISK"               , 29},
-  {"HAND_SIZE"                     , 30},
-  {"LINE_BOX_SIZE"                 , 31},
-  {"COMMAND_CHAR"                  , 32},
-  {"API_ENABLED"                   , 33},
-  {"API_PORT"                      , 34},
-  {"EA"                            , 35},
-  {NULL,                   0},
-  };
-=======
 /******************************************************************************/
 #ifdef __cplusplus
 }
 #endif
 /******************************************************************************/
->>>>>>> 7bed7654
 
 const struct NamedCommand logicval_type[] = {
   {"ENABLED",  1},
@@ -897,33 +857,6 @@
             (*pos) += par_len+1;
             return commands[i].num;
           }
-<<<<<<< HEAD
-          break;
-      case 35: // EA
-          if (!start_params.ea_video) // ignore field if -ea parameter is present
-          {
-              i = recognize_conf_parameter(buf,&pos,len,logicval_type);
-              if (i <= 0)
-              {
-                  CONFWRNLOG("Couldn't recognize \"%s\" command parameter in %s file.",
-                    COMMAND_TEXT(cmd_num),config_textname);
-                break;
-              }
-              if (i == 1)
-              {
-                  start_params.ea_video = true;
-              }
-          }
-          break;
-      case ccr_comment:
-          break;
-      case ccr_endOfFile:
-          break;
-      default:
-          CONFWRNLOG("Unrecognized command in %s file.",config_textname);
-          break;
-=======
->>>>>>> 7bed7654
       }
       i++;
   }
@@ -1021,7 +954,6 @@
   }
   return -1;
 }
-
 
 char *prepare_file_path_buf(char *ffullpath,short fgroup,const char *fname)
 {
