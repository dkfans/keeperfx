--- conflicted
+++ resolved
@@ -14,10 +14,7 @@
         set -eux
         sudo apt update && sudo apt -y upgrade
         sudo apt install -y build-essential g++-mingw-w64-i686 libpng16-16
-<<<<<<< HEAD
         BUILD_NUMBER=$(git rev-list --count HEAD)
-=======
->>>>>>> ced29b1b
         PACKAGE_SUFFIX=Prototype
         make DEBUG=1 PACKAGE_SUFFIX=$PACKAGE_SUFFIX -j`nproc` -k heavylog
         make -j`nproc` PACKAGE_SUFFIX=$PACKAGE_SUFFIX standard
