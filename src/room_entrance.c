--- conflicted
+++ resolved
@@ -409,11 +409,7 @@
     return true;
 }
 
-<<<<<<< HEAD
 void add_creature_to_pool(ThingModel kind, long amount, TbBool from_death)
-=======
-void add_creature_to_pool(ThingModel kind, long amount, unsigned long a3)
->>>>>>> ad35d367
 {
     long prev_amount;
     kind %= game.conf.crtr_conf.model_count;
