--- conflicted
+++ resolved
@@ -1437,6 +1437,10 @@
                   doorst->model_flags |= DoMF_Midas;
                   n++;
                   break;
+              case 5: // FREESTANDING
+                  doorst->model_flags |= DoMF_Freestanding;
+                  n++;
+                  break;
               default:
                   CONFWRNLOG("Incorrect value of \"%s\" parameter \"%s\" in [%.*s] block of %s file.",
                       COMMAND_TEXT(cmd_num), word_buf, blocknamelen, blockname, config_textname);
@@ -1459,35 +1463,6 @@
       case 15: // UNSELLABLE
           if (get_conf_parameter_single(buf, &pos, len, word_buf, sizeof(word_buf)) > 0)
           {
-<<<<<<< HEAD
-            k = get_id(door_properties_commands, word_buf);
-            switch (k)
-            {
-            case 1: // RESIST_NON_MAGIC
-                doorst->model_flags |= DoMF_ResistNonMagic;
-                n++;
-                break;
-            case 2: // SECRET
-                doorst->model_flags |= DoMF_Secret;
-                n++;
-                break;
-            case 3: // THICK
-                doorst->model_flags |= DoMF_Thick;
-                n++;
-                break;
-            case 4: // MIDAS
-                doorst->model_flags |= DoMF_Midas;
-                n++;
-                break;
-            case 5: // FREESTANDING
-                doorst->model_flags |= DoMF_Freestanding;
-                n++;
-                break;
-            default:
-                CONFWRNLOG("Incorrect value of \"%s\" parameter \"%s\" in [%.*s] block of %s file.",
-                    COMMAND_TEXT(cmd_num), word_buf, blocknamelen, blockname, config_textname);
-            }
-=======
               k = atoi(word_buf);
               if (k >= 0)
               {
@@ -1499,7 +1474,6 @@
           {
               CONFWRNLOG("Incorrect value of \"%s\" parameter in [%.*s] block of %s file.",
                   COMMAND_TEXT(cmd_num), blocknamelen, blockname, config_textname);
->>>>>>> 628de770
           }
           break;
       case 16: // PLACESOUND
