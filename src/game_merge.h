--- conflicted
+++ resolved
@@ -241,15 +241,12 @@
     MapSubtlCoord map_subtiles_y;
     MapSlabCoord map_tiles_x;
     MapSlabCoord map_tiles_y;
-<<<<<<< HEAD
     long navigation_map_size_x;
     long navigation_map_size_y;
-=======
     short around_map[AROUND_MAP_LENGTH];
     short around_slab[AROUND_SLAB_LENGTH];
     short around_slab_eight[AROUND_SLAB_EIGHT_LENGTH];
     short small_around_slab[SMALL_AROUND_SLAB_LENGTH];
->>>>>>> a43c1aad
 };
 
 extern unsigned long game_flags2; // Should be reset to zero on new level
