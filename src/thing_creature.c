--- conflicted
+++ resolved
@@ -6722,7 +6722,6 @@
     return creatng->owner;
 }
 
-<<<<<<< HEAD
 static int filter_criteria_type(long desc_type)
 {
     return desc_type & 0x0F;
@@ -6801,7 +6800,8 @@
         ERRORLOG("Invalid level up criteria %d", (int)criteria);
         return INVALID_THING;
     }
-=======
+}
+
 void query_creature(struct PlayerInfo *player, ThingIndex index, TbBool reset, TbBool zoom)
 {
     if (is_my_player(player))
@@ -6889,7 +6889,6 @@
 TbBool creature_can_be_transferred(const struct Thing* thing)
 {
     return ((get_creature_model_flags(thing) & CMF_NoTransfer) == 0);
->>>>>>> ad35d367
 }
 
 /******************************************************************************/
