--- conflicted
+++ resolved
@@ -279,12 +279,9 @@
 typedef int8_t SmallAroundIndex;
 /** a player state as defined in config_players*/
 typedef unsigned char PlayerState;
-<<<<<<< HEAD
+typedef unsigned short CctrlIndex;
 /** index to a function, positive for C functions, negative for lua functions*/
 typedef short FuncIdx;
-=======
-typedef unsigned short CctrlIndex;
->>>>>>> 098af5cd
 
 
 /**
