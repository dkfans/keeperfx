/******************************************************************************/
// Bullfrog Engine Emulation Library - for use to remake classic games like
// Syndicate Wars, Magic Carpet or Dungeon Keeper.
/******************************************************************************/
/** @file bflib_crash.c
 *     Program failure handling system.
 * @par Purpose:
 *     Installs handlers to capture crashes; makes backtrace and clean exit.
 * @par Comment:
 *     None.
 * @author   Tomasz Lis
 * @date     09 Nov 2010 - 11 Nov 2010
 * @par  Copying and copyrights:
 *     This program is free software; you can redistribute it and/or modify
 *     it under the terms of the GNU General Public License as published by
 *     the Free Software Foundation; either version 2 of the License, or
 *     (at your option) any later version.
 */
/******************************************************************************/
#include "pre_inc.h"
#include "bflib_crash.h"
#include <signal.h>
#include <stdarg.h>
#define NOMINMAX
#define WIN32_LEAN_AND_MEAN
#include <windows.h>
#include <excpt.h>
#include <imagehlp.h>
#include <dbghelp.h>
#include <psapi.h>
#include <stdlib.h>
#include <stdio.h>
#include <assert.h>
#include <stdarg.h>
#include <string.h>
#include <stdbool.h>

#include "bflib_basics.h"
#include "bflib_memory.h"
#include "bflib_video.h"
#include "post_inc.h"

/******************************************************************************/
static const char* sigstr(int s)
{
  switch(s)
    {
    case SIGINT : return "Interrupt (ANSI)";
    case SIGILL : return "Illegal instruction (ANSI)";
    case SIGABRT : return "Abort (ANSI)";
    case SIGFPE : return "Floating-point exception (ANSI)";
    case SIGSEGV : return "Segmentation violation (ANSI)";
    case SIGTERM : return "Termination (ANSI)";
#if defined(__linux__)
    case SIGHUP : return "Hangup (POSIX)";
    case SIGQUIT : return "Quit (POSIX)";
    case SIGTRAP : return "Trace trap (POSIX)";
    case SIGBUS : return "BUS error (4.2 BSD)";
    case SIGKILL : return "Kill, unblockable (POSIX)";
    case SIGUSR1 : return "User-defined signal 1 (POSIX)";
    case SIGUSR2 : return "User-defined signal 2 (POSIX)";
    case SIGPIPE : return "Broken pipe (POSIX)";
    case SIGALRM : return "Alarm clock (POSIX)";
    case SIGCHLD : return "Child status has changed (POSIX)";
    case SIGCONT : return "Continue (POSIX)";
    case SIGSTOP : return "Stop, unblockable (POSIX)";
    case SIGTSTP : return "Keyboard stop (POSIX)";
    case SIGTTIN : return "Background read from tty (POSIX)";
    case SIGTTOU : return "Background write to tty (POSIX)";
    case SIGURG : return "Urgent condition on socket (4.2 BSD)";
    case SIGXCPU : return "CPU limit exceeded (4.2 BSD)";
    case SIGXFSZ : return "File size limit exceeded (4.2 BSD)";
    case SIGVTALRM : return "Virtual alarm clock (4.2 BSD)";
    case SIGPROF : return "Profiling alarm clock (4.2 BSD)";
    case SIGWINCH : return "Window size change (4.3 BSD, Sun)";
    case SIGIO : return "I/O now possible (4.2 BSD)";
    case SIGSYS : return "Bad system call";
    case SIGSTKFLT : return "Stack fault";
    case SIGPWR : return "Power failure restart (System V)";
#else
    case SIGBREAK : return "Ctrl-Break (Win32)";
#endif
    }
  return "unknown signal";
}

void exit_handler(void)
{
    LbErrorLog("Application exit called.\n");
}

void ctrl_handler(int sig_id)
{
    signal(sig_id, SIG_DFL);
    LbErrorLog("Failure signal: %s.\n",sigstr(sig_id));
    LbScreenReset(true);
    LbErrorLogClose();
    raise(sig_id);
}

static void
_backtrace(int depth , LPCONTEXT context)
{
    int64_t keeperFxBaseAddr = 0x00000000;
    char mapFileLine[512];

    #if (BFDEBUG_LEVEL > 7)
        FILE *mapFile = fopen("keeperfx_hvlog.map", "r");
    #else
        FILE *mapFile = fopen("keeperfx.map", "r");
    #endif

    if (mapFile)
    {
        // Get base address from map file
        while (fgets(mapFileLine, sizeof(mapFileLine), mapFile) != NULL)
        {
            if (sscanf(mapFileLine, " %*x __image_base__ = %llx", &keeperFxBaseAddr) == 1)
            {
                SYNCDBG(0, "KeeperFX base address in map file: %llx", keeperFxBaseAddr);
                break;
            }
        }

        memset(mapFileLine, 0, sizeof(mapFileLine));
        fseek(mapFile, 0, SEEK_SET);

        if(keeperFxBaseAddr == 0x00000000)
        {
            fclose(mapFile);
        }
    }
    else
    {
        LbWarnLog("No keeperfx.map file found for stacktrace map lookups\n");
    }

    STACKFRAME frame;
    LbMemorySet(&frame,0,sizeof(frame));

    frame.AddrPC.Offset = context->Eip;

    frame.AddrPC.Mode = AddrModeFlat;
    frame.AddrStack.Offset = context->Esp;
    frame.AddrStack.Mode = AddrModeFlat;
    frame.AddrFrame.Offset = context->Ebp;
    frame.AddrFrame.Mode = AddrModeFlat;

    HANDLE process = GetCurrentProcess();
    HANDLE thread = GetCurrentThread();

    // Loop through all traces in the stack
    while (StackWalk(IMAGE_FILE_MACHINE_I386, process, thread, &frame, context, 0, SymFunctionTableAccess, SymGetModuleBase, 0))
    {
        --depth;
        if (depth < 0)
        {
            break;
        }

        // Get the base address in the module
        // This is where the address space of the functions start
        DWORD module_base = SymGetModuleBase(process, frame.AddrPC.Offset);

        // Get the name of the module
        // The module will be the keeperfx bin or a library
        const char * module_name = "[unknown module]";
        char module_name_raw[MAX_PATH];
        if (module_base && GetModuleFileNameA((HINSTANCE)module_base, module_name_raw, MAX_PATH))
        {
            module_name = strrchr(module_name_raw,'\\');
            if (module_name != NULL)
            {
                module_name++;
            }
            else
            {
                module_name = module_name_raw;
            }
        }

        // Check if the name of this module starts with 'keeperfx'
        // This can be done better but at this moment it should only match our own keeperfx.exe and keeperfx_hvlog.exe
        if (strncmp(module_name, "keeperfx", strlen("keeperfx")) == 0)
        {

            // Look up using the keeperfx.map file
            if(mapFile)
            {

                int64_t checkAddr = frame.AddrPC.Offset - module_base + keeperFxBaseAddr;

                bool addrFound = false;
                int64_t prevAddr = 0x00000000;
                char prevName[512];
                prevName[0] = 0;

                // Loop through all lines in the mapFile
                // This should be pretty fast on modern systems
                while (fgets(mapFileLine, sizeof(mapFileLine), mapFile) != NULL)
                {

                    int64_t addr;
                    char name[512];
                    name[0] = 0;
                    if (
                        sscanf(mapFileLine, "%llx %[^\t\n]", &addr, name) == 2 ||
                        sscanf(mapFileLine, " .text %llx %[^\t\n]", &addr, name) == 2
                    ) {
                        // The offsets in our trace do not point to the start of the function.
                        // However, only the address of the start of our functions is stored in the map file.
                        // So we'll trace back to the last address.
                        if (checkAddr > prevAddr && checkAddr < addr)
                        {
                            int64_t displacement = checkAddr - prevAddr;

                            // Handle library traces
                            // Example: '0x123 lib/thing.o'
                            // We don't want that size at the beginning, but we do want the library path.
                            char *splitPos = strchr(prevName, ' ');
                            if (strncmp(prevName, "0x", 2) == 0 && splitPos != NULL){

                                    // Remove everything before the space
                                    memmove(prevName, splitPos + 1, strlen(splitPos)); 

                                    // Find the last slash in the string to isolate the filename
                                    char *lastSlash = strrchr(prevName, '/');
                                    if (lastSlash != NULL) {
                                        // Move the filename to the start
                                        memmove(prevName, lastSlash + 1, strlen(lastSlash + 1) + 1);
                                    }

                                    // Prepend the arrow symbol
                                    memmove(prevName + 3, prevName, strlen(prevName) + 1); // make space for the arrow symbol
                                    memcpy(prevName, "-> ", 3); // prepend the arrow symbol
                            }

                            // Log it
                            LbJustLog(
<<<<<<< HEAD
                                "[#%-2d]  in %-14s : %-40s [0x%llx+0x%llx] \t(map lookup for %08lx:%08lx, base: %08lx)\n",
=======
                                "[#%-2d] %12-s : %-36s [0x%llx+0x%llx]\t map lookup for: %04x:%08x, base: %08x\n",
>>>>>>> ca28f124
                                depth, module_name, prevName, prevAddr, displacement, context->SegCs, frame.AddrPC.Offset, module_base);

                            addrFound = true;
                            break;
                        }
                    }

                    prevAddr = addr;
                    strcpy(prevName, name);
                }

                // Reset buffers
                fseek(mapFile, 0, SEEK_SET);
                memset(mapFileLine, 0, sizeof(mapFileLine));

                if(addrFound)
                {
                    continue;
                }
            }
        }

        // Symbol information for looking up symbols
        char symbol_info[sizeof(SYMBOL_INFO) + MAX_SYM_NAME * sizeof(TCHAR)];
        PSYMBOL_INFO pSymbol = (PSYMBOL_INFO)symbol_info;
        pSymbol->SizeOfStruct = sizeof(SYMBOL_INFO);
        pSymbol->MaxNameLen = MAX_SYM_NAME;

        // The distance between the original function and the call in the trace
        uint64_t sfaDisplacement;

        // First check if we can find the symbol by its address
        // This works if there are any debug symbols available and also works for most OS libraries
        if (SymFromAddr(process, frame.AddrPC.Offset, &sfaDisplacement, pSymbol))
        {
<<<<<<< HEAD
            LbJustLog("[#%-2d]  in %-14s : %-40s [%08lx:%08lx+0x%llx, base %08lx] (symbol lookup)\n",
=======
            LbJustLog("[#%-2d] %12-s : %-36s [%04x:%08x+0x%llx, base %08x]\t symbol lookup\n",
>>>>>>> ca28f124
                      depth, module_name, pSymbol->Name, context->SegCs, frame.AddrPC.Offset, sfaDisplacement, module_base);
        }
        else
        {
            // Fallback
<<<<<<< HEAD
            LbJustLog("[#%-2d]  in %-13s at %08lx:%08lx, base %08lx\n", depth, module_name, context->SegCs, frame.AddrPC.Offset, module_base);
=======
            LbJustLog("[#%-2d] %12-s : at %04x:%08x, base %08x\n", depth, module_name, context->SegCs, frame.AddrPC.Offset, module_base);
>>>>>>> ca28f124
        }
    }

    if(mapFile){
        fclose(mapFile);
    }
}

static LONG CALLBACK ctrl_handler_w32(LPEXCEPTION_POINTERS info)
{
    switch (info->ExceptionRecord->ExceptionCode) {
    case EXCEPTION_ACCESS_VIOLATION:
        switch (info->ExceptionRecord->ExceptionInformation[0])
        {
        case 0:
            LbErrorLog("Attempt to read from inaccessible memory address.\n");
            break;
        case 1:
            LbErrorLog("Attempt to write to inaccessible memory address.\n");
            break;
        case 8:
            LbErrorLog("User-mode data execution prevention (DEP) violation.\n");
            break;
        default:
            LbErrorLog("Memory access violation, code %d.\n",(int)info->ExceptionRecord->ExceptionInformation[0]);
            break;
        }
        break;
    case EXCEPTION_INT_DIVIDE_BY_ZERO:
        LbErrorLog("Attempt of integer division by zero.\n");
        break;
    default:
        LbErrorLog("Failure code %lx received.\n",info->ExceptionRecord->ExceptionCode);
        break;
    }
    if (!SymInitialize(GetCurrentProcess(), 0, TRUE)) {
        LbErrorLog("Failed to init symbol context\n");
    }
    else {
            _backtrace(16 , info->ContextRecord);
            SymCleanup(GetCurrentProcess());
    }
    LbScreenReset(true);
    LbErrorLogClose();
    return EXCEPTION_EXECUTE_HANDLER;
}

void LbErrorParachuteInstall(void)
{
    signal(SIGINT,ctrl_handler);
    signal(SIGILL,ctrl_handler);
    signal(SIGABRT,ctrl_handler);
    signal(SIGFPE,ctrl_handler);
    signal(SIGSEGV,ctrl_handler);
    signal(SIGTERM,ctrl_handler);
#if defined(__linux__)
    signal(SIGHUP,ctrl_handler);
    signal(SIGQUIT,ctrl_handler);
    signal(SIGSYS,ctrl_handler);
#else
    signal(SIGBREAK,ctrl_handler);
#endif
    atexit(exit_handler);
    SetUnhandledExceptionFilter(ctrl_handler_w32);
}

void LbErrorParachuteUpdate(void)
{
    SetUnhandledExceptionFilter(ctrl_handler_w32);
}
/******************************************************************************/<|MERGE_RESOLUTION|>--- conflicted
+++ resolved
@@ -34,7 +34,7 @@
 #include <stdarg.h>
 #include <string.h>
 #include <stdbool.h>
-
+#include <inttypes.h>
 #include "bflib_basics.h"
 #include "bflib_memory.h"
 #include "bflib_video.h"
@@ -221,7 +221,7 @@
                             if (strncmp(prevName, "0x", 2) == 0 && splitPos != NULL){
 
                                     // Remove everything before the space
-                                    memmove(prevName, splitPos + 1, strlen(splitPos)); 
+                                    memmove(prevName, splitPos + 1, strlen(splitPos));
 
                                     // Find the last slash in the string to isolate the filename
                                     char *lastSlash = strrchr(prevName, '/');
@@ -237,12 +237,8 @@
 
                             // Log it
                             LbJustLog(
-<<<<<<< HEAD
-                                "[#%-2d]  in %-14s : %-40s [0x%llx+0x%llx] \t(map lookup for %08lx:%08lx, base: %08lx)\n",
-=======
-                                "[#%-2d] %12-s : %-36s [0x%llx+0x%llx]\t map lookup for: %04x:%08x, base: %08x\n",
->>>>>>> ca28f124
-                                depth, module_name, prevName, prevAddr, displacement, context->SegCs, frame.AddrPC.Offset, module_base);
+                                "[#%-2d] %-12s : %-36s [0x%"PRIx64"+0x%"PRIx64"]\t map lookup for: %04x:%08x, base: %08x\n",
+                                depth, module_name, prevName, prevAddr, displacement, (uint16_t)context->SegCs, (uint32_t)frame.AddrPC.Offset, (uint32_t)module_base);
 
                             addrFound = true;
                             break;
@@ -277,21 +273,13 @@
         // This works if there are any debug symbols available and also works for most OS libraries
         if (SymFromAddr(process, frame.AddrPC.Offset, &sfaDisplacement, pSymbol))
         {
-<<<<<<< HEAD
-            LbJustLog("[#%-2d]  in %-14s : %-40s [%08lx:%08lx+0x%llx, base %08lx] (symbol lookup)\n",
-=======
-            LbJustLog("[#%-2d] %12-s : %-36s [%04x:%08x+0x%llx, base %08x]\t symbol lookup\n",
->>>>>>> ca28f124
-                      depth, module_name, pSymbol->Name, context->SegCs, frame.AddrPC.Offset, sfaDisplacement, module_base);
+            LbJustLog("[#%-2d] %-12s : %-36s [%04x:%08x+0x%"PRIx64", base %08x]\t symbol lookup\n",
+                      depth, module_name, pSymbol->Name, (uint16_t)context->SegCs, (uint32_t)frame.AddrPC.Offset, sfaDisplacement, (uint32_t)module_base);
         }
         else
         {
             // Fallback
-<<<<<<< HEAD
-            LbJustLog("[#%-2d]  in %-13s at %08lx:%08lx, base %08lx\n", depth, module_name, context->SegCs, frame.AddrPC.Offset, module_base);
-=======
-            LbJustLog("[#%-2d] %12-s : at %04x:%08x, base %08x\n", depth, module_name, context->SegCs, frame.AddrPC.Offset, module_base);
->>>>>>> ca28f124
+            LbJustLog("[#%-2d] %-12s : at %04x:%08x, base %08x\n", depth, module_name, (uint16_t)context->SegCs, (uint32_t)frame.AddrPC.Offset, (uint32_t)module_base);
         }
     }
 
