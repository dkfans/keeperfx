--- conflicted
+++ resolved
@@ -661,28 +661,15 @@
     HitPoints damage = 0;
     if (shotng->shot.damage)
     {
-<<<<<<< HEAD
         HitPoints damage_done;
-        damage_done = apply_damage_to_thing(target, shotng->damagepoints, shotst->damage_type, -1);
-        target->byte_13 = 20;
+        damage_done = apply_damage_to_thing(target, shotng->shot.damage, shotst->damage_type, -1);
+        target->heart.some_countdown = 20;
 
         // Drain allows caster to regain half of damage
-        if ((shotst->model_flags & ShMF_LifeDrain) && thing_is_creature(creatng)) 
-        {
-            apply_health_to_thing(creatng, damage_done/2);
-        }
-=======
-        if (object_can_be_damaged(target)) // do not damage objects that cannot be destroyed
-        {
-            damage = apply_damage_to_thing(target, shotng->shot.damage, shotst->damage_type, -1);
-            // Drain allows caster to regain half of damage, even against objects
-            if ((shotst->model_flags & ShMF_LifeDrain) && thing_is_creature(shootertng))
-            {
-                apply_health_to_thing(shootertng, shotng->shot.damage / 2);
-            }
-        }
-        target->heart.some_countdown = 20; //todo figure out what this is, and if it needs to be within this if statement above/below
->>>>>>> 425292bc
+        if ((shotst->model_flags & ShMF_LifeDrain) && thing_is_creature(shootertng)) 
+        {
+            apply_health_to_thing(shootertng, damage_done/2);
+        }
     }
     create_relevant_effect_for_shot_hitting_thing(shotng, target);
     if (target->health < 0) {
