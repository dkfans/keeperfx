--- conflicted
+++ resolved
@@ -74,15 +74,12 @@
     Ft_Atmossounds  =  0x0040,
     Ft_Resizemovies =  0x0080,
     Ft_Wibble       =  0x0100,
-<<<<<<< HEAD
-    Ft_FreezeOnLoseFocus      = 0x0200,
-    Ft_UnlockCursorOnPause    = 0x0400,
-    Ft_LockCursorInPossession = 0x0800,
-    Ft_PauseMusicOnGamePause  = 0x1000,
-    Ft_MuteAudioOnLoseFocus   = 0x2000,
-=======
     Ft_LiquidWibble =  0x0200,
->>>>>>> 47dd4238
+    Ft_FreezeOnLoseFocus      = 0x0400,
+    Ft_UnlockCursorOnPause    = 0x0800,
+    Ft_LockCursorInPossession = 0x1000,
+    Ft_PauseMusicOnGamePause  = 0x2000,
+    Ft_MuteAudioOnLoseFocus   = 0x4000,
 };
 
 enum TbExtraLevels {
@@ -216,15 +213,12 @@
 TbBool atmos_sounds_enabled(void);
 TbBool resize_movies_enabled(void);
 TbBool wibble_enabled(void);
-<<<<<<< HEAD
+TbBool liquid_wibble_enabled(void);
 TbBool freeze_game_on_focus_lost(void);
 TbBool unlock_cursor_when_game_paused(void);
 TbBool lock_cursor_in_possession(void);
 TbBool pause_music_when_game_paused(void);
 TbBool mute_audio_on_focus_lost(void);
-=======
-TbBool liquid_wibble_enabled(void);
->>>>>>> 47dd4238
 short load_configuration(void);
 short calculate_moon_phase(short do_calculate,short add_to_log);
 void load_or_create_high_score_table(void);
