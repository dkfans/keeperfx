--- conflicted
+++ resolved
@@ -6105,11 +6105,6 @@
 msgstr "Visión"
 
 #: guitext:1059
-<<<<<<< HEAD
-msgctxt "Creature spell"
-msgid "Cleanse: Cures all negative effects inflicted on the creature."
-msgstr "Purificar: Cura todos los efectos negativos infligidos a la criatura."
-=======
 msgctxt "Dungeon special decription"
 msgid "Heal All: Restore full health to all your creatures."
 msgstr "Curar Todos: Todas tus criaturas son curadas."
@@ -6187,5 +6182,4 @@
 #: guitext:1077
 msgctxt "Door description"
 msgid "Midas Door: This door consumes gold from the owner to stay completely indestructible. RMB zoom."
-msgstr ""
->>>>>>> 676367c4
+msgstr ""