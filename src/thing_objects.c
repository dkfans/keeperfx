--- conflicted
+++ resolved
@@ -94,9 +94,6 @@
     object_update_object_scale,
     object_update_power_sight,
     object_update_power_lightning,
-<<<<<<< HEAD
-    object_update_object_scale,
-    object_update_object_scale,
     NULL,
     NULL,
     NULL,
@@ -107,8 +104,6 @@
     NULL,
     NULL,
     NULL,
-=======
->>>>>>> 3fff61a4
 };
 
 /**
@@ -1370,14 +1365,14 @@
     {
         long i = (char)heartng->heart.beat_direction;
         heartng->anim_speed = 0;
-<<<<<<< HEAD
-        struct ObjectConfig* objconf = get_object_model_stats2(gameadd.dungeon_heart_model);
-        long long k = 384 * (long)(objconf->health - heartng->health) / objconf->health;
-        k = base_heart_beat_rate / (k + 128);
-        light_set_light_intensity(heartng->light_id, light_get_light_intensity(heartng->light_id) + (i*36/k));
-        heartng->field_40 += (i*base_heart_beat_rate/k);
-        if (heartng->field_40 < 0)
-=======
+
+//        struct ObjectConfig* objconf = get_object_model_stats2(gameadd.dungeon_heart_model);
+//        long long k = 384 * (long)(objconf->health - heartng->health) / objconf->health;
+//        k = base_heart_beat_rate / (k + 128);
+//        light_set_light_intensity(heartng->light_id, light_get_light_intensity(heartng->light_id) + (i*36/k));
+//        heartng->field_40 += (i*base_heart_beat_rate/k);
+//        if (heartng->field_40 < 0)
+
         struct ObjectConfig* objconf = get_object_model_stats2(heartng->model);
         long long k = 1;
         if (objconf->health != 0)
@@ -1385,7 +1380,6 @@
             k = 384 * (long)(objconf->health - heartng->health) / objconf->health;
         }
         if ((k + 128) > 0)
->>>>>>> 3fff61a4
         {
             k = base_heart_beat_rate / (k + 128);
         }
@@ -1441,11 +1435,8 @@
 
     if ((heartng->health > 0) && (game.dungeon_heart_heal_time != 0))
     {
-<<<<<<< HEAD
-        struct ObjectConfig* objconf = get_object_model_stats2(gameadd.dungeon_heart_model);
-=======
+//      struct ObjectConfig* objconf = get_object_model_stats2(gameadd.dungeon_heart_model);
         struct ObjectConfig* objconf = get_object_model_stats2(heartng->model);
->>>>>>> 3fff61a4
         if ((game.play_gameturn % game.dungeon_heart_heal_time) == 0)
         {
             heartng->health += game.dungeon_heart_heal_health;
