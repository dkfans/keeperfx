--- conflicted
+++ resolved
@@ -5936,7 +5936,6 @@
 msgid "Midas Door: This door consumes gold from the owner to stay completely indestructible. RMB zoom."
 msgstr "贪财之门: 这扇门可以通过消耗拥有者的黄金来保持不被摧毁。右键缩放。"
 
-<<<<<<< HEAD
 #: guitext:1078
 msgctxt "Game controls"
 msgid "Ascend"
@@ -5945,10 +5944,6 @@
 #: guitext:1079
 msgctxt "Game controls"
 msgid "Descend"
-=======
-#: guitext:1078 guitext:1079
-msgctxt "Unused"
-msgid "Moo9"
 msgstr ""
 
 #: guitext:1080
@@ -5959,5 +5954,4 @@
 #: guitext:1081
 msgctxt "Creature spell"
 msgid "Summon: Call upon temporary guardians to assist the creature in combat."
->>>>>>> 59758905
 msgstr ""