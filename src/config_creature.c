/******************************************************************************/
// Free implementation of Bullfrog's Dungeon Keeper strategy game.
/******************************************************************************/
/** @file config_creature.c
 *     Creature names, appearance and parameters configuration loading functions.
 * @par Purpose:
 *     Support of configuration files for creatures list.
 * @par Comment:
 *     None.
 * @author   Tomasz Lis
 * @date     25 May 2009 - 03 Aug 2009
 * @par  Copying and copyrights:
 *     This program is free software; you can redistribute it and/or modify
 *     it under the terms of the GNU General Public License as published by
 *     the Free Software Foundation; either version 2 of the License, or
 *     (at your option) any later version.
 */
/******************************************************************************/
#include "pre_inc.h"
#include "config_creature.h"
#include "globals.h"

#include "bflib_basics.h"
#include "bflib_math.h"
#include "bflib_fileio.h"
#include "bflib_dernc.h"

#include "globals.h"
#include "config.h"
#include "config_terrain.h"
#include "config_strings.h"
#include "config_crtrstates.h"
#include "thing_doors.h"
#include "thing_creature.h"
#include "creature_instances.h"
#include "creature_graphics.h"
#include "creature_states.h"
#include "creature_states_combt.h"
#include "creature_jobs.h"
#include "engine_arrays.h"
#include "game_legacy.h"
#include "custom_sprites.h"
#include "post_inc.h"

#ifdef __cplusplus
extern "C" {
#endif
/******************************************************************************/
const char keeper_creaturetp_file[]="creature.cfg";

const struct NamedCommand creaturetype_common_commands[] = {
  {"CREATURES",              1},
  {"JOBSCOUNT",              2},
  {"ANGERJOBSCOUNT",         3},
  {"ATTACKPREFERENCESCOUNT", 4},
  {"SPRITESIZE",             5},
  {NULL,                     0},
  };

const struct NamedCommand creaturetype_experience_commands[] = {
  {"PAYINCREASEONEXP",             1},
  {"SPELLDAMAGEINCREASEONEXP",     2},
  {"RANGEINCREASEONEXP",           3},
  {"JOBVALUEINCREASEONEXP",        4},
  {"HEALTHINCREASEONEXP",          5},
  {"STRENGTHINCREASEONEXP",        6},
  {"DEXTERITYINCREASEONEXP",       7},
  {"DEFENSEINCREASEONEXP",         8},
  {"LOYALTYINCREASEONEXP",         9},
  {"ARMOURINCREASEONEXP",         10},
  {"SIZEINCREASEONEXP",           11},
  {"EXPFORHITTINGINCREASEONEXP",  12},
  {"TRAININGCOSTINCREASEONEXP",   13},
  {"SCAVENGINGCOSTINCREASEONEXP", 14},
  {NULL,                           0},
  };

const struct NamedCommand creaturetype_instance_commands[] = {
  {"Name",            1},
  {"Time",            2},
  {"ActionTime",      3},
  {"ResetTime",       4},
  {"FPTime",          5},
  {"FPActiontime",    6},
  {"FPResettime",     7},
  {"ForceVisibility", 8},
  {"TooltipTextID",   9},
  {"SymbolSprites",  10},
  {"Graphics",       11},
  {"Function",       12},
  {"RangeMin",       13},
  {"RangeMax",       14},
  {"Properties",     15},
  {"FpinstantCast",  16},
  {"PrimaryTarget",  17},
  {"ValidateSourceFunc",   18},
  {"ValidateTargetFunc",   19},
  {"SearchTargetsFunc",    20},
  {"PostalPriority",       21},
  {NULL,              0},
  };

const struct NamedCommand creaturetype_instance_properties[] = {
  {"REPEAT_TRIGGER",       InstPF_RepeatTrigger},
  {"RANGED_ATTACK",        InstPF_RangedAttack},
  {"MELEE_ATTACK",         InstPF_MeleeAttack},
  {"RANGED_DEBUFF",        InstPF_RangedDebuff},
  {"SELF_BUFF",            InstPF_SelfBuff},
  {"DANGEROUS",            InstPF_Dangerous},
  {"DESTRUCTIVE",          InstPF_Destructive},
  {"DISARMING",            InstPF_Disarming},
  {"DISPLAY_SWIPE",        InstPF_UsesSwipe},
  {"RANGED_BUFF",          InstPF_RangedBuff},
  {"NEEDS_TARGET",         InstPF_NeedsTarget},
  {NULL,                     0},
  };

const struct NamedCommand creaturetype_job_commands[] = {
  {"NAME",              1},
  {"RELATEDROOMROLE",   2},
  {"RELATEDEVENT",      3},
  {"ASSIGN",            4},
  {"INITIALSTATE",      5},
  {"CONTINUESTATE",     6},
  {"PLAYERFUNCTIONS",   7},
  {"COORDSFUNCTIONS",   8},
  {"PROPERTIES",        9},
  {NULL,                0},
  };

const struct NamedCommand creaturetype_job_assign[] = {
  {"HUMAN_DROP",             JoKF_AssignHumanDrop},
  {"COMPUTER_DROP",          JoKF_AssignComputerDrop},
  {"CREATURE_INIT",          JoKF_AssignCeatureInit},
  {"AREA_WITHIN_ROOM",       JoKF_AssignAreaWithinRoom},
  {"AREA_OUTSIDE_ROOM",      JoKF_AssignAreaOutsideRoom},
  {"BORDER_ONLY",            JoKF_AssignOnAreaBorder},
  {"CENTER_ONLY",            JoKF_AssignOnAreaCenter},
  {"WHOLE_AREA",             JoKF_AssignOnAreaBorder|JoKF_AssignOnAreaCenter},
  {"OWNED_CREATURES",        JoKF_OwnedCreatures},
  {"ENEMY_CREATURES",        JoKF_EnemyCreatures},
  {"OWNED_DIGGERS",          JoKF_OwnedDiggers},
  {"ENEMY_DIGGERS",          JoKF_EnemyDiggers},
  {"ONE_TIME",               JoKF_AssignOneTime},
  {"NEEDS_HAVE_JOB",         JoKF_NeedsHaveJob},
  {NULL,                     0},
  };

const struct NamedCommand creaturetype_job_properties[] = {
  {"WORK_BORDER_ONLY",       JoKF_WorkOnAreaBorder},
  {"WORK_CENTER_ONLY",       JoKF_WorkOnAreaCenter},
  {"WORK_WHOLE_AREA",        JoKF_WorkOnAreaBorder|JoKF_WorkOnAreaCenter},
  {"NEEDS_CAPACITY",         JoKF_NeedsCapacity},
  {"NO_SELF_CONTROL",        JoKF_NoSelfControl},
  {"NO_GROUPS",              JoKF_NoGroups},
  {"ALLOW_CHICKENIZED",      JoKF_AllowChickenized},
  {NULL,                     0},
  };

const struct NamedCommand creaturetype_angerjob_commands[] = {
  {"NAME",            1},
  {NULL,              0},
  };

const struct NamedCommand creaturetype_attackpref_commands[] = {
  {"NAME",            1},
  {NULL,              0},
  };

const struct NamedCommand creature_graphics_desc[] = {
  {"STAND",             1+CGI_Stand       },
  {"AMBULATE",          1+CGI_Ambulate    },
  {"DRAG",              1+CGI_Drag        },
  {"ATTACK",            1+CGI_Attack      },
  {"DIG",               1+CGI_Dig         },
  {"SMOKE",             1+CGI_Smoke       },
  {"RELAX",             1+CGI_Relax       },
  {"PRETTYDANCE",       1+CGI_PrettyDance },
  {"GOTHIT",            1+CGI_GotHit      },
  {"POWERGRAB",         1+CGI_PowerGrab   },
  {"GOTSLAPPED",        1+CGI_GotSlapped  },
  {"CELEBRATE",         1+CGI_Celebrate   },
  {"SLEEP",             1+CGI_Sleep       },
  {"EATCHICKEN",        1+CGI_EatChicken  },
  {"TORTURE",           1+CGI_Torture     },
  {"SCREAM",            1+CGI_Scream      },
  {"DROPDEAD",          1+CGI_DropDead    },
  {"DEADSPLAT",         1+CGI_DeadSplat   },
  {"ROAR",              1+CGI_Roar        }, // Was previously GFX18.
  {"QUERYSYMBOL",       1+CGI_QuerySymbol }, // Icon
  {"HANDSYMBOL",        1+CGI_HandSymbol  }, // Icon
  {"PISS",              1+CGI_Piss        }, // Was previously GFX21.
  {"CASTSPELL",         1+CGI_CastSpell   },
  {"RANGEDATTACK",      1+CGI_RangedAttack},
  {"CUSTOM",            1+CGI_Custom      },
  {NULL,                                 0},
  };

const struct NamedCommand instance_range_desc[] = {
  {"MAX",          INT_MAX},
  {"MIN",                0},
  {NULL,                -1},
};

/******************************************************************************/
struct NamedCommand creature_desc[CREATURE_TYPES_MAX];
struct NamedCommand instance_desc[INSTANCE_TYPES_MAX];
struct NamedCommand creaturejob_desc[INSTANCE_TYPES_MAX];
struct NamedCommand angerjob_desc[INSTANCE_TYPES_MAX];
struct NamedCommand attackpref_desc[INSTANCE_TYPES_MAX];

ThingModel breed_activities[CREATURE_TYPES_MAX];
/******************************************************************************/
extern const struct NamedCommand creature_job_player_assign_func_type[];
extern const struct NamedCommand creature_job_player_check_func_type[];
extern Creature_Job_Player_Assign_Func creature_job_player_assign_func_list[];
extern const struct NamedCommand creature_job_coords_check_func_type[];
extern Creature_Job_Coords_Check_Func creature_job_coords_check_func_list[];
extern const struct NamedCommand creature_job_coords_assign_func_type[];
extern Creature_Job_Coords_Assign_Func creature_job_coords_assign_func_list[];

const struct NamedCommand mevents_desc[] = {
    {"MEVENT_NOTHING",         EvKind_Nothing},
    {"MEVENT_HEARTATTACKED",   EvKind_HeartAttacked},
    {"MEVENT_ENEMYFIGHT",      EvKind_EnemyFight},
    {"MEVENT_OBJECTIVE",       EvKind_Objective},
    {"MEVENT_BREACH",          EvKind_Breach},
    {"MEVENT_NEWROOMRESRCH",   EvKind_NewRoomResrch},
    {"MEVENT_NEWCREATURE",     EvKind_NewCreature},
    {"MEVENT_NEWSPELLRESRCH",  EvKind_NewSpellResrch},
    {"MEVENT_NEWTRAP",         EvKind_NewTrap},
    {"MEVENT_NEWDOOR",         EvKind_NewDoor},
    {"MEVENT_CREATRSCAVENGED", EvKind_CreatrScavenged},
    {"MEVENT_TREASUREROOMFULL",EvKind_TreasureRoomFull},
    {"MEVENT_CREATUREPAYDAY",  EvKind_CreaturePayday},
    {"MEVENT_AREADISCOVERED",  EvKind_AreaDiscovered},
    {"MEVENT_SPELLPICKEDUP",   EvKind_SpellPickedUp},
    {"MEVENT_ROOMTAKENOVER",   EvKind_RoomTakenOver},
    {"MEVENT_CREATRISANNOYED", EvKind_CreatrIsAnnoyed},
    {"MEVENT_NOMORELIVINGSET", EvKind_NoMoreLivingSet},
    {"MEVENT_ALARMTRIGGERED",  EvKind_AlarmTriggered},
    {"MEVENT_ROOMUNDERATTACK", EvKind_RoomUnderAttack},
    {"MEVENT_NEEDTREASUREROOM",EvKind_NeedTreasureRoom},
    {"MEVENT_INFORMATION",     EvKind_Information},
    {"MEVENT_ROOMLOST",        EvKind_RoomLost},
    {"MEVENT_CREATRHUNGRY",    EvKind_CreatrHungry},
    {"MEVENT_TRAPCRATEFOUND",  EvKind_TrapCrateFound},
    {"MEVENT_DOORCRATEFOUND",  EvKind_DoorCrateFound},
    {"MEVENT_DNSPECIALFOUND",  EvKind_DnSpecialFound},
    {"MEVENT_QUICKINFORMATION",EvKind_QuickInformation},
    {"MEVENT_FRIENDLYFIGHT",   EvKind_FriendlyFight},
    {"MEVENT_WORKROMUNREACHBL",EvKind_WorkRoomUnreachable},
    {"MEVENT_STRGROMUNREACHBL",EvKind_StorageRoomUnreachable},
    {NULL,                    0},
};

const char *name_starts[] = {
    "B", "C", "D", "F",
    "G", "H", "J", "K",
    "L", "M", "N", "P",
    "R", "S", "T", "V",
    "Y", "Z", "Ch",
    "Sh", "Al", "Th",
};

const char *name_vowels[] = {
    "a",  "e",  "i", "o",
    "u",  "ee", "oo",
    "oa", "ai", "ea",
};

const char *name_consonants[] = {
    "b", "c", "d", "f",
    "g", "h", "j", "k",
    "l", "m", "n", "p",
    "r", "s", "t", "v",
    "y", "z", "ch", "sh"
};

/******************************************************************************/
/**
 * Returns CreatureStats of given creature model.
 */
struct CreatureStats *creature_stats_get(ThingModel crstat_idx)
{
  if ((crstat_idx < 1) || (crstat_idx >= CREATURE_TYPES_MAX))
    return &game.conf.creature_stats[0];
  return &game.conf.creature_stats[crstat_idx];
}

/**
 * Returns CreatureStats assigned to given thing.
 * Thing must be a creature.
 */
struct CreatureStats *creature_stats_get_from_thing(const struct Thing *thing)
{
  if ((thing->model < 1) || (thing->model >= game.conf.crtr_conf.model_count))
    return &game.conf.creature_stats[0];
  return &game.conf.creature_stats[thing->model];
}

/**
 * Returns if given CreatureStats pointer is incorrect.
 */
TbBool creature_stats_invalid(const struct CreatureStats *crstat)
{
  return (crstat <= &game.conf.creature_stats[0]) || (crstat == NULL);
}

void check_and_auto_fix_stats(void)
{
    SYNCDBG(8,"Starting for %d models",(int)game.conf.crtr_conf.model_count);
    for (long model = 0; model < game.conf.crtr_conf.model_count; model++)
    {
        struct CreatureStats* crstat = creature_stats_get(model);
        if ( (crstat->lair_size <= 0) && (crstat->toking_recovery <= 0) && (crstat->heal_requirement != 0) )
        {
            ERRORLOG("Creature model %d (%s) has no LairSize and no TokingRecovery but has HealRequirment - Fixing", (int)model, creature_code_name(model));
            crstat->heal_requirement = 0;
        }
        if (crstat->heal_requirement > crstat->heal_threshold)
        {
            ERRORLOG("Creature model %d (%s) Heal Requirment > Heal Threshold - Fixing", (int)model, creature_code_name(model));
            crstat->heal_threshold = crstat->heal_requirement;
        }
        if ( (crstat->hunger_rate != 0) && (crstat->hunger_fill == 0) )
        {
            ERRORLOG("Creature model %d (%s) HungerRate > 0 & Hunger Fill = 0 - Fixing", (int)model, creature_code_name(model));
            crstat->hunger_fill = 1;
        }
        if ( (crstat->sleep_exp_slab != 0) && (crstat->sleep_experience == 0) )
        {
            ERRORLOG("Creature model %d (%s) SleepSlab set but SleepExperience = 0 - Fixing", (int)model, creature_code_name(model));
            crstat->sleep_exp_slab = 0;
        }
        if ((crstat->grow_up >= game.conf.crtr_conf.model_count) && !(crstat->grow_up == CREATURE_NOT_A_DIGGER))
        {
            ERRORLOG("Creature model %d (%s) Invalid GrowUp model - Fixing", (int)model, creature_code_name(model));
            crstat->grow_up = 0;
        }
        if (crstat->grow_up > 0)
        {
          if ( (crstat->grow_up_level < 1) || (crstat->grow_up_level > CREATURE_MAX_LEVEL) )
          {
              ERRORLOG("Creature model %d (%s) GrowUp & GrowUpLevel invalid - Fixing", (int)model, creature_code_name(model));
              crstat->grow_up_level = 1;
          }
        }
        if (crstat->rebirth > CREATURE_MAX_LEVEL)
        {
            ERRORLOG("Creature model %d (%s) Rebirth Invalid - Fixing", (int)model, creature_code_name(model));
            crstat->rebirth = 0;
        }
        for (long i = 0; i < LEARNED_INSTANCES_COUNT; i++)
        {
            long n = crstat->learned_instance_level[i];
            if (crstat->learned_instance_id[i] != CrInst_NULL)
            {
                if ((n < 1) || (n > CREATURE_MAX_LEVEL))
                {
                    ERRORLOG("Creature model %d (%s) Learn Level for Instance slot %d Invalid - Fixing", (int)model, creature_code_name(model), (int)(i+1));
                    crstat->learned_instance_level[i] = 1;
                }
            } else
            {
                if (n != 0)
                {
                    ERRORLOG("Creature model %d (%s) Learn Level for Empty Instance slot %d - Fixing", (int)model, creature_code_name(model), (int)(i+1));
                    crstat->learned_instance_level[i] = 0;
                }
            }
        }
    }
    SYNCDBG(9,"Finished");
}

/* Initialize all creature model stats, called only once when first loading a map. */
void init_creature_model_stats(void)
{
    struct CreatureStats *crstat;
    struct CreatureModelConfig *crconf;
    int n;
    for (int i = 0; i < CREATURE_TYPES_MAX; i++)
    {
        crstat = creature_stats_get(i);
        crconf = &game.conf.crtr_conf.model[i];
        // Attributes block.
        crstat->health = 100;
        crstat->heal_requirement = 1;
        crstat->heal_threshold = 1;
        crstat->strength = 1;
        crstat->armour = 0;
        crstat->dexterity = 0;
        crstat->fear_wounded = 12;
        crstat->fear_stronger = 65000;
        crstat->fearsome_factor = 100;
        crstat->defense = 0;
        crstat->luck = 0;
        crstat->sleep_recovery = 1;
        crstat->toking_recovery = 0;
        crstat->hunger_rate = 1;
        crstat->hunger_fill = 1;
        crstat->lair_size = 1;
        crstat->hurt_by_lava = 1;
        crstat->base_speed = 32;
        crstat->gold_hold = 100;
        crstat->size_xy = 1;
        crstat->size_z = 1;
        crstat->attack_preference = 0;
        crstat->pay = 1;
        crstat->slaps_to_kill = 10;
        crstat->damage_to_boulder = 4;
        crstat->thing_size_xy = 128;
        crstat->thing_size_z = 64;
        crstat->bleeds = true;
        crstat->humanoid_creature = true;
        crstat->piss_on_dead = false;
        crstat->flying = false;
        crstat->can_see_invisible = false;
        crstat->can_go_locked_doors = false;
        crstat->prison_kind = 0;
        crstat->torture_kind = 0;
<<<<<<< HEAD
        for (n = 0; n < CREATURE_TYPES_MAX; n++)
        {
            crstat->hostile_towards[n] = 0;
        }
=======
        crstat->immunity_flags = 0;
>>>>>>> b7e84048
        crconf->namestr_idx = 0;
        crconf->model_flags = 0;
        // Attraction block.
        for (n = 0; n < ENTRANCE_ROOMS_COUNT; n++)
        {
            crstat->entrance_rooms[n] = 0;
            crstat->entrance_slabs_req[n] = 0;
        }
        crstat->entrance_score = 10;
        crstat->scavenge_require = 1;
        crstat->torture_break_time = 1;
        // Annoyance block.
        for (n = 0; n < LAIR_ENEMY_MAX; n++)
        {
            crstat->lair_enemy[n] = 0;
        }
        crstat->annoy_eat_food = 0;
        crstat->annoy_will_not_do_job = 0;
        crstat->annoy_in_hand = 0;
        crstat->annoy_no_lair = 0;
        crstat->annoy_no_hatchery = 0;
        crstat->annoy_woken_up = 0;
        crstat->annoy_on_dead_enemy = 0;
        crstat->annoy_sulking = 0;
        crstat->annoy_no_salary = 0;
        crstat->annoy_slapped = 0;
        crstat->annoy_on_dead_friend = 0;
        crstat->annoy_in_torture = 0;
        crstat->annoy_in_temple = 0;
        crstat->annoy_sleeping = 0;
        crstat->annoy_got_wage = 0;
        crstat->annoy_win_battle = 0;
        crstat->annoy_untrained_time = 0;
        crstat->annoy_untrained = 0;
        crstat->annoy_others_leaving = 0;
        crstat->annoy_job_stress = 0;
        crstat->annoy_going_postal = 0;
        crstat->annoy_queue = 0;
        crstat->annoy_level = 0;
        crstat->jobs_anger = 0;
        // Senses block.
        crstat->hearing = 12;
        crstat->base_eye_height = 256;
        crstat->field_of_view = 1024;
        crstat->eye_effect = 0;
        crstat->max_turning_speed = 15;
        // Appearance block.
        crstat->walking_anim_speed = 32;
        crstat->fixed_anim_speed = false;
        crstat->visual_range = 18;
        crstat->swipe_idx = 0;
        crstat->natural_death_kind = Death_Normal;
        crstat->shot_shift_x = 0;
        crstat->shot_shift_y = 0;
        crstat->shot_shift_z = 0;
        crstat->footstep_pitch = 100;
        crstat->corpse_vanish_effect = 0;
        crstat->status_offset = 32;
        // Experience block.
        for (n = 0; n < LEARNED_INSTANCES_COUNT; n++)
        {
            crstat->learned_instance_id[n] = 0;
            crstat->learned_instance_level[n] = 0;
        }
        for (n = 0; n < CREATURE_MAX_LEVEL; n++)
        {
            crstat->to_level[n] = 0;
        }
        crstat->grow_up = 0;
        crstat->grow_up_level = 0;
        crstat->sleep_exp_slab = 0;
        crstat->sleep_experience = 0;
        crstat->exp_for_hitting = 0;
        crstat->rebirth = 0;
        // Jobs block.
        crstat->job_primary = 0;
        crstat->job_secondary = 0;
        crstat->jobs_not_do = 0;
        crstat->job_stress = 0;
        crstat->training_value = 0;
        crstat->training_cost = 0;
        crstat->scavenge_value = 0;
        crstat->scavenger_cost = 0;
        crstat->research_value = 0;
        crstat->manufacture_value = 0;
        crstat->partner_training = 0;
    }
}

void init_creature_model_graphics(void)
{
    for (int i = 0; i < CREATURE_TYPES_MAX; i++)
    {
        for (int k = 0; k < CREATURE_GRAPHICS_INSTANCES; k++)
        {
            game.conf.crtr_conf.creature_graphics[i][k] = -1;
        }
    }
}

TbBool is_creature_model_wildcard(ThingModel crmodel)
{
    if((crmodel == CREATURE_ANY) || (crmodel == CREATURE_NOT_A_DIGGER) || (crmodel == CREATURE_DIGGER))
    {
        return true;
    }
    return false;
}

/**
 * Returns Code Name (name to use in script file) of given creature model.
 */
const char *creature_code_name(ThingModel crmodel)
{
    const char* name = get_conf_parameter_text(creature_desc, crmodel);
    if (name[0] != '\0')
        return name;
    return "INVALID";
}

/**
 * Returns the creature associated with a given model name.
 * Linear lookup time so don't use in tight loop.
 * @param name
 * @return
 */
long creature_model_id(const char * name)
{
    for (int i = 0; i < game.conf.crtr_conf.model_count; ++i)
    {
        if (strncmp(name, game.conf.crtr_conf.model[i].name, COMMAND_WORD_LEN) == 0) {
            return i + 1;
        }
    }

    return -1;
}

TbBool parse_creaturetypes_common_blocks(char *buf, long len, const char *config_textname, unsigned short flags)
{
    // Initialize block data
    if ((flags & CnfLd_AcceptPartial) == 0)
    {
        game.conf.crtr_conf.model_count = 1;
        game.conf.crtr_conf.jobs_count = 1;
        game.conf.crtr_conf.angerjobs_count = 1;
        game.conf.crtr_conf.attacktypes_count = 1;
        game.conf.crtr_conf.special_digger_good = 0;
        game.conf.crtr_conf.special_digger_evil = 0;
        game.conf.crtr_conf.spectator_breed = 0;
        game.conf.crtr_conf.sprite_size = 300;
        for (int i = 0; i < CREATURE_TYPES_MAX; i++)
        {
          memset(game.conf.crtr_conf.model[i].name, 0, COMMAND_WORD_LEN);
        }
        for (int i = 1; i < CREATURE_TYPES_MAX; i++) {
          creature_desc[i].name = NULL;
          creature_desc[i].num = 0;
        }
    }
    creature_desc[CREATURE_TYPES_MAX - 1].name = NULL; // must be null for get_id
    snprintf(game.conf.crtr_conf.model[0].name, COMMAND_WORD_LEN, "%s", "NOCREATURE");
    // Find the block
    char block_buf[COMMAND_WORD_LEN];
    sprintf(block_buf, "common");
    long pos = 0;
    int k = find_conf_block(buf,&pos,len,block_buf);
    if (k < 0)
    {
        if ((flags & CnfLd_AcceptPartial) == 0)
            WARNMSG("Block [%s] not found in %s file.",block_buf,config_textname);
        return false;
    }
#define COMMAND_TEXT(cmd_num) get_conf_parameter_text(creaturetype_common_commands,cmd_num)
    while (pos<len)
    {
        // Finding command number in this line
        int cmd_num = recognize_conf_command(buf, &pos, len, creaturetype_common_commands);
        // Now store the config item in correct place
        if (cmd_num == ccr_endOfBlock) break; // if next block starts
        int n = 0;
        char word_buf[COMMAND_WORD_LEN];
        switch (cmd_num)
        {
        case 1: // CREATURES
            while (get_conf_parameter_single(buf,&pos,len,game.conf.crtr_conf.model[n+1].name,COMMAND_WORD_LEN) > 0)
            {
              n++;
              if (n+1 >= CREATURE_TYPES_MAX)
              {
                CONFWRNLOG("Too many species defined with \"%s\" in [%s] block of %s file.",
                    COMMAND_TEXT(cmd_num),block_buf,config_textname);
                break;
              }
              // model 0 is reserved
              creature_desc[n - 1].name = game.conf.crtr_conf.model[n].name;
              creature_desc[n - 1].num = n;
            }
            game.conf.crtr_conf.model_count = n+1;
            break;
        case 2: // JOBSCOUNT
            if (get_conf_parameter_single(buf,&pos,len,word_buf,sizeof(word_buf)) > 0)
            {
              k = atoi(word_buf);
              if ((k > 0) && (k <= INSTANCE_TYPES_MAX))
              {
                game.conf.crtr_conf.jobs_count = k;
                n++;
              }
            }
            if (n < 1)
            {
              CONFWRNLOG("Incorrect value of \"%s\" parameter in [%s] block of %s file.",
                  COMMAND_TEXT(cmd_num),block_buf,config_textname);
            }
            break;
        case 3: // ANGERJOBSCOUNT
            if (get_conf_parameter_single(buf,&pos,len,word_buf,sizeof(word_buf)) > 0)
            {
              k = atoi(word_buf);
              if ((k > 0) && (k <= INSTANCE_TYPES_MAX))
              {
                game.conf.crtr_conf.angerjobs_count = k;
                n++;
              }
            }
            if (n < 1)
            {
              CONFWRNLOG("Incorrect value of \"%s\" parameter in [%s] block of %s file.",
                  COMMAND_TEXT(cmd_num),block_buf,config_textname);
            }
            break;
        case 4: // ATTACKPREFERENCESCOUNT
            if (get_conf_parameter_single(buf,&pos,len,word_buf,sizeof(word_buf)) > 0)
            {
              k = atoi(word_buf);
              if ((k > 0) && (k <= INSTANCE_TYPES_MAX))
              {
                game.conf.crtr_conf.attacktypes_count = k;
                n++;
              }
            }
            if (n < 1)
            {
              CONFWRNLOG("Incorrect value of \"%s\" parameter in [%s] block of %s file.",
                  COMMAND_TEXT(cmd_num),block_buf,config_textname);
            }
            break;
        case 5: // SPRITESIZE
            if (get_conf_parameter_single(buf, &pos, len, word_buf, sizeof(word_buf)) > 0)
            {
                k = atoi(word_buf);
                if ((k > 0) && (k <= 1024))
                {
                    game.conf.crtr_conf.sprite_size = k;
                    n++;
                }
            }
            if (n < 1)
            {
                CONFWRNLOG("Incorrect value of \"%s\" parameter in [%s] block of %s file.",
                    COMMAND_TEXT(cmd_num), block_buf, config_textname);
            }
            break;
        case ccr_comment:
            break;
        case ccr_endOfFile:
            break;
        default:
            CONFWRNLOG("Unrecognized command (%d) in [%s] block of %s file.",
                cmd_num,block_buf,config_textname);
            break;
        }
        skip_conf_to_next_line(buf,&pos,len);
    }
#undef COMMAND_TEXT
    if (game.conf.crtr_conf.model_count < 1)
    {
        WARNLOG("No creature species defined in [%s] block of %s file.",
            block_buf,config_textname);
    }
    return true;
}

TbBool parse_creaturetype_experience_blocks(char *buf, long len, const char *config_textname, unsigned short flags)
{
    // Block name and parameter word store variables
    // Initialize block data
    if ((flags & CnfLd_AcceptPartial) == 0)
    {
        game.conf.crtr_conf.exp.size_increase_on_exp = 0;
        game.conf.crtr_conf.exp.pay_increase_on_exp = CREATURE_PROPERTY_INCREASE_ON_EXP;
        game.conf.crtr_conf.exp.spell_damage_increase_on_exp = CREATURE_PROPERTY_INCREASE_ON_EXP;
        game.conf.crtr_conf.exp.range_increase_on_exp = CREATURE_PROPERTY_INCREASE_ON_EXP;
        game.conf.crtr_conf.exp.job_value_increase_on_exp = CREATURE_PROPERTY_INCREASE_ON_EXP;
        game.conf.crtr_conf.exp.health_increase_on_exp = CREATURE_PROPERTY_INCREASE_ON_EXP;
        game.conf.crtr_conf.exp.strength_increase_on_exp = CREATURE_PROPERTY_INCREASE_ON_EXP;
        game.conf.crtr_conf.exp.dexterity_increase_on_exp = CREATURE_PROPERTY_INCREASE_ON_EXP;
        game.conf.crtr_conf.exp.defense_increase_on_exp = CREATURE_PROPERTY_INCREASE_ON_EXP;
        game.conf.crtr_conf.exp.loyalty_increase_on_exp = CREATURE_PROPERTY_INCREASE_ON_EXP;
        game.conf.crtr_conf.exp.exp_on_hitting_increase_on_exp = CREATURE_PROPERTY_INCREASE_ON_EXP;
        game.conf.crtr_conf.exp.armour_increase_on_exp = 0;
        game.conf.crtr_conf.exp.training_cost_increase_on_exp = 0;
        game.conf.crtr_conf.exp.scavenging_cost_increase_on_exp = 0;
    }
    // Find the block
    char block_buf[COMMAND_WORD_LEN];
    sprintf(block_buf, "experience");
    long pos = 0;
    int k = find_conf_block(buf, &pos, len, block_buf);
    if (k < 0)
    {
        if ((flags & CnfLd_AcceptPartial) == 0)
            WARNMSG("Block [%s] not found in %s file.",block_buf,config_textname);
        return false;
    }
#define COMMAND_TEXT(cmd_num) get_conf_parameter_text(creaturetype_experience_commands,cmd_num)
    while (pos<len)
    {
        // Finding command number in this line
        int cmd_num = recognize_conf_command(buf, &pos, len, creaturetype_experience_commands);
        // Now store the config item in correct place
        if (cmd_num == ccr_endOfBlock) break; // if next block starts
        int n = 0;
        char word_buf[COMMAND_WORD_LEN];
        switch (cmd_num)
        {
        case 1: // PAYINCREASEONEXP
            if (get_conf_parameter_single(buf,&pos,len,word_buf,sizeof(word_buf)) > 0)
            {
                k = atoi(word_buf);
                game.conf.crtr_conf.exp.pay_increase_on_exp = k;
                n++;
            }
            if (n < 1)
            {
                CONFWRNLOG("Incorrect value of \"%s\" parameter in [%s] block of %s file.",
                    COMMAND_TEXT(cmd_num),block_buf,config_textname);
            }
            break;
        case 2: // SPELLDAMAGEINCREASEONEXP
            if (get_conf_parameter_single(buf,&pos,len,word_buf,sizeof(word_buf)) > 0)
            {
                k = atoi(word_buf);
                game.conf.crtr_conf.exp.spell_damage_increase_on_exp = k;
                n++;
            }
            if (n < 1)
            {
                CONFWRNLOG("Incorrect value of \"%s\" parameter in [%s] block of %s file.",
                    COMMAND_TEXT(cmd_num),block_buf,config_textname);
            }
            break;
        case 3: // RANGEINCREASEONEXP
            if (get_conf_parameter_single(buf,&pos,len,word_buf,sizeof(word_buf)) > 0)
            {
                k = atoi(word_buf);
                game.conf.crtr_conf.exp.range_increase_on_exp = k;
                n++;
            }
            if (n < 1)
            {
                CONFWRNLOG("Incorrect value of \"%s\" parameter in [%s] block of %s file.",
                    COMMAND_TEXT(cmd_num),block_buf,config_textname);
            }
            break;
        case 4: // JOBVALUEINCREASEONEXP
            if (get_conf_parameter_single(buf,&pos,len,word_buf,sizeof(word_buf)) > 0)
            {
                k = atoi(word_buf);
                game.conf.crtr_conf.exp.job_value_increase_on_exp = k;
                n++;
            }
            if (n < 1)
            {
                CONFWRNLOG("Incorrect value of \"%s\" parameter in [%s] block of %s file.",
                    COMMAND_TEXT(cmd_num),block_buf,config_textname);
            }
            break;
        case 5: // HEALTHINCREASEONEXP
            if (get_conf_parameter_single(buf,&pos,len,word_buf,sizeof(word_buf)) > 0)
            {
                k = atoi(word_buf);
                game.conf.crtr_conf.exp.health_increase_on_exp = k;
                n++;
            }
            if (n < 1)
            {
                CONFWRNLOG("Incorrect value of \"%s\" parameter in [%s] block of %s file.",
                    COMMAND_TEXT(cmd_num),block_buf,config_textname);
            }
            break;
        case 6: // STRENGTHINCREASEONEXP
            if (get_conf_parameter_single(buf,&pos,len,word_buf,sizeof(word_buf)) > 0)
            {
                k = atoi(word_buf);
                game.conf.crtr_conf.exp.strength_increase_on_exp = k;
                n++;
            }
            if (n < 1)
            {
                CONFWRNLOG("Incorrect value of \"%s\" parameter in [%s] block of %s file.",
                    COMMAND_TEXT(cmd_num),block_buf,config_textname);
            }
            break;
        case 7: // DEXTERITYINCREASEONEXP
            if (get_conf_parameter_single(buf,&pos,len,word_buf,sizeof(word_buf)) > 0)
            {
                k = atoi(word_buf);
                game.conf.crtr_conf.exp.dexterity_increase_on_exp = k;
                n++;
            }
            if (n < 1)
            {
                CONFWRNLOG("Incorrect value of \"%s\" parameter in [%s] block of %s file.",
                    COMMAND_TEXT(cmd_num),block_buf,config_textname);
            }
            break;
        case 8: // DEFENSEINCREASEONEXP
            if (get_conf_parameter_single(buf,&pos,len,word_buf,sizeof(word_buf)) > 0)
            {
                k = atoi(word_buf);
                game.conf.crtr_conf.exp.defense_increase_on_exp = k;
                n++;
            }
            if (n < 1)
            {
                CONFWRNLOG("Incorrect value of \"%s\" parameter in [%s] block of %s file.",
                    COMMAND_TEXT(cmd_num),block_buf,config_textname);
            }
            break;
        case 9: // LOYALTYINCREASEONEXP
            if (get_conf_parameter_single(buf,&pos,len,word_buf,sizeof(word_buf)) > 0)
            {
                k = atoi(word_buf);
                game.conf.crtr_conf.exp.loyalty_increase_on_exp = k;
                n++;
            }
            if (n < 1)
            {
                CONFWRNLOG("Incorrect value of \"%s\" parameter in [%s] block of %s file.",
                    COMMAND_TEXT(cmd_num),block_buf,config_textname);
            }
            break;
        case 10: // ARMOURINCREASEONEXP
            if (get_conf_parameter_single(buf,&pos,len,word_buf,sizeof(word_buf)) > 0)
            {
                k = atoi(word_buf);
                game.conf.crtr_conf.exp.armour_increase_on_exp = k;
                n++;
            }
            if (n < 1)
            {
                CONFWRNLOG("Incorrect value of \"%s\" parameter in [%s] block of %s file.",
                    COMMAND_TEXT(cmd_num),block_buf,config_textname);
            }
            break;
        case 11: // SIZEINCREASEONEXP
            if (get_conf_parameter_single(buf, &pos, len, word_buf, sizeof(word_buf)) > 0)
            {
                k = atoi(word_buf);
                game.conf.crtr_conf.exp.size_increase_on_exp = k;
                n++;
            }
            if (n < 1)
            {
                CONFWRNLOG("Incorrect value of \"%s\" parameter in [%s] block of %s file.",
                    COMMAND_TEXT(cmd_num), block_buf, config_textname);
            }
            break;
        case 12: // EXPFORHITTINGINCREASEONEXP
            if (get_conf_parameter_single(buf, &pos, len, word_buf, sizeof(word_buf)) > 0)
            {
                k = atoi(word_buf);
                game.conf.crtr_conf.exp.exp_on_hitting_increase_on_exp = k;
                n++;
            }
            if (n < 1)
            {
                CONFWRNLOG("Incorrect value of \"%s\" parameter in [%s] block of %s file.",
                    COMMAND_TEXT(cmd_num), block_buf, config_textname);
            }
            break;
        case 13: // TRAININGCOSTINCREASEONEXP
            if (get_conf_parameter_single(buf,&pos,len,word_buf,sizeof(word_buf)) > 0)
            {
                k = atoi(word_buf);
                game.conf.crtr_conf.exp.training_cost_increase_on_exp = k;
                n++;
            }
            if (n < 1)
            {
                CONFWRNLOG("Incorrect value of \"%s\" parameter in [%s] block of %s file.",
                    COMMAND_TEXT(cmd_num),block_buf,config_textname);
            }
            break;
        case 14: // SCAVENGINGCOSTINCREASEONEXP
            if (get_conf_parameter_single(buf,&pos,len,word_buf,sizeof(word_buf)) > 0)
            {
                k = atoi(word_buf);
                game.conf.crtr_conf.exp.scavenging_cost_increase_on_exp = k;
                n++;
            }
            if (n < 1)
            {
                CONFWRNLOG("Incorrect value of \"%s\" parameter in [%s] block of %s file.",
                    COMMAND_TEXT(cmd_num),block_buf,config_textname);
            }
            break;
        case ccr_comment:
            break;
        case ccr_endOfFile:
            break;
        default:
            CONFWRNLOG("Unrecognized command (%d) in [%s] block of %s file.",
                cmd_num,block_buf,config_textname);
            break;
        }
        skip_conf_to_next_line(buf,&pos,len);
    }
#undef COMMAND_TEXT
    if (game.conf.crtr_conf.model_count < 1)
    {
        WARNLOG("No creature species defined in [%s] block of %s file.",
            block_buf,config_textname);
    }
    return true;
}

TbBool parse_creaturetype_instance_blocks(char *buf, long len, const char *config_textname, unsigned short flags)
{
    struct CreatureInstanceConfig * inst_cfg;
    struct InstanceInfo* inst_inf;
    int k = 0;
    // Initialize the array
    for (int i = 0; i < INSTANCE_TYPES_MAX; i++) {
        inst_cfg = &game.conf.crtr_conf.instances[i];
        if (((flags & CnfLd_AcceptPartial) == 0) || (strlen(inst_cfg->name) <= 0)) {
            memset(inst_cfg->name, 0, COMMAND_WORD_LEN);
            instance_desc[i].name = inst_cfg->name;
            instance_desc[i].num = i;
            inst_inf = &game.conf.magic_conf.instance_info[i];
            inst_inf->instant = 0;
            inst_inf->time = 0;
            inst_inf->fp_time = 0;
            inst_inf->action_time = 0;
            inst_inf->fp_action_time = 0;
            inst_inf->reset_time = 0;
            inst_inf->fp_reset_time = 0;
            inst_inf->graphics_idx = 0;
            inst_inf->instance_property_flags = 0;
            inst_inf->force_visibility = 0;
            inst_inf->primary_target = 0;
            inst_inf->func_idx = 0;
            inst_inf->func_params[0] = 0;
            inst_inf->func_params[1] = 0;
            inst_inf->symbol_spridx = 0;
            inst_inf->tooltip_stridx = 0;
            inst_inf->range_min = -1;
            inst_inf->range_max = -1;
            inst_inf->validate_source_func = 0;
            inst_inf->validate_source_func_params[0] = 0;
            inst_inf->validate_source_func_params[1] = 0;
            inst_inf->validate_target_func = 0;
            inst_inf->validate_target_func_params[0] = 0;
            inst_inf->validate_target_func_params[1] = 0;
            inst_inf->postal_priority = 0;
        }
    }
    instance_desc[INSTANCE_TYPES_MAX - 1].name = NULL; // must be null for get_id
    // Load the file blocks
    const char * blockname = NULL;
    int blocknamelen = 0;
    long pos = 0;
    while (iterate_conf_blocks(buf, &pos, len, &blockname, &blocknamelen))
    {
        // look for blocks starting with "instance", followed by one or more digits
        if (blocknamelen < 9) {
            continue;
        } else if (memcmp(blockname, "instance", 8) != 0) {
            continue;
        }
        const int i = natoi(&blockname[8], blocknamelen - 8);
        if (i < 0 || i >= INSTANCE_TYPES_MAX) {
            continue;
        } else if (i >= game.conf.crtr_conf.instances_count) {
            game.conf.crtr_conf.instances_count = i + 1;
        }
        inst_inf = &game.conf.magic_conf.instance_info[i];
        inst_cfg = &game.conf.crtr_conf.instances[i];
#define COMMAND_TEXT(cmd_num) get_conf_parameter_text(creaturetype_instance_commands,cmd_num)
      while (pos<len)
      {
        // Finding command number in this line
        int cmd_num = recognize_conf_command(buf, &pos, len, creaturetype_instance_commands);
        // Now store the config item in correct place
        if (cmd_num == ccr_endOfBlock) break; // if next block starts
        if ((flags & CnfLd_ListOnly) != 0) {
            // In "List only" mode, accept only name command
            if (cmd_num > 1) {
                cmd_num = 0;
            }
        }
        int n = 0;
        char word_buf[COMMAND_WORD_LEN];
        switch (cmd_num)
        {
        case 1: // NAME
            if (get_conf_parameter_single(buf, &pos, len, inst_cfg->name, COMMAND_WORD_LEN) <= 0)
            {
                CONFWRNLOG("Couldn't read \"%s\" parameter in [%.*s] block of %s file.", COMMAND_TEXT(cmd_num), blocknamelen, blockname, config_textname);
                break;
            }
            n++;
            break;
        case 2: // TIME
            if (get_conf_parameter_single(buf,&pos,len,word_buf,sizeof(word_buf)) > 0)
            {
              k = atoi(word_buf);
              inst_inf->time = k;
              n++;
            }
            if (n < 1)
            {
                CONFWRNLOG("Couldn't read \"%s\" parameter in [%.*s] block of %s file.",
                    COMMAND_TEXT(cmd_num), blocknamelen, blockname, config_textname);
            }
            break;
        case 3: // ACTIONTIME
            if (get_conf_parameter_single(buf,&pos,len,word_buf,sizeof(word_buf)) > 0)
            {
              k = atoi(word_buf);
              inst_inf->action_time = k;
              n++;
            }
            if (n < 1)
            {
                CONFWRNLOG("Couldn't read \"%s\" parameter in [%.*s] block of %s file.",
                    COMMAND_TEXT(cmd_num), blocknamelen, blockname, config_textname);
            }
            break;
        case 4: // RESETTIME
            if (get_conf_parameter_single(buf,&pos,len,word_buf,sizeof(word_buf)) > 0)
            {
              k = atoi(word_buf);
              inst_inf->reset_time = k;
              n++;
            }
            if (n < 1)
            {
                CONFWRNLOG("Couldn't read \"%s\" parameter in [%.*s] block of %s file.",
                    COMMAND_TEXT(cmd_num), blocknamelen, blockname, config_textname);
            }
            break;
        case 5: // FPTIME
            if (get_conf_parameter_single(buf,&pos,len,word_buf,sizeof(word_buf)) > 0)
            {
              k = atoi(word_buf);
              inst_inf->fp_time = k;
              n++;
            }
            if (n < 1)
            {
                CONFWRNLOG("Couldn't read \"%s\" parameter in [%.*s] block of %s file.",
                    COMMAND_TEXT(cmd_num), blocknamelen, blockname, config_textname);
            }
            break;
        case 6: // FPACTIONTIME
            if (get_conf_parameter_single(buf,&pos,len,word_buf,sizeof(word_buf)) > 0)
            {
              k = atoi(word_buf);
              inst_inf->fp_action_time = k;
              n++;
            }
            if (n < 1)
            {
                CONFWRNLOG("Couldn't read \"%s\" parameter in [%.*s] block of %s file.",
                    COMMAND_TEXT(cmd_num), blocknamelen, blockname, config_textname);
            }
            break;
        case 7: // FPRESETTIME
            if (get_conf_parameter_single(buf,&pos,len,word_buf,sizeof(word_buf)) > 0)
            {
              k = atoi(word_buf);
              inst_inf->fp_reset_time = k;
              n++;
            }
            if (n < 1)
            {
                CONFWRNLOG("Couldn't read \"%s\" parameter in [%.*s] block of %s file.",
                    COMMAND_TEXT(cmd_num), blocknamelen, blockname, config_textname);
            }
            break;
        case 8: // FORCEVISIBILITY
            if (get_conf_parameter_single(buf,&pos,len,word_buf,sizeof(word_buf)) > 0)
            {
              k = atoi(word_buf);
              inst_inf->force_visibility = k;
              n++;
            }
            if (n < 1)
            {
                CONFWRNLOG("Couldn't read \"%s\" parameter in [%.*s] block of %s file.",
                    COMMAND_TEXT(cmd_num), blocknamelen, blockname, config_textname);
            }
            break;
        case 9: // TOOLTIPTEXTID
            if (get_conf_parameter_single(buf,&pos,len,word_buf,sizeof(word_buf)) > 0)
            {
              k = atoi(word_buf);
              if (k > 0)
              {
                  inst_inf->tooltip_stridx = k;
                  n++;
              }
            }
            if (n < 1)
            {
                CONFWRNLOG("Couldn't read \"%s\" parameter in [%.*s] block of %s file.",
                    COMMAND_TEXT(cmd_num), blocknamelen, blockname, config_textname);
            }
            break;
        case 10: // SYMBOLSPRITES
            if (get_conf_parameter_single(buf,&pos,len,word_buf,sizeof(word_buf)) > 0)
            {
              k = get_icon_id(word_buf);
              if (k >= 0)
              {
                  inst_inf->symbol_spridx = k;
                  n++;
              }
            }
            if (n < 1)
            {
                CONFWRNLOG("Couldn't read \"%s\" parameter in [%.*s] block of %s file.",
                    COMMAND_TEXT(cmd_num), blocknamelen, blockname, config_textname);
            }
            break;
        case 11: // GRAPHICS
            if (get_conf_parameter_single(buf,&pos,len,word_buf,sizeof(word_buf)) > 0)
            {
                k = get_id(creature_graphics_desc, word_buf);
                if (k > 0)
                {
                    inst_inf->graphics_idx = k-1;
                    n++;
                }
            }
            if (n < 1)
            {
                CONFWRNLOG("Couldn't read \"%s\" parameter in [%.*s] block of %s file.",
                    COMMAND_TEXT(cmd_num), blocknamelen, blockname, config_textname);
            }
            break;
        case 12: // FUNCTION
            k = recognize_conf_parameter(buf,&pos,len,creature_instances_func_type);
            if (k > 0)
            {
                inst_inf->func_idx = k;
                n++;
                //JUSTLOG("Function = %s %s %d",creature_instances_func_type[k-1].name,spell_code_name(inst_inf->func_params[0]),inst_inf->func_params[1]);
            }
            // Second parameter may be a different thing based on first parameter
            switch (k)
            {
            case 2: // Special code for casting spell instances
                k = recognize_conf_parameter(buf,&pos,len,spell_desc);
                if (k > 0)
                {
                    inst_inf->func_params[0] = k;
                    n++;
                }
                break;
            case 3: // Special code for firing shot instances
                k = recognize_conf_parameter(buf,&pos,len,shot_desc);
                if (k > 0)
                {
                    inst_inf->func_params[0] = k;
                    n++;
                }
                break;
            default:
                if (get_conf_parameter_single(buf,&pos,len,word_buf,sizeof(word_buf)) > 0)
                {
                    k = atoi(word_buf);
                    inst_inf->func_params[0] = k;
                    n++;
                }
            }
            // Third parameter is always integer
            if (get_conf_parameter_single(buf,&pos,len,word_buf,sizeof(word_buf)) > 0)
            {
                k = atoi(word_buf);
                inst_inf->func_params[1] = k;
                n++;
            }
            if (n < 3)
            {
                CONFWRNLOG("Couldn't read \"%s\" parameter in [%.*s] block of %s file.",
                    COMMAND_TEXT(cmd_num), blocknamelen, blockname, config_textname);
            }
            break;
        case 13: //RANGEMIN
            if (get_conf_parameter_single(buf, &pos, len, word_buf, sizeof(word_buf)) > 0)
            {
                k = get_id(instance_range_desc, word_buf);
                if (k < 0)
                {
                    k = atoi(word_buf);
                }
                inst_inf->range_min = k;
                n++;
            }
            if (n < 1)
            {
                CONFWRNLOG("Couldn't read \"%s\" parameter in [%.*s] block of %s file.",
                    COMMAND_TEXT(cmd_num), blocknamelen, blockname, config_textname);
            }
            break;
        case 14: //RANGEMAX
            if (get_conf_parameter_single(buf, &pos, len, word_buf, sizeof(word_buf)) > 0)
            {
                k = get_id(instance_range_desc, word_buf);
                if (k < 0)
                {
                    k = atoi(word_buf);
                }
                inst_inf->range_max = k;
                n++;
            }
            if (n < 1)
            {
                CONFWRNLOG("Couldn't read \"%s\" parameter in [%.*s] block of %s file.",
                    COMMAND_TEXT(cmd_num), blocknamelen, blockname, config_textname);
            }
            break;
        case 15: // PROPERTIES
            inst_inf->instance_property_flags = 0;
            while (get_conf_parameter_single(buf,&pos,len,word_buf,sizeof(word_buf)) > 0)
            {
                k = get_id(creaturetype_instance_properties, word_buf);
                if (k > 0)
                {
                    set_flag(inst_inf->instance_property_flags, k);
                }
                else
                {
                    CONFWRNLOG("Incorrect value of \"%s\" parameter \"%s\" in [%.*s] block of %s file.",
                        COMMAND_TEXT(cmd_num), word_buf, blocknamelen, blockname, config_textname);
                }
            }
            break;
        case 16: // FPINSTANTCAST
            if (get_conf_parameter_single(buf,&pos,len,word_buf,sizeof(word_buf)) > 0)
            {
              k = atoi(word_buf);
              inst_inf->instant = (TbBool)k;
              n++;
            }
            if (n < 1)
            {
                CONFWRNLOG("Couldn't read \"%s\" parameter in [%.*s] block of %s file.",
                    COMMAND_TEXT(cmd_num), blocknamelen, blockname, config_textname);
            }
            break;
        case 17: // PRIMARYTARGET
            if (get_conf_parameter_single(buf, &pos, len, word_buf, sizeof(word_buf)) > 0)
            {
                k = atoi(word_buf);
                inst_inf->primary_target = k;
                n++;
            }
            if (n < 1)
            {
                CONFWRNLOG("Couldn't read \"%s\" parameter in [%.*s] block of %s file.",
                    COMMAND_TEXT(cmd_num), blocknamelen, blockname, config_textname);
            }
            break;
        case 18: // ValidateSourceFunc
            k = recognize_conf_parameter(buf, &pos, len, creature_instances_validate_func_type);
            if (k > 0)
            {
                inst_inf->validate_source_func = k;
                n++;
            }
            if (get_conf_parameter_single(buf, &pos, len, word_buf, sizeof(word_buf)) > 0)
            {
                k = atoi(word_buf);
                inst_inf->validate_source_func_params[0] = k;
                n++;
                if (get_conf_parameter_single(buf, &pos, len, word_buf, sizeof(word_buf)) > 0)
                {
                    k = atoi(word_buf);
                    inst_inf->validate_source_func_params[1] = k;
                    n++;
                }
            }
            break;
        case 19: // ValidateTargetFunc
            k = recognize_conf_parameter(buf, &pos, len, creature_instances_validate_func_type);
            if (k > 0)
            {
                inst_inf->validate_target_func = k;
                n++;
            }
            if (get_conf_parameter_single(buf, &pos, len, word_buf, sizeof(word_buf)) > 0)
            {
                k = atoi(word_buf);
                inst_inf->validate_target_func_params[0] = k;
                n++;
                if (get_conf_parameter_single(buf, &pos, len, word_buf, sizeof(word_buf)) > 0)
                {
                    k = atoi(word_buf);
                    inst_inf->validate_target_func_params[1] = k;
                    n++;
                }
            }
            break;
        case 20: // SearchTargetsFunc
            k = recognize_conf_parameter(buf, &pos, len, creature_instances_search_targets_func_type);
            if (k > 0)
            {
                inst_inf->search_func = k;
                n++;
            }
            if (get_conf_parameter_single(buf, &pos, len, word_buf, sizeof(word_buf)) > 0)
            {
                k = atoi(word_buf);
                inst_inf->search_func_params[0] = k;
                n++;
                if (get_conf_parameter_single(buf, &pos, len, word_buf, sizeof(word_buf)) > 0)
                {
                    k = atoi(word_buf);
                    inst_inf->search_func_params[1] = k;
                    n++;
                }
            }
            break;
        case 21: // Postal Instance priority
        if (get_conf_parameter_single(buf, &pos, len, word_buf, sizeof(word_buf)) > 0)
            {
                k = atoi(word_buf);
                inst_inf->postal_priority = k;
                n++;
            }
            if (n < 1)
            {
                CONFWRNLOG("Couldn't read \"%s\" parameter in [%.*s] block of %s file.",
                    COMMAND_TEXT(cmd_num), blocknamelen, blockname, config_textname);
            }
            break;
        case ccr_comment:
            break;
        case ccr_endOfFile:
            break;
        default:
            CONFWRNLOG("Unrecognized command (%d) in [%.*s] block of %s file.",
                cmd_num, blocknamelen, blockname, config_textname);
            break;
        }
        skip_conf_to_next_line(buf,&pos,len);
      }
#undef COMMAND_TEXT
    }
    return true;
}

TbBool parse_creaturetype_job_blocks(char *buf, long len, const char *config_textname, unsigned short flags)
{
    struct CreatureJobConfig *jobcfg;
    int k = 0;
    // Initialize the array
    if ((flags & CnfLd_AcceptPartial) == 0) {
        for (int i = 0; i < INSTANCE_TYPES_MAX; i++) {
            jobcfg = &game.conf.crtr_conf.jobs[i];
            memset(jobcfg->name, 0, COMMAND_WORD_LEN);
            jobcfg->room_role = RoRoF_None;
            jobcfg->initial_crstate = CrSt_Unused;
            jobcfg->continue_crstate = CrSt_Unused;
            jobcfg->job_flags = 0;
            jobcfg->func_plyr_check_idx = 0;
            jobcfg->func_plyr_assign_idx = 0;
            jobcfg->func_cord_check_idx = 0;
            jobcfg->func_cord_assign_idx = 0;
            creaturejob_desc[i].name = game.conf.crtr_conf.jobs[i].name;
            creaturejob_desc[i].num = (1 << (i-1)); // creature jobs are a bit mask
        }
    }
    creaturejob_desc[INSTANCE_TYPES_MAX - 1].name = NULL; // must be null for get_id
    // Load the file blocks
    const char * blockname = NULL;
    int blocknamelen = 0;
    long pos = 0;
    TbBool seen[INSTANCE_TYPES_MAX];
    memset(seen, 0, sizeof(seen));
    while (iterate_conf_blocks(buf, &pos, len, &blockname, &blocknamelen))
    {
        // look for blocks starting with "job", followed by one or more digits
        if (blocknamelen < 4) {
            continue;
        } else if (memcmp(blockname, "job", 3) != 0) {
            continue;
        }
        const int i = natoi(&blockname[3], blocknamelen - 3);
        if (i < 0 || i >= INSTANCE_TYPES_MAX) {
            continue;
        } else if (i >= game.conf.crtr_conf.jobs_count) {
            game.conf.crtr_conf.jobs_count = i + 1;
        }
        jobcfg = &game.conf.crtr_conf.jobs[i];
        seen[i] = true;
#define COMMAND_TEXT(cmd_num) get_conf_parameter_text(creaturetype_job_commands,cmd_num)
        while (pos<len)
        {
            // Finding command number in this line
            int cmd_num = recognize_conf_command(buf, &pos, len, creaturetype_job_commands);
            // Now store the config item in correct place
            if (cmd_num == ccr_endOfBlock) break; // if next block starts
            if ((flags & CnfLd_ListOnly) != 0) {
                // In "List only" mode, accept only name command
                if (cmd_num > 1) {
                    cmd_num = 0;
                }
            }
            int n = 0;
            char word_buf[COMMAND_WORD_LEN];
            switch (cmd_num)
            {
            case 1: // NAME
                if (get_conf_parameter_single(buf,&pos,len,game.conf.crtr_conf.jobs[i].name,COMMAND_WORD_LEN) <= 0)
                {
                    CONFWRNLOG("Couldn't read \"%s\" parameter in [%.*s] block of %s file.",
                        COMMAND_TEXT(cmd_num), blocknamelen, blockname, config_textname);
                    break;
                }
                n++;
                break;
            case 2: // RELATEDROOMROLE
                jobcfg->room_role = RoRoF_None;
                if (get_conf_parameter_single(buf,&pos,len,word_buf,sizeof(word_buf)) > 0)
                {
                    k = get_id(room_roles_desc, word_buf);
                    if (k >= 0)
                    {
                        jobcfg->room_role = k;
                        n++;
                    } else
                    {
                        if (strcasecmp(word_buf,"NULL") == 0)
                            n++;
                    }
                }
                if (n < 1)
                {
                  CONFWRNLOG("Incorrect value of \"%s\" parameter in [%.*s] block of %s file.",
                      COMMAND_TEXT(cmd_num), blocknamelen, blockname, config_textname);
                }
                break;
            case 3: // RELATEDEVENT
                jobcfg->event_kind = 0;
                if (get_conf_parameter_single(buf,&pos,len,word_buf,sizeof(word_buf)) > 0)
                {
                    k = get_id(mevents_desc, word_buf);
                    if (k >= 0)
                    {
                        jobcfg->event_kind = k;
                        n++;
                    }
                }
                if (n < 1)
                {
                  CONFWRNLOG("Incorrect value of \"%s\" parameter in [%.*s] block of %s file.",
                      COMMAND_TEXT(cmd_num), blocknamelen, blockname, config_textname);
                }
                break;
            case 4: // ASSIGN
                jobcfg->job_flags &= ~(JoKF_AssignHumanDrop|JoKF_AssignComputerDrop|JoKF_AssignCeatureInit|
                    JoKF_AssignAreaWithinRoom|JoKF_AssignAreaOutsideRoom|JoKF_AssignOnAreaBorder|JoKF_AssignOnAreaCenter|
                    JoKF_OwnedCreatures|JoKF_EnemyCreatures|JoKF_OwnedDiggers|JoKF_EnemyDiggers|
                    JoKF_AssignOneTime|JoKF_NeedsHaveJob);
                while (get_conf_parameter_single(buf,&pos,len,word_buf,sizeof(word_buf)) > 0)
                {
                    k = get_id(creaturetype_job_assign, word_buf);
                    if (k > 0)
                    {
                        jobcfg->job_flags |= k;
                      n++;
                    } else {
                        CONFWRNLOG("Incorrect value of \"%s\" parameter \"%s\" in [%.*s] block of %s file.",
                            COMMAND_TEXT(cmd_num), word_buf, blocknamelen, blockname, config_textname);
                        break;
                    }
                }
                break;
            case 5: // INITIALSTATE
                jobcfg->initial_crstate = CrSt_Unused;
                if (get_conf_parameter_single(buf,&pos,len,word_buf,sizeof(word_buf)) > 0)
                {
                    k = get_id(creatrstate_desc, word_buf);
                    if (k >= 0)
                    {
                        jobcfg->initial_crstate = k;
                        n++;
                    } else
                    {
                        if (strcasecmp(word_buf,"NONE") == 0)
                            n++;
                    }
                }
                if (n < 1)
                {
                  CONFWRNLOG("Incorrect value of \"%s\" parameter in [%.*s] block of %s file.",
                      COMMAND_TEXT(cmd_num), blocknamelen, blockname, config_textname);
                }
                break;
            case 6: // CONTINUESTATE
                jobcfg->continue_crstate = CrSt_Unused;
                if (get_conf_parameter_single(buf,&pos,len,word_buf,sizeof(word_buf)) > 0)
                {
                    k = get_id(creatrstate_desc, word_buf);
                    if (k >= 0)
                    {
                        jobcfg->continue_crstate = k;
                        n++;
                    } else
                    {
                        if (strcasecmp(word_buf,"NONE") == 0)
                            n++;
                    }
                }
                if (n < 1)
                {
                  CONFWRNLOG("Incorrect value of \"%s\" parameter in [%.*s] block of %s file.",
                      COMMAND_TEXT(cmd_num), blocknamelen, blockname, config_textname);
                }
                break;
            case 7: // PLAYERFUNCTIONS
                jobcfg->func_plyr_check_idx = 0;
                jobcfg->func_plyr_assign_idx = 0;
                k = recognize_conf_parameter(buf,&pos,len,creature_job_player_check_func_type);
                if (k > 0)
                {
                    jobcfg->func_plyr_check_idx = k;
                    n++;
                }
                k = recognize_conf_parameter(buf,&pos,len,creature_job_player_assign_func_type);
                if (k > 0)
                {
                    jobcfg->func_plyr_assign_idx = k;
                    n++;
                }
                if (n < 2)
                {
                    CONFWRNLOG("Couldn't read \"%s\" parameter in [%.*s] block of %s file.",
                        COMMAND_TEXT(cmd_num), blocknamelen, blockname, config_textname);
                }
                break;
            case 8: // COORDSFUNCTIONS
                jobcfg->func_cord_check_idx = 0;
                jobcfg->func_cord_assign_idx = 0;
                k = recognize_conf_parameter(buf,&pos,len,creature_job_coords_check_func_type);
                if (k > 0)
                {
                    jobcfg->func_cord_check_idx = k;
                    n++;
                }
                k = recognize_conf_parameter(buf,&pos,len,creature_job_coords_assign_func_type);
                if (k > 0)
                {
                    jobcfg->func_cord_assign_idx = k;
                    n++;
                }
                if (n < 2)
                {
                    CONFWRNLOG("Couldn't read \"%s\" parameter in [%.*s] block of %s file.",
                        COMMAND_TEXT(cmd_num), blocknamelen, blockname, config_textname);
                }
                break;
            case 9: // PROPERTIES
                jobcfg->job_flags &= ~(JoKF_WorkOnAreaBorder|JoKF_WorkOnAreaCenter|JoKF_NeedsCapacity|JoKF_NoSelfControl|JoKF_NoGroups|JoKF_AllowChickenized);
                while (get_conf_parameter_single(buf,&pos,len,word_buf,sizeof(word_buf)) > 0)
                {
                    k = get_id(creaturetype_job_properties, word_buf);
                    if (k > 0)
                    {
                        jobcfg->job_flags |= k;
                      n++;
                    } else {
                        CONFWRNLOG("Incorrect value of \"%s\" parameter \"%s\" in [%.*s] block of %s file.",
                            COMMAND_TEXT(cmd_num), word_buf, blocknamelen, blockname,config_textname);
                        break;
                    }
                }
                break;
            case ccr_comment:
                break;
            case ccr_endOfFile:
                break;
            default:
                CONFWRNLOG("Unrecognized command (%d) in [%.*s] block of %s file.",
                    cmd_num, blocknamelen, blockname, config_textname);
                break;
            }
            skip_conf_to_next_line(buf,&pos,len);
        }
        if (((jobcfg->job_flags & JoKF_NeedsHaveJob) != 0) && ((jobcfg->job_flags & JoKF_AssignOneTime) != 0))
        {
            WARNLOG("Job configured to need to have worker primary or secondary job set, but is one time job which cannot; in [%.*s] block of %s file.",
                blocknamelen, blockname, config_textname);
        }
#undef COMMAND_TEXT
    }
    if ((flags & CnfLd_AcceptPartial) == 0) {
        TbBool jobs_missing = false;
        char block_buf[COMMAND_WORD_LEN];
        for (int i = 0; i < game.conf.crtr_conf.jobs_count; i++) {
            if (!seen[i]) {
                snprintf(block_buf, sizeof(block_buf), "job%d", i);
                jobs_missing = true;
                WARNMSG("Block [%s] not found in %s file.", block_buf, config_textname);
            }
        }
        return !jobs_missing;
    }
    return true;
}

TbBool parse_creaturetype_angerjob_blocks(char *buf, long len, const char *config_textname, unsigned short flags)
{
    struct CreatureAngerJobConfig *agjobcfg;
    // Initialize the array
    if ((flags & CnfLd_AcceptPartial) == 0) {
        for (int i = 0; i < INSTANCE_TYPES_MAX; i++) {
            agjobcfg = &game.conf.crtr_conf.angerjobs[i];
            memset(agjobcfg->name, 0, COMMAND_WORD_LEN);
            angerjob_desc[i].name = agjobcfg->name;
            angerjob_desc[i].num = (1 << (i-1)); // anger jobs are a bit mask
        }
    }
    // arr_size = game.conf.crtr_conf.angerjobs_count;
    angerjob_desc[INSTANCE_TYPES_MAX - 1].name = NULL; // must be null for get_id
    // Load the file blocks
    const char * blockname = NULL;
    int blocknamelen = 0;
    long pos = 0;
    TbBool seen[INSTANCE_TYPES_MAX];
    memset(seen, 0, sizeof(seen));
    while (iterate_conf_blocks(buf, &pos, len, &blockname, &blocknamelen))
    {
        // look for blocks starting with "angerjob", followed by one or more digits
        if (blocknamelen < 9) {
            continue;
        } else if (memcmp(blockname, "angerjob", 8) != 0) {
            continue;
        }
        const int i = natoi(&blockname[8], blocknamelen - 8);
        if (i < 0 || i >= INSTANCE_TYPES_MAX) {
            continue;
        } else if (i >= game.conf.crtr_conf.angerjobs_count) {
            game.conf.crtr_conf.angerjobs_count = i + 1;
        }
        agjobcfg = &game.conf.crtr_conf.angerjobs[i];
        seen[i] = true;
#define COMMAND_TEXT(cmd_num) get_conf_parameter_text(creaturetype_angerjob_commands,cmd_num)
        while (pos<len)
        {
            // Finding command number in this line
            int cmd_num = recognize_conf_command(buf, &pos, len, creaturetype_angerjob_commands);
            // Now store the config item in correct place
            if (cmd_num == ccr_endOfBlock) break; // if next block starts
            if ((flags & CnfLd_ListOnly) != 0) {
                // In "List only" mode, accept only name command
                if (cmd_num > 1) {
                    cmd_num = 0;
                }
            }
            int n = 0;
            switch (cmd_num)
            {
            case 1: // NAME
                if (get_conf_parameter_single(buf,&pos,len,game.conf.crtr_conf.angerjobs[i].name,COMMAND_WORD_LEN) <= 0)
                {
                    CONFWRNLOG("Couldn't read \"%s\" parameter in [%.*s] block of %s file.",
                        COMMAND_TEXT(cmd_num), blocknamelen, blockname, config_textname);
                    break;
                }
                n++;
                break;
            case ccr_comment:
                break;
            case ccr_endOfFile:
                break;
            default:
                CONFWRNLOG("Unrecognized command (%d) in [%.*s] block of %s file.",
                    cmd_num, blocknamelen, blockname, config_textname);
                break;
            }
            skip_conf_to_next_line(buf,&pos,len);
        }
#undef COMMAND_TEXT
    }
    if ((flags & CnfLd_AcceptPartial) == 0) {
        TbBool jobs_missing = false;
        char block_buf[COMMAND_WORD_LEN];
        for (int i = 0; i < game.conf.crtr_conf.angerjobs_count; i++) {
            if (!seen[i]) {
                snprintf(block_buf, sizeof(block_buf), "angerjob%d", i);
                jobs_missing = true;
                WARNMSG("Block [%s] not found in %s file.", block_buf, config_textname);
            }
        }
        return !jobs_missing;
    }
    return true;
}

TbBool parse_creaturetype_attackpref_blocks(char *buf, long len, const char *config_textname, unsigned short flags)
{
    struct CommandWord * attacktype;
    // Initialize the array
    if ((flags & CnfLd_AcceptPartial) == 0) {
        for (int i = 0; i < INSTANCE_TYPES_MAX; i++) {
            attacktype = &game.conf.crtr_conf.attacktypes[i];
            memset(attacktype->text, 0, COMMAND_WORD_LEN);
            attackpref_desc[i].name = attacktype->text;
            attackpref_desc[i].num = i;
        }
    }
    attackpref_desc[INSTANCE_TYPES_MAX - 1].name = NULL; // must be null for get_id
    // Load the file blocks
    const char * blockname = NULL;
    int blocknamelen = 0;
    long pos = 0;
    TbBool seen[INSTANCE_TYPES_MAX];
    memset(seen, 0, sizeof(seen));
    while (iterate_conf_blocks(buf, &pos, len, &blockname, &blocknamelen))
    {
        // look for blocks starting with "attackpref", followed by one or more digits
        if (blocknamelen < 11) {
            continue;
        } else if (memcmp(blockname, "attackpref", 10) != 0) {
            continue;
        }
        const int i = natoi(&blockname[10], blocknamelen - 10);
        if (i < 0 || i >= INSTANCE_TYPES_MAX) {
            continue;
        } else if (i >= game.conf.crtr_conf.attacktypes_count) {
            game.conf.crtr_conf.attacktypes_count = i + 1;
        }
        seen[i] = true;
        attacktype = &game.conf.crtr_conf.attacktypes[i];
#define COMMAND_TEXT(cmd_num) get_conf_parameter_text(creaturetype_attackpref_commands,cmd_num)
        while (pos<len)
        {
            // Finding command number in this line
            int cmd_num = recognize_conf_command(buf, &pos, len, creaturetype_attackpref_commands);
            // Now store the config item in correct place
            if (cmd_num == ccr_endOfBlock) break; // if next block starts
            if ((flags & CnfLd_ListOnly) != 0) {
                // In "List only" mode, accept only name command
                if (cmd_num > 1) {
                    cmd_num = 0;
                }
            }
            int n = 0;
            switch (cmd_num)
            {
            case 1: // NAME
                if (get_conf_parameter_single(buf,&pos,len, attacktype->text,COMMAND_WORD_LEN) <= 0)
                {
                    CONFWRNLOG("Couldn't read \"%s\" parameter in [%.*s] block of %s file.",
                        COMMAND_TEXT(cmd_num), blocknamelen, blockname, config_textname);
                    break;
                }
                n++;
                break;
            case ccr_comment:
                break;
            case ccr_endOfFile:
                break;
            default:
                CONFWRNLOG("Unrecognized command (%d) in [%.*s] block of %s file.",
                    cmd_num, blocknamelen, blockname, config_textname);
                break;
            }
            skip_conf_to_next_line(buf,&pos,len);
        }
#undef COMMAND_TEXT
    }
    if ((flags & CnfLd_AcceptPartial) == 0) {
        TbBool jobs_missing = false;
        char block_buf[COMMAND_WORD_LEN];
        for (int i = 0; i < game.conf.crtr_conf.attacktypes_count; i++) {
            if (!seen[i]) {
                snprintf(block_buf, sizeof(block_buf), "attackpref%d", i);
                jobs_missing = true;
                WARNMSG("Block [%s] not found in %s file.", block_buf, config_textname);
            }
        }
        return !jobs_missing;
    }
    return true;
}

TbBool load_creaturetypes_config_file(const char *textname, const char *fname, unsigned short flags)
{
    SYNCDBG(0,"%s %s file \"%s\".",((flags & CnfLd_ListOnly) == 0)?"Reading":"Parsing",textname,fname);
    long len = LbFileLengthRnc(fname);
    if (len < MIN_CONFIG_FILE_SIZE)
    {
        if ((flags & CnfLd_IgnoreErrors) == 0)
            WARNMSG("The %s file \"%s\" doesn't exist or is too small.",textname,fname);
        return false;
    }
    char* buf = (char*)calloc(len + 256, 1);
    if (buf == NULL)
        return false;

    if ((flags & CnfLd_AcceptPartial) == 0)
    {
        for (int i = 0; i < INSTANCE_TYPES_MAX; i++)
        {
                instance_desc[i].name = game.conf.crtr_conf.instances[i].name;
                instance_desc[i].num = i;
                game.conf.magic_conf.instance_info[i].instant = 0;
                game.conf.magic_conf.instance_info[i].time = 0;
                game.conf.magic_conf.instance_info[i].fp_time = 0;
                game.conf.magic_conf.instance_info[i].action_time = 0;
                game.conf.magic_conf.instance_info[i].fp_action_time = 0;
                game.conf.magic_conf.instance_info[i].reset_time = 0;
                game.conf.magic_conf.instance_info[i].fp_reset_time = 0;
                game.conf.magic_conf.instance_info[i].graphics_idx = 0;
                game.conf.magic_conf.instance_info[i].postal_priority = 0;
                game.conf.magic_conf.instance_info[i].instance_property_flags = 0;
                game.conf.magic_conf.instance_info[i].force_visibility = 0;
                game.conf.magic_conf.instance_info[i].primary_target = 0;
                game.conf.magic_conf.instance_info[i].func_idx = 0;
                game.conf.magic_conf.instance_info[i].func_params[0] = 0;
                game.conf.magic_conf.instance_info[i].func_params[1] = 0;
                game.conf.magic_conf.instance_info[i].symbol_spridx = 0;
                game.conf.magic_conf.instance_info[i].tooltip_stridx = 0;
                game.conf.magic_conf.instance_info[i].range_min = 0;
                game.conf.magic_conf.instance_info[i].range_max = 0;
        }
    }
    // Loading file data
    len = LbFileLoadAt(fname, buf);
    TbBool result = (len > 0);
    // Parse blocks of the config file
    if (result)
    {
        result = parse_creaturetypes_common_blocks(buf, len, textname, flags);
        if ((flags & CnfLd_AcceptPartial) != 0)
            result = true;
        if (!result)
          WARNMSG("Parsing %s file \"%s\" common blocks failed.",textname,fname);
    }
    if ((result) && ((flags & CnfLd_ListOnly) == 0)) // This block doesn't have anything we'd like to parse in list mode
    {
        result = parse_creaturetype_experience_blocks(buf, len, textname, flags);
        if ((flags & CnfLd_AcceptPartial) != 0)
            result = true;
        if (!result)
          WARNMSG("Parsing %s file \"%s\" experience block failed.",textname,fname);
    }
    if (result)
    {
        result = parse_creaturetype_instance_blocks(buf, len, textname, flags);
        if ((flags & CnfLd_AcceptPartial) != 0)
            result = true;
        if (!result)
          WARNMSG("Parsing %s file \"%s\" instance blocks failed.",textname,fname);
    }
    if (result)
    {
        result = parse_creaturetype_job_blocks(buf, len, textname, flags);
        if ((flags & CnfLd_AcceptPartial) != 0)
            result = true;
        if (!result)
          WARNMSG("Parsing %s file \"%s\" job blocks failed.",textname,fname);
    }
    if (result)
    {
        result = parse_creaturetype_angerjob_blocks(buf, len, textname, flags);
        if ((flags & CnfLd_AcceptPartial) != 0)
            result = true;
        if (!result)
          WARNMSG("Parsing %s file \"%s\" angerjob blocks failed.",textname,fname);
    }
    if (result)
    {
        result = parse_creaturetype_attackpref_blocks(buf, len, textname, flags);
        if ((flags & CnfLd_AcceptPartial) != 0)
            result = true;
        if (!result)
          WARNMSG("Parsing %s file \"%s\" attackpref blocks failed.",textname,fname);
    }
    //Freeing and exiting
    free(buf);
    return result;
}

TbBool load_creaturetypes_config(const char *conf_fname, unsigned short flags)
{
    static const char config_global_textname[] = "global creature types config";
    static const char config_campgn_textname[] = "campaign creature types config";
    static const char config_level_textname[] = "level creature types config";
    char* fname = prepare_file_path(FGrp_FxData, conf_fname);
    TbBool result = load_creaturetypes_config_file(config_global_textname, fname, flags);
    fname = prepare_file_path(FGrp_CmpgConfig,conf_fname);
    if (strlen(fname) > 0)
    {
        load_creaturetypes_config_file(config_campgn_textname,fname,flags|CnfLd_AcceptPartial|CnfLd_IgnoreErrors);
    }
    fname = prepare_file_fmtpath(FGrp_CmpgLvls, "map%05lu.%s", get_selected_level_number(), conf_fname);
    if (strlen(fname) > 0)
    {
        load_creaturetypes_config_file(config_level_textname,fname,flags|CnfLd_AcceptPartial|CnfLd_IgnoreErrors);
    }
    //Freeing and exiting
    return result;
}

unsigned long get_creature_model_flags(const struct Thing *thing)
{
    if ((thing->model < 1) || (thing->model >= game.conf.crtr_conf.model_count))
      return 0;
  return game.conf.crtr_conf.model[thing->model].model_flags;
}

ThingModel get_creature_model_with_model_flags(unsigned long needflags)
{
    for (ThingModel crmodel = 0; crmodel < game.conf.crtr_conf.model_count; crmodel++)
    {
        if ((game.conf.crtr_conf.model[crmodel].model_flags & needflags) == needflags) {
            return crmodel;
        }
    }
    return 0;
}

/**
 * Sets creature availability state.
 */
TbBool set_creature_available(PlayerNumber plyr_idx, ThingModel crtr_model, long can_be_avail, long force_avail)
{
    // note that we can't get_players_num_dungeon() because players
    // may be uninitialized yet when this is called.
    struct Dungeon* dungeon = get_dungeon(plyr_idx);
    if (dungeon_invalid(dungeon)) {
        ERRORDBG(11,"Cannot set %s availability; player %d has no dungeon.",thing_class_and_model_name(TCls_Creature, crtr_model),(int)plyr_idx);
        return false;
    }
    if ((crtr_model < 1) || (crtr_model >= game.conf.crtr_conf.model_count)) {
        ERRORDBG(4,"Cannot set creature availability; player %d, invalid model %d.",(int)plyr_idx,(int)crtr_model);
        return false;
    }
    if (force_avail < 0)
        force_avail = 0;
    if (force_avail >= CREATURES_COUNT)
        force_avail = CREATURES_COUNT-1;
    SYNCDBG(7,"Setting %s availability for player %d to allowed=%d, forced=%d.",thing_class_and_model_name(TCls_Creature, crtr_model),(int)plyr_idx,(int)can_be_avail,(int)force_avail);
    dungeon->creature_allowed[crtr_model] = can_be_avail;
    dungeon->creature_force_enabled[crtr_model] = force_avail;
    return true;
}

ThingModel get_players_special_digger_model(PlayerNumber plyr_idx)
{
    ThingModel crmodel;

    if (player_is_roaming(plyr_idx))
    {
        crmodel = game.conf.crtr_conf.special_digger_good;
        if (crmodel == 0)
        {
            WARNLOG("Heroes (player %d) have no digger breed!",(int)plyr_idx);
            crmodel = game.conf.crtr_conf.special_digger_evil;
        }
    } else
    {
        crmodel = game.conf.crtr_conf.special_digger_evil;
        if (crmodel == 0)
        {
            WARNLOG("Keepers have no digger breed!");
            crmodel = game.conf.crtr_conf.special_digger_good;
        }
    }
    return crmodel;
}

ThingModel get_players_spectator_model(PlayerNumber plyr_idx)
{
    ThingModel breed = game.conf.crtr_conf.spectator_breed;
    if (breed == 0)
    {
        WARNLOG("There is no spectator breed for player %d!",(int)plyr_idx);
        breed = game.conf.crtr_conf.special_digger_good;
    }
    return breed;
}

/**
 * Returns personal name of a creature.
 *
 * @param creatng The input creature.
 * @return Pointer to the buffer containing name.
 */
const char *creature_own_name(const struct Thing *creatng)
{
    TRACE_THING(creatng);
    struct CreatureControl* cctrl = creature_control_get_from_thing(creatng);
    char *text;
    if ((get_creature_model_flags(creatng) & CMF_OneOfKind) != 0) {
        struct CreatureModelConfig* crconf = &game.conf.crtr_conf.model[creatng->model];
        text = buf_sprintf("%s",get_string(crconf->namestr_idx));
        return text;
    }
    if (cctrl->creature_name[0] > 0)
    {
        return cctrl->creature_name;
    }
    const char ** starts;
    long starts_len;
    const char ** vowels;
    long vowels_len;
    const char ** consonants;
    long consonants_len;
    const char ** end_vowels;
    long end_vowels_len;
    const char ** end_consonants;
    long end_consonants_len;
    {
        starts = name_starts;
        starts_len = sizeof(name_starts)/sizeof(name_starts[0]);
        vowels = name_vowels;
        vowels_len = sizeof(name_vowels)/sizeof(name_vowels[0]);
        consonants = name_consonants;
        consonants_len = sizeof(name_consonants)/sizeof(name_consonants[0]);
        end_vowels = name_vowels;
        end_vowels_len = sizeof(name_vowels)/sizeof(name_vowels[0]);
        end_consonants = name_consonants;
        end_consonants_len = sizeof(name_consonants)/sizeof(name_consonants[0]);
    }
    {
        unsigned long seed = creatng->creation_turn + creatng->index + (cctrl->blood_type << 8);
        // Get amount of nucleus
        int name_len;
        {
        int n = LB_RANDOM(65536, &seed);
        name_len = ((n & 7) + ((n>>8) & 7)) >> 1;
        if (name_len < 2)
            name_len = 2;
        else
        if (name_len > 8)
            name_len = 8;
        }
        // Get starting part of a name
        {
            int n = LB_RANDOM(starts_len, &seed);
            const char* part = starts[n];
            text = buf_sprintf("%s", part);
        }
        // Append nucleus items to the name
        int i;
        for (i=0; i < name_len-1; i++)
        {
            const char *part;
            int n;
            if (i & 1) {
                n = LB_RANDOM(consonants_len, &seed);
                part = consonants[n];
            } else {
                n = LB_RANDOM(vowels_len, &seed);
                part = vowels[n];
            }
            strcat(text,part);
        }
        {
            const char *part;
            int n;
            if (i & 1) {
                n = LB_RANDOM(end_consonants_len, &seed);
                part = end_consonants[n];
            } else {
                n = LB_RANDOM(end_vowels_len, &seed);
                part = end_vowels[n];
            }
            strcat(text,part);
        }
    }
    strcpy(cctrl->creature_name, text);
    return text;
}

struct CreatureInstanceConfig *get_config_for_instance(CrInstance inst_id)
{
    if ((inst_id < 0) || (inst_id >= game.conf.crtr_conf.instances_count)) {
        return &game.conf.crtr_conf.instances[0];
    }
    return &game.conf.crtr_conf.instances[inst_id];
}

/**
 * Returns Code Name (name to use in script file) of given creature instance.
 */
const char *creature_instance_code_name(CrInstance inst_id)
{
    struct CreatureInstanceConfig* crinstcfg = get_config_for_instance(inst_id);
    const char* name = crinstcfg->name;
    if (name[0] != '\0')
        return name;
    return "INVALID";
}

struct CreatureJobConfig *get_config_for_job(CreatureJob job_flags)
{
    long i = 0;
    unsigned long k = job_flags;
    while (k)
    {
        k >>= 1;
        i++;
    }
    if (i >= game.conf.crtr_conf.jobs_count) {
        return &game.conf.crtr_conf.jobs[0];
    }
    return &game.conf.crtr_conf.jobs[i];
}

/**
 * Returns a job which creature could be doing on specific subtile.
 * @param creatng
 * @param stl_x
 * @param stl_y
 * @return
 */
CreatureJob get_job_for_subtile(const struct Thing *creatng, MapSubtlCoord stl_x, MapSubtlCoord stl_y, unsigned long drop_kind_flags)
{
    // Detect the job which we will do in the area
    unsigned long required_kind_flags = drop_kind_flags;
    if (slab_is_area_inner_fill(subtile_slab(stl_x), subtile_slab(stl_y))) {
        required_kind_flags |= JoKF_AssignOnAreaCenter;
    } else {
        required_kind_flags |= JoKF_AssignOnAreaBorder;
    }
    struct SlabMap* slb = get_slabmap_for_subtile(stl_x, stl_y);
    struct Room* room = get_room_thing_is_on(creatng);
    struct CreatureStats* crstat = creature_stats_get_from_thing(creatng);
    RoomKind rkind;
    if (!room_is_invalid(room))
    {
        required_kind_flags |= JoKF_AssignAreaWithinRoom;
        rkind = room->kind;
    }
    else
    {
        required_kind_flags |= JoKF_AssignAreaOutsideRoom;
        rkind = RoK_NONE;
    }
    if (creatng->owner == slabmap_owner(slb))
    {
        if (thing_is_creature_special_digger(creatng))
        {
            if (creatng->model == get_players_special_digger_model(creatng->owner))
            {
                required_kind_flags |= JoKF_OwnedDiggers;
            }
            else
            {
                CreatureJob jobpref = get_job_for_room(rkind, required_kind_flags | JoKF_OwnedDiggers, crstat->job_primary | crstat->job_secondary);
                if (jobpref == Job_NULL)
                {
                    return get_job_for_room(rkind, required_kind_flags | JoKF_OwnedCreatures, crstat->job_primary | crstat->job_secondary);
                }
                else
                {
                    return jobpref;
                }
            }
        }
        else
        {
            required_kind_flags |= JoKF_OwnedCreatures;
        }
    } else
    {
        if (creatng->model == get_players_special_digger_model(creatng->owner)) {
            required_kind_flags |= JoKF_EnemyDiggers;
        } else {
            required_kind_flags |= JoKF_EnemyCreatures;
        }
    }
    return get_job_for_room(rkind, required_kind_flags, crstat->job_primary | crstat->job_secondary);
}

/**
 * Returns a job creature can do in a room of given role, or anywhere else.
 * @param rrole Room roles for which at least one needs to match the job to be returned.
 * @param required_kind_flags Only jobs which have all of the flags set can be returned.
 *     For example, to only include jobs which can be assigned by dropping creatures by computer player,
 *     use JoKF_AssignComputerDrop flag.
 * @param has_jobs Primary and secondary jobs of a creature to be assigned; if only jobs which have
 *     no need to be in primary/secondary list should be qualified, this can be Job_NULL.
 * @return A single job flag.
 */
CreatureJob get_job_for_room_role(RoomRole rrole, unsigned long required_kind_flags, CreatureJob has_jobs)
{
    for (long i = 0; i < game.conf.crtr_conf.jobs_count; i++)
    {
        struct CreatureJobConfig* jobcfg = &game.conf.crtr_conf.jobs[i];
        if ((jobcfg->job_flags & required_kind_flags) == required_kind_flags)
        {
            CreatureJob new_job = 1ULL << (i - 1);
            if (((jobcfg->job_flags & JoKF_NeedsHaveJob) == 0) || ((has_jobs & new_job) != 0))
            {
                if (((jobcfg->room_role & rrole) != 0) || ((jobcfg->job_flags & JoKF_AssignAreaOutsideRoom) != 0)) {
                    return new_job;
                }
            }
        }
    }
    return Job_NULL;
}

/**
 * Returns a job creature can do in a room, or anywhere else.
 * @param rkind Room kind for which job is to be returned.
 * @param required_kind_flags Only jobs which have all of the flags set can be returned.
 *     For example, to only include jobs which can be assigned by dropping creatures by computer player,
 *     use JoKF_AssignComputerDrop flag.
 * @param has_jobs Primary and secondary jobs of a creature to be assigned; if only jobs which have
 *     no need to be in primary/secondary list should be qualified, this can be Job_NULL.
 * @return A single job flag.
 */
CreatureJob get_job_for_room(RoomKind rkind, unsigned long required_kind_flags, CreatureJob has_jobs)
{
    return get_job_for_room_role(get_room_roles(rkind), required_kind_flags, has_jobs);
}

/**
 * Returns a job creature can do in a room with given role.
 * @param rrole Room roles for which at least one needs to match the job to be returned.
 * @param qualify_flags Only jobs which have at least one of the flags set can be returned.
 * @param prevent_flags Only jobs which have none of the flags set can be returned.
 * @return A single job flag.
 */
CreatureJob get_job_which_qualify_for_room_role(RoomRole rrole, unsigned long qualify_flags, unsigned long prevent_flags)
{
    if (rrole == RoRoF_None) {
        return Job_NULL;
    }
    for (long i = 0; i < game.conf.crtr_conf.jobs_count; i++)
    {
        struct CreatureJobConfig* jobcfg = &game.conf.crtr_conf.jobs[i];
        if ((jobcfg->job_flags & qualify_flags) != 0)
        {
            if ((jobcfg->job_flags & prevent_flags) == 0)
            {
                if ((jobcfg->room_role & rrole) != 0) {
                    return 1ULL << (i-1);
                }
            }
        }
    }
    return Job_NULL;
}

/**
 * Returns a job creature can do in a room.
 * @param rkind Room kind for which job is to be returned.
 * @param qualify_flags Only jobs which have at least one of the flags set can be returned.
 * @param prevent_flags Only jobs which have none of the flags set can be returned.
 * @return A single job flag.
 */
CreatureJob get_job_which_qualify_for_room(RoomKind rkind, unsigned long qualify_flags, unsigned long prevent_flags)
{
    return get_job_which_qualify_for_room_role(get_room_roles(rkind), qualify_flags, prevent_flags);
}

/**
 * Returns jobs which creatures owned by enemy players may be assigned to do work in rooms of specific role.
 * @param rrole Room roles for which at least one needs to match the job to be returned.
 * @return Job flags matching.
 */
CreatureJob get_jobs_enemies_may_do_in_room_role(RoomRole rrole)
{
    CreatureJob jobpref = Job_NULL;
    for (long i = 0; i < game.conf.crtr_conf.jobs_count; i++)
    {
        struct CreatureJobConfig* jobcfg = &game.conf.crtr_conf.jobs[i];
        // Accept only jobs in given room
        if ((jobcfg->room_role & rrole) != 0)
        {
            // Check whether enemies can do this job
            if ((jobcfg->job_flags & (JoKF_EnemyCreatures|JoKF_EnemyDiggers)) != 0)
            {
                jobpref |= 1ULL << (i-1);
            }
        }
    }
    return jobpref;
}

/**
 * Returns jobs which creatures owned by enemy players may be assigned to do work in specific room.
 * @param rkind Room kind to be checked.
 * @return Job flags matching.
 */
CreatureJob get_jobs_enemies_may_do_in_room(RoomKind rkind)
{
    return get_jobs_enemies_may_do_in_room_role(get_room_roles(rkind));
}

/**
 * Returns first room kind which matches role from given job.
 * Note that more than one room kind may have given role, so use
 * of this function should be limited.
 * @param job_flags
 * @return
 */
RoomKind get_first_room_kind_for_job(CreatureJob job_flags)
{
    struct CreatureJobConfig* jobcfg = get_config_for_job(job_flags);
    for (RoomKind rkind = 0; rkind < game.conf.slab_conf.room_types_count; rkind++)
    {
        if (room_role_matches(rkind, jobcfg->room_role))
            return rkind;
    }
    return RoK_NONE;
}

/**
 * Returns room role from given job.
 * @param job_flags
 * @return
 */
RoomRole get_room_role_for_job(CreatureJob job_flags)
{
    struct CreatureJobConfig* jobcfg = get_config_for_job(job_flags);
    return jobcfg->room_role;
}

EventKind get_event_for_job(CreatureJob job_flags)
{
    struct CreatureJobConfig* jobcfg = get_config_for_job(job_flags);
    return jobcfg->event_kind;
}

CrtrStateId get_initial_state_for_job(CreatureJob jobpref)
{
    struct CreatureJobConfig* jobcfg = get_config_for_job(jobpref);
    return jobcfg->initial_crstate;
}

unsigned long get_flags_for_job(CreatureJob jobpref)
{
    struct CreatureJobConfig* jobcfg = get_config_for_job(jobpref);
    return jobcfg->job_flags;
}

int get_required_room_capacity_for_job(CreatureJob jobpref, ThingModel crmodel)
{
    struct CreatureJobConfig* jobcfg = get_config_for_job(jobpref);
    switch (jobcfg->room_role)
    {
    case RoRoF_None:
        WARNLOG("Job needs capacity but has no related room role.");
        return 0;
    case RoRoF_LairStorage:
    case RoRoF_CrHealSleep:
    {
        struct CreatureStats* crstat = creature_stats_get(crmodel);
        return crstat->lair_size;
    }
    default:
        break;
    }
    if ((jobcfg->job_flags & JoKF_NeedsCapacity) == 0)
    {
        return 0;
    }
    return 1;
}

CrtrStateId get_arrive_at_state_for_job(CreatureJob jobpref)
{
    struct CreatureJobConfig* jobcfg = get_config_for_job(jobpref);
    return jobcfg->initial_crstate;
}

CrtrStateId get_continue_state_for_job(CreatureJob jobpref)
{
    struct CreatureJobConfig* jobcfg = get_config_for_job(jobpref);
    return jobcfg->continue_crstate;
}

CreatureJob get_job_for_creature_state(CrtrStateId crstat_id)
{
    if (crstat_id == CrSt_Unused) {
        return Job_NULL;
    }
    for (long i = 0; i < game.conf.crtr_conf.jobs_count; i++)
    {
        struct CreatureJobConfig* jobcfg = &game.conf.crtr_conf.jobs[i];
        //TODO CREATURE_JOBS Add other job-related states here
        if ((jobcfg->initial_crstate == crstat_id)
         || (jobcfg->continue_crstate == crstat_id)) {
            return 1ULL << (i-1);
        }
    }
    // Some additional hacks
    switch (crstat_id)
    {
    case CrSt_CreatureEat:
    case CrSt_CreatureEatingAtGarden:
    case CrSt_CreatureToGarden:
    case CrSt_CreatureArrivedAtGarden:
        return Job_TAKE_FEED;
    case CrSt_CreatureWantsSalary:
    case CrSt_CreatureTakeSalary:
        return Job_TAKE_SALARY;
    case CrSt_CreatureSleep:
    case CrSt_CreatureGoingHomeToSleep:
    case CrSt_AtLairToSleep:
    case CrSt_CreatureChooseRoomForLairSite:
    case CrSt_CreatureAtNewLair:
    case CrSt_CreatureWantsAHome:
    case CrSt_CreatureChangeLair:
    case CrSt_CreatureAtChangedLair:
        return Job_TAKE_SLEEP;
    default:
        break;
    }
    return Job_NULL;
}

/**
 * Returns Code Name (name to use in script file) of given creature model.
 */
const char *creature_job_code_name(CreatureJob job_flag)
{
    struct CreatureJobConfig* jobcfg = get_config_for_job(job_flag);
    const char* name = jobcfg->name;
    if (name[0] != '\0')
        return name;
    return "INVALID";
}

/**
 * Gives the job which can cause creature stress in specific room.
 *
 * @param job_flags Primary job flags of a creature kind to be checked.
 * @param rkind Room kind to be checked.
 * @return Returns a single job flag, or Job_NULL.
 */
CreatureJob get_creature_job_causing_stress(CreatureJob job_flags, RoomKind rkind)
{
    // Allowing one-time jobs to be stressful would make this job selection ambiguous
    // TODO CREATURE_JOBS it would be better to get stressful job based on creature state, not on room
    CreatureJob qualified_job = get_job_which_qualify_for_room(rkind, JoKF_OwnedCreatures | JoKF_OwnedDiggers, JoKF_AssignOneTime);
    return (job_flags & qualified_job);
}

/**
 * Gives the job which can cause creature going postal in specific room.
 *
 * @param job_flags Primary job flags of a creature kind to be checked.
 * @param rkind Room kind to be checked.
 * @return Returns a single job flag, or Job_NULL.
 */
CreatureJob get_creature_job_causing_going_postal(CreatureJob job_flags, RoomKind rkind)
{
    CreatureJob qualified_job = get_job_which_qualify_for_room(rkind, JoKF_OwnedCreatures | JoKF_OwnedDiggers, JoKF_EnemyCreatures | JoKF_EnemyDiggers | JoKF_AssignOneTime | JoKF_NoSelfControl);
    return (job_flags & qualified_job);
}

const char *attack_type_job_code_name(CrAttackType attack_type)
{
    const struct CommandWord * attack_type_info;
    if (attack_type < game.conf.crtr_conf.attacktypes_count) {
        attack_type_info = &game.conf.crtr_conf.attacktypes[attack_type];
    } else {
        attack_type_info = &game.conf.crtr_conf.attacktypes[0];
    }
    const char* name = attack_type_info->text;
    if (name[0] != '\0')
        return name;
    return "INVALID";
}
/******************************************************************************/
#ifdef __cplusplus
}
#endif<|MERGE_RESOLUTION|>--- conflicted
+++ resolved
@@ -420,14 +420,11 @@
         crstat->can_go_locked_doors = false;
         crstat->prison_kind = 0;
         crstat->torture_kind = 0;
-<<<<<<< HEAD
+        crstat->immunity_flags = 0;
         for (n = 0; n < CREATURE_TYPES_MAX; n++)
         {
             crstat->hostile_towards[n] = 0;
         }
-=======
-        crstat->immunity_flags = 0;
->>>>>>> b7e84048
         crconf->namestr_idx = 0;
         crconf->model_flags = 0;
         // Attraction block.
