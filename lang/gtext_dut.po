# ******************************************************************************
#  Free implementation of Bullfrog's Dungeon Keeper strategy game.
# ******************************************************************************
#   @file gtext_dut.po
#      KeeperFX GUI Strings translation file
#  @par Purpose:
#      Contains translation of the national strings in the game.
#  @par Comment:
#      Use this file to improve the translation for specific language.
#  @author   KeeperFX Team
#  @date     25 Aug 2012 - 02 Oct 2012
#  @par  Copying and copyrights:
#      This program is free software; you can redistribute it and/or modify
#      it under the terms of the GNU General Public License as published by
#      the Free Software Foundation; either version 2 of the License, or
#      (at your option) any later version.
#
# ******************************************************************************
"Project-Id-Version: GUI Strings for KeeperFX\n"
"Report-Msgid-Bugs-To: https://code.google.com/p/keeperfx/issues/list\n"
"POT-Creation-Date: 2012-09-02 01:12+0200\n"
"PO-Revision-Date: 2022-05-29 13:52+0200\n"
"Last-Translator: qqluqq\n"
"Language-Team: KeeperFX Team <code.google.com>\n"
"Language: nl\n"
"MIME-Version: 1.0\n"
"Content-Type: text/plain; charset=utf-8\n"
"Content-Transfer-Encoding: 8bit\n"
"X-Poedit-SourceCharset: utf-8\n"
"X-Generator: Poedit 3.0.1\n"

#. Generic victory message
#: guitext:0
msgctxt "In-game message"
msgid "Success! The land is yours. Press Space to proceed to the next realm."
msgstr ""
"Het land is veroverd! Druk op de spatiebalk om het volgende rijk te betreden."

#. Level Eversmile information soon after start
#: guitext:1
msgctxt "In-game message"
msgid "This is a message. Right click to delete it."
msgstr "Dit is een bericht. Klik rechts om het te wissen."

#. Level Eversmile first objective
#: guitext:2
msgctxt "In-game message"
msgid ""
"The first thing a Keeper needs is somewhere to keep gold, when it's been "
"mined out of the rock by his imps. To create a Treasure Room, select the "
"Treasure Room icon from the Rooms Panel and fill the empty area to the west "
"with Treasure Room tiles."
msgstr ""
"Nadat de Dondersteentjes het goud uit de rotsen gewonnen hebben, heb je een "
"plek nodig om dat goud op te slaan. Om een Schatkamer te bouwen, selecteer "
"je het Schatkamer pictogram in het Ruimtenpaneel en plaats je tegels over "
"het lege gebied in het westen."

#. Level Eversmile information when started building Treasure Room
#: guitext:3
msgctxt "In-game message"
msgid ""
"Use the cursor keys to see other areas of the underworld. Rotate and zoom "
"the view with the right ctrl key and cursor keys."
msgstr ""
"Bekijk de onderwereld met pijltjestoetsen. Druk op rechter CTRL en "
"pijltjestoets om te draaien of in/uit te zoomen."

#. Level Eversmile objective when built Treasure Room
#: guitext:4
msgctxt "In-game message"
msgid ""
"Expertly done. Press the right mouse button to turn the pointer back into "
"the Hand of Evil. Mine out the gold to the east by tagging the area with the "
"left mouse button. Your Imps will dig out the gold and carry it back to your "
"Treasure Room."
msgstr ""
"Uitstekend gedaan. Klik rechts zodat de cursor in de Duivelshand verandert. "
"Delf in het oosten het goud op door het gebied met de linkermuisknop te "
"selecteren. De Dondersteentjes delven het goud op en brengen het vervolgens "
"naar de Schatkamer."

#. Level Eversmile information while digging gold
#: guitext:5
msgctxt "In-game message"
msgid ""
"If you want to make your creatures work harder, slap them by right clicking "
"the Hand of Evil on them. Slapping will harm your creatures."
msgstr ""
"Sla je wezens als ze harder moeten werken. Plaats de Duivelshand op het "
"wezen en klik rechts. Je verwondt je wezen met elke klap."

#. Level Eversmile information while digging gold
#: guitext:6
msgctxt "In-game message"
msgid ""
"Use the left mouse button to pluck your creatures from the dungeon. Use the "
"right mouse button to drop them over a room or tile belonging to your "
"dungeon. Creatures perform the task most relevant to the situation they're "
"dropped into."
msgstr ""
"Klik met de muis op een wezen om het uit de kerker op te pakken. Klik rechts "
"om het in een ander deel van je kerker te plaatsen. Je slaafjes voeren taken "
"uit die voor de betreffende situatie enorm belangrijk zijn."

#. Level Eversmile objective after digging gold
#: guitext:7
msgctxt "In-game message"
msgid ""
"Greedily done, Keeper. Now, you need to turn some of your dungeon into a "
"Lair. Lairs are where creatures rest and recover. The area your imps just "
"mined out would be an ideal spot for some creatures to lurk. Select the Lair "
"icon from the Rooms Panel."
msgstr ""
"Goed gedaan, Keeper. Nu moet je een deel van je kerker in een Hol "
"veranderen. In een Hol herstellen je wezens en rusten ze uit. Het gebied dat "
"je Dondersteentjes zojuist hebben uitgegraven, is hiervoor geschikt. Kies "
"het Hol pictogram in het Ruimtenpaneel."

#. Level Eversmile objective after Lair built
#: guitext:8
msgctxt "In-game message"
msgid ""
"Dig a tunnel that connects to the Portal to the north. Portals appear on the "
"map as flashing squares, until they are claimed. Creatures only use Portals "
"claimed by a Keeper. Your imps claim a Portal as soon as it connects to your "
"dungeon."
msgstr ""
"Graaf een tunnel naar het Portaal in het noorden. Portalen worden op de "
"kaart knipperend weergegeven, totdat ze zijn ingenomen. Jouw wezens kunnen "
"alleen ingenomen Portalen gebruiken. Ze nemen het Portaal in zodra het met "
"de kerker is verbonden."

#. Level Eversmile objective when digging w/o Treasure Room
#: guitext:9
msgctxt "In-game message"
msgid ""
"You should build a Treasure Room first. Select the Treasure Room icon from "
"the Rooms Panel and left click on the tiles in the area to the west of your "
"Dungeon Heart."
msgstr ""
"Je moet eerst een Schatkamer bouwen. Klik op het Schatkamer pictogram in het "
"Ruimtenpaneel en selecteer vervolgens een gebied ten westen van het Hart van "
"je kerker."

#. Level Eversmile information after some digging
#: guitext:10
msgctxt "In-game message"
msgid ""
"Pick up creatures by left clicking on them. Drop them by right clicking over "
"a room or tile belonging to your dungeon. Creatures perform tasks relevant "
"to the situation they're dropped into."
msgstr ""
"Klik links op een wezen om het uit de kerker op te pakken. Klik rechts om "
"het elders in je kerker te plaatsen. Je wezens voeren taken uit die voor de "
"betreffende situatie enorm belangrijk zijn."

#. Level Eversmile information after some digging
#: guitext:11
msgctxt "In-game message"
msgid ""
"If you want your creatures to work harder, slap them with a right click of "
"the hand. Your creatures take damage from each slap they receive."
msgstr ""
"Sla je wezens als ze harder moeten werken. Plaats daartoe de Duivelshand op "
"het wezen en klik rechts. Je verwondt je wezens met elke slag."

#. Level Eversmile objective after digging gold w/o Treasure Room
#: guitext:12
msgctxt "In-game message"
msgid ""
"You have not yet built a Treasure Room. Until you build this room, you will "
"be unable to pay any creatures. Only imps give their loyalty freely. No "
"other creatures will serve you unpaid."
msgstr ""
"Je hebt nog geen Schatkamer gebouwd. Zolang je dat niet gedaan hebt, kun je "
"je wezens niet betalen. Alleen de Dondersteentjes blijven je trouw. De "
"overigen werken alleen voor geld."

#. Level Eversmile objective after getting first creature
#: guitext:13
msgctxt "In-game message"
msgid ""
"Your first minion has arrived. It's a giant Fly. It can spit corrosive vomit "
"at your enemies and its wings grant the hideous insect the speed to "
"intercept the most nimble trespassers."
msgstr ""
"Je eerste slaafje is aangekomen. Het is een gigantische vlieg. Hij spuugt "
"een bijtende stof naar je vijanden. Met zijn vleugels kan dit insect zelfs "
"de snelste indringers onderscheppen."

#. Level Eversmile objective after getting first beetle
#: guitext:14
msgctxt "In-game message"
msgid ""
"A Beetle has scuttled into your realm. It's tough enough to absorb a lot of "
"damage. Like most creatures, Beetles require food. Dig out a new area, "
"select the Hatchery icon and create your Hatchery. Tasty snacks will soon "
"emerge from its enchanted soil."
msgstr ""
"Een Tor is jouw rijk in gevlucht. Het is al erg genoeg zoveel schade te "
"moeten incasseren. Torren hebben net als jouw wezens voedsel nodig. Graaf "
"een nieuw gebied uit, klik op het Broedplaats pictogram en bouw je eigen "
"Broedplaats."

#. Level Eversmile objective after Hatchery built
#: guitext:15
msgctxt "In-game message"
msgid ""
"Imps fortify your walls to prevent intruders tunnelling in. If you want to "
"create more imps, go to the Research Panel, select the Imp icon and left "
"click anywhere in your dungeon. Each Imp you create costs more than the "
"previous one."
msgstr ""
"Dondersteentjes verstevigen de muren om indringers buiten de kerker te "
"houden. Wil je meer Dondersteentjes, ga dan naar het Onderzoekpaneel, "
"selecteer het Dondersteen pictogram en klik ergens in je kerker. Elk "
"Dondersteentje dat je creëert kost meer dan het voorgaande."

#. Level Eversmile information after having few creatures
#: guitext:16
msgctxt "In-game message"
msgid ""
"Why not have a handful of creatures ready to drop on top of intruders? To "
"pick up creatures quickly, left click on them from within the Creatures "
"Panel. You can only drop creatures within the confines of your own dungeon."
msgstr ""
"Waarom zou je niet een handvol wezens op de indringers loslaten? Om snel "
"wezens op te pakken, selecteer je het betreffende pictogram in het "
"Slaafjespaneel. Je kunt je wezens alleen in je eigen kerker plaatsen."

#. Level Eversmile objective some time after all rooms are built
#: guitext:17
msgctxt "In-game message"
msgid ""
"Intruders approach. They seek gaps in your fortifications, in order to gain "
"entry to your dungeon. A white trail on the map indicates their progress. "
"Click the icon at the top of the Control Panel to see a bigger map."
msgstr ""
"Er naderen indringers. Ze zoeken naar zwakke plekken in je verdediging om zo "
"je kerker binnen te dringen. Een wit spoor op de kaart geeft hun bewegingen "
"aan. Klik op het pictogram aan de bovenzijde van het Bedieningspaneel om een "
"grotere kaart op te roepen."

#. Level Eversmile objective after first wave defeat
#: guitext:18
msgctxt "In-game message"
msgid ""
"Savour your first victory while you can. You have attracted the wrath of the "
"Lord of this realm. His party will soon be here."
msgstr ""
"Geniet van je eerste overwinning zolang het kan. De Landheer van dit rijk is "
"woedend! Hij komt binnenkort bij je op bezoek."

#. Levels Eversmile and Tickle objective, when LOTL comes
#: guitext:19
msgctxt "In-game message"
msgid ""
"The Lord of the Land has arrived. I can smell his fear. Defeat him and the "
"realm is yours."
msgstr ""
"De Landheer is aangekomen. Ik kan zijn angst ruiken. Versla hem en het rijk "
"is van jou."

#. Level Eversmile objective after LOTL defeat
#: guitext:20
msgctxt "In-game message"
msgid ""
"Your work here is done. Now there is no-one to prevent you from obliterating "
"this nauseating realm and expanding your empire into a neighbouring land. "
"Nice."
msgstr ""
"Je hebt je werk hier afgerond. Niemand kan je stoppen om dit walgelijke land "
"te vernietigen en je rijk met een buurland uit te breiden."

#. Level Eversmile objective when having no Imps
#: guitext:21
msgctxt "In-game message"
msgid ""
"You require more Imps. Use the Create Imp spell to conjure them into your "
"domain. Remember, each Imp you create is more expensive than the last."
msgstr ""
"Je hebt meer Dondersteentjes nodig. Gebruik de spreuk 'DONDERSTEENTJES "
"CREËREN' om ze te creëren. Vergeet niet dat ieder volgende Dondersteentje "
"meer kost dan het voorgaande."

#. Level Cosyton information soon after start
#: guitext:22
msgctxt "In-game message"
msgid ""
"When Imps have no other orders, they run around reinforcing your dungeon. "
"Fortified walls keep out intruders. Rooms with reinforced walls make your "
"creatures feel more at home and heroes more terrified."
msgstr ""
"Zodra Dondersteentjes niets te doen hebben, beginnen ze de kerker te "
"verstevigen. Sterkere muren houden de indringers buiten je kerker, geven je "
"wezens een veiliger gevoel en maken Helden banger."

#. Level Cosyton information soon after start
#: guitext:23
msgctxt "In-game message"
msgid ""
"Possess creatures by choosing the Possess spell from the Research Panel and "
"left-clicking on the creature you want to control. Right-click to leave the "
"creature again."
msgstr ""
"Selecteer de spreuk 'WEZENBEHEERSING' in het Onderzoekpaneel en klik "
"vervolgens op het wezen dat je wilt besturen. Klik rechts om het slaafje "
"weer zichzelf te laten zijn."

#. Level Cosyton first objective
#: guitext:24
msgctxt "In-game message"
msgid ""
"Remember the lessons you learned in Brana Hauk. You must build a Treasure "
"Room, a Lair and a Hatchery and you will need to claim a Portal. Build rooms "
"in squares of at least nine tiles to increase the efficiency of the room."
msgstr ""
"Vergeet je les van het Zwerenrijk niet. Je moet een Schatkamer, een Hol en "
"een Broedplaats bouwen en je hebt ook nog een Portaal nodig. Maak je ruimten "
"minimaal 9 tegels groot om ze efficiënt te kunnen benutten."

#. Level Cosyton objective after basic rooms built
#: guitext:25
msgctxt "In-game message"
msgid ""
"You will need to make your creatures stronger. In a Training Room, your "
"creatures can hone their fighting skills, gain new abilities and learn more "
"powerful spells."
msgstr ""
"Je moet je wezens sterker maken. In een Trainingsruimte kunnen je wezens "
"nieuwe vaardigheden en krachtigere spreuken leren en hun gevechtstechnieken "
"verbeteren."

#. Level Cosyton objective after Training Room built
#: guitext:26
msgctxt "In-game message"
msgid ""
"Your plan proceeds smoothly, keeper. Allow your Imps time to fortify the "
"walls of your dungeon. This increases the efficiency of rooms and repels "
"would-be invaders."
msgstr ""
"Gun je Dondersteentjes tijd om de muren van je kerker te verstevigen. Dit "
"verhoogt de efficiëntie van je ruimten en houdt indringers buiten je kerker."

#. Level Cosyton information after Training Room built
#: guitext:27
msgctxt "In-game message"
msgid ""
"The Training Room attracts ever more ferocious creatures, such as Demon "
"Spawn. Build it and they will come."
msgstr ""
"Een Trainingsruimte trekt nog meer wrede wezens aan, zoals Demonenjongen. "
"Bouw het en ze komen."

#. Level Cosyton information after attracting Demon Spawn
#: guitext:28
msgctxt "In-game message"
msgid ""
"To train creatures, drop them in the Training Room. The number that "
"occasionally appears above a creature's head indicates how much gold it has "
"cost for that creature to train."
msgstr ""
"Plaats wezens in de Trainingsruimte om hen te trainen. Het nummer dat af en "
"toe boven hun hoofd verschijnt, geeft aan hoeveel goud de training van dat "
"wezen gekost heeft."

#. Level Cosyton information some time after Demon Spawn
#: guitext:29
msgctxt "In-game message"
msgid ""
"You can train creatures more rapidly by slapping them as they work out in "
"the Training Room."
msgstr ""
"Je kunt de training van je wezens versnellen door tijdens de training "
"klappen uit te delen."

#. Level Cosyton objective soon after 2nd Demon Spawn
#: guitext:30
msgctxt "In-game message"
msgid ""
"Heroes are already on their way. Make sure your creatures are well trained "
"and ready for the attack. The heroes you will face in this realm are tougher "
"than those you met beneath Brana Hauk."
msgstr ""
"De Helden zijn al onderweg. Zorg ervoor dat je wezens goed getraind en "
"gevechtsklaar zijn. De Helden van dit rijk zijn sterker dan die je in het "
"Zwerenrijk hebt ontmoet."

#. Level Cosyton objective after defeating LOTL (option 1)
#: guitext:31
msgctxt "In-game message"
msgid ""
"Harder the heroes may have been but they were obviously no match for your "
"forces."
msgstr ""
"De Helden waren dan wel sterker, maar ze waren geen partij voor jouw "
"strijders."

#. Level Cosyton objective after AP reached
#: guitext:32
msgctxt "In-game message"
msgid ""
"The heroes are on their way. Make sure your creatures are well trained and "
"ready for the attack."
msgstr ""
"De Helden zijn al onderweg. Zorg ervoor dat je wezens goed getraind en "
"gevechtsklaar zijn."

#. Level Cosyton objective after defeating LOTL (option 2)
#: guitext:33
msgctxt "In-game message"
msgid "Congratulations. You have conquered the enemy hordes."
msgstr "Gefeliciteerd! Je hebt de vijand verslagen."

#. Level Waterdream Warm first objective
#: guitext:34
msgctxt "In-game message"
msgid ""
"Build a dungeon with a Treasure Room, a Lair, a Hatchery and a Training "
"Room. Make sure they're all big enough. Cramped conditions do nothing for "
"the morale of your minions."
msgstr ""
"Bouw een kerker met een Schatkamer, een Hol, een Broedplaats en een "
"Trainingsruimte. Zorg ervoor dat ze groot genoeg zijn. Kleine ruimten zijn "
"slecht voor het moreel van je slaafjes."

#. Level Waterdream Warm objective after basic 5 rooms are built/claimed
#: guitext:35
msgctxt "In-game message"
msgid ""
"The time has come to build a Library. Libraries are where new devices, room "
"designs and magic spells are researched. Make a Library at least as big as "
"the other rooms. Researchers like quiet too, so try to build your Library "
"off the side of a corridor."
msgstr ""
"Het wordt tijd om een Bibliotheek te bouwen. Hier worden nieuwe apparaten, "
"ontwerpen en magische spreuken onderzocht. Maak de Bibliotheek minstens net "
"zo groot als de overige ruimten. Onderzoekers houden van rust en stilte, dus "
"bouw de Bibliotheek niet naast een gang."

#. Level Waterdream Warm information after started building library
#: guitext:36
msgctxt "In-game message"
msgid ""
"Your new Library will attract creatures like Warlocks, who are interested in "
"researching magic and dungeon designs. These evil mages are real bookworms, "
"as well as being magically proficient themselves."
msgstr ""
"Je nieuwe Bibliotheek trekt wezens aan zoals Tovenaars, die graag spreuken "
"en kerker-ontwerpen onderzoeken. Deze duivelse magiërs zijn echte boekwurmen "
"en beschikken zelf ook over magische krachten."

#. Level Waterdream Warm objective after finished building library
#: guitext:37
msgctxt "In-game message"
msgid ""
"That's a fine collection of parchments and tomes you've assembled. Most "
"creatures can engage in research but Warlocks make the best and keenest "
"researchers. Stupid Trolls have trouble holding books the right way up and "
"sometimes even chew the pages."
msgstr ""
"Je hebt al aardig wat oorkonden en boeken verzameld. De meeste wezens kunnen "
"onderzoek doen, maar Tovenaars zijn verreweg de beste. Die stomzinnige "
"Kwelgeesten hebben zelfs moeite de boeken niet ondersteboven te houden. Soms "
"eten ze zelfs de pagina's op."

#. Level Waterdream Warm objective after attracting warlock
#: guitext:38
msgctxt "In-game message"
msgid ""
"The scent of arcane knowledge has lured a greedy Warlock into your dungeon. "
"Don't forget to train your Warlocks occasionally. Their spell casting "
"abilities make them fine long range fighters."
msgstr ""
"De geur van geheime wetenschap heeft een hebzuchtige Tovenaar je kerker "
"ingelokt. Vergeet niet je Tovenaars regelmatig te trainen. Tovenaars zijn "
"met hun spreuken uitstekende vechters op afstand."

#. Level Waterdream Warm objective
#: guitext:39
msgctxt "In-game message"
msgid ""
"The first wave of attackers lie hacked to pieces on the floor and give your "
"domain that lived in feeling but it surely won't be long before their kin "
"launch another assault."
msgstr ""
"De eerste aanvalsgolf ligt in stukken gehakt op de grond en maakt je kerker "
"pas echt huiselijk. Je kunt snel een nieuwe aanval van hun familieleden "
"verwachten."

#. Level Waterdream Warm objective
#: guitext:40
msgctxt "In-game message"
msgid ""
"You meet with success yet again, Keeper. All those corpses will keep your "
"Hatchery's topsoil fertile. They also serve as warnings to other foolhardy "
"adventurers, of course."
msgstr ""
"Het is je weer gelukt, Keeper. Al die lijken houden de aarde van je "
"Broedplaats lekker vruchtbaar. En natuurlijk dienen ze ook als waarschuwing "
"voor andere avonturiers."

#. Level Waterdream Warm objective
#: guitext:41
msgctxt "In-game message"
msgid ""
"All is quiet again. Use this time to ready yourself for the next attacks. "
"The enemy is only regrouping. It is not yet defeated."
msgstr ""
"De rust is even teruggekeerd. Gebruik deze tijd om jezelf op nieuwe "
"aanvallen voor te bereiden. De vijand hergroepeert zich en is nog lang niet "
"verslagen."

#. Level Waterdream Warm information
#: guitext:42
msgctxt "In-game message"
msgid ""
"Is that Imp playing football with a decapitated head? Stay alert, Keeper."
msgstr ""
"Voetbalt dat Dondersteentje met een afgehakt hoofd? Blijf waakzaam, Keeper."

#. Level Waterdream Warm objective
#: guitext:43
msgctxt "In-game message"
msgid "Now would be an excellent time to train a Warlock."
msgstr "Dit is het juiste moment om een Tovenaar te trainen."

#. Level Waterdream Warm information
#: guitext:44
msgctxt "In-game message"
msgid ""
"Already your research bears fruit. The Speed Creature spell has been "
"perfected. Cast it on a creature and observe the dramatic increase in its "
"speed. The effect wears off after a while."
msgstr ""
"Je onderzoek werpt vruchten af. De spreuk 'MONSTERVERSNELLER' is "
"geperfectioneerd. Spreek het over een wezen uit en bekijk je "
"snelheidsduivel. De spreuk verliest geleidelijk zijn kracht."

#. Level Flowerhat objective
#: guitext:45
msgctxt "In-game message"
msgid ""
"Build up your dungeon with the rooms available to you and claim the Portal "
"nearby but do not yet venture north. Powerful adversaries lurk there. It "
"would be wiser not to disturb them until you are prepared."
msgstr ""
"Bouw met de beschikbare ruimten je kerker op en neem de nabij gelegen "
"Portaal in. Ga niet naar het noorden. Hier hangen krachtige tegenstanders "
"rond. Zolang je niet gereed bent, kun je ze beter met rust laten."

#. Level Flowerhat information
#: guitext:46
msgctxt "In-game message"
msgid ""
"Clever research has given your Imps the engineering skill to build Bridges. "
"You will need Bridges to cross some of the more hazardous underworld terrain."
msgstr ""
"Dankzij goed onderzoek kunnen de Dondersteentjes nu ook bruggen bouwen. Je "
"hebt bruggen nodig om gevaarlijke terreinen in de onderwereld te kunnen "
"oversteken."

#. Level Flowerhat objective
#: guitext:47
msgctxt "In-game message"
msgid ""
"A study of dungeon designs reveals that Workshops manufacture essential "
"furniture, such as Doors and Traps. If your Workshop occupies a square of at "
"least nine tiles, its mere presence will lure the underworld's finest "
"artisans into your dungeon."
msgstr ""
"Een studie naar kerker-ontwerpen toont aan dat Werkplaatsen belangrijk "
"huisraad kunnen produceren, zoals deuren en vallen. Een Werkplaats van "
"minimaal 9 tegels trekt de beste ambachtslieden van de onderwereld naar je "
"kerker aan."

#. Level Flowerhat information
#: guitext:48
msgctxt "In-game message"
msgid ""
"To manufacture Traps and Doors in your Workshop you will need to assign "
"creatures to it, by dropping them into the room. Manufactured items can be "
"selected from the Workshop Panel as soon as they're ready."
msgstr ""
"Om vallen en deuren in de Werkplaats te maken, moet je hier wel een aantal "
"slaafjes aan het werk zetten. Verplaats een aantal wezens naar de Werkplaats."

#. Level Flowerhat objective
#: guitext:49
msgctxt "In-game message"
msgid ""
"When your troops are sufficient in number and have had some training, lead "
"them north and crush any who oppose you."
msgstr ""
"Zodra je over voldoende strijdkrachten met enige training beschikt, kun je "
"naar het noorden trekken en iedereen verpletteren die weerstand biedt."

#. Level Flowerhat objective
#: guitext:50
msgctxt "In-game message"
msgid ""
"You will have to find a way to cross the river of molten lava that bars your "
"way."
msgstr "Je moet een manier bedenken om de lavarivier over te steken."

#. Level Flowerhat objective
#: guitext:51
msgctxt "In-game message"
msgid ""
"The enemy's Dungeon Heart throbs before you. Assemble your minions nearby "
"and administer the coup de grace."
msgstr ""
"Het Hart van de vijandelijke kerker klopt vlak voor je. Verzamel je slaafjes "
"in de buurt en geef het de genadeslag."

#. Level Flowerhat information
#: guitext:52
msgctxt "In-game message"
msgid ""
"A Troll has joined you. Skilled in the craft of manufacturing, trolls are "
"best employed doing dark deeds in your Workshop. They don't complain about "
"the hours, because their labours keep them away from combat."
msgstr ""
"Een Kwelgeest sluit zich bij jou aan. Kwelgeesten zijn goede ambachtslieden "
"die je het beste in de Werkplaats hun duistere werk kunt laten doen. Ze "
"klagen niet over werktijden. Ze besteden hun tijd niet aan knokken maar aan "
"werken."

#. Level Flowerhat objective
#: guitext:53
msgctxt "In-game message"
msgid ""
"With the enemy Dungeon Heart in ruins, you have trounced the once proud "
"opposition. Rule your new domain with terror and loathing, for a laugh."
msgstr ""
"Het Hart van de vijandige kerker ligt in puin. Je hebt de eens zo trotse "
"tegenstander gedood. Heers voor de gein met terreur en haat over je nieuwe "
"domein."

#. Level Flowerhat information
#: guitext:54
msgctxt "In-game message"
msgid ""
"Your Workshop has created a Wooden Door. Placed in a corridor, it restricts "
"access to the enemy. Your creatures may pass freely. Lock or unlock Doors by "
"clicking over them with the left mouse button."
msgstr ""
"In de Werkplaats is een Houten Deur gemaakt. Plaats deze in een gang, zodat "
"de vijand geen vrije toegang meer heeft. Jouw slaafjes kunnen de deur gewoon "
"passeren. Klik op de deur om deze te vergrendelen of te ontgrendelen."

#. Level Flowerhat information
#: guitext:55
msgctxt "In-game message"
msgid ""
"Your Workshop has produced a Poison Gas trap. Position it and, when an "
"intruder sets it off, it will envelop the area in deadly vapours."
msgstr ""
"In de Werkplaats is een Gifgasval gemaakt. Plaats de val. Zodra een "
"indringer de val passeert, komen er dodelijke gassen vrij."

#. Level Flowerhat information
#: guitext:56
msgctxt "In-game message"
msgid ""
"You have researched the Call to Arms spell. The first time you cast it, your "
"creatures gather around a banner created by the spell. Cast it again in a "
"target area. Call to Arms only costs gold when it's targetted beyond your "
"territory."
msgstr ""
"De spreuk 'ALARMEREN' is ontdekt. Zodra je het de eerste keer uitspreekt, "
"verzamelen je wezens zich rondom het vaandel dat door de spreuk is "
"geplaatst. Spreek het nogmaals uit in het gebied dat je wilt treffen. De "
"spreuk kost alleen goud als je deze buiten je gebied gebruikt."

#. Level Lushmeadow-on-Down objective
#: guitext:57
msgctxt "In-game message"
msgid ""
"Another Keeper controls this underworld realm. His dungeon lies to the "
"north. If you are to entice creatures to work for you instead of him, you "
"will have to build a more magnificent dungeon. Get on with it then."
msgstr ""
"Een andere Keeper heerst over dit onderwereldrijk. Zijn kerker ligt in het "
"noorden. Als je zijn wezens wilt lokken, moet je wel over een grotere kerker "
"beschikken. Dus waar wacht je nog op?"

#. Level Lushmeadow-on-Down objective
#: guitext:58
msgctxt "In-game message"
msgid ""
"You have slain your rival. His defeat is a testimony to your clever dungeon "
"design. You have the makings of a Dungeon Keeper worthy of the name."
msgstr ""
"Je hebt je rivaal verslagen. Zijn nederlaag is een teken voor jouw slimme "
"kerker-ontwerp. Je hebt talent om een waardige Dungeon Keeper te worden."

#. Level Lushmeadow-on-Down information
#: guitext:59
msgctxt "In-game message"
msgid ""
"A Bile Demon chooses to side with you. Bile Demons demand large Lairs and "
"ample Hatcheries. These corpulent monstrosities attack somewhat "
"unconventionally."
msgstr ""
"Een Galdemoon kiest jouw zijde. Galdemonen hebben grote Holen en omvangrijke "
"Broedplaatsen nodig. Deze dikke monsters hebben een opmerkelijke "
"aanvalstactiek."

#. Level Lushmeadow-on-Down information
#: guitext:60
msgctxt "In-game message"
msgid ""
"Your loyal researchers have perfected the Sight of Evil spell. Cast it on an "
"unexplored area and it will be revealed to you for a moment."
msgstr ""
"Je trouwe onderzoekers hebben de spreuk 'DUIVELSOOG' verbeterd. Spreek het "
"uit in een onbekend gebied en het zal tijdelijk alles onthullen."

#. Level Lushmeadow-on-Down information
#: guitext:61
msgctxt "In-game message"
msgid ""
"You have claimed a Prison. Select imprison from the Information Panel and "
"your creatures subdue their foe, at which point your imps drag the bodies "
"off to a cell. Prisoners who die of starvation may rise again as Skeleton "
"warriors for you to command."
msgstr ""
"Je hebt een Gevangenis ingenomen. Selecteer de optie GEVANGEN NEMEN in het "
"Infopaneel en je wezens onderwerpen hun vijanden. Daarna slepen de "
"Dondersteentjes hun lichamen naar een cel. Gevangenen die van de honger "
"sterven, kunnen als Skelet opstaan om voor jou te strijden."

#. Level Lushmeadow-on-Down information
#: guitext:62
msgctxt "In-game message"
msgid ""
"Your dedicated librarians have designed a Guard Post. Place a Guard Post in "
"a strategically important area and assign creatures to occupy it by dropping "
"them there."
msgstr ""
"Je toegewijde onderzoekers hebben een Wachtpost ontworpen. Zet een Wachtpost "
"op een strategische plek en plaats er wezens in om de wacht te houden."

#. Level Lushmeadow-on-Down information
#: guitext:63
msgctxt "In-game message"
msgid ""
"A Spider has joined your dungeon. They are natural enemies of Flies, so "
"endeavour to keep them apart. Overcoming such obstacles will temper your "
"mettle - whatever that means."
msgstr ""
"Een Spin sluit zich bij je aan. Het zijn natuurlijke vijanden van Vliegen, "
"dus houd ze uit elkaar! Het overwinnen van dergelijke obstakels is tegen je "
"karakter, wat dat ook mag zijn."

#. Level Snuggledell objective
#: guitext:64
msgctxt "In-game message"
msgid ""
"It's time to mete out the ultimate punishment to a keeper who dares to "
"challenge you for this corner of your subterranean empire. The price of "
"failure shall be oblivion."
msgstr ""
"Het is de hoogste tijd de beste straf uit te delen aan een Keeper die het "
"lef heeft je uit te dagen voor dit deel van het onderwereldrijk. Win of "
"sterf!"

#. Level Snuggledell objective
#: guitext:65
msgctxt "In-game message"
msgid ""
"How satisfying it is to see an enemy Keeper's dungeon crumble and his power "
"dissipate. There'll be no controversy over this year's hall of infamy "
"nomination."
msgstr ""
"Niets is zo bevredigend dan te zien hoe een kerker van een vijandelijke "
"Keeper tezamen met zijn macht afbrokkelt. Je wordt dit jaar zeker "
"genomineerd voor de Galerij der Laagheid."

#. Level Snuggledell information
#: guitext:66
msgctxt "In-game message"
msgid ""
"You have claimed a Torture Room. Place captive heroes and creatures into "
"this chamber of horrors to convert them to your supremely evil way. "
"Alternatively, place your own creatures within the room whenever "
"disciplinary measures become necessary."
msgstr ""
"Je hebt een Folterkamer ingenomen. Plaats gevangen Helden en andere wezens "
"in deze kamer van de hel om hen tot jouw duivelse levenswijze te bekeren. "
"Natuurlijk kun je ook je eigen slaafjes in de Folterkamer plaatsen, als ze "
"gestraft moeten worden."

#. Level Snuggledell information
#: guitext:67
msgctxt "In-game message"
msgid ""
"You have finally constructed a dungeon impressive enough to attract a Dark "
"Mistress. You must discipline these wicked wenches frequently. They respond "
"particularly well to a good slapping."
msgstr ""
"Eindelijk heb je een kerker gebouwd die indrukwekkend genoeg is om een "
"Meesteres der Duisternis te verleiden. Straf deze gemene meid regelmatig, ze "
"reageert met name op een goed pak slaag."

#. Level Snuggledell information
#: guitext:68
msgctxt "In-game message"
msgid ""
"Your manufacturers have created a Braced Door. If security matters, you can "
"be sure when you buy a Braced Door. You couldn't be certain with only a "
"curtain and a hole in the wall is no help at all."
msgstr ""
"Er is een Verstevigde Deur gemaakt. Deze deur biedt meer veiligheid en "
"minder gezeur. Schuilen achter een gordijn is niet veilig, dus ook niet "
"fijn, maar met een gat in de muur ben je al gauw zuur."

#. Level Snuggledell information
#: guitext:69
msgctxt "In-game message"
msgid ""
"Your researchers have devised a spell that unleashes the energy of a "
"thunderstorm on the target of your choice. Select the spell, aim at a "
"hostile creature and flash-fry him with a Lightning Strike."
msgstr ""
"Je onderzoekers hebben de spreuk 'BLIKSEMINSLAG' bedacht. Deze laat de "
"energie van een donderstorm op je doel los. Selecteer de spreuk, richt op "
"een vijandig wezen en rooster het."

#. Level Snuggledell information
#: guitext:70
msgctxt "In-game message"
msgid ""
"You have manufactured a powerful Lightning Trap. Try it out. It's bound to "
"give someone a shock."
msgstr ""
"Er is een BLIKSEMVAL gemaakt. Probeer deze maar eens uit. Het zal "
"ongetwijfeld schokkend zijn."

#. Level Wishvale objective
#: guitext:71
msgctxt "In-game message"
msgid ""
"It appears you have arrived in the middle of a raging battle. Perhaps it "
"would be wise to stay out of the way until you are strong enough to "
"eliminate both sides."
msgstr ""
"Je komt midden in een hevige strijd terecht. Het is misschien wel zo "
"verstandig niemand voor de voeten te lopen, totdat je sterk genoeg bent om "
"met beide partijen af te rekenen."

#. Level Wishvale information
#: guitext:72
msgctxt "In-game message"
msgid ""
"An Orc warlord joins you and brings with him the plans for building a "
"Barracks. In this room you can form creatures into teams."
msgstr ""
"Een Gedrocht sluit zich bij je aan en neemt het ontwerp voor de bouw van "
"Barakken mee. In deze ruimten kun je je slaafjes in groepjes verdelen."

#. Level Wishvale objective
#: guitext:73
msgctxt "In-game message"
msgid ""
"I think I hear the clanking of plate armour. Yes, the Lord of the Land has "
"finally roused himself from the fireside to find out where all his loyal "
"servants have gone."
msgstr ""
"Ik geloof dat ik wapengekletter hoor. Jawel hoor, de Landheer komt eindelijk "
"in actie om te zien waar al zijn trouwe dienaren zijn gebleven."

#. Level Wishvale objective
#: guitext:74
msgctxt "In-game message"
msgid ""
"You have turned local heroes into something of an endangered species, now "
"make the enemy Dungeon Keeper extinct."
msgstr ""
"Door jouw toedoen zijn de lokale Helden vrijwel uitgestorven. Vernietig nu "
"die vijandelijke Dungeon Keeper."

#. Level Wishvale objective
#: guitext:75
msgctxt "In-game message"
msgid ""
"You have prevailed, Keeper. The bodies of your enemies litter the most "
"forlorn alcoves of your domain, in tribute to their futile efforts to keep "
"you at bay."
msgstr ""
"Je hebt gewonnen, Keeper. De lijken van je vijanden bevuilen verlaten nissen "
"van je domein. Dit is een eerbetoon aan hun vergeefse pogingen je te stoppen."

#. Level Tickle objective
#: guitext:76
msgctxt "In-game message"
msgid ""
"Seek out the one who would be your rival in this region of the underworld. "
"Explain the concept of early retirement to him. On the other hand, string "
"him up. It's in the only language he understands."
msgstr ""
"Zoek naar je rivaal in dit gebied van de onderwereld en leg hem de voordelen "
"van de v.u.t. uit. Je kunt hem natuurlijk ook direct opknopen. Dat is "
"tenminste een taal die hij begrijpt."

#. Level Tickle information
#: guitext:77
msgctxt "In-game message"
msgid ""
"You have researched the power of Invisibility. Cast it on a creature to hide "
"it from enemy eyes."
msgstr ""
"De spreuk 'ONZICHTBAAR' is onderzocht. Gebruik deze op een wezen zodat de "
"vijand het niet kan zien."

#. Level Tickle information
#: guitext:78
msgctxt "In-game message"
msgid ""
"The Protect Creature spell has been researched at last. Cast it on a "
"creature to increase its toughness."
msgstr ""
"Eindelijk is de spreuk 'MONSTERBESCHERMING' onderzocht. Gebruik deze op een "
"wezen zodat het sterker wordt."

#. Level Tickle objective
#: guitext:79
msgctxt "In-game message"
msgid ""
"That's another enemy successfully written off. The defenceless inhabitants "
"of the land above bow down before your depraved presence. As if that will "
"save them..."
msgstr ""
"Weer een vijand minder. De weerloze bewoners in de bovenwereld buigen voor "
"je verloederende aanwezigheid. Alsof dat ze kan redden..."

#. Level Tickle information
#: guitext:80
msgctxt "In-game message"
msgid ""
"Researchers have found instructions for building a Temple to the dark gods. "
"Sacrifice creatures in the Temple's pool to receive gifts from these gods. "
"You might have to experiment with the offerings you make. The dark gods are "
"not easy to please."
msgstr ""
"Onderzoekers hebben instructies gevonden voor het bouwen van een Tempel "
"gewijd aan duistere goden. Offer je wezens in de tempelpoel om geschenken "
"van de goden te ontvangen. Je moet met offers experimenteren. Duistere goden "
"zijn niet snel tevreden."

#. Level Moonbrush Wood objective
#: guitext:81
msgctxt "In-game message"
msgid ""
"This realm is ruled by four arrogant Wizards who think they've got "
"everything under control, because their feeble magical power impresses the "
"locals. But you're not from these parts..."
msgstr ""
"Vier Magiërs heersen over dit rijk en denken alles onder controle te "
"hebben, omdat ze de bevolking met hun magische krachten snel wisten te "
"beïnvloeden. Tja, jij komt niet uit deze streek..."

#. Level Moonbrush Wood objective
#: guitext:82
msgctxt "In-game message"
msgid ""
"Well, you're done down here. Time to introduce yourself to the locals and re-"
"organise their nice little lives."
msgstr ""
"Zo, hier beneden ben je klaar. Het is tijd om je aan de lokale bevolking "
"voor te stellen en hun leventjes te reorganiseren."

#. Levels Tickle and Moonbrush Wood information
#: guitext:83
msgctxt "In-game message"
msgid ""
"Behold, you have summoned a Horned Reaper. Try not make it angry. You'll "
"fail, because everything makes a Horned Reaper angry but at least try to "
"make sure that everything near it is an enemy creature when it finally goes "
"ballistic."
msgstr ""
"Pas op! Je roept een Gehoornde Zeiseman op. Probeer hem niet boos te maken. "
"Dit zal je niet lukken omdat hij zich over alles kwaad maakt. Zorg ervoor "
"dat alleen een vijandig wezen bij hem in de buurt is als hij losbarst."

#. Level Moonbrush Wood information
#: guitext:84
msgctxt "In-game message"
msgid ""
"Your researchers have concocted a Disease spell. Cast it on enemy creatures "
"and watch the affliction spread like the plague."
msgstr ""
"Je onderzoekers hebben de spreuk 'ZIEKTE' gebrouwen. Gebruik deze op "
"vijandige wezens en zie hoe de kwelling zich als de pest verspreidt."

#. Level Moonbrush Wood information
#: guitext:85
msgctxt "In-game message"
msgid ""
"A Vampire has risen from your Graveyard, nourished by the souls of the dead "
"which have been brought here. You have to suck up to Vampires or they go off "
"in a huff, but they're extremely powerful and fearsome underlings to have in "
"your employ."
msgstr ""
"In het Mausoleum is een Vampier opgestaan die zich gevoed heeft met de doden "
"die er begraven zijn. Vampiers moet je vleien anders nemen ze de benen, maar "
"het zijn de meest krachtige en geduchte loopjongens die voor je kunnen "
"werken."

#. Level Moonbrush Wood information
#: guitext:86
msgctxt "In-game message"
msgid ""
"You have researched the Graveyard. Your Imps will drag corpses here to "
"rot... And possibly to rise again as Vampires, ready to do your bidding. "
"That's style."
msgstr ""
"Het MAUSOLEUM is onderzocht. Dondersteentjes slepen de lijken hier naar toe "
"om te rotten... misschien staan ze als Vampiers op om al je wensen te "
"vervullen."

#. Levels Tickle and Moonbrush Wood information
#: guitext:87
msgctxt "In-game message"
msgid ""
"You have manufactured an Iron Door. It's a formidable barrier. Use it well."
msgstr ""
"Er is een IJzeren Deur gemaakt. Dit is verreweg de sterkste deur. Gebruik "
"deze goed."

#. Level Elf's Dance objective
#: guitext:88
msgctxt "In-game message"
msgid ""
"Powerful creatures inhabit a cave south of here. There's a party of heroes "
"between you and them but, if you reach them and convert them to your side "
"before they join the other keepers, you will be unstoppable, unless you do "
"something stupid."
msgstr ""
"Krachtige wezens bewonen een grot in het zuiden. Een groep Helden staat "
"tussen jou en hen in, maar als jij die wezens kunt overhalen zich bij jou "
"aan te sluiten voordat andere Keepers op hetzelfde idee komen, dan ben je "
"niet meer te stoppen, tenzij je iets stoms doet natuurlijk."

#. Level Elf's Dance objective
#: guitext:89
msgctxt "In-game message"
msgid ""
"You have overcome all resistance to your rule, O despicable one. It's time "
"to flex the old misery muscle on the pathetic inhabitants of the land above."
msgstr ""
"Je hebt elke weerstand tegen jouw heerschappij gebroken, uwe verachtelijke. "
"Het wordt tijd voor wat vingeroefeningen op die zielige bewoners van de "
"bovenwereld."

#. Level Nevergrim information
#: guitext:90
msgctxt "In-game message"
msgid ""
"You have manufactured a Boulder Trap. Place it in a corridor and howl "
"deliriously as it rumbles inexorably towards unwary trespassers."
msgstr ""
"Er is een ROLSTEENVAL gemaakt. Plaats de val in een gang en begin waanzinnig "
"te gillen als de steen meedogenloos op onvoorzichtige indringers af rolt."

#. Level Nevergrim information
#: guitext:91
msgctxt "In-game message"
msgid ""
"With typical brilliance, you have researched the Cave-In spell. Use it to "
"block off passages and repair dungeon breaches. Interestingly, the rockfall "
"will crush to death any creatures caught beneath it."
msgstr ""
"Door een geniale ingeving heb je de spreuk 'INSTORTEN' ontdekt. Gebruik deze "
"om passages te blokkeren en gaten in de kerker te dichten. Vallende "
"rotsblokken doden elk wezen dat er onder staat, wat goed van pas kan komen."

#. Level Nevergrim information
#: guitext:92
msgctxt "In-game message"
msgid ""
"Your tireless librarians have researched the Scavenger Room. Creatures "
"placed within a Scavenger Room will lure their kin from other dungeons and "
"the outside world, into your domain."
msgstr ""
"Je onvermoeibare onderzoekers hebben de AASKAMER onderzocht. Wezens in de "
"Aaskamer lokken soortgenoten uit andere kerkers en de buitenwereld naar jouw "
"domein."

#. Level Nevergrim information
#: guitext:93
msgctxt "In-game message"
msgid ""
"Your great wealth has bought the loyalty of a passing Dragon. They are "
"fickle creatures. Keep your eye on this one."
msgstr ""
"Je grote rijkdom heeft de trouw van een passerende Draak gekocht. Draken "
"zijn grillige wezens. Houd hem in de gaten."

#. Level Nevergrim information
#: guitext:94
msgctxt "In-game message"
msgid "A Hell Hound has been lured to your domain by your Scavenger Room."
msgstr "Via de Aaskamer is een Helhond je kerker ingelokt."

#. Level Buffy Oak objective
#: guitext:95
msgctxt "In-game message"
msgid ""
"The other two Keepers in this region have put aside their differences for "
"the moment and joined forces, in an effort to destroy you. That's almost a "
"compliment. Kill the creeps."
msgstr ""
"De overige twee Keepers in dit gebied hebben hun geschillen tijdelijk opzij "
"gezet en de handen ineen geslagen in een poging je te vernietigen. Het is "
"haast een compliment. Sloop dat tuig!"

#. Level Buffy Oak objective
#: guitext:96
msgctxt "In-game message"
msgid ""
"You have won a magnificent victory, Master. You have a talent for twisted "
"mercilessness that makes other Keepers look well behaved by comparison."
msgstr ""
"Je hebt een grootse overwinning behaald. Je bent zo heerlijk genadeloos. "
"Vergeleken met jou zijn andere Keepers watjes."

#. Level Hearth information
#: guitext:97
msgctxt "In-game message"
msgid ""
"You have discovered a devastating magical power. Target it against a "
"creature to transform a fearsome monster into a clucking chicken. Marvellous."
msgstr ""
"Je hebt een afgrijselijk goede magische kracht ontdekt. Zodra je deze tegen "
"een wezen gebruikt zal het monster veranderen in een stom kuiken. Geweldig."

#. Level Hearth information
#: guitext:98
msgctxt "In-game message"
msgid ""
"Your manufacturers have built an Alarm Trap. It will warn you of your "
"enemies' approach and summon nearby creatures to deal with the intruders."
msgstr ""
"Er is een ALARMVAL gemaakt. Deze waarschuwt je voor naderende vijanden en "
"roept wezens in de buurt op met de indringers af te rekenen."

#. Level Buffy Oak information
#: guitext:99
msgctxt "In-game message"
msgid ""
"You have created a Magic Door. These are almost impregnable to all but "
"magical attacks. I recommend sealing off your Treasure Room or Dungeon Heart."
msgstr ""
"Er is een Magische Deur gemaakt. Deze deuren kunnen alleen door magische "
"spreuken geopend worden en zijn geschikt om de Schatkamer en het Hart van de "
"kerker af te sluiten."

#. Level Nevergrim objective
#: guitext:100
msgctxt "In-game message"
msgid ""
"Elsewhere in this fiery realm you have a rival Keeper to contend with. I "
"advise extreme antisocial behaviour on your part."
msgstr ""
"Elders in dit hete rijk zit een rivaliserende Keeper waarmee je rekening "
"moet houden. Ik raad je aan je asociaal te gedragen."

#. Level Nevergrim objective
#: guitext:101
msgctxt "In-game message"
msgid ""
"Notch up another victory, most malicious one. You have another land to add "
"to your dismal collection."
msgstr ""
"We noteren wederom een overwinning, uwe kwaadaardigheid. Je kunt weer een "
"land aan de collectie toevoegen."

#. Level Hearth objective
#: guitext:102
msgctxt "In-game message"
msgid ""
"Your annihilation of the first wave has met with the approval of a pack of "
"demons from the fifth plane of hell. Train your creatures and prepare for "
"another battle. You're attracting quite an audience."
msgstr ""
"Je vernietiging van de eerste aanvalsgolf is door een groep demonen in de "
"zevende hel goed ontvangen. Train uw wezens en bereid ze voor op de komende "
"strijd. Je trekt al aardig wat publiek."

#. Level Hearth objective
#: guitext:103
msgctxt "In-game message"
msgid ""
"The enemy are upon us. I'm just telling you in case you were having a doze."
msgstr ""
"De vijand is nabij. Ik vertel het je even voor het geval dat je in slaap was "
"gesukkeld."

#. Level Hearth objective
#: guitext:104
msgctxt "In-game message"
msgid ""
"All the heroes are dead, which is as it should be. This land and all its "
"spoils are yours. May I suggest that you waste everything?"
msgstr ""
"Alle Helden zijn dood, zoals het hoort. Dit land met bijbehorende "
"oorlogsbuit is van jou. Mag ik voorstellen alles te vernietigen?"

#. Level Hearth objective
#: guitext:105
msgctxt "In-game message"
msgid ""
"If lands had legs this one would be on its knees. Its desperate inhabitants "
"are preparing a full scale attack on your dungeon. It will be an ideal "
"opportunity to practise unspeakable evil on a massive scale. Go for it, "
"master."
msgstr ""
"Als landen benen hadden, dan zat deze op zijn knieën. De wanhopige bewoners "
"bereiden een grootse aanval op je kerker voor. Dit is een goede gelegenheid "
"om onuitgesproken wreedheden op grote schaal te begaan. Ga ervoor, Keeper."

#. Level Woodly Rhyme information
#: guitext:106
#, fuzzy
msgctxt "In-game message"
msgid ""
"Your latest discovery is the Word of Power Trap. When activated, the trap "
"triggers an expanding ring of demonic energy that incinerates anything "
"caught in its area of effect. What a scream that should be."
msgstr ""
"Je laatste ontdekking is de KRACHTTERMVAL. Zodra de val afgaat, breidt een "
"ring van vuur zich uit en verbrandt alles binnen een bepaald gebied. Dat zal "
"een hoop gegil geven."

#. Level Moonbrush Wood information
#: guitext:107
msgctxt "In-game message"
msgid ""
"The Hold Audience spell has been researched. It will immediately teleport "
"all of your creatures back to your Dungeon Heart. Let's hope you never need "
"it."
msgstr ""
"De spreuk 'AUDIËNTIE' is ontdekt. Hiermee worden al je wezens direct naar "
"het Hart van je kerker gestuurd. Hopelijk hoef je deze spreuk nooit te "
"gebruiken."

#. Level Sleepiburgh objective
#: guitext:108
msgctxt "In-game message"
msgid ""
"You can't swing a cat for Dungeon Keepers fighting over the destiny of this "
"region. It should fall to you to settle the disagreement once and for all."
msgstr ""
"Er is nauwelijks plaats voor je omdat Dungeon Keepers strijden om de "
"toekomst van dit gebied. Het is aan jou om dit meningsverschil voorgoed te "
"beëindigen."

#. Level Buffy Oak information
#: guitext:109
msgctxt "In-game message"
msgid ""
"Your researchers have discovered the devastating Chicken spell. Cast it on "
"any creature to instantly transform the target into poultry. It's a fowl "
"weapon."
msgstr ""
"Je onderzoekers hebben een afgrijselijk goede spreuk ontdekt 'KUIKEN'. "
"Gebruik deze op elk willekeurig wezen en het verandert meteen in een hoopje "
"dons."

#. Level Sleepiburgh information
#: guitext:110
msgctxt "In-game message"
msgid ""
"So, now you have a spell that turns fortified walls to dust. It's expensive "
"to cast and it's also possible that your enemies possess the same magic "
"power. This could still turn out to be one of those days."
msgstr ""
"Ziezo, nu heb je een spreuk die zelfs verstevigde muren in stof omzet. De "
"spreuk is niet goedkoop en de kans bestaat dat je vijanden over dezelfde "
"magische kracht beschikken. Dit zou wel eens ÚÚn van die vijanden kunnen "
"zijn."

#. Level Sleepiburgh objective
#: guitext:111
msgctxt "In-game message"
msgid ""
"Only the Lord of this Land stands between you and hectares of desolation and "
"woe. I bet you can't wait to meet him."
msgstr ""
"Alleen de Landheer van dit rijk staat tussen jou en hectaren van woestenij "
"en rampspoed. Wedden dat je hem wilt ontmoeten."

#. Level Sleepiburgh objective
#: guitext:112
msgctxt "In-game message"
msgid "Your continued success makes me sick. Thank you, your wickedness."
msgstr ""
"Ik word niet goed van al die successen van jou. Dank je wel, uwe "
"verdervelijkheid."

#. Level Woodly Rhyme objective
#: guitext:113
msgctxt "In-game message"
msgid ""
"You seem to have started a trend. Two other Dungeon Keepers also have "
"designs on this dark domain. Expect no quarter from your rivals."
msgstr ""
"Je bent een trend-zetter geworden. Twee andere Dungeon Keepers hebben ook "
"ontwerpen voor dit duistere rijk. Verwacht niet dat ze willen delen."

#. Level Woodly Rhyme information
#: guitext:114
msgctxt "In-game message"
msgid ""
"Can you see how vulnerable one of your opponents has become? Then kill him."
msgstr ""
"Heb je gemerkt hoe kwetsbaar ÚÚn van je tegenstanders is geworden? Maak hem "
"dan af."

#. Level Woodly Rhyme information
#: guitext:115
msgctxt "In-game message"
msgid ""
"I spy a keeper with hardly any creatures left under his control. I spy a "
"Keeper who's about to die."
msgstr ""
"Ik zie een Keeper die vrijwel geen slaafjes meer heeft. Ik zie een Keeper "
"die op het punt staat te sterven."

#. Level Woodly Rhyme information
#: guitext:116
msgctxt "In-game message"
msgid ""
"This ancient dungeon possesses great archaeological significance. This "
"simply means there should be some interesting treasure worth stealing. Now "
"that's what I call practical archaeology."
msgstr ""
"Deze oude kerker is een belangrijk archeologisch monument. Met andere "
"woorden er liggen genoeg schatten die het stelen waard zijn. Kijk, dat noem "
"ik nou opgraven."

#. Level Woodly Rhyme information
#: guitext:117
msgctxt "In-game message"
msgid ""
"Your librarians have learned a spell that can break through fortified walls. "
"Give them a slap for not learning it earlier."
msgstr ""
"Er is een spreuk ontdekt om verstevigde muren te doorbreken. Geef ze een pak "
"slaag omdat ze die spreuk niet eerder hebben ontdekt."

#. Level Woodly Rhyme information
#: guitext:118
msgctxt "In-game message"
msgid ""
"One of your opponents has developed a spell that can break through fortified "
"walls. Typical. Be on your guard."
msgstr ""
"Een van je tegenstanders heeft een spreuk ontwikkeld om verstevigde muren te "
"doorbreken. Wees op je hoede."

#. Level Woodly Rhyme information
#: guitext:119
msgctxt "In-game message"
msgid ""
"You have developed the Armageddon spell. That's quite a name to live up to. "
"Make sure you're the most powerful force in the region before casting it."
msgstr ""
"De spreuk 'WERELDBRAND' is ontdekt. Een behoorlijke naam om waar te maken. "
"Zorg ervoor dat je de sterkste in de regio bent voordat je deze spreuk "
"gebruikt."

#. Level Tulipscent information
#: guitext:120
msgctxt "In-game message"
msgid ""
"You will not find any easy path through this region. You will have to fight "
"hard to gain any advantage. But, if you intend to rule the world, you've "
"simply got to get through days like this."
msgstr ""
"Het vinden van je weg is in dit gebied alles behalve eenvoudig. Je zult voor "
"elke centimeter hard moeten knokken. Tja, als je over de wereld wilt "
"heersen, heb je ook van die dagen als deze."

#. Level Elf's Dance information
#: guitext:121
#, fuzzy
msgctxt "In-game message"
msgid ""
"Your manufacturers have crafted the Lava Trap. After enemy creature steps on "
"it, the area around changes into molten lava, which most creatures won't "
"even try to pass."
msgstr "Er is een Lava-val gemaakt."

#. Level Mirthshire objective
#: guitext:122
msgctxt "In-game message"
msgid ""
"Your location is already known to the heroes of this land. They have moved "
"quickly to mobilise their forces against you. It's pathetic. They deserve to "
"have their heads impaled on lances for such impudence."
msgstr ""
"Je positie is al bekend bij de helden van dit land. Ze hebben razendsnel hun "
"troepen gemobiliseerd. Zielig eigenlijk. We zouden hun koppen op lansen moet "
"spiezen voor een dergelijk schaamteloosheid."

#. Level Mirthshire objective
#: guitext:123
msgctxt "In-game message"
msgid ""
"You've upset the local Lord. He's on his way right now. Shall I alert the "
"media?"
msgstr ""
"De lokale Landheer is van streek. Hij komt hierheen. Zal ik de media "
"waarschuwen?"

#. Level Mirthshire information
#: guitext:124
msgctxt "In-game message"
msgid ""
"The heroes of this realm possess treasures of great power. Obviously, these "
"should belong to you. I'm certain you will settle the matter of their "
"ownership in your own way."
msgstr ""
"De helden van dit rijk bezitten zeer machtige schatten. Vanzelfsprekend, "
"behoren die schatten jou toe. Ik weet zeker dat je deze kwestie op geheel "
"eigen wijze weet op te lossen."

#. Level Tulipscent objective
#: guitext:125
msgctxt "In-game message"
msgid ""
"It appears you have a rival. Another Keeper believes he is more ruthless and "
"evil than you. We shall soon see."
msgstr ""
"Je hebt een rivaal. Een andere Keeper gelooft dat hij nog wreder en slechter "
"is dan jij. Dat wil ik zien."

#. Level Tulipscent information
#: guitext:126
msgctxt "In-game message"
msgid "This ancient realm is rich in magical artifacts. Go forth and plunder."
msgstr "Dit oude land is rijk aan magische voorwerpen. Gaat heen en plunder."

#. Level Blaise End objective
#: guitext:127
msgctxt "In-game message"
msgid ""
"The guardians of this realm are asleep at the moment. Attack them as soon as "
"you can or they'll be breakfasted, wide awake and inherently more difficult "
"to slaughter."
msgstr ""
"De wachters van dit land slapen nu. Val zo snel mogelijk aan, anders zijn ze "
"klaar wakker, hebben ze ontbeten en zijn ze een stuk lastiger af te maken."

#. Level Blaise End information
#: guitext:128
msgctxt "In-game message"
msgid ""
"If you should encounter hero patrols, ensure that none of their number "
"escape. Otherwise your presence will be revealed and then you will be in "
"trouble."
msgstr ""
"Mocht je een heldenpatrouille tegenkomen, zorg er dan voor dat niemand "
"ontsnapt. Anders weten ze waar je bent en dan zit je zo in de moeilijkheden."

#. Level Blaise End information
#: guitext:129
msgctxt "In-game message"
msgid ""
"You're taking forever over this. Attack and destroy the heroes' stronghold "
"soon, preferably before hell freezes over."
msgstr ""
"Dit duurt een eeuwigheid. Val aan en vernietig snel het heldenbolwerk, het "
"liefst voordat het in de hel vriest."

#. Level Blaise End information
#: guitext:130
msgctxt "In-game message"
msgid ""
"Enemy reinforcements have arrived. So what? Let's hear it for more killing."
msgstr ""
"Vijandelijke versterkingen zijn aangekomen. Nou en? Kunnen we ons nog meer "
"uitleven."

#. Level Blaise End objective
#: guitext:131
msgctxt "In-game message"
msgid ""
"The heroes of this realm have prepared for your coming by building an "
"underground stronghold of their own. Who do they think they are? Sorry, "
"master, that was a rhetorical question."
msgstr ""
"De lokale Helden hebben zich op je komst voorbereid en een ondergronds "
"bolwerk gebouwd. Wie denken ze wel dat ze zijn? Sorry Keeper, dat was een "
"retorische vraag."

#. Level Bonus 6 information
#: guitext:132
msgctxt "In-game message"
msgid ""
"You are about to face the greatest challenge yet to your evil aspirations. "
"Here it comes, ready or not."
msgstr ""
"Je staat voor de grootste uitdaging van je duivelse aspiraties. Nu begint "
"het, of je nu klaar bent of niet."

#. Level Bonus 6 objective
#: guitext:133
msgctxt "In-game message"
msgid ""
"Three other Dungeon Keepers, each as evil and powerful as you, have expanded "
"their empires into this realm. Ultimately, only the one who rules the "
"underworld can conquer the realms above."
msgstr ""
"Drie Keepers, elk even machtig en duivels als jij, hebben hun rijk in dit "
"land uitgebreid. Bedenk wel, alleen diegene die over de onderwereld heerst, "
"kan de bovenwereld veroveren."

#. Level Skybird Trill objective
#: guitext:134
msgctxt "In-game message"
msgid ""
"This realm is begging to be plunged into darkness. The Avatar himself has a "
"castle here. Another Keeper also seeks his soul. This could get messy."
msgstr ""
"Dit rijk smeekt om in duisternis gestort te worden. AVATAR heeft een kasteel "
"hier. Een andere Keeper is ook al op zoek naar zijn ziel. Dit kan nog een "
"troep worden."

#. Level Skybird Trill objective
#: guitext:135
msgctxt "In-game message"
msgid ""
"You have destroyed the Avatar's castle but your rival has already taken the "
"Avatar prisoner. Be that as it may, only the Keeper with the blackest heart "
"can destroy this legendary hero, so ransack your rival's dungeon and take "
"the prize."
msgstr ""
"Je hebt weliswaar AVATAR's kasteel vernietigd, maar AVATAR zelf is door je "
"rivaal gevangen genomen. Het zij zo, maar alleen de Keeper met de donkerste "
"ziel kan de Held vernietigen. Dus, plunder de kerker van je rivaal en neem "
"die prijs."

#. Level Skybird Trill objective
#: guitext:136
msgctxt "In-game message"
msgid ""
"The Avatar has been resurrected by loyal lieutenants in hiding. But their "
"act has revealed them to us, here in this realm. Now the Avatar rallies all "
"those who would stand against you. It's time you gave this self-righteous "
"oaf a proper kicking, master."
msgstr ""
"AVATAR is weer tot leven gewekt door trouwe officieren die zijn "
"ondergedoken. We weten nu waar ze zijn. AVATAR verzamelt iedereen die tegen "
"jou ten strijde wilt trekken. Het wordt hoog tijd die zelfingenomen sukkel "
"een pak slaag te geven."

#. Level Bonus 5 objective
#: guitext:137
msgctxt "In-game message"
msgid ""
"Powerful magic permeating through the rock from the realm above prevents a "
"dungeon from being constructed here. You will have to conquer this realm "
"another way."
msgstr ""
"Vanuit de bovenwereld dringt krachtige magie door de rotsen, waardoor je "
"hier geen kerker kunt bouwen. Je zult dit land op een andere manier moeten "
"veroveren."

#. Level Bonus 5 information
#: guitext:138
msgctxt "In-game message"
msgid ""
"Possess this Dragon to help you negotiate the fiery pits but be prepared to "
"transfer your soul to a more appropriate creature when the situation demands "
"it."
msgstr ""
"Neem bezit van deze Draak om de gloeiend hete putten te passeren, maar "
"verplaats je ziel naar een ander geschikt wezen zodra de situatie daarom "
"vraagt."

#. Level Bonus 5 objective
#: guitext:139
msgctxt "In-game message"
msgid ""
"Possess the Vampire below. Should you succeed in killing every hero in this "
"region, the Vampire will accompany you to the realm beyond."
msgstr ""
"Neem bezit van de Vampier beneden. Als je er in slaagt alle Helden in dit "
"gebied te doden, dan gaat de Vampier met je mee naar het volgende rijk."

#. Level Bonus 2 objective
#: guitext:140
msgctxt "In-game message"
msgid ""
"These Imps have all turned rogue and therefore must die. The speed with "
"which you accomplish their destruction will determine your fitness for "
"greater tasks ahead."
msgstr ""
"Deze Dondersteentjes deugen niet en moeten daarom sterven. De snelheid "
"waarmee je deze taak volbrengt, bepaalt je geschiktheid voor grotere taken "
"die voor je liggen."

#. Level Bonus 2 information
#: guitext:141
msgctxt "In-game message"
msgid "Tempus fugit, Keeper. You have been warned."
msgstr "Tempus fugit, Keeper. Je bent gewaarschuwd."

#. Level Bonus 2 objective
#: guitext:142
msgctxt "In-game message"
msgid ""
"You have failed. Perhaps you're not the harbinger of doom the forces of "
"darkness were hoping for."
msgstr ""
"Je hebt gefaald. Misschien ben je toch niet de boodschapper uit de hel "
"waarop de duistere machten hadden gehoopt."

#. Level Bonus 2 objective
#: guitext:143
msgctxt "In-game message"
msgid ""
"You are indeed a twisted soul, master. You made the Imps extinct with "
"panache which certain females find very attractive. A Dark Mistress has "
"devoted herself to helping you achieve your next goal. You may proceed to "
"your next conquest."
msgstr ""
"Je ziel is inderdaad misvormd, Keeper. Je hebt de Dondersteentjes met zoveel "
"lef uitgeroeid dat er niet een, maar twee toegewijde Meesteressen je willen "
"helpen om je volgende doel te bereiken. Ga door met je volgende verovering."

#. Level Bonus 3 objective
#: guitext:144
msgctxt "In-game message"
msgid ""
"You must have lightning reflexes to complete the task ahead of you. Kill "
"these Imps as quickly as you can."
msgstr ""
"Voor de volgende taak moet je snelle reflexen hebben. Dood die "
"Dondersteentjes zo snel mogelijk."

#. Level Bonus 3 information
#: guitext:145
msgctxt "In-game message"
msgid "Half your allotted time has elapsed."
msgstr "De helft van je tijd is verstreken."

#. Level Bonus 3 objective
#: guitext:146
msgctxt "In-game message"
msgid "You are out of time. That was a shocking performance."
msgstr "Je bent te laat. Dit was een schokkende ervaring."

#. Level Bonus 3 objective
#: guitext:147
msgctxt "In-game message"
msgid ""
"It is done. Tiny heaps of charred flesh smoulder where Imps once stood. You "
"certainly had your finger on the pulse this time. The dark gods will send "
"you a vicious creature to help you conquer the next realm."
msgstr ""
"Het is gebeurd. Kleine stukjes verkoold vlees smeulen na op de plek waar "
"eens Dondersteentjes stonden. De duistere goden sturen vals wezen om je te "
"helpen bij de volgende verovering."

#. Level Bonus 3 objective
#: guitext:148
msgctxt "In-game message"
msgid ""
"You have no gold left. It pays to keep your head in such a charged "
"environment."
msgstr ""
"Je goud is op. Het loont je hoofd koel te houden in zo een verzadigde "
"omgeving."

#: guitext:149
msgctxt "In-game message"
msgid ""
"You have been called to this realm to punish a horde of revolting Bile "
"Demons by crushing them with Boulder Traps scattered around the perimeter of "
"the dungeon. You have very little time, so rock and roll!"
msgstr ""
"Je bent naar dit rijk geroepen om een horde rebellerende Galdemonen te "
"straffen. Plaats overal aan de buitengrenzen van je kerker Rolsteenvallen om "
"ze te verpletteren. Je hebt erg weinig tijd, dus ROCK'N ROLL!"

#. Level Bonus 4 objective
#: guitext:150
msgctxt "In-game message"
msgid "Half your time has expired."
msgstr "Je tijd is voor de helft verstreken."

#. Level Bonus 4 objective
#: guitext:151
msgctxt "In-game message"
msgid ""
"Your time is up. You have failed. I'm embarrassed to come from the same "
"inter-dimensional void as you."
msgstr ""
"Je tijd is om. Je hebt gefaald! Ik schaam me uit dezelfde inter-dimensionale "
"leegte te komen als jij."

#. Level Bonus 4 objective
#: guitext:152
msgctxt "In-game message"
msgid ""
"Well done. You have excelled in your use of large balls of stone for which "
"the dark gods will repay you, by allowing you to use the warrior you found "
"when you reach the next realm."
msgstr ""
"Goed gedaan. Je hebt je onderscheiden in het gebruik van grote stenen "
"ballen. De duistere goden belonen je door je de krijger die je gevonden "
"hebt mee te geven naar het volgende rijk."

#. Level Bonus 4 objective
#: guitext:153
msgctxt "In-game message"
msgid ""
"This region of the underworld will test your ability to traverse the network "
"of caverns. Indeed, time is your enemy here. Defeat it and you will find "
"where a legendary warrior is imprisoned. That warrior will serve you well in "
"the future."
msgstr ""
"Dit gebied van de onderwereld zal je vermogen om het netwerk van grotten te "
"doorkruisen op de proef stellen. Inderdaad, de tijd is hier je vijand. "
"Versla het en je zult vinden waar een legendarische krijger gevangen zit. "
"Die krijger zal je in de toekomst goed van pas komen."

#. Level Mistle objective
#: guitext:154
msgctxt "In-game message"
msgid ""
"The people of this realm speak of a Dungeon Keeper called Wisel, who is "
"bound to get in your way. When he does, you will have to consign him to "
"history. This will be no mean feat. Resources are scarce because of his "
"activities."
msgstr ""
"De bewoners van dit rijk spreken over een Dungeon Keeper die LEXI heet. Hij "
"gaat je zeker dwars zitten. Zodra hij dat doet, schrijf je hem bij in de "
"geschiedenisboekjes. Door zijn activiteiten zijn bronnen schaars geworden."

#. Level Mistle objective
#: guitext:155
msgctxt "In-game message"
msgid ""
"Wisel is defeated. The land is yours to plunder and despoil for all "
"eternity. Give 'em hell, master."
msgstr ""
"LEXI is verslagen. Plunder het land en roof het voorgoed leeg. Geef ze op "
"hun donder."

#. Level Mistle information
#: guitext:156
msgctxt "In-game message"
msgid ""
"Your evil has corrupted a Samurai Warrior, he has forsaken honour to join "
"your cause. Should your minions suffer heavy casualties, this Warrior will "
"even call upon his brothers in arms to offer assistance. How kind. How "
"stupid!"
msgstr ""
"Je verdorvenheid heeft een Samurai krijger corrupt gemaakt. Door zich bij "
"jou aan te sluiten heeft hij elk eergevoel verraden. Mochten je slaafjes "
"zware verliezen lijden, dan zal hij zijn wapenbroeders vragen een handje te "
"helpen!"

#. Level Mistle information
#: guitext:157
msgctxt "In-game message"
msgid ""
"This region of the underworld is riddled with tunnels and many heroes "
"explore their labyrinthine ways. No-one said being evil would be easy."
msgstr ""
"Dit gebied in de onderwereld is bezaaid met tunnels en talloze Helden "
"verkennen de gangen. Niemand zei dat het gemakkelijk is om slecht te zijn."

#. Level Mistle information
#: guitext:158
msgctxt "In-game message"
msgid ""
"It is rumoured that two Dragons are held captive somewhere east of here. "
"Were you to find them and free them, they would make powerful servants."
msgstr ""
"Volgens een gerucht worden twee Draken ergens in het oosten gevangen "
"gehouden. Als je ze vindt en ze bevrijdt, heb je er machtige slaafjes bij."

#. Level Mistle information
#: guitext:159
msgctxt "In-game message"
msgid ""
"A tunnel to the north leads to the Lord of the Realm's domain. This gate is "
"guarded well. It might be wise to direct the humans' attention towards your "
"subterranean enemy."
msgstr ""
"Een tunnel naar het noorden leidt naar het domein van de lokale Keeper. Deze "
"toegang wordt goed bewaakt. Misschien kun je de aandacht van de mensen "
"richten op jouw ondergrondse vijand."

#. Level Mistle information
#: guitext:160
msgctxt "In-game message"
msgid ""
"These Boulder Traps are ideal for crushing the foe but there are only three "
"of them at your disposal, so use them wisely."
msgstr ""
"Deze Rolsteenvallen zijn ideaal voor het verpletteren van de vijand. Je hebt "
"drie vallen, dus maak er slim gebruik van."

#: guitext:161
msgctxt "In-game message"
msgid "May I suggest that you kill or imprison anything that gets in your way?"
msgstr ""
"Ik stel voor dat je iedereen die in de weg loopt doodt of gevangen neemt."

#. Level Blaise End objective
#: guitext:162
msgctxt "In-game message"
msgid ""
"Another realm falls under your evil reign. Another cloud of misery and "
"despair gathers. Lovely."
msgstr ""
"Je rijk is met een ander land uitgebreid, waar zich donkere wolken van "
"ellende en wanhoop vormen."

#. Level Skybird Trill objective
#: guitext:163
msgctxt "In-game message"
msgid "You have failed. This is a grim day for evil."
msgstr "Je hebt gefaald. Dit is een kwade dag voor het kwaad."

#: guitext:164
msgctxt "In-game message"
msgid ""
"Dispense with a particularly obnoxious party of Dwarves which wanders this "
"region and recruit as many Bile Demons as you can. If you free the Wizard "
"held captive in this realm, he will serve you for some time to come."
msgstr ""
"Die extreem aanstootgevende groep Dwergen die hier rondzwerft, heb je niet "
"nodig. Probeer wel zoveel mogelijk Galdemonen te werven. Als je de Magiër "
"bevrijdt die in dit rijk gevangen zit, dan zal hij je trouw dienen."

#: guitext:165
msgctxt "In-game message"
msgid ""
"Take more care of your Bile Demons or you will never make it beyond this "
"realm."
msgstr ""
"Pas wat beter op je Galdemonen of je haalt het volgende rijk niet meer."

#. Level Bonus 1 objective
#: guitext:166
msgctxt "In-game message"
msgid "How time flies... hurry!"
msgstr "De tijd vliegt! Haast je!"

#. Level Skybird Trill information
#: guitext:167
msgctxt "In-game message"
msgid ""
"You will meet your nemesis, the Avatar, in this subterranean place. This is "
"your ultimate test. Remember, mercy is for losers."
msgstr ""
"Op deze plek kom je je meerdere tegen, AVATAR. Dit is de ultieme test. "
"Onthoud, genade is voor sukkels en verliezers."

#: guitext:168
msgctxt "In-game message"
msgid ""
"The Avatar and his allies are defeated, yet his power over this land "
"lingers. Prepare thyself..."
msgstr ""
"AVATAR en zijn bondgenoten zijn verslagen, maar zijn macht leeft nog voort. "
"Bereid je voor."

#. Level Skybird Trill objective
#: guitext:169
msgctxt "In-game message"
msgid ""
"You got rid of that Keeper easily. Now all that stands between you and total "
"world domination is that ponce in shining armour. Let's get him."
msgstr ""
"Die Keeper was snel afgemaakt. Wat nu nog tussen jou en de totale "
"wereldheerschappij staat, is die nicht in glimmend blik. Pak hem."

#. Level Mirthshire objective
#: guitext:170
msgctxt "In-game message"
msgid "Success is thine. Truly, you have earned your title, Dungeon Keeper."
msgstr ""
"Succes is het uwe. Waarlijk, gij hebt uw titel verdiend, DUNGEON KEEPER."

#. Level Skybird Trill objective
#: guitext:171
msgctxt "In-game message"
msgid "What is this? The Avatar lives!"
msgstr "Wat raar? AVATAR leeft!"

#. Level Skybird Trill win objective, also used in DD Level Belial
#: guitext:172
msgctxt "In-game message"
msgid ""
"Finally, you stand unchallenged. The world is yours to waste and despoil. I "
"bet you have never felt so bad."
msgstr ""
"Eindelijk, je bent de onbetwiste leider. De wereld ligt open voor "
"plunderingen en totaal verval."

#. Level Skybird Trill objective
#: guitext:173
msgctxt "In-game message"
msgid ""
"Marvellous, Keeper! The Avatar and all his pathetic army are finally dead! "
"There's only one Keeper to get rid of before becoming the absolute master! "
"So, what are you waiting for?"
msgstr ""

#. Levels Moonbrush Wood and Bonus 1 information
#: guitext:174
msgctxt "In-game message"
msgid ""
"Did you see? Your Demon Spawn has evolved to become a powerful Dragon ready "
"to reduces your enemies into ashes!"
msgstr ""

#. Level Bonus 6 objective
#: guitext:175
msgctxt "In-game message"
msgid ""
"Well done! Your immense wealth has drew the attention of a Thief. He will "
"serve you well in the next realm!"
msgstr ""

#. Level Flowerhat information
#: guitext:176
msgctxt "In-game message"
msgid ""
"Your researchers have discovered the Heal Creature spell that allows to "
"replenish the health of your creatures and keep them from dying for a while "
"longer."
msgstr ""

#. Level Tulipscent information
#: guitext:177
msgctxt "In-game message"
msgid ""
"Try the Must Obey spell. When activated, it constantly forces your creatures "
"to obey to all your orders, making all of them working faster without the "
"possibility for them to take a nap. Be sure to have plenty of money so that "
"the spell will stay activated."
msgstr ""

#. Level Tulipscent information
#: guitext:178
msgctxt "In-game message"
msgid ""
"A Tentacle has joined your dungeon. These rare little creatures enjoy to be "
"in water and their spine can even pierce the most solid armors and paralyze "
"your enemies! Marvellous!"
msgstr ""

#. Level Bonus 1 objective
#: guitext:179
msgctxt "In-game message"
msgid ""
"You have entered this realm to gain a creature for your further efforts. You "
"got the creature from start, so you must only keep it safe. And the only way "
"to make this place safe is to kill every hero in the realm."
msgstr ""

#: guitext:180 guitext:181 guitext:182 guitext:183 guitext:184 guitext:185
#: guitext:186 guitext:187 guitext:188 guitext:189 guitext:190 guitext:191
#: guitext:192 guitext:193 guitext:194 guitext:195 guitext:196 guitext:197
#: guitext:198 guitext:199 guitext:200
msgctxt "In-game message"
msgid "Moo"
msgstr "Boe"

#: guitext:202
msgctxt "Level name"
msgid "Eversmile"
msgstr "Lachrijk"

#: guitext:203
msgctxt "Level name"
msgid "Cosyton"
msgstr "Welbehagen"

#: guitext:204
msgctxt "Level name"
msgid "Waterdream Warm"
msgstr "Waterland"

#: guitext:205
msgctxt "Level name"
msgid "Flowerhat"
msgstr "Bloemenkind"

#: guitext:206
msgctxt "Level name"
msgid "Lushmeadow-on-Down"
msgstr "Groenoord"

#: guitext:207
msgctxt "Level name"
msgid "Snuggledell"
msgstr "Knuffeldal"

#: guitext:208
msgctxt "Level name"
msgid "Wishvale"
msgstr "Wensvalei"

#: guitext:209
msgctxt "Level name"
msgid "Tickle"
msgstr "Pretkerk"

#: guitext:210
msgctxt "Level name"
msgid "Moonbrush Wood"
msgstr "Maanwoud"

#: guitext:211
msgctxt "Level name"
msgid "Nevergrim"
msgstr "Zonnevang"

#: guitext:212
msgctxt "Level name"
msgid "Hearth"
msgstr "Haardstede"

#: guitext:213
msgctxt "Level name"
msgid "Elf's Dance"
msgstr "Elvenschans"

#: guitext:214
msgctxt "Level name"
msgid "Buffy Oak"
msgstr "Zelootskerke"

#: guitext:215
msgctxt "Level name"
msgid "Sleepiburgh"
msgstr "Slaapburg"

#: guitext:216
msgctxt "Level name"
msgid "Woodly Rhyme"
msgstr "Bosrijm"

#: guitext:217
msgctxt "Level name"
msgid "Tulipscent"
msgstr "Tulpenburg"

#: guitext:218
msgctxt "Level name"
msgid "Mirthshire"
msgstr "Vreugdeland"

#: guitext:219
msgctxt "Level name"
msgid "Blaise End"
msgstr "Vredestein"

#: guitext:220
msgctxt "Level name"
msgid "Mistle"
msgstr "Eden"

#: guitext:221
msgctxt "Level name"
msgid "Skybird Trill"
msgstr "Vogelzang"

#: guitext:222
msgctxt "In-game interface description"
msgid ""
"Name and Health: Each creature has its own name. Behind is the creature "
"health bar. The higher the red bar, the better health the creature is in."
msgstr ""
"Naam en gezondheid: Elk wezen heeft zijn eigen naam. Daarachter staat de "
"gezondheidsbalk van het wezen. Hoe hoger de rode balk, hoe gezonder het "
"wezen is."

#: guitext:223
#, fuzzy
msgctxt "In-game interface description"
msgid ""
"Experience: The creature's experience level. Behind the level number is a "
"bar indicating the creatures progress towards attaining more experience."
msgstr "Ervaring: Het Ervaringsniveau van het wezen. [23.3]"

#: guitext:224
msgctxt "In-game interface description"
msgid "Hunger: How badly a creature needs to suck down a chicken or two."
msgstr ""
"Honger: De mate waarin een wezen behoefte heeft enkele kippen omlaag te "
"zuigen."

#: guitext:225
msgctxt "In-game interface description"
msgid "Cancel"
msgstr "Annuleren"

#: guitext:226
msgctxt "Creature spell"
msgid "Arrow: The basic ranged weapon, effective at long distance."
msgstr "Pijl: Het basis afstandswapen, effectief op lange afstand."

#: guitext:227
#, fuzzy
msgctxt "Creature spell"
msgid ""
"Freeze: Changes the target creature to ice. It is then in suspended "
"animation and can be shattered with a well-aimed blow."
msgstr "Bevriezen: [26.8]"

#: guitext:228
#, fuzzy
msgctxt "Creature spell"
msgid ""
"Armour: This lowers the amount of damage a creature takes each time it is "
"hit, and provides complete immunity to electric shocks."
msgstr "Pantser: [26.1]"

#: guitext:229
#, fuzzy
msgctxt "Creature spell"
msgid ""
"Lightning: A powerful magical weapon with electric attack. Casts a bolt of "
"lighting from the creature."
msgstr "Bliksem: [26.13]"

#: guitext:230
#, fuzzy
msgctxt "Creature spell"
msgid "Rebound: Causes any spell fired at you to bounce back at the attacker."
msgstr "Terugkaatsen: Stuurt projectielen terug naar de aanvaller."

#: guitext:231
#, fuzzy
msgctxt "Creature spell"
msgid ""
"Fear: Causes the opponent to be terrified and wanting to skip engageing into "
"combat."
msgstr "Angst: Niet gebruikt"

#: guitext:232
msgctxt "Creature spell"
msgid ""
"Sight: Allows the creature to temporarely increase its awareness and notice "
"the invisible."
msgstr "Duivelsoog: Laat het wezen onzichtbare vijanden zien."

#: guitext:233
#, fuzzy
msgctxt "Creature spell"
msgid ""
"Missile: A simple spell that sends a screaming magic reptile at the "
"invaders. Very disconcerting."
msgstr "Projectiel: [26.15]"

#: guitext:234
#, fuzzy
msgctxt "Creature spell"
msgid ""
"Grenade: Throws a powerful explosive at the approaching enemy. It can also "
"bounce off walls and has the traditional delayed fuse."
msgstr "Granaat: [26.9]"

#: guitext:235
#, fuzzy
msgctxt "Creature spell"
msgid ""
"Navigating Missile: This homes in on the nearest hero or enemy creature and "
"explodes with devastating force."
msgstr "Geleide Projectiel: [26.16]"

#: guitext:236
#, fuzzy
msgctxt "Creature spell"
msgid ""
"Speed: Speeds up the creature so that it can perform fighting and working "
"tasks really quickly."
msgstr "Versnellen: [26.20]"

#: guitext:237
msgctxt "Creature spell"
msgid ""
"Poison Cloud: Forms a cloud of noxious gas capable of damaging both the "
"enemy and your own creatures. The gas affects all who breathe it."
msgstr "Gifwolk: Zorgt voor een schadelijke gaswolk die zowel jouw"
"als vijandelijke wezens schaden. Maar alleen als ze ademen."

#: guitext:238
msgctxt "Creature spell"
msgid "Group: Not used"
msgstr "Groep: Niet gebruikt"

#: guitext:239
msgctxt "Creature spell"
msgid "Invisibility: Makes the creature invisible to all enemies. Unless they possess a subnatural Sight."
msgstr "Onzichtbaar: Zorgt ervoor dat het wezen niet meer door vijanden gezien wordt, tenzij ze bovennatuurlijk zicht hebben."

#: guitext:240
#, fuzzy
msgctxt "Creature spell"
msgid ""
"Teleport: With this spell, a creature can teleport anywhere on the map. If "
"you are Possessing a creature, then it teleports to its Lair or to the "
"Dungeon Heart."
msgstr "Teleport: [26.21]"

#: guitext:241
#, fuzzy
msgctxt "Creature spell"
msgid "Flame Breath: The devasting constant stream of searing fire."
msgstr "Vuurspuwer: [26.6]"

#: guitext:242
#, fuzzy
msgctxt "Creature spell"
msgid ""
"Illumination: Brings light onto darkness, allowing the creature to see but "
"also be seen by others."
msgstr "Verlichting"

#: guitext:243
msgctxt "Creature spell"
msgid ""
"Flight: Causes the creature to take off from the ground and attack creatures "
"from the air."
msgstr "Vliegen: Zorgt dat het wezen van de grond komt en vanuit de lucht kan aanvallen."

#: guitext:244
#, fuzzy
msgctxt "Creature spell"
msgid "Hail Storm: Creates a shower of hailstones wherever the spell lands."
msgstr "Hagelstorm: [26.10]"

#: guitext:245
#, fuzzy
msgctxt "Creature spell"
msgid ""
"Slow: Slows down the target creature, making its attacks and movement delayed."
msgstr "Vertragen: [26.19]"

#: guitext:246
#, fuzzy
msgctxt "Creature spell"
msgid ""
"Drain: This spell drains the target creature a fair part of its health and "
"magical abilities."
msgstr "Draineren: [26.4]"

#: guitext:247
#, fuzzy
msgctxt "Creature spell"
msgid ""
"Word of Power: Causes rings of demonic energy to emanate from the creature's "
"body and inflicts massive damage on the vicinity. Very effective against "
"crowded hordes of enemies, also pushes them back."
msgstr "Krachtterm: [26.23]"

#: guitext:248
msgctxt "Creature spell"
msgid "Heal: When this is cast, the creature is massively healed."
msgstr "Genezing: Deze spreuk geneest je wezen voor een aanzienlijk deel."

#: guitext:249
#, fuzzy
msgctxt "Creature spell"
msgid ""
"Wind: Creates a force twelve gale in your Dungeon blowing every creature "
"away from you."
msgstr "Storm: [26.22]"

#: guitext:250
#, fuzzy
msgctxt "Creature spell"
msgid ""
"Meteor: More powerful that the fireball, this spell throws out a solid ball "
"of fire which does a lot of damage to an enemy."
msgstr "Meteoor: [26.14]"

#: guitext:251
#, fuzzy
msgctxt "Creature spell"
msgid ""
"Fireball: Fires a single fireball which homes in on the nearest enemy. Also "
"inflicts minor damage to a Dungeon's walls and doors."
msgstr "Vuurbal: [26.5]"

#: guitext:252
#, fuzzy
msgctxt "Creature spell"
msgid ""
"Hand to Hand: The basic battle ability that allows to attack the enemy with "
"either bare hands or a sword."
msgstr "Man tegen Man: [25.3]"

#: guitext:253
msgctxt "Creature spell"
msgid ""
"Fart: A close range gas attack that only damages enemy creatures."
msgstr "Een gasaanval die vijandelijke wezens op korte afstand beschadigt."

#: guitext:254
#, fuzzy
msgctxt "Creature spell"
msgid ""
"Dig: This is the basic ability of the Imp and allows it to tunnel through "
"earth."
msgstr "Graven: [25.2]"

#: guitext:255
#, fuzzy
msgctxt "Creature spell"
msgid ""
"Disease: Fired at a foe, gives them a Disease which is then spread to other "
"creatures. The infected are slowly dying and can only be healed in the "
"Temple."
msgstr "Ziekte: [26.3]"

#: guitext:256
#, fuzzy
msgctxt "Creature spell"
msgid ""
"Chicken: Turns enemy into chicken for a while. The enemy isn't able to "
"attack but has the same strength and thus won't be as easy to kill as a "
"normal chicken."
msgstr "Kuiken: [26.2]"

#: guitext:257
msgctxt "Creature spell"
msgid "Time Bomb: Turns your creature into a suicidal bomber."
msgstr "Tijdbom: Verandert je schepsel in een zelfmoordterrorist."

#: guitext:258
msgctxt "Creature name"
msgid "Fairy"
msgstr "Elf"

#: guitext:259
msgctxt "Creature name"
msgid "Imp"
msgstr "Dondersteen"

#: guitext:260
msgctxt "Creature name"
msgid "Beetle"
msgstr "Tor"

#: guitext:261
msgctxt "Creature name"
msgid "Troll"
msgstr "Kwelgeest"

#: guitext:262
msgctxt "Creature name"
msgid "Demon Spawn"
msgstr "Demonenjong"

#: guitext:263
msgctxt "Creature name"
msgid "Warlock"
msgstr "Tovenaar"

#: guitext:264
msgctxt "Creature name"
msgid "Fly"
msgstr "Vlieg"

#: guitext:265
msgctxt "Creature name"
msgid "Spider"
msgstr "Spin"

#: guitext:266
msgctxt "Creature name"
msgid "Skeleton"
msgstr "Skelet"

#: guitext:267
msgctxt "Creature name"
msgid "Horned Reaper"
msgstr "Gehoornde Zeiseman"

#: guitext:268
msgctxt "Creature name"
msgid "Dragon"
msgstr "Draak"

#: guitext:269
msgctxt "Creature name"
msgid "Tentacle"
msgstr "Taster"

#: guitext:270
msgctxt "Creature name"
msgid "Hound"
msgstr "Helhond"

#: guitext:271
msgctxt "Creature name"
msgid "Ghost"
msgstr "Spook"

#: guitext:272
msgctxt "Creature name"
msgid "Mistress"
msgstr "Meesteres"

#: guitext:273
msgctxt "Creature name"
msgid "Bile Demon"
msgstr "Galdemoon"

#: guitext:274
msgctxt "Creature name"
msgid "Vampire"
msgstr "Vampier"

#: guitext:275
msgctxt "Creature name"
msgid "Barbarian"
msgstr "Barbaar"

#: guitext:276
msgctxt "Creature name"
msgid "Knight"
msgstr "Ridder"

#: guitext:277
msgctxt "Creature name"
msgid "Wizard"
msgstr "Magiër"

#: guitext:278
msgctxt "Creature name"
msgid "Orc"
msgstr "Gedrocht"

#: guitext:279
msgctxt "Creature name"
msgid "Mountain Dwarf"
msgstr "Berg-dwerg"

#: guitext:280
msgctxt "Creature name"
msgid "Valley Dwarf"
msgstr "Dal-dwerg"

#: guitext:281
msgctxt "Creature name"
msgid "Thief"
msgstr "Dief"

#: guitext:282
msgctxt "Creature name"
msgid "Samurai"
msgstr "Samurai"

#: guitext:283
msgctxt "Creature name"
msgid "Priestess"
msgstr "Priesteres"

#: guitext:284
msgctxt "Creature name"
msgid "Giant"
msgstr "Reus"

#: guitext:285
msgctxt "Creature name"
msgid "Archer"
msgstr "Boogschutter"

#: guitext:286
msgctxt "Creature name"
msgid "Monk"
msgstr "Monnik"

#: guitext:287
msgctxt "In-game interface description"
msgid ""
"Query: Select this and left click on a creature to view information on that "
"creature and track it on screen. LMB select."
msgstr ""
"Info: Selecteer dit en klik op een wezen voor meer informatie over dat "
"wezen. LMK: Selecteren."

#: guitext:288
msgctxt "Menu interface item"
msgid "Select game"
msgstr "Selecteer spel"

#: guitext:289
msgctxt "Menu interface item"
msgid "Network Menu"
msgstr "Netwerk"

#: guitext:290
msgctxt "Menu interface item"
msgid "Main Menu"
msgstr "Hoofdmenu"

#: guitext:343
msgctxt "Menu interface, Main Menu title"
msgid "Main Menu"
msgstr "Hoofdmenu"

#: guitext:291
#, fuzzy
msgctxt "In-game interface description"
msgid ""
"Anger: How angry the creature is. The higher the bar is, the angrier the "
"creature is."
msgstr "Boosheid: Hoe kwaad het wezen is. [23.2]"

#: guitext:292
#, fuzzy
msgctxt "In-game interface description"
msgid "Creature Kills: The total number of enemies the creature has slain."
msgstr "Dodental: Het aantal vijanden dat door het wezen is gedood. [23.7]"

#: guitext:293
#, fuzzy
msgctxt "In-game interface description"
msgid ""
"Strength: The amount of damage the creature inflicts upon it's enemies with "
"each hit."
msgstr ""
"Kracht: De hoeveelheid schade die het wezen zijn vijanden toebrengt. [23.12]"

#: guitext:294
msgctxt "In-game interface description"
msgid "Wage: The creature's salary in gold which it takes on each payday."
msgstr "Salaris: De hoeveelheid goud die het wezen elke betaalddag opeist."

#: guitext:295
msgctxt "In-game interface description"
msgid "Gold Held: The amount of gold the creature is carrying."
msgstr "Goud op zak: De hoeveelheid goud die het wezen bij zich heeft. [23.8]"

#: guitext:296
#, fuzzy
msgctxt "In-game interface description"
msgid ""
"Defence: The chance a creature will avoid a blow. The higher the number, the "
"greater the chance of avoidance."
msgstr "Verdediging: De kans dat een wezen een klap ontwijkt. [23.9]"

#: guitext:297
#, fuzzy
msgctxt "In-game interface description"
msgid ""
"Skill: The creature's ability to perform tasks. The higher the Skill level, "
"the better the creature's performance."
msgstr "Vaardigheid: Taken die het wezen kan uitvoeren. [23.14]"

#: guitext:298
#, fuzzy
msgctxt "In-game interface description"
msgid "Age/Time In Dungeon: The length of time you have employed the creature."
msgstr ""
"Leeftijd / Tijd in Kerker: De tijd die het wezen bij jou in dienst is. "
"[23.10]"

#: guitext:299
#, fuzzy
msgctxt "In-game interface description"
msgid ""
"Dexterity: The chance of a successful attack. Used to break enemy defence. "
"The higher the number, the greater the chance of hitting."
msgstr ""
"Behendigheid: De kans dat een wezen een val of vijandelijk wapen ontwijkt. "
"[23.15]"

#: guitext:300
#, fuzzy
msgctxt "In-game interface description"
msgid ""
"Luck: The chance that a creature will do a double attack or a double defence "
"in combat. Taken into account only when the hit is not avoided."
msgstr ""
"Geluk: De kans dat een wezen tijdens de strijd aanvalt of verdedigt is "
"tweemaal zo groot. [23.11]"

#: guitext:301
#, fuzzy
msgctxt "In-game interface description"
msgid "Blood type: As if you care. Blood is blood, right?"
msgstr ""
"Bloedgroep: Alsof jou dat iets kan schelen. Bloed is bloed, nietwaar? [23.16]"

#: guitext:302
#, fuzzy
msgctxt "In-game interface description"
msgid ""
"Idle: The creature is either sleeping or not working. It's not involved in "
"anything constructive or useful. LMB pick up creature. RMB zoom."
msgstr ""
"Luieren: Het slaafje werkt niet of slaapt. LMK: slaafje oppakken. RMK: "
"inzoomen. [10.1 en 22.3]"

#: guitext:303
#, fuzzy
msgctxt "In-game interface description"
msgid ""
"Working: The creature is performing tasks and doing work for you. LMB pick "
"up creature. RMB zoom."
msgstr ""
"Werken: Het slaafje voert taken uit. LMK: slaafje oppakken. RMK: inzoomen. "
"[10.2 en 22.3]"

#: guitext:304
#, fuzzy
msgctxt "In-game interface description"
msgid "Fighting: The creature is in a battle. LMB pick up creature. RMB zoom."
msgstr ""
"Vechten: Het wezen knokt. LMK: wezen oppakken. RMK: inzoomen. [10.3 en 22.3]"

#: guitext:305
#, fuzzy
msgctxt "In-game interface description"
msgid ""
"Fight: Your creatures always attack and not avoid any combat. LMB select."
msgstr "Vecht: Je wezens vallen altijd aan. LMK: selecteren. [5.1]"

#: guitext:306
#, fuzzy
msgctxt "In-game interface description"
msgid ""
"Flee: Your creatures attempt to preserve their lives, running away if they "
"are too badly injured. LMB select."
msgstr "Vlucht: Je slaafjes rennen voor hun leven. LMK: selecteren. [5.3]"

#: guitext:307
#, fuzzy
msgctxt "In-game interface description"
msgid ""
"Imprison: Your creatures stun their enemies in battle and imprison those "
"they defeat. LMB select."
msgstr ""
"Gevangen nemen: Je wezens overrompelen hun vijanden en sluiten hen op. LMK: "
"selecteren. [5.2]"

#: guitext:308
msgctxt "In-game interface description"
msgid ""
"Defending: The creature is concentrating on avoiding its adversary's blows."
msgstr ""
"Verdedigen: Het wezen probeert de klappen van de tegenstander te ontwijken."

#: guitext:309
msgctxt "In-game interface item"
msgid "Are you sure?"
msgstr "Weet je het zeker?"

#: guitext:310
msgctxt "In-game interface item"
msgid "Yes"
msgstr "Ja"

#: guitext:311
msgctxt "In-game interface item"
msgid "No"
msgstr "Nee"

#: guitext:312
msgctxt "In-game interface item"
msgid "For"
msgstr "Voor"

#: guitext:313
#, fuzzy
msgctxt "In-game interface description"
msgid "Shadows: The number of shadows cast by each creature. LMB toggle."
msgstr ""
"Schaduw: Het aantal schaduwen dat elk wezen heeft. LMK: bladeren. [3.2.2.]"

#: guitext:314
msgctxt "In-game interface description"
msgid ""
"View Type: Swap between perspective views. Default view has warped walls "
"and can be rotated. Disable the warp effect for clean lines. Forced perspective "
"can only be rotated 90 degrees and changes the viewing angle. LMB toggle."
msgstr ""
"Gezichtsveld: Wisselt tussen gezichtsvelden. Standaard zijn muren vervormd en "
"is de camera te draaien. Zet de vervorming uit voor rechte lijnen. Bij Ortografisch "
"Perspectief kan alleen 90 graded gedraaid worden en is de kijkhoek anders. LMK: bladeren."

#: guitext:315
#, fuzzy
msgctxt "In-game interface description"
msgid ""
"Wall Height: Swap between high or low walls. If you make the walls one block "
"high, they are easier to see over. LMB toggle."
msgstr "Muurhoogte: Wisselt tussen hoge en lage muren. LMK: bladeren. [3.2.2.]"

#: guitext:316
#, fuzzy
msgctxt "In-game interface description"
msgid ""
"View Distance: The amount of dungeon drawn. This directly affects the speed "
"of the game. LMB toggle."
msgstr ""
"Kijk-afstand: De mate waarin de kerker wordt getekend. Dit beïnvloedt de "
"spelsnelheid. LMK: bladeren. [3.2.2.]"

#: guitext:317
#, fuzzy
msgctxt "In-game interface description"
msgid "Gamma Correction: Adjust the brightness of the game. LMB toggle."
msgstr ""
"Gamma correctie: Stelt de helderheid van het spel in. LMK: bladeren. [3.2.2.]"

#: guitext:318
msgctxt "In-game interface item"
msgid "Of"
msgstr " van"

#: guitext:319
msgctxt "Slab description"
msgid "Empty Lair: Would suit itinerant creature."
msgstr "Hol verlaten: Komt een rondtrekkend wezen goed van pas."

#: guitext:320
msgctxt "Menu interface item"
msgid "Paused"
msgstr "Pauze"

#: guitext:321
#, fuzzy
msgctxt "In-game interface description"
msgid ""
"Zoom In: Zoom in the Dynamic Map. This increases the scale of the map. LMB "
"select."
msgstr "Inzoomen: Inzoomen op de Dynamische Kaart. LMK: selecteren. [4.1]"

#: guitext:322
#, fuzzy
msgctxt "In-game interface description"
msgid ""
"Zoom Out: Zoom out the Dynamic Map. This decreases the scale of the map. LMB "
"select."
msgstr "Uitzoomen: Uitzoomen van de Dynamische Kaart. LMK: selecteren. [4.1]"

#: guitext:323
#, fuzzy
msgctxt "In-game interface description"
msgid ""
"Full Screen Map: Takes you to the Map Screen which displays your entire "
"Dungeon and the surrounding area. LMB select."
msgstr "Kaartscherm: Roept het Kaartscherm op. LMK: selecteren. [4.1.1.]"

#: guitext:324
msgctxt "Slab description"
msgid ""
"Impenetrable Rock: Your Imps cannot dig through this, the only solution is "
"to go round. It is visible even if far from your territory."
msgstr ""
"Harde rots: Je Dondersteentjes kunnen hier niet doorheen graven."

#: guitext:325
#, fuzzy
msgctxt "Slab description"
msgid ""
"Earth: You can excavate this. To dig out some new caverns, choose a location "
"and tag for digging with LMB. Press LMB again to untag."
msgstr "Aarde: Je kunt dit opgraven. [12.1]"

#: guitext:326
#, fuzzy
msgctxt "Slab description"
msgid ""
"Gold Seam: Your source of wealth. Dig this out and your Imps will take it to "
"your Treasure Room. You can also pick up the lumps of treasure left on the "
"ground."
msgstr ""
"Goudader: Je bron van inkomsten. Graaf dit uit en je Dondersteentjes brengen "
"het naar de Schatkamer. [12.2]"

#: guitext:327
#, fuzzy
msgctxt "Slab description"
msgid ""
"Lava: Burns any creature that step on it. Get over lava by casting Cave-In "
"or building a Bridge."
msgstr "Lava: Verbrandt elk wezen dat er op stapt. [14.2]"

#: guitext:328
#, fuzzy
msgctxt "Slab description"
msgid ""
"Water: Creatures move more slowly through water. Build the Bridge to make "
"new land on the water."
msgstr "Water: Wezens bewegen langzamer door water. [14.1]"

#: guitext:329
#, fuzzy
msgctxt "Slab description"
msgid ""
"Wall: A reinforced stone wall that enemies cannot break through. At least "
"without the Destroy Walls spell."
msgstr ""
"Muur: Een verstevigde stenen muur die vijanden niet kunnen doorbreken. [12.1]"

#: guitext:330
msgctxt "Slab description"
msgid "Damaged Wall: Unless repaired, this wall will eventually collapse."
msgstr "Beschadigde muur: Deze muur zal instorten als je hem niet herstelt."

#: guitext:331
#, fuzzy
msgctxt "Slab description"
msgid ""
"Path: Unclaimed earth floor. You can claim it if it is connected to already "
"claimed territory."
msgstr "Pad: Niet ingenomen vloer van aarde. [12.1]"

#: guitext:332
#, fuzzy
msgctxt "Slab description"
msgid ""
"Claimed area: Your dungeon territory. You can build rooms and drop your "
"creatures on it."
msgstr "Ingenomen gebied: Jouw kerker. [12.1]"

#: guitext:333
msgctxt "In-game interface item"
msgid "More..."
msgstr "Meer..."

#: guitext:334
msgctxt "In-game message"
msgid "Level completed - press Escape to continue"
msgstr "LEVEL GEWONNEN - Druk op SPATIEBALK om verder te gaan"

#: guitext:335
msgctxt "In-game message"
msgid "You have been defeated. Press Space to restart."
msgstr "LEVEL VERLOREN - Druk op SPATIEBALK om opnieuw te beginnen"

#: guitext:336
msgctxt "On-screen message"
msgid "Recording FLIC"
msgstr "Film wordt opgenomen"

#: guitext:337
msgctxt "On-screen message"
msgid "Error recording FLIC"
msgstr "Fout in opname film"

#: guitext:338
msgctxt "On-screen message"
msgid "Finished recording FLIC"
msgstr "Opname film is gereed"

#: guitext:339
msgctxt "Unused"
msgid "Time Bomb"
msgstr "Tijdbom"

#: guitext:340
msgctxt "In-game interface item"
msgid "Sound FX"
msgstr "Geluidseffecten"

#: guitext:341
msgctxt "In-game interface item"
msgid "Music"
msgstr "Muziek"

#: guitext:342
msgctxt "In-game interface item"
msgid "UNUSED"
msgstr "NIET GEBRUIKT"

#: guitext:344
msgctxt "Menu interface item"
msgid "Load Menu"
msgstr "LADEN"

#: guitext:345
msgctxt "Menu interface, Main Menu item"
msgid "Load Game"
msgstr "Spel Laden"

#: guitext:346
msgctxt "Menu interface, Main Menu item"
msgid "Continue Game"
msgstr "Spel Voortzetten"

#: guitext:347
msgctxt "Menu interface, Main Menu item"
msgid "Multiplayer"
msgstr "Meerspeler"

#: guitext:348
msgctxt "Menu interface item"
msgid "Return to Main Menu"
msgstr "Terug naar Hoofdmenu"

#: guitext:349
msgctxt "Menu interface item"
msgid "Play Intro"
msgstr "Toon Intro"

#: guitext:350
msgctxt "Menu interface item"
msgid "Service Menu"
msgstr "Service"

#: guitext:351
msgctxt "Menu interface item"
msgid "Session Menu"
msgstr "Sessie"

#: guitext:352
msgctxt "Menu interface item"
msgid "Speed"
msgstr "Versnellen"

#: guitext:353
msgctxt "Menu interface item"
msgid "COM Port"
msgstr "COM poort"

#: guitext:354
msgctxt "Menu interface item"
msgid "Phone Number"
msgstr "Tel. nummer"

#: guitext:355
msgctxt "Menu interface item"
msgid "IRQ"
msgstr "IRQ"

#: guitext:356
msgctxt "Menu interface item"
msgid "Statistics"
msgstr "Statistieken"

#: guitext:357
msgctxt "Menu interface item"
msgid "Level Completed"
msgstr "Level Gewonnen"

#: guitext:358
msgctxt "Menu interface item"
msgid "UNUSED"
msgstr "NIET GEBRUIKT"

#: guitext:359
msgctxt "Menu interface, Main Menu item"
msgid "Quit"
msgstr "Stoppen"

#: guitext:360
msgctxt "Menu interface, Main Menu item"
msgid "Start New Game"
msgstr "Nieuw Spel Starten"

#: guitext:361
msgctxt "Unused"
msgid "This is a tale of valour and honour and how tasty heroes are...."
msgstr "Dit is een verhaal over moed, eer en hoe lekker Helden smaken..."

#: guitext:362
msgctxt "Credits"
msgid "Designed By"
msgstr "Ontworpen Door"

#: guitext:363
msgctxt "Credits"
msgid "Project Leader"
msgstr "PROJECTLEIDER"

#: guitext:364
msgctxt "Credits"
msgid "Lead Programmer"
msgstr "HOOFDPROGRAMMEUR"

#: guitext:365
msgctxt "Credits"
msgid "Lead Artist"
msgstr "HOOFD VORMGEVING"

#: guitext:366
msgctxt "Credits"
msgid "Programming"
msgstr "PROGRAMMERING"

#: guitext:367
msgctxt "Credits"
msgid "Engine Design"
msgstr "ONTWERP SPEL-ENGINE"

#: guitext:368
msgctxt "Credits"
msgid "Music and Sfx"
msgstr "MUZIEK EN GELUIDSEFFECTEN"

#: guitext:369
msgctxt "Credits"
msgid "Graphics Programmers"
msgstr "GRAPHICS PROGRAMMEURS"

#: guitext:370
msgctxt "Credits"
msgid "Artists"
msgstr "VORMGEVERS"

#: guitext:371
msgctxt "Credits"
msgid "Network Programming"
msgstr "NETWERK PROGRAMMEURS"

#: guitext:372
msgctxt "Credits"
msgid "Testing Manager"
msgstr "TESTMANAGER"

#: guitext:373
msgctxt "Credits"
msgid "Lead Testers"
msgstr "HOOFDTESTERS"

#: guitext:374
msgctxt "Credits"
msgid "Lead Tester"
msgstr "HOOFDTESTER"

#: guitext:375
msgctxt "Credits"
msgid "Management"
msgstr "MANAGEMENT"

#: guitext:376
msgctxt "Credits"
msgid "Marketing and PR"
msgstr "MARKETING EN PR"

#: guitext:377
msgctxt "Credits"
msgid "Tech Support"
msgstr "TECH. ONDERSTEUNING"

#: guitext:378
msgctxt "Credits"
msgid "Administration"
msgstr "ADMINISTRATIE"

#: guitext:379
msgctxt "Credits"
msgid "Thanks To"
msgstr "MET DANK AAN"

#: guitext:380
msgctxt "Credits"
msgid "Producer"
msgstr "PRODUCENT"

#: guitext:381
msgctxt "Credits"
msgid "Level Design"
msgstr "LEVEL ONTWERP"

#: guitext:382
msgctxt "Credits"
msgid "Script By"
msgstr "SCRIPT"

#: guitext:383
msgctxt "Credits"
msgid "Libraries and Tools"
msgstr "LIBRARIES EN TOOLS"

#: guitext:384
msgctxt "Credits"
msgid "Playtesters"
msgstr "SPELTESTERS"

#: guitext:385
msgctxt "Credits"
msgid "Localisation"
msgstr "LOCALISATIE"

#: guitext:386
msgctxt "Credits"
msgid "Special Thanks To"
msgstr "MET SPECIALE DANK AAN"

#: guitext:387
msgctxt "Credits"
msgid "Package Design"
msgstr "ONTWERP VERPAKKING"

#: guitext:388
msgctxt "Credits"
msgid "Documentation"
msgstr "DOCUMENTATIE"

#: guitext:389
msgctxt "Credits"
msgid "Documentation Layout"
msgstr "OPMAAK DOCUMENTATIE"

#: guitext:390
msgctxt "Credits"
msgid "Production"
msgstr "PRODUCTIE"

#: guitext:391
msgctxt "Credits"
msgid "Quality Assurance"
msgstr "KWALITEITSBEHEER"

#: guitext:392
msgctxt "Credits"
msgid "Lead Level Design"
msgstr "HOOFD LEVEL ONTWERP"

#: guitext:393
msgctxt "Credits"
msgid "Intro"
msgstr "INTRO"

#: guitext:394
msgctxt "Credits"
msgid "Testers"
msgstr "TESTERS"

#: guitext:395
msgctxt "Menu interface item"
msgid "Sessions"
msgstr "SESSIES"

#: guitext:396
msgctxt "Menu interface item"
msgid "Name"
msgstr "NAAM"

#: guitext:397
msgctxt "Menu interface item"
msgid "Services"
msgstr "SERVICE"

#: guitext:398
msgctxt "Menu interface item"
msgid "Messages"
msgstr "BERICHTEN"

#: guitext:399
msgctxt "Menu interface item"
msgid "Create Game"
msgstr "SPEL CREËREN"

#: guitext:400
msgctxt "Menu interface item"
msgid "Join Game"
msgstr "MEEDOEN"

#: guitext:401
msgctxt "Menu interface item"
msgid "Start Game"
msgstr "SPEL STARTEN"

#: guitext:402
msgctxt "Menu interface item"
msgid "Game Menu"
msgstr "SPEL"

#: guitext:403
msgctxt "Menu interface item"
msgid "Cancel"
msgstr "ANNULEREN"

#: guitext:404
msgctxt "Menu interface item"
msgid "No Name"
msgstr "GEEN NAAM"

#: guitext:405
msgctxt "Menu interface item"
msgid "Players"
msgstr "SPELERS"

#. Creature experience level
#: guitext:406
msgctxt "Menu interface item"
msgid "Level"
msgstr "LEVEL"

#: guitext:407
msgctxt "Menu interface item"
msgid "Levels"
msgstr "LEVELS"

#: guitext:408
msgctxt "Menu interface item"
msgid "Games"
msgstr "SPELLEN"

#: guitext:409
msgctxt "Menu interface item"
msgid "Modem Menu"
msgstr "MODEM"

#: guitext:410
msgctxt "Menu interface item"
msgid "Serial Menu"
msgstr "SERIËLE VERBINDING"

#: guitext:411
msgctxt "Menu interface item"
msgid "Init"
msgstr "INIT"

#: guitext:412
msgctxt "Menu interface item"
msgid "Hangup"
msgstr "OPHANGEN"

#: guitext:413
msgctxt "Menu interface item"
msgid "Clear"
msgstr "LEGEN"

#: guitext:414
msgctxt "Menu interface item"
msgid "Answer"
msgstr "BEANTWOORDEN"

#: guitext:415
msgctxt "Menu interface item"
msgid "Start"
msgstr "START"

#: guitext:416
msgctxt "Menu interface item"
msgid "Ally"
msgstr "BONDGENOOT"

#: guitext:417
msgctxt "Menu interface item"
msgid "Alliance"
msgstr "BONDGENOOTSCHAP"

#: guitext:418
msgctxt "Menu interface item"
msgid "Credits"
msgstr "CREDITS"

#: guitext:419
msgctxt "Menu interface item"
msgid "Ok"
msgstr "OK"

#: guitext:420
msgctxt "Dungeon special decription"
msgid "Reveal Map: Reveals the entire underground realm to you."
msgstr "Kaart onthullen: Onthult het complete ondergrondse rijk."

#: guitext:421
msgctxt "Dungeon special decription"
msgid ""
"Resurrect Creature: You may raise one of your fallen minions from the dead."
msgstr ""
"Herrijs wezen: Je mag één van je gedode slaafjes terughalen uit de dood."

#: guitext:422
msgctxt "Dungeon special decription"
msgid ""
"Transfer Creature: Pick one of your creatures to accompany you to the next "
"realm."
msgstr ""
"Wezen meenemen: Selecteer een wezen om mee te nemen naar het volgende rijk."

#: guitext:423
msgctxt "Dungeon special decription"
msgid "Steal Hero: Subvert a hero to your cause."
msgstr "Held stelen: Een Held voor jouw zaak winnen."

#: guitext:424
msgctxt "Dungeon special decription"
msgid "Multiply Creatures: Create a double of each of your creatures."
msgstr "Wezens verdubbelen: Verdubbelt het aantal wezens."

#: guitext:425
msgctxt "Dungeon special decription"
msgid "Increase Level: Bestows greater skill on all your creatures."
msgstr "Niveau verhogen: Verbetert de vaardigheden van al je slaafjes."

#: guitext:426
msgctxt "Dungeon special decription"
msgid "Make Safe: Reinforces your entire dungeon."
msgstr "Verstevigen: Verstevigt je complete kerker."

#: guitext:427
msgctxt "Dungeon special decription"
msgid ""
"Locate Hidden World: You will be transported to a secret realm after you "
"have conquered this one."
msgstr ""
"Geheime Wereld vinden: Je wordt naar een geheim rijk gebracht zodra je dit "
"rijk hebt veroverd."

#: guitext:428
msgctxt "Dungeon special name"
msgid "Resurrect Creature"
msgstr "Herrijs wezen"

#: guitext:429
msgctxt "Dungeon special name"
msgid "Transfer Creature"
msgstr "Wezen meenemen"

#: guitext:430
msgctxt "Menu interface item"
msgid "Bonus"
msgstr "Bonus"

#: guitext:431
msgctxt "Menu interface, Main Menu item"
msgid "High Score Table"
msgstr "Scorelijst"

#: guitext:432
msgctxt "Menu interface item"
msgid "Go to Query Mode"
msgstr "Ga naar Info Modus"

#: guitext:433
msgctxt "Menu interface item"
msgid "More information"
msgstr "Meer Informatie"

#: guitext:434
msgctxt "Menu interface item"
msgid "Back to main Query Screen"
msgstr "Terug naar Hoofdscherm Info"

#: guitext:435
msgctxt "Menu interface item"
msgid "Selected action"
msgstr "Gekozen Actie"

#: guitext:436
msgctxt "Menu interface item"
msgid "Choose party"
msgstr "Kies Partij"

#: guitext:437
msgctxt "Menu interface item"
msgid "Enter dungeon"
msgstr "Kerker betreden"

#: guitext:438
msgctxt "Menu interface item"
msgid "Party members"
msgstr "Groepsleden"

#: guitext:439
msgctxt "Menu interface item"
msgid "Available creatures"
msgstr "Beschikbare wezens"

#: guitext:440
msgctxt "Menu interface item"
msgid "Creature"
msgstr "Wezen"

#: guitext:441
msgctxt "Menu interface item"
msgid "Money available"
msgstr "Beschikbaar geld"

#: guitext:442
msgctxt "Menu interface item"
msgid "Leader"
msgstr "Leider"

#: guitext:443
msgctxt "Menu interface item"
msgid "Hire"
msgstr "Inhuren"

#: guitext:444
msgctxt "Menu interface item"
msgid "Fire"
msgstr "Ontslaan"

#: guitext:445
msgctxt "Menu interface item"
msgid "Cost"
msgstr "Kosten"

#: guitext:446
msgctxt "Menu interface item"
msgid "Type"
msgstr "Soort"

#: guitext:447
#, fuzzy
msgctxt "In-game interface description"
msgid ""
"Information Panel: Miscellaneous information. Shows your and enemy progress "
"and allows changing creature tendencies."
msgstr "Infopaneel: Allerlei informatie opvragen. [5.0]"

#: guitext:448
#, fuzzy
msgctxt "In-game interface description"
msgid ""
"Room Panel: The rooms available for you to build. Here you can center map on "
"rooms or build new ones."
msgstr "Ruimtenpaneel: Beschikbare ruimten bouwen. [6.0]"

#: guitext:449
#, fuzzy
msgctxt "In-game interface description"
msgid ""
"Research Panel: The spells available to you. Here you can cast or cancel "
"them."
msgstr "Onderzoekpaneel: Beschikbare spreuken toepassen. [7.0]"

#: guitext:450
#, fuzzy
msgctxt "In-game interface description"
msgid ""
"Workshop Panel: The traps and doors available to you. You can center the map "
"on them, place new ones or sell existing."
msgstr "Werkplaatspaneel: Beschikbare vallen en deuren maken. [8.0]"

#: guitext:451
#, fuzzy
msgctxt "In-game interface description"
msgid ""
"Creature Panel: Information on your creatures. Shows activity of your "
"creatures and allows picking them up."
msgstr "Slaafjespaneel: Informatie over wezens opvragen. [9.0]"

#: guitext:452
#, fuzzy
msgctxt "In-game interface description"
msgid ""
"Research Time: The time until a new spell is researched. Scholars in your "
"Library are making progress on this bar."
msgstr "Onderzoektijd: Tijd die nodig is voor ontdekking nieuwe spreuk. [5.5]"

#: guitext:453
#, fuzzy
msgctxt "In-game interface description"
msgid ""
"Workshop Time: The time until a new trap is manufactured. Workers in your "
"Workshop are making progress on this bar."
msgstr ""
"Werkplaatstijd: Tijd die nodig is voor het maken van een nieuwe val. [5.6]"

#: guitext:454
#, fuzzy
msgctxt "In-game interface description"
msgid ""
"Time: The time until the next Creature Payday. This bar increases over time "
"and, when it reaches its peak, all of your creatures receive their wages."
msgstr "Tijd Betaaldag: De tijd tot de volgende Betaaldag. [5.4]"

#: guitext:455
#, fuzzy
msgctxt "In-game interface description"
msgid ""
"Number of Rooms: The number of rooms held by this Keeper. Allows you to "
"compare your dungeon with the competitors."
msgstr "Aantal ruimten: Aantal ruimten waarover deze Keeper heerst. [5.8]"

#: guitext:456
#, fuzzy
msgctxt "In-game interface description"
msgid ""
"Number of Creatures: The number of creatures owned by this Keeper. Allows "
"you to compare your army with other Keepers."
msgstr "Aantal wezens: Aantal slaafjes waarover deze Keeper heerst. [5.9]"

#: guitext:457
msgctxt "Menu interface item"
msgid "Choose game"
msgstr "Spel kiezen"

#: guitext:458
msgctxt "Menu interface item"
msgid "Game type"
msgstr "Speltype"

#: guitext:459
msgctxt "Menu interface item"
msgid "Keeper vs keeper"
msgstr "Keeper tegen Keeper"

#: guitext:460
msgctxt "Menu interface item"
msgid "Keeper vs heroes"
msgstr "Keeper tegen Helden"

#: guitext:461
msgctxt "Menu interface item"
msgid "Deathmatch"
msgstr "Doodstrijd"

#: guitext:462
#, fuzzy
msgctxt "In-game interface description"
msgid "Sell Room: Sell a room tile for half the building price. LMB select."
msgstr ""
"Ruimte verkopen: Verkoop een tegel voor de helft van de bouwprijs. LMK: "
"selecteren. [6.4]"

#: guitext:463
#, fuzzy
msgctxt "In-game interface description"
msgid ""
"Sell Item: Sell a Trap or Door. Allows you to earn gold on manufacturing. "
"LMB select."
msgstr "Voorwerp verkopen: Verkoop een val of deur. LMK: selecteren. [8.1.2.]"

#: guitext:464
msgctxt "In-game interface description"
msgid "Next Battle: Zoom to the next battle. LMB select."
msgstr "Volgende veldslag: Ga naar de volgende veldslag. LMK: selecteren."

#: guitext:465
msgctxt "In-game interface item"
msgid "Close Window"
msgstr "Venster sluiten"

#: guitext:466
msgctxt "In-game interface item"
msgid "Zoom to area"
msgstr "Ga naar gebied"

#: guitext:467
msgctxt "Menu interface item"
msgid "No mouse installed"
msgstr "Geen muis geinstalleerd"

#: guitext:468
msgctxt "Menu interface item"
msgid "Define keys"
msgstr "Toetsen definiëren"

#: guitext:469
msgctxt "Game controls"
msgid "Ally with player"
msgstr "Bondgenootschap sluiten"

#: guitext:470
msgctxt "Game controls"
msgid "Press a key"
msgstr "Druk op een toets"

#: guitext:471
msgctxt "Game controls"
msgid "UP"
msgstr "OMHOOG"

#: guitext:472
msgctxt "Game controls"
msgid "DOWN"
msgstr "OMLAAG"

#: guitext:473
msgctxt "Game controls"
msgid "LEFT"
msgstr "LINKS"

#: guitext:474
msgctxt "Game controls"
msgid "RIGHT"
msgstr "RECHTS"

#: guitext:475
msgctxt "Game controls"
msgid "ROTATE"
msgstr "DRAAIEN"

#: guitext:476
msgctxt "Game controls"
msgid "SPEED"
msgstr "VERSNELLEN"

#: guitext:477
msgctxt "Game controls"
msgid "ROTATE LEFT"
msgstr "LINKSOM DRAAIEN"

#: guitext:478
msgctxt "Game controls"
msgid "ROTATE RIGHT"
msgstr "RECHTSOM DRAAIEN"

#: guitext:479
msgctxt "Game controls"
msgid "ZOOM IN"
msgstr "VERGROTEN"

#: guitext:480
msgctxt "Game controls"
msgid "ZOOM OUT"
msgstr "VERKLEINEN"

#: guitext:481
msgctxt "Keyboard"
msgid "LEFT CONTROL"
msgstr "LINKER CTRL"

#: guitext:482
msgctxt "Keyboard"
msgid "RIGHT CONTROL"
msgstr "RECHTER CTRL"

#: guitext:483
msgctxt "Keyboard"
msgid "LEFT SHIFT"
msgstr "LINKER SHIFT"

#: guitext:484
msgctxt "Keyboard"
msgid "RIGHT SHIFT"
msgstr "RECHTER SHIFT"

#: guitext:485
msgctxt "Keyboard"
msgid "LEFT ALT"
msgstr "LINKER ALT"

#: guitext:486
msgctxt "Keyboard"
msgid "RIGHT ALT"
msgstr "RECHTER ALT"

#: guitext:487
msgctxt "Keyboard"
msgid "SPACE"
msgstr "SPATIEBALK"

#: guitext:488
msgctxt "Keyboard"
msgid "RETURN"
msgstr "ENTER"

#: guitext:489
msgctxt "Keyboard"
msgid "TAB"
msgstr "TAB"

#: guitext:490
msgctxt "Keyboard"
msgid "CAPS LOCK"
msgstr "CAPS LOCK"

#: guitext:491
msgctxt "Keyboard"
msgid "BACKSPACE"
msgstr "BACKSPACE"

#: guitext:492
msgctxt "Keyboard"
msgid "INSERT"
msgstr "INSERT"

#: guitext:493
msgctxt "Keyboard"
msgid "DELETE"
msgstr "DELETE"

#: guitext:494
msgctxt "Keyboard"
msgid "HOME"
msgstr "HOME"

#: guitext:495
msgctxt "Keyboard"
msgid "END"
msgstr "END"

#: guitext:496
msgctxt "Keyboard"
msgid "PAGE UP"
msgstr "PAGE UP"

#: guitext:497
msgctxt "Keyboard"
msgid "PAGE DOWN"
msgstr "PAGE DOWN"

#: guitext:498
msgctxt "Keyboard"
msgid "NUM LOCK"
msgstr "NUM LOCK"

#: guitext:499
msgctxt "Keyboard"
msgid "NUM /"
msgstr "NUM /"

#: guitext:500
msgctxt "Keyboard"
msgid "NUM *"
msgstr "NUM *"

#: guitext:501
msgctxt "Keyboard"
msgid "NUM -"
msgstr "NUM -"

#: guitext:502
msgctxt "Keyboard"
msgid "NUM +"
msgstr "NUM +"

#: guitext:503
msgctxt "Keyboard"
msgid "NUM ENTER"
msgstr "NUM ENTER"

#: guitext:504
msgctxt "Keyboard"
msgid "NUM DELETE"
msgstr "NUM DEL"

#: guitext:505
msgctxt "Keyboard"
msgid "NUM 1"
msgstr "NUM 1"

#: guitext:506
msgctxt "Keyboard"
msgid "NUM 2"
msgstr "NUM 2"

#: guitext:507
msgctxt "Keyboard"
msgid "NUM 3"
msgstr "NUM 3"

#: guitext:508
msgctxt "Keyboard"
msgid "NUM 4"
msgstr "NUM 4"

#: guitext:509
msgctxt "Keyboard"
msgid "NUM 5"
msgstr "NUM 5"

#: guitext:510
msgctxt "Keyboard"
msgid "NUM 6"
msgstr "NUM 6"

#: guitext:511
msgctxt "Keyboard"
msgid "NUM 7"
msgstr "NUM 7"

#: guitext:512
msgctxt "Keyboard"
msgid "NUM 8"
msgstr "NUM 8"

#: guitext:513
msgctxt "Keyboard"
msgid "NUM 9"
msgstr "NUM 9"

#: guitext:514
msgctxt "Keyboard"
msgid "NUM 0"
msgstr "NUM 0"

#: guitext:515
msgctxt "Keyboard"
msgid "F1"
msgstr "F1"

#: guitext:516
msgctxt "Keyboard"
msgid "F2"
msgstr "F2"

#: guitext:517
msgctxt "Keyboard"
msgid "F3"
msgstr "F3"

#: guitext:518
msgctxt "Keyboard"
msgid "F4"
msgstr "F4"

#: guitext:519
msgctxt "Keyboard"
msgid "F5"
msgstr "F5"

#: guitext:520
msgctxt "Keyboard"
msgid "F6"
msgstr "F6"

#: guitext:521
msgctxt "Keyboard"
msgid "F7"
msgstr "F7"

#: guitext:522
msgctxt "Keyboard"
msgid "F8"
msgstr "F8"

#: guitext:523
msgctxt "Keyboard"
msgid "F9"
msgstr "F9"

#: guitext:524
msgctxt "Keyboard"
msgid "F10"
msgstr "F10"

#: guitext:525
msgctxt "Keyboard"
msgid "F11"
msgstr "F11"

#: guitext:526
msgctxt "Keyboard"
msgid "F12"
msgstr "F12"

#: guitext:527
msgctxt "Keyboard"
msgid "UP"
msgstr "OMHOOG"

#: guitext:528
msgctxt "Keyboard"
msgid "DOWN"
msgstr "OMLAAG"

#: guitext:529
msgctxt "Keyboard"
msgid "LEFT"
msgstr "LINKS"

#: guitext:530
msgctxt "Keyboard"
msgid "RIGHT"
msgstr "RECHTS"

#: guitext:531
msgctxt "Network game message"
msgid "Initialising Modem"
msgstr "MODEM INITIALISEERT"

#: guitext:532
msgctxt "Network game message"
msgid "Connecting Modem"
msgstr "MODEM VERBINDEN"

#: guitext:533
msgctxt "Network game message"
msgid "Dial"
msgstr "KIEZEN"

#: guitext:534
msgctxt "Network game message"
msgid "Continue"
msgstr "Doorgaan"

#: guitext:535
msgctxt "Network game message"
msgid "Line Engaged"
msgstr "IN GESPREK"

#: guitext:536
msgctxt "Network game message"
msgid "Unknown Error"
msgstr "Onbekende fout"

#: guitext:537
msgctxt "Network game message"
msgid "No Carrier"
msgstr "Geen Carrier"

#: guitext:538
msgctxt "Network game message"
msgid "No Dial Tone"
msgstr "Geen Kiestoon"

#: guitext:539
msgctxt "Network game message"
msgid "No Response"
msgstr "Geen Reactie"

#: guitext:540
msgctxt "Network game message"
msgid "No Server"
msgstr "Geen Server"

#: guitext:541
msgctxt "Network game message"
msgid "Unable to initialise"
msgstr "Kan Niet Initialiseren"

#: guitext:542
msgctxt "Network game message"
msgid "Unable to create game"
msgstr "Kan spel niet creëren"

#: guitext:543
msgctxt "Network game message"
msgid "Unable to join game"
msgstr "Kan Niet Meedoen"

#: guitext:544
msgctxt "Slab description"
msgid ""
"Gems: Infinite wealth for your Imps to extract. Cannot be destroyed, but "
"takes longer to mine than Gold."
msgstr ""
"Edelstenen: Oneindige rijkdom voor je Dondersteentjes om te delven. Kan niet "
"vernietigd worden, maar het duurt langer om te delven dan goud."

#: guitext:545
#, fuzzy
msgctxt "Object description"
msgid ""
"Hero Gate: Heroes use this portal to invade your dungeon. It cannot be "
"closed on your side."
msgstr "Heldenpoort: Helden vallen via dit Portaal je kerker binnen. [15.4]"

#: guitext:546
msgctxt "Creature name"
msgid "Tunneller"
msgstr "Mol"

#: guitext:547
msgctxt "Creature name"
msgid "Avatar"
msgstr "Avatar"

#: guitext:548
msgctxt "In-game interface description"
msgid "Toggle Computer Assistant: Currently - Aggressive. LMB toggle."
msgstr "Schakel Computerhulp: Nu: Agressief. LMK: omschakelen."

#: guitext:549
msgctxt "In-game interface description"
msgid "Toggle Computer Assistant: Currently - Defensive. LMB toggle."
msgstr "Schakel Computerhulp: Nu: Defensief. LMK: omschakelen."

#: guitext:550
msgctxt "In-game interface description"
msgid "Toggle Computer Assistant: Currently - Construction Only. LMB toggle."
msgstr "Schakel Computerhulp: Nu: Enkel Constructie. LMK: omschakelen."

#: guitext:551
msgctxt "In-game interface description"
msgid "Toggle Computer Assistant: Currently - Move Only. LMB toggle."
msgstr "Schakel Computerhulp: Nu: Enkel Verplaatsen. LMK: omschakelen."

#: guitext:552
msgctxt "In-game tab with rooms"
msgid "Treasure Room"
msgstr "Schatkamer"

#: guitext:553
msgctxt "In-game tab with rooms"
msgid "Library"
msgstr "Bibliotheek"

#: guitext:554
msgctxt "In-game tab with rooms"
msgid "Lair"
msgstr "Hol"

#: guitext:555
msgctxt "In-game tab with rooms"
msgid "Prison"
msgstr "Gevangenis"

#: guitext:556
msgctxt "In-game tab with rooms"
msgid "Torture Room"
msgstr "Folterkamer"

#: guitext:557
msgctxt "In-game tab with rooms"
msgid "Training Room"
msgstr "Trainingsruimte"

#: guitext:558
msgctxt "In-game tab with rooms"
msgid "Dungeon Heart"
msgstr "Hart van de Kerker"

#: guitext:559
msgctxt "In-game tab with rooms"
msgid "Workshop"
msgstr "Werkplaats"

#: guitext:560
msgctxt "In-game tab with rooms"
msgid "Scavenger Room"
msgstr "Aaskamer"

#: guitext:561
msgctxt "In-game tab with rooms"
msgid "Temple"
msgstr "Tempel"

#: guitext:562
msgctxt "In-game tab with rooms"
msgid "Graveyard"
msgstr "Mausoleum"

#: guitext:563
msgctxt "In-game tab with rooms"
msgid "Barracks"
msgstr "Barakken"

#: guitext:564
msgctxt "In-game tab with rooms"
msgid "Hatchery"
msgstr "Broedplaats"

#: guitext:565
msgctxt "In-game tab with rooms"
msgid "Guard Post"
msgstr "Wachtpost"

#: guitext:566
msgctxt "In-game tab with rooms"
msgid "Bridge"
msgstr "Brug"

#: guitext:567
msgid "Fight"
msgstr "vechten"

#: guitext:568
msgid "Annoyed"
msgstr "Geïrriteerd"

#: guitext:569
msgctxt "Keyboard"
msgid "Shift"
msgstr "Shift"

#: guitext:570
msgctxt "Keyboard"
msgid "Control"
msgstr "Ctrl"

#: guitext:571
msgctxt "Keyboard"
msgid "Alt"
msgstr "Alt"

#: guitext:572
msgctxt "Credits"
msgid "Additional Artwork"
msgstr "ADDITIONELE VORMGEVING"

#: guitext:573
msgctxt "Credits"
msgid "Additional Programming"
msgstr "ADDITIONELE PROGRAMMERING"

#: guitext:574
msgctxt "Credits"
msgid "Manual And Documentation"
msgstr "HANDLEIDING EN DOCUMENTATIE"

#: guitext:575
msgctxt "Credits"
msgid "Installer"
msgstr "INSTALLATIEPROGRAMMA"

#: guitext:576
msgctxt "Credits"
msgid "Additional Level Design"
msgstr "ADDITIONEEL LEVEL ONTWERP"

#: guitext:577 guitext:863
msgctxt "Credits"
msgid "Additional Thanks"
msgstr "MET DANK AAN"

#: guitext:578
msgctxt "Trap names"
msgid "Boulder Trap"
msgstr "Rolsteenval"

#: guitext:579
msgctxt "Trap names"
msgid "Alarm Trap"
msgstr "Alarmval"

#: guitext:580
msgctxt "Trap names"
msgid "Poison Gas Trap"
msgstr "Gifgasval"

#: guitext:581
msgctxt "Trap names"
msgid "Lightning Trap"
msgstr "Bliksemval"

#: guitext:582
msgctxt "Trap names"
msgid "Word of Power Trap"
msgstr "Krachttermval"

#: guitext:583
msgctxt "Trap names"
msgid "Lava Trap"
msgstr "Lava-val"

#: guitext:584
#, fuzzy
msgctxt "Trap description"
msgid ""
"Boulder Trap: A rolling rock that crushes everything in its path. Triggered "
"when enemy creature is close and within line of sight, or when slapped by a "
"Keeper. LMB select. RMB zoom."
msgstr ""
"Rolsteenval: Een rollende steen die alles op zijn weg verplettert. LMK: "
"selecteren. RMK: inzoomen. [20.1]"

#: guitext:585
#, fuzzy
msgctxt "Trap description"
msgid ""
"Alarm Trap: Triggers a Call To Arms spell, so that creatures in the area are "
"summoned to it. LMB select. RMB zoom."
msgstr ""
"Alarmval: Activeert de spreuk 'Alarmeren'. LMK: selecteren. RMK: inzoomen. "
"[20.2]"

#: guitext:586
#, fuzzy
msgctxt "Trap description"
msgid ""
"Poison Gas Trap: A cloud of noxious vapours triggered by your enemies. Can "
"hurt owner creatures if they inhale it. LMB select. RMB zoom."
msgstr ""
"Gifgasval: Je vijanden activeren een wolk van ongezonde geuren. LMK: "
"selecteren. RMK: inzoomen. [20.3]"

#: guitext:587
#, fuzzy
msgctxt "Trap description"
msgid ""
"Lightning Trap: Strikes nearby enemy creatures with bolts of lightning when "
"tripped. Does no harm to owner creatures. LMB select. RMB zoom."
msgstr ""
"Bliksemval: Treft vijandelijke wezens met bliksemstralen. LMK: selecteren. "
"RMK: inzoomen. [20.4]"

#: guitext:588
#, fuzzy
msgctxt "Trap description"
msgid ""
"Word of Power Trap: Radiates devastating rings of demonic energy, pushing "
"and damaging all enemy creatures within range. LMB select. RMB zoom."
msgstr ""
"Krachttermval: Straalt vernietigende ringen met duivelse energie uit, die "
"alle wezens in de buurt verwonden. LMK: selecteren. RMK: inzoomen. [20.5]"

#: guitext:589
#, fuzzy
msgctxt "Trap description"
msgid ""
"Lava Trap: The tile disintegrates revealing a pool of molten lava. Effects "
"are irreversible, so Bridge is needed to be able to step on affected area "
"again. LMB select. RMB zoom."
msgstr ""
"Lava-val: De tegel valt uiteen in een poel van gesmolten lava. LMK: "
"selecteren. RMK: inzoomen. [20.6]"

#: guitext:590
msgctxt "Door name"
msgid "Wooden Door"
msgstr "Houten Deur"

#: guitext:591
msgctxt "Door name"
msgid "Braced Door"
msgstr "Verstevigde Deur"

#: guitext:592
msgctxt "Door name"
msgid "Iron Door"
msgstr "IJzeren Deur"

#: guitext:593
msgctxt "Door name"
msgid "Magic Door"
msgstr "Magische Deur"

#: guitext:594
#, fuzzy
msgctxt "Door description"
msgid ""
"Wooden Door: The simplest means of restricting access. Can be broken down "
"easily. LMB select. RMB zoom."
msgstr ""
"Houten Deur: Eenvoudigste manier om toegang af te sluiten. LMK: selecteren. "
"RMK: inzoomen.[21.1]"

#: guitext:595
#, fuzzy
msgctxt "Door description"
msgid ""
"Braced Door: A wooden door reinforced with iron to last longer. LMB select. "
"RMB zoom."
msgstr ""
"Verstevigde Deur: Een houten deur verstevigd met ijzer. LMK: selecteren. "
"RMK: inzoomen. [21.2]"

#: guitext:596
#, fuzzy
msgctxt "Door description"
msgid ""
"Iron Door: Strong, heavy door capable of sustaining massive damage. LMB "
"select. RMB zoom."
msgstr ""
"IJzeren Deur: Sterke, zware deur die tegen een stootje kan. LMK: selecteren. "
"RMK: inzoomen. [21.3]"

#: guitext:597
msgctxt "Door description"
msgid ""
"Magic Door: A special door, highly resistant to physical damage but "
"susceptible to magical damage. LMB select. RMB zoom."
msgstr ""
"Magische Deur: Een speciale deur met hoge weerstand tegen fysiek geweld, "
"maar uiterst kwestbaar voor magie. LMK: selecteren. RMK: inzoomen."

#: guitext:598
msgctxt "Room name"
msgid "Portal"
msgstr "Portaal"

#: guitext:599
msgctxt "Room name"
msgid "Treasure Room"
msgstr "Schatkamer"

#: guitext:600
msgctxt "Room name"
msgid "Library"
msgstr "Bibliotheek"

#: guitext:601
msgctxt "Room name"
msgid "Prison"
msgstr "Gevangenis"

#: guitext:602
msgctxt "Room name"
msgid "Torture Chamber"
msgstr "Folterkamer"

#: guitext:603
msgctxt "Room name"
msgid "Training Room"
msgstr "Trainingsruimte"

#: guitext:604
msgctxt "Room name"
msgid "Dungeon Heart"
msgstr "Hart van de kerker"

#: guitext:605
msgctxt "Room name"
msgid "Workshop"
msgstr "Werkplaats"

#: guitext:606
msgctxt "Room name"
msgid "Graveyard"
msgstr "Mausoleum"

#: guitext:607
msgctxt "Room name"
msgid "Barracks"
msgstr "Barakken"

#: guitext:608
msgctxt "Room name"
msgid "Hatchery"
msgstr "Broedplaats"

#: guitext:609
msgctxt "Room name"
msgid "Lair"
msgstr "Hol"

#: guitext:610
msgctxt "Room name"
msgid "Bridge"
msgstr "Brug"

#: guitext:611
msgctxt "Room name"
msgid "Guard Post"
msgstr "Wachtpost"

#: guitext:612
msgctxt "Room name"
msgid "Temple"
msgstr "Tempel"

#: guitext:613
msgctxt "Room name"
msgid "Scavenger Room"
msgstr "Aaskamer"

#: guitext:614
msgctxt "Object name"
msgid "Hero Gate"
msgstr "Heldenpoort"

#: guitext:615
msgctxt "Room description"
msgid "Treasure Room: Your gold is stored here. LMB select. RMB zoom. [17.1]"
msgstr ""
"Schatkamer: Hier ligt je goud opgeslagen. LMK: selecteren. RMK: inzoomen. "
"[17.1]"

#: guitext:616
msgctxt "Room description"
msgid ""
"Library: The room where spells are researched. LMB select. RMB zoom. [17.4]"
msgstr ""
"Bibliotheek: Hier worden spreuken onderzocht. LMK: selecteren. RMK: "
"inzoomen. [17.4]"

#: guitext:617
msgctxt "Room description"
msgid ""
"Prison: Place enemy creatures here for safe keeping. LMB select. RMB zoom. "
"[17.10]"
msgstr ""
"Gevangenis: Hier worden vijanden veilig opgeborgen. LMK: selecteren. RMK: "
"inzoomen. [17.10]"

#: guitext:618
msgctxt "Room description"
msgid ""
"Training Room: Place creatures in here to improve their experience. LMB "
"select. RMB zoom. [17.5]"
msgstr ""
"Trainingsruimte: Hier doen je slaafjes meer ervaring op. LMK: selecteren. "
"RMK: inzoomen. [17.5]"

#: guitext:619
msgctxt "Room description"
msgid ""
"Torture Chamber: Torture creatures for your own evil ends. LMB select. RMB "
"zoom. [17.11]"
msgstr ""
"Folterkamer: Hier worden wezens gemarteld. LMK: selecteren. RMK: inzoomen. "
"[17.11]"

#: guitext:620
msgctxt "Room description"
msgid "Dungeon Heart: The life force of your dungeon. [11.2]"
msgstr "Hart van de kerker: Levenskracht van je kerker. [11.2]"

#: guitext:621
msgctxt "Room description"
msgid ""
"Workshop: Place creatures inside to manufacture Traps and Doors. LMB select. "
"RMB zoom. [17.8]"
msgstr ""
"Werkplaats: Hier worden vallen en deuren gemaakt. LMK: selecteren. RMK: "
"inzoomen. [17.8]"

#: guitext:622
msgctxt "Room description"
msgid ""
"Graveyard: Dead creatures are taken to this room to rot. LMB select. RMB "
"zoom. [17.13]"
msgstr ""
"Mausoleum: Hier rotten dode wezens weg. LMK: selecteren. RMK: inzoomen. "
"[17.13]"

#: guitext:623
msgctxt "Room description"
msgid ""
"Barracks: Group creatures by placing them into the room. LMB select. RMB "
"zoom. [17.9]"
msgstr ""
"Barakken: Hier worden je slaafjes gegroepeerd. LMK: selecteren. RMK: "
"inzoomen. [17.9]"

#: guitext:624
msgctxt "Room description"
msgid ""
"Hatchery: Where creatures feast on cute, helpless little chicks. LMB select. "
"RMB zoom. [17.3]"
msgstr ""
"Broedplaats: Hier worden schattige kleine kuikentjes gegeten. LMK: "
"selecteren. RMK: inzoomen. [17.3]"

#: guitext:625
msgctxt "Room description"
msgid ""
"Lair: Where your creatures sleep and replenish their energy. LMB select. RMB "
"zoom. [17.2]"
msgstr ""
"Hol: Hier slapen je wezens en rusten ze uit. LMK: selecteren. RMK: inzoomen. "
"[17.2]"

#: guitext:626
msgctxt "Room description"
msgid ""
"Bridge: Place this on water and lava to allow creatures to cross. LMB "
"select. RMB zoom. [17.6]"
msgstr ""
"Brug: Hiermee steken je slaafjes water en lava over. LMK: selecteren. RMK: "
"inzoomen.[17.6]"

#: guitext:627
msgctxt "Room description"
msgid ""
"Guard Post: Your creatures keep watch over your dungeon when placed on this "
"room. LMB select. RMB zoom. [17.7]"
msgstr ""
"Wachtpost: Hiermee waken je slaafjes over je kerker. LMK: selecteren. RMK: "
"inzoomen. [17.7]"

#: guitext:628
msgctxt "Room description"
msgid ""
"Temple: Worshipping the dark gods makes creatures happier. Sacrifice "
"creatures by dropping them into the font. LMB select. RMB zoom. [17.12]"
msgstr ""
"Tempel: Door aanbidding van Duistere Goden worden je wezens gelukkiger. "
"Offer hen door ze in de poel te gooien. LMK: selecteren. RMK: inzoomen. "
"[17.12]"

#: guitext:629
msgctxt "Room description"
msgid ""
"Scavenger Room: Creatures placed onto the room lure their kin away from "
"other dungeons or through portals. LMB select. RMB zoom. [17.14]"
msgstr ""
"Aaskamer: Wezens lokken in deze ruimte hun soortgenoten uit andere kerkers "
"of Portalen. LMK: selecteren. RMK: inzoomen. [17.14]"

#: guitext:630
msgctxt "Keeper spell name"
msgid "Possess Creature"
msgstr "Wezenbeheersing"

#: guitext:631
msgctxt "Keeper spell name"
msgid "Create Imp"
msgstr "Dondersteentjes Creëren"

#: guitext:632
msgctxt "Keeper spell name"
msgid "Sight of Evil"
msgstr "Duivelsoog"

#: guitext:633
msgctxt "Keeper spell name"
msgid "Call To Arms"
msgstr "Alarmeren"

#: guitext:634
msgctxt "Keeper spell name"
msgid "Hold Audience"
msgstr "Audiëntie"

#: guitext:635
msgctxt "Keeper spell name"
msgid "Cave-In"
msgstr "Instorten"

#: guitext:636
msgctxt "Keeper spell name"
msgid "Must Obey"
msgstr "Gehoorzamen"

#: guitext:637
msgctxt "Keeper spell name"
msgid "Speed Monster"
msgstr "Monsterversneller"

#: guitext:638
msgctxt "Keeper spell name"
msgid "Protect Monster"
msgstr "Monsterbescherming"

#: guitext:639
msgctxt "Keeper spell name"
msgid "Conceal Monster"
msgstr "Onzichtbaar"

#: guitext:640
msgctxt "Keeper spell name"
msgid "Lightning Strike"
msgstr "Blikseminslag"

#: guitext:641
msgctxt "Keeper spell name"
msgid "Chicken"
msgstr "Kuiken"

#: guitext:642
msgctxt "Keeper spell name"
msgid "Disease"
msgstr "Ziekte"

#: guitext:643
msgctxt "Keeper spell name"
msgid "Destroy Walls"
msgstr "Murenbedwinger"

#: guitext:644
msgctxt "Keeper spell name"
msgid "Heal"
msgstr "Genezing"

#: guitext:645
msgctxt "Keeper spell name"
msgid "Time Bomb"
msgstr "Tijdbom"

#: guitext:646
msgctxt "Keeper spell name"
msgid "Armageddon"
msgstr "Wereldbrand"

#: guitext:647
msgctxt "Keeper spell description"
msgid "Possess Creature: Control a creature directly. LMB select. [18.1]"
msgstr "Wezenbeheersing: Bestuur direct het wezen. LMK: selecteren. [18.1]"

#: guitext:648
msgctxt "Keeper spell description"
msgid ""
"Create Imp: Create summon a new Imp anywhere in your dungeon. LMB select. "
"[18.2]"
msgstr ""
"Dondersteentjes Creëren: Creëer een Dondersteen in je kerker. LMK: "
"selecteren. [18.2]"

#: guitext:649
msgctxt "Keeper spell description"
msgid ""
"Sight of Evil: Reveal a hidden area of the map for a limited time. LMB "
"select. RMB zoom. [18.3]"
msgstr ""
"Duivelsoog: Onthult tijdelijk geheime gebieden op de kaart. LMK: selecteren. "
"RMK: inzoomen. [18.3]"

#: guitext:650
msgctxt "Keeper spell description"
msgid ""
"Call To Arms: Calls all your creatures to an area of your dungeon. LMB "
"select, LMB again to reselect, LMB a third time to cancel. RMB zoom. [18.6]"
msgstr ""
"Alarmeren: Roept al je wezens naar een gebied in je kerker. LMK: selecteren, "
"LMK nogmaals: weer selecteren, LMK derde keer: annuleren. RMK: inzoomen. "
"[18.6]"

#: guitext:651
msgctxt "Keeper spell description"
msgid ""
"Hold Audience: Calls all your creatures to the Dungeon Heart. LMB select. "
"RMB zoom. [18.8]"
msgstr ""
"Audiëntie: Roept al je wezens naar het Hart van de kerker. LMK: selecteren. "
"RMK: inzoomen.[18.8]"

#: guitext:652
msgctxt "Keeper spell description"
msgid "Cave In: Collapses the roof of the dungeon. LMB select. [18.13]"
msgstr "Instorten: Laat het kerkerdak instorten. LMK: selecteren. [18.13]"

#: guitext:653
msgctxt "Keeper spell description"
msgid ""
"Must Obey: Forces your creatures to obey your every command. LMB select. "
"[18.5]"
msgstr ""
"Gehoorzamen: Dwingt je slaafjes te gehoorzamen. LMK: selecteren. [18.5]"

#: guitext:654
msgctxt "Keeper spell description"
msgid "Speed Monster: Increases the speed of your monsters."
msgstr ""
"Monsterversneller: Verhoogt de snelheid van je slaafjes."

#: guitext:655
msgctxt "Keeper spell description"
msgid ""
"Protect Monster: Shields your creatures from attack."
msgstr ""
"Monsterbescherming: Beschermt je wezens tegen aanvallen."

#: guitext:656
msgctxt "Keeper spell description"
msgid ""
"Conceal Monster: Makes your creatures invisible to the enemy."
msgstr ""
"Onzichtbaar: Maakt je wezens onzichtbaar voor de vijand."

#: guitext:657
msgctxt "Keeper spell description"
msgid ""
"Lightning Strike: Strikes an area of the dungeon with a devastating bolt of "
"lightning. LMB select. [18.10]"
msgstr ""
"Blikseminslag: Laat de bliksem in een bepaald gebied van de kerker inslaan. "
"LMK: selecteren. [18.10]"

#: guitext:658
msgctxt "Keeper spell description"
msgid "Chicken: Transforms the enemy into a tasty morsel. LMB select. [18.12]"
msgstr ""
"Kuiken: Verandert de vijand in een smakelijk hapje. LMK: selecteren. [18.12]"

#: guitext:659
msgctxt "Keeper spell description"
msgid ""
"Disease: Inflicts a deadly plague on an enemy creature. LMB select. [18.14]"
msgstr ""
"Ziekte: Veroorzaakt een dodelijke ziekte bij een vijandelijk wezen. LMK: "
"selecteren. [18.4]"

#: guitext:660
msgctxt "Keeper spell description"
msgid ""
"Destroy Walls: Breaks down reinforcemed enemy's walls. LMB select. [18.16]"
msgstr ""
"Murenbedwinger: Breekt verstevigde muren van de vijand af. LMK: selecteren. "
"[18.16]"

#: guitext:661
msgctxt "Keeper spell description"
msgid ""
"Heal: Cast on an area of the dungeon to improve the health of your "
"creatures. LMB select. [18.9]"
msgstr ""
"Genezing: Verbetert de gezondheid van je wezens in een gebied van de kerker. "
"LMK: selecteren. [18.9]"

#: guitext:662
msgctxt "Keeper spell description"
msgid "Time Bomb: Turns your creature into a suicidal bomber."
msgstr "Tijdbom: Verandert je schepsel in een zelfmoordterrorist."

#: guitext:663
msgctxt "Keeper spell description"
msgid ""
"Armageddon: Transports all the creatures in the land to your Dungeon Heart "
"for a final, decisive battle. LMB select. [18.15]"
msgstr ""
"Wereldbrand: Verplaatst alle wezens in het land naar het Hart van je kerker "
"voor een laatste en beslissende slag. LMK: selecteren. [18.15]"

#: guitext:664
msgctxt "Game event name"
msgid "Treasure Room full"
msgstr "Schatkamer is vol"

#: guitext:665
msgctxt "Game event name"
msgid "Scavenging detected"
msgstr "Aaskamer waargenomen"

#: guitext:666
msgctxt "Game event name"
msgid "Creature Payday"
msgstr "Betaaldag"

#: guitext:667
msgctxt "Game event name"
msgid "New spell picked up"
msgstr "Nieuwe spreuk gevonden"

#: guitext:668
msgctxt "Game event name"
msgid "New room taken over"
msgstr "Nieuwe ruimte ingenomen"

#: guitext:669
msgctxt "Game event name"
msgid "New area discovered"
msgstr "Nieuw gebied ontdekt"

#: guitext:670
msgctxt "Game event name"
msgid "Information"
msgstr "Informatie"

#: guitext:671
msgctxt "Game event name"
msgid "Room lost"
msgstr "Ruimte verloren"

#: guitext:672
msgctxt "Game event name"
msgid "Heart attacked"
msgstr "Hart wordt aangevallen"

#: guitext:673
msgctxt "Game event name"
msgid "Fight"
msgstr "Vechten"

#: guitext:674
msgctxt "Game event name"
msgid "Objective"
msgstr "Doel"

#: guitext:675
msgctxt "Game event name"
msgid "Breach"
msgstr "Pas op!!! Iemand probeert door de muren te breken."

#: guitext:676
msgctxt "Game event name"
msgid "New spell researched"
msgstr "Nieuwe spreuk onderzocht"

#: guitext:677
msgctxt "Game event name"
msgid "New room researched"
msgstr "Nieuwe ruimte onderzocht"

#: guitext:678
msgctxt "Game event name"
msgid "New Trap"
msgstr "Nieuwe val"

#: guitext:679
msgctxt "Game event name"
msgid "New Door"
msgstr "Nieuwe deur"

#: guitext:680
msgctxt "Game event name"
msgid "New creature in dungeon"
msgstr "Nieuw wezen in de kerker"

#: guitext:681
msgctxt "Game event name"
msgid "Creature annoyed"
msgstr "Wezen geïrriteerd"

#: guitext:682
msgctxt "Game event name"
msgid "No more living space"
msgstr "Te weinig leefruimte"

#: guitext:683
msgctxt "Game event name"
msgid "Alarm triggered"
msgstr "Het alarm gaat af"

#: guitext:684
msgctxt "Game event name"
msgid "Room under attack"
msgstr "Ruimte wordt aangevallen"

#: guitext:685
msgctxt "Game event name"
msgid "Treasure Room needed"
msgstr "Schatkamer nodig"

#: guitext:686
msgctxt "Game event name"
msgid "Creatures becoming hungry"
msgstr "Slaafjes hebben honger"

#: guitext:687
msgctxt "Game event name"
msgid "Trap crate found"
msgstr "Kist met vallen gevonden"

#: guitext:688
msgctxt "Game event name"
msgid "Door crate found"
msgstr "Kist met deuren gevonden"

#: guitext:689
msgctxt "Game event name"
msgid "Dungeon Special found"
msgstr "Speciale Dungeon gevonden"

#: guitext:690
msgctxt "Game event description"
msgid "Treasure Room full: LMB toggle. RMB delete."
msgstr "Schatkamer is vol: LMK: bladeren. RMK: wissen."

#: guitext:691
msgctxt "Game event description"
msgid "Creature being scavenged: LMB toggle. RMB delete."
msgstr "Een wezen wordt door de vijand gelokt: LMK: bladeren. RMK: wissen."

#: guitext:692
msgctxt "Game event description"
msgid "Creature Payday: LMB toggle. RMB delete."
msgstr "Betaaldag: LMK: bladeren. RMK: wissen."

#: guitext:693
msgctxt "Game event description"
msgid "New spell picked up: LMB toggle. RMB delete."
msgstr "Nieuwe spreuk gevonden: LMK: bladeren. RMK: wissen."

#: guitext:694
msgctxt "Game event description"
msgid "New room taken over: LBM toggle. RMB delete."
msgstr "Nieuwe ruimte ingenomen: LMK: bladeren. RMK: wissen."

#: guitext:695
msgctxt "Game event description"
msgid "New area discovered: LMB toggle. RMB delete."
msgstr "Nieuw gebied ontdekt: LMK: bladeren. RMK: wissen."

#: guitext:696
msgctxt "Game event description"
msgid "Information: LMB toggle. RMB delete."
msgstr "Informatie: LMK: bladeren. RMK: wissen."

#: guitext:697
msgctxt "Game event description"
msgid "Room lost: LMB toggle. RMB delete."
msgstr "Ruimte verloren: LMK: bladeren. RMK: wissen."

#: guitext:698
msgctxt "Game event description"
msgid "Dungeon Heart Attacked: LMB toggle. RMB delete."
msgstr "Hart wordt aangevallen: LMK: bladeren. RMK: wissen."

#: guitext:699
msgctxt "Game event description"
msgid "Fight: LMB toggle. RMB delete. [10.5]"
msgstr "Vechten: LMK: bladeren. RMK: wissen."

#: guitext:700
msgctxt "Game event description"
msgid "Objective: LMB toggle. [11.3]"
msgstr "Doel: LMK: bladeren."

#: guitext:701
msgctxt "Game event description"
msgid "Breach: LMB toggle. RMB delete."
msgstr "Doorbreken: LMK: bladeren. RMK: wissen."

#: guitext:702
msgctxt "Game event description"
msgid "New spell researched: LMB toggle. RMB delete."
msgstr "Nieuwe spreuk onderzocht: LMK: bladeren. RMK: wissen."

#: guitext:703
msgctxt "Game event description"
msgid "New room researched: LMB toggle. RMB delete."
msgstr "Nieuwe ruimte onderzocht: LMK: bladeren. RMK: wissen."

#: guitext:704
msgctxt "Game event description"
msgid "New trap: LMB toggle. RMB delete."
msgstr "Nieuwe val: LMK: bladeren. RMK: wissen."

#: guitext:705
msgctxt "Game event description"
msgid "New door: LMB toggle. RMB delete."
msgstr "Nieuwe deur: LMK: bladeren. RMK: wissen."

#: guitext:706
msgctxt "Game event description"
msgid "New creature in dungeon: LMB toggle. RMB delete."
msgstr "Nieuw wezen in de kerker: LMK: bladeren. RMK: wissen."

#: guitext:707
msgctxt "Game event description"
msgid "Creature is annoyed: LMB toggle. RMB delete."
msgstr "Wezen geïrriteerd: LMK: bladeren. RMK: wissen."

#: guitext:708
msgctxt "Game event description"
msgid "No more living set: LMB toggle. RMB delete."
msgstr "Te weinig leefruimte: LMK: bladeren. RMK: wissen."

#: guitext:709
msgctxt "Game event description"
msgid "Alarm triggered: LMB toggle. RMB delete."
msgstr "Een alarm gaat af: LMK: bladeren. RMK: wissen."

#: guitext:710
msgctxt "Game event description"
msgid "Room under attack: LMB toggle. RMB delete."
msgstr "Ruimte wordt aangevallen: LMK: bladeren. RMK: wissen."

#: guitext:711
msgctxt "Game event description"
msgid "Need Treasure Room: LMB toggle. RMB delete."
msgstr "Schatkamer nodig: LMK: bladeren. RMK: wissen."

#: guitext:712
msgctxt "Game event description"
msgid "Creatures becoming hungry: LMB toggle. RMB delete."
msgstr "Wezens hebben honger: LMK: bladeren. RMK: wissen."

#: guitext:713
msgctxt "Game event description"
msgid "Trap crate found: LMB toggle. RMB delete."
msgstr "Kist met vallen gevonden: LMK: bladeren. RMK: wissen."

#: guitext:714
msgctxt "Game event description"
msgid "Door crate found: LMB toggle. RMB delete."
msgstr "Kist met deuren gevonden: LMK: bladeren. RMK: wissen."

#: guitext:715
msgctxt "Game event description"
msgid "Dungeon special found: LMB toggle. RMB delete."
msgstr "Speciale kerker gevonden: LMK: bladeren. RMK: wissen."

#: guitext:716
msgctxt "Menu interface, Main Menu item; In-game interface, Options title"
msgid "Options"
msgstr "Opties"

#: guitext:717
msgctxt "In-game interface item"
msgid "Graphics Options"
msgstr "Opties: Graphics"

#: guitext:718
msgctxt "In-game interface item"
msgid "Sound Options"
msgstr "Opties: Geluid"

#: guitext:719
msgctxt "In-game interface item"
msgid "Load"
msgstr "Laden"

#: guitext:720
msgctxt "In-game interface item"
msgid "Save"
msgstr "Bewaren"

#: guitext:721
msgctxt "In-game interface item"
msgid "Computer Assistance"
msgstr "Computerhulp"

#: guitext:722
msgctxt "In-game interface description"
msgid "Options: Open Options Panel. LMB open panel. [3.2]"
msgstr "Opties: Opent Optiemenu. LMK: paneel openen. [3.2]"

#: guitext:723
msgctxt "In-game interface description"
msgid "Graphics Menu: Customise the graphics. [3.2.2]"
msgstr "Graphics Menu: Graphics instellen. [3.2.2]"

#: guitext:724
msgctxt "In-game interface description"
msgid "Sound Menu: Adjust the sound and music volumes. [3.2.3]"
msgstr "Geluid Menu: Volume van geluid en muziek instellen. [3.2.3]"

#: guitext:725
msgctxt "In-game interface description"
msgid "Load Game: Load a previously saved game. [3.2.1]"
msgstr "Spel Laden: Een eerder bewaard spel laden. [3.2.1]"

#: guitext:726
msgctxt "In-game interface description"
msgid "Save Game: Save your current game. [3.2.1]"
msgstr "Spel Bewaren: Huidige spel bewaren. [3.2.1]"

#: guitext:727
msgctxt "In-game interface description"
msgid "Quit Game: Quit back to the Level Map. [3.2.5]"
msgstr "Spel Stoppen: Stop en keer terug naar de Level Kaart"

#: guitext:728
msgctxt "In-game interface description"
msgid "Computer Assistance Menu: Customise the Computer Assistant. [3.2.4]"
msgstr "Computerhulp Menu: Computerhulp instellen. [3.2.4]"

#: guitext:729
msgctxt "In-game interface description"
msgid ""
"Aggressive Computer Assistant: Constructs your dungeon and always trys to "
"attack the enemy. LMB select. [3.2.4]"
msgstr ""
"Agressieve Computerhulp: Bouwt je kerker en probeert de vijand altijd aan te "
"vallen. LMK: selecteren. [3.2.4]"

#: guitext:730
msgctxt "In-game interface description"
msgid ""
"Defensive Computer Assistant: Constructs your dungeon but does not attack "
"the enemy. LMB select. [3.2.4]"
msgstr ""
"Defensieve Computerhulp: Bouwt je kerker maar valt de vijand niet aan. LMK: "
"selecteren. [3.2.4]"

#: guitext:731
msgctxt "In-game interface description"
msgid ""
"Construction Only Computer Assistant: Digs, places rooms and traps but does "
"not move creatures. LMB select. [3.2.4]"
msgstr ""
"Alleen Constructie Computerhulp: Graaft, bouwt ruimten en vallen, maar "
"verplaatst geen wezens. LMK: selecteren. [3.2.4]"

#: guitext:732
msgctxt "In-game interface description"
msgid ""
"Move Only Computer Assistant: Moves and slaps your creatures. LMB select. "
"[3.2.4]"
msgstr ""
"Alleen Verplaatsen Computerhulp: Verplaatst en slaat je wezens. LMK: "
"selecteren. [3.2.4]"

#: guitext:733
msgctxt "In-game interface description"
msgid ""
"Pick most experienced creatures: LMB Pick up creature. RMB Zoom. [22.2.1]"
msgstr ""
"De meest ervaren wezens oppakken: LMK: oppikken. RMK: inzoomen. [22.2.1]"

#: guitext:734
msgctxt "In-game interface description"
msgid "Pick idle creatures: LMB Pick up creature. RMB Zoom. [22.2.1]"
msgstr "Luie wezens verplaatsen: LMK: oppakken. RMK: inzoomen. [22.2.1]"

#: guitext:735
msgctxt "In-game interface description"
msgid "Pick working creatures: LMB Pick up creature. RMB Zoom. [22.2.1]"
msgstr "Werkende wezens verplaatsen: LMK: oppakken. RMK: inzoomen. [22.2.1]"

#: guitext:736
msgctxt "In-game interface description"
msgid "Pick fighting creatures: LMB Pick up creature. RMB Zoom. [22.2.1]"
msgstr "Vechtende wezens verplaatsen: LMK: oppakken. RMK: inzoomen. [22.2.1]"

#: guitext:737
msgctxt "In-game interface description"
msgid ""
"Invert Mouse: Inverts the vertical mouse movements while Possessing a "
"creature. LMB toggle."
msgstr ""
"Muis omkeren: Tijdens Wezenbeheersing worden vertikale muisbewegingen "
"omgekeerd. LMK: bladeren."

#: guitext:738
msgctxt "In-game interface description"
msgid ""
"Possess Creature mouse sensitivity: Adjusts the sensitivity of the mouse "
"movements when in Possess Creature mode. LMB toggle."
msgstr ""
"Muisgevoeligheid bij Wezenbeheersing: Stelt gevoeligheid van muisbewegingen "
"tijdens Wezenbeheersing in. LMK: bladeren."

#: guitext:739
msgctxt "In-game interface description"
msgid "More sensitive."
msgstr "Meer gevoelig"

#: guitext:740
msgctxt "In-game interface description"
msgid "Less sensitive."
msgstr "Minder gevoelig"

#: guitext:741
msgctxt "Statistic name"
msgid "Number of Creatures"
msgstr "Aantal wezens"

#: guitext:742
msgctxt "Statistic name"
msgid "Gold Mined"
msgstr "Gedolven goud"

#: guitext:743
msgctxt "Statistic name"
msgid "Efficiency"
msgstr "Efficiëntie"

#: guitext:744
msgctxt "Statistic name"
msgid "Secrets"
msgstr "Geheimen"

#: guitext:745
msgctxt "Statistic name"
msgid "Money"
msgstr "Geld"

#: guitext:746
msgctxt "Statistic name"
msgid "Time"
msgstr "Tijd"

#: guitext:747
msgctxt "Statistic name"
msgid "Style"
msgstr "Stijl"

#: guitext:748
msgctxt "Statistic name"
msgid "Rating"
msgstr "Score"

#: guitext:749
msgctxt "Statistic name"
msgid "Creatures Attracted"
msgstr "Aangetrokken wezens"

#: guitext:750
msgctxt "Statistic name"
msgid "Battles Won"
msgstr "Gewonnen slagen"

#: guitext:751
msgctxt "Statistic name"
msgid "Battles Lost"
msgstr "Verloren slagen"

#: guitext:752
msgctxt "Statistic name"
msgid "Times Dungeon Breached"
msgstr "Aantal doorbraken in kerker"

#: guitext:753
msgctxt "Statistic name"
msgid "Imps Deployed"
msgstr "Werkzame Dondersteentjes"

#: guitext:754
msgctxt "Statistic name"
msgid "Creatures Left"
msgstr "Resterende wezens"

#: guitext:755
msgctxt "Statistic name"
msgid "Doors Destroyed"
msgstr "Deuren vernietigd"

#: guitext:756
msgctxt "Statistic name"
msgid "Rooms Destroyed"
msgstr "Ruimten vernietigd"

#: guitext:757
msgctxt "Statistic name"
msgid "Dungeon Area"
msgstr "Kerkergebied"

#: guitext:758
msgctxt "Statistic name"
msgid "Ideas Researched"
msgstr "Ideeën onderzocht"

#: guitext:759
msgctxt "Statistic name"
msgid "Creatures Scavenged"
msgstr "Wezens gelokt"

#: guitext:760
msgctxt "Statistic name"
msgid "Creatures Summoned"
msgstr "Wezens verzamelen"

#: guitext:761
msgctxt "Statistic name"
msgid "Creatures Sacrificed"
msgstr "Wezens geofferd"

#: guitext:762
msgctxt "Statistic name"
msgid "Creatures Tortured"
msgstr "Wezens gefolterd"

#: guitext:763
msgctxt "Statistic name"
msgid "Creatures Trained"
msgstr "Wezens getraind"

#: guitext:764
msgctxt "Statistic name"
msgid "Gold Pots Stolen"
msgstr "Potten goud gestolen"

#: guitext:765
msgctxt "Statistic name"
msgid "Spells Stolen"
msgstr "Spreuken gestolen"

#: guitext:766
msgctxt "Statistic name"
msgid "Traps Manufactured"
msgstr "Vallen gemaakt"

#: guitext:767
msgctxt "Statistic name"
msgid "Traps Unused"
msgstr "Vallen niet gebruikt"

#: guitext:768
msgctxt "Statistic name"
msgid "Doors Manufactured"
msgstr "Deuren gemaakt"

#: guitext:769
msgctxt "Statistic name"
msgid "Doors Unused"
msgstr "Deuren niet gebruikt"

#: guitext:770
msgctxt "Statistic name"
msgid "Number of Rooms"
msgstr "Aantal ruimten"

#: guitext:771
msgctxt "Statistic name"
msgid "Number of Portals"
msgstr "Aantal Portalen"

#: guitext:772
msgctxt "Statistic name"
msgid "Slaps"
msgstr "Klappen"

#: guitext:773
msgctxt "Statistic name"
msgid "Cave-Ins"
msgstr "Instortingen"

#: guitext:774
msgctxt "Statistic name"
msgid "Skeletons Raised"
msgstr "Herrezen Skeletten"

#: guitext:775
msgctxt "Statistic name"
msgid "Bridges Built"
msgstr "Bruggen gebouwd"

#: guitext:776
msgctxt "Statistic name"
msgid "Rock Dug Out"
msgstr "Rotsen uitgegraven"

#: guitext:777
msgctxt "Statistic name"
msgid "Salary Cost"
msgstr "Loonkosten"

#: guitext:778
msgctxt "Statistic name"
msgid "Flies Eaten By Spiders"
msgstr "Door Spinnen opgegeten Vliegen"

#: guitext:779
msgctxt "Statistic name"
msgid "Territory Destroyed"
msgstr "Gebied vernietigd"

#: guitext:780
msgctxt "Statistic name"
msgid "Rooms Constructed"
msgstr "Ruimten gebouwd"

#: guitext:781
msgctxt "Statistic name"
msgid "Traps Used"
msgstr "Vallen gebruikt"

#: guitext:782
msgctxt "Statistic name"
msgid "Keepers Destroyed"
msgstr "Keepers vernietigd"

#: guitext:783
msgctxt "Statistic name"
msgid "Area Claimed"
msgstr "Gebied gewonnen"

#: guitext:784
msgctxt "Statistic name"
msgid "Backs Stabbed"
msgstr "In rug gestoken"

#: guitext:785
msgctxt "Statistic name"
msgid "Chickens Hatched"
msgstr "Kuikens uitgekomen"

#: guitext:786
msgctxt "Statistic name"
msgid "Chickens Eaten"
msgstr "Kuikens opgegeten"

#: guitext:787
msgctxt "Statistic name"
msgid "Hopes Dashed"
msgstr "Hoop ontmoedigd"

#: guitext:788
msgctxt "Statistic name"
msgid "Promises Broken"
msgstr "Beloften gebroken"

#: guitext:789
msgctxt "Statistic name"
msgid "Ghosts Raised"
msgstr "Spoken herrezen"

#: guitext:790
msgctxt "Statistic name"
msgid "Doors Used"
msgstr "Deuren gebruikt"

#: guitext:791
msgctxt "Statistic name"
msgid "Your Creatures Killed By You"
msgstr "Eigen wezens door jou gedood"

#: guitext:792
msgctxt "Statistic name"
msgid "Things Researched"
msgstr "Zaken onderzocht"

#: guitext:793
msgctxt "Statistic name"
msgid "Last Creature Attracted"
msgstr "Laatst aangetrokken wezen"

#: guitext:794
msgctxt "Statistic name"
msgid "Items Manufactured"
msgstr "Voorwerpen gemaakt"

#: guitext:795
msgctxt "Statistic name"
msgid "Creatures Converted"
msgstr "Wezens overgehaald"

#: guitext:796
msgctxt "Statistic name"
msgid "Territory Lost"
msgstr "Gebied verloren"

#: guitext:797
msgctxt "Statistic name"
msgid "Traps Armed"
msgstr "Vallen op scherp"

#: guitext:798
msgctxt "Statistic name"
msgid "Chickens Wasted"
msgstr "Kuikens verspild"

#: guitext:799
msgctxt "Statistic name"
msgid "Lies Told"
msgstr "Leugens verteld"

#: guitext:800
msgctxt "Statistic name"
msgid "Creatures Annoyed"
msgstr "Wezens geïrriteerd"

#: guitext:801
msgctxt "Statistic name"
msgid "Graveyard Body Count"
msgstr "Dodental Mausoleum"

#: guitext:802
msgctxt "Statistic name"
msgid "Vampires Created"
msgstr "Vampiers gecreëerd"

#: guitext:803
msgctxt "Easter egg"
msgid ""
"When night does not give way to day, And children are too scared to play, "
"Abandon hope, embrace despair, You're destined for my Dragon's lair"
msgstr ""
"Wanneer de nacht de dag steelt, Het bange kind niet langer speelt, Maakt "
"hoop plaats voor wanhoopsvlagen, In het Drakenhol slijt gij je dagen."

#: guitext:804
msgctxt "Easter egg"
msgid "If thou art bold and pure of heart, Come down here, be torn apart."
msgstr ""
"Zijt gij moedig met een hart van goud, Kom hierheen en jij wordt nooit oud."

#: guitext:805
msgctxt "Easter egg"
msgid "Through my dungeon you may tread, But rest assured, you'll end up dead."
msgstr "Door mijn kerker mag je dwalen, Wees gerust, de dood komt je halen."

#: guitext:806
msgctxt "Easter egg"
msgid "If you find you lose it all, Why not play Theme Hospital?"
msgstr ""
"Denk je alles te verliezen, Geen zorg je krijgt nog meer voor je kiezen."

#: guitext:807
msgctxt "Easter egg"
msgid "Armoured Knights who have true grit, Roast more quickly on a spit."
msgstr "Ridders met lef en pit, Roosteren sneller aan het spit."

#: guitext:808
msgctxt "Easter egg"
msgid "Evil, malice, death, decay, I think you'll find they're here to stay."
msgstr "Dood, verval, onheil en verraad, Een eeuwig gegeven dat nooit vergaat."

#: guitext:809
msgctxt "Easter egg"
msgid "Evil, malice, death, decay, Just another working day."
msgstr "Dood, verval, onheil en verraad, De duivel is mijn maat."

#: guitext:810
msgctxt "Easter egg"
msgid "Evil, malice, death, decay, There really is no better way."
msgstr "Dood, verval, onheil en verraad, Maken het leven de moeite waard."

#: guitext:811
msgctxt "Easter egg"
msgid "Giant, Dwarf, Thief and Fairy, None of you are very scary."
msgstr "Reus, Dwerg, Dief en Elf, Vormen geen bedreiging dat spreekt vanzelf."

#: guitext:812
msgctxt "Easter egg"
msgid "The denizens of your domain, Just cannot wait to kill again."
msgstr "Elke burger van jouw oord, Staat klaar voor een nieuwe moord."

#: guitext:813
msgctxt "Easter egg"
msgid "The better creatures you employ, The greater carnage you enjoy."
msgstr "Ervaren wezens verdienen je achting, Des te groter is de slachting."

#: guitext:814
msgctxt "Easter egg"
msgid "Hark! The Avatar's abroad, And I can smell a frightened Lord."
msgstr "Luister! Avatar is weg, De Landheer is alleen, wat een pech."

#: guitext:815
msgctxt "Easter egg"
msgid "Trespassers will meet their doom, In your dungeon's Torture Room."
msgstr "Indringers zijn verdoemd, Want jouw Folterkamer wordt geroemd."

#: guitext:816
msgctxt "Easter egg"
msgid "Though intruders' hearts be pure, They'll end up on your dungeon floor."
msgstr ""
"Al zijn indringers moedig en stoer, Ze vinden hun einde op je kerkervloer."

#: guitext:817
msgctxt "Easter egg"
msgid ""
"Your tunnels will be dark and cold, And no place for a Knight of old, Even "
"if he claims he's bold."
msgstr ""
"Je gangen zijn donker en koud, dit is geen plaats voor een oude ridder, ook "
"al is hij nog zo stout."

#: guitext:818
msgctxt "Easter egg"
msgid "The fools who enter your domain, Will never see the light again."
msgstr "Dwazen betreden je kerker keer op keer, Het licht zien ze nooit weer."

#: guitext:819
msgctxt "Easter egg"
msgid "Pain and anguish are your tools, To use upon intruding fools."
msgstr "Angst en pijn zijn wapens tegen dwazen, Dus neem ze te grazen."

#: guitext:820
msgctxt "Easter egg"
msgid ""
"When good guys head right for your treasure, Hunt and kill them at your "
"leisure."
msgstr ""
"Voor je het weet ben je de schat aan de goeden kwijt, zoek en dood ze voor "
"de gelegenheid."

#: guitext:821
msgctxt "Easter egg"
msgid ""
"Protect your gold and Dungeon Heart, And slap your minions till they fart."
msgstr ""
"Bescherm je goud en bescherm je Hart, Sla je slaafjes maar niet te hard."

#: guitext:822
msgctxt "Easter egg"
msgid "Use your creatures' fear of you. To make them do what you want them to."
msgstr ""
"Je slaafjes vrezen jou en dat is goed, Ze gehoorzamen en doen wat moet."

#: guitext:823
msgctxt "Easter egg"
msgid "Wizard in your dungeon grim? A trap will make short work of him."
msgstr "Een Magiër in je kerker? Een val is verrassend sterker."

#: guitext:824
msgctxt "Easter egg"
msgid "When your creatures give you hell, Stick them in your Prison Cell."
msgstr "Maken wezens je leven tot een hel, Stop ze in een gevangeniscel."

#: guitext:825
msgctxt "Easter egg"
msgid "Torture is the crowning glory, Of your Dungeon Keeper story."
msgstr "Foltering is de hoogste glorie, Van je Dungeon Keeper's story."

#: guitext:826
msgctxt "Easter egg"
msgid "You are the Keeper, chosen one, And being evil is great fun."
msgstr "Jij bent de Keeper, uitverkoren, De duivel zal je bekoren."

#: guitext:827
msgctxt "Easter egg"
msgid "When your troops are hunger-stricken, Your Hatchery has yummy chicken."
msgstr ""
"Knorren de magen van je troepen, De Broedplaats heeft kuikens om te snoepen."

#: guitext:828
msgctxt "Easter egg"
msgid "Fill the Avatar with dread. Really make him wet the bed."
msgstr "Avatar met angst vervullen, Een nat bed moet hij verhullen."

#: guitext:829
msgctxt "In-game hint message"
msgid ""
"Imps are the lifeblood of your dungeon. Like blood, they must be allowed to "
"circulate."
msgstr ""
"Dondersteentjes zijn het levenssap van je kerker. Net zoals bloed, ze moeten "
"circuleren."

#: guitext:830
msgctxt "In-game hint message"
msgid ""
"Feeling mean? Set your minions to imprison and when your cells are full, "
"spend some time torturing..."
msgstr ""
"Lekker gemeen doen? Zet je slaafjes gevangen. Zodra de cellen vol zijn, "
"martel je ze."

#: guitext:831
msgctxt "In-game hint message"
msgid ""
"If your creatures get unhappy, slap some sense into them. They'll soon "
"realise how lucky they are."
msgstr ""
"Zijn je wezens ongelukkig, ram ze in elkaar. Pas dan begrijpen ze hoe "
"gelukkig ze zijn."

#: guitext:832
msgctxt "In-game hint message"
msgid ""
"The underworld is your domain and the adventurers come to steal it. Never "
"show pity, even when the intruders are defenceless and pathetic."
msgstr ""
"De onderwereld is jouw domein en avonturiers willen het stelen. Toon geen "
"genade, ook niet wanneer de indringers zielig en weerloos zijn."

#: guitext:833
msgctxt "In-game hint message"
msgid ""
"Compassion is the hallmark of the good Keeper. But good Keepers never win. "
"Only evil ones."
msgstr ""
"Medelijden is het motto van goede Keepers. Maar goede Keepers winnen nooit, "
"alleen slechte."

#: guitext:834
msgctxt "In-game hint message"
msgid ""
"There's never a moment to waste. Already the bravest of the brave are "
"queuing up to enter your dungeon. So stop reading this and get going."
msgstr ""
"Je mag geen seconde verliezen. De dapperste krijgers staan in de rij om je "
"kerker binnen te trekken. Dus, stop met lezen en ga aan het werk."

#: guitext:835
msgctxt "In-game hint message"
msgid ""
"Build fast. You'll want the biggest possible welcoming committee ready for "
"the intruders."
msgstr ""
"Bouw snel. Je wilt de indringers met het grootst mogelijke ontvangstcomitÚ "
"begroeten."

#: guitext:836
msgctxt "In-game hint message"
msgid ""
"Keep your Imps digging. There are always surprises to be found deep in the "
"earth."
msgstr ""
"Laat je Dondersteentjes graven. Je kunt in de aarde altijd op verrassingen "
"stuiten."

#: guitext:837
msgctxt "In-game hint message"
msgid "He who controls the most gold controls the entire Underworld."
msgstr "Hij die het meeste goud heeft, heerst over de onderwereld."

#: guitext:838
msgctxt "In-game hint message"
msgid "Fear and lack of mercy are your greatest weapons. Use them wisely."
msgstr "Angst en genadeloosheid zijn je beste wapens. Gebruik ze goed."

#: guitext:839
msgctxt "In-game hint message"
msgid ""
"Foolish is the Keeper who sells all his rooms and refuses to pay his "
"creatures."
msgstr ""
"Dom is de Keeper die alle ruimten verkoopt en weigert zijn slaafjes te "
"betalen."

#: guitext:840
msgctxt "Menu interface item"
msgid "Return to options menu"
msgstr "Terug naar optiemenu"

#: guitext:841
msgctxt "Menu interface item"
msgid "Exit"
msgstr "Verlaten"

#: guitext:842
msgctxt "Menu interface item"
msgid "Audio"
msgstr "Geluid"

#: guitext:843
msgctxt "Menu interface item"
msgid "Invert Mouse"
msgstr "Muis omkeren"

#: guitext:844
msgctxt "Menu interface item"
msgid "Mouse Sensitivity"
msgstr "Muisgevoeligheid"

#: guitext:845
msgctxt "Menu interface item"
msgid "Computer"
msgstr "Computer"

#: guitext:846
msgctxt "Menu interface item"
msgid "Computer Players"
msgstr "Computerspelers"

#: guitext:847
msgctxt "Menu interface item"
msgid "On"
msgstr "Aan"

#: guitext:848
msgctxt "Menu interface item"
msgid "Off"
msgstr "Uit"

#: guitext:849
msgctxt "Menu interface item"
msgid "Sensitivity"
msgstr "Gevoeligheid"

#: guitext:850
msgctxt "Menu interface item"
msgid "Mouse Options"
msgstr "Opties: Muis"

#: guitext:851
msgctxt "Menu interface item"
msgid "Mouse"
msgstr "Muis"

#: guitext:852
msgctxt "Menu interface item"
msgid "Undo Pickup"
msgstr "Oppakken ongedaanmaken"

#: guitext:853
msgctxt "Menu interface item"
msgid "Pause"
msgstr "Pauze"

#: guitext:854
msgctxt "Menu interface item"
msgid "Map"
msgstr "Kaart"

#: guitext:855
msgctxt "On-screen message"
msgid "Insufficient Memory"
msgstr "Niet genoeg geheugen"

#: guitext:856
msgctxt "On-screen message"
msgid "Unable To Change Screen Resolution"
msgstr "De scherm resolutie kan niet worden veranderd"

#: guitext:857
msgctxt "Menu interface item"
msgid "Query"
msgstr "Info"

#: guitext:858
msgctxt "Credits"
msgid "Support Art"
msgstr "GRAFISCHE ONDERSTEUNING"

#: guitext:859
msgctxt "Credits"
msgid "Navigation System"
msgstr "NAVIGATIE SYSTEEM"

#: guitext:860
msgctxt "Credits"
msgid "Script"
msgstr "SCRIPT"

#: guitext:861
msgctxt "Credits"
msgid "Voice Over"
msgstr "STEM VAN"

#: guitext:862
msgctxt "Credits"
msgid "Finance"
msgstr "FINANCIËN"

#: guitext:864
msgctxt "Credits"
msgid "Localisation Management"
msgstr "LOCALISATIE MANAGEMENT"

#: guitext:865
msgctxt "Credits"
msgid "Language Test Supervisor"
msgstr "HOOFDTESTER TALEN"

#: guitext:866
msgctxt "Credits"
msgid "Language Testers"
msgstr "TESTERS TALEN"

#: guitext:867
msgctxt "Credits"
msgid "Localisation Audio Management"
msgstr "LOCALISATIE AUDIO MANAGEMENT"

#: guitext:868
msgctxt "Network game message"
msgid "Attempting To Join"
msgstr "BEZIG VERBINDING TE MAKEN"

#: guitext:869
msgctxt "Network game message"
msgid "Resyncing"
msgstr "Hersynchroniseren"

#: guitext:870
msgctxt "Menu interface item"
msgid "1 Player"
msgstr "1 Speler"

#: guitext:871
msgctxt "Menu interface item"
msgid "2 Players"
msgstr "2 Spelers"

#: guitext:872
msgctxt "Menu interface item"
msgid "3 Players"
msgstr "3 Spelers"

#: guitext:873
msgctxt "Menu interface item"
msgid "4 Players"
msgstr "4 Spelers"

#: guitext:874
msgctxt "Menu interface item"
msgid "Serial"
msgstr "Serieel"

#: guitext:875
msgctxt "Menu interface item"
msgid "Modem"
msgstr "Modem"

#: guitext:876
msgctxt "Menu interface item"
msgid "IPX"
msgstr "IPX"

#: guitext:877
msgctxt "World direction"
msgid "N"
msgstr "N"

#: guitext:878
msgctxt "World direction"
msgid "E"
msgstr "O"

#: guitext:879
msgctxt "World direction"
msgid "S"
msgstr "Z"

#: guitext:880
msgctxt "World direction"
msgid "W"
msgstr "W"

#: guitext:881
msgctxt "Menu interface item"
msgid "Vs"
msgstr ":"

#: guitext:882
msgctxt "Credits"
msgid "Game design"
msgstr "SPEL DESIGN"

#: guitext:883
msgctxt "Credits"
msgid "Associate Producer"
msgstr "ASSOCIATE PRODUCER"

#: guitext:884
msgctxt "Credits"
msgid "Additional Script"
msgstr "ADDITIONEL SCRIPT"

#: guitext:885
msgctxt "Easter egg"
msgid "Happy Birthday"
msgstr "VROLIJK VERJAARSDAG"

#: guitext:886
msgctxt "Menu interface message"
msgid "Error"
msgstr "Fout"

#: guitext:887
msgctxt "Menu interface message"
msgid "Error Saving"
msgstr "Fout: niet bewaard"

#: guitext:888
msgctxt "Menu interface message"
msgid "New Levels"
msgstr "Nieuwe Levels"

#: guitext:889
msgctxt "Menu interface message"
msgid "Please insert Data Disk CD-ROM"
msgstr "Plaats de Data Disk CD-ROM in het station"

#: guitext:890
msgctxt "Menu interface message"
msgid "Please insert Dungeon Keeper CD-ROM"
msgstr "Plaats de Dungeon Keeper CD-ROM in het station"

#: guitext:891
msgctxt "Menu interface message"
msgid "Please insert The Deeper Dungeons CD-ROM"
msgstr "Plaats The Deeper Dungeons CD-ROM in het station"

#. DD Level Korros Tor first objective
#: guitext:892
msgctxt "In-game message"
msgid ""
"The might of two rival Dungeon Keepers challenge your claim to this realm. "
"Decimate them both to achieve total domination, but beware of bands of "
"heroes hidden in the caverns."
msgstr ""
"Twee machtige Dungeon Keepers dagen je in dit rijk uit. Slacht ze af en "
"wordt alleenheerser, maar pas op voor Helden die in donkere nissen op de "
"loer liggen."

#. DD Level Kari-Mar first objective
#: guitext:893
msgctxt "In-game message"
msgid ""
"Another Keeper has already claimed this realm. He is unfit to rule so "
"destroy him and take what is rightfully yours. Great riches lie in the "
"caverns around the land; explore to gain more power."
msgstr ""
"Een andere Keeper heeft dit rijk al ingenomen, maar hij is niet geschikt om "
"te heersen. Vernietig hem en grijp wat je ziet. In de kerkers van dit land "
"liggen grote rijkdommen. Kijk goed rond en vergaar meer macht."

#. DD Level Belbata first objective
#: guitext:894
msgctxt "In-game message"
msgid ""
"This land is highly coveted amongst the evil and there are three enemy "
"Dungeon Keepers you must battle with to claim supremacy. Keep an eye out for "
"any rogue bands of heroes waiting to ambush a careless Keeper."
msgstr ""
"Dit land is zeer gewild. Om je gezag te laten gelden, moet je eerst drie "
"Dungeon Keepers verslaan. Pas op voor Helden die onoplettende Keepers vanuit "
"hinderlagen aanvallen."

#. DD Level Pladitz waypoint objective
#: guitext:895
msgctxt "In-game message"
msgid ""
"The Lord of the Land and his pitiful band of followers lie dead. Good "
"riddance to them and their sad, happy lives. Now seize your chance and "
"attack your rival Keeper. Domination awaits."
msgstr ""
"De Landheer en zijn miserabele groep volgelingen liggen dood op de grond. "
"Opgeruimd staat netjes. Grijp nu je kans en val je rivaliserende Keeper aan. "
"Jouw overheersing is nabij."

#. DD Level Pladitz first objective
#: guitext:896
msgctxt "In-game message"
msgid ""
"You and a rival Dungeon Keeper are vying for control of this realm but the "
"Lord of the Land has constructed his own dungeon between you to halt your "
"conquest. Destroy him and the enemy Keeper to reign supreme."
msgstr ""
"Jij en een rivaliserende Dungeon Keeper strijden om de heerschappij van dit "
"rijk. De Landheer heeft een eigen kerker tussen jullie in gebouwd om de "
"veroveringen tot staan te brengen. Vernietig beiden en heers over het land."

#. DD Level Pladitz waypoint objective
#: guitext:897
msgctxt "In-game message"
msgid ""
"You have done well to come this far but further hardships await. Search the "
"map carefully and you may find many secrets to aid your conquest."
msgstr ""
"Je hebt al veel bereikt, maar nieuwe ontberingen liggen in het verschiet. "
"Onderzoek nauwgezet de kaart en ontdek geheimen die bij je verovering van "
"pas kunnen komen."

#. DD Level Abbadon first objective
#: guitext:898
msgctxt "In-game message"
msgid ""
"You have come to this realm with little to assist you so you must explore to "
"gain more power. Keep an eye out for any loathsome heroes who may try to "
"thwart your progress."
msgstr ""
"Je bent met weinig middelen naar dit rijk gekomen. Ga daarom op "
"verkenningstocht om sterker te worden. Pas op voor dwarsliggende Helden."

#. DD Level Daka-Gorn first objective
#: guitext:899
msgctxt "In-game message"
msgid ""
"Beware Keeper. This realm is infested with the sickly goodness of heroes and "
"fairies. Hunt them down and feed them their own entrails."
msgstr ""
"Pas op Keeper! Dit rijk wordt geteisterd door de ziekelijke goedheid van "
"Helden en Elfen. Spoor ze op en laat ze hun eigen ingewanden eten."

#. DD Level Morkardar first objective
#: guitext:900
msgctxt "In-game message"
msgid ""
"Your opponent for this realm has foolishly challenged your superior skill. "
"Such disrespect should be punished so make an example of his insolence."
msgstr ""
"Je tegenstander in dit rijk is zo dom jouw superieure vaardigheden uit te "
"dagen. Dit gebrek aan respect moet bestraft worden! Stel hem als voorbeeld "
"voor zijn brutaliteit."

#. DD Level Morkardar information soon after start
#: guitext:901
msgctxt "In-game message"
msgid ""
"Ancient powers lie hidden in this realm. Seek them out and use them for your "
"own evil purposes."
msgstr ""
"In dit rijk liggen oude krachten verborgen. Vind ze en gebruik ze voor je "
"duivelse doeleinden."

#. DD Level Abbadon objective after rooms built
#: guitext:902
msgctxt "In-game message"
msgid ""
"A foolish challenger stands between you and total dominance. Annihilate his "
"forces and feed his body to your ravenous minions."
msgstr ""
"Een dwaze tegenstander staat tussen jou en de alleenheerschappij. Vernietig "
"zijn strijdkrachten en voer zijn lichaam aan je uitgehongerde wezens."

#. DD Level Daka-Gorn information after AP reached
#: guitext:903
msgctxt "In-game message"
msgid ""
"I can hear footsteps beyond the walls of the hero castle which dominates "
"this land. Tread carefully Keeper and rid the land of goodness once and for "
"all."
msgstr ""
"Ik hoor voetstappen in het kasteel van de Held die dit land domineert. Kijk "
"uit waar je loopt Keeper en beroof dit land voor altijd van zijn goedheid."

#. DD Level Netzcaro first objective
#: guitext:904
msgctxt "In-game message"
msgid ""
"The once strong hero fortress of this realm has grown rotten and weak. Tear "
"down it's walls and let your creatures feast on the heroes within."
msgstr ""
"Het eens zo sterke fort van dit rijk is vervallen en verzwakt. Maak de muren "
"met de grond gelijk en laat je wezens zich uitleven op de Helden."

#. DD Level Netzcaro information after AP reached
#: guitext:905
msgctxt "In-game message"
msgid ""
"This realm will be a test of your cunning and deviousness. Your dungeon has "
"been fortified with seven steel doors to aid you in your conquest."
msgstr ""
"Dit rijk zal een test zijn voor je sluwheid en bekwaamheid. Je kerker is "
"verstevigd met zeven Stalen Deuren om je bij de verovering te helpen."

#. DD Level Netzcaro objective after AP reached
#: guitext:906
msgctxt "In-game message"
msgid ""
"Congratulations Keeper. This vial has given your researchers a much needed "
"boost. You can now construct Bridges that enable you to traverse water and "
"fire."
msgstr ""
"Gefeliciteerd Keeper. Dit flesje geeft je onderzoekers een aardig duwtje in "
"de rug. Je kunt nu bruggen bouwen, zodat je water en vuur kunt oversteken."

#. DD Level Belial information soon after start
#: guitext:907
msgctxt "In-game message"
msgid ""
"Food is scarce in this land and the only Hatchery available to you is inside "
"a hero dungeon. Find this food before your creatures turn against you."
msgstr ""
"Voedsel is schaars in dit land en de enige Broedplaats in de buurt staat in "
"de kerker van een Held. Vind snel eten voordat je wezens zich tegen je keren."

#. DD Level Belial information after getting vampire
#: guitext:908
msgctxt "In-game message"
msgid ""
"Entombed in stone by a cruel band of heroes, the Vampire you have rescued "
"demands revenge for his imprisonment. His anger will make him a valuable "
"asset to your army of evil."
msgstr ""
"De Vampier die je hebt gered, werd door een wrede groep Helden onder stenen "
"begraven en schreeuwt nu om wraak voor zijn gevangenschap. Zijn woede is een "
"waardevolle aanwinst voor je duivelse leger."

#. DD Level Batezek first objective
#: guitext:909
msgctxt "In-game message"
msgid ""
"You are surrounded on all sides by valiant heroes so show them the true "
"meaning of evil and terror."
msgstr ""
"Je bent omsingeld door dappere Helden. Toon ze de ware betekenis van "
"slechtheid en terreur."

#. DD Level Batezek objective after cleaning all good creatures
#: guitext:910
msgctxt "In-game message"
msgid ""
"The Lord of the Land has sent his fiercest warriors against you. Show them "
"no mercy and flay them alive."
msgstr ""
"De Landheer heeft zijn wreedste krijgers naar je toegestuurd. Toon hen geen "
"genade en vil ze levend."

#. DD Level Benetzaron first objective
#: guitext:911
msgctxt "In-game message"
msgid ""
"Explore this realm to uncover riches and secrets. Tread carefully Keeper, or "
"you could be burned."
msgstr ""
"Onderzoek dit gebied en ontdek rijkdommen en geheimen. Kijk uit waar je "
"loopt of je wordt geroosterd."

#. DD Level Svatona first objective
#: guitext:912
msgctxt "In-game message"
msgid ""
"Only one Dungeon Keeper can reign victorious over this land. Do not suffer a "
"humiliating defeat Keeper, the penalty for such failure is torture and death."
msgstr ""
"Slechts ÚÚn Dungeon Keeper kan als overwinnaar over dit land heersen. Lijdt "
"geen vernederende nederlaag, Keeper. Falen wordt bestraft met foltering en "
"de dood."

#. DD Level Caddis Fell first objective
#: guitext:913
msgctxt "In-game message"
msgid ""
"Choices, choices Keeper. Choose your path wisely. Some routes are more "
"perilous than others ..."
msgstr ""
"Maak een keuze, Keeper. Doe dit wel doordacht. Sommige paden zijn "
"gevaarlijker dan andere..."

#. DD Level Caddis Fell objective after good destroyed
#: guitext:914
msgctxt "In-game message"
msgid ""
"Congratulations Keeper, you have a powerful army indeed. Do not grow "
"complacent though, you still have another challenger to the north ..."
msgstr ""
"Gefeliciteerd Keeper, je hebt inderdaad een machtig leger. Wordt niet "
"overmoedig. Je hebt nog altijd een tegenstander in het noorden..."

#. DD Level Caddis Fell objective after player1 destroyed
#: guitext:915
msgctxt "In-game message"
msgid ""
"Congratulations Keeper, you have a powerful army indeed. Do not grow "
"complacent though, you still have another challenger to the south ..."
msgstr ""
"Gefeliciteerd Keeper, je hebt inderdaad een machtig leger. Wordt niet "
"overmoedig. Je hebt nog altijd een tegenstander in het zuiden..."

#. DD Level Caddis Fell objective after entrance claimed
#: guitext:916
msgctxt "In-game message"
msgid ""
"The Lord of the Land is a pathetic individual who breeds fluffy bunnies. "
"Pound him into the ground and then destroy the rival Keeper to achieve total "
"domination."
msgstr ""
"De Landheer is een zielig figuur die donzige konijntjes fokt. Stamp hem in "
"de grond en vernietig dan de rivaliserende Keeper om je alleenheerschappij "
"te vestigen."

#. DD Level Kanasko first objective
#: guitext:917
msgctxt "In-game message"
msgid ""
"Make haste Keeper. The heroes of this realm are many and strong. Prepare "
"your forces well or face a humiliating defeat ..."
msgstr ""
"Schiet op Keeper. De Helden in dit rijk zijn sterk en talrijk. Bereid je "
"strijdkrachten goed voor of onderga een vernederende nederlaag..."

#. DD Level Belial first objective
#: guitext:918
msgctxt "In-game message"
msgid ""
"The Avatar is a wretched being, full of happiness and good cheer. Food is "
"scarce in his land and the only Hatchery available is inside his dungeons. "
"Destroy his mighty fortress and wipe the smile from his face before your "
"creatures turn against you."
msgstr ""
"Avatar is een stumper, altijd gelukkig en goed gemutst. Voedsel is schaars "
"in dit land en de enige Broedplaats in de buurt staat in zijn kerker. "
"Vernietig dit machtige fort en sla die grijns van zijn gezicht, voordat je "
"wezens zich tegen je keren."

#. DD Level Belial objective after AP reached
#: guitext:919
msgctxt "In-game message"
msgid ""
"The Avatar has massed an army of heroic Lords to confront you. Prepare to be "
"attacked!"
msgstr ""
"Avatar heeft een leger van heldhaftige edelen geformeerd om je te verslaan. "
"Zorg dat ze warm onthaald worden!"

#. DD Level Belial objective after AP reached
#: guitext:920
msgctxt "In-game message"
msgid "Decimate this outpost and send fear into the heart of the Avatar."
msgstr "Vernietig deze buitenpost en de schrik slaat Avatar om het hart."

#. DD Level Belial objective after AP reached
#: guitext:921
msgctxt "In-game message"
msgid ""
"The Avatar's castle is ripe for the taking. Train your forces well, Keeper. "
"The ultimate battle awaits ..."
msgstr ""
"De tijd is rijp om Avatars kasteel in te nemen. Train je leger goed, Keeper. "
"Dit is de beslissende slag..."

#. DD Level Belial objective when adding Avatar
#: guitext:922
msgctxt "In-game message"
msgid ""
"You are now in the heart of the Avatar's castle. The sickly sweet smell of "
"goodness still hangs in the air. Kill the Avatar and send his soul to "
"eternal damnation."
msgstr ""
"Je staat nu midden in Avatars kasteel. De ziekelijke zoete geur van goedheid "
"hangt nog in de lucht. Dood Avatar en stuur zijn ziel naar de eeuwige "
"verdoemenis."

#. DD Levels generic information after finding a Mistress
#: guitext:923
msgctxt "In-game message"
msgid ""
"Well done, Keeper. The Mistress you have discovered is an excellent prize."
msgstr ""
"Goed gedaan, Keeper. De Meesteres die je hebt ontdekt, is een mooie beloning."

#. DD Levels generic information after finding a Bile Demon
#: guitext:924
msgctxt "In-game message"
msgid ""
"The Bile Demon you have rescued will be a valuable but hungry asset to your "
"dungeon. Make sure your Hatchery can satisfy his voracious appetite."
msgstr ""
"De Galdemon die je hebt gered, is een waardevolle maar hongerige aanwinst "
"voor je kerker. Zorg ervoor dat je Broedplaats zijn allesverslindende honger "
"kan stillen."

#. DD Level Dixaroc first objective
#: guitext:925
msgctxt "In-game message"
msgid ""
"A devious Wizard has cheated you of your magical powers. Use your only "
"Spider and explore the realm. Find the Wizard, kill him and make an example "
"of his foolishness."
msgstr ""
"Een doortrapte MagiÙr heeft je van je magische krachten beroofd. Gebruik je "
"Spin en verken het rijk. Spoor die MagiÙr op, dood hem en stel hem als "
"voorbeeld voor zijn domheid."

#. DD Level Dixaroc information after getting Imps
#: guitext:926
msgctxt "In-game message"
msgid "You have found some Imps who consider it a great honour to serve you."
msgstr ""
"Je hebt een paar Dondersteentjes gevonden, die jou graag willen dienen."

#. DD Levels Dixaroc information after finding Bile Demons
#: guitext:927
msgctxt "In-game message"
msgid ""
"You have discovered a group of Bile Demons who will aid you in your fight."
msgstr ""
"Je hebt een groep Galdemonen gevonden, die jou in je strijd willen helpen."

#. DD Level Dixaroc information just after PLAYER1 destroyed
#: guitext:928
msgctxt "In-game message"
msgid ""
"The destruction of this pathetic Keeper brings with it a useful bonus. You "
"now have the ability to build Bridges. Dig deeper and you may find more "
"secrets to strengthen your powers."
msgstr ""
"De vernietiging van deze zielige Keeper leverde een bonus op. Je kunt nu "
"bruggen bouwen. Graaf dieper, misschien vind je nog meer geheimen die jouw "
"macht vergroten."

#. DD Level Dixaroc information some time after PLAYER1 destroyed
#: guitext:929
msgctxt "In-game message"
msgid "A warning, Keeper. There is a stench of hero in the air."
msgstr "Wees gewaarschuwd, Keeper. Er hangt een heldenstank in de lucht."

#. DD Level Dixaroc information after AP reached
#: guitext:930
msgctxt "In-game message"
msgid ""
"You have done well to get this far Keeper. Do not become complacent, "
"however. A great struggle lies ahead."
msgstr ""
"Je hebt al veel bereikt, Keeper, maar wordt niet overmoedig. Een zware "
"strijd ligt in het verschiet."

#. DD Level Dixaroc information after AP reached
#: guitext:931
msgctxt "In-game message"
msgid ""
"Before you lies the Wizard's domain. Defeat him and you will regain your "
"powers."
msgstr ""
"Voor je ligt het rijk van de MagiÙr. Versla hem en je krijgt je krachten "
"terug."

#. DD Level Dixaroc objective after wizard is dead
#: guitext:932
msgctxt "In-game message"
msgid ""
"Your magical powers are restored Keeper. You can finally show these fools "
"what you are made of."
msgstr ""
"Je hebt je magische krachten terug, Keeper. Nu kun je die dwazen eindelijk "
"laten zien wie je bent."

#. DD Level Caddis Fell objective after AP reached
#: guitext:933
msgctxt "In-game message"
msgid ""
"A black shadow is creeping over this land. Now is the time to strike. Take "
"control of your Vampire and use him to find and kill the Lord of the Land. "
"If you succeed, the Vampire will join you in the next realm."
msgstr ""
"Een zwarte schaduw waart over dit land. Nu is het tijd om toe te slaan. Neem "
"bezit van je Vampier en gebruik hem om de Landheer te doden. Als je hierin "
"slaagt, gaat de Vampier met je mee naar het volgende rijk."

#. DD Level Belial information after winning
#: guitext:934
msgctxt "In-game message"
msgid ""
"Your achievements are legendary Keeper. Tales of your evil and cunning will "
"become the horror stories of generations."
msgstr ""
"Je prestaties zijn legendarisch, Keeper. Jouw terreur en sluwheid zullen "
"generaties lang als griezelverhalen voortleven."

#: guitext:935 
msgctxt "Door name"
msgid "Secret Door"
msgstr "Geheime deur"

#: guitext:936
msgctxt "Door description"
msgid ""
"Secret Door: This door remains hidden to enemies unless they observe it closely or see it "
"opening. RMB zoom."
msgstr ""
"Geheime deur: Deze deur blijft verborgen voor vijanden tenzij ze hem goed observeren of zien openen. RKM: inzoomen"

#: guitext:937
msgctxt "Game event description"
msgid "Secret Door discovered: LMB toggle. RMB delete."
msgstr "Geheime deur ontdekt: LMK: bladeren. RMK: wissen."

#: guitext:938
msgctxt "Game event name"
msgid "Secret Door discovered"
msgstr "Geheime deur ontdekt"

#: guitext:939
msgctxt "Game event description"
msgid "Enemy spotted your Secret Door: LMB toggle. RMB delete."
msgstr "Vijand heeft je geheime deur gezien: LMK: bladeren. RMK: wissen."

#: guitext:940
msgctxt "Game event name"
msgid "Enemy spotted your secret door"
msgstr "Vijand heeft je geheime deur gezien"

#: guitext:941
msgctxt "Menu interface, Main Menu item"
msgid "Free Play levels"
msgstr "Losse levels"

#: guitext:942
msgctxt "Menu interface item"
msgid "Land selection"
msgstr "Wereld keuze"

#: guitext:943
msgctxt "Menu interface item"
msgid "Campaigns"
msgstr "Campagnes"

#: guitext:944
msgctxt "Menu interface item"
msgid "Add computer"
msgstr "Voeg computer toe"

#: guitext:945
msgctxt "Game event name"
msgid "Your creature cannot reach the room it needs"
msgstr ""

#: guitext:946
msgctxt "Game event description"
msgid "Work room unreachable: LMB toggle. RMB delete."
msgstr "Werk kamer onbereikbaar: LMK: bladeren. RMK: wissen."

#: guitext:947
msgctxt "Game event name"
msgid "Your Imp cannot reach a room to drag something into"
msgstr ""

#: guitext:948
msgctxt "Game event description"
msgid "Storage room unreachable: LMB toggle. RMB delete."
msgstr "Opslagkamer onbereikbaar: LMK: bladeren. RMK: wissen."

#: guitext:949
msgctxt "In-game interface description"
msgid ""
"Armour: Part of the damage which won't affect creature health. The higher "
"the number, the larger part of damage is discarded."
msgstr ""

#: guitext:950
msgctxt "In-game interface description"
msgid "Speed: How fast the creature moves and perform its dungeon tasks."
msgstr ""

#: guitext:951
msgctxt "In-game interface description"
msgid "Loyalty: How resistant the creature is against scavenging by the enemy."
msgstr ""

#: guitext:952
msgctxt "In-game interface description"
msgid "Research Skill: How fast the creature works in Library. The higher the Skill level, "
"the better the creature's performance."
msgstr "Onderzoek vaardigheid: Hoe snel het wezen werkt in de bibliotheek. Hoger is beter."

#: guitext:953
msgctxt "In-game interface description"
msgid "Manufacture Skill: How fast the creature works in Workshop. The higher the Skill level, "
"the better the creature's performance."
msgstr "Werkplaats vaardigheid: Hoe snel het wezen werkt in de werkplaats. Hoger is beter."

#: guitext:954
msgctxt "In-game interface description"
msgid "Training Skill: How fast the creature works on training. The higher the Skill level, "
"the better the creature's performance."
msgstr "Training vaardigheid: Hoe snel het wezen sterker wordt door trainen."

#: guitext:955
msgctxt "In-game interface description"
msgid "Scavenge Skill: How fast the creature works on scavenging. The higher the Skill level, "
"the better the creature's performance."
msgstr "Aaskamer vaardigheid: Hoe snel het wezen werkt in de aaskamer."

#: guitext:956
msgctxt "In-game interface description"
msgid "Training Cost: Gold used for training the creature."
msgstr "Trainingskosten: Goud gebruikt om het wezen te trainen."

#: guitext:957
msgctxt "In-game interface description"
msgid "Scavenge Cost: Gold used for scavenging by the creature."
msgstr ""

#: guitext:958
msgctxt "In-game interface description"
msgid ""
"Best Damage: How much harm can be made by the strongest attack the creature "
"has."
msgstr ""

#: guitext:959
msgctxt "In-game interface description"
msgid ""
"Weight: Mass of the creature. Some people say overweight can lead to heart "
"attack."
msgstr ""

#: guitext:960
msgctxt "Keeper spell name"
msgid "Hand Of Evil"
msgstr ""

#: guitext:961
msgctxt "Keeper spell name"
msgid "Slap"
msgstr "Slaan"

#: guitext:962
msgctxt "Keeper spell description"
msgid ""
"Hand Of Evil: Ability to pick up your creatures and hold them in your hand. "
"Just don't hold them forever or they may get irritated."
msgstr ""

#: guitext:963
msgctxt "Keeper spell description"
msgid ""
"Slap: Makes your creatures work harder, for some time. Your creatures take "
"some damage from each slap they receive."
msgstr ""
"Sla je wezens als ze harder moeten werken. Plaats daartoe de Duivelshand op "
"het wezen en klik rechts. Je verwondt je wezens met elke slag."

#: guitext:964
msgctxt "Keeper spell description"
msgid "Slap: Makes your creatures work harder, for some time. "
"Your creatures take some damage from each slap they receive."
msgstr ""

#: guitext:965
msgctxt "In-game interface description"
msgid ""
"Health: How much health points the creature has left to lose."
msgstr "Health: Hoeveel leven dit wezen nog te verliezen heeft."

#: guitext:966
msgctxt "In-game interface description"
msgid ""
"Health: The maximum amount of health points for this creature."
msgstr ""

#: guitext:967
msgctxt "Menu interface item"
msgid "Toggle Message"
msgstr "Bericht aan/uit zetten"

#: guitext:968
msgctxt "Menu interface item"
msgid "Return to Free Play levels"
msgstr "Terug naar selectiescherm"

#: guitext:969
msgctxt "Menu interface item"
msgid "Map packs"
msgstr "Level pakketten"

#: guitext:970
msgctxt "Menu interface item"
msgid "The Deeper Dungeons"
msgstr "Deeper Dungeons"

#: guitext:971
msgctxt "Menu interface item"
msgid "Standard Levels"
msgstr "Standaard Levels"

#: guitext:972
msgctxt "Menu interface item"
msgid "Classic Levels"
msgstr "Traditionele Levels"

#: guitext:973
msgctxt "Menu interface item"
msgid "Legacy Levels"
msgstr "Levels met oude bugs"

#: guitext:974
msgctxt "Menu interface item"
msgid "Personal Levels"
msgstr "Persoonlijke Levels"

#: guitext:975
msgctxt "Menu interface item"
msgid "Lost Levels"
msgstr "Verloren Levels"

#: guitext:976 guitext:977 guitext:978 guitext:979 guitext:980
msgctxt "Unused"
msgid "Moo3"
msgstr ""

#: guitext:981
msgctxt "Trap names"
msgid "Special Trap"
msgstr "Speciale val"

#: guitext:982
msgctxt "Trap names"
msgid "Freeze Trap"
msgstr "Diepvriesval"

#: guitext:983
msgctxt "Trap names"
msgid "Fear Trap"
msgstr "Angst-val"

#: guitext:984
msgctxt "Trap names"
msgid "Sentry Trap"
msgstr "Schildwacht-val"

#: guitext:985
msgctxt "Trap names"
msgid "Mimic Trap"
msgstr "Imitator-val"

#: guitext:986
msgctxt "Trap names"
msgid "Spawn Trap"
msgstr "Monsterval"

#: guitext:987
msgctxt "Trap names"
msgid "Wind Trap"
msgstr "Wind val"

#: guitext:988
msgctxt "Trap names"
msgid "Spitfire Trap"
msgstr "Stokebrand-val"

#: guitext:989
msgctxt "Trap names"
msgid "Chicken Trap"
msgstr "Kuiken-val"

#: guitext:990
msgctxt "Trap names"
msgid "Disease Trap"
msgstr "Ziekte-val"

#: guitext:991
msgctxt "Trap names"
msgid "Power Trap"
msgstr "Macht-val"

#: guitext:992
msgctxt "Trap names"
msgid "Switch"
msgstr "Schakelaar"

#: guitext:993
msgctxt "Trap names"
msgid "Hidden Switch"
msgstr "Verborgen schakelaar"

#: guitext:994
msgctxt "Door name"
msgid "Special Door"
msgstr "Speciale deur"

#: guitext:995
msgctxt "Door name"
msgid "Hidden Door"
msgstr "Verborgen deur"

#: guitext:996
msgctxt "Mouse"
msgid "Scroll Wheel Up"
msgstr "Scroll omhoog"

#: guitext:997
msgctxt "Mouse"
msgid "Scroll Wheel Down"
msgstr "Scroll omlaag"

#: guitext:998
msgctxt "Mouse"
msgid "Mouse Button"
msgstr "Muis Knip"

#: guitext:999
msgctxt "Game controls"
msgid "Build Square Room"
msgstr "Bouw Vierkante Kamer"

#: guitext:1000
msgctxt "Game controls"
msgid "Detect Room"
msgstr "Detecteer Kamer"

#: guitext:1001
msgctxt "Game controls"
msgid "Increase Room Size"
msgstr "Maak Kamer groter"

#: guitext:1002
msgctxt "Game controls"
msgid "Decrease Room Size"
msgstr "Maak Kamer kleiner"

#: guitext:1003
msgctxt "Game controls"
msgid "Precision Sell"
msgstr "Precies verkopen"

#: guitext:1004
msgctxt "Game controls"
msgid "Snap Camera"
msgstr "Klap Camera"

#: guitext:1005
msgctxt "Dungeon special decription"
msgid "Mysterious Box: There's no telling what this will do."
msgstr "Mysterieuze Doos: Er valt niet te achterhalen wat dit zal doen."

#: guitext:1006
msgctxt "Network game message"
msgid "Joined player has different map version from host."
msgstr "Spelers hebben verschillende versies van het level."

#: guitext:1007
msgctxt "In-game interface description"
msgid "Display Resolution: Switch to the next configured display resolution. LMB toggle. RMB display current resolution."
msgstr "Scherm Resolutie: Schakel om naar volgende geconfigureerde resolutie. LMK volgende. RMK: toon huidige resolutie."

#: guitext:1008
msgctxt "In-game interface item"
msgid "Voice"
msgstr "Stemmen"

#: guitext:1009
msgctxt "In-game interface item"
msgid "Ambience"
msgstr "Atmosfeer"

#: guitext:1010
msgctxt "Unused"
msgid "Moo4"
msgstr ""

#: guitext:1011
msgctxt "Menu interface item"
msgid "Dungeon Keeper - Original Campaign"
msgstr "Dungeon Keeper - Originele Campagne"

#: guitext:1012
msgctxt "Menu interface item"
msgid "Assmist Isle"
msgstr ""

#: guitext:1013
msgctxt "Menu interface item"
msgid "Ancient Keeper campaign"
msgstr ""

#: guitext:1014
msgctxt "Menu interface item"
msgid "Burdened Imps' Level Pack"
msgstr ""

#: guitext:1015
msgctxt "Menu interface item"
msgid "Conquest of the Arctic"
msgstr ""

#: guitext:1016
msgctxt "Menu interface item"
msgid "The Destiny of Ninja"
msgstr "The Legende van de Ninja"

#: guitext:1017
msgctxt "Menu interface item"
msgid "DzjeeAr's  6-level campaign"
msgstr "DzjeeAr's campagne met  6 levels"

#: guitext:1018
msgctxt "Menu interface item"
msgid "DzjeeAr's 10-level campaign"
msgstr "DzjeeAr's campagne met 10 levels"

#: guitext:1019
msgctxt "Menu interface item"
msgid "DzjeeAr's 25-level campaign"
msgstr "DzjeeAr's campagne met 25 levels"

#: guitext:1020
msgctxt "Menu interface item"
msgid "Evil Keeper campaign"
msgstr ""

#: guitext:1021
msgctxt "Menu interface item"
msgid "Grinics' KReign campaign"
msgstr ""

#: guitext:1022
msgctxt "Menu interface item"
msgid "Japanese DKMaps8 pack"
msgstr ""

#: guitext:1023
msgctxt "Menu interface item"
msgid "KDK Levels"
msgstr ""

#: guitext:1024
msgctxt "Menu interface item"
msgid "Good Campaign"
msgstr "Helden Campagne"

#: guitext:1025
msgctxt "Menu interface item"
msgid "Lord Vexer campaign"
msgstr ""

#: guitext:1026
msgctxt "Menu interface item"
msgid "Nikolai's Castles campaign"
msgstr "Nikolais Kasteel"

#: guitext:1027
msgctxt "Menu interface item"
msgid "Dungeon Keeper - NG+"
msgstr ""

#: guitext:1028
msgctxt "Menu interface item"
msgid "Post Ancient Keeper campaign"
msgstr ""

#: guitext:1029
msgctxt "Menu interface item"
msgid "Post Undead Keeper campaign"
msgstr ""

#: guitext:1030
msgctxt "Menu interface item"
msgid "Quest for the Hero campaign"
msgstr ""

#: guitext:1031
msgctxt "Menu interface item"
msgid "Revenge of the Lord"
msgstr ""

#: guitext:1032
msgctxt "Menu interface item"
msgid "Twin Keepers Campaign"
msgstr ""

#: guitext:1033
msgctxt "Menu interface item"
msgid "Undead Keeper campaign"
msgstr ""

#: guitext:1034 guitext:1035
msgctxt "Unused"
msgid "Moo5"
msgstr ""

#: guitext:1036
msgctxt "Trap names"
msgid "Demolition Trap"
msgstr ""

#: guitext:1037
msgctxt "Trap description"
msgid ""
"Demolition Trap: An explosive with unrivaled destructive power."
msgstr "Sloop-val: Een explosief met ongeëvenaarde vernietigende kracht."

#: guitext:1038
msgctxt "Trap description"
msgid ""
"Sentry Trap: Stands guard and shoots at enemies in sight."
msgstr "Schildwacht-val: Houdt de wacht en schiet op vijanden in zicht."

#: guitext:1039 guitext:1040
msgctxt "Unused"
msgid "Moo6"
msgstr ""

#: guitext:1041
msgctxt "Creature name"
msgid "Spirit"
msgstr "Geest"

#: guitext:1042
msgctxt "Creature name"
msgid "Druid"
msgstr "Druïde"

#: guitext:1043
msgctxt "Creature name"
msgid "Time Mage"
msgstr "Tijdmagiër"

#: guitext:1044 guitext:1045 guitext:1046 guitext:1047 guitext:1048 guitext:1049
msgctxt "Unused"
msgid "Moo7"
msgstr ""

#: guitext:1050
msgctxt "Slab description"
msgid "Rock Formation."
msgstr "Rotsformatie."

#: guitext:1051
msgctxt "Slab description"
msgid "Bedrock: Unclaimed rock floor. You cannot claim it or build on it."
msgstr "Grondgesteente: Ongeclaimde rotsvloer. Je kunt het niet opeisen of erop bouwen."

#: guitext:1052
msgctxt "Slab description"
msgid "Dense Gold Seam: Holds a lot of wealth for your Imps to extract. "
msgstr "Dichte Goudader: Bevat veel rijkdom voor je Dondersteentjes om te delven."

#: guitext:1053
msgctxt "Keeper spell name"
msgid "Magic Shield"
msgstr "Magisch Schild"

#: guitext:1054
msgctxt "Keeper spell name"
msgid "Freeze"
msgstr "Bevriezen"

#: guitext:1055
msgctxt "Keeper spell name"
msgid "Slow"
msgstr "Vertragen"

#: guitext:1056
msgctxt "Keeper spell name"
msgid "Levitate"
msgstr "Opstijgen"

#: guitext:1057
msgctxt "Keeper spell name"
msgid "Illumination"
msgstr "Verlichting"

#: guitext:1058
msgctxt "Keeper spell name"
msgid "Sight"
msgstr "Duivelsoog"

#: guitext:1059
msgctxt "Dungeon special decription"
msgid "Heal All: Restore full health to all your creatures."
msgstr "Genees Allen: Al jouw wezens worden genezen."

#: guitext:1060
msgctxt "Dungeon special decription"
msgid "Increase Gold: Generates gold in your treasury."
msgstr "Verhoog Goud: Genereert goud in jouw schatkist."

#: guitext:1061
msgctxt "Dungeon special decription"
msgid "Make Unhappy: All creatures of the enemy become upset."
msgstr "Maak Ongelukkig: Alle wezens van de vijand worden ongelukkig."

#: guitext:1062
msgctxt "Dungeon special decription"
msgid "Weaken Walls: Destroys the fortifications of enemy walls."
msgstr "Zwakke Muren: Vernietigt de versterkingen van vijandelijke muren."

#: guitext:1063
<<<<<<< HEAD
msgctxt "Keeper spell name"
msgid "Rage"
msgstr "Woede"

#: guitext:1064
msgctxt "Creature spell"
msgid "Rage: Makes the creature attack recklessly, hitting harder and faster without dodging."
msgstr "Woede: Laat het wezen roekeloos aanvallen, het zal harder en sneller slaan zonder dat het probeert te ontwijken."
=======
msgctxt "Game controls"
msgid "Tilt Up"
msgstr "Kantel Omhoog"

#: guitext:1064
msgctxt "Game controls"
msgid "Tilt Down"
msgstr "Kantel Omlaag"

#: guitext:1065
msgctxt "Game controls"
msgid "Reset Tilt"
msgstr "Kantel Reset"

#: guitext:1066
msgctxt "Creature spell"
msgid "Heal Monster: The target creature is massively healed."
msgstr "Genees Monster: Geneest het doelwit voor een aanzienlijk deel."

#: guitext:1067
msgctxt "Creature spell"
msgid "Cleanse: Cures all negative effects inflicted on the creature."
msgstr "Zuiveren: Geneest alle negatieve effecten die op het wezen zijn toegebracht."

#: guitext:1068
msgctxt "Creature spell"
msgid "Cleanse Monster: Cures all negative effects inflicted on target creature."
msgstr "Zuiver Monster: Geneest alle negatieve effecten die op het doelwit zijn toegebracht."

#: guitext:1069
msgctxt "Keeper spell description"
msgid "Magic Shield: Causes spells fired at the target to bounce back at the attacker."
msgstr "Terugkaats-schild: Stuurt projectielen afgevuurd op het doelwit terug naar de aanvaller."

#: guitext:1070
msgctxt "Keeper spell description"
msgid "Levitate: Causes the target creature to take off from the ground and attack creatures from the air or cross lava unharmed."
msgstr "Opstijgen: Zorgt dat het doelwit van de grond komt en vanuit de lucht kan aanvallen."

#: guitext:1071
msgctxt "Keeper spell description"
msgid "Sight: Allows the target creature to temporarily increase its awareness and notice the invisible."
msgstr "Helderziendheid: Laat het wezen onzichtbare vijanden zien."

#: guitext:1072 guitext:1073 guitext:1074 guitext:1075
msgctxt "Unused"
msgid "Moo8"
msgstr ""

#: guitext:1076
msgctxt "Door name"
msgid "Midas Door"
msgstr "Deur van Midas"

#: guitext:1077
msgctxt "Door description"
msgid "Midas Door: This door consumes gold from the owner to stay completely indestructible. RMB zoom."
msgstr "Deur van Midas: Vreet goud van de eigenaar om onverwoestbaar te blijven. RMK: inzoomen."
>>>>>>> 55c4de56
<|MERGE_RESOLUTION|>--- conflicted
+++ resolved
@@ -6960,16 +6960,6 @@
 msgstr "Zwakke Muren: Vernietigt de versterkingen van vijandelijke muren."
 
 #: guitext:1063
-<<<<<<< HEAD
-msgctxt "Keeper spell name"
-msgid "Rage"
-msgstr "Woede"
-
-#: guitext:1064
-msgctxt "Creature spell"
-msgid "Rage: Makes the creature attack recklessly, hitting harder and faster without dodging."
-msgstr "Woede: Laat het wezen roekeloos aanvallen, het zal harder en sneller slaan zonder dat het probeert te ontwijken."
-=======
 msgctxt "Game controls"
 msgid "Tilt Up"
 msgstr "Kantel Omhoog"
@@ -7028,4 +7018,13 @@
 msgctxt "Door description"
 msgid "Midas Door: This door consumes gold from the owner to stay completely indestructible. RMB zoom."
 msgstr "Deur van Midas: Vreet goud van de eigenaar om onverwoestbaar te blijven. RMK: inzoomen."
->>>>>>> 55c4de56
+
+#: guitext:1078
+msgctxt "Keeper spell name"
+msgid "Rage"
+msgstr "Woede"
+
+#: guitext:1079
+msgctxt "Creature spell"
+msgid "Rage: Makes the creature attack recklessly, hitting harder and faster without dodging."
+msgstr "Woede: Laat het wezen roekeloos aanvallen, het zal harder en sneller slaan zonder dat het probeert te ontwijken."