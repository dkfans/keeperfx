/******************************************************************************/
// Free implementation of Bullfrog's Dungeon Keeper strategy game.
/******************************************************************************/
/** @file thing_creature.c
 *     Creatures related functions.
 * @par Purpose:
 *     Functions for support of creatures as things.
 * @par Comment:
 *     None.
 * @author   Tomasz Lis
 * @date     17 Mar 2009 - 21 Nov 2012
 * @par  Copying and copyrights:
 *     This program is free software; you can redistribute it and/or modify
 *     it under the terms of the GNU General Public License as published by
 *     the Free Software Foundation; either version 2 of the License, or
 *     (at your option) any later version.
 */
/******************************************************************************/
#include "pre_inc.h"
#include <assert.h>

#include "thing_creature.h"
#include "globals.h"

#include "bflib_memory.h"
#include "bflib_math.h"
#include "bflib_filelst.h"
#include "bflib_sprite.h"
#include "bflib_planar.h"
#include "bflib_vidraw.h"
#include "bflib_sound.h"
#include "bflib_fileio.h"

#include "config_creature.h"
#include "config_crtrstates.h"
#include "config_effects.h"
#include "config_lenses.h"
#include "config_magic.h"
#include "config_terrain.h"
#include "creature_battle.h"
#include "creature_graphics.h"
#include "creature_groups.h"
#include "creature_instances.h"
#include "creature_jobs.h"
#include "creature_senses.h"
#include "creature_states.h"
#include "creature_states_combt.h"
#include "creature_states_gardn.h"
#include "creature_states_hero.h"
#include "creature_states_lair.h"
#include "creature_states_mood.h"
#include "creature_states_prisn.h"
#include "creature_states_spdig.h"
#include "creature_states_train.h"
#include "dungeon_data.h"
#include "engine_arrays.h"
#include "engine_lenses.h"
#include "engine_redraw.h"
#include "front_input.h"
#include "front_simple.h"
#include "frontend.h"
#include "frontmenu_ingame_tabs.h"
#include "game_legacy.h"
#include "gui_frontmenu.h"
#include "gui_msgs.h"
#include "gui_soundmsgs.h"
#include "gui_topmsg.h"
#include "kjm_input.h"
#include "lens_api.h"
#include "light_data.h"
#include "magic.h"
#include "map_blocks.h"
#include "map_utils.h"
#include "player_instances.h"
#include "config_players.h"
#include "power_hand.h"
#include "power_process.h"
#include "room_data.h"
#include "room_graveyard.h"
#include "room_jobs.h"
#include "room_library.h"
#include "room_list.h"
#include "sounds.h"
#include "spdigger_stack.h"
#include "thing_corpses.h"
#include "thing_creature.h"
#include "thing_effects.h"
#include "thing_factory.h"
#include "thing_navigate.h"
#include "thing_navigate.h"
#include "thing_objects.h"
#include "thing_physics.h"
#include "thing_shots.h"
#include "thing_stats.h"
#include "thing_traps.h"

#include "keeperfx.hpp"
#include "post_inc.h"

#ifdef __cplusplus
extern "C" {
#endif

/******************************************************************************/
int creature_swap_idx[CREATURE_TYPES_MAX];
struct TbSpriteSheet * swipe_sprites = NULL;
/******************************************************************************/
/**
 * Returns creature health scaled 0..1000.
 * @param thing The creature thing.
 * @return Health value, not always in range of 0..1000.
 * @note Dying creatures may return negative health, and in some rare cases creatures
 *  can have more health than their max.
 */
int get_creature_health_permil(const struct Thing *thing)
{
    struct CreatureControl* cctrl = creature_control_get_from_thing(thing);
    HitPoints health = thing->health * 1000;
    HitPoints max_health = cctrl->max_health;
    if (max_health < 1)
        max_health = 1;
    return health/max_health;
}

TbBool thing_can_be_controlled_as_controller(struct Thing *thing)
{
    if (!thing_exists(thing))
        return false;
    if (thing->class_id == TCls_Creature)
        return true;
    if (thing->class_id == TCls_DeadCreature)
        return true;
    return false;
}

TbBool thing_can_be_controlled_as_passenger(struct Thing *thing)
{
  if (thing->class_id == TCls_Creature)
    return true;
  if (thing->class_id == TCls_DeadCreature)
    return true;
  if ((thing->class_id == TCls_Object) && object_is_mature_food(thing))
    return true;
  return false;
}

TbBool creature_is_for_dungeon_diggers_list(const struct Thing *creatng)
{
    //TODO DIGGERS For now, only player-specific and non-hero special diggers are on the diggers list
    if (is_hero_thing(creatng))
        return false;
    return (creatng->model == get_players_special_digger_model(creatng->owner));
    //struct CreatureModelConfig *crconf;
    //crconf = &game.conf.crtr_conf.model[creatng->model];
    //return  ((crconf->model_flags & CMF_IsSpecDigger) != 0);
}

TbBool creature_kind_is_for_dungeon_diggers_list(PlayerNumber plyr_idx, ThingModel crmodel)
{
    //TODO DIGGERS For now, only player-specific and non-hero special diggers are on the diggers list
    if (player_is_roaming(plyr_idx))
        return false;
    return (crmodel == get_players_special_digger_model(plyr_idx));
    //struct CreatureModelConfig *crconf;
    //crconf = &game.conf.crtr_conf.model[crmodel];
    //is_spec_digger = ((crconf->model_flags & CMF_IsSpecDigger) != 0);
}

/**
 * Creates a barracks party, when creature being possessed is barracking.
 * @param grthing
 * @return Amount of creatures in the party, including the leader.
 */
long check_for_first_person_barrack_party(struct Thing *grthing)
{
    if (!thing_is_creature(grthing))
    {
        SYNCDBG(2,"The %s cannot lead a barracks party", thing_model_name(grthing));
        return 0;
    }
    struct Room* room = get_room_thing_is_on(grthing);
    if (!room_still_valid_as_type_for_thing(room, RoRoF_CrMakeGroup, grthing))
    {
        SYNCDBG(2,"Room %s owned by player %d does not allow the %s index %d owner %d to lead a party",room_code_name(room->kind),(int)room->owner,thing_model_name(grthing),(int)grthing->index,(int)grthing->owner);
        return 0;
    }
    long n = 0;
    long i = room->creatures_list;
    unsigned long k = 0;
    while (i != 0)
    {
        struct Thing* thing = thing_get(i);
        TRACE_THING(thing);
        struct CreatureControl* cctrl = creature_control_get_from_thing(thing);
        if (!creature_control_exists(cctrl))
        {
            ERRORLOG("Jump to invalid creature %d detected",(int)i);
            break;
        }
        i = cctrl->next_in_room;
        // Per creature code
        if (thing->index != grthing->index) {
            if (n == 0) {
                add_creature_to_group_as_leader(grthing, thing);
                n++;
            } else {
                add_creature_to_group(thing, grthing);
            }
            n++;
            if (n >= game.conf.rules.rooms.barrack_max_party_size || n >= GROUP_MEMBERS_COUNT)
            {
                break;
            }
        }
        // Per creature code ends
        k++;
        if (k > THINGS_COUNT)
        {
          ERRORLOG("Infinite loop detected when sweeping creatures list");
          break;
        }
    }
    return n;
}

TbBool control_creature_as_controller(struct PlayerInfo *player, struct Thing *thing)
{
    struct CreatureStats *crstat;
    struct Camera *cam;
    struct CreatureControl* cctrl = creature_control_get_from_thing(thing);
    if (((thing->owner != player->id_number) && (player->work_state != PSt_FreeCtrlDirect))
      || !thing_can_be_controlled_as_controller(thing))
    {
      if (!control_creature_as_passenger(player, thing))
        return false;
      cam = player->acamera;
      crstat = creature_stats_get(get_players_special_digger_model(player->id_number));
      cam->mappos.z.val += get_creature_eye_height(thing);
      return true;
    }
    TbBool chicken = (creature_affected_by_spell(thing, SplK_Chicken));
    if (!chicken)
    {
        cctrl->moveto_pos.x.val = 0;
        cctrl->moveto_pos.y.val = 0;
        cctrl->moveto_pos.z.val = 0;
    }
    if (is_my_player(player))
    {
      toggle_status_menu(0);
      turn_off_roaming_menus();
    }
    set_selected_creature(player, thing);
    cam = player->acamera;
    if (cam != NULL)
      player->view_mode_restore = cam->view_mode;
    thing->alloc_flags |= TAlF_IsControlled;
    thing->rendering_flags |= TRF_Invisible;
    if (!chicken)
    {
        set_start_state(thing);
    }
    else
    {
        internal_set_thing_state(thing, CrSt_CreaturePretendChickenSetupMove);
    }
    set_player_mode(player, PVT_CreatureContrl);
    if (thing_is_creature(thing))
    {
        cctrl->max_speed = calculate_correct_creature_maxspeed(thing);
        check_for_first_person_barrack_party(thing);
        if (creature_is_group_member(thing)) {
            make_group_member_leader(thing);
        }
    }
    crstat = creature_stats_get(thing->model);
    if ( (!crstat->illuminated) && (!creature_affected_by_spell(thing, SplK_Light)) )
    {
        create_light_for_possession(thing);
    }
    if (thing->class_id == TCls_Creature)
    {
        crstat = creature_stats_get_from_thing(thing);
        setup_eye_lens(crstat->eye_effect);
    }
    return true;
}

TbBool control_creature_as_passenger(struct PlayerInfo *player, struct Thing *thing)
{
    if ((thing->owner != player->id_number) && (player->work_state != PSt_FreeCtrlPassngr))
    {
        ERRORLOG("Player %d cannot control as passenger thing owned by player %d",(int)player->id_number,(int)thing->owner);
        return false;
    }
    if (!thing_can_be_controlled_as_passenger(thing))
    {
        ERRORLOG("The %s can't be controlled as passenger",
            thing_model_name(thing));
        return false;
    }
    if (is_my_player(player))
    {
        toggle_status_menu(0);
        turn_off_roaming_menus();
    }
    set_selected_thing(player, thing);
    struct Camera* cam = player->acamera;
    if (cam != NULL)
      player->view_mode_restore = cam->view_mode;
    set_player_mode(player, PVT_CreaturePasngr);
    thing->rendering_flags |= TRF_Invisible;
    return true;
}

void free_swipe_graphic(void)
{
    SYNCDBG(6,"Starting");
    free_spritesheet(&swipe_sprites);
    game.loaded_swipe_idx = -1;
}

TbBool load_swipe_graphic_for_creature(const struct Thing *thing)
{
    SYNCDBG(6,"Starting for %s",thing_model_name(thing));
    struct CreatureStats* crstat = creature_stats_get_from_thing(thing);
    if ((crstat->swipe_idx == 0) || (game.loaded_swipe_idx == crstat->swipe_idx))
        return true;
    free_swipe_graphic();
    int swpe_idx = crstat->swipe_idx;
    char dat_fname[2048];
    char tab_fname[2048];
#ifdef SPRITE_FORMAT_V2
    strcpy(dat_fname, prepare_file_fmtpath(FGrp_CmpgConfig, "swipe%02d-32.dat", swpe_idx));
    strcpy(tab_fname, prepare_file_fmtpath(FGrp_CmpgConfig, "swipe%02d-32.tab", swpe_idx));
    if (!LbFileExists(dat_fname)) {
        strcpy(dat_fname, prepare_file_fmtpath(FGrp_StdData, "swipe%02d-32.dat", swpe_idx));
        strcpy(tab_fname, prepare_file_fmtpath(FGrp_StdData, "swipe%02d-32.tab", swpe_idx));
    }
#else
    strcpy(dat_fname, prepare_file_fmtpath(FGrp_CmpgConfig, "swipe%02d.dat", swpe_idx));
    strcpy(tab_fname, prepare_file_fmtpath(FGrp_CmpgConfig, "swipe%02d.tab", swpe_idx));
    if (!LbFileExists(dat_fname)) {
        strcpy(dat_fname, prepare_file_fmtpath(FGrp_StdData, "swipe%02d.dat", swpe_idx));
        strcpy(tab_fname, prepare_file_fmtpath(FGrp_StdData, "swipe%02d.tab", swpe_idx));
    }
#endif
    swipe_sprites = load_spritesheet(dat_fname, tab_fname);
    if (!swipe_sprites) {
        free_swipe_graphic();
        ERRORLOG("Unable to load swipe graphics for %s",thing_model_name(thing));
        return false;
    }
    game.loaded_swipe_idx = swpe_idx;
    return true;
}

/**
 * Randomise the draw direction of the swipe sprite in the first-person possession view.
 *
 * Sets PlayerInfo->swipe_sprite_drawLR to either TRUE or FALSE.
 *
 * Draw direction is either: left-to-right (TRUE) or right-to-left (FALSE)
 */
void randomise_swipe_graphic_direction()
{
    struct PlayerInfo* myplyr = get_my_player();
    myplyr->swipe_sprite_drawLR = UNSYNC_RANDOM(2); // equal chance to be left-to-right or right-to-left
}

void draw_swipe_graphic(void)
{
    struct PlayerInfo* myplyr = get_my_player();
    struct Thing* thing = thing_get(myplyr->controlled_thing_idx);
    if (thing_is_creature(thing))
    {
        struct CreatureControl* cctrl = creature_control_get_from_thing(thing);
        if ((instance_draws_possession_swipe(cctrl->instance_id)) && (cctrl->inst_total_turns > 0))
        {
            lbDisplay.DrawFlags = Lb_SPRITE_TRANSPAR4;
            long n = (int)cctrl->inst_turn * (5 << 8) / cctrl->inst_total_turns;
            long allwidth = 0;
            long i = (abs(n) >> 8) -1;
            if (i >= SWIPE_SPRITE_FRAMES)
            {
                i = SWIPE_SPRITE_FRAMES-1;
<<<<<<< HEAD
            }
            struct TbSprite* sprlist = &swipe_sprites[SWIPE_SPRITES_X * SWIPE_SPRITES_Y * i];
            struct TbSprite* startspr = &sprlist[1];
            struct TbSprite* endspr = &sprlist[1];
            for (n = 0; n < SWIPE_SPRITES_X; n++)
=======
            // FIXME: sprites may not be adjacent in the future, causing code below incorrect sprites and possibly crash
            const struct TbSprite* sprlist = get_sprite(swipe_sprites, SWIPE_SPRITES_X * SWIPE_SPRITES_Y * i);
            const struct TbSprite* startspr = &sprlist[1];
            const struct TbSprite* endspr = &sprlist[1];
            for (n=0; n < SWIPE_SPRITES_X; n++)
>>>>>>> 7f2a4422
            {
                allwidth += endspr->SWidth;
                endspr++;
            }
            if (allwidth == 0)
            {
                return; // No point trying to draw a zero-width sprite.
            }
            int units_per_px = (LbScreenWidth() * 59 / 64) * 16 / allwidth;
            if (units_per_px == 0)
            {
                return;
            }
            int scrpos_y = (MyScreenHeight * 16 / units_per_px - (startspr->SHeight + endspr->SHeight)) / 2;
            const struct TbSprite *spr;
            int scrpos_x;
            if (myplyr->swipe_sprite_drawLR)
            {
                int delta_y = sprlist[1].SHeight;
                for (i = 0; i < SWIPE_SPRITES_X*SWIPE_SPRITES_Y; i += SWIPE_SPRITES_X)
                {
                    spr = &startspr[i];
                    scrpos_x = (MyScreenWidth * 16 / units_per_px - allwidth) / 2;
                    for (n = 0; n < SWIPE_SPRITES_X; n++)
                    {
                        LbSpriteDrawResized(scrpos_x * units_per_px / 16, scrpos_y * units_per_px / 16, units_per_px, spr);
                        scrpos_x += spr->SWidth;
                        spr++;
                    }
                    scrpos_y += delta_y;
                }
            }
            else
            {
                lbDisplay.DrawFlags = Lb_SPRITE_TRANSPAR4 | Lb_SPRITE_FLIP_HORIZ;
                for (i = 0; i < SWIPE_SPRITES_X*SWIPE_SPRITES_Y; i += SWIPE_SPRITES_X)
                {
                    spr = &sprlist[SWIPE_SPRITES_X+i];
                    int delta_y = spr->SHeight;
                    scrpos_x = (MyScreenWidth * 16 / units_per_px - allwidth) / 2;
                    for (n = 0; n < SWIPE_SPRITES_X; n++)
                    {
                        LbSpriteDrawResized(scrpos_x * units_per_px / 16, scrpos_y * units_per_px / 16, units_per_px, spr);
                        scrpos_x += spr->SWidth;
                        spr--;
                    }
                    scrpos_y += delta_y;
                }
            }
            lbDisplay.DrawFlags = 0;
            return;
        }
    }
    // We get here many times a second when in possession mode and not attacking: to randomise the swipe direction.
    randomise_swipe_graphic_direction();
}

long creature_available_for_combat_this_turn(struct Thing *creatng)
{
    TRACE_THING(creatng);
    struct CreatureControl* cctrl = creature_control_get_from_thing(creatng);
    // Check once per 8 turns
    if (((game.play_gameturn + creatng->index) & 7) != 0)
    {
        // On first turn in a state, check anyway
        if (game.play_gameturn - cctrl->tasks_check_turn > 1) {
            return false;
        }
    }
    if (creature_is_fleeing_combat(creatng) || creature_affected_by_spell(creatng, SplK_Chicken)) {
        return false;
    }
    if (creature_is_being_unconscious(creatng) || creature_is_dying(creatng)) {
        return false;
    }
    if (thing_is_picked_up(creatng) || creature_is_being_dropped(creatng)) {
        return false;
    }
    if ((creatng->owner == game.neutral_player_num) || ((cctrl->flgfield_1 & CCFlg_NoCompControl) != 0)) {
        return false;
    }
    CrtrStateId i = get_creature_state_besides_interruptions(creatng);
    return can_change_from_state_to(creatng, i, CrSt_CreatureInCombat);
}

struct Thing *get_players_soul_container_creature_can_see(struct Thing *creatng, PlayerNumber heart_owner)
{
    struct Thing* heartng = get_player_soul_container(heart_owner);
    if (!thing_exists(heartng))
    {
        SYNCDBG(7,"The player %d has no heart",(int)heart_owner);
        return INVALID_THING;
    }
    int dist = get_combat_distance(creatng, heartng);
    if (creature_can_see_combat_path(creatng, heartng, dist)) {
        SYNCDBG(7,"The %s index %d owned by player %d can see player %d %s index %d at distance %d",
            thing_model_name(creatng),(int)creatng->index,(int)creatng->owner,
            (int)heartng->owner,thing_model_name(heartng),(int)heartng->index,(int)dist);
        return heartng;
    }
    if (creature_can_hear_within_distance(creatng, dist))
    {
        SYNCDBG(7,"The %s index %d owned by player %d can hear player %d %s index %d at distance %d",
            thing_model_name(creatng),(int)creatng->index,(int)creatng->owner,
            (int)heartng->owner,thing_model_name(heartng),(int)heartng->index,(int)dist);
        return heartng;
    }
    SYNCDBG(17,"The %s index %d owned by player %d can't see player %d %s index %d at distance %d",
        thing_model_name(creatng),(int)creatng->index,(int)creatng->owner,
        (int)heartng->owner,thing_model_name(heartng),(int)heartng->index,(int)dist);
    return INVALID_THING;
}

/**
 *
 * @param creatng
 * @return
 * @note originally named get_enemy_dungeon_heart_creature_can_see()
 */
struct Thing *get_enemy_soul_container_creature_can_see(struct Thing *creatng)
{
    SYNCDBG(17, "Starting");
    assert(DUNGEONS_COUNT == PLAYERS_COUNT);

    for (PlayerNumber enemy_idx = 0; enemy_idx < DUNGEONS_COUNT; enemy_idx++)
    {
        if (players_are_enemies(creatng->owner, enemy_idx))
        {
            struct Thing* heartng = get_players_soul_container_creature_can_see(creatng, enemy_idx);
            if (!thing_is_invalid(heartng))
            {
                return heartng;
            }
        }
    }

    return INVALID_THING;
}

void set_creature_combat_object_state(struct Thing *creatng, struct Thing *obthing, short combattype)
{
    struct CreatureControl* cctrl = creature_control_get_from_thing(creatng);
    cctrl->combat.battle_enemy_idx = obthing->index;
    cctrl->combat.battle_enemy_crtn = obthing->creation_turn;
    cctrl->field_AA = 0;
    cctrl->combat_flags |= CmbtF_ObjctFight;
    const struct CreatureStats* crstat = creature_stats_get_from_thing(creatng);
    if ((crstat->attack_preference == AttckT_Ranged) && creature_has_ranged_object_weapon(creatng))
    {
        if (combattype == CrSt_CreatureObjectSnipe)
        {
            cctrl->combat.state_id = ObjCmbtSt_RangedSnipe;
        }
        else
        {
            cctrl->combat.state_id = ObjCmbtSt_Ranged;
        }
    }
    else
    {
        if (combattype == CrSt_CreatureObjectSnipe)
        {
            cctrl->combat.state_id = ObjCmbtSt_MeleeSnipe;
        }
        else
        {
            cctrl->combat.state_id = ObjCmbtSt_Melee;
        }
    }
}

TbBool set_creature_object_combat(struct Thing *creatng, struct Thing *obthing)
{
    SYNCDBG(8,"Starting");
    if (!external_set_thing_state(creatng, CrSt_CreatureObjectCombat)) {
        return false;
    }
    set_creature_combat_object_state(creatng, obthing, CrSt_CreatureObjectCombat);
    SYNCDBG(19,"Finished");
    return true;
}

TbBool set_creature_object_snipe(struct Thing* creatng, struct Thing* obthing)
{
    SYNCDBG(8, "Starting");
    if (!external_set_thing_state(creatng, CrSt_CreatureObjectSnipe)) {
        return false;
    }
    set_creature_combat_object_state(creatng, obthing, CrSt_CreatureObjectSnipe);
    SYNCDBG(19, "Finished");
    return true;
}

void set_creature_combat_door_state(struct Thing *creatng, struct Thing *obthing)
{
    struct CreatureControl* cctrl = creature_control_get_from_thing(creatng);
    cctrl->combat.battle_enemy_idx = obthing->index;
    cctrl->combat.battle_enemy_crtn = obthing->creation_turn;
    cctrl->field_AA = 0;
    cctrl->combat_flags |= CmbtF_DoorFight;
    const struct CreatureStats* crstat = creature_stats_get_from_thing(creatng);
    if ((crstat->attack_preference == AttckT_Ranged)
      && creature_has_ranged_object_weapon(creatng)) {
        cctrl->combat.state_id = ObjCmbtSt_Ranged;
    } else {
        cctrl->combat.state_id = ObjCmbtSt_Melee;
    }
}

TbBool set_creature_door_combat(struct Thing *creatng, struct Thing *obthing)
{
    SYNCDBG(8,"Starting");
    if (!external_set_thing_state(creatng, CrSt_CreatureDoorCombat)) {
        SYNCDBG(8,"Cannot enter door combat");
        return false;
    }
    set_creature_combat_door_state(creatng, obthing);
    SYNCDBG(19,"Finished");
    return true;
}

void food_eaten_by_creature(struct Thing *foodtng, struct Thing *creatng)
{
    struct CreatureControl* cctrl = creature_control_get_from_thing(creatng);
    if (cctrl->instance_id == CrInst_NULL)
    {
        set_creature_instance(creatng, CrInst_EAT, 0, 0);
    } else
    {
        if (cctrl->hunger_amount > 0) {
            cctrl->hunger_amount--;
        } else
        if (cctrl->hunger_loss < 255) {
              cctrl->hunger_loss++;
        }
        apply_health_to_thing_and_display_health(creatng, game.conf.rules.health.food_health_gain);
        cctrl->hunger_level = 0;
    }
    // Food is destroyed just below, so the sound must be made by creature
    thing_play_sample(creatng, 112+UNSYNC_RANDOM(3), NORMAL_PITCH, 0, 3, 0, 2, FULL_LOUDNESS);
    struct CreatureStats* crstat = creature_stats_get_from_thing(creatng);
    anger_apply_anger_to_creature(creatng, crstat->annoy_eat_food, AngR_Hungry, 1);
    struct Dungeon* dungeon = get_players_num_dungeon(creatng->owner);
    if (!dungeon_invalid(dungeon)) {
        dungeon->lvstats.chickens_eaten++;
    }
    if (thing_is_creature(foodtng))
    {
        thing_death_flesh_explosion(foodtng);
    } else
    {
        delete_thing_structure(foodtng, 0);
    }
}

void anger_apply_anger_to_creature_f(struct Thing *creatng, long anger, AnnoyMotive reason, long a3, const char *func_name)
{
    SYNCDBG(17,"The %s index %d owner %d will be applied with %d anger",
        thing_model_name(creatng),(int)creatng->index,(int)creatng->owner,(int)anger);
    if (!creature_can_get_angry(creatng)) {
        return;
    }
    if (anger > 0)
    {
        anger_increase_creature_anger_f(creatng, anger, reason, func_name);
        if (reason != AngR_Other)
        {
            if (anger_free_for_anger_increase(creatng))
            {
                long angrpart = 32 * anger / 256;
                anger_increase_creature_anger_f(creatng, angrpart, AngR_Other, func_name);
            }
        }
    } else
    if (anger < 0)
    {
        anger_reduce_creature_anger_f(creatng, anger, reason, func_name);
        if (reason == AngR_Other)
        {
            long angrpart = 32 * anger / 256;
            for (AnnoyMotive reaspart = 1; reaspart < AngR_Other; reaspart++)
            {
                anger_reduce_creature_anger_f(creatng, angrpart, reaspart, func_name);
            }
        }
    }
}

/**
 * Returns if a creature is affected by given spell.
 * @param thing The creature thing.
 * @param spkind The spell, from SpellKind enumeration.
 * @return True if the creature is affected, false otherwise.
 */
TbBool creature_affected_by_spell(const struct Thing *thing, SpellKind spkind)
{
    const struct CreatureControl* cctrl = creature_control_get_from_thing(thing);
    switch (spkind)
    {
    case SplK_Freeze:
        return ((cctrl->stateblock_flags & CCSpl_Freeze) != 0);
    case SplK_Armour:
        return ((cctrl->spell_flags & CSAfF_Armour) != 0);
    case SplK_Rebound:
        return ((cctrl->spell_flags & CSAfF_Rebound) != 0);
    case SplK_Invisibility:
        return ((cctrl->spell_flags & CSAfF_Invisibility) != 0);
    case SplK_Teleport:
        return ((cctrl->stateblock_flags & CCSpl_Teleport) != 0);
    case SplK_Speed:
        return ((cctrl->spell_flags & CSAfF_Speed) != 0);
    case SplK_Slow:
        return ((cctrl->spell_flags & CSAfF_Slow) != 0);
    case SplK_Fly:
        return ((cctrl->spell_flags & CSAfF_Flying) != 0);
    case SplK_Sight:
        return ((cctrl->spell_flags & CSAfF_Sight) != 0);
    case SplK_Disease:
        return ((cctrl->spell_flags & CSAfF_Disease) != 0);
    case SplK_Chicken:
        return ((cctrl->spell_flags & CSAfF_Chicken) != 0);
    case SplK_TimeBomb:
        return ((cctrl->spell_flags & CSAfF_Timebomb) != 0);
    // Handle spells with no continuous effect
    case SplK_Lightning:
    case SplK_Heal:
    case SplK_Missile:
    case SplK_NavigMissile:
    case SplK_Grenade:
    case SplK_Lizard:
    case SplK_WordOfPower:
    case SplK_Fireball:
    case SplK_FireBomb:
    case SplK_FlameBreath:
    case SplK_Drain:
        return false;
    case SplK_PoisonCloud:
        return ((cctrl->spell_flags & CSAfF_PoisonCloud) != 0);
    case SplK_Fear:
        return false;//TODO CREATURE_SPELL update when fear continous effect is implemented
    case SplK_Wind:
        return ((cctrl->spell_flags & CSAfF_Wind) != 0);
    case SplK_Light:
        return ((cctrl->spell_flags & CSAfF_Light) != 0);
    case SplK_Hailstorm:
        return false;//TODO CREATURE_SPELL find out how to check this
    case SplK_CrazyGas:
        return false;//TODO CREATURE_SPELL update when crazy gas continous effect is implemented
    default:
        SYNCDBG(3,"Unrecognized spell kind %d",(int)spkind);
        return false;
    }

}

TbBool creature_affected_by_slap(const struct Thing *thing)
{
    struct CreatureControl* cctrl = creature_control_get_from_thing(thing);
    return (cctrl->slap_turns != 0);
}

/**
 * Returns remaining duration of a spell casted on a thing.
 * @param thing The thing which can have spells casted on.
 * @param spkind The spell kind to be checked.
 * @see thing_affected_by_spell()
 */
GameTurnDelta get_spell_duration_left_on_thing_f(const struct Thing *thing, SpellKind spkind, const char *func_name)
{
    struct CreatureControl* cctrl = creature_control_get_from_thing(thing);
    if (creature_control_invalid(cctrl))
    {
        ERRORLOG("%s: Invalid creature control for thing %d",func_name,(int)thing->index);
        return 0;
    }
    for (long i = 0; i < CREATURE_MAX_SPELLS_CASTED_AT; i++)
    {
        struct CastedSpellData* cspell = &cctrl->casted_spells[i];
        if (cspell->spkind == spkind) {
            return cspell->duration;
        }
    }
    if (strcmp(func_name, "thing_affected_by_spell") != 0)
        ERRORLOG("%s: No spell of type %d on %s index %d",func_name,(int)spkind,thing_model_name(thing),(int)thing->index);
    return 0;
}

/**
 * Returns if given spell is within list of spells affected by a thing.
 * @param thing The thing which can have spells casted on.
 * @param spkind The spell kind to be checked.
 * @see get_spell_duration_left_on_thing() to get remaining time of the affection
 * @see creature_affected_by_spell() to get more reliable info for creatures
 */
TbBool thing_affected_by_spell(const struct Thing *thing, SpellKind spkind)
{
    return (get_spell_duration_left_on_thing(thing, spkind) > 0);
}

long get_free_spell_slot(struct Thing *creatng)
{
    TRACE_THING(creatng);
    struct CastedSpellData *cspell;
    long i;
    struct CreatureControl* cctrl = creature_control_get_from_thing(creatng);
    long cval = LONG_MAX;
    long ci = -1;
    for (i=0; i < CREATURE_MAX_SPELLS_CASTED_AT; i++)
    {
        cspell = &cctrl->casted_spells[i];
        // If there's unused slot, return it immediately
        if (cspell->spkind == SplK_None)
        {
            return i;
        }
        // Otherwise, select the one making minimum damage
        long k = abs(cspell->duration);
        if (k < cval)
        {
            cval = k;
            ci = i;
        }
    }
    // Terminate the min damage effect and return its slot index
    cspell = &cctrl->casted_spells[ci];
    terminate_thing_spell_effect(creatng, cspell->spkind);
    for (i=0; i < CREATURE_MAX_SPELLS_CASTED_AT; i++)
    {
        cspell = &cctrl->casted_spells[i];
        if (cspell->spkind == SplK_None)
        {
            return i;
        }
    }
    ERRORLOG("Spell effect has been terminated, but still its slot (%ld) isn't empty!",ci);
    return ci;
}

long get_spell_slot(const struct Thing *thing, SpellKind spkind)
{
    struct CreatureControl* cctrl = creature_control_get_from_thing(thing);
    for (long i = 0; i < CREATURE_MAX_SPELLS_CASTED_AT; i++)
    {
        struct CastedSpellData* cspell = &cctrl->casted_spells[i];
        // If there is a slot with required spell
        if (cspell->spkind == spkind)
        {
            return i;
        }
    }
    // If spell not found
    return -1;
}

TbBool fill_spell_slot(struct Thing *thing, long slot_idx, SpellKind spell_idx, long spell_power)
{
    if ((slot_idx < 0) || (slot_idx >= CREATURE_MAX_SPELLS_CASTED_AT))
        return false;
    struct CreatureControl* cctrl = creature_control_get_from_thing(thing);
    if (creature_control_invalid(cctrl))
        return false;
    struct CastedSpellData* cspell = &cctrl->casted_spells[slot_idx];
    cspell->spkind = spell_idx;
    cspell->duration = spell_power;
    return true;
}

TbBool free_spell_slot(struct Thing *thing, long slot_idx)
{
    if ((slot_idx < 0) || (slot_idx >= CREATURE_MAX_SPELLS_CASTED_AT))
        return false;
    struct CreatureControl* cctrl = creature_control_get_from_thing(thing);
    if (creature_control_invalid(cctrl))
        return false;
    struct CastedSpellData* cspell = &cctrl->casted_spells[slot_idx];
    cspell->spkind = SplK_None;
    cspell->duration = 0;
    return true;
}

void first_apply_spell_effect_to_thing(struct Thing *thing, SpellKind spell_idx, long spell_lev)
{
    struct CreatureControl* cctrl = creature_control_get_from_thing(thing);
    struct ComponentVector cvect;
    struct Coord3d pos;
    struct Thing *ntng;
    long i;
    long k;
    struct CreatureStats* crstat;
    if (spell_lev > SPELL_MAX_LEVEL)
        spell_lev = SPELL_MAX_LEVEL;
    // This pointer may be invalid if spell_idx is incorrect. But we're using it only when correct.
    const struct SpellConfig* spconf = get_spell_config(spell_idx);
    const struct MagicStats* pwrdynst = get_power_dynamic_stats(spconf->linked_power);
    long n;
    short duration;
    if (spconf->linked_power == 0)
    {
        duration = spconf->duration;
    }
    else if (pwrdynst->duration == 0)
    {
        duration = pwrdynst->strength[spell_lev];
    }
    else
    {
        duration = pwrdynst->duration;
    }

    i = get_free_spell_slot(thing);
    if (spell_idx == SplK_Heal)
    {
        n = saturate_set_signed(thing->health + pwrdynst->strength[spell_lev], 16);
        if (n < 0)
        {
            thing->health = 0;
        } else
        {
            thing->health = min(n, cctrl->max_health);
        }
        if (spconf->aura_effect != 0)
        {
            cctrl->spell_aura = spconf->aura_effect;
            cctrl->spell_aura_duration = spconf->duration;
        }
    } else
    if (spell_idx == SplK_Disease)
    {
        if ((get_creature_model_flags(thing) & CMF_NeverSick) == 0)
        {
            if (i != -1)
            {
                if (cctrl->disease_caster_plyridx == thing->owner)
                {
                    cctrl->disease_caster_plyridx = game.neutral_player_num;
                }
                fill_spell_slot(thing, i, spell_idx, pwrdynst->strength[spell_lev]);
                n = 0;
                cctrl->spell_flags |= spconf->spell_flags;
                cctrl->disease_start_turn = game.play_gameturn;
                for (k = 0; k < 3; k++)
                {
                    pos.x.val = thing->mappos.x.val;
                    pos.y.val = thing->mappos.y.val;
                    pos.z.val = thing->mappos.z.val;
                    pos.x.val += distance_with_angle_to_coord_x(32, n);
                    pos.y.val += distance_with_angle_to_coord_y(32, n);
                    pos.z.val += k * (long)(thing->clipbox_size_z >> 1);
                    ntng = create_object(&pos, ObjMdl_Disease, thing->owner, -1);
                    if (!thing_is_invalid(ntng))
                    {
                        cctrl->spell_tngidx_disease[k] = ntng->index;
                        ntng->health = pwrdynst->strength[spell_lev] + 1;
                        ntng->disease.belongs_to = thing->index;
                        ntng->disease.effect_slot = k;
                        ntng->move_angle_xy = thing->move_angle_xy;
                        ntng->move_angle_z = thing->move_angle_z;
                        angles_to_vector(ntng->move_angle_xy, ntng->move_angle_z, 32, &cvect);
                        ntng->veloc_push_add.x.val += cvect.x;
                        ntng->veloc_push_add.y.val += cvect.y;
                        ntng->veloc_push_add.z.val += cvect.z;
                        ntng->state_flags |= TF1_PushAdd;
                    }
                    n += 2 * LbFPMath_PI / 3;
                }
            }
            if (spconf->aura_effect != 0)
            {
                cctrl->spell_aura = spconf->aura_effect;
                cctrl->spell_aura_duration = spconf->duration;
            }
        }
    } else
    if (spell_idx == SplK_Chicken)
    {
        if ((get_creature_model_flags(thing) & CMF_NeverChickens) == 0)
        {
            if (i != -1)
            {
                fill_spell_slot(thing, i, spell_idx, pwrdynst->strength[spell_lev]);
                external_set_thing_state(thing, CrSt_CreatureChangeToChicken);
                cctrl->countdown_282 = duration;
                cctrl->spell_flags |= spconf->spell_flags;
                if (spconf->aura_effect != 0)
                {
                    cctrl->spell_aura = spconf->aura_effect;
                    cctrl->spell_aura_duration = spconf->duration;
                }
            }
        }
    } else
    if (spell_idx == SplK_Light)
    {
        crstat = creature_stats_get(thing->model);
        if (!crstat->illuminated)
        {
            if (i != -1)
            {
                fill_spell_slot(thing, i, spell_idx, duration);
                if (!creature_affected_by_spell(thing, SplK_Light))
                {
                    cctrl->spell_flags |= spconf->spell_flags;
                    illuminate_creature(thing);
                }
                if (spconf->aura_effect != 0)
                {
                    cctrl->spell_aura = spconf->aura_effect;
                    cctrl->spell_aura_duration = spconf->duration;
                }
            }
        }
    } else
    if (spell_idx == SplK_TimeBomb)
    {
        if (i != -1)
        {
            fill_spell_slot(thing, i, spell_idx, spconf->duration);
            if (!creature_affected_by_spell(thing, SplK_TimeBomb))
            {
                cctrl->spell_flags |= CSAfF_Timebomb;
                //pwrdynst = get_power_dynamic_stats(PwrK_TIMEBOMB);
                cctrl->timebomb_countdown = duration;
            }
        }
    } else
    if (i != -1)
    {
        fill_spell_slot(thing, i, spell_idx, duration);
        cctrl->spell_flags |= spconf->spell_flags;
        switch (spell_idx)
        {
        case SplK_Freeze:
            cctrl->stateblock_flags |= CCSpl_Freeze;
            if ((thing->movement_flags & TMvF_Flying) != 0)
                {
                    cctrl->spell_flags |= CSAfF_Grounded;
                    thing->movement_flags &= ~TMvF_Flying;
                }
            creature_set_speed(thing, 0);
            break;
        case SplK_Armour:
            n = 0;
            for (k = 0; k < 2; k++)
            {
                set_coords_to_cylindric_shift(&pos, &thing->mappos, 32, n, k * (thing->clipbox_size_z >> 1));
                ntng = create_object(&pos, ObjMdl_LightBall, thing->owner, -1);
                if (!thing_is_invalid(ntng))
                {
                    cctrl->spell_tngidx_armour[k] = ntng->index;
                    ntng->health = pwrdynst->strength[spell_lev] + 1;
                    ntng->armor.belongs_to = thing->index;
                    ntng->armor.shspeed = k;
                    ntng->move_angle_xy = thing->move_angle_xy;
                    ntng->move_angle_z = thing->move_angle_z;
                    angles_to_vector(ntng->move_angle_xy, ntng->move_angle_z, 32, &cvect);
                    ntng->veloc_push_add.x.val += cvect.x;
                    ntng->veloc_push_add.y.val += cvect.y;
                    ntng->veloc_push_add.z.val += cvect.z;
                    ntng->state_flags |= TF1_PushAdd;
                }
                n += 2 * LbFPMath_PI / 3;
            }
            break;
        case SplK_Invisibility:
            cctrl->force_visible = 0;
            break;
        case SplK_Teleport:
            cctrl->stateblock_flags |= CCSpl_Teleport;
            break;
        case SplK_Speed:
        case SplK_Slow:
            cctrl->max_speed = calculate_correct_creature_maxspeed(thing);
            break;
        case SplK_Fly:
            thing->movement_flags |= TMvF_Flying;
            break;

        }
        if (spconf->aura_effect != 0)
        {
            cctrl->spell_aura = spconf->aura_effect;
            cctrl->spell_aura_duration = spconf->duration;
        }
    }
}

void reapply_spell_effect_to_thing(struct Thing *thing, long spell_idx, long spell_lev, long idx)
{
    struct CreatureControl* cctrl = creature_control_get_from_thing(thing);
    if (spell_lev > SPELL_MAX_LEVEL)
        spell_lev = SPELL_MAX_LEVEL;
    struct CastedSpellData* cspell = &cctrl->casted_spells[idx];
    // This pointer may be invalid if spell_idx is incorrect. But we're using it only when correct.
    struct SpellConfig* spconf = get_spell_config(spell_idx);
    const struct MagicStats* pwrdynst = get_power_dynamic_stats(spconf->linked_power);

    short duration;
    if (spconf->linked_power == 0)
    {
        duration = spconf->duration;
    } else
    if (pwrdynst->duration == 0)
    {
        duration = pwrdynst->strength[spell_lev];
    } else
    {
        duration = pwrdynst->duration;
    }
    cspell->duration = duration;

    switch (spell_idx)
    {
    case SplK_Freeze:
        creature_set_speed(thing, 0);
        break;
    case SplK_Heal:
    {
        HitPoints i = saturate_set_signed(thing->health + pwrdynst->strength[spell_lev], 16);
        if (i < 0)
        {
          thing->health = 0;
        } else {
          thing->health = min(i,cctrl->max_health);
        }
        break;
    }
    case SplK_Chicken:
        external_set_thing_state(thing, CrSt_CreatureChangeToChicken);
        cctrl->countdown_282 = duration/5;
        cspell->duration = pwrdynst->strength[spell_lev];
        break;
    default:
        break;
    }
    if (spconf->aura_effect != 0)
    {
        cctrl->spell_aura = spconf->aura_effect;
        cctrl->spell_aura_duration = spconf->duration;
    }
}

void apply_spell_effect_to_thing(struct Thing *thing, SpellKind spell_idx, long spell_lev)
{
    // Make sure the creature level isn't larger than max spell level
    if (spell_lev > SPELL_MAX_LEVEL)
        spell_lev = SPELL_MAX_LEVEL;
    SYNCDBG(6,"Applying %s to %s index %d",spell_code_name(spell_idx),thing_model_name(thing),(int)thing->index);
    struct CreatureControl* cctrl = creature_control_get_from_thing(thing);
    if (creature_control_invalid(cctrl))
    {
        ERRORLOG("Invalid creature tried to accept spell %s",spell_code_name(spell_idx));
        return;
    }
    for (long i = 0; i < CREATURE_MAX_SPELLS_CASTED_AT; i++)
    {
        if (cctrl->casted_spells[i].spkind == spell_idx)
        {
            reapply_spell_effect_to_thing(thing, spell_idx, spell_lev, i);
            return;
        }
    }
    first_apply_spell_effect_to_thing(thing, spell_idx, spell_lev);
}

void terminate_thing_spell_effect(struct Thing *thing, SpellKind spkind)
{
    TRACE_THING(thing);
    int slot_idx = get_spell_slot(thing, spkind);
    struct CreatureControl* cctrl = creature_control_get_from_thing(thing);
    long i;
    struct CreatureStats* crstat;
    switch (spkind)
    {
    case SplK_Freeze:
        cctrl->stateblock_flags &= ~CCSpl_Freeze;
        if ((cctrl->spell_flags & CSAfF_Grounded) != 0)
        {
            thing->movement_flags |= TMvF_Flying;
            cctrl->spell_flags &= ~CSAfF_Grounded;
        }
        break;
    case SplK_Armour:
        cctrl->spell_flags &= ~CSAfF_Armour;
        for (i=0; i < 3; i++)
        {
            ThingIndex eff_idx = cctrl->spell_tngidx_armour[i];
            if (eff_idx > 0) {
                struct Thing * efftng;
                efftng = thing_get(eff_idx);
                delete_thing_structure(efftng, 0);
                cctrl->spell_tngidx_armour[i] = 0;
            }
        }
        break;
    case SplK_Rebound:
        cctrl->spell_flags &= ~CSAfF_Rebound;
        break;
    case SplK_Invisibility:
        cctrl->spell_flags &= ~CSAfF_Invisibility;
        cctrl->force_visible = 0;
        break;
    case SplK_Teleport:
        cctrl->stateblock_flags &= ~CCSpl_Teleport;
        break;
    case SplK_Speed:
        cctrl->spell_flags &= ~CSAfF_Speed;
        cctrl->max_speed = calculate_correct_creature_maxspeed(thing);
        break;
    case SplK_Slow:
        cctrl->spell_flags &= ~CSAfF_Slow;
        cctrl->max_speed = calculate_correct_creature_maxspeed(thing);
        break;
    case SplK_Fly:
        //TODO SPELLS Strange condition regarding the fly - verify why it's here
        if ((get_creature_model_flags(thing) & CMF_IsDiptera) == 0)
            thing->movement_flags &= ~TMvF_Flying;
        cctrl->spell_flags &= ~CSAfF_Flying;
        break;
    case SplK_Sight:
        cctrl->spell_flags &= ~CSAfF_Sight;
        break;
    case SplK_Disease:
        cctrl->spell_flags &= ~CSAfF_Disease;
        for (i=0; i < 3; i++)
        {
            ThingIndex eff_idx = cctrl->spell_tngidx_disease[i];
            if (eff_idx > 0) {
                struct Thing * efftng;
                efftng = thing_get(eff_idx);
                delete_thing_structure(efftng, 0);
                cctrl->spell_tngidx_disease[i] = 0;
            }
        }
        break;
    case SplK_Chicken:
        cctrl->spell_flags &= ~CSAfF_Chicken;
        external_set_thing_state(thing, CrSt_CreatureChangeFromChicken);
        cctrl->countdown_282 = 10;
        break;
    case SplK_Light:
    crstat = creature_stats_get(thing->model);
    if (!crstat->illuminated)
    {
        if (thing->light_id != 0)
        {
            cctrl->spell_flags &= ~CSAfF_Light;
            if ((thing->rendering_flags & TRF_Invisible) != 0)
            {
                light_set_light_intensity(thing->light_id, (light_get_light_intensity(thing->light_id) - 20));
                struct Light* lgt = &game.lish.lights[thing->light_id];
                lgt->radius = 2560;
            }
            else
            {
                light_delete_light(thing->light_id);
                thing->light_id = 0;
            }
        }
        break;
    }
    }
    if (slot_idx >= 0) {
        free_spell_slot(thing, slot_idx);
    }
}

void process_thing_spell_teleport_effects(struct Thing *thing, struct CastedSpellData *cspell)
{
    struct CreatureControl* cctrl = creature_control_get_from_thing(thing);
    struct SpellConfig* spconf = get_spell_config(SplK_Teleport);
    struct Room* room = NULL;
    const struct Thing* desttng = NULL;
    long distance = LONG_MAX;
    struct Dungeon *dungeon = get_players_num_dungeon(thing->owner);
    RoomKind rkind = 0;
    long i;
    TbBool allowed = true;
    clear_messages_from_player(MsgType_CreatureInstance, CrInst_TELEPORT);
    if (cspell->duration == spconf->duration / 2)
    {
        PlayerNumber plyr_idx = get_appropriate_player_for_creature(thing);
        struct PlayerInfo* player = get_player(plyr_idx);
        struct Coord3d pos;
        pos.x.val = subtile_coord_center(cctrl->teleport_x);
        pos.y.val = subtile_coord_center(cctrl->teleport_y);
        pos.z.val = get_floor_height_at(&pos);
        if (thing_in_wall_at(thing, &pos))
        {
            if (creature_is_dragging_something(thing))
            {
                struct Thing *droptng = thing_get(cctrl->dragtng_idx);
                if (droptng->class_id == TCls_Creature)
                {
                    stop_creature_being_dragged_by(droptng, thing);
                }
                else
                {
                    creature_drop_dragged_object(thing, droptng);
                }
            }
            const struct Coord3d* newpos = NULL;
            struct Coord3d room_pos;
            switch(player->teleport_destination)
            {
                case 6: // Dungeon Heart
                {
                    newpos = dungeon_get_essential_pos(thing->owner);
                    break;
                }
                case 16: // Fight
                {
                    if (active_battle_exists(thing->owner))
                    {
                        long count = 0;
                        if (player->battleid > BATTLES_COUNT)
                        {
                            player->battleid = 1;
                        }
                        for (i = player->battleid; i <= BATTLES_COUNT; i++)
                        {
                            if (i > BATTLES_COUNT)
                            {
                                i = 1;
                                player->battleid = 1;
                            }
                            count++;
                            struct CreatureBattle* battle = creature_battle_get(i);
                            if ( (battle->fighters_num != 0) && (battle_with_creature_of_player(thing->owner, i)) )
                            {
                                struct Thing* tng = thing_get(battle->first_creatr);
                                TRACE_THING(tng);
                                if (creature_can_navigate_to(thing, &tng->mappos, NavRtF_NoOwner))
                                {
                                    pos.x.val = tng->mappos.x.val;
                                    pos.y.val = tng->mappos.y.val;
                                    player->battleid = i + 1;
                                    break;
                                }
                            }
                            if (count >= BATTLES_COUNT)
                            {
                                player->battleid = 1;
                                break;
                            }
                            if (i >= BATTLES_COUNT)
                            {
                                i = 0;
                                player->battleid = 1;
                                continue;
                            }
                        }
                    }
                    else
                    {
                        allowed = false;
                    }
                    break;
                }
                case 17: // Last work room
                {
                    room = room_get(cctrl->last_work_room_id);
                    break;
                }
                case 18: // Call to Arms
                {
                    struct Coord3d cta_pos;
                    cta_pos.x.val = subtile_coord_center(dungeon->cta_stl_x);
                    cta_pos.y.val = subtile_coord_center(dungeon->cta_stl_y);
                    cta_pos.z.val = subtile_coord(1,0);
                    if (creature_can_navigate_to(thing, &cta_pos, NavRtF_NoOwner))
                    {
                        pos = cta_pos;
                    }
                    else
                    {
                        allowed = false;
                    }
                    break;
                }
                case 19: // Lair
                {
                    desttng = thing_get(cctrl->lairtng_idx);
                    break;
                }
                default:
                {
                    rkind = zoom_key_room_order[player->teleport_destination];
                }
            }
            if (rkind > 0)
            {
                long count = 0;
                if (player->nearest_teleport)
                {
                    room = find_room_nearest_to_position(thing->owner, rkind, &thing->mappos, &distance);
                }
                else
                {
                    do
                    {
                        if (count >= count_player_rooms_of_type(thing->owner, rkind))
                        {
                            break;
                        }
                        room = room_get(find_next_room_of_type(thing->owner, rkind));
                        find_first_valid_position_for_thing_anywhere_in_room(thing, room, &room_pos);
                        count++;
                    }
                    while (!creature_can_navigate_to(thing, &room_pos, NavRtF_NoOwner));
                }
            }
            if (!room_is_invalid(room))
            {
                room_pos.x.val = subtile_coord_center(room->central_stl_x);
                room_pos.y.val = subtile_coord_center(room->central_stl_y);
                allowed = creature_can_navigate_to(thing, &room_pos, NavRtF_NoOwner);
                if (!allowed)
                {
                    if (find_random_valid_position_for_thing_in_room(thing, room, &room_pos))
                    {
                        allowed = (creature_can_navigate_to(thing, &room_pos, NavRtF_NoOwner) || rkind == RoK_DUNGHEART);
                    }
                }
            }
            if (!allowed)
            {
                desttng = thing_get(cctrl->lairtng_idx);
                if (thing_is_object(desttng))
                {
                    newpos = &desttng->mappos;
                }
                else
                {
                    newpos = dungeon_get_essential_pos(thing->owner);
                }
                pos.x.val = newpos->x.val;
                pos.y.val = newpos->y.val;
                pos.z.val = newpos->z.val;
            }
            else
            {
                if ( (pos.x.val == subtile_coord_center(cctrl->teleport_x)) && (pos.y.val == subtile_coord_center(cctrl->teleport_y)) )
                {
                    if (thing_is_object(desttng))
                    {
                        newpos = &desttng->mappos;
                    }
                    if (newpos != NULL)
                    {
                        pos.x.val = newpos->x.val;
                        pos.y.val = newpos->y.val;
                        pos.z.val = newpos->z.val;
                    }
                    else if (!room_is_invalid(room))
                    {
                        pos = room_pos;
                    }
                    else if ( (room_is_invalid(room)) && (newpos == NULL) )
                    {
                        newpos = dungeon_get_essential_pos(thing->owner);
                        pos.x.val = newpos->x.val;
                        pos.y.val = newpos->y.val;
                        pos.z.val = newpos->z.val;
                    }
                }
            }

        }
        pos.z.val += subtile_coord(2,0);
        move_thing_in_map(thing, &pos);
        remove_all_traces_of_combat(thing);
        reset_interpolation_of_thing(thing);
        ariadne_invalidate_creature_route(thing);
        check_map_explored(thing, pos.x.stl.num, pos.y.stl.num);
        if ((thing->movement_flags & TMvF_Flying) == 0)
        {
            thing->veloc_push_add.x.val += CREATURE_RANDOM(thing, 193) - 96;
            thing->veloc_push_add.y.val += CREATURE_RANDOM(thing, 193) - 96;
            thing->veloc_push_add.z.val += CREATURE_RANDOM(thing, 96) + 40;
            thing->state_flags |= TF1_PushAdd;
        }
        player->teleport_destination = 19;
    }
}

void process_thing_spell_effects(struct Thing *thing)
{
    struct CreatureControl* cctrl = creature_control_get_from_thing(thing);
    for (int i = 0; i < CREATURE_MAX_SPELLS_CASTED_AT; i++)
    {
        struct CastedSpellData* cspell = &cctrl->casted_spells[i];
        if (cspell->spkind == SplK_None)
            continue;
        switch (cspell->spkind)
        {
        case SplK_Teleport:
            process_thing_spell_teleport_effects(thing, cspell);
            break;
        default:
            break;
        }
        cspell->duration--;
        if (cspell->duration <= 0) {
            terminate_thing_spell_effect(thing, cspell->spkind);
        }
    }
    // Slap is not in spell array, it is so common that has its own dedicated duration
    if (cctrl->slap_turns > 0)
    {
        cctrl->slap_turns--;
        if (cctrl->slap_turns <= 0) {
            cctrl->max_speed = calculate_correct_creature_maxspeed(thing);
        }
    }
}

void process_thing_spell_effects_while_blocked(struct Thing *thing)
{
    struct CreatureControl* cctrl = creature_control_get_from_thing(thing);
    for (int i = 0; i < CREATURE_MAX_SPELLS_CASTED_AT; i++)
    {
        struct CastedSpellData* cspell = &cctrl->casted_spells[i];
        if (cspell->spkind == SplK_None)
            continue;
        if (cspell->duration > 0) {
            cspell->duration--;
        }
    }
    // Slap is not in spell array, it is so common that has its own dedicated duration
    if (cctrl->slap_turns > 0) {
        cctrl->slap_turns--;
            if (cctrl->slap_turns <= 0) {
            cctrl->max_speed = calculate_correct_creature_maxspeed(thing);
        }
    }
}

short creature_take_wage_from_gold_pile(struct Thing *creatng,struct Thing *goldtng)
{
    struct CreatureStats* crstat = creature_stats_get_from_thing(creatng);
    if (goldtng->creature.gold_carried <= 0)
    {
      ERRORLOG("GoldPile had no gold so was deleted.");
      delete_thing_structure(goldtng, 0);
      return false;
    }
    if (creatng->creature.gold_carried < crstat->gold_hold)
    {
      if (goldtng->creature.gold_carried+creatng->creature.gold_carried > crstat->gold_hold)
      {
          long i = crstat->gold_hold - creatng->creature.gold_carried;
          creatng->creature.gold_carried += i;
          goldtng->creature.gold_carried -= i;
      } else
      {
        creatng->creature.gold_carried += goldtng->creature.gold_carried;
        delete_thing_structure(goldtng, 0);
      }
    }
    anger_apply_anger_to_creature(creatng, crstat->annoy_got_wage, AngR_NotPaid, 1);
    return true;
}

/**
 * Casts a spell by caster creature targeted at given thing, most likely using shot to transfer the spell.
 * @param castng The caster creature.
 * @param targetng The target thing.
 * @param spl_idx Spell index to be casted.
 * @param shot_lvl Spell level to be casted.
 */
void creature_cast_spell_at_thing(struct Thing *castng, struct Thing *targetng, SpellKind spl_idx, long shot_lvl)
{
    unsigned char hit_type;
    if ((castng->alloc_flags & TAlF_IsControlled) != 0)
    {
        if ((targetng->class_id == TCls_Object) || (targetng->class_id == TCls_Trap))
            hit_type = THit_CrtrsNObjcts;
        else
            hit_type = THit_CrtrsOnly;
    } else
    {
        if ((targetng->class_id == TCls_Object) || (targetng->class_id == TCls_Trap))
            hit_type = THit_CrtrsNObjctsNotOwn;
        else
        if (targetng->owner == castng->owner)
            hit_type = THit_CrtrsOnly;
        else
            hit_type = THit_CrtrsOnlyNotOwn;
    }
    const struct SpellConfig* spconf = get_spell_config(spl_idx);
    if (spell_config_is_invalid(spconf))
    {
        ERRORLOG("The %s owned by player %d tried to cast invalid spell %d",thing_model_name(castng),(int)castng->owner,(int)spl_idx);
        return;
    }

    SYNCDBG(12,"The %s(%u) fire shot(%s) at %s(%u) with shot level %ld, hit type: 0x%02X", thing_model_name(castng), castng->index,
        shot_code_name(spconf->shot_model), thing_model_name(targetng), targetng->index, shot_lvl, hit_type);
    thing_fire_shot(castng, targetng, spconf->shot_model, shot_lvl, hit_type);
}

/**
 * Spell creates creatures to help the caster. When the creatures have a limited duration they will group up with caster.
 * @param model The creature kind to be creates.
 * @param level The creature experience level.
 * @param count How many creatures are created.
 * @param duration How many gameturns the creatures will live. Set to 0 for infinite.
 */
void thing_summon_temporary_creature(struct Thing* creatng, ThingModel model, char level, char count, GameTurn duration, long spl_idx)
{
    struct CreatureControl* cctrl = creature_control_get_from_thing(creatng);
    struct Thing* famlrtng;
    struct Dungeon* dungeon = get_dungeon(creatng->owner);
    struct CreatureControl* famcctrl;
    short sumxp = level - 1;
    if (level <= 0)
    {
        sumxp = cctrl->explevel + level;
    }
    short sumcount = count;
    if (count <= 0)
    {
        sumcount = cctrl->explevel+1 + count;
    }
    if (duration == 0)
    {
        famlrtng = activate_trap_spawn_creature(creatng, model);
    }
    else
    {
        for (int j = 0; j < sumcount; j++)
        {
            if (j > FAMILIAR_MAX)
            {
                WARNLOG("Trying to summon creature beyond max %d", FAMILIAR_MAX);
                break;
            }
            if (cctrl->familiar_idx[j] == 0)
            {
                famlrtng = activate_trap_spawn_creature(creatng, model);
                if (!thing_is_invalid(famlrtng))
                {
                    cctrl->familiar_idx[j] = famlrtng->index;
                    famcctrl = creature_control_get_from_thing(famlrtng);
                    //create list for summons for all dungeons
                    add_creature_to_summon_list(dungeon, famlrtng->index);
                    //remember your Summoner
                    famcctrl->summoner_idx = creatng->index;
                    //remember the spell that created you
                    famcctrl->summon_spl_idx = spl_idx;
                    creature_change_multiple_levels(famlrtng, sumxp);
                    remove_first_creature(famlrtng); //temporary units are not real creatures
                    famcctrl->unsummon_turn = game.play_gameturn + duration;
                    set_flag(famcctrl->flgfield_2, TF2_SummonedCreature);
                    struct Thing* leadtng = get_group_leader(creatng);
                    if (leadtng == creatng)
                    {
                        if (get_no_creatures_in_group(creatng) < GROUP_MEMBERS_COUNT)
                        {
                            add_creature_to_group(famlrtng, creatng);
                        }
                    }
                    else
                    {
                        if (get_no_creatures_in_group(creatng) == 0) //Only make the caster a party leader if he is not already a member of another party
                        {
                            add_creature_to_group_as_leader(creatng, famlrtng);
                        }
                        if (get_no_creatures_in_group(creatng) < GROUP_MEMBERS_COUNT)
                        {
                            add_creature_to_group(famlrtng, creatng);
                        }
                    }
                }
                else
                {
                    cctrl->familiar_idx[j] = 0;
                }
            }
            else
            {
                //reset the creature duration
                famlrtng = thing_get(cctrl->familiar_idx[j]);
                if (thing_is_creature(famlrtng))
                {
                    if (famlrtng->model == model)
                    {
                        famcctrl = creature_control_get_from_thing(famlrtng);
                        famcctrl->unsummon_turn = game.play_gameturn + duration;
                        level_up_familiar(famlrtng);
                        if ((famcctrl->follow_leader_fails > 0) || (get_chessboard_distance(&creatng->mappos, &famlrtng->mappos) > subtile_coord(12, 0))) //if it's not getting to the summoner, teleport it there
                        {
                            create_effect(&famlrtng->mappos, imp_spangle_effects[get_player_color_idx(famlrtng->owner)], famlrtng->owner);
                            move_thing_in_map(famlrtng, &creatng->mappos);
                            cleanup_current_thing_state(famlrtng);
                            reset_interpolation_of_thing(famlrtng);

                            famlrtng->veloc_push_add.x.val += CREATURE_RANDOM(thing, 161) - 80;
                            famlrtng->veloc_push_add.y.val += CREATURE_RANDOM(thing, 161) - 80;
                            famlrtng->veloc_push_add.z.val += 0;
                            famlrtng->state_flags |= TF1_PushAdd;
                            famcctrl->spell_flags |= CSAfF_MagicFall;
                            famlrtng->move_angle_xy = 0;
                        }
                    }
                    else
                    {
                        // there's multiple summon types on this creature.
                        count++;
                    }
                }
                else
                {
                    //creature has already died, clear it and go again.
                    remove_creature_from_summon_list(dungeon, famlrtng->index);
                    cctrl->familiar_idx[j] = 0;
                    j--;
                }
            }
        }
    }
}

void level_up_familiar(struct Thing* famlrtng)
{
    struct CreatureControl *famlrcctrl = creature_control_get_from_thing(famlrtng);
    //get summoner of familiar
    struct Thing* summonertng = thing_get(famlrcctrl->summoner_idx);
    struct CreatureControl *summonercctrl = creature_control_get_from_thing(summonertng);
    short summonerxp = summonercctrl->explevel;
    //get spell the summoner used to make this familiar
    const struct SpellConfig* spconf = get_spell_config(famlrcctrl->summon_spl_idx);
    char level = spconf->crtr_summon_level;
    //calculate correct level for familiar
    short sumxp = level - 1;
    if (level <= 0)
    {
        //we know already the Summoner will levelup next turn?
        if ((summonercctrl->spell_flags & CSAfF_ExpLevelUp)  && (summonercctrl->explevel+1 < CREATURE_MAX_LEVEL))
        {
            summonerxp += 1;
        }
        sumxp = summonerxp + level;
    }
    //level up the summon
    char expdiff = sumxp - famlrcctrl->explevel;
    if (expdiff > 0)
    {
        creature_change_multiple_levels(famlrtng, expdiff);
    }
}

void add_creature_to_summon_list(struct Dungeon* dungeon, ThingIndex famlrtng)
{
    if (dungeon->num_summon < MAX_SUMMONS)
    {
        dungeon->summon_list[dungeon->num_summon] = famlrtng;
        dungeon->num_summon++;
    } else
    {
        ERRORLOG("Reached maximum limit of summons");
    }
}

void remove_creature_from_summon_list(struct Dungeon* dungeon, ThingIndex famlrtng)
{
    if (dungeon->num_summon == 0) {
        ERRORLOG("No summons to remove");
        return;
    }
    for (int i = 0; i < dungeon->num_summon;i++){
        if (dungeon->summon_list[i] == famlrtng) {
            // Shift the rest of the list one position forward
            for (int j = i; j < dungeon->num_summon -1; j++) {
                dungeon->summon_list[j] = dungeon->summon_list[j + 1];
            }
            dungeon->summon_list[dungeon->num_summon - 1] = 0;
            dungeon->num_summon--;
            return;
        }
    }
}
/**
 * @brief Casts a spell by caster creature targeted at given coordinates, most likely using shot to transfer the spell.
 *
 * @param castng The caster creature.
 * @param spl_idx Spell index to be casted.
 * @param shot_lvl Spell level to be casted.
 * @param trg_x
 * @param trg_y
 */
void creature_cast_spell(struct Thing *castng, SpellKind spl_idx, long shot_lvl, MapSubtlCoord trg_x, MapSubtlCoord trg_y)
{
    long i;
    const struct SpellConfig* spconf = get_spell_config(spl_idx);
    struct CreatureControl* cctrl = creature_control_get_from_thing(castng);
    if (creature_control_invalid(cctrl))
    {
        ERRORLOG("Invalid creature tried to cast spell %d",(int)spl_idx);
        return;
    }
    if (spl_idx == SplK_Teleport)
    {
        cctrl->teleport_x = trg_x;
        cctrl->teleport_y = trg_y;
    }

    if (spconf->caster_affected)
    {
        if (spconf->caster_affect_sound > 0)
          thing_play_sample(castng, spconf->caster_affect_sound, NORMAL_PITCH, 0, 3, 0, 4, FULL_LOUDNESS);
        apply_spell_effect_to_thing(castng, spl_idx, cctrl->explevel);
    }
    else if (spconf->shot_model > 0)
    {
        // Note that Wind has shot model and its CastAtThing is 0, besides, the target index is itself.
        if ((castng->alloc_flags & TAlF_IsControlled) != 0)
            i = THit_CrtrsNObjcts;
        else
            i = THit_CrtrsOnlyNotOwn;

        const struct InstanceInfo* inst_inf = creature_instance_info_get(cctrl->instance_id);
        if (flag_is_set(inst_inf->instance_property_flags, InstPF_RangedBuff))
        {
            ERRORLOG("The %s(%d) tried to fire Ranged Buff's shot(%s) without a target!",
                thing_model_name(castng), castng->index, shot_code_name(spconf->shot_model));
        }
        else
        {
            thing_fire_shot(castng, INVALID_THING, spconf->shot_model, shot_lvl, i);
        }
    }

    if (spconf->crtr_summon_model > 0)
    {
        thing_summon_temporary_creature(castng, spconf->crtr_summon_model, spconf->crtr_summon_level, spconf->crtr_summon_amount, spconf->duration, spl_idx);
    }
    // Check if the spell has an effect associated
    if (spconf->cast_effect_model != 0)
    {
        struct Thing* efthing = create_used_effect_or_element(&castng->mappos, spconf->cast_effect_model, castng->owner);
        if (!thing_is_invalid(efthing))
        {
            struct ShotConfigStats* shotst = get_shot_model_stats(spconf->shot_model);
            efthing->shot_effect.hit_type = shotst->area_hit_type;
            efthing->parent_idx = castng->index;
        }
    }
}

void update_creature_count(struct Thing *creatng)
{
    TRACE_THING(creatng);
    struct CreatureControl* cctrl;
    if (!thing_exists(creatng)) {
        return;
    }
    if (is_hero_thing(creatng) || is_neutral_thing(creatng)) {
        return;
    }
    if (thing_is_picked_up(creatng) || creature_is_being_unconscious(creatng)) {
        return;
    }
    cctrl = creature_control_get_from_thing(creatng);
    if (flag_is_set(cctrl->flgfield_2, TF2_SummonedCreature)){
        return;
    }
    struct Dungeon* dungeon = get_players_num_dungeon(creatng->owner);
    if (dungeon_invalid(dungeon)) {
        return;
    }
    int statyp = get_creature_state_type(creatng);
    dungeon->field_64[creatng->model][statyp]++;
    int job_idx = get_creature_gui_job(creatng);
    if (can_thing_be_picked_up_by_player(creatng, creatng->owner))
    {
        if (!creature_is_dragging_or_being_dragged(creatng)) {
            dungeon->guijob_all_creatrs_count[creatng->model][job_idx]++;
        }
    }
    if (anger_is_creature_angry(creatng))
    {
        dungeon->guijob_angry_creatrs_count[creatng->model][job_idx]++;
    }
}

struct Thing *find_gold_pile_or_chicken_laying_on_mapblk(struct Map *mapblk)
{
    unsigned long k = 0;
    long i = get_mapwho_thing_index(mapblk);
    while (i != 0)
    {
        struct Thing* thing = thing_get(i);
        if (thing_is_invalid(thing))
        {
            WARNLOG("Jump out of things array");
            break;
        }
        i = thing->next_on_mapblk;
        if (thing->class_id == TCls_Object)
        {
            if ((thing->model == ObjMdl_Goldl) && thing_touching_floor(thing))
                return thing;
            if (object_is_mature_food(thing))
            {
                struct Room* room = get_room_thing_is_on(thing);
                if (room_is_invalid(room))
                    return thing;
                if (!room_role_matches(room->kind, RoRoF_FoodStorage) && !room_role_matches(room->kind, RoRoF_Torture) && !room_role_matches(room->kind, RoRoF_Prison))
                    return thing;
            }
        }
        k++;
        if (k > THINGS_COUNT)
        {
            ERRORLOG("Infinite loop detected when sweeping things list");
            break_mapwho_infinite_chain(mapblk);
            break;
        }
  }
  return INVALID_THING;
}

struct Thing *find_interesting_object_laying_around_thing(struct Thing *creatng)
{
    for (long k = 0; k < AROUND_TILES_COUNT; k++)
    {
        long stl_x = creatng->mappos.x.stl.num + around[k].delta_x;
        long stl_y = creatng->mappos.y.stl.num + around[k].delta_y;
        struct Map* mapblk = get_map_block_at(stl_x, stl_y);
        if (!map_block_invalid(mapblk))
        {
            if ((mapblk->flags & SlbAtFlg_Blocking) == 0)
            {
                struct Thing* thing = find_gold_pile_or_chicken_laying_on_mapblk(mapblk);
                if (!thing_is_invalid(thing))
                    return thing;
            }
        }
    }
    return INVALID_THING;
}

TbBool thing_can_be_eaten(struct Thing *thing)
{
    if (thing_is_mature_food(thing) || (thing_is_creature(thing) && creature_affected_by_spell(thing, SplK_Chicken)))
    {
        if (is_thing_directly_controlled(thing) || is_thing_passenger_controlled(thing) || thing_is_picked_up(thing)) {
            return false;
        }
        return true;
    }
    return false;
}

TbBool creature_pick_up_interesting_object_laying_nearby(struct Thing *creatng)
{
    struct Thing* tgthing = find_interesting_object_laying_around_thing(creatng);
    if (thing_is_invalid(tgthing)) {
        return false;
    }
    if (object_is_gold_laying_on_ground(tgthing))
    {
        struct CreatureStats* crstat = creature_stats_get_from_thing(creatng);
        if (tgthing->valuable.gold_stored > 0)
        {
            if (creatng->creature.gold_carried < crstat->gold_hold)
            {
                if (crstat->gold_hold < tgthing->valuable.gold_stored + creatng->creature.gold_carried)
                {
                    long k = crstat->gold_hold - creatng->creature.gold_carried;
                    creatng->creature.gold_carried += k;
                    tgthing->valuable.gold_stored -= k;
                } else
                {
                    creatng->creature.gold_carried += tgthing->valuable.gold_stored;
                    delete_thing_structure(tgthing, 0);
                }
                thing_play_sample(creatng, 32, NORMAL_PITCH, 0, 3, 0, 2, FULL_LOUDNESS);
            }
        } else
        {
            ERRORLOG("GoldPile with no gold!");
            delete_thing_structure(tgthing, 0);
        }
        anger_apply_anger_to_creature(creatng, crstat->annoy_got_wage, AngR_NotPaid, 1);
        return true;
    }
    if (thing_can_be_eaten(tgthing) && creature_able_to_eat(creatng))
    {
        food_eaten_by_creature(tgthing, creatng);
        return true;
    }
    return false;
}

void creature_look_for_hidden_doors(struct Thing *creatng)
{
    const struct StructureList* slist = get_list_for_thing_class(TCls_Door);
    long i = slist->index;
    while (i > 0)
    {
        struct Thing* doortng = thing_get(i);
        if (thing_is_invalid(doortng))
          break;

        if (door_is_hidden_to_player(doortng,creatng->owner))
        {
            MapSubtlCoord z = doortng->mappos.z.stl.num;
            doortng->mappos.z.stl.num = 2;
            if(creature_affected_by_spell(creatng,SplK_Sight))
            {
                if(creature_can_see_thing_ignoring_specific_door(creatng,doortng,doortng))
                {
                    reveal_secret_door_to_player(doortng,creatng->owner);
                }
            }
            else
            // when closed the door itself blocks sight to the doortng so this checks if open, and in sight
            if(creature_can_see_thing(creatng,doortng))
            {
                reveal_secret_door_to_player(doortng,creatng->owner);
            }
            doortng->mappos.z.stl.num = z;
        }
        i = doortng->next_of_class;
    }
}

TngUpdateRet process_creature_state(struct Thing *thing)
{
    SYNCDBG(19,"Starting for %s index %d owned by player %d",thing_model_name(thing),(int)thing->index,(int)thing->owner);
    TRACE_THING(thing);
    struct CreatureControl* cctrl = creature_control_get_from_thing(thing);
    unsigned long model_flags = get_creature_model_flags(thing);

    process_person_moods_and_needs(thing);
    if (creature_available_for_combat_this_turn(thing))
    {
        TbBool fighting = creature_look_for_combat(thing);
        if (!fighting) {
            fighting = creature_look_for_enemy_heart_combat(thing);
        }
        if (!fighting) {
            fighting = creature_look_for_enemy_object_combat(thing);
        }
    }
    creature_look_for_hidden_doors(thing);
    if ((cctrl->combat_flags & CmbtF_DoorFight) == 0)
    {
        if ((cctrl->collided_door_subtile > 0) && ((cctrl->flgfield_1 & CCFlg_NoCompControl) == 0))
        {
            if ( can_change_from_state_to(thing, thing->active_state, CrSt_CreatureDoorCombat) )
            {
                long x = stl_num_decode_x(cctrl->collided_door_subtile);
                long y = stl_num_decode_y(cctrl->collided_door_subtile);
                struct Thing* doortng = get_door_for_position(x, y);
                if ((!thing_is_invalid(doortng)) && (thing->owner != PLAYER_NEUTRAL))
                {
                    if (thing->owner != doortng->owner)
                    {
                        if (set_creature_door_combat(thing, doortng))
                        {
                            // If the door gets attacked, we're not running into it
                            cctrl->collided_door_subtile = 0;
                        }
                    }
                }
                else
                {
                    // If the door does not exist, clear this field too.
                    cctrl->collided_door_subtile = 0;
                    set_start_state(thing);
                }
            }
        }
    }
    if (creature_is_group_member(thing))
    {
        if (!creature_is_group_leader(thing)) {
            process_obey_leader(thing);
        }
    }
    if ((thing->active_state < 1) || (thing->active_state >= CREATURE_STATES_COUNT))
    {
        ERRORLOG("The %s index %d has illegal state[1], S=%d, TCS=%d, reset", thing_model_name(thing), (int)thing->index, (int)thing->active_state, (int)thing->continue_state);
        set_start_state(thing);
    }

    // Creatures that are not special diggers will pick up any nearby gold or food
    if (((thing->movement_flags & TMvF_Flying) == 0) && ((model_flags & CMF_IsSpecDigger) == 0))
    {
        if (!creature_is_being_unconscious(thing) && !creature_is_dying(thing) &&
            !thing_is_picked_up(thing) && !creature_is_being_dropped(thing))
        {
            creature_pick_up_interesting_object_laying_nearby(thing);
        }
    }
    // Enable this to know which function hangs on update_creature.
    //TODO CREATURE_AI rewrite state subfunctions so they won't hang
    //if (game.play_gameturn > 119800)
    SYNCDBG(18,"Executing state %s for %s index %d.",creature_state_code_name(thing->active_state),thing_model_name(thing),(int)thing->index);
    struct StateInfo* stati = get_thing_active_state_info(thing);
    if (stati->process_state != NULL) {
        short k = stati->process_state(thing);
        if (k == CrStRet_Deleted) {
            SYNCDBG(18,"Finished with creature deleted");
            return TUFRet_Deleted;
        }
    }
    SYNCDBG(18,"Finished");
    return TUFRet_Modified;
}

/**
 * Increases proper kills counter for given player's dungeon.
 */
TbBool inc_player_kills_counter(long killer_idx, struct Thing *victim)
{
    struct Dungeon* killer_dungeon = get_players_num_dungeon(killer_idx);
    if (victim->owner == killer_idx)
        killer_dungeon->lvstats.friendly_kills++;
    else
        killer_dungeon->battles_won++;
    return true;
}

/**
 * Increases kills counters when victim is being killed by killer.
 * Note that killer may be invalid - in this case def_plyr_idx identifies the killer.
 */
TbBool update_kills_counters(struct Thing *victim, struct Thing *killer,
    PlayerNumber def_plyr_idx, CrDeathFlags flags)
{
    struct CreatureControl* cctrl = creature_control_get_from_thing(victim);
    if ((flags & CrDed_DiedInBattle) != 0)
    {
        if (!thing_is_invalid(killer))
        {
            return inc_player_kills_counter(killer->owner, victim);
        }
        if ((def_plyr_idx != -1) && (game.neutral_player_num != def_plyr_idx))
        {
            return inc_player_kills_counter(def_plyr_idx, victim);
        }
    }
    if ((cctrl->fighting_player_idx != -1) && (game.neutral_player_num != cctrl->fighting_player_idx))
    {
        return inc_player_kills_counter(cctrl->fighting_player_idx, victim);
    }
    return false;
}

long creature_is_ambulating(struct Thing *thing)
{
    int n = get_creature_model_graphics(thing->model, CGI_Ambulate);
    int i = convert_td_iso(n);
    if (i != thing->anim_sprite)
        return 0;
    return 1;
}

TbBool check_for_door_collision_at(struct Thing *thing, struct Coord3d *pos, unsigned long blocked_flags)
{
    SYNCDBG(18,"Starting for %s",thing_model_name(thing));
    int nav_sizexy = thing_nav_sizexy(thing) / 2;
    MapSubtlCoord start_x = coord_subtile(pos->x.val - nav_sizexy);
    MapSubtlCoord end_x = coord_subtile(pos->x.val + nav_sizexy);
    MapSubtlCoord start_y = coord_subtile(pos->y.val - nav_sizexy);
    MapSubtlCoord end_y = coord_subtile(pos->y.val + nav_sizexy);
    MapSubtlCoord stl_x;
    MapSubtlCoord stl_y;
    if ((blocked_flags & 0x01) != 0)
    {
        stl_x = end_x;
        if (thing->mappos.x.val >= pos->x.val)
            stl_x = start_x;
        for (stl_y = start_y; stl_y <= end_y; stl_y++)
        {
            struct Map* mapblk = get_map_block_at(stl_x, stl_y);
            if ((mapblk->flags & SlbAtFlg_IsDoor) != 0) {
                SYNCDBG(18,"Door collision at X with %s",thing_model_name(thing));
                struct CreatureControl* cctrl = creature_control_get_from_thing(thing);
                cctrl->collided_door_subtile = get_subtile_number(stl_x, stl_y);
                return true;
            }
        }
    }
    if ((blocked_flags & 0x02) != 0)
    {
        stl_y = end_y;
        if (thing->mappos.y.val >= pos->y.val)
            stl_y = start_y;
        for (stl_x = start_x; stl_x <= end_x; stl_x++)
        {
            struct Map* mapblk = get_map_block_at(stl_x, stl_y);
            if ((mapblk->flags & SlbAtFlg_IsDoor) != 0) {
                SYNCDBG(18,"Door collision at Y with %s",thing_model_name(thing));
                struct CreatureControl* cctrl = creature_control_get_from_thing(thing);
                cctrl->collided_door_subtile = get_subtile_number(stl_x, stl_y);
                return true;
            }
        }
    }
    SYNCDBG(18,"No door collision with %s",thing_model_name(thing));
    return false;
}

unsigned int get_creature_blocked_flags_at(struct Thing *thing, struct Coord3d *newpos)
{
    unsigned int flags = 0;
    struct Coord3d pos;
    pos.x.val = newpos->x.val;
    pos.y.val = thing->mappos.y.val;
    pos.z.val = thing->mappos.z.val;
    if ( creature_cannot_move_directly_to(thing, &pos) ) {
        flags |= 0x01;
    }
    pos.x.val = thing->mappos.x.val;
    pos.y.val = newpos->y.val;
    pos.z.val = thing->mappos.z.val;
    if ( creature_cannot_move_directly_to(thing, &pos) ) {
        flags |= 0x02;
    }
    pos.x.val = thing->mappos.x.val;
    pos.y.val = thing->mappos.y.val;
    pos.z.val = newpos->z.val;
    if ( creature_cannot_move_directly_to(thing, &pos) ) {
        flags |= 0x04;
    }
    switch (flags)
    {
    case 0:
      if ( creature_cannot_move_directly_to(thing, newpos) ) {
          flags = 0x07;
      }
      break;
    case 1:
      pos.x.val = thing->mappos.x.val;
      pos.y.val = newpos->y.val;
      pos.z.val = newpos->z.val;
      if (creature_cannot_move_directly_to(thing, &pos) < 1) {
          flags = 0x01;
      } else {
          flags = 0x07;
      }
      break;
    case 2:
      pos.x.val = newpos->x.val;
      pos.y.val = thing->mappos.y.val;
      pos.z.val = newpos->z.val;
      if (creature_cannot_move_directly_to(thing, &pos) < 1) {
          flags = 0x02;
      } else {
          flags = 0x07;
      }
      break;
    case 4:
      pos.x.val = newpos->x.val;
      pos.y.val = newpos->y.val;
      pos.z.val = thing->mappos.z.val;
      if ( creature_cannot_move_directly_to(thing, &pos) ) {
          flags = 0x07;
      }
      break;
    }
    return flags;
}

void update_tunneller_trail(struct Thing *thing)
{
    struct CreatureControl* cctrl = creature_control_get_from_thing(thing);
    // Shift all elements freeing first item
    for (int i = 4; i > 0; i--)
    {
        cctrl->party.member_pos_stl[i] = cctrl->party.member_pos_stl[i-1];
    }
    // Fill the first item
    cctrl->party.member_pos_stl[0] = get_subtile_number(thing->mappos.x.stl.num,thing->mappos.y.stl.num);
}

long move_creature(struct Thing *thing)
{
    struct CreatureControl* cctrl = creature_control_get_from_thing(thing);
    struct Coord3d* tngpos = &thing->mappos;
    struct Coord3d pvpos;
    pvpos.x.val = tngpos->x.val;
    pvpos.y.val = tngpos->y.val;
    pvpos.z.val = tngpos->z.val;
    int velo_x = thing->velocity.x.val;
    int velo_y = thing->velocity.y.val;
    int velo_z = thing->velocity.z.val;
    cctrl->flgfield_1 &= ~CCFlg_Unknown08;
    struct Coord3d nxpos;
    if (thing_in_wall_at(thing, &thing->mappos) && !creature_can_pass_through_wall_at(thing, &thing->mappos))
    {
        nxpos.x.val = tngpos->x.val;
        nxpos.y.val = tngpos->y.val;
        nxpos.z.val = tngpos->z.val;
        if (get_nearest_valid_position_for_creature_at(thing, &nxpos)) {
            move_thing_in_map(thing, &nxpos);
        }
        cctrl->flgfield_1 |= CCFlg_Unknown08;
    }
    if ((get_creature_model_flags(thing) & CMF_Fat) != 0)
    {
        if (creature_is_ambulating(thing))
        {
            if (thing->current_frame > (keepersprite_frames(thing->anim_sprite)/2))
            {
                velo_y = 0;
                velo_x = 0;
            }
        }
    }
    if ((velo_x != 0) || (velo_y != 0) || (velo_z != 0))
    {
        if (velo_x < -256) {
            velo_x = -256;
        } else if (velo_x > 256) {
            velo_x = 256;
        }
        if (velo_y < -256) {
            velo_y = -256;
        } else if (velo_y > 256) {
            velo_y = 256;
        }
        if (velo_z < -256) {
            velo_z = -256;
        } else if (velo_z > 256) {
            velo_z = 256;
        }
        nxpos.x.val = velo_x + tngpos->x.val;
        nxpos.y.val = velo_y + tngpos->y.val;
        nxpos.z.val = velo_z + tngpos->z.val;
        if ((thing->movement_flags & TMvF_Flying) != 0)
        {
            if (thing_in_wall_at(thing, &nxpos) && !creature_can_pass_through_wall_at(thing, &nxpos))
            {
                if (creature_cannot_move_directly_to(thing, &nxpos))
                {
                    long blocked_flags = get_creature_blocked_flags_at(thing, &nxpos);
                    if (cctrl->collided_door_subtile == 0) {
                        check_for_door_collision_at(thing, &nxpos, blocked_flags);
                    }
                    slide_thing_against_wall_at(thing, &nxpos, blocked_flags);
                }
                else
                {
                    nxpos.z.val = tngpos->z.val;
                }
            }
        }
        else
        {
            if (thing_in_wall_at(thing, &nxpos) && !creature_can_pass_through_wall_at(thing, &nxpos))
            {
                if (creature_cannot_move_directly_to(thing, &nxpos))
                {
                    long blocked_flags = get_creature_blocked_flags_at(thing, &nxpos);
                    if (cctrl->collided_door_subtile == 0) {
                        check_for_door_collision_at(thing, &nxpos, blocked_flags);
                    }
                    slide_thing_against_wall_at(thing, &nxpos, blocked_flags);
                }
                else
                {
                    nxpos.z.val = tngpos->z.val;
                }
            }
        }
        if ((cctrl->flgfield_1 & CCFlg_Unknown10) != 0)
        {
            struct Thing* collidtng = get_thing_collided_with_at_satisfying_filter(thing, &nxpos, collide_filter_thing_is_of_type, 5, -1);
            if (!thing_is_invalid(collidtng))
            {
                nxpos.x.val = tngpos->x.val;
                nxpos.y.val = tngpos->y.val;
                nxpos.z.val = tngpos->z.val;
            }
        }
        if ((tngpos->x.stl.num != nxpos.x.stl.num) || (tngpos->y.stl.num != nxpos.y.stl.num))
        {
            if (is_hero_tunnelling_to_attack(thing)) {
                update_tunneller_trail(thing);
            }
            if ((subtile_slab(tngpos->x.stl.num) != subtile_slab(nxpos.x.stl.num))
             || (subtile_slab(tngpos->y.stl.num) != subtile_slab(nxpos.y.stl.num)))
            {
                check_map_explored(thing, nxpos.x.stl.num, nxpos.y.stl.num);
                struct StateInfo* stati = get_thing_active_state_info(thing);
                if (!state_info_invalid(stati)) {
                    CreatureStateFunc2 callback = stati->move_from_slab;
                    if (callback != NULL) {
                        callback(thing);
                    }
                }
            }
        }
        move_thing_in_map(thing, &nxpos);
    }
    {
        long angle = LbArcTanAngle(cctrl->moveaccel.x.val, cctrl->moveaccel.y.val);
        long dist;
        if (get_angle_difference(angle, thing->move_angle_xy) <= LbFPMath_PI / 2)
        {
            dist = get_2d_distance(&pvpos, tngpos);
        }
        else
        {
            dist = -get_2d_distance(&pvpos, tngpos);
        }
        cctrl->distance_to_destination = dist;
    }
    return 1;
}

/**
 * Causes creature rebirth at its lair.
 * If lair isn't available, creature is reborn at dungeon heart.
 *
 * @param thing The creature to be reborn.
 */
void creature_rebirth_at_lair(struct Thing *thing)
{
    struct CreatureControl* cctrl = creature_control_get_from_thing(thing);
    struct Thing* lairtng = thing_get(cctrl->lairtng_idx);
    if (thing_is_invalid(lairtng))
    {
        // If creature has no lair - treat dungeon heart as lair
        lairtng = get_player_soul_container(thing->owner);
    }
    if (cctrl->explevel > 0)
        set_creature_level(thing, cctrl->explevel-1);
    thing->health = cctrl->max_health;
    if (creature_affected_by_spell(thing, SplK_TimeBomb))
    {
        cctrl->spell_flags &= ~CSAfF_Timebomb;
        thing->veloc_push_add.x.val = 0;
        thing->veloc_push_add.y.val = 0;
        thing->state_flags &= ~TF1_PushAdd;
        cleanup_current_thing_state(thing);
        set_start_state(thing);
    }
    if (thing_is_invalid(lairtng))
        return;
    create_effect(&thing->mappos, TngEff_HarmlessGas2, thing->owner);
    move_thing_in_map(thing, &lairtng->mappos);
    reset_interpolation_of_thing(thing);
    create_effect(&lairtng->mappos, TngEff_HarmlessGas2, thing->owner);
}

void throw_out_gold(struct Thing* thing, long amount)
{
    int num_pots_to_drop;
    // Compute if we want bags or pots
    int dropject = 6; //GOLD object
    if ((game.conf.rules.game.pot_of_gold_holds > game.conf.rules.game.bag_gold_hold) && (amount <= game.conf.rules.game.bag_gold_hold))
    {
            dropject = 136; //Drop GOLD_BAG object when we're dealing with small amounts
            num_pots_to_drop = 1;
    }
    else //drop pots
    {
        // Compute how many pots we want to drop
        num_pots_to_drop = ((amount + game.conf.rules.game.pot_of_gold_holds - 1) / game.conf.rules.game.pot_of_gold_holds);
        if (num_pots_to_drop > 8)
        {
            num_pots_to_drop = 8;
        }
    }

    GoldAmount gold_dropped = 0;
    // Now do the dropping
    for (int npot = 0; npot < num_pots_to_drop; npot++)
    {
        // Create a new pot object
        struct Thing* gldtng = create_object(&thing->mappos, dropject, game.neutral_player_num, -1);
        if (thing_is_invalid(gldtng))
            break;
        // Update its position and acceleration
        long angle = CREATURE_RANDOM(thing, 2 * LbFPMath_PI);
        long radius = CREATURE_RANDOM(thing, 128);
        long x = (radius * LbSinL(angle)) / 256;
        long y = (radius * LbCosL(angle)) / 256;
        gldtng->veloc_push_add.x.val += x/256;
        gldtng->veloc_push_add.y.val -= y/256;
        gldtng->veloc_push_add.z.val += CREATURE_RANDOM(thing, 64) + 96;
        gldtng->state_flags |= TF1_PushAdd;
        // Set the amount of gold and mark that we've dropped that gold
        GoldAmount delta = (amount - gold_dropped) / (num_pots_to_drop - npot);
        gldtng->valuable.gold_stored = delta;
        // Update size of the gold object
        add_gold_to_pile(gldtng, 0);
        gold_dropped += delta;
    }
}

void creature_throw_out_gold(struct Thing* creatng)
{
    if (creatng->creature.gold_carried <= 0)
    {
        return;
    }
    throw_out_gold(creatng, creatng->creature.gold_carried);
}

struct Thing* thing_death_normal(struct Thing *thing)
{
    long memp1 = thing->move_angle_xy;
    struct Coord3d memaccl;
    memaccl.x.val = thing->veloc_base.x.val;
    memaccl.y.val = thing->veloc_base.y.val;
    memaccl.z.val = thing->veloc_base.z.val;
    struct Thing* deadtng = destroy_creature_and_create_corpse(thing, DCrSt_DramaticDying);
    if (thing_is_invalid(deadtng))
    {
        ERRORLOG("Cannot create dead thing");
        return INVALID_THING;
    }
    struct Coord3d pos;
    TbBool move_allowed = get_thing_next_position(&pos, deadtng);
    if (!positions_equivalent(&deadtng->mappos, &pos))
    {
        if ((move_allowed) && !thing_in_wall_at(deadtng, &pos))
        {
            deadtng->move_angle_xy = memp1;
            deadtng->veloc_base.x.val = memaccl.x.val;
            deadtng->veloc_base.y.val = memaccl.y.val;
            deadtng->veloc_base.z.val = memaccl.z.val;
        }
    }
    return deadtng;
}

/**
 * Creates an effect of death with bloody flesh explosion, killing the creature.
 * @param thing
 */
struct Thing* thing_death_flesh_explosion(struct Thing *thing)
{
    long memp1 = thing->move_angle_xy;
    struct Coord3d memaccl;
    memaccl.x.val = thing->veloc_base.x.val;
    memaccl.y.val = thing->veloc_base.y.val;
    memaccl.z.val = thing->veloc_base.z.val;
    for (long i = 0; i <= thing->clipbox_size_z; i += 64)
    {
        struct Coord3d pos;
        pos.x.val = thing->mappos.x.val;
        pos.y.val = thing->mappos.y.val;
        pos.z.val = thing->mappos.z.val+i;
        create_effect(&pos, TngEff_Blood4, thing->owner);
    }
    struct Thing* deadtng = destroy_creature_and_create_corpse(thing, DCrSt_RigorMortis);
    if (thing_is_invalid(deadtng))
    {
        ERRORLOG("Cannot create dead thing");
        return INVALID_THING;
    }
    deadtng->move_angle_xy = memp1;
    deadtng->veloc_base.x.val = memaccl.x.val;
    deadtng->veloc_base.y.val = memaccl.y.val;
    deadtng->veloc_base.z.val = memaccl.z.val;
    thing_play_sample(deadtng, 47, NORMAL_PITCH, 0, 3, 0, 4, FULL_LOUDNESS);
    return deadtng;
}

struct Thing* thing_death_gas_and_flesh_explosion(struct Thing *thing)
{
    struct Coord3d pos;
    long i;
    long memp1 = thing->move_angle_xy;
    struct Coord3d memaccl;
    memaccl.x.val = thing->veloc_base.x.val;
    memaccl.y.val = thing->veloc_base.y.val;
    memaccl.z.val = thing->veloc_base.z.val;
    for (i = 0; i <= thing->clipbox_size_z; i+=64)
    {
        pos.x.val = thing->mappos.x.val;
        pos.y.val = thing->mappos.y.val;
        pos.z.val = thing->mappos.z.val+i;
        create_effect(&pos, TngEff_Blood4, thing->owner);
    }
    i = (thing->clipbox_size_z >> 1);
    pos.x.val = thing->mappos.x.val;
    pos.y.val = thing->mappos.y.val;
    pos.z.val = thing->mappos.z.val+i;
    create_effect(&pos, TngEff_Gas3, thing->owner);
    struct Thing* deadtng = destroy_creature_and_create_corpse(thing, DCrSt_RigorMortis);
    if (thing_is_invalid(deadtng))
    {
        ERRORLOG("Cannot create dead thing");
        return INVALID_THING;
    }
    deadtng->move_angle_xy = memp1;
    deadtng->veloc_base.x.val = memaccl.x.val;
    deadtng->veloc_base.y.val = memaccl.y.val;
    deadtng->veloc_base.z.val = memaccl.z.val;
    thing_play_sample(deadtng, 47, NORMAL_PITCH, 0, 3, 0, 4, FULL_LOUDNESS);
    return deadtng;
}

struct Thing* thing_death_smoke_explosion(struct Thing *thing)
{
    long memp1 = thing->move_angle_xy;
    struct Coord3d memaccl;
    memaccl.x.val = thing->veloc_base.x.val;
    memaccl.y.val = thing->veloc_base.y.val;
    memaccl.z.val = thing->veloc_base.z.val;
    long i = (thing->clipbox_size_z >> 1);
    struct Coord3d pos;
    pos.x.val = thing->mappos.x.val;
    pos.y.val = thing->mappos.y.val;
    pos.z.val = thing->mappos.z.val+i;
    create_effect(&pos, TngEff_HarmlessGas1, thing->owner);
    struct Thing* deadtng = destroy_creature_and_create_corpse(thing, DCrSt_RigorMortis);
    if (thing_is_invalid(deadtng))
    {
        ERRORLOG("Cannot create dead thing");
        return INVALID_THING;
    }
    deadtng->move_angle_xy = memp1;
    deadtng->veloc_base.x.val = memaccl.x.val;
    deadtng->veloc_base.y.val = memaccl.y.val;
    deadtng->veloc_base.z.val = memaccl.z.val;
    thing_play_sample(deadtng, 47, NORMAL_PITCH, 0, 3, 0, 4, FULL_LOUDNESS);
    return deadtng;
}

/**
 * Creates an effect of frozen body explosion and kills the creature.
 * The ice explosion effect uses same corpse as flesh explosion.
 * @param thing
 */
struct Thing* thing_death_ice_explosion(struct Thing *thing)
{
    long memp1 = thing->move_angle_xy;
    struct Coord3d memaccl;
    memaccl.x.val = thing->veloc_base.x.val;
    memaccl.y.val = thing->veloc_base.y.val;
    memaccl.z.val = thing->veloc_base.z.val;
    for (long i = 0; i <= thing->clipbox_size_z; i += 64)
    {
        struct Coord3d pos;
        pos.x.val = thing->mappos.x.val;
        pos.y.val = thing->mappos.y.val;
        pos.z.val = thing->mappos.z.val+i;
        create_effect(&pos, TngEff_DeathIceExplosion, thing->owner);
    }
    struct Thing* deadtng = destroy_creature_and_create_corpse(thing, DCrSt_RigorMortis);
    if (thing_is_invalid(deadtng))
    {
        ERRORLOG("Cannot create dead thing");
        return INVALID_THING;
    }
    deadtng->move_angle_xy = memp1;
    deadtng->veloc_base.x.val = memaccl.x.val;
    deadtng->veloc_base.y.val = memaccl.y.val;
    deadtng->veloc_base.z.val = memaccl.z.val;
    thing_play_sample(deadtng, 47, NORMAL_PITCH, 0, 3, 0, 4, FULL_LOUDNESS);
    return deadtng;
}

struct Thing* creature_death_as_nature_intended(struct Thing *thing)
{
    struct CreatureStats* crstat = creature_stats_get_from_thing(thing);
    switch (crstat->natural_death_kind)
    {
    case Death_Normal:
        return thing_death_normal(thing);
    case Death_FleshExplode:
        return thing_death_flesh_explosion(thing);
    case Death_GasFleshExplode:
        return thing_death_gas_and_flesh_explosion(thing);
    case Death_SmokeExplode:
        return thing_death_smoke_explosion(thing);
    case Death_IceExplode:
        return thing_death_ice_explosion(thing);
    default:
        WARNLOG("Unexpected %s death cause %d",thing_model_name(thing), crstat->natural_death_kind);
        return INVALID_THING;
    }
}

/**
 * Removes given parent index in things from given StructureList.
 * Works only for things for whom parent is a thing (which are shots).
 * @return Gives amount of items updated.
 * TODO figure out what this index is, then rename and move this function.
 */
unsigned long remove_parent_thing_from_things_in_list(struct StructureList *list,long remove_idx)
{
    SYNCDBG(18,"Starting");
    unsigned long n = 0;
    unsigned long k = 0;
    int i = list->index;
    while (i != 0)
    {
        struct Thing* thing = thing_get(i);
        if (thing_is_invalid(thing)) {
            ERRORLOG("Jump to invalid thing detected");
            break;
        }
        i = thing->next_of_class;
        // Per-thing code
        if (thing->parent_idx == remove_idx)
        {
            thing->parent_idx = thing->index;
            n++;
        }
        // Per-thing code ends
        k++;
        if (k > THINGS_COUNT) {
            ERRORLOG("Infinite loop detected when sweeping things list");
            break;
        }
    }
    return n;
}

struct Thing* cause_creature_death(struct Thing *thing, CrDeathFlags flags)
{
    struct CreatureControl* cctrl = creature_control_get_from_thing(thing);
    anger_set_creature_anger_all_types(thing, 0);
    remove_parent_thing_from_things_in_list(&game.thing_lists[TngList_Shots],thing->index);
    ThingModel crmodel = thing->model;
    struct CreatureStats* crstat = creature_stats_get_from_thing(thing);
    if (!thing_exists(thing)) {
        flags |= CrDed_NoEffects;
    }
    if (((flags & CrDed_NoEffects) == 0) && (crstat->rebirth != 0)
     && (cctrl->lairtng_idx > 0) && (crstat->rebirth-1 <= cctrl->explevel)
        && ((flags & CrDed_NoRebirth) == 0))
    {
        creature_rebirth_at_lair(thing);
        return INVALID_THING;
    }
    creature_throw_out_gold(thing);
    // Beyond this point, the creature thing is bound to be deleted
    if (((flags & CrDed_NotReallyDying) == 0) || ((game.conf.rules.game.classic_bugs_flags & ClscBug_ResurrectRemoved) != 0))
    {
        // If the creature is leaving dungeon, or being transformed, then CrDed_NotReallyDying should be set
        update_dead_creatures_list_for_owner(thing);
    }
    if ((flags & CrDed_NoEffects) != 0)
    {
        if ((game.flags_cd & MFlg_DeadBackToPool) != 0)
            add_creature_to_pool(crmodel, 1);
        delete_thing_structure(thing, 0);
    } else
    if (!creature_model_bleeds(thing->model))
    {
        // Non-bleeding creatures have no flesh explosion effects
        if ((game.flags_cd & MFlg_DeadBackToPool) != 0)
            add_creature_to_pool(crmodel, 1);
        return creature_death_as_nature_intended(thing);
    } else
    if (creature_affected_by_spell(thing, SplK_Freeze))
    {
        if ((game.flags_cd & MFlg_DeadBackToPool) != 0)
            add_creature_to_pool(crmodel, 1);
        return thing_death_ice_explosion(thing);
    } else
    if ( (shot_model_makes_flesh_explosion(cctrl->shot_model)) || (cctrl->timebomb_death) )
    {
        if ((game.flags_cd & MFlg_DeadBackToPool) != 0)
            add_creature_to_pool(crmodel, 1);
        return thing_death_flesh_explosion(thing);
    } else
    {
        if ((game.flags_cd & MFlg_DeadBackToPool) != 0)
            add_creature_to_pool(crmodel, 1);
        return creature_death_as_nature_intended(thing);
    }
    return INVALID_THING;
}

void prepare_to_controlled_creature_death(struct Thing *thing)
{
    struct PlayerInfo* player = get_player(thing->owner);
    leave_creature_as_controller(player, thing);
    player->influenced_thing_idx = 0;
    if (player->id_number == thing->owner)
        setup_eye_lens(0);
    set_camera_zoom(player->acamera, player->dungeon_camera_zoom);
    if (player->id_number == thing->owner)
    {
        turn_off_all_window_menus();
        turn_off_query_menus();
        turn_on_main_panel_menu();
        set_flag_value(game.operation_flags, GOF_ShowPanel, (game.operation_flags & GOF_ShowGui) != 0);
  }
  light_turn_light_on(player->cursor_light_idx);
}

void delete_effects_attached_to_creature(struct Thing *creatng)
{
    struct Thing *efftng;
    long i;
    long k;
    struct CreatureControl* cctrl = creature_control_get_from_thing(creatng);
    if (creature_control_invalid(cctrl)) {
        return;
    }
    if (creature_affected_by_spell(creatng, SplK_Armour))
    {
        cctrl->spell_flags &= ~CSAfF_Armour;
        for (i=0; i < 3; i++)
        {
            k = cctrl->spell_tngidx_armour[i];
            if (k != 0)
            {
                efftng = thing_get(k);
                delete_thing_structure(efftng, 0);
                cctrl->spell_tngidx_armour[i] = 0;
            }
        }
    }
    if (creature_affected_by_spell(creatng, SplK_Disease))
    {
        cctrl->spell_flags &= ~CSAfF_Disease;
        for (i=0; i < 3; i++)
        {
            k = cctrl->spell_tngidx_disease[i];
            if (k != 0)
            {
                efftng = thing_get(k);
                delete_thing_structure(efftng, 0);
                cctrl->spell_tngidx_disease[i] = 0;
            }
        }
    }
}

void delete_familiars_attached_to_creature(struct Thing* sumntng)
{
    struct Thing* famlrtng;
    struct CreatureControl* scctrl = creature_control_get_from_thing(sumntng);
    struct CreatureControl* fcctrl;
    if (creature_control_invalid(scctrl)) {
        return;
    }
    for (short i = 0; i < FAMILIAR_MAX; i++)
    {
        if (scctrl->familiar_idx[i])
        {
            famlrtng = thing_get(scctrl->familiar_idx[i]);
            fcctrl = creature_control_get_from_thing(famlrtng);
            fcctrl->unsummon_turn = game.play_gameturn;
        }
    }
}

struct Thing* kill_creature(struct Thing *creatng, struct Thing *killertng, PlayerNumber killer_plyr_idx, CrDeathFlags flags)
{
    SYNCDBG(18,"Starting");
    TRACE_THING(creatng);
    cleanup_creature_state_and_interactions(creatng);
    if (!thing_is_invalid(killertng))
    {
        if (killertng->owner == game.neutral_player_num) {
            flags &= ~CrDed_DiedInBattle;
        }
    }
    if (killer_plyr_idx == game.neutral_player_num) {
        flags &= ~CrDed_DiedInBattle;
    }
    if (!thing_exists(creatng)) {
        ERRORLOG("Tried to kill non-existing thing!");
        return INVALID_THING;
    }
    // Dying creatures must be visible and no chicken
    if (creature_affected_by_spell(creatng, SplK_Invisibility)) {
        terminate_thing_spell_effect(creatng, SplK_Invisibility);
    }
    if (creature_affected_by_spell(creatng, SplK_Chicken)) {
        terminate_thing_spell_effect(creatng, SplK_Chicken);
    }
    if (creature_affected_by_spell(creatng, SplK_Rebound)) {
        terminate_thing_spell_effect(creatng, SplK_Rebound);
    }
    struct CreatureControl* cctrl = creature_control_get_from_thing(creatng);
    if ((cctrl->unsummon_turn > 0) && (cctrl->unsummon_turn > game.play_gameturn))
    {
        create_effect_around_thing(creatng, ball_puff_effects[creatng->owner]);
        set_flag(flags, CrDed_NotReallyDying | CrDed_NoEffects);
        return cause_creature_death(creatng, flags);
    }
    struct Dungeon* dungeon = (!is_neutral_thing(creatng)) ? get_players_num_dungeon(creatng->owner) : INVALID_DUNGEON;
    if (!dungeon_invalid(dungeon))
    {
        if ((flags & CrDed_DiedInBattle) != 0) {
            dungeon->battles_lost++;
        }
    }
    update_kills_counters(creatng, killertng, killer_plyr_idx, flags);
    if (thing_is_invalid(killertng) || (killertng->owner == game.neutral_player_num) ||
        (killer_plyr_idx == game.neutral_player_num) || dungeon_invalid(dungeon))
    {
        if ((flags & CrDed_NoEffects) && ((creatng->alloc_flags & TAlF_IsControlled) != 0)) {
            prepare_to_controlled_creature_death(creatng);
        }
        return cause_creature_death(creatng, flags);
    }
    // Now we are sure that killertng and dungeon pointers are correct
    if (creatng->owner == killertng->owner)
    {
        if ((get_creature_model_flags(creatng) & CMF_IsDiptera) && (get_creature_model_flags(killertng) & CMF_IsArachnid)) {
            dungeon->lvstats.flies_killed_by_spiders++;
        }
    }
    struct CreatureControl* cctrlgrp = creature_control_get_from_thing(killertng);
    if (!creature_control_invalid(cctrlgrp)) {
        cctrlgrp->kills_num++;
    }
    if (is_my_player_number(creatng->owner))
    {
        if ((flags & CrDed_DiedInBattle) != 0)
        {
            output_message_far_from_thing(creatng, SMsg_BattleDeath, MESSAGE_DELAY_BATTLE, true);
        }
    } else
    if (is_my_player_number(killertng->owner))
    {
        output_message_far_from_thing(creatng, SMsg_BattleWon, MESSAGE_DELAY_BATTLE, true);
    }
    if (is_hero_thing(killertng))
    {
        if (player_creature_tends_to(killertng->owner,CrTend_Imprison)) {
            ERRORLOG("Hero have tend to imprison");
        }
    }
    {
        struct CreatureStats* crstat = creature_stats_get_from_thing(killertng);
        anger_apply_anger_to_creature(killertng, crstat->annoy_win_battle, AngR_Other, 1);
    }
    if (!creature_control_invalid(cctrlgrp) && ((flags & CrDed_DiedInBattle) != 0)) {
        cctrlgrp->unknown_state.byte_9A++;
    }
    if (!dungeon_invalid(dungeon)) {
        dungeon->hates_player[killertng->owner] += game.conf.rules.creature.fight_hate_kill_value;
    }
    SYNCDBG(18,"Almost finished");
    if (((flags & CrDed_NoUnconscious) != 0) || (!player_has_room_of_role(killertng->owner,RoRoF_Prison))
      || (!player_creature_tends_to(killertng->owner,CrTend_Imprison)) ||
        ((get_creature_model_flags(creatng) & CMF_IsEvil) && (CREATURE_RANDOM(creatng, 100) >= game.conf.rules.creature.stun_enemy_chance_evil)) ||
        (!(get_creature_model_flags(creatng) & CMF_IsEvil) && (CREATURE_RANDOM(creatng, 100) >= game.conf.rules.creature.stun_enemy_chance_good)) ||
        (get_creature_model_flags(creatng) & CMF_NoImprisonment) )
    {
        if ((flags & CrDed_NoEffects) == 0) {
            return cause_creature_death(creatng, flags);
        }
    }
    if ((flags & CrDed_NoEffects) != 0)
    {
        if ((creatng->alloc_flags & TAlF_IsControlled) != 0) {
            prepare_to_controlled_creature_death(creatng);
        }
        return cause_creature_death(creatng, flags);
    }
    make_creature_unconscious(creatng);
    creatng->health = 1;
    return INVALID_THING;
}

void process_creature_standing_on_corpses_at(struct Thing *creatng, struct Coord3d *pos)
{
    SYNCDBG(18,"Starting for %s at %d,%d",thing_model_name(creatng),(int)pos->x.stl.num,(int)pos->y.stl.num);
    struct CreatureControl* cctrl = creature_control_get_from_thing(creatng);
    struct Map* mapblk = get_map_block_at(pos->x.stl.num, pos->y.stl.num);
    unsigned long k = 0;
    long i = get_mapwho_thing_index(mapblk);
    while (i != 0)
    {
        struct Thing* thing = thing_get(i);
        TRACE_THING(thing);
        if (thing_is_invalid(thing))
        {
            ERRORLOG("Jump to invalid thing detected");
            break;
        }
        i = thing->next_on_mapblk;
        // Per thing code start
        if (thing->class_id == TCls_DeadCreature)
        {
            if (!is_hero_thing(creatng))
            {
                struct CreatureStats* crstat = creature_stats_get_from_thing(creatng);
                int annoy_val;
                if (thing->owner == creatng->owner)
                {
                    annoy_val = crstat->annoy_on_dead_friend;
                }
                else
                {
                    annoy_val = crstat->annoy_on_dead_enemy;
                }
                anger_apply_anger_to_creature(creatng, annoy_val, AngR_Other, 1);
            }
            cctrl->bloody_footsteps_turns = 20;
            cctrl->corpse_to_piss_on = thing->index;
            // Stop after one body was found
            break;
        }
        // Per thing code end
        k++;
        if (k > THINGS_COUNT)
        {
            ERRORLOG("Infinite loop detected when sweeping things list");
            break_mapwho_infinite_chain(mapblk);
            break;
        }
    }
}

/**
 * Calculates damage made by a creature by hand (using strength).
 * @param thing The creature which will be inflicting the damage.
 */
long calculate_melee_damage(struct Thing *creatng, short damage_percent)
{
    const struct CreatureControl* cctrl = creature_control_get_from_thing(creatng);
    const struct CreatureStats* crstat = creature_stats_get_from_thing(creatng);
    long strength = compute_creature_max_strength(crstat->strength, cctrl->explevel);
    long damage = compute_creature_attack_melee_damage(strength, crstat->luck, cctrl->explevel, creatng);
    if (damage_percent != 0)
    {
        damage = (damage * damage_percent) / 100;
    }
    return damage;
}

/**
 * Projects damage made by a creature by hand (using strength).
 * Gives a best estimate of the damage, but shouldn't be used to actually inflict it.
 * @param thing The creature which will be inflicting the damage.
 */
long project_melee_damage(const struct Thing *creatng)
{
    const struct CreatureControl* cctrl = creature_control_get_from_thing(creatng);
    const struct CreatureStats* crstat = creature_stats_get_from_thing(creatng);
    long strength = compute_creature_max_strength(crstat->strength, cctrl->explevel);
    return project_creature_attack_melee_damage(strength, 0, crstat->luck, cctrl->explevel, creatng);
}

/**
 * Calculates damage made by a creature using specific shot model.
 * @param thing The creature which will be shooting.
 * @param shot_model Shot kind which will be created.
 */
long calculate_shot_damage(struct Thing *creatng, ThingModel shot_model)
{
    const struct ShotConfigStats* shotst = get_shot_model_stats(shot_model);
    const struct CreatureControl* cctrl = creature_control_get_from_thing(creatng);
    const struct CreatureStats* crstat = creature_stats_get_from_thing(creatng);
    return compute_creature_attack_spell_damage(shotst->damage, crstat->luck, cctrl->explevel, creatng);
}

/**
 * Projects damage made by a creature using specific shot model.
 * Gives a best estimate of the damage, but shouldn't be used to actually inflict it.
 * @param thing The creature which will be shooting.
 * @param shot_model Shot kind which will be created.
 */
long project_creature_shot_damage(const struct Thing *thing, ThingModel shot_model)
{
    const struct ShotConfigStats* shotst = get_shot_model_stats(shot_model);
    const struct CreatureControl* cctrl = creature_control_get_from_thing(thing);
    const struct CreatureStats* crstat = creature_stats_get_from_thing(thing);
    long damage;
    if ((shotst->model_flags & ShMF_StrengthBased) != 0 )
    {
        // Project melee damage
        long strength = compute_creature_max_strength(crstat->strength, cctrl->explevel);
        damage = project_creature_attack_melee_damage(strength, shotst->damage, crstat->luck, cctrl->explevel, thing);
    } else
    {
        // Project shot damage
        damage = project_creature_attack_spell_damage(shotst->damage, crstat->luck, cctrl->explevel, thing);
    }
    return damage;
}

static void shot_init_lizard(const struct Thing *target, short angle_xy, unsigned char dexterity, struct Thing *shotng)
{
    if (!thing_is_invalid(target))
    {
        long range = 2200 - (dexterity * 19);
        range = range < 1 ? 1 : range;
        long rnd = (CREATURE_RANDOM(firing, 2 * range) - range);
        rnd = rnd < (range / 3) && rnd > 0 ? (CREATURE_RANDOM(firing, range / 2) + (range / 2)) + 200 : rnd + 200;
        rnd = rnd > -(range / 3) && rnd < 0 ? -(CREATURE_RANDOM(firing, range / 3) + (range / 3)) : rnd;
        long x = move_coord_with_angle_x(target->mappos.x.val, rnd, angle_xy);
        long y = move_coord_with_angle_y(target->mappos.y.val, rnd, angle_xy);
        int posint = y / game.conf.crtr_conf.sprite_size;
        shotng->shot_lizard.x = x;
        shotng->shot_lizard.posint = posint;
        shotng->shot_lizard2.range = range / 10;
    }
}

static void shot_set_start_pos(const struct Thing *firing, const struct ShotConfigStats *shotst, struct Coord3d *pos1)
{
    if (map_is_solid_at_height(pos1->x.stl.num, pos1->y.stl.num, pos1->z.val, pos1->z.val + shotst->size_z))
    {
        pos1->x.val = firing->mappos.x.val;
        pos1->y.val = firing->mappos.y.val;
    }
}

void thing_fire_shot(struct Thing *firing, struct Thing *target, ThingModel shot_model, char shot_lvl, unsigned char hit_type)
{
    struct Coord3d pos2;
    struct Thing *tmptng;
    short angle_xy;
    short angle_yz;
    short speed;
    long damage;
    unsigned char dexterity, max_dexterity;

    struct ShotConfigStats* shotst = get_shot_model_stats(shot_model);
    TbBool flag1 = false;
    // Prepare source position
    struct Coord3d pos1;
    pos1.x.val = firing->mappos.x.val;
    pos1.y.val = firing->mappos.y.val;
    pos1.z.val = firing->mappos.z.val;
    if (firing->class_id == TCls_Trap)
    {
        if (shotst->fire_logic == ShFL_Volley)
        {
            if (!firing->trap.volley_fire)
            {
                firing->trap.volley_fire = true;
                firing->trap.volley_repeat = shotst->effect_amount - 1; // N x shots + (N - 1) x pauses and one shot is this one
                firing->trap.volley_delay = shotst->effect_spacing;
                firing->trap.firing_at = thing_is_invalid(target)? 0 : target->index;
            }
            else
            {
                firing->trap.volley_delay = shotst->effect_spacing;
                if (firing->trap.volley_repeat == 0)
                    return;
                firing->trap.volley_repeat--;
            }
        }
        struct TrapConfigStats *trapst = get_trap_model_stats(firing->model);
        firing->move_angle_xy = get_angle_xy_to(&firing->mappos, &target->mappos); //visually rotates the trap
        pos1.x.val += distance_with_angle_to_coord_x(trapst->shot_shift_x, firing->move_angle_xy + LbFPMath_PI / 2);
        pos1.y.val += distance_with_angle_to_coord_y(trapst->shot_shift_x, firing->move_angle_xy + LbFPMath_PI / 2);
        pos1.x.val += distance_with_angle_to_coord_x(trapst->shot_shift_y, firing->move_angle_xy);
        pos1.y.val += distance_with_angle_to_coord_y(trapst->shot_shift_y, firing->move_angle_xy);
        pos1.z.val += trapst->shot_shift_z;

        max_dexterity = UCHAR_MAX;
        dexterity = max_dexterity/4 + CREATURE_RANDOM(firing, max_dexterity/2);
    }
    else
    {
        struct CreatureControl* cctrl = creature_control_get_from_thing(firing);
        struct CreatureStats* crstat = creature_stats_get_from_thing(firing);
        if (shotst->fire_logic == ShFL_Volley)
        {
            if (!firing->creature.volley_fire)
            {
                firing->creature.volley_fire = true;
                firing->creature.volley_repeat = shotst->effect_amount - 1; // N x shots + (N - 1) x pauses and one shot is this one
                cctrl->inst_action_turns += shotst->effect_spacing + 1; // because of post check
            }
            else
            {
                cctrl->inst_action_turns += shotst->effect_spacing + 1;
                if (firing->creature.volley_repeat == 0)
                    return;
                firing->creature.volley_repeat--;
            }
        }

        dexterity = compute_creature_max_dexterity(crstat->dexterity, cctrl->explevel);
        max_dexterity = crstat->dexterity + ((crstat->dexterity * cctrl->explevel * game.conf.crtr_conf.exp.dexterity_increase_on_exp) / 100);

        pos1.x.val += distance_with_angle_to_coord_x((cctrl->shot_shift_x + (cctrl->shot_shift_x * game.conf.crtr_conf.exp.size_increase_on_exp * cctrl->explevel) / 100), firing->move_angle_xy + LbFPMath_PI / 2);
        pos1.y.val += distance_with_angle_to_coord_y((cctrl->shot_shift_x + (cctrl->shot_shift_x * game.conf.crtr_conf.exp.size_increase_on_exp * cctrl->explevel) / 100), firing->move_angle_xy + LbFPMath_PI / 2);
        pos1.x.val += distance_with_angle_to_coord_x((cctrl->shot_shift_y + (cctrl->shot_shift_y * game.conf.crtr_conf.exp.size_increase_on_exp * cctrl->explevel) / 100), firing->move_angle_xy);
        pos1.y.val += distance_with_angle_to_coord_y((cctrl->shot_shift_y + (cctrl->shot_shift_y * game.conf.crtr_conf.exp.size_increase_on_exp * cctrl->explevel) / 100), firing->move_angle_xy);
        pos1.z.val += (cctrl->shot_shift_z + (cctrl->shot_shift_z * game.conf.crtr_conf.exp.size_increase_on_exp * cctrl->explevel) / 100);
    }
    // Compute launch angles
    if (thing_is_invalid(target))
    {
        angle_xy = firing->move_angle_xy;
        angle_yz = firing->move_angle_z;
    } else
    {
        pos2.x.val = target->mappos.x.val;
        pos2.y.val = target->mappos.y.val;
        pos2.z.val = target->mappos.z.val;
        pos2.z.val += (target->clipbox_size_z >> 1);
        if (((shotst->model_flags & ShMF_StrengthBased) != 0) && ((shotst->model_flags & ShMF_ReboundImmune) != 0) && (target->class_id != TCls_Door))
        {
          flag1 = true;
          pos1.z.val = pos2.z.val;
        }
        angle_xy = get_angle_xy_to(&pos1, &pos2);
        angle_yz = get_angle_yz_to(&pos1, &pos2);
    }
    // Compute shot damage
    damage = shotst->damage;
    if (shotst->fixed_damage == 0)
    {
        if ((shotst->model_flags & ShMF_StrengthBased) != 0)
        {
            damage = calculate_melee_damage(firing,shotst->damage);
        }
        else
        {
            damage = calculate_shot_damage(firing, shot_model);
        }
    }
    if ((shotst->model_flags & ShMF_Disarming) && thing_is_deployed_trap(target))
    {
        hit_type = THit_TrapsAll;
    }
    struct Thing* shotng = NULL;
    long target_idx = 0;
    // Set target index for navigating shots
    if (!thing_is_invalid(target))
    {
        target_idx = target->index;
    }
    struct ComponentVector cvect;

    switch (shotst->fire_logic)
    {
    case ShFL_Beam:
        if ((thing_is_invalid(target)) || (get_2d_distance(&firing->mappos, &pos2) > shotst->max_range))
        {
            project_point_to_wall_on_angle(&pos1, &pos2, firing->move_angle_xy, firing->move_angle_z, COORD_PER_STL, shotst->max_range/COORD_PER_STL);
        }
        shotng = create_thing(&pos2, TCls_Shot, shot_model, firing->owner, -1);
        if (thing_is_invalid(shotng))
          return;
        draw_lightning(&pos1, &pos2, shotst->effect_spacing, shotst->effect_id);
        shotng->health = shotst->health;
        shotng->shot.damage = damage;
        shotng->parent_idx = firing->index;
        break;
    case ShFL_Breathe:
        if ((thing_is_invalid(target)) || (get_2d_distance(&firing->mappos, &pos2) > shotst->max_range))
          project_point_to_wall_on_angle(&pos1, &pos2, firing->move_angle_xy, firing->move_angle_z, COORD_PER_STL, shotst->max_range/COORD_PER_STL);
        shotng = create_thing(&pos2, TCls_Shot, shot_model, firing->owner, -1);
        if (thing_is_invalid(shotng))
          return;

        draw_flame_breath(&pos1, &pos2, shotst->effect_spacing, shotst->effect_amount,shotst->effect_id);
        shotng->health = shotst->health;
        shotng->shot.damage = damage;
        shotng->parent_idx = firing->index;
        break;
    case ShFL_Hail:
    {
        long i;
        shot_set_start_pos(firing, shotst, &pos1);
        for (i = 0; i < shotst->effect_amount; i++)
        {
            if (shotst->speed_deviation)
            {
                speed = (short)(shotst->speed - (shotst->speed_deviation/2) + (CREATURE_RANDOM(firing, shotst->speed_deviation)));
            }
            else
            {
                speed = shotst->speed;
            }
            tmptng = create_thing(&pos1, TCls_Shot, shot_model, firing->owner, -1);
            if (thing_is_invalid(tmptng))
              break;
            shotng = tmptng;
            shotng->shot.hit_type = hit_type;
            shotng->move_angle_xy = (short)((angle_xy + CREATURE_RANDOM(firing, 2 * shotst->spread_xy + 1) - shotst->spread_xy) & LbFPMath_AngleMask);
            shotng->move_angle_z = (short)((angle_yz + CREATURE_RANDOM(firing, 2 * shotst->spread_z + 1) - shotst->spread_z) & LbFPMath_AngleMask);
            angles_to_vector(shotng->move_angle_xy, shotng->move_angle_z, speed, &cvect);
            shotng->veloc_push_add.x.val += cvect.x;
            shotng->veloc_push_add.y.val += cvect.y;
            shotng->veloc_push_add.z.val += cvect.z;
            shotng->state_flags |= TF1_PushAdd;
            shotng->shot.damage = damage;
            shotng->health = shotst->health;
            shotng->parent_idx = firing->index;
        }
        break;
    }
    case ShFL_Volley:
        // fallthrough
    case ShFL_Lizard:
    case ShFL_Default:
    default:
        shot_set_start_pos(firing, shotst, &pos1);
        shotng = create_thing(&pos1, TCls_Shot, shot_model, firing->owner, -1);
        if (thing_is_invalid(shotng))
            return;
        if (shotst->spread_xy || shotst->spread_z)
        {
            shotng->move_angle_xy = (short)((angle_xy + CREATURE_RANDOM(firing, 2 * shotst->spread_xy + 1) - shotst->spread_xy) & LbFPMath_AngleMask);
            shotng->move_angle_z = (short)((angle_yz + CREATURE_RANDOM(firing, 2 * shotst->spread_z + 1) - shotst->spread_z) & LbFPMath_AngleMask);
        }
        else
        {
            shotng->move_angle_xy = angle_xy;
            shotng->move_angle_z = angle_yz;
        }
        if (shotst->speed_deviation)
        {
            speed = (short)(shotst->speed - (shotst->speed_deviation / 2) + (CREATURE_RANDOM(firing, shotst->speed_deviation)));
        }
        else
        {
            speed = shotst->speed;
        }
        angles_to_vector(shotng->move_angle_xy, shotng->move_angle_z, speed, &cvect);
        shotng->veloc_push_add.x.val += cvect.x;
        shotng->veloc_push_add.y.val += cvect.y;
        shotng->veloc_push_add.z.val += cvect.z;
        shotng->state_flags |= TF1_PushAdd;
        shotng->shot.damage = damage;
        shotng->health = shotst->health;
        shotng->parent_idx = firing->index;
        shotng->shot.target_idx = target_idx;
        shotng->shot.dexterity = dexterity;
        if (shotst->fire_logic == ShFL_Lizard)
        {
            shot_init_lizard(target, angle_xy, dexterity, shotng);
        }
        break;
    }
    if (!thing_is_invalid(shotng))
    {
#if (BFDEBUG_LEVEL > 0)
      damage = shotng->shot.damage;
      // Special debug code that shows amount of damage the shot will make
      if ((start_params.debug_flags & DFlg_ShotsDamage) != 0)
          create_price_effect(&pos1, my_player_number, damage);
      if ((damage < 0) || (damage > 2000))
      {
        WARNLOG("Shot of type %d carries %d damage",(int)shot_model,(int)damage);
      }
#endif
      shotng->shot.hit_type = hit_type;
      if (shotst->firing_sound > 0)
      {
        thing_play_sample(firing, shotst->firing_sound + UNSYNC_RANDOM(shotst->firing_sound_variants),
            100, 0, 3, 0, 3, FULL_LOUDNESS);
      }
      if (shotst->shot_sound > 0)
      {
        thing_play_sample(shotng, shotst->shot_sound, NORMAL_PITCH, 0, 3, 0, shotst->sound_priority, FULL_LOUDNESS);
      }
      set_flag_value(shotng->movement_flags, TMvF_Unknown10, flag1);
    }
}

void set_creature_level(struct Thing *thing, long nlvl)
{
    struct CreatureStats* crstat = creature_stats_get_from_thing(thing);
    struct CreatureControl* cctrl = creature_control_get_from_thing(thing);
    if (creature_control_invalid(cctrl))
    {
        ERRORLOG("Creature has no control");
        return;
    }
    if (nlvl > CREATURE_MAX_LEVEL-1) {
        ERRORLOG("Level %d too high, bounding",(int)nlvl);
        nlvl = CREATURE_MAX_LEVEL-1;
    }
    if (nlvl < 0) {
        ERRORLOG("Level %d too low, bounding",(int)nlvl);
        nlvl = 0;
    }
    HitPoints old_max_health = compute_creature_max_health(crstat->health, cctrl->explevel, thing->owner);
    if (old_max_health < 1)
        old_max_health = 1;
    cctrl->explevel = nlvl;
    HitPoints max_health = compute_creature_max_health(crstat->health, cctrl->explevel, thing->owner);
    cctrl->max_health = max_health;
    set_creature_size_stuff(thing);
    if (old_max_health > 0)
        thing->health = saturate_set_signed( (thing->health*max_health)/old_max_health, 16);
    else
        thing->health = -1;
    creature_increase_available_instances(thing);
    add_creature_score_to_owner(thing);
}

void init_creature_level(struct Thing *thing, long nlev)
{
    struct CreatureControl* cctrl = creature_control_get_from_thing(thing);
    if (creature_control_invalid(cctrl))
    {
        ERRORLOG("Creature has no control");
        return;
    }
    set_creature_level(thing, nlev);
    thing->health = cctrl->max_health;
}

/** Retrieves speed of a creature.
 *
 * @param thing
 * @return
 */
long get_creature_speed(const struct Thing *thing)
{
    struct CreatureControl* cctrl = creature_control_get_from_thing(thing);
    if (creature_control_invalid(cctrl))
        return 0;
    long speed = cctrl->max_speed;
    if (speed < 0)
        speed = 0;
    if (speed > MAX_VELOCITY)
        speed = MAX_VELOCITY;
    return speed;
}

short get_creature_eye_height(const struct Thing *creatng)
{
    int base_height;
    if (creature_affected_by_spell(creatng, SplK_Chicken))
    {
        base_height = 100;
    }
    else
    {
        struct CreatureStats* crstat = creature_stats_get_from_thing(creatng);
        base_height = crstat->base_eye_height;
    }

    struct CreatureControl* cctrl = creature_control_get_from_thing(creatng);
    return (base_height + (base_height * game.conf.crtr_conf.exp.size_increase_on_exp * cctrl->explevel) / 100);
}

/**
 * @brief Get the target of the given instance in the Possession mode.
 *
 * @param thing The Thing object of the caster.
 * @param inst_id The index of the instance be used.
 * @param packet The caster's owner's control's or action's packet. This is optional.
 * @return ThingIndex The index of the target thing.
 */
ThingIndex get_human_controlled_creature_target(struct Thing *thing, CrInstance inst_id, struct Packet *packet)
{
    ThingIndex index = 0;
    struct InstanceInfo *inst_inf = creature_instance_info_get(inst_id);

    if((inst_inf->instance_property_flags & InstPF_SelfBuff) != 0)
    {
        if ((inst_inf->instance_property_flags & InstPF_RangedBuff) == 0 ||
            ((packet != NULL) && (packet->additional_packet_values & PCAdV_CrtrContrlPressed) != 0))
        {
            // If it doesn't has RANGED_BUFF or the Possession key (default:left shift) is pressed,
            // cast on the caster itself.
            return thing->index;
        }
    }
    if((inst_inf->instance_property_flags & InstPF_RangedBuff) != 0)
    {
        if(inst_inf->primary_target != 5 && inst_inf->primary_target != 6)
        {
            ERRORLOG("The instance %d has RANGED_BUFF property but has no valid primary target.", inst_id);
        }
    }

    struct Thing *i;
    long angle_xy_to;
    long angle_difference;
    int smallest_angle_diff = INT_MAX;
    static const int range = 20;
    static const int max_hit_angle = 39;
    MapSubtlCoord stl_x = thing->mappos.x.stl.num;
    MapSubtlCoord stl_x_lower = stl_x - range;
    MapSubtlCoord stl_x_upper = stl_x + range;
    if ((stl_x - range) < 0)
        stl_x_lower = 0;
    if (stl_x_upper > gameadd.map_subtiles_x)
        stl_x_upper = gameadd.map_subtiles_x;
    MapSubtlCoord stl_y = thing->mappos.y.stl.num;
    MapSubtlCoord stl_y_lower = stl_y - range;
    MapSubtlCoord stl_y_upper = stl_y + range;
    if (stl_y + range > gameadd.map_subtiles_y)
        stl_y_upper = gameadd.map_subtiles_y;
    if (stl_y_lower < 0)
        stl_y_lower = 0;

    if (stl_y_upper < stl_y_lower)
    {
        return 0;
    }
    if (stl_y_upper >= stl_y_lower)
    {
        for (MapSubtlDelta y_step = ((stl_y_upper - stl_y_lower) + 1); y_step > 0; y_step--)
        {
            MapSubtlCoord x = stl_x_lower;
            if (x <= stl_x_upper)
            {
                for (MapSubtlDelta x_step = ((stl_x_upper - stl_x_lower) + 1); x_step > 0; x_step--)
                {
                    struct Map *mapblk = get_map_block_at(x, stl_y_lower);
                    for (i = thing_get(get_mapwho_thing_index(mapblk));
                         !thing_is_invalid(i);
                         i = thing_get(i->next_on_mapblk))
                    {
                        if (i != thing)
                        {
                            TbBool is_valid_target;
                            switch (inst_inf->primary_target)
                            {
                                case 1:
                                    is_valid_target = ((thing_is_creature(i) && !creature_is_being_unconscious(i)) || thing_is_dungeon_heart(i));
                                    break;
                                case 2:
                                    is_valid_target = (thing_is_creature(i) && !creature_is_being_unconscious(i));
                                    break;
                                case 3:
                                    is_valid_target = (((thing_is_creature(i) && !creature_is_being_unconscious(i)) || thing_is_dungeon_heart(i)) && i->owner != thing->owner);
                                    break;
                                case 4:
                                    is_valid_target = ((thing_is_creature(i) && !creature_is_being_unconscious(i)) && i->owner != thing->owner);
                                    break;
                                case 5:
                                    is_valid_target = (((thing_is_creature(i) && !creature_is_being_unconscious(i)) || thing_is_dungeon_heart(i)) && i->owner == thing->owner);
                                    break;
                                case 6:
                                    is_valid_target = ((thing_is_creature(i) && !creature_is_being_unconscious(i)) && i->owner == thing->owner);
                                    break;
                                case 7:
                                    is_valid_target = ((thing_is_creature(i) && !creature_is_being_unconscious(i)) || thing_is_dungeon_heart(i) || thing_is_deployed_trap(i));
                                    break;
                                case 8:
                                    is_valid_target = true;
                                    break;
                                default:
                                    ERRORLOG("Illegal primary target type for shot: %d", (int)inst_inf->primary_target);
                                    is_valid_target = false;
                                    break;
                            }
                            if (is_valid_target)
                            {
                                angle_xy_to = get_angle_xy_to(&thing->mappos, &i->mappos);
                                angle_difference = get_angle_difference(angle_xy_to, thing->move_angle_xy);
                                if (angle_difference >= max_hit_angle || !creature_can_see_thing(thing, i))
                                    angle_difference = LONG_MAX;
                                if (smallest_angle_diff > angle_difference)
                                {
                                    smallest_angle_diff = angle_difference;
                                    index = i->index;
                                }
                            }
                        }
                    }
                    x++;
                }
            }
            stl_y_lower++;
        }
    }
    return index;
}

/**
 * @brief Process the logic when player (in Possesson mode) uses a creature's instance.
 *
 * @param thing The creature being possessed.
 * @param inst_id The instance that player wants to use.
 * @param packet The packet being processed.
 * @return ThingIndex The target's index.
 */
ThingIndex process_player_use_instance(struct Thing *thing, CrInstance inst_id, struct Packet *packet)
{
    ThingIndex target_idx = get_human_controlled_creature_target(thing, inst_id, packet);
    struct InstanceInfo *inst_inf = creature_instance_info_get(inst_id);
    TbBool ok = false;
    struct Thing *target = thing_get(target_idx);
    if (flag_is_set(inst_inf->instance_property_flags, InstPF_RangedBuff) && inst_inf->validate_target_func != 0)
    {
        ok = creature_instances_validate_func_list[inst_inf->validate_target_func](thing, target, inst_id,
            inst_inf->validate_target_func_params[0], inst_inf->validate_target_func_params[1]);
    }
    if (!ok)
    {
        target = 0;
    }

    if (flag_is_set(inst_inf->instance_property_flags, InstPF_NeedsTarget))
    {
        if (target_idx == 0)
        {
            // If cannot find a valid target, do not use it and don't consider it used.

            // Make a rejection sound
            play_non_3d_sample(119);
            return 0;
        }
    }

    set_creature_instance(thing, inst_id, target_idx, 0);
    return target_idx;
}

long creature_instance_has_reset(const struct Thing *thing, long inst_idx)
{
    long ritime;
    const struct CreatureControl* cctrl = creature_control_get_from_thing(thing);
    const struct InstanceInfo* inst_inf = creature_instance_info_get(inst_idx);
    long delta = (long)game.play_gameturn - (long)cctrl->instance_use_turn[inst_idx];
    if ((thing->alloc_flags & TAlF_IsControlled) != 0)
    {
        ritime = inst_inf->fp_reset_time + cctrl->inst_total_turns - cctrl->inst_action_turns;
    } else
    {
        ritime = inst_inf->reset_time + cctrl->inst_total_turns - cctrl->inst_action_turns;
    }
    return (delta >= ritime);
}

/**
 * Gives times a creature spends on an instance, including spell modifiers.
 * @param thing The creature thing.
 * @param inst_idx Instance for which times will be computed.
 * @param ritime Returns instance duration turns.
 * @param raitime Returns instance turn on which action function is executed.
 */
void get_creature_instance_times(const struct Thing *thing, long inst_idx, long *ritime, long *raitime)
{
    long itime;
    long aitime;
    struct InstanceInfo* inst_inf = creature_instance_info_get(inst_idx);
    if ((thing->alloc_flags & TAlF_IsControlled) != 0)
    {
        itime = inst_inf->fp_time;
        aitime = inst_inf->fp_action_time;
    } else
    {
        itime = inst_inf->time;
        aitime = inst_inf->action_time;
    }
    if (creature_affected_by_spell(thing, SplK_Slow))
    {
        aitime *= 2;
        itime *= 2;
    }
    if (creature_affected_by_spell(thing, SplK_Speed))
    {
        aitime /= 2;
        itime /= 2;
    } else
    if (creature_affected_by_slap(thing))
    {
        aitime = 3 * aitime / 4;
        itime = 3 * itime / 4;
    } else
    if (!is_neutral_thing(thing))
    {
        if (player_uses_power_obey(thing->owner))
        {
            aitime -= aitime / 4;
            itime -= itime / 4;
        }
    }
    if (aitime <= 1)
        aitime = 1;
    if (itime <= 1)
        itime = 1;
    *ritime = itime;
    *raitime = aitime;
}

void set_creature_instance(struct Thing *thing, CrInstance inst_idx, long targtng_idx, const struct Coord3d *pos)
{
    long i;
    if (inst_idx == 0)
        return;
    struct CreatureControl* cctrl = creature_control_get_from_thing(thing);
    struct InstanceInfo* inst_inf = creature_instance_info_get(inst_idx);
    if (creature_instance_info_invalid(inst_inf) || (inst_inf->time == -1))
    {
        ERRORLOG("Cannot set negative instance %d to %s index %d",(int)inst_idx,thing_model_name(thing),(int)thing->index);
        return;
    }
    if (inst_inf->force_visibility > 0)
    {
        i = cctrl->force_visible;
        if (i <= inst_inf->force_visibility)
          i = inst_inf->force_visibility;
        cctrl->force_visible = i;
    }
    long itime;
    long aitime;
    get_creature_instance_times(thing, inst_idx, &itime, &aitime);
    if ((cctrl->instance_id != CrInst_NULL) && (cctrl->instance_id == inst_idx))
    {
        if ((inst_inf->instance_property_flags & InstPF_RepeatTrigger) != 0)
        {
            cctrl->inst_repeat = 1;
            return;
        }
    }
    cctrl->instance_id = inst_idx;
    cctrl->targtng_idx = targtng_idx;
    cctrl->inst_turn = 0;
    cctrl->inst_total_turns = itime;
    cctrl->inst_action_turns = aitime;
    i = get_creature_model_graphics(thing->model,inst_inf->graphics_idx);
    cctrl->instance_anim_step_turns = get_lifespan_of_animation(i, 1) / itime;
    if (pos != NULL)
    {
        cctrl->targtstl_x = coord_subtile(pos->x.val);
        cctrl->targtstl_y = coord_subtile(pos->y.val);
    } else
    {
        cctrl->targtstl_x = 0;
        cctrl->targtstl_y = 0;
    }
}

unsigned short find_next_annoyed_creature(PlayerNumber plyr_idx, unsigned short current_annoyed_creature_idx)
{
    struct Thing *current_annoyed_creature = thing_get(current_annoyed_creature_idx);
    struct Thing **current_ptr = &current_annoyed_creature;
    struct Dungeon *dungeon = get_dungeon(plyr_idx);
    struct Thing *creatng;
    struct CreatureControl* cctrl;

    if ((current_annoyed_creature->alloc_flags & TAlF_Exists) == 0 ||
         !thing_is_creature(current_annoyed_creature) ||
         (current_annoyed_creature->alloc_flags & TAlF_IsInLimbo) != 0 ||
         (current_annoyed_creature->state_flags & TAlF_IsInMapWho) != 0 ||
         current_annoyed_creature->active_state == CrSt_CreatureUnconscious)
    {
        creatng = thing_get(dungeon->creatr_list_start);
        if (thing_is_invalid(creatng))
        {
            dungeon->zoom_annoyed_creature_idx = 0;
        }
        else
        {
            while (!anger_is_creature_angry(creatng))
            {
                cctrl = creature_control_get_from_thing(creatng);
                creatng = thing_get(cctrl->players_next_creature_idx);
                if (thing_is_invalid(creatng))
                {
                    dungeon->zoom_annoyed_creature_idx = 0;
                    return 0;
                }
            }
            dungeon->zoom_annoyed_creature_idx = creatng->index;
            return creatng->index;
        }
    }
    else
    {
        cctrl = creature_control_get_from_thing(thing_get(dungeon->zoom_annoyed_creature_idx));
        creatng = thing_get(cctrl->players_next_creature_idx);

        if ((creatng->alloc_flags & TAlF_Exists) &&
            thing_is_creature(creatng) &&
            (creatng->alloc_flags & TAlF_IsInLimbo) == 0 &&
            (creatng->state_flags & TAlF_IsInMapWho) == 0 &&
            creatng->active_state != CrSt_CreatureUnconscious &&
            !thing_is_invalid(creatng))
        {
            TbBool found = true;
            while (!anger_is_creature_angry(creatng) || (creatng->alloc_flags & TAlF_Exists) == 0 || !thing_is_creature(creatng) ||
                   (creatng->alloc_flags & TAlF_IsInLimbo) != 0 || (creatng->state_flags & TAlF_IsInMapWho) != 0 || creatng->active_state == CrSt_CreatureUnconscious)
            {
                cctrl = creature_control_get_from_thing(creatng);
                creatng =thing_get(cctrl->players_next_creature_idx);
                if ( thing_is_invalid(creatng))
                {
                    found = false;
                    break;
                }
            }
            if (found)
            {
                dungeon->zoom_annoyed_creature_idx = creatng->index;
                return creatng->index;
            }
        }
        creatng = thing_get(dungeon->creatr_list_start);
        if (*current_ptr != creatng)
        {
            while (!thing_is_invalid(creatng))
            {
                if (anger_is_creature_angry(creatng) &&
                    (creatng->alloc_flags & TAlF_Exists) != 0 &&
                    thing_is_creature(creatng) &&
                    (creatng->alloc_flags & TAlF_IsInLimbo) == 0 &&
                    (creatng->state_flags & TAlF_IsInMapWho) == 0 &&
                    creatng->active_state != CrSt_CreatureUnconscious)
                {
                    dungeon->zoom_annoyed_creature_idx = creatng->index;
                    return creatng->index;
                }
                cctrl = creature_control_get_from_thing(creatng);
                creatng = thing_get(cctrl->players_next_creature_idx);
                if (*current_ptr == creatng)
                    return dungeon->zoom_annoyed_creature_idx;
            }
        }
        return dungeon->zoom_annoyed_creature_idx;
    }
    return 0;
}

void draw_creature_view(struct Thing *thing)
{
  // If no eye lens required - just draw on the screen, directly
  struct PlayerInfo* player = get_my_player();
  if (((game.flags_cd & MFlg_EyeLensReady) == 0) || (eye_lens_memory == NULL) || (game.numfield_1B == 0))
  {
      engine(player,&player->cameras[CamIV_FirstPerson]);
      return;
  }
  // So there is an eye lens - we have to put a buffer in place of screen,
  // draw on that buffer, an then copy it to screen applying lens effect.
  unsigned char* scrmem = eye_lens_spare_screen_memory;
  // Store previous graphics settings
  unsigned char* wscr_cp = lbDisplay.WScreen;
  TbGraphicsWindow grwnd;
  LbScreenStoreGraphicsWindow(&grwnd);
  // Prepare new settings
  LbMemorySet(scrmem, 0, eye_lens_width*eye_lens_height*sizeof(TbPixel));
  lbDisplay.WScreen = scrmem;
  lbDisplay.GraphicsScreenHeight = eye_lens_height;
  lbDisplay.GraphicsScreenWidth = eye_lens_width;
  LbScreenSetGraphicsWindow(0, 0, MyScreenWidth/pixel_size, MyScreenHeight/pixel_size);
  // Draw on our buffer
  setup_engine_window(0, 0, MyScreenWidth, MyScreenHeight);
  engine(player,&player->cameras[CamIV_FirstPerson]);
  // Restore original graphics settings
  lbDisplay.WScreen = wscr_cp;
  LbScreenLoadGraphicsWindow(&grwnd);
  // Draw the buffer on real screen
  setup_engine_window(0, 0, MyScreenWidth, MyScreenHeight);
  draw_lens_effect(lbDisplay.WScreen, lbDisplay.GraphicsScreenWidth, scrmem, eye_lens_width,
      MyScreenWidth/pixel_size, MyScreenHeight/pixel_size, game.numfield_1B);
}

struct Thing *get_creature_near_for_controlling(PlayerNumber plyr_idx, MapCoord x, MapCoord y)
{
    MapCoordDelta nearest_distance = LONG_MAX;
    struct Thing *nearest_thing = INVALID_THING;

    for (long k = 0; k < AROUND_TILES_COUNT; k++)
    {

        MapSubtlCoord stl_x = coord_subtile(x) + around[k].delta_x;
        MapSubtlCoord stl_y = coord_subtile(y) + around[k].delta_y;
        struct Map* mapblk = get_map_block_at(stl_x, stl_y);
        unsigned long j = 0;
        for (int i = get_mapwho_thing_index(mapblk); i != 0;)
        {
            struct Thing* thing = thing_get(i);
            i = thing->next_on_mapblk;


            if (can_cast_spell(plyr_idx,PwrK_POSSESS,stl_x,stl_y,thing,CastChk_Default ))
            {
                MapCoordDelta distance = chessboard_distance(thing->mappos.x.val, thing->mappos.y.val, x, y);
                if (distance < nearest_distance)
                {
                    nearest_distance = distance;
                    nearest_thing = thing;
                }
            }

            j++;
            if (j > THINGS_COUNT)
            {
                ERRORLOG("Infinite loop detected when sweeping things list");
                break_mapwho_infinite_chain(mapblk);
                break;
            }
        }
    }
    return nearest_thing;
}

/**
 * Puts a creature as first in a list of owning player creatures.
 *
 * This function is called at map loading, during creature creation; this means it cannot use get_players_num_dungeon().
 *
 * @param thing The creature thing.
 */
void set_first_creature(struct Thing *creatng)
{
    struct CreatureControl* cctrl = creature_control_get_from_thing(creatng);

    if ((creatng->alloc_flags & TAlF_InDungeonList) != 0) {
        ERRORLOG("Thing already in Peter list");
        return;
    }

    SYNCDBG(16,"Starting for %s index %d owner %d",thing_model_name(creatng),(int)creatng->index,(int)creatng->owner);

    if (is_neutral_thing(creatng))
    {
        if (game.nodungeon_creatr_list_start > 0)
        {
            struct Thing* prevtng = thing_get(game.nodungeon_creatr_list_start);
            struct CreatureControl* prevctrl = creature_control_get_from_thing(prevtng);
            prevctrl->players_prev_creature_idx = creatng->index;
            cctrl->players_next_creature_idx = game.nodungeon_creatr_list_start;
            cctrl->players_prev_creature_idx = 0;
            game.nodungeon_creatr_list_start = creatng->index;
        } else
        {
            cctrl->players_next_creature_idx = 0;
            cctrl->players_prev_creature_idx = 0;
            game.nodungeon_creatr_list_start = creatng->index;
        }
        creatng->alloc_flags |= TAlF_InDungeonList;
    } else
    if (!creature_is_for_dungeon_diggers_list(creatng))
    {
        struct Dungeon* dungeon = get_dungeon(creatng->owner);
        if (dungeon->creatr_list_start > 0)
        {
            struct Thing* prevtng = thing_get(dungeon->creatr_list_start);
            struct CreatureControl* prevctrl = creature_control_get_from_thing(prevtng);
            prevctrl->players_prev_creature_idx = creatng->index;
            cctrl->players_next_creature_idx = dungeon->creatr_list_start;
            cctrl->players_prev_creature_idx = 0;
            dungeon->creatr_list_start = creatng->index;
        } else
        {
            cctrl->players_next_creature_idx = 0;
            cctrl->players_prev_creature_idx = 0;
            dungeon->creatr_list_start = creatng->index;
        }
        if (!flag_is_set(cctrl->flgfield_2,TF2_Spectator) && !(flag_is_set(cctrl->flgfield_2, TF2_SummonedCreature)))
        {
            dungeon->owned_creatures_of_model[creatng->model]++;
            dungeon->num_active_creatrs++;
        }
        creatng->alloc_flags |= TAlF_InDungeonList;
    }
    else
    {
        struct Dungeon* dungeon = get_dungeon(creatng->owner);
        if (dungeon->digger_list_start > 0)
        {
            struct Thing* prevtng = thing_get(dungeon->digger_list_start);
            struct CreatureControl* prevctrl = creature_control_get_from_thing(prevtng);
            prevctrl->players_prev_creature_idx = creatng->index;
            cctrl->players_next_creature_idx = dungeon->digger_list_start;
            cctrl->players_prev_creature_idx = 0;
            dungeon->digger_list_start = creatng->index;
        }
        else
        {
            cctrl->players_next_creature_idx = 0;
            cctrl->players_prev_creature_idx = 0;
            dungeon->digger_list_start = creatng->index;
        }
        if (!flag_is_set(cctrl->flgfield_2, TF2_Spectator) && !(flag_is_set(cctrl->flgfield_2, TF2_SummonedCreature)))
        {
            dungeon->num_active_diggers++;
            dungeon->owned_creatures_of_model[creatng->model]++;
        }
        creatng->alloc_flags |= TAlF_InDungeonList;
    }
}

void recalculate_player_creature_digger_lists(PlayerNumber plr_idx)
{
    ThingIndex previous_digger = 0;
    ThingIndex previous_creature = 0;

    struct Dungeon* dungeon = get_dungeon(plr_idx);
    dungeon->digger_list_start = 0;
    dungeon->creatr_list_start = 0;
    dungeon->num_active_diggers = 0;
    dungeon->num_active_creatrs = 0;


    const struct StructureList* slist = get_list_for_thing_class(TCls_Creature);
    long i = slist->index;
    long k = 0;
    while (i > 0)
    {
        struct Thing* creatng = thing_get(i);
        if (thing_is_invalid(creatng))
          break;

        if(creatng->owner == plr_idx)
        {
            if(creature_is_for_dungeon_diggers_list(creatng))
            {

                if(dungeon->digger_list_start == 0)
                {
                    dungeon->digger_list_start = i;
                }
                else
                {
                    struct CreatureControl* prevcctrl = creature_control_get_from_thing(thing_get(previous_digger));
                    prevcctrl->players_next_creature_idx = i;
                }
                struct CreatureControl* cctrl = creature_control_get_from_thing(creatng);
                cctrl->players_next_creature_idx = 0;
                cctrl->players_prev_creature_idx = previous_digger;
                if (!flag_is_set(cctrl->flgfield_2,TF2_Spectator) && !(flag_is_set(cctrl->flgfield_2, TF2_SummonedCreature)))
                {
                    dungeon->num_active_diggers++;
                }
                previous_digger = i;
            }
            else
            {

                if(dungeon->creatr_list_start == 0)
                {
                    dungeon->creatr_list_start = i;
                }
                else
                {
                    struct CreatureControl* prevcctrl = creature_control_get_from_thing(thing_get(previous_creature));
                    prevcctrl->players_next_creature_idx = i;
                }
                struct CreatureControl* cctrl = creature_control_get_from_thing(creatng);
                cctrl->players_next_creature_idx = 0;
                cctrl->players_prev_creature_idx = previous_creature;
                if (!flag_is_set(cctrl->flgfield_2,TF2_Spectator) && !(flag_is_set(cctrl->flgfield_2, TF2_SummonedCreature)))
                {
                    dungeon->num_active_creatrs++;
                }
                previous_creature = i;
            }
        }

        i = creatng->next_of_class;
        k++;
        if (k > slist->count)
        {
          ERRORLOG("Infinite loop detected when sweeping things list");
          break;
        }
    }
}

void remove_first_creature(struct Thing *creatng)
{
    struct Dungeon *dungeon;
    struct CreatureControl *secctrl;
    struct Thing *sectng;
    struct CreatureControl* cctrl = creature_control_get_from_thing(creatng);
    if ((creatng->alloc_flags & TAlF_InDungeonList) == 0)
    {
        ERRORLOG("The %s index %d is not in Peter list",thing_model_name(creatng),(int)creatng->index);
        return;
    }
    if (is_neutral_thing(creatng))
    {
      sectng = thing_get(cctrl->players_prev_creature_idx);
      if (!thing_is_invalid(sectng)) {
          secctrl = creature_control_get_from_thing(sectng);
          secctrl->players_next_creature_idx = cctrl->players_next_creature_idx;
      } else {
          game.nodungeon_creatr_list_start = cctrl->players_next_creature_idx;
      }
      sectng = thing_get(cctrl->players_next_creature_idx);
      if (!thing_is_invalid(sectng)) {
          secctrl = creature_control_get_from_thing(sectng);
          secctrl->players_prev_creature_idx = cctrl->players_prev_creature_idx;
      }
    } else
    if (creature_is_for_dungeon_diggers_list(creatng))
    {
        dungeon = get_dungeon(creatng->owner);
        sectng = thing_get(cctrl->players_prev_creature_idx);
        if (!thing_is_invalid(sectng)) {
            secctrl = creature_control_get_from_thing(sectng);
            secctrl->players_next_creature_idx = cctrl->players_next_creature_idx;
        } else {
            dungeon->digger_list_start = cctrl->players_next_creature_idx;
        }
        sectng = thing_get(cctrl->players_next_creature_idx);
        if (!thing_is_invalid(sectng)) {
            secctrl = creature_control_get_from_thing(sectng);
            secctrl->players_prev_creature_idx = cctrl->players_prev_creature_idx;
        }
        if (!flag_is_set(cctrl->flgfield_2, TF2_Spectator) && !flag_is_set(cctrl->flgfield_2, TF2_SummonedCreature))
        {
            dungeon->owned_creatures_of_model[creatng->model]--;
            dungeon->num_active_diggers--;
        }
    } else
    {
        dungeon = get_dungeon(creatng->owner);
        sectng = thing_get(cctrl->players_prev_creature_idx);
        if (!thing_is_invalid(sectng)) {
            secctrl = creature_control_get_from_thing(sectng);
            secctrl->players_next_creature_idx = cctrl->players_next_creature_idx;
        } else {
            dungeon->creatr_list_start = cctrl->players_next_creature_idx;
        }
        sectng = thing_get(cctrl->players_next_creature_idx);
        if (!thing_is_invalid(sectng)) {
            secctrl = creature_control_get_from_thing(sectng);
            secctrl->players_prev_creature_idx = cctrl->players_prev_creature_idx;
        }
        if (!flag_is_set(cctrl->flgfield_2, TF2_Spectator) && !flag_is_set(cctrl->flgfield_2, TF2_SummonedCreature))
        {
            dungeon->owned_creatures_of_model[creatng->model]--;
            dungeon->num_active_creatrs--;
        }
    }
    cctrl->players_prev_creature_idx = 0;
    cctrl->players_next_creature_idx = 0;
    creatng->alloc_flags &= ~TAlF_InDungeonList;
}

TbBool thing_is_creature(const struct Thing *thing)
{
  if (thing_is_invalid(thing))
    return false;
  return (thing->class_id == TCls_Creature);
}

TbBool thing_is_dead_creature(const struct Thing *thing)
{
  if (thing_is_invalid(thing))
    return false;
  return (thing->class_id == TCls_DeadCreature);
}

/** Returns if a thing is special digger creature.
 *
 * @param thing The thing to be checked.
 * @return True if the thing is creature and special digger, false otherwise.
 */
TbBool thing_is_creature_special_digger(const struct Thing *thing)
{
  if (!thing_is_creature(thing))
    return false;
  return ((get_creature_model_flags(thing) & CMF_IsSpecDigger) != 0);
}

/** Returns if a thing the creature type set as spectator, normally the floating spirit.
  * @param thing The thing to be checked.
 * @return True if the thing is creature and listed as spectator , false otherwise.
 */
TbBool thing_is_creature_spectator(const struct Thing* thing)
{
    if (!thing_is_creature(thing))
        return false;

    ThingModel breed = game.conf.crtr_conf.spectator_breed;
    if (breed == 0)
    {
        WARNLOG("There is no spectator breed");
        breed = game.conf.crtr_conf.special_digger_good;
    }
    return (thing->model == breed);
}


void anger_set_creature_anger_all_types(struct Thing *thing, long new_value)
{
    if (creature_can_get_angry(thing))
    {
      for (AnnoyMotive anger_type = 1; anger_type < AngR_ListEnd; anger_type++ )
      {
        anger_set_creature_anger(thing, new_value, anger_type);
      }
    }
}

struct Room *get_creature_lair_room(const struct Thing *creatng)
{
    struct CreatureControl* cctrl = creature_control_get_from_thing(creatng);
    if (cctrl->lairtng_idx <= 0) {
        return INVALID_ROOM;
    }
    return room_get(cctrl->lair_room_id);
}

TbBool creature_has_lair_room(const struct Thing *creatng)
{
    struct Room* room = get_creature_lair_room(creatng);
    if (!room_is_invalid(room) && room_role_matches(room->kind,get_room_role_for_job(Job_TAKE_SLEEP))) {
        return true;
    }
    return false;
}

TbBool remove_creature_lair(struct Thing *thing)
{
    struct CreatureControl* cctrl = creature_control_get_from_thing(thing);
    if (cctrl->lairtng_idx <= 0) {
        return false;
    }
    struct Room* room = room_get(cctrl->lair_room_id);
    if (!room_is_invalid(room)) {
        creature_remove_lair_totem_from_room(thing, room);
        return true;
    } else {
        ERRORDBG(8,"The %s index %d has lair %d in non-existing room.",thing_model_name(thing),(int)thing->index,(int)cctrl->lairtng_idx);
        cctrl->lairtng_idx = 0;
    }
    return false;
}

void change_creature_owner(struct Thing *creatng, PlayerNumber nowner)
{
    struct Dungeon *dungeon;
    struct CreatureControl* cctrl;
    SYNCDBG(6,"Starting for %s, owner %d to %d",thing_model_name(creatng),(int)creatng->owner,(int)nowner);
    // Remove the creature from old owner
    if (creatng->light_id != 0) {
        light_delete_light(creatng->light_id);
        creatng->light_id = 0;
    }
    cleanup_creature_state_and_interactions(creatng);
    remove_creature_lair(creatng);
    if ((creatng->alloc_flags & TAlF_InDungeonList) != 0) {
        remove_first_creature(creatng);
    }
    if (!is_neutral_thing(creatng))
    {
        dungeon = get_dungeon(creatng->owner);
        dungeon->score -= get_creature_thing_score(creatng);
        if (anger_is_creature_angry(creatng))
            dungeon->creatures_annoyed--;
        remove_events_thing_is_attached_to(creatng);
    }
    // Add the creature to new owner
    creatng->owner = nowner;
    set_first_creature(creatng);
    set_start_state(creatng);
    if (!is_neutral_thing(creatng))
    {
        dungeon = get_dungeon(creatng->owner);
        dungeon->score += get_creature_thing_score(creatng);
        if ( anger_is_creature_angry(creatng) )
            dungeon->creatures_annoyed++;
        cctrl = creature_control_get_from_thing(creatng);
        cctrl->paydays_owed = 0;
        cctrl->paydays_advanced = 0;
    }
}

/**
 * If the total creature count is low enough for a creature to be generated
 * @param temp_creature when set to 1, it will still generate if it would mean going 1 over a temporary limit
  * @return true if a creature may be generated, false if not.
 */
TbBool creature_count_below_map_limit(TbBool temp_creature)
{
    if (game.thing_lists[TngList_Creatures].count >= CREATURES_COUNT-1)
        return false;

    return ((game.thing_lists[TngList_Creatures].count - temp_creature) < game.conf.rules.game.creatures_count);
}

struct Thing *create_creature(struct Coord3d *pos, ThingModel model, PlayerNumber owner)
{
    struct CreatureStats* crstat = creature_stats_get(model);
    if (game.thing_lists[TngList_Creatures].count >= CREATURES_COUNT)
    {
        ERRORLOG("Cannot create %s for player %d. Creature limit %d reached.", creature_code_name(model), (int)owner, CREATURES_COUNT);
        return INVALID_THING;
    }
    if (!i_can_allocate_free_thing_structure(FTAF_FreeEffectIfNoSlots))
    {
        ERRORDBG(3,"Cannot create %s for player %d. There are too many things allocated.",creature_code_name(model),(int)owner);
        erstat_inc(ESE_NoFreeThings);
        return INVALID_THING;
    }
    if (!i_can_allocate_free_control_structure())
    {
        ERRORDBG(3,"Cannot create %s for player %d. There are too many creatures allocated.",creature_code_name(model),(int)owner);
        erstat_inc(ESE_NoFreeCreatrs);
        return INVALID_THING;
    }
    struct Thing* crtng = allocate_free_thing_structure(FTAF_FreeEffectIfNoSlots);
    if (crtng->index == 0) {
        ERRORDBG(3,"Should be able to allocate %s for player %d, but failed.",creature_code_name(model),(int)owner);
        erstat_inc(ESE_NoFreeThings);
        return INVALID_THING;
    }
    struct CreatureControl* cctrl = allocate_free_control_structure();
    crtng->ccontrol_idx = cctrl->index;
    crtng->class_id = TCls_Creature;
    crtng->model = model;
    crtng->parent_idx = crtng->index;
    crtng->mappos.x.val = pos->x.val;
    crtng->mappos.y.val = pos->y.val;
    crtng->mappos.z.val = pos->z.val;
    crtng->clipbox_size_xy = crstat->size_xy;
    crtng->clipbox_size_z = crstat->size_z;
    crtng->solid_size_xy = crstat->thing_size_xy;
    crtng->solid_size_z = crstat->thing_size_z;
    crtng->fall_acceleration = 32;
    crtng->bounce_angle = 0;
    crtng->inertia_floor = 32;
    crtng->inertia_air = 8;
    crtng->movement_flags |= TMvF_Unknown08;
    crtng->owner = owner;
    crtng->move_angle_xy = 0;
    crtng->move_angle_z = 0;
    cctrl->max_speed = calculate_correct_creature_maxspeed(crtng);
    cctrl->shot_shift_x = crstat->shot_shift_x;
    cctrl->shot_shift_y = crstat->shot_shift_y;
    cctrl->shot_shift_z = crstat->shot_shift_z;
    long i = get_creature_anim(crtng, 0);
    set_thing_draw(crtng, i, 256, game.conf.crtr_conf.sprite_size, 0, 0, ODC_Default);
    cctrl->explevel = 1;
    crtng->health = crstat->health;
    cctrl->max_health = compute_creature_max_health(crstat->health,cctrl->explevel, owner);
    crtng->owner = owner;
    crtng->mappos.x.val = pos->x.val;
    crtng->mappos.y.val = pos->y.val;
    crtng->mappos.z.val = pos->z.val;
    crtng->creation_turn = game.play_gameturn;
    cctrl->joining_age = 17 + CREATURE_RANDOM(crtng, 13);
    cctrl->blood_type = CREATURE_RANDOM(crtng, BLOOD_TYPES_COUNT);
    if (player_is_roaming(owner))
    {
      cctrl->hero.sbyte_89 = -1;
      cctrl->hero.byte_8C = 1;
    }
    cctrl->flee_pos.x.val = crtng->mappos.x.val;
    cctrl->flee_pos.y.val = crtng->mappos.y.val;
    cctrl->flee_pos.z.val = crtng->mappos.z.val;
    cctrl->flee_pos.z.val = get_thing_height_at(crtng, pos);
    cctrl->fighting_player_idx = -1;
    if (crstat->flying) {
        crtng->movement_flags |= TMvF_Flying;
    }
    set_creature_level(crtng, 0);
    crtng->health = cctrl->max_health;
    add_thing_to_its_class_list(crtng);
    place_thing_in_mapwho(crtng);
    if (owner <= PLAYERS_COUNT)
      set_first_creature(crtng);
    set_start_state(crtng);
    add_creature_score_to_owner(crtng);
    cctrl->active_instance_id = creature_choose_first_available_instance(crtng);
    if (crstat->illuminated) {
        illuminate_creature(crtng);
    }
    return crtng;
}

TbBool creature_increase_level(struct Thing *thing)
{
  struct CreatureControl* cctrl = creature_control_get_from_thing(thing);
  if (creature_control_invalid(cctrl))
  {
      ERRORLOG("Invalid creature control; no action");
      return false;
  }
  struct Dungeon* dungeon = get_dungeon(thing->owner);
  if (dungeon->creature_max_level[thing->model] > cctrl->explevel)
  {
      struct CreatureStats* crstat = creature_stats_get_from_thing(thing);
      if ((cctrl->explevel < CREATURE_MAX_LEVEL-1) || (crstat->grow_up != 0))
      {
          cctrl->spell_flags |= CSAfF_ExpLevelUp;
          return true;
      }
  }
  return false;
}

TbBool creature_change_multiple_levels(struct Thing *thing, int count)
{
    struct CreatureControl* cctrl = creature_control_get_from_thing(thing);
    if (creature_control_invalid(cctrl))
    {
        ERRORLOG("Invalid creature control; no action");
        return false;
    }
    struct Dungeon* dungeon = get_dungeon(thing->owner);
    int k = 0;
    if (count > 0)
    {
        for (int i = 0; i < count; i++)
        {
            if (dungeon->creature_max_level[thing->model] > cctrl->explevel)
            {
                struct CreatureStats* crstat = creature_stats_get_from_thing(thing);
                if ((cctrl->explevel < CREATURE_MAX_LEVEL - 1) || (crstat->grow_up != 0))
                {
                    cctrl->spell_flags |= CSAfF_ExpLevelUp;
                    update_creature_levels(thing);
                    k++;
                }
            }
        }
        if (k != 0)
        {
            return true;
        }
        return false;
    }
    else
    {
        remove_creature_score_from_owner(thing);
        if (cctrl->explevel < abs(count))
        {
            set_creature_level(thing, 0);
        }
        else
        {
            set_creature_level(thing, cctrl->explevel + count);
        }
        return true;
    }
}

/**
 * Creates creature of random evil kind, and with random experience level.
 * @param x
 * @param y
 * @param owner
 * @param max_lv
 * @return
 */
TbBool create_random_evil_creature(MapCoord x, MapCoord y, PlayerNumber owner, CrtrExpLevel max_lv)
{
    ThingModel crmodel;
    while (1) {
        crmodel = GAME_RANDOM(game.conf.crtr_conf.model_count) + 1;
        // Accept only evil creatures
        struct CreatureModelConfig* crconf = &game.conf.crtr_conf.model[crmodel];
        if ((crconf->model_flags & CMF_IsSpectator) != 0) {
            continue;
        }
        if ((crconf->model_flags & CMF_IsEvil) != 0) {
            break;
        }
    }
    struct Coord3d pos;
    pos.x.val = x;
    pos.y.val = y;
    pos.z.val = 0;
    struct Thing* thing = create_creature(&pos, crmodel, owner);
    if (thing_is_invalid(thing))
    {
        ERRORLOG("Cannot create evil creature %s at (%ld,%ld)",creature_code_name(crmodel),x,y);
        return false;
    }
    pos.z.val = get_thing_height_at(thing, &pos);
    if (thing_in_wall_at(thing, &pos))
    {
        delete_thing_structure(thing, 0);
        ERRORLOG("Evil creature %s at (%ld,%ld) deleted because is in wall",creature_code_name(crmodel),x,y);
        return false;
    }
    thing->mappos.x.val = pos.x.val;
    thing->mappos.y.val = pos.y.val;
    thing->mappos.z.val = pos.z.val;
    remove_first_creature(thing);
    set_first_creature(thing);
    set_start_state(thing);
    CrtrExpLevel lv = GAME_RANDOM(max_lv);
    set_creature_level(thing, lv);
    return true;
}

/**
 * Creates creature of random hero kind, and with random experience level.
 * @param x
 * @param y
 * @param owner
 * @param max_lv
 * @return
 */
TbBool create_random_hero_creature(MapCoord x, MapCoord y, PlayerNumber owner, CrtrExpLevel max_lv)
{
  ThingModel crmodel;
  while (1) {
      crmodel = GAME_RANDOM(game.conf.crtr_conf.model_count) + 1;

      // model_count is always one higher than the last available index for creature models
      // This will allow more creature models to be added, but still catch the out-of-bounds model number.
      if (crmodel >= game.conf.crtr_conf.model_count) {
          // try again
          continue;
      }

      // Accept only evil creatures
      struct CreatureModelConfig* crconf = &game.conf.crtr_conf.model[crmodel];
      if ((crconf->model_flags & CMF_IsSpectator) != 0) {
          continue;
      }

      if ((crconf->model_flags & CMF_IsEvil) == 0) {
          //JUSTMSG("*** CREATURE MODEL NUMBER %d", (unsigned char)crmodel);
          break;
      }
  }
  struct Coord3d pos;
  pos.x.val = x;
  pos.y.val = y;
  pos.z.val = 0;
  struct Thing* thing = create_creature(&pos, crmodel, owner);
  if (thing_is_invalid(thing))
  {
      ERRORLOG("Cannot create player %d hero %s at (%ld,%ld)",(int)owner,creature_code_name(crmodel),x,y);
      return false;
  }
  pos.z.val = get_thing_height_at(thing, &pos);
  if (thing_in_wall_at(thing, &pos))
  {
      delete_thing_structure(thing, 0);
      ERRORLOG("Hero %s at (%ld,%ld) deleted because is in wall",creature_code_name(crmodel),x,y);
      return false;
  }
  thing->mappos.x.val = pos.x.val;
  thing->mappos.y.val = pos.y.val;
  thing->mappos.z.val = pos.z.val;
  remove_first_creature(thing);
  set_first_creature(thing);
//  set_start_state(thing); - simplified to the following two commands
  CrtrExpLevel lv = GAME_RANDOM(max_lv);
  set_creature_level(thing, lv);
  return true;
}

/**
 * Creates a special digger specific to given player and owned by that player.
 * @param x
 * @param y
 * @param owner
 * @return
 */
struct Thing *create_owned_special_digger(MapCoord x, MapCoord y, PlayerNumber owner)
{
    ThingModel crmodel = get_players_special_digger_model(owner);
    struct Coord3d pos;
    pos.x.val = x;
    pos.y.val = y;
    pos.z.val = 0;
    struct Thing* thing = create_creature(&pos, crmodel, owner);
    if (thing_is_invalid(thing))
    {
        ERRORLOG("Cannot create creature %s at (%ld,%ld)",creature_code_name(crmodel),x,y);
        return INVALID_THING;
    }
    pos.z.val = get_thing_height_at(thing, &pos);
    if (thing_in_wall_at(thing, &pos))
    {
        delete_thing_structure(thing, 0);
        ERRORLOG("Creature %s at (%ld,%ld) deleted because is in wall",creature_code_name(crmodel),x,y);
        return INVALID_THING;
    }
    thing->mappos.x.val = pos.x.val;
    thing->mappos.y.val = pos.y.val;
    thing->mappos.z.val = pos.z.val;
    remove_first_creature(thing);
    set_first_creature(thing);
    return thing;
}

/**
 * Filter function for selecting creature which is fighting and is not affected by a specific spell.
 * A specific thing can be selected either by class, model and owner.
 *
 * @param thing Creature thing to be filtered.
 * @param param Struct with specific thing which is dragged.
 * @param maximizer Previous max value.
 * @return If returned value is greater than maximizer, then the filtering result should be updated.
 */
long player_list_creature_filter_in_fight_and_not_affected_by_spell(const struct Thing *thing, MaxTngFilterParam param, long maximizer)
{
    struct CreatureControl* cctrl = creature_control_get_from_thing(thing);
    if ((cctrl->combat_flags != 0) && !creature_is_being_unconscious(thing))
    {
        if ((param->plyr_idx >= 0) && (thing->owner != param->plyr_idx))
            return -1;
        if (!thing_matches_model(thing, param->model_id))
            return -1;
        if ((param->class_id > 0) && (thing->class_id != param->class_id))
            return -1;
        if ((param->num1 != PwrK_None) && thing_affected_by_spell(thing, param->num1))
            return -1;
        return get_creature_thing_score(thing);
    }
    // If conditions are not met, return -1 to be sure thing will not be returned.
    return -1;
}

/**
 * Filter function for selecting creature which is dragging a specific thing.
 * A specific thing is selected by index.
 *
 * @param thing Creature thing to be filtered.
 * @param param Struct with specific thing which is dragged.
 * @param maximizer Previous max value.
 * @return If returned value is greater than maximizer, then the filtering result should be updated.
 */
long player_list_creature_filter_dragging_specific_thing(const struct Thing *thing, MaxTngFilterParam param, long maximizer)
{
    struct CreatureControl* cctrl = creature_control_get_from_thing(thing);
    if (param->num1 > 0)
    {
        if (cctrl->dragtng_idx == param->num1) {
            return LONG_MAX;
        }
        return -1;
    }
    ERRORLOG("No thing index to find dragging creature with");
    return -1;
}

/**
 * Filter function for selecting most experienced creature.
 *
 * @param thing Creature thing to be filtered.
 * @param param Struct with creature model, owner and GUI job to be accepted.
 * @param maximizer Previous max value.
 * @return If returned value is greater than maximizer, then the filtering result should be updated.
 */
long player_list_creature_filter_most_experienced(const struct Thing *thing, MaxTngFilterParam param, long maximizer)
{
    struct CreatureControl* cctrl = creature_control_get_from_thing(thing);
    // New 'maximizer' value. Should be at least 1; maximum is, in this case, CREATURE_MAX_LEVEL.
    long nmaxim = cctrl->explevel + 1;
    if ( ((param->plyr_idx == -1) || (thing->owner == param->plyr_idx))
        && (thing->class_id == param->class_id)
        && ((thing_matches_model(thing,param->model_id)))
        && ((param->num1 == -1) || (get_creature_gui_job(thing) == param->num1))
        && (nmaxim > maximizer) )
    {
        return nmaxim;
    }
    // If conditions are not met, return -1 to be sure thing will not be returned.
    return -1;
}

/**
 * Filter function for selecting most experienced and pickable creature.
 *
 * @param thing Creature thing to be filtered.
 * @param param Struct with creature model, owner and GUI job to be accepted.
 * @param maximizer Previous max value.
 * @return If returned value is greater than maximizer, then the filtering result should be updated.
 */
long player_list_creature_filter_most_experienced_and_pickable1(const struct Thing *thing, MaxTngFilterParam param, long maximizer)
{
    struct CreatureControl* cctrl = creature_control_get_from_thing(thing);
    // New 'maximizer' value. Should be at least 1; maximum is, in this case, CREATURE_MAX_LEVEL.
    long nmaxim = cctrl->explevel + 1;
    if ( ((param->plyr_idx == -1) || (thing->owner == param->plyr_idx))
        && (thing->class_id == param->class_id)
        && ((thing_matches_model(thing,param->model_id)))
        && ((param->num1 == -1) || (get_creature_gui_job(thing) == param->num1))
        && !thing_is_picked_up(thing)
        && (thing->active_state != CrSt_CreatureUnconscious) && (nmaxim > maximizer) )
    {
        if (can_thing_be_picked_up_by_player(thing, param->plyr_idx))
        {
            return nmaxim;
        }
    }
    // If conditions are not met, return -1 to be sure thing will not be returned.
    return -1;
}

/**
 * Filter function for selecting most experienced and "pickable2" creature.
 *
 * @param thing Creature thing to be filtered.
 * @param param Struct with creature model, owner and GUI job to be accepted.
 * @param maximizer Previous max value.
 * @return If returned value is greater than maximizer, then the filtering result should be updated.
 */
long player_list_creature_filter_most_experienced_and_pickable2(const struct Thing *thing, MaxTngFilterParam param, long maximizer)
{
    struct CreatureControl* cctrl = creature_control_get_from_thing(thing);
    // New 'maximizer' value. Should be at least 1; maximum is, in this case, CREATURE_MAX_LEVEL.
    long nmaxim = cctrl->explevel + 1;
    if ( ((param->plyr_idx == -1) || (thing->owner == param->plyr_idx))
        && (thing->class_id == param->class_id)
        && ((thing_matches_model(thing,param->model_id)))
        && ((param->num1 == -1) || (get_creature_gui_job(thing) == param->num1))
        && !thing_is_picked_up(thing)
        && (thing->active_state != CrSt_CreatureUnconscious) && (nmaxim > maximizer) )
    {
        if (can_thing_be_picked_up2_by_player(thing, param->plyr_idx))
        {
            return nmaxim;
        }
    }
    // If conditions are not met, return -1 to be sure thing will not be returned.
    return -1;
}

/**
 * Filter function for selecting least experienced creature.
 *
 * @param thing Creature thing to be filtered.
 * @param param Struct with creature model, owner and GUI job to be accepted.
 * @param maximizer Previous max value.
 * @return If returned value is greater than maximizer, then the filtering result should be updated.
 */
long player_list_creature_filter_least_experienced(const struct Thing *thing, MaxTngFilterParam param, long maximizer)
{
    struct CreatureControl* cctrl = creature_control_get_from_thing(thing);
    // New 'maximizer' value. Should be at least 1; maximum is, in this case, CREATURE_MAX_LEVEL.
    long nmaxim = CREATURE_MAX_LEVEL - cctrl->explevel;
    if ( ((param->plyr_idx == -1) || (thing->owner == param->plyr_idx))
      && (thing->class_id == param->class_id)
      && ((thing_matches_model(thing,param->model_id)))
      && ((param->num1 == -1) || (get_creature_gui_job(thing) == param->num1))
      && (nmaxim > maximizer) )
    {
        return nmaxim;
    }
    // If conditions are not met, return -1 to be sure thing will not be returned.
    return -1;
}

/**
 * Filter function for selecting least experienced and pickable creature.
 *
 * @param thing Creature thing to be filtered.
 * @param param Struct with creature model, owner and GUI job to be accepted.
 * @param maximizer Previous max value.
 * @return If returned value is greater than maximizer, then the filtering result should be updated.
 */
long player_list_creature_filter_least_experienced_and_pickable1(const struct Thing *thing, MaxTngFilterParam param, long maximizer)
{
    struct CreatureControl* cctrl = creature_control_get_from_thing(thing);
    // New 'maximizer' value. Should be at least 1; maximum is, in this case, CREATURE_MAX_LEVEL.
    long nmaxim = CREATURE_MAX_LEVEL - cctrl->explevel;
    if ( ((param->plyr_idx == -1) || (thing->owner == param->plyr_idx))
      && (thing->class_id == param->class_id)
      && ((thing_matches_model(thing,param->model_id)))
      && ((param->num1 == -1) || (get_creature_gui_job(thing) == param->num1))
      && !thing_is_picked_up(thing)
      && (thing->active_state != CrSt_CreatureUnconscious) && (nmaxim > maximizer) )
    {
      if (can_thing_be_picked_up_by_player(thing, param->plyr_idx))
      {
        return nmaxim;
      }
    }
    // If conditions are not met, return -1 to be sure thing will not be returned.
    return -1;
}

/**
 * Filter function for selecting least experienced and "pickable2" creature.
 *
 * @param thing Creature thing to be filtered.
 * @param param Struct with creature model, owner and GUI job to be accepted.
 * @param maximizer Previous max value.
 * @return If returned value is greater than maximizer, then the filtering result should be updated.
 */
long player_list_creature_filter_least_experienced_and_pickable2(const struct Thing *thing, MaxTngFilterParam param, long maximizer)
{
    struct CreatureControl* cctrl = creature_control_get_from_thing(thing);
    // New 'maximizer' value. Should be at least 1; maximum is, in this case, CREATURE_MAX_LEVEL.
    long nmaxim = CREATURE_MAX_LEVEL - cctrl->explevel;
    if ( ((param->plyr_idx == -1) || (thing->owner == param->plyr_idx))
      && (thing->class_id == param->class_id)
      && ((thing_matches_model(thing,param->model_id)))
      && ((param->num1 == -1) || (get_creature_gui_job(thing) == param->num1))
      && !thing_is_picked_up(thing)
      && (thing->active_state != CrSt_CreatureUnconscious) && (nmaxim > maximizer) )
    {
      if (can_thing_be_picked_up2_by_player(thing, param->plyr_idx))
      {
        return nmaxim;
      }
    }
    // If conditions are not met, return -1 to be sure thing will not be returned.
    return -1;
}

/**
 * Filter function for selecting first creature with given GUI Job.
 *
 * @param thing Creature thing to be filtered.
 * @param param Struct with creature model, owner and GUI Job to be accepted.
 * @param maximizer Previous max value.
 * @return If returned value is greater than maximizer, then the filtering result should be updated.
 */
long player_list_creature_filter_of_gui_job(const struct Thing *thing, MaxTngFilterParam param, long maximizer)
{
    if ( ((param->plyr_idx == -1) || (thing->owner == param->plyr_idx))
      && (thing->class_id == param->class_id)
      && ((thing_matches_model(thing,param->model_id)))
      && ((param->num1 == -1) || (get_creature_gui_job(thing) == param->num1))) // job_idx
    {
        // New 'maximizer' equal to MAX_LONG will stop the sweeping
        // and return this thing immediately.
        return LONG_MAX;
    }
    // If conditions are not met, return -1 to be sure thing will not be returned.
    return -1;
}

/**
 * Filter function for selecting first pickable creature with given GUI Job.
 *
 * @param thing Creature thing to be filtered.
 * @param param Struct with creature model, owner and GUI Job to be accepted.
 * @param maximizer Previous max value.
 * @return If returned value is greater than maximizer, then the filtering result should be updated.
 */
long player_list_creature_filter_of_gui_job_and_pickable1(const struct Thing *thing, MaxTngFilterParam param, long maximizer)
{
    if ( ((param->plyr_idx == -1) || (thing->owner == param->plyr_idx))
      && (thing->class_id == param->class_id)
      && ((thing_matches_model(thing,param->model_id)))
      && !thing_is_picked_up(thing)
      && ((param->num1 == -1) || (get_creature_gui_job(thing) == param->num1)) // job_idx
      && (thing->active_state != CrSt_CreatureUnconscious) )
    {
      if (can_thing_be_picked_up_by_player(thing, param->plyr_idx))
      {
          // New 'maximizer' equal to MAX_LONG will stop the sweeping
          // and return this thing immediately.
          return LONG_MAX;
      }
    }
    // If conditions are not met, return -1 to be sure thing will not be returned.
    return -1;
}

/**
 * Filter function for selecting first 'pickable2' creature with given GUI state.
 *
 * @param thing Creature thing to be filtered.
 * @param param Struct with creature model, owner and GUI state to be accepted.
 * @param maximizer Previous max value.
 * @return If returned value is greater than maximizer, then the filtering result should be updated.
 */
long player_list_creature_filter_of_gui_job_and_pickable2(const struct Thing *thing, MaxTngFilterParam param, long maximizer)
{
    if ( ((param->plyr_idx == -1) || (thing->owner == param->plyr_idx))
      && (thing->class_id == param->class_id)
      && ((thing_matches_model(thing,param->model_id)))
      && !thing_is_picked_up(thing)
      && ((param->num1 == -1) || (get_creature_gui_job(thing) == param->num1))
      && (thing->active_state != CrSt_CreatureUnconscious) )
    {
      if (can_thing_be_picked_up2_by_player(thing, param->plyr_idx))
      {
          // New 'maximizer' equal to MAX_LONG will stop the sweeping
          // and return this thing immediately.
          return LONG_MAX;
      }
    }
    // If conditions are not met, return -1 to be sure thing will not be returned.
    return -1;
}

/**
 * Returns a creature in fight which gives highest score value.
 * @return The thing in fight, or invalid thing if not found.
 */
struct Thing *find_players_highest_score_creature_in_fight_not_affected_by_spell(PlayerNumber plyr_idx, SpellKind spell_kind)
{
    struct Dungeon* dungeon = get_players_num_dungeon(plyr_idx);
    struct CompoundTngFilterParam param;
    param.plyr_idx = -1;
    param.class_id = 0;
    param.model_id = CREATURE_ANY;
    param.num1 = spell_kind;
    Thing_Maximizer_Filter filter = player_list_creature_filter_in_fight_and_not_affected_by_spell;
    struct Thing* creatng = get_player_list_creature_with_filter(dungeon->creatr_list_start, filter, &param);
    if (thing_is_invalid(creatng)) {
        creatng = get_player_list_creature_with_filter(dungeon->digger_list_start, filter, &param);
    }
    return creatng;
}

/**
 * Returns a creature who is dragging given thing.
 * @param dragtng The thing being dragged.
 * @return The thing which is dragging, or invalid thing if not found.
 */
struct Thing *find_creature_dragging_thing(const struct Thing *dragtng)
{
    SYNCDBG(19,"Starting");
    Thing_Maximizer_Filter filter = player_list_creature_filter_dragging_specific_thing;
    struct CompoundTngFilterParam param;
    param.class_id = TCls_Creature;
    param.model_id = CREATURE_ANY;
    param.plyr_idx = -1;
    param.num1 = dragtng->index;
    param.num2 = -1;
    param.num3 = -1;
    return get_nth_thing_of_class_with_filter(filter, &param, 0);
}

/**
 * Returns highest level creature of given kind which is owned by given player.
 * @param breed_idx The creature kind index, or -1 if all special diggers are to be accepted.
 * @param pick_check Changes the check function which determines whether the creature is pickable.
 * @return
 */
struct Thing *find_players_highest_level_creature_of_breed_and_gui_job(long crmodel, long job_idx, PlayerNumber plyr_idx, unsigned char pick_check)
{
    Thing_Maximizer_Filter filter;
    struct Dungeon* dungeon = get_players_num_dungeon(plyr_idx);
    struct CompoundTngFilterParam param;
    param.plyr_idx = plyr_idx;
    param.class_id = TCls_Creature;
    param.model_id = crmodel;
    param.num1 = job_idx;
    switch (pick_check)
    {
    default:
        WARNLOG("Invalid check selection, %d",(int)pick_check);
        // fall through
    case 0:
        filter = player_list_creature_filter_most_experienced;
        break;
    case 1:
        filter = player_list_creature_filter_most_experienced_and_pickable1;
        break;
    case 2:
        filter = player_list_creature_filter_most_experienced_and_pickable2;
        break;
    }
    TbBool is_spec_digger = (crmodel > 0) && creature_kind_is_for_dungeon_diggers_list(plyr_idx, crmodel);
    struct Thing* thing = INVALID_THING;
    if ((!is_spec_digger) || (crmodel == CREATURE_ANY))
    {
        thing = get_player_list_creature_with_filter(dungeon->creatr_list_start, filter, &param);
    }
    if (((is_spec_digger) || (crmodel == CREATURE_ANY)) && thing_is_invalid(thing))
    {
        thing = get_player_list_creature_with_filter(dungeon->digger_list_start, filter, &param);
    }
    return thing;
}

/**
 * Returns lowest level creature of given kind which is owned by given player.
 * @param breed_idx The creature kind index, or -1 if all are to be accepted.
 * @param pick_check Changes the check function which determines whether the creature is pickable.
 * @return
 */
struct Thing *find_players_lowest_level_creature_of_breed_and_gui_job(long crmodel, long job_idx, PlayerNumber plyr_idx, unsigned char pick_check)
{
    Thing_Maximizer_Filter filter;
    struct Dungeon* dungeon = get_players_num_dungeon(plyr_idx);
    struct CompoundTngFilterParam param;
    param.plyr_idx = plyr_idx;
    param.class_id = TCls_Creature;
    param.model_id = crmodel;
    param.num1 = job_idx;
    switch (pick_check)
    {
    default:
        WARNLOG("Invalid check selection, %d",(int)pick_check);
        // fall through
    case 0:
        filter = player_list_creature_filter_least_experienced;
        break;
    case 1:
        filter = player_list_creature_filter_least_experienced_and_pickable1;
        break;
    case 2:
        filter = player_list_creature_filter_least_experienced_and_pickable2;
        break;
    }
    TbBool is_spec_digger = (crmodel > 0) && creature_kind_is_for_dungeon_diggers_list(plyr_idx, crmodel);
    struct Thing* thing = INVALID_THING;
    if ((!is_spec_digger) || (crmodel == CREATURE_ANY) || (crmodel == CREATURE_NOT_A_DIGGER))
    {
        thing = get_player_list_creature_with_filter(dungeon->creatr_list_start, filter, &param);
    }
    if (((is_spec_digger) || (crmodel == CREATURE_ANY) || (crmodel == CREATURE_DIGGER)) && thing_is_invalid(thing))
    {
        thing = get_player_list_creature_with_filter(dungeon->digger_list_start, filter, &param);
    }
    return thing;
}

/**
 * Returns first creature of given kind which is doing given job and is owned by given player.
 * @param breed_idx The creature kind index, or -1 if all special diggers are to be accepted.
 * @param job_idx Creature GUI job, or -1 if all jobs are to be accepted.
 * @param pick_check Changes the check function which determines whether the creature is pickable.
 * @return
 */
struct Thing *find_players_first_creature_of_breed_and_gui_job(long crmodel, long job_idx, PlayerNumber plyr_idx, unsigned char pick_check)
{
    Thing_Maximizer_Filter filter;
    SYNCDBG(5,"Searching for model %d, GUI job %d",(int)crmodel,(int)job_idx);
    struct Dungeon* dungeon = get_players_num_dungeon(plyr_idx);
    struct CompoundTngFilterParam param;
    param.plyr_idx = plyr_idx;
    param.class_id = TCls_Creature;
    param.model_id = crmodel;
    param.num1 = job_idx;
    switch (pick_check)
    {
    default:
        WARNLOG("Invalid check selection, %d",(int)pick_check);
        // fall through
    case 0:
        filter = player_list_creature_filter_of_gui_job;
        break;
    case 1:
        filter = player_list_creature_filter_of_gui_job_and_pickable1;
        break;
    case 2:
        filter = player_list_creature_filter_of_gui_job_and_pickable2;
        break;
    }
    TbBool is_spec_digger = (crmodel > 0) && creature_kind_is_for_dungeon_diggers_list(plyr_idx, crmodel);
    struct Thing* thing = INVALID_THING;
    if ((!is_spec_digger) || (crmodel == CREATURE_ANY))
    {
        thing = get_player_list_creature_with_filter(dungeon->creatr_list_start, filter, &param);
    }
    if (((is_spec_digger) || (crmodel == CREATURE_ANY) || (crmodel == CREATURE_DIGGER)) && thing_is_invalid(thing))
    {
        thing = get_player_list_creature_with_filter(dungeon->digger_list_start, filter, &param);
    }
    return thing;
}

/**
 * Gives next creature of given kind and GUI job which belongs to given player.
 *
 * @param breed_idx The creature kind index, or -1 if all special diggers are to be accepted.
 * @param job_idx Creature GUI job, or -1 if all jobs are to be accepted.
 * @param plyr_idx Player to whom the thing should belong to.
 * @param pick_check Changes the check function which determines whether the creature is pickable.
 * @return
 */
struct Thing *find_players_next_creature_of_breed_and_gui_job(long crmodel, long job_idx, PlayerNumber plyr_idx, unsigned char pick_flags)
{
    SYNCDBG(5,"Searching for model %d, GUI job %d",(int)crmodel,(int)job_idx);
    struct Thing* thing = INVALID_THING;
    struct Dungeon* dungeon = get_players_num_dungeon(plyr_idx);
    /* Check if we should start the search with a creature after last one, not from start of the list */
    if ((pick_flags & TPF_OrderedPick) == 0)
    {
        long i;
        if (crmodel != CREATURE_ANY)
        {
            i = dungeon->selected_creatures_of_model[crmodel];
            thing = thing_get(i);
            // If the index is invalid, don't try to use it
            if (!thing_exists(thing) || !thing_is_creature(thing) || (thing->model != crmodel) || (thing->owner != plyr_idx))
            {
                dungeon->selected_creatures_of_model[crmodel] = 0;
                thing = INVALID_THING;
            }
        } else
        if (job_idx != -1)
        {
            i = dungeon->selected_creatures_of_gui_job[job_idx];
            thing = thing_get(i);
            // If the index is invalid, don't try to use it
            if (!thing_exists(thing) || !thing_is_creature(thing) ||  (thing->owner != plyr_idx))
            {
                dungeon->selected_creatures_of_gui_job[job_idx] = 0;
                thing = INVALID_THING;
            }
        }
    }
    // If the thing previously picked up seem right, allow next creature to be checked first
    if (!thing_is_invalid(thing))
    {
        struct CreatureControl* cctrl = creature_control_get_from_thing(thing);
        if ((pick_flags & TPF_ReverseOrder) != 0)
        {
            thing = thing_get(cctrl->players_prev_creature_idx);
        } else
        {
            thing = thing_get(cctrl->players_next_creature_idx);
        }
    }

    /* If requested ordered pick, get either highest or lowest level creature */
    if ((pick_flags & TPF_OrderedPick) != 0)
    {
        if ((pick_flags & TPF_ReverseOrder) != 0)
        {
            thing = find_players_lowest_level_creature_of_breed_and_gui_job(crmodel, job_idx, plyr_idx, (pick_flags & TPF_PickableCheck) ? 1 : 2);
        } else
        {
            thing = find_players_highest_level_creature_of_breed_and_gui_job(crmodel, job_idx, plyr_idx, (pick_flags & TPF_PickableCheck) ? 1 : 2);
        }
    } else
    /* If filtering is unordered, use the index of previous creature */
    if (!thing_is_invalid(thing))
    {
        struct CompoundTngFilterParam param;
        param.plyr_idx = plyr_idx;
        param.class_id = TCls_Creature;
        param.model_id = crmodel;
        param.num1 = job_idx;
        Thing_Maximizer_Filter filter;
        if ((pick_flags & TPF_PickableCheck) != 0)
        {
            filter = player_list_creature_filter_of_gui_job_and_pickable1;
        } else
        {
            filter = player_list_creature_filter_of_gui_job_and_pickable2;
        }
        thing = get_player_list_creature_with_filter(thing->index, filter, &param);
    }
    // If nothing found yet, use an algorithm which returns a first match
    if (thing_is_invalid(thing))
    {
        thing = find_players_first_creature_of_breed_and_gui_job(crmodel, job_idx, plyr_idx, (pick_flags & TPF_PickableCheck) ? 1 : 2);
    }
    // If no matches were found, then there are simply no matching creatures
    if (thing_is_invalid(thing))
    {
        return INVALID_THING;
    }
    // Remember the creature we've found
    if (crmodel != CREATURE_ANY)
    {
        if (thing->model != crmodel) {
            ERRORLOG("Searched for model %d, but found %d.",(int)crmodel,(int)thing->model);
        }
        dungeon->selected_creatures_of_model[thing->model] = thing->index;
    }
    if (job_idx != -1)
    {
        if (get_creature_gui_job(thing) != job_idx) {
            ERRORLOG("Searched for GUI job %d, but found %d.",(int)job_idx,(int)get_creature_gui_job(thing));
        }
        dungeon->selected_creatures_of_gui_job[get_creature_gui_job(thing)] = thing->index;
    }
    return thing;
}

struct Thing *pick_up_creature_of_model_and_gui_job(long crmodel, long job_idx, PlayerNumber plyr_idx, unsigned char pick_flags)
{
    struct Thing* thing = find_players_next_creature_of_breed_and_gui_job(crmodel, job_idx, plyr_idx, pick_flags);
    if (thing_is_invalid(thing))
    {
        SYNCDBG(2,"Can't find creature of model %d and GUI job %d.",(int)crmodel,(int)job_idx);
        return INVALID_THING;
    }
    struct Dungeon* dungeon = get_dungeon(plyr_idx);
    if (crmodel < game.conf.crtr_conf.model_count)
    {
        if ((job_idx == -1) || (((job_idx & 0x03) <= 2) && dungeon->guijob_all_creatrs_count[crmodel][job_idx & 0x03]))
        {
            set_players_packet_action(get_player(plyr_idx), PckA_UsePwrHandPick, thing->index, 0, 0, 0);
        }
    } else
    if (crmodel == CREATURE_ANY)
    {
        set_players_packet_action(get_player(plyr_idx), PckA_UsePwrHandPick, thing->index, 0, 0, 0);
    } else
    {
        ERRORLOG("Creature model %d out of range.",(int)crmodel);
    }
    return thing;
}

/**
 *
 * @param crmodel
 * @param job_idx
  * @param pick_flags
 * @note originally was go_to_next_creature_of_breed_and_job()
 */
void go_to_next_creature_of_model_and_gui_job(long crmodel, long job_idx, unsigned char pick_flags)
{
    struct Thing* creatng = find_players_next_creature_of_breed_and_gui_job(crmodel, job_idx, my_player_number, pick_flags);
    if (!thing_is_invalid(creatng))
    {
        struct PlayerInfo* player = get_my_player();
        set_players_packet_action(player, PckA_ZoomToPosition, creatng->mappos.x.val, creatng->mappos.y.val, 0, 0);
    }
}

TbBool creature_is_doing_job_in_room_role(const struct Thing *creatng, RoomRole rrole)
{
    {
        // Check if we're just starting a job related to that room
        CrtrStateId pvstate = get_creature_state_besides_interruptions(creatng);
        CrtrStateId nxstate = get_initial_state_for_job(get_job_for_room_role(rrole, JoKF_None, Job_NULL));
        if ((pvstate != CrSt_Unused) && (pvstate == nxstate)) {
            return true;
        }
    }
    {
        // Check if we're already working in that room kind
        struct Room* room = get_room_creature_works_in(creatng);
        if (!room_is_invalid(room)) {
            return ((get_room_roles(room->kind) & rrole) != 0);
        }
    }
    return false;
}

long player_list_creature_filter_needs_to_be_placed_in_room_for_job(const struct Thing *thing, MaxTngFilterParam param, long maximizer)
{
    SYNCDBG(19,"Starting for %s index %d owner %d",thing_model_name(thing),(int)thing->index,(int)thing->owner);
    struct Computer2* comp = (struct Computer2*)(param->ptr1);
    struct Dungeon* dungeon = comp->dungeon;
    if (!can_thing_be_picked_up_by_player(thing, dungeon->owner)) {
        return -1;
    }
    if (creature_is_being_dropped(thing)) {
        return -1;
    }
    struct CreatureControl* cctrl = creature_control_get_from_thing(thing);
    struct CreatureStats* crstat = creature_stats_get_from_thing(thing);

    // If the creature is too angry to help it
    if (creature_is_doing_anger_job(thing) || anger_is_creature_livid(thing))
    {
        // If the creature is not running free, then leave it where it is
        if (creature_is_kept_in_prison(thing) ||
            creature_is_being_tortured(thing) ||
            creature_is_being_sacrificed(thing)) {
            return -1;
        }
        // Try torturing it
        if (player_has_room_of_role(dungeon->owner, get_room_role_for_job(Job_PAINFUL_TORTURE)))
        {
            param->num2 = Job_PAINFUL_TORTURE;
            return LONG_MAX;
        }
        // Or putting in prison
        if (player_has_room_of_role(dungeon->owner, get_room_role_for_job(Job_CAPTIVITY)))
        {
            param->num2 = Job_CAPTIVITY;
            return LONG_MAX;
        }
        // If we can't, then just let it leave the dungeon
        if (player_has_room_of_role(dungeon->owner, get_room_role_for_job(Job_EXEMPT)))
        {
            param->num2 = Job_EXEMPT;
            return LONG_MAX;
        }
    }

    int health_permil = get_creature_health_permil(thing);
    // If it's angry but not furious, or has lost health due to disease,
    // then should be placed in temple
    if ((anger_is_creature_angry(thing) ||
     (creature_affected_by_spell(thing, SplK_Disease) && (health_permil <= (game.conf.rules.computer.disease_to_temple_pct*10))))
     && creature_can_do_job_for_player(thing, dungeon->owner, Job_TEMPLE_PRAY, JobChk_None))
    {
        // If already at temple, then don't do anything
        if (creature_is_doing_temple_pray_activity(thing))
            return -1;
        if (player_has_room_of_role(dungeon->owner, get_room_role_for_job(Job_TEMPLE_PRAY)))
        {
            param->num2 = Job_TEMPLE_PRAY;
            return LONG_MAX;
        }
    }

    // If the creature require healing, then drop it to lair. When in combat, try to cast heal first.
    if (cctrl->combat_flags)
    {
        // Simplified algorithm when creature is in combat
        if (creature_requires_healing(thing))
        {
            // If already at lair, then don't do anything
            if (!creature_is_doing_lair_activity(thing))
            {
                // cast heal if we can, don't always use max level to appear lifelike
                int splevel = PLAYER_RANDOM(dungeon->owner, 4) + 5;
                if (computer_able_to_use_power(comp, PwrK_HEALCRTR, splevel, 1))
                {
                    if (try_game_action(comp, dungeon->owner, GA_UsePwrHealCrtr, splevel, thing->mappos.x.stl.num, thing->mappos.y.stl.num, thing->index, 1) > Lb_OK)
                    {
                        return LONG_MAX;
                    } else
                    {
                        return -1;
                    }
                } else
                // otherwise, put it into room we want
                {
                    if (creature_can_do_healing_sleep(thing))
                    {
                        if (player_has_room_of_role(dungeon->owner, get_room_role_for_job(Job_TAKE_SLEEP)))
                        {
                            param->num2 = Job_TAKE_SLEEP;
                            return LONG_MAX;
                        }
                    }
                }
            }
        }
        return -1;
    } else
    {
        if (creature_can_do_healing_sleep(thing))
        {
            // Be more careful when not in combat
            if ((health_permil < 1000*crstat->heal_threshold/256) || !creature_has_lair_room(thing))
            {
                // If already at lair, then don't do anything
                if (creature_is_doing_lair_activity(thing))
                    return -1;
                // don't force it to lair if it wants to eat or take salary
                if (creature_is_doing_garden_activity(thing) || creature_is_taking_salary_activity(thing))
                    return -1;
                // otherwise, put it into room we want
                if (player_has_room_of_role(dungeon->owner, get_room_role_for_job(Job_TAKE_SLEEP)))
                {
                    param->num2 = Job_TAKE_SLEEP;
                    return LONG_MAX;
                }
            }
        }
    }

    // If creature is hungry, place it at garden
    if (hunger_is_creature_hungry(thing))
    {
        // If already at garden, then don't do anything
        if (creature_is_doing_garden_activity(thing))
            return -1;
        // don't force it if it wants to take salary
        if (creature_is_taking_salary_activity(thing))
            return -1;
        // otherwise, put it into room we want
        if (player_has_room_of_role(dungeon->owner, get_room_role_for_job(Job_TAKE_FEED)))
        {
            param->num2 = Job_TAKE_FEED;
            return LONG_MAX;
        }
    }

    // If creature wants salary, let it go get the gold
    if ( cctrl->paydays_owed )
    {
        // If already taking salary, then don't do anything
        if (creature_is_taking_salary_activity(thing))
            return -1;
        if (player_has_room_of_role(dungeon->owner, get_room_role_for_job(Job_TAKE_SALARY)))
        {
            param->num2 = Job_TAKE_SALARY;
            return LONG_MAX;
        }
    }

    TbBool force_state_reset = false;
    // Creatures may have primary jobs other than training, or selected when there was no possibility to train
    // Make sure they are re-assigned sometimes
    if (creature_could_be_placed_in_better_room(comp, thing))
    {
        force_state_reset = true;
    }

    // Get other rooms the creature may work in
    if (creature_state_is_unset(thing) || force_state_reset)
    {
        CreatureJob new_job = get_job_to_place_creature_in_room(comp, thing);
        // Make sure the place we've selected is not the same as the one creature works in now
        if (!creature_is_doing_job_in_room_role(thing, get_room_role_for_job(new_job)))
        {
            param->num2 = new_job;
            return LONG_MAX;
        }
    }
    return -1;
}

struct Thing *create_footprint_sine(struct Coord3d *crtr_pos, unsigned short phase, short nfoot, unsigned short model, unsigned short owner)
{
  struct Coord3d pos;
  pos.x.val = crtr_pos->x.val;
  pos.y.val = crtr_pos->y.val;
  pos.z.val = crtr_pos->z.val;
  unsigned int i;
  switch (nfoot)
  {
  case 1:
      i = (phase - 512);
      pos.x.val += distance_with_angle_to_coord_x(64, i);
      pos.y.val += distance_with_angle_to_coord_y(64, i);
      return create_thing(&pos, TCls_EffectElem, model, owner, -1);
  case 2:
      i = (phase - 512);
      pos.x.val -= distance_with_angle_to_coord_x(64, i);
      pos.y.val -= distance_with_angle_to_coord_y(64, i);
      return create_thing(&pos, TCls_EffectElem, model, owner, -1);
  }
  return INVALID_THING;
}

void place_bloody_footprint(struct Thing *thing)
{
    struct CreatureControl* cctrl = creature_control_get_from_thing(thing);
    if (creature_control_invalid(cctrl))
    {
        ERRORLOG("Invalid creature control; no action");
        return;
    }
    short nfoot = get_foot_creature_has_down(thing);
    struct Thing* footng = create_footprint_sine(&thing->mappos, thing->move_angle_xy, nfoot, TngEffElm_Blood4, thing->owner);
    if (!thing_is_invalid(footng))
    {
        cctrl->bloody_footsteps_turns--;
    }
}

TbBool update_controlled_creature_movement(struct Thing *thing)
{
    struct CreatureControl* cctrl = creature_control_get_from_thing(thing);
    TbBool upd_done = false;
    if ((thing->movement_flags & TMvF_Flying) != 0)
    {
        if (cctrl->move_speed != 0)
        {
            cctrl->moveaccel.x.val = distance3d_with_angles_to_coord_x(cctrl->move_speed, thing->move_angle_xy, thing->move_angle_z);
            cctrl->moveaccel.y.val = distance3d_with_angles_to_coord_y(cctrl->move_speed, thing->move_angle_xy, thing->move_angle_z);
            cctrl->moveaccel.z.val = distance_with_angle_to_coord_z(cctrl->move_speed, thing->move_angle_z);
        }
        if (cctrl->orthogn_speed != 0)
        {
            cctrl->moveaccel.x.val += distance_with_angle_to_coord_x(cctrl->orthogn_speed, thing->move_angle_xy - LbFPMath_PI/2);
            cctrl->moveaccel.y.val += distance_with_angle_to_coord_y(cctrl->orthogn_speed, thing->move_angle_xy - LbFPMath_PI/2);
        }
    } else
    {
        if (cctrl->move_speed != 0)
        {
            cctrl->moveaccel.x.val = distance_with_angle_to_coord_x(cctrl->move_speed, thing->move_angle_xy);
            cctrl->moveaccel.y.val = distance_with_angle_to_coord_y(cctrl->move_speed, thing->move_angle_xy);
            upd_done = true;
        }
        if (cctrl->orthogn_speed != 0)
        {
            cctrl->moveaccel.x.val += distance_with_angle_to_coord_x(cctrl->orthogn_speed, thing->move_angle_xy - LbFPMath_PI/2);
            cctrl->moveaccel.y.val += distance_with_angle_to_coord_y(cctrl->orthogn_speed, thing->move_angle_xy - LbFPMath_PI/2);
            upd_done = true;
        }
    }
    return upd_done;
}

TbBool update_flight_altitude_towards_typical(struct Thing *thing)
{
    struct CreatureControl* cctrl = creature_control_get_from_thing(thing);
    struct Coord3d nxpos;
    nxpos.x.val = thing->mappos.x.val + cctrl->moveaccel.x.val;
    nxpos.y.val = thing->mappos.y.val + cctrl->moveaccel.y.val;
    nxpos.z.val = subtile_coord(1,0);
    MapCoord floor_height, ceiling_height;
    get_floor_and_ceiling_height_under_thing_at(thing, &nxpos, &floor_height, &ceiling_height);
    MapCoordDelta thing_curr_alt = thing->mappos.z.val;
    SYNCDBG(16,"The height for %s index %d owner %d must fit between %d and %d, now is %d",thing_model_name(thing),(int)thing->index,(int)thing->owner,(int)floor_height,(int)ceiling_height,(int)thing_curr_alt);
    MoveSpeed max_speed = cctrl->max_speed / 8;
    if (max_speed < 1)
        max_speed = 1;
    MapCoordDelta i = floor_height + NORMAL_FLYING_ALTITUDE;
    MapCoordDelta max_pos_to_ceiling = ceiling_height - thing->clipbox_size_z;
    if ((floor_height < max_pos_to_ceiling) && (i > max_pos_to_ceiling))
        i = max_pos_to_ceiling;
    i -= thing_curr_alt;
    if (i > 0)
    {
        if (i >= max_speed)
            i = max_speed;
        cctrl->moveaccel.z.val += i;
        return true;
    }
    else if (i < 0)
    {
        i = -i;
        if (i >= max_speed)
            i = max_speed;
        cctrl->moveaccel.z.val -= i;
        return true;
    }
    return false;
}

short update_creature_movements(struct Thing *thing)
{
    SYNCDBG(18,"Starting");
    struct CreatureControl* cctrl = creature_control_get_from_thing(thing);
    if (creature_control_invalid(cctrl))
    {
        ERRORLOG("Invalid creature control; no action");
        return false;
    }
    short upd_done = 0;
    if (cctrl->stateblock_flags != 0)
    {
        upd_done = 1;
        cctrl->moveaccel.x.val = 0;
        cctrl->moveaccel.y.val = 0;
        cctrl->moveaccel.z.val = 0;
        cctrl->move_speed = 0;
        cctrl->flgfield_2 &= ~TF2_Unkn01;
    } else
    {
      if ((thing->alloc_flags & TAlF_IsControlled) != 0)
      {
          if (update_controlled_creature_movement(thing)) {
              upd_done = 1;
          }
      } else
      if ((cctrl->flgfield_2 & TF2_Unkn01) != 0)
      {
          upd_done = 1;
          cctrl->flgfield_2 &= ~TF2_Unkn01;
      } else
      if (cctrl->move_speed != 0)
      {
          upd_done = 1;
          cctrl->moveaccel.x.val = distance_with_angle_to_coord_x(cctrl->move_speed, thing->move_angle_xy);
          cctrl->moveaccel.y.val = distance_with_angle_to_coord_y(cctrl->move_speed, thing->move_angle_xy);
          cctrl->moveaccel.z.val = 0;
      }
      if (((thing->movement_flags & TMvF_Flying) != 0) && ((thing->alloc_flags & TAlF_IsControlled) == 0))
      {
          if (update_flight_altitude_towards_typical(thing)) {
              upd_done = 1;
          }
      }
    }
    SYNCDBG(19,"Finished for %s index %d with acceleration (%d,%d,%d)",thing_model_name(thing),
        (int)thing->index,(int)cctrl->moveaccel.x.val,(int)cctrl->moveaccel.y.val,(int)cctrl->moveaccel.z.val);
    if (upd_done) {
        return true;
    } else {
        return ((cctrl->moveaccel.x.val != 0) || (cctrl->moveaccel.y.val != 0) || (cctrl->moveaccel.z.val != 0));
    }
}

void check_for_creature_escape_from_lava(struct Thing *thing)
{
    if (((thing->alloc_flags & TAlF_IsControlled) == 0) && ((thing->movement_flags & TMvF_IsOnLava) != 0))
    {
        struct CreatureStats* crstat = creature_stats_get_from_thing(thing);
        if (crstat->hurt_by_lava > 0)
        {
            struct CreatureControl* cctrl = creature_control_get_from_thing(thing);
            if ((!creature_is_escaping_death(thing)) && (cctrl->lava_escape_since + 64 < game.play_gameturn))
            {
                cctrl->lava_escape_since = game.play_gameturn;
                if (cleanup_current_thing_state(thing))
                {
                    if (setup_move_off_lava(thing))
                    {
                        thing->continue_state = CrSt_CreatureEscapingDeath;
                    }
                    else
                    {
                        set_start_state(thing);
                    }
                }
            }
      }
    }
}

/**
 * Get's an effect element for a footstep.
 */
ThingModel get_footstep_effect_element(struct Thing* thing)
{
    static const unsigned char tileset_footstep_textures[TEXTURE_VARIATIONS_COUNT] =
    { TngEffElm_None,       TngEffElm_None,         TngEffElm_IceMelt3,     TngEffElm_None,
      TngEffElm_None,       TngEffElm_None,         TngEffElm_None,         TngEffElm_None,
      TngEffElm_StepSand,   TngEffElm_StepGypsum,   TngEffElm_None,         TngEffElm_None,
      TngEffElm_None,       TngEffElm_None,         TngEffElm_None,         TngEffElm_None
    };

    short texture;
        unsigned char ext_txtr = gameadd.slab_ext_data[get_slab_number(subtile_slab(thing->mappos.x.stl.num), subtile_slab(thing->mappos.y.stl.num))];
    if (ext_txtr == 0)
    {
        // Default map texture
        texture = game.texture_id;
    }
    else
    {
        // Slab specific texture
        texture = ext_txtr - 1;
    }

    return tileset_footstep_textures[texture];
}

void process_creature_leave_footsteps(struct Thing *thing)
{
    struct Thing *footng;
    short nfoot;
    struct CreatureControl* cctrl = creature_control_get_from_thing(thing);
    if (flag_is_set(thing->movement_flags,TMvF_IsOnWater))
    {
        nfoot = get_foot_creature_has_down(thing);
        if (nfoot)
        {
          create_effect(&thing->mappos, TngEff_Drip1, thing->owner);
        }
        cctrl->bloody_footsteps_turns = 0;
    } else
    // Bloody footprints
    if (cctrl->bloody_footsteps_turns != 0)
    {
        place_bloody_footprint(thing);
        nfoot = get_foot_creature_has_down(thing);
        footng = create_footprint_sine(&thing->mappos, thing->move_angle_xy, nfoot, TngEffElm_Blood4, thing->owner);
        if (!thing_is_invalid(footng)) {
            cctrl->bloody_footsteps_turns--;
        }
    } else
    {
        // Tileset footprints, formerly Snow footprints.
        ThingModel footprint = get_footstep_effect_element(thing);
        if (footprint != TngEffElm_None)
        {
            struct SlabMap* slb = get_slabmap_for_subtile(thing->mappos.x.stl.num, thing->mappos.y.stl.num);
            if (slb->kind == SlbT_PATH)
            {
                set_flag(thing->movement_flags,TMvF_IsOnSnow);
                nfoot = get_foot_creature_has_down(thing);
                footng = create_footprint_sine(&thing->mappos, thing->move_angle_xy, nfoot, footprint, thing->owner);
            }
        }
    }
}

/**
 * Applies given damage points to a creature, considering its defensive abilities, and shows health flower.
 * Uses the creature defense value to compute the actual damage.
 * Can be used only to make damage - never to heal creature.
 *
 * @param thing
 * @param dmg
 * @param damage_type
 * @param inflicting_plyr_idx
 */
HitPoints apply_damage_to_thing_and_display_health(struct Thing *thing, HitPoints dmg, DamageType damage_type, PlayerNumber inflicting_plyr_idx)
{
    HitPoints cdamage;
    if (dmg > 0)
    {
        cdamage = apply_damage_to_thing(thing, dmg, damage_type, inflicting_plyr_idx);
    } else {
        cdamage = 0;
    }
    if (cdamage > 0) {
        thing->creature.health_bar_turns = 8;
    }
    return cdamage;
}

void process_landscape_affecting_creature(struct Thing *thing)
{
    SYNCDBG(18,"Starting");
    thing->movement_flags &= ~TMvF_IsOnWater;
    thing->movement_flags &= ~TMvF_IsOnLava;
    thing->movement_flags &= ~TMvF_IsOnSnow;
    struct CreatureControl* cctrl = creature_control_get_from_thing(thing);
    if (creature_control_invalid(cctrl))
    {
        ERRORLOG("Invalid creature control; no action");
        return;
    }
    cctrl->corpse_to_piss_on = 0;

    int stl_idx = get_subtile_number(thing->mappos.x.stl.num, thing->mappos.y.stl.num);
    unsigned long navheight = get_navigation_map_floor_height(thing->mappos.x.stl.num, thing->mappos.y.stl.num);
    if (subtile_coord(navheight,0) == thing->mappos.z.val)
    {
        int i = get_top_cube_at_pos(stl_idx);
        if (cube_is_lava(i))
        {
            struct CreatureStats* crstat = creature_stats_get_from_thing(thing);
            apply_damage_to_thing_and_display_health(thing, crstat->hurt_by_lava, DmgT_Heatburn, -1);
            thing->movement_flags |= TMvF_IsOnLava;
        } else
        if (cube_is_water(i))
        {
            thing->movement_flags |= TMvF_IsOnWater;
        }
        process_creature_leave_footsteps(thing);
        process_creature_standing_on_corpses_at(thing, &thing->mappos);
    }
    check_for_creature_escape_from_lava(thing);
    SYNCDBG(19,"Finished");
}

TbBool add_creature_score_to_owner(struct Thing *thing)
{
    if (is_neutral_thing(thing))
        return false;
    struct Dungeon* dungeon = get_dungeon(thing->owner);
    if (dungeon_invalid(dungeon))
        return false;
    long score = get_creature_thing_score(thing);
    if (dungeon->score < LONG_MAX-score)
        dungeon->score += score;
    else
        dungeon->score = LONG_MAX;
    return true;
}

TbBool remove_creature_score_from_owner(struct Thing *thing)
{
    if (is_neutral_thing(thing))
        return false;
    struct Dungeon* dungeon = get_dungeon(thing->owner);
    if (dungeon_invalid(dungeon))
        return false;
    long score = get_creature_thing_score(thing);
    if (dungeon->score >= score)
        dungeon->score -= score;
    else
        dungeon->score = 0;
    return true;
}

void init_creature_scores(void)
{
    SYNCDBG(8, "Starting");
    long i;
    long score;
    // compute maximum score
    long max_score = 0;
    for (i=0; i < game.conf.crtr_conf.model_count; i++)
    {
        score = compute_creature_kind_score(i,CREATURE_MAX_LEVEL-1);
        if ((score <= 0) && (i != 0) && (i != game.conf.crtr_conf.model_count -1))
        {
          ERRORLOG("Couldn't get creature %d score value", (int)i);
          continue;
        }
        if (score > max_score)
        {
          max_score = score;
        }
    }
    if (max_score <= 0)
    {
        ERRORLOG("Creatures have no score");
        return;
    }
    // now compute scores for experience levels
    for (i=0; i < game.conf.crtr_conf.model_count; i++)
    {
        for (long k = 0; k < CREATURE_MAX_LEVEL; k++)
        {
          score = compute_creature_kind_score(i,k);
          score = saturate_set_unsigned(200*score / max_score, 8);
          if ((score <= 0) && (i != 0) && (i != 31))
          {
            //WARNMSG("Couldn't get creature %d score for lev %d", i, k);
            score = 1;
          }
          game.creature_scores[i].value[k] = score;
        }
    }
}

long get_creature_thing_score(const struct Thing *thing)
{
    struct CreatureControl* cctrl = creature_control_get_from_thing(thing);
    ThingModel crmodel = thing->model;
    if (crmodel >= game.conf.crtr_conf.model_count)
        crmodel = 0;
    if (crmodel < 0)
        crmodel = 0;
    long exp = cctrl->explevel;
    if (exp >= CREATURE_MAX_LEVEL)
        exp = 0;
    if (exp < 0)
        exp = 0;
    return game.creature_scores[crmodel].value[exp];
}

void transfer_creature_data_and_gold(struct Thing *oldtng, struct Thing *newtng)
{
    struct CreatureControl* oldcctrl = creature_control_get_from_thing(oldtng);
    struct CreatureControl* newcctrl = creature_control_get_from_thing(newtng);
    struct CreatureStats* ncrstat = creature_stats_get_from_thing(newtng);

    strcpy(newcctrl->creature_name, oldcctrl->creature_name);
    newcctrl->blood_type = oldcctrl->blood_type;
    newcctrl->kills_num = oldcctrl->kills_num;
    newcctrl->joining_age = oldcctrl->joining_age;
    newtng->creation_turn = oldtng->creation_turn;

    if (ncrstat->gold_hold >= oldtng->creature.gold_carried)
    {
        newtng->creature.gold_carried += oldtng->creature.gold_carried;
        oldtng->creature.gold_carried = 0;
    }
    else
    {
        newtng->creature.gold_carried = ncrstat->gold_hold;
        oldtng->creature.gold_carried -= ncrstat->gold_hold;
    }
    return;
}

long update_creature_levels(struct Thing *thing)
{
    SYNCDBG(18,"Starting");
    struct CreatureControl* cctrl = creature_control_get_from_thing(thing);
    if ((cctrl->spell_flags & CSAfF_ExpLevelUp) == 0)
        return 0;
    cctrl->spell_flags &= ~CSAfF_ExpLevelUp;
    // If a creature is not on highest level, just update the level
    if (cctrl->explevel+1 < CREATURE_MAX_LEVEL)
    {
        remove_creature_score_from_owner(thing); // the opposite is in set_creature_level()
        set_creature_level(thing, cctrl->explevel+1);
        return 1;
    }
    // If it is highest level, maybe we should transform the creature?
    struct CreatureStats* crstat = creature_stats_get_from_thing(thing);
    if (crstat->grow_up == 0) {
        return 0;
    }
    // Transforming
    struct CreatureModelConfig* oriconf = &game.conf.crtr_conf.model[thing->model];
    ThingModel model = crstat->grow_up;
    if (model == CREATURE_NOT_A_DIGGER)
    {
        while (1) {
            model = GAME_RANDOM(game.conf.crtr_conf.model_count) + 1;

            if (model >= game.conf.crtr_conf.model_count) {
                continue;
            }

            // Exclude growing up into same creature, spectators and diggers
            if (model == thing->model) {
                continue;
            }
            struct CreatureModelConfig* crconf = &game.conf.crtr_conf.model[model];
            if ((crconf->model_flags & CMF_IsSpectator) != 0) {
                continue;
            }
            if ((crconf->model_flags & CMF_IsSpecDigger) != 0) {
                continue;
            }

            //evil growup evil, good growup good
            if (((crconf->model_flags & CMF_IsEvil) == 0) && ((oriconf->model_flags & CMF_IsEvil) == 0))
            {
                break;
            }
            if ((crconf->model_flags & CMF_IsEvil) && (oriconf->model_flags & CMF_IsEvil))
            {
                break;
            }
        }
    }
    if (!creature_count_below_map_limit(1))
    {
        WARNLOG("Could not create creature to transform %s to due to creature limit", thing_model_name(thing));
        return 0;
    }
    struct Thing* newtng = create_creature(&thing->mappos, model, thing->owner);
    if (thing_is_invalid(newtng))
    {
        ERRORLOG("Could not create creature to transform %s to",thing_model_name(thing));
        return 0;
    }
    set_creature_level(newtng, crstat->grow_up_level-1);
    transfer_creature_data_and_gold(thing, newtng);// Transfer the blood type, creature name, kill count, joined age and carried gold to the new creature.
    update_creature_health_to_max(newtng);
    cctrl = creature_control_get_from_thing(thing);
    cctrl->countdown_282 = 50;
    external_set_thing_state(newtng, CrSt_CreatureBeHappy);
    struct PlayerInfo* player = get_player(thing->owner);
    // Switch control if this creature is possessed
    if (is_thing_directly_controlled(thing))
    {
        leave_creature_as_controller(player, thing);
        control_creature_as_controller(player, newtng);
    }
    if (is_thing_passenger_controlled(thing))
    {
        leave_creature_as_passenger(player, thing);
        control_creature_as_passenger(player, newtng);
    }
    // If not directly nor passenger controlled, but still player is doing something with it
    if (thing->index == player->controlled_thing_idx)
    {
        set_selected_creature(player, newtng);
    }
    remove_creature_score_from_owner(thing); // kill_creature() doesn't call this
    if (thing_is_picked_up_by_player(thing,thing->owner))
    {
        struct Dungeon* dungeon = get_dungeon(thing->owner);
        short i = get_thing_in_hand_id(thing, thing->owner);
        if (i >= 0)
        {
            dungeon->things_in_hand[i] = newtng->index;
            remove_thing_from_limbo(thing);
            place_thing_in_limbo(newtng);
        }
        else
        {
            ERRORLOG("Picked up thing is not in player hand list");
        }
    }
    kill_creature(thing, INVALID_THING, -1, CrDed_NoEffects|CrDed_NoUnconscious|CrDed_NotReallyDying);
    return -1;
}

TngUpdateRet update_creature(struct Thing *thing)
{
    SYNCDBG(19,"Starting for %s index %d",thing_model_name(thing),(int)thing->index);
    TRACE_THING(thing);
    if ((thing->active_state == CrSt_CreatureUnconscious) && subtile_is_door(thing->mappos.x.stl.num, thing->mappos.y.stl.num))
    {
        SYNCDBG(8,"Killing unconscious %s index %d on door block.",thing_model_name(thing),(int)thing->index);
        kill_creature(thing, INVALID_THING, -1, CrDed_NoEffects|CrDed_NoUnconscious);
        return TUFRet_Deleted;
    }
    if (thing->health < 0)
    {
        kill_creature(thing, INVALID_THING, -1, CrDed_Default);
        return TUFRet_Deleted;
    }
    struct CreatureControl* cctrl = creature_control_get_from_thing(thing);
    if (creature_control_invalid(cctrl))
    {
        WARNLOG("Killing %s index %d with invalid control %d.(%d)",thing_model_name(thing),(int)thing->index, thing->ccontrol_idx, game.conf.rules.game.creatures_count);
        kill_creature(thing, INVALID_THING, -1, CrDed_Default);
        return TUFRet_Deleted;
    }
    if ((cctrl->unsummon_turn > 0) && (cctrl->unsummon_turn < game.play_gameturn))
    {
        create_effect_around_thing(thing, (TngEff_BallPuffRed + thing->owner));
        kill_creature(thing, INVALID_THING, -1, CrDed_NotReallyDying| CrDed_NoEffects);
        return TUFRet_Deleted;
    }
    process_armageddon_influencing_creature(thing);

    if (cctrl->frozen_on_hit > 0)
        cctrl->frozen_on_hit--;
    if (cctrl->force_visible > 0)
        cctrl->force_visible--;
    if (cctrl->unknown.byte_8B == 0)
        cctrl->unknown.byte_8B = game.map_changed_for_nagivation;
    if (cctrl->stopped_for_hand_turns == 0) {
        process_creature_instance(thing);
    }
    update_creature_count(thing);
    if ((thing->alloc_flags & TAlF_IsControlled) != 0)
    {
        if ((cctrl->stateblock_flags == 0) || creature_state_cannot_be_blocked(thing))
        {
            if (cctrl->stopped_for_hand_turns > 0)
            {
                cctrl->stopped_for_hand_turns--;
            } else
            if (process_creature_state(thing) == TUFRet_Deleted)
            {
                ERRORLOG("Human controlled creature has been deleted by state routine.");
                return TUFRet_Deleted;
            }
        }
        cctrl = creature_control_get_from_thing(thing);
        struct PlayerInfo* player = get_player(thing->owner);
        if (creature_affected_by_spell(thing, SplK_Freeze))
        {
            if ((player->additional_flags & PlaAF_FreezePaletteIsActive) == 0)
              PaletteSetPlayerPalette(player, blue_palette);
        } else
        {
            if ((player->additional_flags & PlaAF_FreezePaletteIsActive) != 0)
              PaletteSetPlayerPalette(player, engine_palette);
        }
    } else
    {
        if ((cctrl->stateblock_flags == 0) || creature_state_cannot_be_blocked(thing))
        {
            if (cctrl->stopped_for_hand_turns > 0)
            {
                cctrl->stopped_for_hand_turns--;
            } else
            if (process_creature_state(thing) == TUFRet_Deleted)
            {
                return TUFRet_Deleted;
            }
        }
    }

    if (update_creature_movements(thing))
    {
        SYNCDBG(19,"The %s index %d acceleration is (%d,%d,%d)",thing_model_name(thing),
            (int)thing->index,(int)cctrl->moveaccel.x.val,(int)cctrl->moveaccel.y.val,(int)cctrl->moveaccel.z.val);
        thing->velocity.x.val += cctrl->moveaccel.x.val;
        thing->velocity.y.val += cctrl->moveaccel.y.val;
        thing->velocity.z.val += cctrl->moveaccel.z.val;
    }
    move_creature(thing);
    if ((thing->alloc_flags & TAlF_IsControlled) != 0)
    {
        if ((cctrl->flgfield_1 & CCFlg_Unknown40) == 0)
          cctrl->move_speed /= 2;
        if ((cctrl->flgfield_1 & CCFlg_Unknown80) == 0)
          cctrl->orthogn_speed /= 2;
    } else
    {
        cctrl->move_speed = 0;
    }
    process_spells_affected_by_effect_elements(thing);
    process_landscape_affecting_creature(thing);
    process_disease(thing);
    move_thing_in_map(thing, &thing->mappos);
    set_creature_graphic(thing);
    if (cctrl->spell_aura)
    {
        process_keeper_spell_aura(thing);
    }

    if (thing->creature.health_bar_turns > 0)
        thing->creature.health_bar_turns--;

    if (creature_is_group_member(thing))
    {
        if (creature_is_group_leader(thing)) {
            leader_find_positions_for_followers(thing);
        }
    }
    else
    {
        if (((game.play_gameturn + thing->index) % 41) == 0) //Check sometimes to move the familiar back into the group
        {
            if (cctrl->summoner_idx > 0)
            {
                struct Thing* summoner = thing_get(cctrl->summoner_idx);
                add_creature_to_group(thing, summoner);
            }
        }
    }

    if (cctrl->dragtng_idx > 0)
    {
        struct Thing* tngp = thing_get(cctrl->dragtng_idx);
        if ((tngp->state_flags & TF1_IsDragged1) != 0)
        {
            struct Coord3d* tngpos = &thing->mappos;
            struct Coord3d pvpos;
            pvpos.x.val = tngpos->x.val - (2 * thing->velocity.x.val);
            pvpos.y.val = tngpos->y.val - (2 * thing->velocity.y.val);
            pvpos.z.val = tngpos->z.val;

            move_thing_in_map(tngp, &pvpos);
            tngp->move_angle_xy = thing->move_angle_xy; //corpse gets rotated along with creature
        }
    }
    if (update_creature_levels(thing) == -1)
    {
        return TUFRet_Deleted;
    }

    if (!process_creature_self_spell_casting(thing))
    {
        // If this creature didn't cast anything to itself, try to help others.
        process_creature_ranged_buff_spell_casting(thing);
    }

    cctrl->moveaccel.x.val = 0;
    cctrl->moveaccel.y.val = 0;
    cctrl->moveaccel.z.val = 0;
    clear_flag(cctrl->flgfield_1, CCFlg_Unknown40|CCFlg_Unknown80);
    clear_flag(cctrl->spell_flags, CSAfF_PoisonCloud|CSAfF_Wind);
    process_thing_spell_effects(thing);
    process_timebomb(thing);
    SYNCDBG(19,"Finished");
    return TUFRet_Modified;
}

TbBool creature_is_slappable(const struct Thing *thing, PlayerNumber plyr_idx)
{
    struct Room *room;
    if (creature_is_being_unconscious(thing))
    {
        return false;
    }
    if (creature_is_leaving_and_cannot_be_stopped(thing))
    {
        return false;
    }
    if (thing->owner != plyr_idx)
    {
      if (creature_is_kept_in_prison(thing) || creature_is_being_tortured(thing))
      {
          room = get_room_creature_works_in(thing);
          return (room->owner == plyr_idx);
      }
      return false;
    }
    if (creature_is_being_sacrificed(thing) || creature_is_being_summoned(thing))
    {
        return false;
    }
    if (creature_is_kept_in_prison(thing) || creature_is_being_tortured(thing))
    {
        room = get_room_creature_works_in(thing);
        return (room->owner == plyr_idx);
    }
    return true;
}

TbBool creature_is_invisible(const struct Thing *thing)
{
    struct CreatureControl* cctrl = creature_control_get_from_thing(thing);
    return creature_affected_by_spell(thing, SplK_Invisibility) && (cctrl->force_visible <= 0);
}

TbBool creature_can_see_invisible(const struct Thing *thing)
{
    struct CreatureStats* crstat = creature_stats_get_from_thing(thing);
    return (crstat->can_see_invisible) || creature_affected_by_spell(thing, SplK_Sight);
}

int claim_neutral_creatures_in_sight(struct Thing *creatng, struct Coord3d *pos, int can_see_slabs)
{
    MapSlabCoord slb_x = subtile_slab(pos->x.stl.num);
    MapSlabCoord slb_y = subtile_slab(pos->y.stl.num);
    long n = 0;
    long i = game.nodungeon_creatr_list_start;
    unsigned long k = 0;
    while (i != 0)
    {
        struct Thing* thing = thing_get(i);
        struct CreatureControl* cctrl = creature_control_get_from_thing(thing);
        i = cctrl->players_next_creature_idx;
        // Per thing code starts
        int dx = abs(slb_x - subtile_slab(thing->mappos.x.stl.num));
        int dy = abs(slb_y - subtile_slab(thing->mappos.y.stl.num));
        if ((dx <= can_see_slabs) && (dy <= can_see_slabs))
        {
            if (is_neutral_thing(thing) && line_of_sight_3d(&thing->mappos, pos))
            {
                if (creature_is_leaving_and_cannot_be_stopped(thing) || creature_is_leaving_and_cannot_be_stopped(creatng))
                    return false;

                // Unless the relevant classic bug is enabled,
                // neutral creatures in custody (prison/torture) can only be claimed by the player who holds it captive
                // and neutral creatures can not be claimed by creatures in custody.
                if ((game.conf.rules.game.classic_bugs_flags & ClscBug_PassiveNeutrals)
                    || (get_room_creature_works_in(thing)->owner == creatng->owner && !creature_is_kept_in_custody(creatng))
                    || !(creature_is_kept_in_custody(thing) || creature_is_kept_in_custody(creatng)))
                {
                    change_creature_owner(thing, creatng->owner);
                    mark_creature_joined_dungeon(thing);
                    if (is_my_player_number(thing->owner))
                    {
                        output_message(SMsg_CreaturesJoinedYou, MESSAGE_DELAY_CRTR_JOINED, true);
                    }
                    n++;
                }
            }
        }
        // Per thing code ends
        k++;
        if (k > THINGS_COUNT)
        {
            ERRORLOG("Infinite loop detected when sweeping things list");
            break;
        }
    }
    return n;
}

TbBool change_creature_owner_if_near_dungeon_heart(struct Thing *creatng)
{
    for (PlayerNumber plyr_idx = 0; plyr_idx < game.neutral_player_num; plyr_idx++)
    {
        struct PlayerInfo* player = get_player(plyr_idx);
        if ( ((player->allocflags & PlaF_Allocated) != 0) && (player->is_active == 1) && (player->victory_state != VicS_LostLevel) )
        {
            struct Thing* heartng = get_player_soul_container(plyr_idx);
            if (thing_exists(heartng) && (get_chessboard_distance(&creatng->mappos, &heartng->mappos) < subtile_coord(6,0)))
            {
                change_creature_owner(creatng, plyr_idx);
                mark_creature_joined_dungeon(creatng);
                return true;
            }
        }
    }
    return false;
}

TbBool creature_stats_debug_dump(void)
{
    TbBool result = false;
    unsigned long k = 0;
    const struct StructureList* slist = get_list_for_thing_class(TCls_Creature);
    int i = slist->index;
    while (i != 0)
    {
        struct Thing* thing = thing_get(i);
        if (thing_is_invalid(thing)) {
            ERRORLOG("Jump to invalid thing detected");
            result = true;
            break;
        }
        i = thing->next_of_class;
        // Per-creature block starts
        long crstate = get_creature_state_besides_move(thing);
        if (!is_hero_thing(thing)) {
            switch (crstate)
            {
            case CrSt_GoodDoingNothing:
            case CrSt_GoodReturnsToStart:
            case CrSt_GoodBackAtStart:
            case CrSt_GoodDropsGold:
            case CrSt_GoodLeaveThroughExitDoor:
            case CrSt_GoodWaitInExitDoor:
            case CrSt_GoodAttackRoom1:
            case CrSt_CreatureSearchForGoldToStealInRoom2:
            case CrSt_GoodArrivedAtAttackRoom:
            case CrSt_GoodArrivedAtSabotageRoom:
            case CrSt_GoodWanderToCreatureCombat:
            case CrSt_GoodWanderToObjectCombat:
                ERRORLOG("Player %d %s index %d is in Good-only state %d",(int)thing->owner,thing_model_name(thing),(int)thing->index,(int)crstate);
                result = true;
                break;
            }
        }

        // Per-creature block ends
        k++;
        if (k > THINGS_COUNT) {
            ERRORLOG("Infinite loop detected when sweeping things list");
            result = true;
            break;
        }
    }
    return result;
}

void create_light_for_possession(struct Thing *creatng)
{
    struct InitLight ilght;
    LbMemorySet(&ilght, 0, sizeof(struct InitLight));
    ilght.mappos.x.val = creatng->mappos.x.val;
    ilght.mappos.y.val = creatng->mappos.y.val;
    ilght.mappos.z.val = creatng->mappos.z.val;
    ilght.flags = 1;
    ilght.intensity = 36;
    ilght.radius = 2560;
    ilght.is_dynamic = 1;
    creatng->light_id = light_create_light(&ilght);
    if (creatng->light_id != 0) {
        light_set_light_never_cache(creatng->light_id);
    } else {
      ERRORLOG("Cannot allocate light to new controlled thing");
    }
}

void illuminate_creature(struct Thing *creatng)
{
    if (creatng->light_id == 0)
    {
        create_light_for_possession(creatng);
    }
    light_set_light_intensity(creatng->light_id, (light_get_light_intensity(creatng->light_id) + 20));
    struct Light* lgt = &game.lish.lights[creatng->light_id];
    lgt->radius <<= 1;
}

struct Thing *script_create_creature_at_location(PlayerNumber plyr_idx, ThingModel crmodel, TbMapLocation location)
{
    long effect;
    long i = get_map_location_longval(location);
    struct Coord3d pos;
    TbBool fall_from_gate = false;

    switch (get_map_location_type(location))
    {
    case MLoc_ACTIONPOINT:
        if (!get_coords_at_action_point(&pos, i, 1))
        {
            return INVALID_THING;
        }
        effect = 1;
        break;
    case MLoc_HEROGATE:
        if (!get_coords_at_hero_door(&pos, i, 1))
        {
            return INVALID_THING;
        }
        effect = 0;
        fall_from_gate = true;
        break;
    case MLoc_PLAYERSHEART:
        if (!get_coords_at_dungeon_heart(&pos, i))
        {
            return INVALID_THING;
        }
        effect = 0;
        break;
    case MLoc_METALOCATION:
        if (!get_coords_at_meta_action(&pos, plyr_idx, i))
        {
            return INVALID_THING;
        }
        effect = 0;
        break;
    case MLoc_CREATUREKIND:
    case MLoc_OBJECTKIND:
    case MLoc_ROOMKIND:
    case MLoc_THING:
    case MLoc_PLAYERSDUNGEON:
    case MLoc_APPROPRTDUNGEON:
    case MLoc_DOORKIND:
    case MLoc_TRAPKIND:
    case MLoc_NONE:
    default:
        effect = 0;
        return INVALID_THING;
    }

    if (!creature_count_below_map_limit(0))
    {
        WARNLOG("Could not create creature %s from script to due to creature limit", creature_code_name(crmodel));
        return INVALID_THING;
    }
    struct Thing* thing = create_thing_at_position_then_move_to_valid_and_add_light(&pos, TCls_Creature, crmodel, plyr_idx);
    if (thing_is_invalid(thing))
    {
        ERRORLOG("Couldn't create %s at location %d", creature_code_name(crmodel), (int)location);
            // Error is already logged
        return INVALID_THING;
    }
    struct CreatureControl* cctrl = creature_control_get_from_thing(thing);
    if (fall_from_gate)
    {
        cctrl->spell_flags |= CSAfF_MagicFall;
        thing->veloc_push_add.x.val += PLAYER_RANDOM(plyr_idx, 193) - 96;
        thing->veloc_push_add.y.val += PLAYER_RANDOM(plyr_idx, 193) - 96;
        if ((thing->movement_flags & TMvF_Flying) != 0) {
            thing->veloc_push_add.z.val -= PLAYER_RANDOM(plyr_idx, 32);
        } else {
            thing->veloc_push_add.z.val += PLAYER_RANDOM(plyr_idx, 96) + 80;
        }
        thing->state_flags |= TF1_PushAdd;
    }

    if ((get_creature_model_flags(thing) & CMF_IsLordOfLand) != 0)
    {
        output_message(SMsg_LordOfLandComming, MESSAGE_DELAY_LORD, 1);
        output_message(SMsg_EnemyLordQuote + UNSYNC_RANDOM(8), MESSAGE_DELAY_LORD, 1);
    }
    switch (effect)
    {
    case 1:
        if (player_is_roaming(plyr_idx))
        {
            thing->mappos.z.val = get_ceiling_height(&thing->mappos);
            create_effect(&thing->mappos, TngEff_CeilingBreach, thing->owner);
            initialise_thing_state(thing, CrSt_CreatureHeroEntering);
            thing->rendering_flags |= TRF_Invisible;
            cctrl->countdown_282 = 24;
        }
    default:
        break;
    }
    return thing;
}

struct Thing *script_create_new_creature(PlayerNumber plyr_idx, ThingModel crmodel, TbMapLocation location, long carried_gold, long crtr_level)
{
    struct Thing* creatng = script_create_creature_at_location(plyr_idx, crmodel, location);
    if (thing_is_invalid(creatng))
        return INVALID_THING;
    creatng->creature.gold_carried = carried_gold;
    init_creature_level(creatng, crtr_level);
    return creatng;
}

void script_process_new_creatures(PlayerNumber plyr_idx, ThingModel crmodel, long location, long copies_num, long carried_gold, long crtr_level)
{
    for (long i = 0; i < copies_num; i++)
    {
        script_create_new_creature(plyr_idx, crmodel, location, carried_gold, crtr_level);
    }
}

/**
 * @brief Picking up things as a possessed creature
 *
 * @param creatng
 * @param picktng
 * @param plyr_idx
 */
void controlled_creature_pick_thing_up(struct Thing *creatng, struct Thing *picktng, PlayerNumber plyr_idx)
{
    if (picktng->class_id == TCls_Creature)
    {
        set_creature_being_dragged_by(picktng, creatng);
    }
    else
    {
        if ((picktng->owner != creatng->owner) && (picktng->owner != game.neutral_player_num) )
        {
            if (thing_is_workshop_crate(picktng))
            {
                update_workshop_object_pickup_event(creatng, picktng);
            }
            else if ( (thing_is_spellbook(picktng)) || (thing_is_special_box(picktng)) )
            {
                update_library_object_pickup_event(creatng, picktng);
            }
        }
        creature_drag_object(creatng, picktng);
    }
    struct CreatureControl* cctrl = creature_control_get_from_thing(creatng);
    cctrl->pickup_object_id = picktng->index;
    struct CreatureSound* crsound = get_creature_sound(creatng, CrSnd_Hurt);
    unsigned short smpl_idx = crsound->index + 1;
    thing_play_sample(creatng, smpl_idx, 90, 0, 3, 0, 2, FULL_LOUDNESS * 5/4);
    display_controlled_pick_up_thing_name(picktng, (GUI_MESSAGES_DELAY >> 4), plyr_idx);
}
/**
 * @brief Dropping down things at a specific place as a possessed creature
 *
 * @param creatng
 * @param droptng
 * @param plyr_idx
 */
void controlled_creature_drop_thing(struct Thing *creatng, struct Thing *droptng, PlayerNumber plyr_idx)
{
    long volume = FULL_LOUDNESS;
    if (droptng->class_id == TCls_Creature)
    {
        stop_creature_being_dragged_by(droptng, creatng);
    }
    else
    {
        creature_drop_dragged_object(creatng, droptng);
    }
    clear_messages_from_player(MsgType_Room, RoK_LIBRARY);
    clear_messages_from_player(MsgType_Room, RoK_WORKSHOP);
    unsigned short smpl_idx, pitch;
    if (subtile_has_water_on_top(droptng->mappos.x.stl.num, droptng->mappos.y.stl.num))
    {
        smpl_idx = 21 + UNSYNC_RANDOM(4);
        pitch = 75;
    }
    else
    {
        switch(droptng->class_id)
        {
            case TCls_Object:
            {
                smpl_idx = 992;
                struct ObjectConfigStats* objst = get_object_model_stats(droptng->model);
                switch (objst->genre)
                {
                    case OCtg_WrkshpBox:
                    case OCtg_SpecialBox:
                    {
                        pitch = 25;
                        break;
                    }
                    case OCtg_Spellbook:
                    {
                        pitch = 90;
                        break;
                    }
                    default:
                    {
                        pitch = 0;
                        break;
                    }
                }
                break;
            }
            case TCls_Creature:
            {
                long weight = compute_creature_weight(droptng);
                if (weight >= 0 && weight <= 99)
                {
                    pitch = 240;
                    volume = FULL_LOUDNESS / 2;
                }
                else if (weight >= 100 && weight <= 199)
                {
                    pitch = 120;
                    volume = FULL_LOUDNESS * 3 / 4;
                }
                else
                {
                    pitch = 75;
                }
                smpl_idx = 17 + UNSYNC_RANDOM(4);
                break;
            }
            case TCls_DeadCreature:
            {
                smpl_idx = 58;
                pitch = 50;
                break;
            }
            default:
            {
                smpl_idx = 0;
                pitch = 0;
                break;
            }
        }
    }
    thing_play_sample(droptng, smpl_idx, pitch, 0, 3, 0, 2, volume);
    struct Room* room = subtile_room_get(creatng->mappos.x.stl.num, creatng->mappos.y.stl.num);
    if (!room_is_invalid(room))
    {
        if (room->owner == creatng->owner)
        {
            if (room_role_matches(room->kind, RoRoF_PowersStorage))
            {
                if (thing_is_spellbook(droptng))
                {
                    if (add_item_to_room_capacity(room, true))
                    {
                        droptng->owner = creatng->owner;
                        add_power_to_player(book_thing_to_power_kind(droptng), creatng->owner);
                    }
                    else
                    {
                        WARNLOG("Adding %s index %d to %s room capacity failed",thing_model_name(droptng),(int)droptng->index,room_role_code_name(RoRoF_PowersStorage));
                        if (is_my_player_number(plyr_idx))
                        {
                            output_message(SMsg_LibraryTooSmall, 0, true);
                        }
                    }
                }
                else if (thing_is_special_box(droptng))
                {
                    droptng->owner = creatng->owner;
                }
            }
            else if (room_role_matches(room->kind, RoRoF_CratesStorage))
            {
                if (thing_is_workshop_crate(droptng))
                {
                    if (add_item_to_room_capacity(room, true))
                    {
                        droptng->owner = creatng->owner;
                        add_workshop_item_to_amounts(room->owner, crate_thing_to_workshop_item_class(droptng), crate_thing_to_workshop_item_model(droptng));
                    }
                    else
                    {
                        WARNLOG("Adding %s index %d to %s room capacity failed",thing_model_name(droptng),(int)droptng->index,room_role_code_name(RoRoF_CratesStorage));
                        if (is_my_player_number(plyr_idx))
                        {
                            output_message(SMsg_WorkshopTooSmall, 0, true);
                        }
                    }
                }
            }
            else if (room_role_matches(room->kind, RoRoF_DeadStorage))
            {
                if (thing_is_dead_creature(droptng))
                {
                    if (add_body_to_graveyard(droptng, room))
                    {
                        droptng->owner = creatng->owner;
                    }
                    else
                    {
                        if (is_my_player_number(plyr_idx))
                        {
                            output_message(SMsg_GraveyardTooSmall, 0, true);
                        }
                    }
                }
            }
            else if (room_role_matches(room->kind, RoRoF_Prison))
            {
                if (thing_is_creature(droptng))
                {
                    if (creature_is_being_unconscious(droptng))
                    {
                        if (room->used_capacity < room->total_capacity)
                        {
                            make_creature_conscious(droptng);
                            initialise_thing_state(droptng, CrSt_CreatureArrivedAtPrison);
                            struct CreatureControl* dropctrl = creature_control_get_from_thing(droptng);
                            dropctrl->flgfield_1 |= CCFlg_NoCompControl;
                        }
                        else
                        {
                            if (is_my_player_number(plyr_idx))
                            {
                                output_message(SMsg_PrisonTooSmall, 0, true);
                            }
                        }
                    }
                }
            }
             else if (room_role_matches(room->kind, RoRoF_LairStorage))
            {
                if(game.conf.rules.workers.drag_to_lair)
                {
                    if (thing_is_creature(droptng) && (creatng->owner == droptng->owner))
                    {
                        if (creature_is_being_unconscious(droptng))
                        {
                            struct CreatureControl* dropctrl = creature_control_get_from_thing(droptng);
                            //creature already has a lair rom
                            if (dropctrl->lair_room_id == room->index)
                            {
                                make_creature_conscious(droptng);
                                initialise_thing_state(droptng, CrSt_CreatureGoingHomeToSleep);
                            }
                            //creature doesn't have a lair room but it will and can sleep here
                            if ((game.conf.rules.workers.drag_to_lair == 2)
                                && (dropctrl->lair_room_id == 0)
                                && (creature_can_do_healing_sleep(droptng))
                                && (room_has_enough_free_capacity_for_creature_job(room, droptng, Job_TAKE_SLEEP)))
                            {
                                make_creature_conscious(droptng);
                                initialise_thing_state(droptng, CrSt_CreatureChangeLair);
                            }
                            set_flag(dropctrl->flgfield_1,CCFlg_NoCompControl);

                        }
                    }
                }
            }
        }
    }
}

void direct_control_pick_up_or_drop(PlayerNumber plyr_idx, struct Thing *creatng)
{
    struct CreatureControl* cctrl = creature_control_get_from_thing(creatng);
    struct Thing* dragtng = thing_get(cctrl->dragtng_idx);
    struct PlayerInfo* player = get_player(plyr_idx);
    if (!thing_is_invalid(dragtng))
    {
        if (thing_is_trap_crate(dragtng))
        {
            struct Thing *traptng = thing_get(player->selected_fp_thing_pickup);
            if (!thing_is_invalid(traptng))
            {
                if (traptng->class_id == TCls_Trap)
                {
                    cctrl->arming_thing_id = traptng->index;
                    internal_set_thing_state(creatng, CrSt_CreatureArmsTrap);
                    return;
                }
            }
        }
        controlled_creature_drop_thing(creatng, dragtng, plyr_idx);
    }
    else
    {
        struct Thing* picktng = thing_get(player->selected_fp_thing_pickup);
        struct Room* room;
        if (!thing_is_invalid(picktng))
        {
            if (object_is_gold_pile(picktng))
            {
                struct CreatureStats* crstat = creature_stats_get_from_thing(creatng);
                if (creatng->creature.gold_carried < crstat->gold_hold)
                {
                    cctrl->pickup_object_id = picktng->index;
                    internal_set_thing_state(creatng, CrSt_ImpPicksUpGoldPile);
                    return;
                }
                else
                {
                    if (is_thing_directly_controlled_by_player(creatng, plyr_idx))
                    {
                        if (is_my_player_number(plyr_idx))
                        {
                            play_non_3d_sample(119);
                        }
                        return;
                    }
                }
            }
            room = get_room_thing_is_on(picktng);
            if (!room_is_invalid(room))
            {
                if ( (room_role_matches(room->kind, RoRoF_CratesStorage)) && (room->owner == creatng->owner) )
                {
                    if (thing_is_workshop_crate(picktng))
                    {
                        if (picktng->owner == creatng->owner)
                        {
                            if (!remove_item_from_room_capacity(room))
                            {
                                return;
                            }
                            if (remove_workshop_item_from_amount_stored(picktng->owner, crate_thing_to_workshop_item_class(picktng), crate_thing_to_workshop_item_model(picktng), WrkCrtF_NoOffmap) != WrkCrtS_Stored)
                            {
                                return;
                            }
                        }
                    }
                    else
                    {
                        if (is_thing_directly_controlled_by_player(creatng, plyr_idx))
                        {
                            if (is_my_player_number(plyr_idx))
                            {
                                play_non_3d_sample(119);
                            }
                            return;
                        }
                    }
                }
            }
            controlled_creature_pick_thing_up(creatng, picktng, plyr_idx);
        }
        else
        {
            room = get_room_thing_is_on(creatng);
            if (!room_is_invalid(room))
            {
                if (room_role_matches(room->kind, RoRoF_GoldStorage))
                {
                    if (room->owner == creatng->owner)
                    {
                        if (creatng->creature.gold_carried > 0)
                        {
                            internal_set_thing_state(creatng, CrSt_ImpDropsGold);
                        }
                    }
                }
            }
        }
    }
}

void display_controlled_pick_up_thing_name(struct Thing *picktng, unsigned long timeout, PlayerNumber plyr_idx)
{
    char id;
    char str[255] = {'\0'};
    char type;
    if (thing_is_trap_crate(picktng))
    {
        struct TrapConfigStats* trapst = get_trap_model_stats(crate_thing_to_workshop_item_model(picktng));
        strcat(str, get_string(trapst->name_stridx));
        id = RoK_WORKSHOP;
        type = MsgType_Room;
    }
    else if (thing_is_door_crate(picktng))
    {
        struct DoorConfigStats* doorst = get_door_model_stats(crate_thing_to_workshop_item_model(picktng));
        strcat(str, get_string(doorst->name_stridx));
        id = RoK_WORKSHOP;
        type = MsgType_Room;
    }
    else if (thing_is_spellbook(picktng))
    {
        strcat(str, get_string(get_power_name_strindex(book_thing_to_power_kind(picktng))));
        id = RoK_LIBRARY;
        type = MsgType_Room;
    }
    else if (thing_is_special_box(picktng))
    {
        char msg_buf[255];
        if (thing_is_custom_special_box(picktng))
        {
            if (gameadd.box_tooltip[picktng->custom_box.box_kind][0] == 0)
            {
                strcat(str, get_string(get_special_description_strindex(box_thing_to_special(picktng))));
                strcpy(msg_buf, str);
                snprintf(str, sizeof(str), "%s", strtok(msg_buf, ":"));
            }
            else
            {
                strcat(str, gameadd.box_tooltip[picktng->custom_box.box_kind]);
                char *split = strchr(str, ':');
                if ((int)(split - str) > -1)
                {
                    strcpy(msg_buf, str);
                    snprintf(str, sizeof(str), "%s", strtok(msg_buf, ":"));
                }
            }
        }
        else
        {
            strcat(str, get_string(get_special_description_strindex(box_thing_to_special(picktng))));
            strcpy(msg_buf, str);
            snprintf(str, sizeof(str), "%s", strtok(msg_buf, ":"));
        }
        id = RoK_LIBRARY;
        type = MsgType_Room;
    }
    else if (object_is_gold_pile(picktng))
    {
        struct PlayerInfo* player = get_my_player();
        struct Thing* creatng = thing_get(player->influenced_thing_idx);
        if (thing_is_creature(creatng))
        {
            struct CreatureStats* crstat = creature_stats_get_from_thing(creatng);
            long gold_remaining = (crstat->gold_hold - creatng->creature.gold_carried);
            long value = (picktng->creature.gold_carried > gold_remaining) ? gold_remaining : picktng->creature.gold_carried;
            if (value < picktng->creature.gold_carried)
            {
                sprintf(str, "%ld (%ld)", picktng->creature.gold_carried, value);
            }
            else
            {
                sprintf(str, "%ld", picktng->creature.gold_carried);
            }
        }
        id = 3;
        type = MsgType_Query;
    }
    else if (thing_is_creature(picktng))
    {
        id = picktng->owner;
        type = MsgType_Player;
        struct CreatureModelConfig* crconf = &game.conf.crtr_conf.model[picktng->model];
        sprintf(str, "%s", get_string(crconf->namestr_idx));
    }
    else if (picktng->class_id == TCls_DeadCreature)
    {
        id = RoK_GRAVEYARD;
        type = MsgType_Room;
        struct CreatureModelConfig* crconf = &game.conf.crtr_conf.model[picktng->model];
        sprintf(str, "%s", get_string(crconf->namestr_idx));
    }
    else
    {
        return;
    }
    zero_messages();
    targeted_message_add(type, id, plyr_idx, timeout, str);
}

struct Thing *controlled_get_thing_to_pick_up(struct Thing *creatng)
{
    struct ShotConfigStats* shotst = get_shot_model_stats(ShM_Dig);
    unsigned char radius = 0;
    struct Coord3d pos;
    pos.x.val = creatng->mappos.x.val;
    pos.y.val = creatng->mappos.y.val;
    struct Thing *result = NULL;
    MapCoordDelta old_distance = LONG_MAX;
    MapCoordDelta new_distance;
    long dx = distance_with_angle_to_coord_x(shotst->speed, creatng->move_angle_xy);
    long dy = distance_with_angle_to_coord_y(shotst->speed, creatng->move_angle_xy);
    do
    {
        struct Map *blk = get_map_block_at(pos.x.stl.num, pos.y.stl.num);
        for (struct Thing* picktng = thing_get(get_mapwho_thing_index(blk)); (!thing_is_invalid(picktng)); picktng = thing_get(picktng->next_on_mapblk))
        {
            if (picktng != creatng)
            {
                if (thing_is_pickable_by_digger(picktng, creatng))
                {
                    if (line_of_sight_3d(&creatng->mappos, &picktng->mappos))
                    {
                        new_distance = get_chessboard_3d_distance(&creatng->mappos, &picktng->mappos);
                        if (new_distance < old_distance)
                        {
                            old_distance = new_distance;
                            result = picktng;
                        }
                    }
                }
            }
        }
        pos.x.val += dx;
        pos.y.val += dy;
        radius++;
    }
    while (radius <= shotst->health);
    return result;
}

TbBool thing_is_pickable_by_digger(struct Thing *picktng, struct Thing *creatng)
{
    if (check_place_to_pretty_excluding(creatng, subtile_slab(creatng->mappos.x.stl.num), subtile_slab(creatng->mappos.y.stl.num))
        || (check_place_to_convert_excluding(creatng, subtile_slab(creatng->mappos.x.stl.num), subtile_slab(creatng->mappos.y.stl.num)) ) )
    {
        return false;
    }
    struct SlabMap *slb = get_slabmap_thing_is_on(picktng);
    if (object_is_gold_pile(picktng))
    {
        struct CreatureStats* crstat = creature_stats_get_from_thing(creatng);
        return ( ( (slabmap_owner(slb) == creatng->owner) || (subtile_is_unclaimed_path(picktng->mappos.x.stl.num, picktng->mappos.y.stl.num)) || (subtile_is_liquid(picktng->mappos.x.stl.num, picktng->mappos.y.stl.num)) ) &&
                  (creatng->creature.gold_carried < crstat->gold_hold) );
    }
    else if (thing_is_creature(picktng))
    {
        if (creature_is_being_unconscious(picktng))
        {
            if ((game.conf.rules.workers.drag_to_lair > 0) && (picktng->owner == creatng->owner))
            {
                return (picktng->owner == creatng->owner);
            }
            else
            {
                return (picktng->owner != creatng->owner);
            }
        }
    }
    else if (thing_is_dead_creature(picktng))
    {
        return ( (get_room_of_role_slabs_count(creatng->owner, RoRoF_DeadStorage) > 0) && (corpse_ready_for_collection(picktng)) );
    }
    else if (thing_can_be_picked_to_place_in_player_room_of_role(picktng, creatng->owner, RoRoF_PowersStorage, TngFRPickF_Default))
    {
        if(!creature_can_pickup_library_object_at_subtile(creatng, picktng->mappos.x.stl.num, picktng->mappos.y.stl.num))
        {
            return false;
        }
        return (get_room_of_role_slabs_count(creatng->owner, RoRoF_PowersStorage) > 0);
    }
    else if (thing_can_be_picked_to_place_in_player_room_of_role(picktng, creatng->owner, RoRoF_CratesStorage, TngFRPickF_Default))
    {
        return (get_room_of_role_slabs_count(creatng->owner, RoRoF_CratesStorage) > 0);
    }
    else if (thing_is_trap_crate(picktng)) // for trap crates in one's own Workshop
    {
        struct Room* room = get_room_thing_is_on(picktng);
        if (!room_is_invalid(room))
        {
            if (room_role_matches(room->kind, RoRoF_CratesStorage))
            {
                if (room->owner == creatng->owner)
                {
                    if ( (picktng->owner == room->owner) && (picktng->owner == creatng->owner) )
                    {
                        return true;
                    }
                }
            }
        }
    }
    return false;
}

struct Thing *controlled_get_trap_to_rearm(struct Thing *creatng)
{
    struct ShotConfigStats* shotst = get_shot_model_stats(ShM_Dig);
    unsigned char radius = 0;
    struct Coord3d pos;
    pos.x.val = creatng->mappos.x.val;
    pos.y.val = creatng->mappos.y.val;
    long dx = distance_with_angle_to_coord_x(shotst->speed, creatng->move_angle_xy);
    long dy = distance_with_angle_to_coord_y(shotst->speed, creatng->move_angle_xy);
    do
    {
        struct Thing* traptng = get_trap_for_position(pos.x.stl.num, pos.y.stl.num);
        if (!thing_is_invalid(traptng))
        {
            if (traptng->owner == creatng->owner)
            {
                struct CreatureControl* cctrl = creature_control_get_from_thing(creatng);
                struct Thing* dragtng = thing_get(cctrl->dragtng_idx);
                if (traptng->model == crate_to_workshop_item_model(dragtng->model))
                {
                    if (traptng->trap.num_shots == 0)
                    {
                        return traptng;
                    }
                }
            }
        }
        pos.x.val += dx;
        pos.y.val += dy;
        radius++;
    }
    while (radius <= shotst->health);
    return INVALID_THING;
}

void controlled_continue_looking_excluding_diagonal(struct Thing *creatng, MapSubtlCoord *stl_x, MapSubtlCoord *stl_y)
{
    MapSubtlCoord x = *stl_x;
    MapSubtlCoord y = *stl_y;
    if ( (creatng->move_angle_xy >= 1792) || (creatng->move_angle_xy <= 255) )
    {
        y--;
    }
    else if ( (creatng->move_angle_xy >= 768) && (creatng->move_angle_xy <= 1280) )
    {
        y++;
    }
    else if ( (creatng->move_angle_xy >= 1280) && (creatng->move_angle_xy <= 1792) )
    {
        x--;
    }
    else if ( (creatng->move_angle_xy >= 256) && (creatng->move_angle_xy <= 768) )
    {
        x++;
    }
    *stl_x = x;
    *stl_y = y;
}

PlayerNumber get_appropriate_player_for_creature(struct Thing *creatng)
{
    if ((creatng->alloc_flags & TAlF_IsControlled) != 0)
    {
        for (PlayerNumber plyr_idx = 0; plyr_idx < PLAYERS_COUNT; plyr_idx++)
        {
            if (is_thing_directly_controlled_by_player(creatng, plyr_idx))
            {
                return plyr_idx;
            }
        }
    }
    return creatng->owner;
}

void query_creature(struct PlayerInfo *player, ThingIndex index, TbBool reset, TbBool zoom)
{
    if (is_my_player(player))
    {
        MenuID menu;
        if (reset)
        {
            menu = GMnu_CREATURE_QUERY1;
        }
        else
        {
            if (menu_is_active(GMnu_CREATURE_QUERY1))
            {
                menu = GMnu_CREATURE_QUERY1;
            }
            else if (menu_is_active(GMnu_CREATURE_QUERY2))
            {
                menu = GMnu_CREATURE_QUERY2;
            }
            else if (menu_is_active(GMnu_CREATURE_QUERY3))
            {
                menu = GMnu_CREATURE_QUERY3;
            }
            else if (menu_is_active(GMnu_CREATURE_QUERY4))
            {
                menu = GMnu_CREATURE_QUERY4;
            }
            else
            {
                menu = GMnu_CREATURE_QUERY1;
            }
        }
        turn_off_all_panel_menus();
        initialise_tab_tags_and_menu(menu);
        turn_on_menu(menu);
    }
    player->influenced_thing_idx = index;
    if (zoom)
    {
        struct Thing *creatng = thing_get(index);
        player->zoom_to_pos_x = creatng->mappos.x.val;
        player->zoom_to_pos_y = creatng->mappos.y.val;
        set_player_instance(player, PI_ZoomToPos, 0);
    }
    set_player_instance(player, PI_QueryCrtr, 0);
}

TbBool creature_can_be_queried(struct PlayerInfo *player, struct Thing *creatng)
{
    if (creature_is_leaving_and_cannot_be_stopped(creatng))
        return false;

    switch (player->work_state)
    {
        case PSt_CreatrInfo:
        case PSt_CreatrQuery:
        {
            if (!subtile_revealed(creatng->mappos.x.stl.num, creatng->mappos.y.stl.num, player->id_number))
            {
                return false;
            }
            if (creatng->owner != player->id_number)
            {
                return creature_is_kept_in_custody_by_player(creatng, player->id_number);
            }
            else
            {
                if (creature_is_kept_in_custody_by_enemy(creatng))
                {
                    return false;
                }
            }
            break;
        }
        case PSt_CreatrInfoAll:
        case PSt_QueryAll:
        {
            return subtile_revealed(creatng->mappos.x.stl.num, creatng->mappos.y.stl.num, player->id_number);
        }
        default:
        {
            return false;
        }
    }
    return true;
}

TbBool creature_can_be_transferred(const struct Thing* thing)
{
    return ((get_creature_model_flags(thing) & CMF_NoTransfer) == 0);
}

/* Returns a random creature kind with model flags as argument. */
ThingModel get_random_creature_kind_with_model_flags(unsigned long model_flags)
{
    // Array to store the IDs of creatures kinds with model flags.
    ThingModel creature_kind_with_model_flags_array[CREATURE_TYPES_MAX];
    // Counter for the number of creatures kinds found.
    short creature_kind_with_model_flags_count = 0;
    // Loop through all available creatures kinds.
    for (ThingModel crkind = 0; crkind < game.conf.crtr_conf.model_count; crkind++)
    {
        // Check if the creature kind has the flag.
        if (flag_is_set(game.conf.crtr_conf.model[crkind].model_flags, model_flags))
        {
            // Ensure we don't exceed the maximum array size.
            if (creature_kind_with_model_flags_count < CREATURE_TYPES_MAX)
            {
                // Add the creature kind to the array.
                creature_kind_with_model_flags_array[creature_kind_with_model_flags_count++] = crkind;
            } else {
                break;
            }
        }
    }
    if (creature_kind_with_model_flags_count > 0)
    {
        // Get a random creature kind from the list.
        short random_idx = GAME_RANDOM(creature_kind_with_model_flags_count);
        return creature_kind_with_model_flags_array[random_idx];
    }
    // Return -1 if no suitable creature kind is found.
    return -1;
}

/******************************************************************************/
#ifdef __cplusplus
}
#endif<|MERGE_RESOLUTION|>--- conflicted
+++ resolved
@@ -384,19 +384,12 @@
             if (i >= SWIPE_SPRITE_FRAMES)
             {
                 i = SWIPE_SPRITE_FRAMES-1;
-<<<<<<< HEAD
-            }
-            struct TbSprite* sprlist = &swipe_sprites[SWIPE_SPRITES_X * SWIPE_SPRITES_Y * i];
-            struct TbSprite* startspr = &sprlist[1];
-            struct TbSprite* endspr = &sprlist[1];
-            for (n = 0; n < SWIPE_SPRITES_X; n++)
-=======
-            // FIXME: sprites may not be adjacent in the future, causing code below incorrect sprites and possibly crash
+            }
+            // FIXME: sprites may not be adjacent in the future, causing code below incorrect sprites and possibly crash.
             const struct TbSprite* sprlist = get_sprite(swipe_sprites, SWIPE_SPRITES_X * SWIPE_SPRITES_Y * i);
             const struct TbSprite* startspr = &sprlist[1];
             const struct TbSprite* endspr = &sprlist[1];
-            for (n=0; n < SWIPE_SPRITES_X; n++)
->>>>>>> 7f2a4422
+            for (n = 0; n < SWIPE_SPRITES_X; n++)
             {
                 allwidth += endspr->SWidth;
                 endspr++;
