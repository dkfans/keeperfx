/******************************************************************************/
// Free implementation of Bullfrog's Dungeon Keeper strategy game.
/******************************************************************************/
/** @file thing_creature.c
 *     Creatures related functions.
 * @par Purpose:
 *     Functions for support of creatures as things.
 * @par Comment:
 *     None.
 * @author   Tomasz Lis
 * @date     17 Mar 2009 - 21 Nov 2012
 * @par  Copying and copyrights:
 *     This program is free software; you can redistribute it and/or modify
 *     it under the terms of the GNU General Public License as published by
 *     the Free Software Foundation; either version 2 of the License, or
 *     (at your option) any later version.
 */
/******************************************************************************/
#include "pre_inc.h"
#include <assert.h>

#include "thing_creature.h"
#include "globals.h"

#include "bflib_math.h"
#include "bflib_filelst.h"
#include "bflib_sprite.h"
#include "bflib_planar.h"
#include "bflib_vidraw.h"
#include "bflib_sound.h"
#include "bflib_fileio.h"

#include "config_creature.h"
#include "config_crtrstates.h"
#include "config_effects.h"
#include "config_lenses.h"
#include "config_magic.h"
#include "config_terrain.h"
#include "creature_battle.h"
#include "creature_graphics.h"
#include "creature_groups.h"
#include "creature_instances.h"
#include "creature_jobs.h"
#include "creature_senses.h"
#include "creature_states.h"
#include "creature_states_combt.h"
#include "creature_states_gardn.h"
#include "creature_states_hero.h"
#include "creature_states_lair.h"
#include "creature_states_mood.h"
#include "creature_states_prisn.h"
#include "creature_states_spdig.h"
#include "creature_states_train.h"
#include "dungeon_data.h"
#include "engine_arrays.h"
#include "engine_lenses.h"
#include "engine_redraw.h"
#include "front_input.h"
#include "front_simple.h"
#include "frontend.h"
#include "frontmenu_ingame_tabs.h"
#include "game_legacy.h"
#include "gui_frontmenu.h"
#include "gui_msgs.h"
#include "gui_soundmsgs.h"
#include "gui_topmsg.h"
#include "kjm_input.h"
#include "lens_api.h"
#include "light_data.h"
#include "magic.h"
#include "map_blocks.h"
#include "map_utils.h"
#include "player_instances.h"
#include "config_players.h"
#include "power_hand.h"
#include "power_process.h"
#include "room_data.h"
#include "room_graveyard.h"
#include "room_jobs.h"
#include "room_library.h"
#include "room_list.h"
#include "sounds.h"
#include "spdigger_stack.h"
#include "thing_corpses.h"
#include "thing_creature.h"
#include "thing_effects.h"
#include "thing_factory.h"
#include "thing_navigate.h"
#include "thing_navigate.h"
#include "thing_objects.h"
#include "thing_physics.h"
#include "thing_shots.h"
#include "thing_stats.h"
#include "thing_traps.h"

#include "keeperfx.hpp"
#include "post_inc.h"

#ifdef __cplusplus
extern "C" {
#endif

/******************************************************************************/
int creature_swap_idx[CREATURE_TYPES_MAX];
struct TbSpriteSheet * swipe_sprites = NULL;
/******************************************************************************/
/**
 * Returns creature health scaled 0..1000.
 * @param thing The creature thing.
 * @return Health value, not always in range of 0..1000.
 * @note Dying creatures may return negative health, and in some rare cases creatures
 *  can have more health than their max.
 */
HitPoints get_creature_health_permil(const struct Thing *thing)
{
    struct CreatureControl* cctrl = creature_control_get_from_thing(thing);
    HitPoints health = thing->health;
    HitPoints max_health = cctrl->max_health;
    if (max_health < 1)
    {
        max_health = 1;
    }
    // Use int64_t as intermediary variable to prevent overflow during the multiplication.
    // HitPoints is a 32-bit type, and multiplying health by 1000 could exceed its capacity.
    // By using int64_t, we ensure that the intermediate result can hold the larger value before it's cast back to HitPoints.
    int64_t health_scaled = ((int64_t)health * 1000) / (int64_t)max_health;
    HitPoints health_permil = health_scaled;
    return health_permil;
}

TbBool thing_can_be_controlled_as_controller(struct Thing *thing)
{
    if (!thing_exists(thing))
        return false;
    if ((thing->class_id == TCls_Creature) && !creature_under_spell_effect(thing, CSAfF_Fear))
        return true;
    if (thing->class_id == TCls_DeadCreature)
        return true;
    return false;
}

TbBool thing_can_be_controlled_as_passenger(struct Thing *thing)
{
  if (thing->class_id == TCls_Creature)
    return true;
  if (thing->class_id == TCls_DeadCreature)
    return true;
  if ((thing->class_id == TCls_Object) && object_is_mature_food(thing))
    return true;
  return false;
}

TbBool creature_is_for_dungeon_diggers_list(const struct Thing *creatng)
{
    return creature_kind_is_for_dungeon_diggers_list(creatng->owner,creatng->model);
}

TbBool creature_kind_is_for_dungeon_diggers_list(PlayerNumber plyr_idx, ThingModel crmodel)
{
    if (player_is_roaming(plyr_idx))
        return false;

    if (crmodel == CREATURE_DIGGER)
        return true;

    struct CreatureModelConfig *crconf;
    crconf = &game.conf.crtr_conf.model[crmodel];
    return flag_is_set(crconf->model_flags,CMF_IsSpecDigger);
}

/**
 * Creates a barracks party, when creature being possessed is barracking.
 * @param grthing
 * @return Amount of creatures in the party, including the leader.
 */
long check_for_first_person_barrack_party(struct Thing *grthing)
{
    if (!thing_is_creature(grthing))
    {
        SYNCDBG(2,"The %s cannot lead a barracks party", thing_model_name(grthing));
        return 0;
    }
    struct Room* room = get_room_thing_is_on(grthing);
    if (!room_still_valid_as_type_for_thing(room, RoRoF_CrMakeGroup, grthing))
    {
        SYNCDBG(2,"Room %s owned by player %d does not allow the %s index %d owner %d to lead a party",room_code_name(room->kind),(int)room->owner,thing_model_name(grthing),(int)grthing->index,(int)grthing->owner);
        return 0;
    }
    long n = 0;
    long i = room->creatures_list;
    unsigned long k = 0;
    while (i != 0)
    {
        struct Thing* thing = thing_get(i);
        TRACE_THING(thing);
        struct CreatureControl* cctrl = creature_control_get_from_thing(thing);
        if (!creature_control_exists(cctrl))
        {
            ERRORLOG("Jump to invalid creature %d detected",(int)i);
            break;
        }
        i = cctrl->next_in_room;
        // Per creature code
        if (thing->index != grthing->index) {
            if (n == 0) {
                add_creature_to_group_as_leader(grthing, thing);
                n++;
            } else {
                add_creature_to_group(thing, grthing);
            }
            n++;
            if (n >= game.conf.rules.rooms.barrack_max_party_size || n >= GROUP_MEMBERS_COUNT)
            {
                break;
            }
        }
        // Per creature code ends
        k++;
        if (k > THINGS_COUNT)
        {
          ERRORLOG("Infinite loop detected when sweeping creatures list");
          break;
        }
    }
    return n;
}

TbBool control_creature_as_controller(struct PlayerInfo *player, struct Thing *thing)
{
    struct CreatureStats *crstat;
    struct Camera *cam;
    struct CreatureControl* cctrl = creature_control_get_from_thing(thing);
    if (((thing->owner != player->id_number) && (player->work_state != PSt_FreeCtrlDirect))
      || !thing_can_be_controlled_as_controller(thing))
    {
      if (!control_creature_as_passenger(player, thing))
        return false;
      cam = player->acamera;
      crstat = creature_stats_get(get_players_special_digger_model(player->id_number));
      cam->mappos.z.val += get_creature_eye_height(thing);
      return true;
    }
    TbBool chicken = (creature_under_spell_effect(thing, CSAfF_Chicken));
    if (!chicken)
    {
        cctrl->moveto_pos.x.val = 0;
        cctrl->moveto_pos.y.val = 0;
        cctrl->moveto_pos.z.val = 0;
    }
    if (is_my_player(player))
    {
      toggle_status_menu(0);
      turn_off_roaming_menus();
    }
    set_selected_creature(player, thing);
    cam = player->acamera;
    if (cam != NULL)
      player->view_mode_restore = cam->view_mode;
    thing->alloc_flags |= TAlF_IsControlled;
    thing->rendering_flags |= TRF_Invisible;
    if (!chicken)
    {
        set_start_state(thing);
    }
    else
    {
        internal_set_thing_state(thing, CrSt_CreaturePretendChickenSetupMove);
    }
    set_player_mode(player, PVT_CreatureContrl);
    if (thing_is_creature(thing))
    {
        cctrl->max_speed = calculate_correct_creature_maxspeed(thing);
        check_for_first_person_barrack_party(thing);
        if (creature_is_group_member(thing)) {
            make_group_member_leader(thing);
        }
    }
    crstat = creature_stats_get(thing->model);
    if ((!crstat->illuminated) && (!creature_under_spell_effect(thing, CSAfF_Light)))
    {
        create_light_for_possession(thing);
    }
    if (thing->class_id == TCls_Creature)
    {
        crstat = creature_stats_get_from_thing(thing);
        setup_eye_lens(crstat->eye_effect);
    }
    return true;
}

TbBool control_creature_as_passenger(struct PlayerInfo *player, struct Thing *thing)
{
    if ((thing->owner != player->id_number) && (player->work_state != PSt_FreeCtrlPassngr))
    {
        ERRORLOG("Player %d cannot control as passenger thing owned by player %d",(int)player->id_number,(int)thing->owner);
        return false;
    }
    if (!thing_can_be_controlled_as_passenger(thing))
    {
        ERRORLOG("The %s can't be controlled as passenger",
            thing_model_name(thing));
        return false;
    }
    if (is_my_player(player))
    {
        toggle_status_menu(0);
        turn_off_roaming_menus();
    }
    set_selected_thing(player, thing);
    struct Camera* cam = player->acamera;
    if (cam != NULL)
      player->view_mode_restore = cam->view_mode;
    set_player_mode(player, PVT_CreaturePasngr);
    thing->rendering_flags |= TRF_Invisible;
    return true;
}

void free_swipe_graphic(void)
{
    SYNCDBG(6,"Starting");
    free_spritesheet(&swipe_sprites);
    game.loaded_swipe_idx = -1;
}

TbBool load_swipe_graphic_for_creature(const struct Thing *thing)
{
    SYNCDBG(6,"Starting for %s",thing_model_name(thing));
    struct CreatureStats* crstat = creature_stats_get_from_thing(thing);
    if ((crstat->swipe_idx == 0) || (game.loaded_swipe_idx == crstat->swipe_idx))
        return true;
    free_swipe_graphic();
    int swpe_idx = crstat->swipe_idx;
    char dat_fname[2048];
    char tab_fname[2048];
#ifdef SPRITE_FORMAT_V2
    strcpy(dat_fname, prepare_file_fmtpath(FGrp_CmpgConfig, "swipe%02d-32.dat", swpe_idx));
    strcpy(tab_fname, prepare_file_fmtpath(FGrp_CmpgConfig, "swipe%02d-32.tab", swpe_idx));
    if (!LbFileExists(dat_fname)) {
        strcpy(dat_fname, prepare_file_fmtpath(FGrp_StdData, "swipe%02d-32.dat", swpe_idx));
        strcpy(tab_fname, prepare_file_fmtpath(FGrp_StdData, "swipe%02d-32.tab", swpe_idx));
    }
#else
    strcpy(dat_fname, prepare_file_fmtpath(FGrp_CmpgConfig, "swipe%02d.dat", swpe_idx));
    strcpy(tab_fname, prepare_file_fmtpath(FGrp_CmpgConfig, "swipe%02d.tab", swpe_idx));
    if (!LbFileExists(dat_fname)) {
        strcpy(dat_fname, prepare_file_fmtpath(FGrp_StdData, "swipe%02d.dat", swpe_idx));
        strcpy(tab_fname, prepare_file_fmtpath(FGrp_StdData, "swipe%02d.tab", swpe_idx));
    }
#endif
    swipe_sprites = load_spritesheet(dat_fname, tab_fname);
    if (!swipe_sprites) {
        free_swipe_graphic();
        ERRORLOG("Unable to load swipe graphics for %s",thing_model_name(thing));
        return false;
    }
    game.loaded_swipe_idx = swpe_idx;
    return true;
}

/**
 * Randomise the draw direction of the swipe sprite in the first-person possession view.
 *
 * Sets PlayerInfo->swipe_sprite_drawLR to either TRUE or FALSE.
 *
 * Draw direction is either: left-to-right (TRUE) or right-to-left (FALSE)
 */
void randomise_swipe_graphic_direction()
{
    struct PlayerInfo* myplyr = get_my_player();
    myplyr->swipe_sprite_drawLR = UNSYNC_RANDOM(2); // equal chance to be left-to-right or right-to-left
}

void draw_swipe_graphic(void)
{
    struct PlayerInfo* myplyr = get_my_player();
    struct Thing* thing = thing_get(myplyr->controlled_thing_idx);
    if (thing_is_creature(thing))
    {
        struct CreatureControl* cctrl = creature_control_get_from_thing(thing);
        if (instance_draws_possession_swipe(cctrl->instance_id))
        {
            lbDisplay.DrawFlags = Lb_SPRITE_TRANSPAR4;
            long n = (int)cctrl->inst_turn * (5 << 8) / cctrl->inst_total_turns;
            long allwidth = 0;
            long i = max(((abs(n) >> 8) -1),0);
            if (i >= SWIPE_SPRITE_FRAMES)
                i = SWIPE_SPRITE_FRAMES-1;
            const struct TbSprite* sprlist = get_sprite(swipe_sprites, SWIPE_SPRITES_X * SWIPE_SPRITES_Y * i);
            if (sprlist == NULL)
            {
                ERRORLOG("Failed to draw swipe sprite for thing %d", (int)thing->index);
                return;
            }
            const struct TbSprite* startspr = &sprlist[1];
            const struct TbSprite* endspr = &sprlist[1];
            for (n=0; n < SWIPE_SPRITES_X; n++)
            {
                allwidth += endspr->SWidth;
                endspr++;
            }
            int units_per_px = (LbScreenWidth() * 59 / 64) * 16 / allwidth;
            int scrpos_y = (MyScreenHeight * 16 / units_per_px - (startspr->SHeight + endspr->SHeight)) / 2;
            const struct TbSprite *spr;
            int scrpos_x;
            if (myplyr->swipe_sprite_drawLR)
            {
                int delta_y = sprlist[1].SHeight;
                for (i=0; i < SWIPE_SPRITES_X*SWIPE_SPRITES_Y; i+=SWIPE_SPRITES_X)
                {
                    spr = &startspr[i];
                    scrpos_x = (MyScreenWidth * 16 / units_per_px - allwidth) / 2;
                    for (n=0; n < SWIPE_SPRITES_X; n++)
                    {
                        LbSpriteDrawResized(scrpos_x * units_per_px / 16, scrpos_y * units_per_px / 16, units_per_px, spr);
                        scrpos_x += spr->SWidth;
                        spr++;
                    }
                    scrpos_y += delta_y;
                }
            } else
            {
                lbDisplay.DrawFlags = Lb_SPRITE_TRANSPAR4 | Lb_SPRITE_FLIP_HORIZ;
                for (i=0; i < SWIPE_SPRITES_X*SWIPE_SPRITES_Y; i+=SWIPE_SPRITES_X)
                {
                    spr = &sprlist[SWIPE_SPRITES_X+i];
                    int delta_y = spr->SHeight;
                    scrpos_x = (MyScreenWidth * 16 / units_per_px - allwidth) / 2;
                    for (n=0; n < SWIPE_SPRITES_X; n++)
                    {
                        LbSpriteDrawResized(scrpos_x * units_per_px / 16, scrpos_y * units_per_px / 16, units_per_px, spr);
                        scrpos_x += spr->SWidth;
                        spr--;
                    }
                    scrpos_y += delta_y;
                }
            }
            lbDisplay.DrawFlags = 0;
            return;
        }
    }
    // we get here many times a second when in possession mode and not attacking: to randomise the swipe direction
    randomise_swipe_graphic_direction();
}

long creature_available_for_combat_this_turn(struct Thing *creatng)
{
    TRACE_THING(creatng);
    struct CreatureControl* cctrl = creature_control_get_from_thing(creatng);
    // Check once per 8 turns
    if (((game.play_gameturn + creatng->index) & 7) != 0)
    {
        // On first turn in a state, check anyway
        if (game.play_gameturn - cctrl->tasks_check_turn > 1) {
            return false;
        }
    }
    if (creature_is_fleeing_combat(creatng) || creature_under_spell_effect(creatng, CSAfF_Chicken)) {
        return false;
    }
    if (creature_is_being_unconscious(creatng) || creature_is_dying(creatng)) {
        return false;
    }
    if (thing_is_picked_up(creatng) || creature_is_being_dropped(creatng)) {
        return false;
    }
    if ((creatng->owner == game.neutral_player_num) || ((cctrl->flgfield_1 & CCFlg_NoCompControl) != 0)) {
        return false;
    }
    CrtrStateId i = get_creature_state_besides_interruptions(creatng);
    return can_change_from_state_to(creatng, i, CrSt_CreatureInCombat);
}

struct Thing *get_players_soul_container_creature_can_see(struct Thing *creatng, PlayerNumber heart_owner)
{
    struct Thing* heartng = get_player_soul_container(heart_owner);
    if (!thing_exists(heartng))
    {
        SYNCDBG(7,"The player %d has no heart",(int)heart_owner);
        return INVALID_THING;
    }
    int dist = get_combat_distance(creatng, heartng);
    if (creature_can_see_combat_path(creatng, heartng, dist)) {
        SYNCDBG(7,"The %s index %d owned by player %d can see player %d %s index %d at distance %d",
            thing_model_name(creatng),(int)creatng->index,(int)creatng->owner,
            (int)heartng->owner,thing_model_name(heartng),(int)heartng->index,(int)dist);
        return heartng;
    }
    if (creature_can_hear_within_distance(creatng, dist))
    {
        SYNCDBG(7,"The %s index %d owned by player %d can hear player %d %s index %d at distance %d",
            thing_model_name(creatng),(int)creatng->index,(int)creatng->owner,
            (int)heartng->owner,thing_model_name(heartng),(int)heartng->index,(int)dist);
        return heartng;
    }
    SYNCDBG(17,"The %s index %d owned by player %d can't see player %d %s index %d at distance %d",
        thing_model_name(creatng),(int)creatng->index,(int)creatng->owner,
        (int)heartng->owner,thing_model_name(heartng),(int)heartng->index,(int)dist);
    return INVALID_THING;
}

/**
 *
 * @param creatng
 * @return
 * @note originally named get_enemy_dungeon_heart_creature_can_see()
 */
struct Thing *get_enemy_soul_container_creature_can_see(struct Thing *creatng)
{
    SYNCDBG(17, "Starting");
    assert(DUNGEONS_COUNT == PLAYERS_COUNT);

    for (PlayerNumber enemy_idx = 0; enemy_idx < DUNGEONS_COUNT; enemy_idx++)
    {
        if (players_are_enemies(creatng->owner, enemy_idx))
        {
            struct Thing* heartng = get_players_soul_container_creature_can_see(creatng, enemy_idx);
            if (!thing_is_invalid(heartng))
            {
                return heartng;
            }
        }
    }

    return INVALID_THING;
}

void set_creature_combat_object_state(struct Thing *creatng, struct Thing *obthing, short combattype)
{
    struct CreatureControl* cctrl = creature_control_get_from_thing(creatng);
    cctrl->combat.battle_enemy_idx = obthing->index;
    cctrl->combat.battle_enemy_crtn = obthing->creation_turn;
    cctrl->field_AA = 0;
    cctrl->combat_flags |= CmbtF_ObjctFight;
    const struct CreatureStats* crstat = creature_stats_get_from_thing(creatng);
    if ((crstat->attack_preference == AttckT_Ranged) && creature_has_ranged_object_weapon(creatng))
    {
        if (combattype == CrSt_CreatureObjectSnipe)
        {
            cctrl->combat.state_id = ObjCmbtSt_RangedSnipe;
        }
        else
        {
            cctrl->combat.state_id = ObjCmbtSt_Ranged;
        }
    }
    else
    {
        if (combattype == CrSt_CreatureObjectSnipe)
        {
            cctrl->combat.state_id = ObjCmbtSt_MeleeSnipe;
        }
        else
        {
            cctrl->combat.state_id = ObjCmbtSt_Melee;
        }
    }
}

TbBool set_creature_object_combat(struct Thing *creatng, struct Thing *obthing)
{
    SYNCDBG(8,"Starting");
    if (!external_set_thing_state(creatng, CrSt_CreatureObjectCombat)) {
        return false;
    }
    set_creature_combat_object_state(creatng, obthing, CrSt_CreatureObjectCombat);
    SYNCDBG(19,"Finished");
    return true;
}

TbBool set_creature_object_snipe(struct Thing* creatng, struct Thing* obthing)
{
    SYNCDBG(8, "Starting");
    if (!external_set_thing_state(creatng, CrSt_CreatureObjectSnipe)) {
        return false;
    }
    set_creature_combat_object_state(creatng, obthing, CrSt_CreatureObjectSnipe);
    SYNCDBG(19, "Finished");
    return true;
}

void set_creature_combat_door_state(struct Thing *creatng, struct Thing *obthing)
{
    struct CreatureControl* cctrl = creature_control_get_from_thing(creatng);
    cctrl->combat.battle_enemy_idx = obthing->index;
    cctrl->combat.battle_enemy_crtn = obthing->creation_turn;
    cctrl->field_AA = 0;
    cctrl->combat_flags |= CmbtF_DoorFight;
    const struct CreatureStats* crstat = creature_stats_get_from_thing(creatng);
    if ((crstat->attack_preference == AttckT_Ranged)
      && creature_has_ranged_object_weapon(creatng)) {
        cctrl->combat.state_id = ObjCmbtSt_Ranged;
    } else {
        cctrl->combat.state_id = ObjCmbtSt_Melee;
    }
}

TbBool set_creature_door_combat(struct Thing *creatng, struct Thing *obthing)
{
    SYNCDBG(8,"Starting");
    if (!external_set_thing_state(creatng, CrSt_CreatureDoorCombat)) {
        SYNCDBG(8,"Cannot enter door combat");
        return false;
    }
    set_creature_combat_door_state(creatng, obthing);
    SYNCDBG(19,"Finished");
    return true;
}

void food_eaten_by_creature(struct Thing *foodtng, struct Thing *creatng)
{
    struct CreatureControl* cctrl = creature_control_get_from_thing(creatng);
    if (cctrl->instance_id == CrInst_NULL)
    {
        set_creature_instance(creatng, CrInst_EAT, 0, 0);
    } else
    {
        if (cctrl->hunger_amount > 0) {
            cctrl->hunger_amount--;
        } else
        if (cctrl->hunger_loss < 255) {
              cctrl->hunger_loss++;
        }
        apply_health_to_thing_and_display_health(creatng, game.conf.rules.health.food_health_gain);
        cctrl->hunger_level = 0;
    }
    // Food is destroyed just below, so the sound must be made by creature
    thing_play_sample(creatng, 112+UNSYNC_RANDOM(3), NORMAL_PITCH, 0, 3, 0, 2, FULL_LOUDNESS);
    struct CreatureStats* crstat = creature_stats_get_from_thing(creatng);
    anger_apply_anger_to_creature(creatng, crstat->annoy_eat_food, AngR_Hungry, 1);
    struct Dungeon* dungeon = get_players_num_dungeon(creatng->owner);
    if (!dungeon_invalid(dungeon)) {
        dungeon->lvstats.chickens_eaten++;
    }
    if (thing_is_creature(foodtng))
    {
        thing_death_flesh_explosion(foodtng);
    } else
    {
        delete_thing_structure(foodtng, 0);
    }
}

void anger_apply_anger_to_creature_f(struct Thing *creatng, long anger, AnnoyMotive reason, long a3, const char *func_name)
{
    SYNCDBG(17,"The %s index %d owner %d will be applied with %d anger",
        thing_model_name(creatng),(int)creatng->index,(int)creatng->owner,(int)anger);
    if (!creature_can_get_angry(creatng)) {
        return;
    }
    if (anger > 0)
    {
        anger_increase_creature_anger_f(creatng, anger, reason, func_name);
        if (reason != AngR_Other)
        {
            if (anger_free_for_anger_increase(creatng))
            {
                long angrpart = 32 * anger / 256;
                anger_increase_creature_anger_f(creatng, angrpart, AngR_Other, func_name);
            }
        }
    } else
    if (anger < 0)
    {
        anger_reduce_creature_anger_f(creatng, anger, reason, func_name);
        if (reason == AngR_Other)
        {
            long angrpart = 32 * anger / 256;
            for (AnnoyMotive reaspart = 1; reaspart < AngR_Other; reaspart++)
            {
                anger_reduce_creature_anger_f(creatng, angrpart, reaspart, func_name);
            }
        }
    }
}

TbBool creature_affected_by_slap(const struct Thing *thing)
{
    struct CreatureControl *cctrl = creature_control_get_from_thing(thing);
    return (cctrl->slap_turns != 0);
}

/* Returns if spell effect is currently set on a thing.
 * @param thing The thing which can have spell effect on.
 * @param spell_flags The spell flags to be checked. */
TbBool creature_under_spell_effect_f(const struct Thing *thing, unsigned long spell_flags, const char *func_name)
{
    struct CreatureControl *cctrl = creature_control_get_from_thing(thing);
    if (creature_control_invalid(cctrl))
    {
        ERRORLOG("%s: Invalid creature control for thing %s index %d", func_name, thing_model_name(thing), (int)thing->index);
        return false;
    }
    // Return false for instances affecting the caster when no spell flags are set.
    if (spell_flags == 0)
    {
        return false;
    }
    return flag_is_set(cctrl->spell_flags, spell_flags);
}

/* Returns if the creature kind is immune to spell effect.
 * @param thing The thing to be checked.
 * @param spell_flags The spell flags to be checked. */
TbBool creature_is_immune_to_spell_effect_f(const struct Thing *thing, unsigned long spell_flags, const char *func_name)
{
    struct CreatureStats *crstat = creature_stats_get(thing->model);
    if (creature_stats_invalid(crstat))
    {
        ERRORLOG("%s: Invalid creature stats for thing %s index %d", func_name, thing_model_name(thing), (int)thing->index);
        return false;
    }
    // Return false for instances affecting the caster when no spell flags are set.
    if (spell_flags == 0)
    {
        return false;
    }
    return flag_is_set(crstat->immunity_flags, spell_flags);
}

/* Returns an available instance associated to a spell kind that can set spell effect.
 * @param thing The thing that can use the instance.
 * @param spell_flags The spell flags to be checked. */
CrInstance get_available_instance_with_spell_effect(const struct Thing *thing, unsigned long spell_flags)
{
    struct InstanceInfo *inst_inf;
    struct ShotConfigStats* shotst;
    struct SpellConfig *spconf;
    SpellKind spell_idx;
    for (CrInstance i = 0; i < game.conf.crtr_conf.instances_count; i++)
    {
        if (creature_instance_is_available(thing, i))
        {
            inst_inf = creature_instance_info_get(i);
            if (inst_inf->func_idx == 2)
            { // Check if the instance is a spell.
                spell_idx = inst_inf->func_params[0];
            }
            else if (inst_inf->func_idx == 3)
            { // Or a shot.
                shotst = get_shot_model_stats(inst_inf->func_params[0]);
                spell_idx = shotst->cast_spell_kind;
            }
            else
            { // If neither, continue checking.
                continue;
            }
            // Check if the associated spell kind can set the spell flags.
            spconf = get_spell_config(spell_idx);
            if (flag_is_set(spconf->spell_flags, spell_flags))
            {
                return i;
            }
        }
    }
    return CrInst_NULL; // If there is no available instance to find.
}

/* Returns a spell kind that is associated to an instance.
 * @param inst_idx The instance to be checked. */
SpellKind get_spell_kind_from_instance(CrInstance inst_idx)
{
    struct InstanceInfo *inst_inf = creature_instance_info_get(inst_idx);
    if (inst_inf->func_idx == 2)
    { // Check if the instance is a spell.
        return inst_inf->func_params[0];
    }
    else if (inst_inf->func_idx == 3)
    { // Or a shot.
        struct ShotConfigStats* shotst = get_shot_model_stats(inst_inf->func_params[0]);
        return shotst->cast_spell_kind;
    }
    return 0; // If there is no spell kind to find.
}

 /* Returns remaining duration of a spell casted on a thing.
 * @param thing The thing which can have spell effect on.
 * @param spkind The spell kind to be checked. */
GameTurnDelta get_spell_duration_left_on_thing_f(const struct Thing *thing, SpellKind spell_idx, const char *func_name)
{
    struct CreatureControl *cctrl = creature_control_get_from_thing(thing);
    if (creature_control_invalid(cctrl))
    {
        ERRORLOG("%s: Invalid creature control for thing %d", func_name, (int)thing->index);
        return 0;
    }
    struct CastedSpellData *cspell;
    for (int i = 0; i < CREATURE_MAX_SPELLS_CASTED_AT; i++)
    {
        cspell = &cctrl->casted_spells[i];
        if (cspell->spkind == spell_idx)
        {
            return cspell->duration;
        }
    }
    ERRORLOG("%s: No spell of type %d is found to get spell duration left on %s index %d", func_name, (int)spell_idx, thing_model_name(thing), (int)thing->index);
    return 0;
}

long get_free_spell_slot(struct Thing *creatng)
{
    TRACE_THING(creatng);
    struct CastedSpellData *cspell;
    long i;
    struct CreatureControl* cctrl = creature_control_get_from_thing(creatng);
    long cval = LONG_MAX;
    long ci = -1;
    for (i=0; i < CREATURE_MAX_SPELLS_CASTED_AT; i++)
    {
        cspell = &cctrl->casted_spells[i];
        // If there's unused slot, return it immediately
        if (cspell->spkind == 0)
        {
            return i;
        }
        // Otherwise, select the one making minimum damage
        long k = abs(cspell->duration);
        if (k < cval)
        {
            cval = k;
            ci = i;
        }
    }
    // Terminate the min damage effect and return its slot index
    cspell = &cctrl->casted_spells[ci];
    terminate_thing_spell_effect(creatng, cspell->spkind);
    for (i=0; i < CREATURE_MAX_SPELLS_CASTED_AT; i++)
    {
        cspell = &cctrl->casted_spells[i];
        if (cspell->spkind == 0)
        {
            return i;
        }
    }
    ERRORLOG("Spell effect has been terminated, but still its slot (%ld) isn't empty!",ci);
    return ci;
}

long get_spell_slot(const struct Thing *thing, SpellKind spkind)
{
    struct CreatureControl* cctrl = creature_control_get_from_thing(thing);
    for (long i = 0; i < CREATURE_MAX_SPELLS_CASTED_AT; i++)
    {
        struct CastedSpellData* cspell = &cctrl->casted_spells[i];
        // If there is a slot with required spell
        if (cspell->spkind == spkind)
        {
            return i;
        }
    }
    // If spell not found
    return -1;
}

TbBool fill_spell_slot(struct Thing *thing, SpellKind spell_idx, GameTurnDelta spell_power, CrtrExpLevel spell_lev, PlayerNumber plyr_idx, int slot_idx)
{
    if ((slot_idx < 0) || (slot_idx >= CREATURE_MAX_SPELLS_CASTED_AT))
        return false;
    struct CreatureControl* cctrl = creature_control_get_from_thing(thing);
    if (creature_control_invalid(cctrl))
        return false;
    struct CastedSpellData* cspell = &cctrl->casted_spells[slot_idx];
    cspell->spkind = spell_idx;
    cspell->duration = spell_power;
    cspell->caster_level = spell_lev;
    cspell->caster_owner = plyr_idx;
    return true;
}

TbBool free_spell_slot(struct Thing *thing, int slot_idx)
{
    if ((slot_idx < 0) || (slot_idx >= CREATURE_MAX_SPELLS_CASTED_AT))
        return false;
    struct CreatureControl* cctrl = creature_control_get_from_thing(thing);
    if (creature_control_invalid(cctrl))
        return false;
    struct CastedSpellData* cspell = &cctrl->casted_spells[slot_idx];
    cspell->spkind = 0;
    cspell->duration = 0;
    cspell->caster_level = 0;
    cspell->caster_owner = 0;
    return true;
}

TbBool set_thing_spell_flags_f(struct Thing *thing, SpellKind spell_idx, GameTurnDelta duration, CrtrExpLevel spell_lev, const char *func_name)
{
    struct CreatureStats *crstat = creature_stats_get(thing->model);
    struct CreatureControl *cctrl = creature_control_get_from_thing(thing);
    struct SpellConfig *spconf = get_spell_config(spell_idx);
    const struct MagicStats *pwrdynst = get_power_dynamic_stats(spconf->linked_power);
    struct ComponentVector cvect;
    struct Coord3d pos;
    struct Thing *ntng;
    TbBool affected = false;
    // SLOW.
    if (flag_is_set(spconf->spell_flags, CSAfF_Slow)
    && (!creature_is_immune_to_spell_effect(thing, CSAfF_Slow)))
    {
        if (!creature_under_spell_effect(thing, CSAfF_Slow))
        {
            // Re-set the flag if it was cleared before spell termination.
            set_flag(cctrl->spell_flags, CSAfF_Slow);
        }
        cctrl->max_speed = calculate_correct_creature_maxspeed(thing);
        affected = true;
    }
    // SPEED.
    if (flag_is_set(spconf->spell_flags, CSAfF_Speed)
    && (!creature_is_immune_to_spell_effect(thing, CSAfF_Speed)))
    {
        if (!creature_under_spell_effect(thing, CSAfF_Speed))
        {
            set_flag(cctrl->spell_flags, CSAfF_Speed);
        }
        cctrl->max_speed = calculate_correct_creature_maxspeed(thing);
        affected = true;
    }
    // ARMOUR.
    if (flag_is_set(spconf->spell_flags, CSAfF_Armour)
    && (!creature_is_immune_to_spell_effect(thing, CSAfF_Armour)))
    {
        if (!creature_under_spell_effect(thing, CSAfF_Armour))
        {
            set_flag(cctrl->spell_flags, CSAfF_Armour);
            long num_protect = 0;
            for (int k = 0; k < 2; k++)
            {
                set_coords_to_cylindric_shift(&pos, &thing->mappos, 32, num_protect, k * (thing->clipbox_size_z >> 1));
                ntng = create_object(&pos, ObjMdl_LightBall, thing->owner, -1); // TODO: Make this configurable.
                if (!thing_is_invalid(ntng))
                {
                    cctrl->spell_tngidx_armour[k] = ntng->index;
                    ntng->health = duration + 1;
                    ntng->armor.belongs_to = thing->index;
                    ntng->armor.shspeed = k;
                    ntng->move_angle_xy = thing->move_angle_xy;
                    ntng->move_angle_z = thing->move_angle_z;
                    angles_to_vector(ntng->move_angle_xy, ntng->move_angle_z, 32, &cvect);
                    ntng->veloc_push_add.x.val += cvect.x;
                    ntng->veloc_push_add.y.val += cvect.y;
                    ntng->veloc_push_add.z.val += cvect.z;
                    ntng->state_flags |= TF1_PushAdd;
                }
                num_protect += 2 * LbFPMath_PI / 3;
            }
        }
        affected = true;
    }
    // REBOUND.
    if (flag_is_set(spconf->spell_flags, CSAfF_Rebound)
    && (!creature_is_immune_to_spell_effect(thing, CSAfF_Rebound)))
    {
        if (!creature_under_spell_effect(thing, CSAfF_Rebound))
        {
            set_flag(cctrl->spell_flags, CSAfF_Rebound);
        }
        affected = true;
    }
    // FLYING.
    if (flag_is_set(spconf->spell_flags, CSAfF_Flying)
    && (!creature_is_immune_to_spell_effect(thing, CSAfF_Flying)))
    {
        if (!creature_under_spell_effect(thing, CSAfF_Flying))
        {
            set_flag(cctrl->spell_flags, CSAfF_Flying);
            thing->movement_flags |= TMvF_Flying;
        }
        affected = true;
    }
    // INVISIBILITY.
    if (flag_is_set(spconf->spell_flags, CSAfF_Invisibility)
    && (!creature_is_immune_to_spell_effect(thing, CSAfF_Invisibility)))
    {
        if (!creature_under_spell_effect(thing, CSAfF_Invisibility))
        {
            set_flag(cctrl->spell_flags, CSAfF_Invisibility);
            cctrl->force_visible = 0;
        }
        affected = true;
    }
    // SIGHT.
    if (flag_is_set(spconf->spell_flags, CSAfF_Sight)
    && (!creature_is_immune_to_spell_effect(thing, CSAfF_Sight)))
    {
        if (!creature_under_spell_effect(thing, CSAfF_Sight))
        {
            set_flag(cctrl->spell_flags, CSAfF_Sight);
        }
        affected = true;
    }
    // LIGHT.
    if (flag_is_set(spconf->spell_flags, CSAfF_Light)
    && (!creature_is_immune_to_spell_effect(thing, CSAfF_Light)))
    {
        if (!crstat->illuminated)
        {
            if (!creature_under_spell_effect(thing, CSAfF_Light))
            {
                    set_flag(cctrl->spell_flags, CSAfF_Light);
                    illuminate_creature(thing);
            }
            affected = true;
        }
    }
    // DISEASE.
    if (flag_is_set(spconf->spell_flags, CSAfF_Disease)
    && (!creature_is_immune_to_spell_effect(thing, CSAfF_Disease)))
    {
        if (!creature_under_spell_effect(thing, CSAfF_Disease))
        {
            set_flag(cctrl->spell_flags, CSAfF_Disease);
            if (cctrl->disease_caster_plyridx == thing->owner)
            {
                cctrl->disease_caster_plyridx = game.neutral_player_num;
            }
            long num_disease = 0;
            cctrl->disease_start_turn = game.play_gameturn;
            for (int j = 0; j < 3; j++)
            {
                pos.x.val = thing->mappos.x.val;
                pos.y.val = thing->mappos.y.val;
                pos.z.val = thing->mappos.z.val;
                pos.x.val += distance_with_angle_to_coord_x(32, num_disease);
                pos.y.val += distance_with_angle_to_coord_y(32, num_disease);
                pos.z.val += j * (long)(thing->clipbox_size_z >> 1);
                ntng = create_object(&pos, ObjMdl_Disease, thing->owner, -1); // TODO: Make this configurable.
                if (!thing_is_invalid(ntng))
                {
                    cctrl->spell_tngidx_disease[j] = ntng->index;
                    ntng->health = duration + 1;
                    ntng->disease.belongs_to = thing->index;
                    ntng->disease.effect_slot = j;
                    ntng->move_angle_xy = thing->move_angle_xy;
                    ntng->move_angle_z = thing->move_angle_z;
                    angles_to_vector(ntng->move_angle_xy, ntng->move_angle_z, 32, &cvect);
                    ntng->veloc_push_add.x.val += cvect.x;
                    ntng->veloc_push_add.y.val += cvect.y;
                    ntng->veloc_push_add.z.val += cvect.z;
                    ntng->state_flags |= TF1_PushAdd;
                }
                num_disease += 2 * LbFPMath_PI / 3;
            }
        }
        cctrl->active_disease_spell = spell_idx; // Remember the spell_idx for a later use.
        affected = true;
    }
    // CHICKEN.
    if (flag_is_set(spconf->spell_flags, CSAfF_Chicken)
    && (!creature_is_immune_to_spell_effect(thing, CSAfF_Chicken)))
    {
        if (!creature_under_spell_effect(thing, CSAfF_Chicken))
        {
            set_flag(cctrl->spell_flags, CSAfF_Chicken);
            external_set_thing_state(thing, CrSt_CreatureChangeToChicken);
            cctrl->countdown = spconf->countdown;
        }
        else // If spell is reapplied countdown is spconf->countdown / 5.
        {
            external_set_thing_state(thing, CrSt_CreatureChangeToChicken);
            cctrl->countdown = spconf->countdown / 5;
        }
        affected = true;
    }
    // FREEZE.
    if (flag_is_set(spconf->spell_flags, CSAfF_Freeze)
    && (!creature_is_immune_to_spell_effect(thing, CSAfF_Freeze)))
    {
        if (!creature_under_spell_effect(thing, CSAfF_Freeze))
        {
            set_flag(cctrl->spell_flags, CSAfF_Freeze);
            set_flag(cctrl->stateblock_flags, CCSpl_Freeze);
            if ((thing->movement_flags & TMvF_Flying) != 0)
            {
                set_flag(thing->movement_flags, TMvF_Grounded);
                clear_flag(thing->movement_flags, TMvF_Flying);
            }
        }
        creature_set_speed(thing, 0);
        affected = true;
    }
    // MAD_KILLING.
    if (flag_is_set(spconf->spell_flags, CSAfF_MadKilling)
    && (!creature_is_immune_to_spell_effect(thing, CSAfF_MadKilling)))
    {
        if (!creature_under_spell_effect(thing, CSAfF_MadKilling))
        {
            set_flag(cctrl->spell_flags, CSAfF_MadKilling);
        }
        affected = true;
    }
    // FEAR.
    if (flag_is_set(spconf->spell_flags, CSAfF_Fear)
    && (!creature_is_immune_to_spell_effect(thing, CSAfF_Fear))
    && (crstat->fear_stronger > 0))
    {
        if (!creature_under_spell_effect(thing, CSAfF_Fear))
        {
            set_flag(cctrl->spell_flags, CSAfF_Fear);
            setup_combat_flee_position(thing);
            if (is_thing_some_way_controlled(thing))
            {
                struct PlayerInfo* player = get_player(thing->owner);
                if (player->controlled_thing_idx == thing->index)
                {
                    char active_menu = game.active_panel_mnu_idx;
                    leave_creature_as_controller(player, thing);
                    control_creature_as_passenger(player, thing);
                    if (is_my_player(player))
                    {
                        turn_off_all_panel_menus();
                        turn_on_menu(active_menu);
                    }
                }
            }
            if (external_set_thing_state(thing, CrSt_CreatureCombatFlee))
            {
                cctrl->flee_start_turn = game.play_gameturn;
            }
        }
        else // If spell is reapplied reset flee_start_turn and state.
        {
            cctrl->flee_start_turn = game.play_gameturn;
            if (get_creature_state_besides_interruptions(thing) != CrSt_CreatureCombatFlee)
            {
                external_set_thing_state(thing, CrSt_CreatureCombatFlee);
            }
        }
        affected = true;
    }
    // TELEPORT.
    if (flag_is_set(spconf->spell_flags, CSAfF_Teleport)
    && (!creature_is_immune_to_spell_effect(thing, CSAfF_Teleport)))
    {
        if (!creature_under_spell_effect(thing, CSAfF_Teleport))
        {
            set_flag(cctrl->spell_flags, CSAfF_Teleport);
            set_flag(cctrl->stateblock_flags, CCSpl_Teleport);
        }
        cctrl->active_teleport_spell = spell_idx; // Remember the spell_idx for a later use.
        affected = true;
    }
    // TIMEBOMB.
    if (flag_is_set(spconf->spell_flags, CSAfF_Timebomb)
    && (!creature_is_immune_to_spell_effect(thing, CSAfF_Timebomb)))
    {
        if (!creature_under_spell_effect(thing, CSAfF_Timebomb))
        {
            set_flag(cctrl->spell_flags, CSAfF_Timebomb);
            cctrl->timebomb_countdown = duration;
        }
        cctrl->active_timebomb_spell = spell_idx; // Remember the spell_idx for a later use.
        affected = true;
    }
    // HEAL.
    if (flag_is_set(spconf->spell_flags, CSAfF_Heal)
    && (!creature_is_immune_to_spell_effect(thing, CSAfF_Heal)))
    {
        // 'CSAfF_Heal' is only for checking config or immunity, flag is never set to creature.
        HitPoints healing_recovery;
        if (spconf->linked_power == PwrK_None)
        {
            healing_recovery = (thing->health + spconf->healing_recovery);
        }
        else
        {
            healing_recovery = (thing->health + pwrdynst->strength[spell_lev]);
        }
        if (healing_recovery < 0)
        {
            thing->health = 0;
        }
        else
        {
            thing->health = min(healing_recovery, cctrl->max_health);
        }
        affected = true;
    }
    if (!affected)
    {
        SYNCDBG(7, "%s: No spell flags %d to set on %s index %d", func_name, (uint)spconf->spell_flags, thing_model_name(thing), (int)thing->index);
    }
    return affected;
}

TbBool clear_thing_spell_flags_f(struct Thing *thing, unsigned long spell_flags, const char *func_name)
{
    struct CreatureStats *crstat = creature_stats_get(thing->model);
    struct CreatureControl *cctrl = creature_control_get_from_thing(thing);
    TbBool cleared = false;
    // SLOW.
    if (flag_is_set(spell_flags, CSAfF_Slow)
    && (creature_under_spell_effect(thing, CSAfF_Slow)))
    {
        clear_flag(cctrl->spell_flags, CSAfF_Slow);
        cctrl->max_speed = calculate_correct_creature_maxspeed(thing);
        cleared = true;
    }
    // SPEED.
    if (flag_is_set(spell_flags, CSAfF_Speed)
    && (creature_under_spell_effect(thing, CSAfF_Speed)))
    {
        clear_flag(cctrl->spell_flags, CSAfF_Speed);
        cctrl->max_speed = calculate_correct_creature_maxspeed(thing);
        cleared = true;
    }
    // ARMOUR.
    if (flag_is_set(spell_flags, CSAfF_Armour)
    && (creature_under_spell_effect(thing, CSAfF_Armour)))
    {
        clear_flag(cctrl->spell_flags, CSAfF_Armour);
        delete_armour_effects_attached_to_creature(thing);
        cleared = true;
    }
    // REBOUND.
    if (flag_is_set(spell_flags, CSAfF_Rebound)
    && (creature_under_spell_effect(thing, CSAfF_Rebound)))
    {
        clear_flag(cctrl->spell_flags, CSAfF_Rebound);
        cleared = true;
    }
    // FLYING.
    if (flag_is_set(spell_flags, CSAfF_Flying)
    && (creature_under_spell_effect(thing, CSAfF_Flying)))
    {
        clear_flag(cctrl->spell_flags, CSAfF_Flying);
        // TODO: Strange condition regarding the fly, check why it's here?
        if (!flag_is_set(game.conf.crtr_conf.model[thing->model].model_flags, CMF_IsDiptera))
        {
            clear_flag(thing->movement_flags, TMvF_Flying);
        }
        cleared = true;
    }
    // INVISIBILITY.
    if (flag_is_set(spell_flags, CSAfF_Invisibility)
    && (creature_under_spell_effect(thing, CSAfF_Invisibility)))
    {
        clear_flag(cctrl->spell_flags, CSAfF_Invisibility);
        cctrl->force_visible = 0;
        cleared = true;
    }
    // SIGHT.
    if (flag_is_set(spell_flags, CSAfF_Sight)
    && (creature_under_spell_effect(thing, CSAfF_Sight)))
    {
        clear_flag(cctrl->spell_flags, CSAfF_Sight);
        cleared = true;
    }
    // LIGHT.
    if (flag_is_set(spell_flags, CSAfF_Light)
    && (creature_under_spell_effect(thing, CSAfF_Light)))
    {
        if (!crstat->illuminated)
        {
            clear_flag(cctrl->spell_flags, CSAfF_Light);
            if (thing->light_id != 0)
            {
                if (flag_is_set(thing->rendering_flags, TRF_Invisible))
                {
                    light_set_light_intensity(thing->light_id, (light_get_light_intensity(thing->light_id) - 20));
                    struct Light *lgt = &game.lish.lights[thing->light_id];
                    lgt->radius = 2560;
                }
                else
                {
                    light_delete_light(thing->light_id);
                    thing->light_id = 0;
                }
            }
            cleared = true;
        }
    }
    // DISEASE.
    if (flag_is_set(spell_flags, CSAfF_Disease)
    && (creature_under_spell_effect(thing, CSAfF_Disease)))
    {
        clear_flag(cctrl->spell_flags, CSAfF_Disease);
        delete_disease_effects_attached_to_creature(thing);
        cctrl->active_disease_spell = 0;
        cleared = true;
    }
    // CHICKEN.
    if (flag_is_set(spell_flags, CSAfF_Chicken)
    && (creature_under_spell_effect(thing, CSAfF_Chicken)))
    {
        clear_flag(cctrl->spell_flags, CSAfF_Chicken);
        external_set_thing_state(thing, CrSt_CreatureChangeFromChicken);
        cctrl->countdown = 10;
        cleared = true;
    }
    // FREEZE.
    if (flag_is_set(spell_flags, CSAfF_Freeze)
    && (creature_under_spell_effect(thing, CSAfF_Freeze)))
    {
        clear_flag(cctrl->spell_flags, CSAfF_Freeze);
        clear_flag(cctrl->stateblock_flags, CCSpl_Freeze);
        if (flag_is_set(thing->movement_flags, TMvF_Grounded))
        {
            set_flag(thing->movement_flags, TMvF_Flying);
            clear_flag(thing->movement_flags, TMvF_Grounded);
        }
        cleared = true;
    }
    // MAD_KILLING.
    if (flag_is_set(spell_flags, CSAfF_MadKilling)
    && (creature_under_spell_effect(thing, CSAfF_MadKilling)))
    {
        clear_flag(cctrl->spell_flags, CSAfF_MadKilling);
        remove_all_traces_of_combat(thing);
        cleared = true;
    }
    // FEAR.
    if (flag_is_set(spell_flags, CSAfF_Fear)
    && (creature_under_spell_effect(thing, CSAfF_Fear)))
    {
        clear_flag(cctrl->spell_flags, CSAfF_Fear);
        if (is_thing_some_way_controlled(thing))
        {
            struct PlayerInfo* player = get_player(thing->owner);
            if (player->controlled_thing_idx == thing->index)
            {
                char active_menu = game.active_panel_mnu_idx;
                leave_creature_as_passenger(player, thing);
                control_creature_as_controller(player, thing);
                if (is_my_player(player))
                {
                    turn_off_all_panel_menus();
                    turn_on_menu(active_menu);
                }
            }
        }
        cleared = true;
    }
    // TELEPORT.
    if (flag_is_set(spell_flags, CSAfF_Teleport)
    && (creature_under_spell_effect(thing, CSAfF_Teleport)))
    {
        clear_flag(cctrl->spell_flags, CSAfF_Teleport);
        clear_flag(cctrl->stateblock_flags, CCSpl_Teleport);
        cctrl->active_teleport_spell = 0;
        cleared = true;
    }
    // TIMEBOMB.
    if (flag_is_set(spell_flags, CSAfF_Timebomb)
    && (creature_under_spell_effect(thing, CSAfF_Timebomb)))
    {
        clear_flag(cctrl->spell_flags, CSAfF_Timebomb);
        thing->veloc_push_add.x.val = 0;
        thing->veloc_push_add.y.val = 0;
        clear_flag(thing->state_flags, TF1_PushAdd);
        cleanup_current_thing_state(thing);
        set_start_state(thing);
        cctrl->active_timebomb_spell = 0;
        cleared = true;
    }
    // HEAL.
    if (flag_is_set(spell_flags, CSAfF_Heal))
    {
        // 'CSAfF_Heal' is never set but we still want to mark it cleared to free the spell slot.
        cleared = true;
    }
    if (!cleared)
    {
        SYNCDBG(7, "%s: No spell flags %d to clear on %s index %d", func_name, (uint)spell_flags, thing_model_name(thing), (int)thing->index);
    }
    return cleared;
}

GameTurnDelta get_spell_full_duration(SpellKind spell_idx, CrtrExpLevel spell_lev)
{
    // If not linked to a keeper power, use the duration set on the spell, otherwise use the strength or duration of the linked power.
    struct SpellConfig *spconf = get_spell_config(spell_idx);
    const struct MagicStats *pwrdynst = get_power_dynamic_stats(spconf->linked_power);
    GameTurnDelta duration;
    if (spconf->linked_power == 0)
    {
        duration = spconf->duration;
    }
    else if (pwrdynst->duration == 0)
    {
        duration = pwrdynst->strength[spell_lev];
    }
    else
    {
        duration = pwrdynst->duration;
    }
    return duration;
}

TbBool spell_is_continuous(SpellKind spell_idx, GameTurnDelta duration)
{
    if (duration > 0)
    {
        struct SpellConfig *spconf = get_spell_config(spell_idx);
        if ((spconf->damage != 0 && spconf->damage_frequency > 0)
        || (spconf->aura_effect != 0 && spconf->aura_duration > 0 && spconf->aura_frequency > 0))
        {
            return true;
        }
        return false;
    }
    return false;
}

void update_aura_effect_to_thing(struct Thing *thing, SpellKind spell_idx)
{
    struct SpellConfig *spconf = get_spell_config(spell_idx);
    if ((spconf->aura_effect != 0) && (spconf->aura_duration > 0))
    {
        struct CreatureControl *cctrl = creature_control_get_from_thing(thing);
        cctrl->spell_aura = spconf->aura_effect;
        cctrl->spell_aura_duration = spconf->aura_duration;
    }
}

void first_apply_spell_effect_to_thing(struct Thing *thing, SpellKind spell_idx, CrtrExpLevel spell_lev, PlayerNumber plyr_idx)
{
    if (spell_lev > SPELL_MAX_LEVEL)
    {
        spell_lev = SPELL_MAX_LEVEL;
    }
    GameTurnDelta duration = get_spell_full_duration(spell_idx, spell_lev);
    long i = get_free_spell_slot(thing);
    if (i != -1)
    {
        // Fill the spell slot if the spell has a continuous effect.
        if (set_thing_spell_flags(thing, spell_idx, duration, spell_lev)
        || spell_is_continuous(spell_idx, duration))
        {
            fill_spell_slot(thing, spell_idx, duration, spell_lev, plyr_idx, i);
            update_aura_effect_to_thing(thing, spell_idx);
        }
    }
    return;
}

void reapply_spell_effect_to_thing(struct Thing *thing, SpellKind spell_idx, CrtrExpLevel spell_lev, PlayerNumber plyr_idx, int slot_idx)
{
    if (spell_lev > SPELL_MAX_LEVEL)
    {
        spell_lev = SPELL_MAX_LEVEL;
    }
    GameTurnDelta duration = get_spell_full_duration(spell_idx, spell_lev);
    // Reset the spell duration if the spell has a continuous effect.
    if (set_thing_spell_flags(thing, spell_idx, duration, spell_lev)
    || spell_is_continuous(spell_idx, duration))
    {
        struct CreatureControl *cctrl = creature_control_get_from_thing(thing);
        struct CastedSpellData *cspell = &cctrl->casted_spells[slot_idx];
        cspell->duration = duration;
        cspell->caster_level = spell_lev;
        cspell->caster_owner = plyr_idx;
        update_aura_effect_to_thing(thing, spell_idx);
    }
    return;
}

void apply_spell_effect_to_thing(struct Thing *thing, SpellKind spell_idx, CrtrExpLevel spell_lev, PlayerNumber plyr_idx)
{
    struct CreatureControl *cctrl = creature_control_get_from_thing(thing);
    if (creature_control_invalid(cctrl))
    {
        ERRORLOG("Invalid creature %s index %d tried to accept spell %s", thing_model_name(thing), (int)thing->index, spell_code_name(spell_idx));
        return; // Exit the function, control is invalid.
    }
    struct SpellConfig *spconf = get_spell_config(spell_idx);
    if (spell_config_is_invalid(spconf))
    {
        ERRORLOG("Spell %s config is invalid", spell_code_name(spell_idx));
        return; // Exit the function, spell config is invalid.
    }
    // TODO: Add a check for specific spell_idx immunity that checks if creature is immune to a specific spell.
    /*
    if (implement_new_function_to_check_for_specific_spell_immunity(thing, spell_idx))
    {
        return; // Exit the function, creature is immune to spell_idx.
    }
    */
    // Make sure the creature level isn't larger than max spell level.
    if (spell_lev > SPELL_MAX_LEVEL)
    {
        spell_lev = SPELL_MAX_LEVEL;
    }
    GameTurnDelta duration = get_spell_full_duration(spell_idx, spell_lev);
    // Check for cleansing one-time effect.
    if (spconf->cleanse_flags > 0
    && any_flag_is_set(spconf->cleanse_flags, cctrl->spell_flags))
    {
        clean_spell_effect(thing, spconf->cleanse_flags);
        if (spconf->spell_flags == 0
        && !spell_is_continuous(spell_idx, duration))
        {
            update_aura_effect_to_thing(thing, spell_idx);
            return; // Exit the function, no continuous effect to apply.
        }
    }
    // Check for damage/heal one-time effect.
    if ((spconf->damage != 0) && (spconf->damage_frequency == 0))
    {
        process_thing_spell_damage_or_heal_effects(thing, spell_idx, spell_lev, plyr_idx);
        if (spconf->spell_flags == 0
        && !spell_is_continuous(spell_idx, duration))
        {
            update_aura_effect_to_thing(thing, spell_idx);
            return; // Exit the function, no continuous effect to apply.
        }
    }
    // Check for immunities against each spell flags set on spell_idx.
    if (((spconf->spell_flags > 0) && creature_is_immune_to_spell_effect(thing, spconf->spell_flags))
    && !spell_is_continuous(spell_idx, duration))
    {
        SYNCDBG(7, "Creature %s index %d is immune to each spell flags %d set on %s", thing_model_name(thing), (int)thing->index, (uint)spconf->spell_flags, spell_code_name(spell_idx));
        return; // Exit the function, creature is immune to each spell flags set on spell_idx and there are no other continuous effects.
    }
    // Lastly, check if spell is not continuous.
    if ((spconf->spell_flags == 0) && (!spell_is_continuous(spell_idx, duration)))
    {
        update_aura_effect_to_thing(thing, spell_idx);
        return; // Exit the function, no further processing is required.
    }
    SYNCDBG(6, "Applying %s to %s index %d", spell_code_name(spell_idx), thing_model_name(thing), (int)thing->index);
    for (int i = 0; i < CREATURE_MAX_SPELLS_CASTED_AT; i++)
    {
        if (cctrl->casted_spells[i].spkind == spell_idx)
        {
            reapply_spell_effect_to_thing(thing, spell_idx, spell_lev, plyr_idx, i);
            return; // Exit the function, spell is already active.
        }
    }
    first_apply_spell_effect_to_thing(thing, spell_idx, spell_lev, plyr_idx);
}

void terminate_thing_spell_effect(struct Thing *thing, SpellKind spell_idx)
{
    TRACE_THING(thing);
    struct SpellConfig *spconf = get_spell_config(spell_idx);
    clear_thing_spell_flags(thing, spconf->spell_flags);
    int slot_idx = get_spell_slot(thing, spell_idx);
    if (slot_idx >= 0)
    {
        free_spell_slot(thing, slot_idx);
    }
    return;
}

void terminate_all_actives_spell_effects(struct Thing *thing)
{
    struct CreatureControl *cctrl = creature_control_get_from_thing(thing);
    for (int i = 0; i < CREATURE_MAX_SPELLS_CASTED_AT; i++)
    {
        terminate_thing_spell_effect(thing, cctrl->casted_spells[i].spkind);
    }
}

void terminate_all_actives_damage_over_time_spell_effects(struct Thing *thing)
{
    struct CreatureControl *cctrl = creature_control_get_from_thing(thing);
    struct CastedSpellData *cspell;
    struct SpellConfig *spconf;
    for (int i = 0; i < CREATURE_MAX_SPELLS_CASTED_AT; i++)
    {
        cspell = &cctrl->casted_spells[i];
        spconf = get_spell_config(cspell->spkind);
        if (spconf->damage != 0)
        {
            terminate_thing_spell_effect(thing, cspell->spkind);
        }
    }
}

/* Clears spell effect on a thing. 
 * It first checks for an active spell match and terminates the associated spell.
 * If no exact match is found, it clears only the flag without affecting others.
 * This ensures that spells with multiple flags remain intact.
 * This is used to stop a spell effect before its duration ends, like Temple cures.
 * @param thing The thing which can have spell effect on.
 * @param spell_flags The spell flags to be cleaned. */
void clean_spell_effect_f(struct Thing *thing, unsigned long spell_flags, const char *func_name)
{
    struct CreatureControl *cctrl = creature_control_get_from_thing(thing);
    if (creature_control_invalid(cctrl))
    {
        ERRORLOG("%s: Invalid creature control for thing %d", func_name, (int)thing->index);
        return;
    }
    struct CastedSpellData *cspell;
    struct SpellConfig *spconf;
    // First check for an exact match with the active spells.
    for (int i = 0; i < CREATURE_MAX_SPELLS_CASTED_AT; i++)
    {
        cspell = &cctrl->casted_spells[i];
        spconf = get_spell_config(cspell->spkind);
        if (spconf->spell_flags == spell_flags)
        {
            terminate_thing_spell_effect(thing, cspell->spkind);
            return;
        }
    }
    // If no exact match is found, then check for each spell flags separately without terminating a spell.
    if (!clear_thing_spell_flags(thing, spell_flags))
    {
        // Shouldn't happen within this function but if it does then log it.
        ERRORLOG("%s: No spell flags %d to clear on %s index %d", func_name, (uint)spell_flags, thing_model_name(thing), (int)thing->index);
    }
    return;
}

void process_thing_spell_teleport_effects(struct Thing *thing, struct CastedSpellData *cspell)
{
    struct CreatureControl* cctrl = creature_control_get_from_thing(thing);
    struct SpellConfig* spconf = get_spell_config(cspell->spkind);
    struct Room* room = NULL;
    const struct Thing* desttng = NULL;
    long distance = LONG_MAX;
    struct Dungeon *dungeon = get_players_num_dungeon(thing->owner);
    RoomKind rkind = 0;
    long i;
    TbBool allowed = true;
    clear_messages_from_player(MsgType_CreatureInstance, CrInst_TELEPORT);
    if (cspell->duration == spconf->duration / 2)
    {
        PlayerNumber plyr_idx = get_appropriate_player_for_creature(thing);
        struct PlayerInfo* player = get_player(plyr_idx);
        struct Coord3d pos;
        pos.x.val = subtile_coord_center(cctrl->teleport_x);
        pos.y.val = subtile_coord_center(cctrl->teleport_y);
        pos.z.val = get_floor_height_at(&pos);
        if (thing_in_wall_at(thing, &pos))
        {
            if (creature_is_dragging_something(thing))
            {
                struct Thing *droptng = thing_get(cctrl->dragtng_idx);
                if (droptng->class_id == TCls_Creature)
                {
                    stop_creature_being_dragged_by(droptng, thing);
                }
                else
                {
                    creature_drop_dragged_object(thing, droptng);
                }
            }
            const struct Coord3d* newpos = NULL;
            struct Coord3d room_pos;
            switch(player->teleport_destination)
            {
                case 6: // Dungeon Heart
                {
                    newpos = dungeon_get_essential_pos(thing->owner);
                    break;
                }
                case 16: // Fight
                {
                    if (active_battle_exists(thing->owner))
                    {
                        long count = 0;
                        if (player->battleid > BATTLES_COUNT)
                        {
                            player->battleid = 1;
                        }
                        for (i = player->battleid; i <= BATTLES_COUNT; i++)
                        {
                            if (i > BATTLES_COUNT)
                            {
                                i = 1;
                                player->battleid = 1;
                            }
                            count++;
                            struct CreatureBattle* battle = creature_battle_get(i);
                            if ( (battle->fighters_num != 0) && (battle_with_creature_of_player(thing->owner, i)) )
                            {
                                struct Thing* tng = thing_get(battle->first_creatr);
                                TRACE_THING(tng);
                                if (creature_can_navigate_to(thing, &tng->mappos, NavRtF_NoOwner))
                                {
                                    pos.x.val = tng->mappos.x.val;
                                    pos.y.val = tng->mappos.y.val;
                                    player->battleid = i + 1;
                                    break;
                                }
                            }
                            if (count >= BATTLES_COUNT)
                            {
                                player->battleid = 1;
                                break;
                            }
                            if (i >= BATTLES_COUNT)
                            {
                                i = 0;
                                player->battleid = 1;
                                continue;
                            }
                        }
                    }
                    else
                    {
                        allowed = false;
                    }
                    break;
                }
                case 17: // Last work room
                {
                    room = room_get(cctrl->last_work_room_id);
                    break;
                }
                case 18: // Call to Arms
                {
                    struct Coord3d cta_pos;
                    cta_pos.x.val = subtile_coord_center(dungeon->cta_stl_x);
                    cta_pos.y.val = subtile_coord_center(dungeon->cta_stl_y);
                    cta_pos.z.val = subtile_coord(1,0);
                    if (creature_can_navigate_to(thing, &cta_pos, NavRtF_NoOwner))
                    {
                        pos = cta_pos;
                    }
                    else
                    {
                        allowed = false;
                    }
                    break;
                }
                case 19: // Lair
                {
                    desttng = thing_get(cctrl->lairtng_idx);
                    break;
                }
                default:
                {
                    rkind = zoom_key_room_order[player->teleport_destination];
                }
            }
            if (rkind > 0)
            {
                long count = 0;
                if (player->nearest_teleport)
                {
                    room = find_room_nearest_to_position(thing->owner, rkind, &thing->mappos, &distance);
                }
                else
                {
                    do
                    {
                        if (count >= count_player_rooms_of_type(thing->owner, rkind))
                        {
                            break;
                        }
                        room = room_get(find_next_room_of_type(thing->owner, rkind));
                        find_first_valid_position_for_thing_anywhere_in_room(thing, room, &room_pos);
                        count++;
                    }
                    while (!creature_can_navigate_to(thing, &room_pos, NavRtF_NoOwner));
                }
            }
            if (!room_is_invalid(room))
            {
                room_pos.x.val = subtile_coord_center(room->central_stl_x);
                room_pos.y.val = subtile_coord_center(room->central_stl_y);
                allowed = creature_can_navigate_to(thing, &room_pos, NavRtF_NoOwner);
                if (!allowed)
                {
                    if (find_random_valid_position_for_thing_in_room(thing, room, &room_pos))
                    {
                        allowed = (creature_can_navigate_to(thing, &room_pos, NavRtF_NoOwner) || rkind == RoK_DUNGHEART);
                    }
                }
            }
            if (!allowed)
            {
                desttng = thing_get(cctrl->lairtng_idx);
                if (thing_is_object(desttng))
                {
                    newpos = &desttng->mappos;
                }
                else
                {
                    newpos = dungeon_get_essential_pos(thing->owner);
                }
                pos.x.val = newpos->x.val;
                pos.y.val = newpos->y.val;
                pos.z.val = newpos->z.val;
            }
            else
            {
                if ( (pos.x.val == subtile_coord_center(cctrl->teleport_x)) && (pos.y.val == subtile_coord_center(cctrl->teleport_y)) )
                {
                    if (thing_is_object(desttng))
                    {
                        newpos = &desttng->mappos;
                    }
                    if (newpos != NULL)
                    {
                        pos.x.val = newpos->x.val;
                        pos.y.val = newpos->y.val;
                        pos.z.val = newpos->z.val;
                    }
                    else if (!room_is_invalid(room))
                    {
                        pos = room_pos;
                    }
                    else if ( (room_is_invalid(room)) && (newpos == NULL) )
                    {
                        newpos = dungeon_get_essential_pos(thing->owner);
                        pos.x.val = newpos->x.val;
                        pos.y.val = newpos->y.val;
                        pos.z.val = newpos->z.val;
                    }
                }
            }

        }
        pos.z.val += subtile_coord(2,0);
        move_thing_in_map(thing, &pos);
        remove_all_traces_of_combat(thing);
        reset_interpolation_of_thing(thing);
        ariadne_invalidate_creature_route(thing);
        check_map_explored(thing, pos.x.stl.num, pos.y.stl.num);
        if (!flag_is_set(thing->movement_flags, TMvF_Flying))
        {
            thing->veloc_push_add.x.val += CREATURE_RANDOM(thing, 193) - 96;
            thing->veloc_push_add.y.val += CREATURE_RANDOM(thing, 193) - 96;
            thing->veloc_push_add.z.val += CREATURE_RANDOM(thing, 96) + 40;
            set_flag(thing->state_flags, TF1_PushAdd);
        }
        player->teleport_destination = 19;
    }
}

void process_thing_spell_damage_or_heal_effects(struct Thing *thing, SpellKind spell_idx, CrtrExpLevel caster_level, PlayerNumber caster_owner)
{
    struct CreatureControl *cctrl = creature_control_get_from_thing(thing);
    struct SpellConfig *spconf = get_spell_config(spell_idx);
    HitPoints damage;
    // If percent based, update the damage value.
    if (flag_is_set(spconf->properties_flags, SPF_PercentBased)
    || flag_is_set(spconf->properties_flags, SPF_MaxHealth))
    {
        // Percent based on max health.
        if (flag_is_set(spconf->properties_flags, SPF_MaxHealth))
        {
            damage = cctrl->max_health * spconf->damage / 100;
            if (damage > cctrl->max_health)
            {
                damage = cctrl->max_health;
            }
        }
        else // Percent based on current health.
        {
            damage = thing->health * spconf->damage / 100;
            if (damage > thing->health)
            {
                damage = thing->health;
            }
        }
    }
    // Or if it's fixed damage.
    else if (flag_is_set(spconf->properties_flags, SPF_FixedDamage))
    {
        damage = compute_creature_spell_damage_over_time(spconf->damage, 0, caster_owner);
    }
    else // Else computes normally.
    {
        damage = compute_creature_spell_damage_over_time(spconf->damage, caster_level, caster_owner);
    }
    // Apply damage.
    if (damage >= 0)
    {
        apply_damage_to_thing_and_display_health(thing, damage, caster_owner);
    }
    else // Or heal if damage is negative.
    {
        apply_health_to_thing_and_display_health(thing, -damage);
    }
}

void process_thing_spell_effects(struct Thing *thing)
{
    struct CreatureControl *cctrl = creature_control_get_from_thing(thing);
    for (int i = 0; i < CREATURE_MAX_SPELLS_CASTED_AT; i++)
    {
        struct CastedSpellData *cspell = &cctrl->casted_spells[i];
        if (cspell->spkind == 0)
        {
            continue;
        }
        struct SpellConfig *spconf = get_spell_config(cspell->spkind);
        // Process spell with damage (or heal) over time.
        if ((spconf->damage != 0) && (spconf->damage_frequency > 0))
        {
            if (cspell->duration % spconf->damage_frequency == 0)
            {
                process_thing_spell_damage_or_heal_effects(thing, cspell->spkind, cspell->caster_level, cspell->caster_owner);
            }
        }
        // Process spell with teleport flag.
        if (cspell->spkind == cctrl->active_teleport_spell)
        {
            process_thing_spell_teleport_effects(thing, cspell);
        }
        /* Process spell with cleansing & CSAfF_SpellBlocks.
        if (flag_is_set(spconf->spell_flags, CSAfF_SpellBlocks)
        && any_flag_is_set(spconf->cleanse_flags, cctrl->spell_flags))
        {
            clean_spell_effect(thing, spconf->cleanse_flags);
        } TODO: Implements CSAfF_SpellBlocks. */
        cspell->duration--;
        // Terminate the spell if its duration expires, or if the spell flags are cleared and no other continuous effects are active.
        if ((cspell->duration <= 0)
        || ((spconf->spell_flags > 0) && !flag_is_set(cctrl->spell_flags, spconf->spell_flags) && !spell_is_continuous(cspell->spkind, cspell->duration)))
        {
            terminate_thing_spell_effect(thing, cspell->spkind);
        }
        else if (spconf->aura_frequency > 0)
        {
            if (cspell->duration % spconf->aura_frequency == 0)
            {
                // Reapply aura effect if possible.
                update_aura_effect_to_thing(thing, cspell->spkind);
            }
        }
    }
    // Slap is not in spell array, it is so common that has its own dedicated duration.
    if (cctrl->slap_turns > 0)
    {
        cctrl->slap_turns--;
        if (cctrl->slap_turns <= 0)
        {
            cctrl->max_speed = calculate_correct_creature_maxspeed(thing);
        }
    }
}

void process_thing_spell_effects_while_blocked(struct Thing *thing)
{
    struct CreatureControl *cctrl = creature_control_get_from_thing(thing);
    for (int i = 0; i < CREATURE_MAX_SPELLS_CASTED_AT; i++)
    {
        struct CastedSpellData *cspell = &cctrl->casted_spells[i];
        if (cspell->spkind == 0)
        {
            continue;
        }
        if (cspell->duration > 0)
        {
            cspell->duration--;
        }
    }
    // Slap is not in spell array, it is so common that has its own dedicated duration.
    if (cctrl->slap_turns > 0)
    {
        cctrl->slap_turns--;
        if (cctrl->slap_turns <= 0)
        {
            cctrl->max_speed = calculate_correct_creature_maxspeed(thing);
        }
    }
}

short creature_take_wage_from_gold_pile(struct Thing *creatng,struct Thing *goldtng)
{
    struct CreatureStats* crstat = creature_stats_get_from_thing(creatng);
    if (goldtng->creature.gold_carried <= 0)
    {
      ERRORLOG("GoldPile had no gold so was deleted.");
      delete_thing_structure(goldtng, 0);
      return false;
    }
    if (creatng->creature.gold_carried < crstat->gold_hold)
    {
      if (goldtng->creature.gold_carried+creatng->creature.gold_carried > crstat->gold_hold)
      {
          long i = crstat->gold_hold - creatng->creature.gold_carried;
          creatng->creature.gold_carried += i;
          goldtng->creature.gold_carried -= i;
      } else
      {
        creatng->creature.gold_carried += goldtng->creature.gold_carried;
        delete_thing_structure(goldtng, 0);
      }
    }
    anger_apply_anger_to_creature(creatng, crstat->annoy_got_wage, AngR_NotPaid, 1);
    return true;
}

/**
 * Casts a spell by caster creature targeted at given thing, most likely using shot to transfer the spell.
 * @param castng The caster creature.
 * @param targetng The target thing.
 * @param spl_idx Spell index to be casted.
 * @param shot_lvl Spell level to be casted.
 */
void creature_cast_spell_at_thing(struct Thing *castng, struct Thing *targetng, SpellKind spl_idx, long shot_lvl)
{
    unsigned char hit_type;
    if ((castng->alloc_flags & TAlF_IsControlled) != 0)
    {
        if ((targetng->class_id == TCls_Object) || (targetng->class_id == TCls_Trap))
            hit_type = THit_CrtrsNObjcts;
        else
            hit_type = THit_CrtrsOnly;
    } else
    {
        if ((targetng->class_id == TCls_Object) || (targetng->class_id == TCls_Trap))
            hit_type = THit_CrtrsNObjctsNotOwn;
        else
        if (targetng->owner == castng->owner)
            hit_type = THit_CrtrsOnly;
        else
            hit_type = THit_CrtrsOnlyNotOwn;
    }
    struct SpellConfig* spconf = get_spell_config(spl_idx);
    if (spell_config_is_invalid(spconf))
    {
        ERRORLOG("The %s owned by player %d tried to cast invalid spell %d",thing_model_name(castng),(int)castng->owner,(int)spl_idx);
        return;
    }

    SYNCDBG(12,"The %s(%u) fire shot(%s) at %s(%u) with shot level %ld, hit type: 0x%02X", thing_model_name(castng), castng->index,
        shot_code_name(spconf->shot_model), thing_model_name(targetng), targetng->index, shot_lvl, hit_type);
    thing_fire_shot(castng, targetng, spconf->shot_model, shot_lvl, hit_type);
}

/**
 * Spell creates creatures to help the caster. When the creatures have a limited duration they will group up with caster.
 * @param model The creature kind to be creates.
 * @param level The creature experience level.
 * @param count How many creatures are created.
 * @param duration How many gameturns the creatures will live. Set to 0 for infinite.
 */
void thing_summon_temporary_creature(struct Thing* creatng, ThingModel model, char level, char count, GameTurn duration, long spl_idx)
{
    struct CreatureControl* cctrl = creature_control_get_from_thing(creatng);
    struct Thing* famlrtng;
    struct Dungeon* dungeon = get_dungeon(creatng->owner);
    struct CreatureControl* famcctrl;
    short sumxp = level - 1;
    if (level <= 0)
    {
        sumxp = cctrl->explevel + level;
    }
    short sumcount = count;
    if (count <= 0)
    {
        sumcount = cctrl->explevel+1 + count;
    }
    if (duration == 0)
    {
        famlrtng = activate_trap_spawn_creature(creatng, model);
    }
    else
    {
        for (int j = 0; j < sumcount; j++)
        {
            if (j > FAMILIAR_MAX)
            {
                WARNLOG("Trying to summon creature beyond max %d", FAMILIAR_MAX);
                break;
            }
            if (cctrl->familiar_idx[j] == 0)
            {
                famlrtng = activate_trap_spawn_creature(creatng, model);
                if (!thing_is_invalid(famlrtng))
                {
                    cctrl->familiar_idx[j] = famlrtng->index;
                    famcctrl = creature_control_get_from_thing(famlrtng);
                    //create list for summons for all dungeons
                    add_creature_to_summon_list(dungeon, famlrtng->index);
                    //remember your Summoner
                    famcctrl->summoner_idx = creatng->index;
                    //remember the spell that created you
                    famcctrl->summon_spl_idx = spl_idx;
                    creature_change_multiple_levels(famlrtng, sumxp);
                    remove_first_creature(famlrtng); //temporary units are not real creatures
                    famcctrl->unsummon_turn = game.play_gameturn + duration;
                    set_flag(famcctrl->flgfield_2, TF2_SummonedCreature);
                    struct Thing* leadtng = get_group_leader(creatng);
                    if (leadtng == creatng)
                    {
                        if (get_no_creatures_in_group(creatng) < GROUP_MEMBERS_COUNT)
                        {
                            add_creature_to_group(famlrtng, creatng);
                        }
                    }
                    else
                    {
                        if (get_no_creatures_in_group(creatng) == 0) //Only make the caster a party leader if he is not already a member of another party
                        {
                            add_creature_to_group_as_leader(creatng, famlrtng);
                        }
                        if (get_no_creatures_in_group(creatng) < GROUP_MEMBERS_COUNT)
                        {
                            add_creature_to_group(famlrtng, creatng);
                        }
                    }
                }
                else
                {
                    cctrl->familiar_idx[j] = 0;
                }
            }
            else
            {
                //reset the creature duration
                famlrtng = thing_get(cctrl->familiar_idx[j]);
                if (thing_is_creature(famlrtng))
                {
                    if (famlrtng->model == model)
                    {
                        famcctrl = creature_control_get_from_thing(famlrtng);
                        famcctrl->unsummon_turn = game.play_gameturn + duration;
                        level_up_familiar(famlrtng);
                        if ((famcctrl->follow_leader_fails > 0) || (get_chessboard_distance(&creatng->mappos, &famlrtng->mappos) > subtile_coord(12, 0))) //if it's not getting to the summoner, teleport it there
                        {
                            create_effect(&famlrtng->mappos, imp_spangle_effects[get_player_color_idx(famlrtng->owner)], famlrtng->owner);
                            move_thing_in_map(famlrtng, &creatng->mappos);
                            cleanup_current_thing_state(famlrtng);
                            reset_interpolation_of_thing(famlrtng);

                            famlrtng->veloc_push_add.x.val += CREATURE_RANDOM(thing, 161) - 80;
                            famlrtng->veloc_push_add.y.val += CREATURE_RANDOM(thing, 161) - 80;
                            famlrtng->veloc_push_add.z.val += 0;
                            set_flag(famlrtng->state_flags, TF1_PushAdd);
                            set_flag(famlrtng->movement_flags, TMvF_MagicFall);
                            famlrtng->move_angle_xy = 0;
                        }
                    }
                    else
                    {
                        // there's multiple summon types on this creature.
                        sumcount++;
                    }
                }
                else
                {
                    //creature has already died, clear it and go again.
                    remove_creature_from_summon_list(dungeon, famlrtng->index);
                    cctrl->familiar_idx[j] = 0;
                    j--;
                }
            }
        }
    }
}

void level_up_familiar(struct Thing* famlrtng)
{
    struct CreatureControl *famlrcctrl = creature_control_get_from_thing(famlrtng);
    //get summoner of familiar
    struct Thing* summonertng = thing_get(famlrcctrl->summoner_idx);
    struct CreatureControl *summonercctrl = creature_control_get_from_thing(summonertng);
    short summonerxp = summonercctrl->explevel;
    //get spell the summoner used to make this familiar
    struct SpellConfig* spconf = get_spell_config(famlrcctrl->summon_spl_idx);
    char level = spconf->crtr_summon_level;
    //calculate correct level for familiar
    short sumxp = level - 1;
    if (level <= 0)
    {
        //we know already the Summoner will levelup next turn?
        if ((summonercctrl->exp_level_up) && (summonercctrl->explevel + 1 < CREATURE_MAX_LEVEL))
        {
            summonerxp += 1;
        }
        sumxp = summonerxp + level;
    }
    //level up the summon
    char expdiff = sumxp - famlrcctrl->explevel;
    if (expdiff > 0)
    {
        creature_change_multiple_levels(famlrtng, expdiff);
    }
}

void add_creature_to_summon_list(struct Dungeon* dungeon, ThingIndex famlrtng)
{
    if (dungeon->num_summon < MAX_SUMMONS)
    {
        dungeon->summon_list[dungeon->num_summon] = famlrtng;
        dungeon->num_summon++;
    } else
    {
        ERRORLOG("Reached maximum limit of summons");
    }
}

void remove_creature_from_summon_list(struct Dungeon* dungeon, ThingIndex famlrtng)
{
    if (dungeon->num_summon == 0) {
        ERRORLOG("No summons to remove");
        return;
    }
    for (int i = 0; i < dungeon->num_summon;i++){
        if (dungeon->summon_list[i] == famlrtng) {
            // Shift the rest of the list one position forward
            for (int j = i; j < dungeon->num_summon -1; j++) {
                dungeon->summon_list[j] = dungeon->summon_list[j + 1];
            }
            dungeon->summon_list[dungeon->num_summon - 1] = 0;
            dungeon->num_summon--;
            return;
        }
    }
}
/**
 * @brief Casts a spell by caster creature targeted at given coordinates, most likely using shot to transfer the spell.
 *
 * @param castng The caster creature.
 * @param spl_idx Spell index to be casted.
 * @param shot_lvl Spell level to be casted.
 * @param trg_x
 * @param trg_y
 */
void creature_cast_spell(struct Thing *castng, SpellKind spl_idx, long shot_lvl, MapSubtlCoord trg_x, MapSubtlCoord trg_y)
{
    long i;
    struct SpellConfig* spconf = get_spell_config(spl_idx);
    struct CreatureControl* cctrl = creature_control_get_from_thing(castng);
    if (creature_control_invalid(cctrl))
    {
        ERRORLOG("Invalid creature tried to cast spell %d",(int)spl_idx);
        return;
    }
    if (flag_is_set(spconf->spell_flags, CSAfF_Teleport))
    {
        cctrl->teleport_x = trg_x;
        cctrl->teleport_y = trg_y;
    }

    if (spconf->caster_affected)
    {
        if (spconf->caster_affect_sound > 0)
        {
            thing_play_sample(castng, spconf->caster_affect_sound + UNSYNC_RANDOM(spconf->caster_sounds_count), NORMAL_PITCH, 0, 3, 0, 4, FULL_LOUDNESS);
        }
        apply_spell_effect_to_thing(castng, spl_idx, cctrl->explevel, castng->owner);
    }
    else if (spconf->shot_model > 0)
    {
        // Note that Wind has shot model and its CastAtThing is 0, besides, the target index is itself.
        if ((castng->alloc_flags & TAlF_IsControlled) != 0)
            i = THit_CrtrsNObjcts;
        else
            i = THit_CrtrsOnlyNotOwn;

        const struct InstanceInfo* inst_inf = creature_instance_info_get(cctrl->instance_id);
        if (flag_is_set(inst_inf->instance_property_flags, InstPF_RangedBuff))
        {
            ERRORLOG("The %s(%d) tried to fire Ranged Buff's shot(%s) without a target!",
                thing_model_name(castng), castng->index, shot_code_name(spconf->shot_model));
        }
        else
        {
            thing_fire_shot(castng, INVALID_THING, spconf->shot_model, shot_lvl, i);
        }
    }

    if (spconf->crtr_summon_model > 0)
    {
        thing_summon_temporary_creature(castng, spconf->crtr_summon_model, spconf->crtr_summon_level, spconf->crtr_summon_amount, spconf->duration, spl_idx);
    }
    create_used_effect_or_element(&castng->mappos, spconf->cast_effect_model, castng->owner, castng->index);
}

void update_creature_count(struct Thing *creatng)
{
    TRACE_THING(creatng);
    struct CreatureControl* cctrl;
    if (!thing_exists(creatng)) {
        return;
    }
    if (is_hero_thing(creatng) || is_neutral_thing(creatng)) {
        return;
    }
    if (thing_is_picked_up(creatng) || creature_is_being_unconscious(creatng)) {
        return;
    }
    cctrl = creature_control_get_from_thing(creatng);
    if (flag_is_set(cctrl->flgfield_2, TF2_SummonedCreature)){
        return;
    }
    struct Dungeon* dungeon = get_players_num_dungeon(creatng->owner);
    if (dungeon_invalid(dungeon)) {
        return;
    }
    int statyp = get_creature_state_type(creatng);
    dungeon->crmodel_state_type_count[creatng->model][statyp]++;
    int job_idx = get_creature_gui_job(creatng);
    if (can_thing_be_picked_up_by_player(creatng, creatng->owner))
    {
        if (!creature_is_dragging_or_being_dragged(creatng)) {
            dungeon->guijob_all_creatrs_count[creatng->model][job_idx]++;
        }
    }
    if (anger_is_creature_angry(creatng))
    {
        dungeon->guijob_angry_creatrs_count[creatng->model][job_idx]++;
    }
}

struct Thing *find_gold_pile_or_chicken_laying_on_mapblk(struct Map *mapblk)
{
    unsigned long k = 0;
    long i = get_mapwho_thing_index(mapblk);
    while (i != 0)
    {
        struct Thing* thing = thing_get(i);
        if (thing_is_invalid(thing))
        {
            WARNLOG("Jump out of things array");
            break;
        }
        i = thing->next_on_mapblk;
        if (thing->class_id == TCls_Object)
        {
            if ((thing->model == ObjMdl_Goldl) && thing_touching_floor(thing))
                return thing;
            if (object_is_mature_food(thing))
            {
                struct Room* room = get_room_thing_is_on(thing);
                if (room_is_invalid(room))
                    return thing;
                if (!room_role_matches(room->kind, RoRoF_FoodStorage) && !room_role_matches(room->kind, RoRoF_Torture) && !room_role_matches(room->kind, RoRoF_Prison))
                    return thing;
            }
        }
        k++;
        if (k > THINGS_COUNT)
        {
            ERRORLOG("Infinite loop detected when sweeping things list");
            break_mapwho_infinite_chain(mapblk);
            break;
        }
  }
  return INVALID_THING;
}

struct Thing *find_interesting_object_laying_around_thing(struct Thing *creatng)
{
    for (long k = 0; k < AROUND_TILES_COUNT; k++)
    {
        long stl_x = creatng->mappos.x.stl.num + around[k].delta_x;
        long stl_y = creatng->mappos.y.stl.num + around[k].delta_y;
        struct Map* mapblk = get_map_block_at(stl_x, stl_y);
        if (!map_block_invalid(mapblk))
        {
            if ((mapblk->flags & SlbAtFlg_Blocking) == 0)
            {
                struct Thing* thing = find_gold_pile_or_chicken_laying_on_mapblk(mapblk);
                if (!thing_is_invalid(thing))
                    return thing;
            }
        }
    }
    return INVALID_THING;
}

TbBool thing_can_be_eaten(struct Thing *thing)
{
    if (thing_is_mature_food(thing)
    || (thing_is_creature(thing) && creature_under_spell_effect(thing, CSAfF_Chicken)))
    {
        if (is_thing_directly_controlled(thing) || is_thing_passenger_controlled(thing) || thing_is_picked_up(thing))
        {
            return false;
        }
        return true;
    }
    return false;
}

TbBool creature_pick_up_interesting_object_laying_nearby(struct Thing *creatng)
{
    struct Thing* tgthing = find_interesting_object_laying_around_thing(creatng);
    if (thing_is_invalid(tgthing)) {
        return false;
    }
    if (object_is_gold_laying_on_ground(tgthing))
    {
        struct CreatureStats* crstat = creature_stats_get_from_thing(creatng);
        if (tgthing->valuable.gold_stored > 0)
        {
            if (creatng->creature.gold_carried < crstat->gold_hold)
            {
                if (crstat->gold_hold < tgthing->valuable.gold_stored + creatng->creature.gold_carried)
                {
                    long k = crstat->gold_hold - creatng->creature.gold_carried;
                    creatng->creature.gold_carried += k;
                    tgthing->valuable.gold_stored -= k;
                } else
                {
                    creatng->creature.gold_carried += tgthing->valuable.gold_stored;
                    delete_thing_structure(tgthing, 0);
                }
                thing_play_sample(creatng, 32, NORMAL_PITCH, 0, 3, 0, 2, FULL_LOUDNESS);
            }
        } else
        {
            ERRORLOG("GoldPile with no gold!");
            delete_thing_structure(tgthing, 0);
        }
        anger_apply_anger_to_creature(creatng, crstat->annoy_got_wage, AngR_NotPaid, 1);
        return true;
    }
    if (thing_can_be_eaten(tgthing) && creature_able_to_eat(creatng))
    {
        food_eaten_by_creature(tgthing, creatng);
        return true;
    }
    return false;
}

void creature_look_for_hidden_doors(struct Thing *creatng)
{
    const struct StructureList *slist = get_list_for_thing_class(TCls_Door);
    long i = slist->index;
    while (i > 0)
    {
        struct Thing *doortng = thing_get(i);
        if (thing_is_invalid(doortng))
        {
            break;
        }
        if (door_is_hidden_to_player(doortng, creatng->owner))
        {
            MapSubtlCoord z = doortng->mappos.z.stl.num;
            doortng->mappos.z.stl.num = 2;
            // TODO: Could add a creature property 'DETECT_MECHANISM' allowing them to see secret door but not invisible creatures.
            if (creature_under_spell_effect(creatng, CSAfF_Sight))
            {
                if (creature_can_see_thing_ignoring_specific_door(creatng, doortng, doortng))
                {
                    reveal_secret_door_to_player(doortng, creatng->owner);
                }
            }
            else if (creature_can_see_thing(creatng, doortng))
            { // When closed the door itself blocks sight to the doortng so this checks if open, and in sight.
                reveal_secret_door_to_player(doortng, creatng->owner);
            }
            doortng->mappos.z.stl.num = z;
        }
        i = doortng->next_of_class;
    }
}

TngUpdateRet process_creature_state(struct Thing *thing)
{
    SYNCDBG(19,"Starting for %s index %d owned by player %d",thing_model_name(thing),(int)thing->index,(int)thing->owner);
    TRACE_THING(thing);
    struct CreatureControl* cctrl = creature_control_get_from_thing(thing);
    unsigned long model_flags = get_creature_model_flags(thing);

    process_person_moods_and_needs(thing);
    if (creature_available_for_combat_this_turn(thing))
    {
        TbBool fighting = creature_look_for_combat(thing);
        if (!fighting) {
            fighting = creature_look_for_enemy_heart_combat(thing);
        }
        if (!fighting) {
            fighting = creature_look_for_enemy_object_combat(thing);
        }
    }
    creature_look_for_hidden_doors(thing);
    if ((cctrl->combat_flags & CmbtF_DoorFight) == 0)
    {
        if ((cctrl->collided_door_subtile > 0) && ((cctrl->flgfield_1 & CCFlg_NoCompControl) == 0))
        {
            if ( can_change_from_state_to(thing, thing->active_state, CrSt_CreatureDoorCombat) )
            {
                long x = stl_num_decode_x(cctrl->collided_door_subtile);
                long y = stl_num_decode_y(cctrl->collided_door_subtile);
                struct Thing* doortng = get_door_for_position(x, y);
                if ((!thing_is_invalid(doortng)) && (thing->owner != PLAYER_NEUTRAL))
                {
                    if (thing->owner != doortng->owner)
                    {
                        if (set_creature_door_combat(thing, doortng))
                        {
                            // If the door gets attacked, we're not running into it
                            cctrl->collided_door_subtile = 0;
                        }
                    }
                }
                else
                {
                    // If the door does not exist, clear this field too.
                    cctrl->collided_door_subtile = 0;
                    set_start_state(thing);
                }
            }
        }
    }
    if (creature_is_group_member(thing))
    {
        if (!creature_is_group_leader(thing)) {
            process_obey_leader(thing);
        }
    }
    if ((thing->active_state < 1) || (thing->active_state >= CREATURE_STATES_COUNT))
    {
        ERRORLOG("The %s index %d has illegal state[1], S=%d, TCS=%d, reset", thing_model_name(thing), (int)thing->index, (int)thing->active_state, (int)thing->continue_state);
        set_start_state(thing);
    }

    // Creatures that are not special diggers will pick up any nearby gold or food
    if (((thing->movement_flags & TMvF_Flying) == 0) && ((model_flags & (CMF_IsSpecDigger|CMF_IsDiggingCreature)) == 0))
    {
        if (!creature_is_being_unconscious(thing) && !creature_is_dying(thing) &&
            !thing_is_picked_up(thing) && !creature_is_being_dropped(thing))
        {
            creature_pick_up_interesting_object_laying_nearby(thing);
        }
    }
    // Enable this to know which function hangs on update_creature.
    //TODO CREATURE_AI rewrite state subfunctions so they won't hang
    //if (game.play_gameturn > 119800)
    SYNCDBG(18,"Executing state %s for %s index %d.",creature_state_code_name(thing->active_state),thing_model_name(thing),(int)thing->index);
    struct StateInfo* stati = get_thing_active_state_info(thing);
    if (stati->process_state != NULL) {
        short k = stati->process_state(thing);
        if (k == CrStRet_Deleted) {
            SYNCDBG(18,"Finished with creature deleted");
            return TUFRet_Deleted;
        }
    }
    SYNCDBG(18,"Finished");
    return TUFRet_Modified;
}

/**
 * Increases proper kills counter for given player's dungeon.
 */
TbBool inc_player_kills_counter(long killer_idx, struct Thing *victim)
{
    struct Dungeon* killer_dungeon = get_players_num_dungeon(killer_idx);
    if (victim->owner == killer_idx)
        killer_dungeon->lvstats.friendly_kills++;
    else
        killer_dungeon->battles_won++;
    return true;
}

/**
 * Increases kills counters when victim is being killed by killer.
 * Note that killer may be invalid - in this case def_plyr_idx identifies the killer.
 */
TbBool update_kills_counters(struct Thing *victim, struct Thing *killer,
    PlayerNumber def_plyr_idx, CrDeathFlags flags)
{
    struct CreatureControl* cctrl = creature_control_get_from_thing(victim);
    if ((flags & CrDed_DiedInBattle) != 0)
    {
        if (!thing_is_invalid(killer))
        {
            return inc_player_kills_counter(killer->owner, victim);
        }
        if ((def_plyr_idx != -1) && (game.neutral_player_num != def_plyr_idx))
        {
            return inc_player_kills_counter(def_plyr_idx, victim);
        }
    }
    if ((cctrl->fighting_player_idx != -1) && (game.neutral_player_num != cctrl->fighting_player_idx))
    {
        return inc_player_kills_counter(cctrl->fighting_player_idx, victim);
    }
    return false;
}

long creature_is_ambulating(struct Thing *thing)
{
    int n = get_creature_model_graphics(thing->model, CGI_Ambulate);
    int i = convert_td_iso(n);
    if (i != thing->anim_sprite)
        return 0;
    return 1;
}

TbBool check_for_door_collision_at(struct Thing *thing, struct Coord3d *pos, unsigned long blocked_flags)
{
    SYNCDBG(18,"Starting for %s",thing_model_name(thing));
    int nav_sizexy = thing_nav_sizexy(thing) / 2;
    MapSubtlCoord start_x = coord_subtile(pos->x.val - nav_sizexy);
    MapSubtlCoord end_x = coord_subtile(pos->x.val + nav_sizexy);
    MapSubtlCoord start_y = coord_subtile(pos->y.val - nav_sizexy);
    MapSubtlCoord end_y = coord_subtile(pos->y.val + nav_sizexy);
    MapSubtlCoord stl_x;
    MapSubtlCoord stl_y;
    if ((blocked_flags & 0x01) != 0)
    {
        stl_x = end_x;
        if (thing->mappos.x.val >= pos->x.val)
            stl_x = start_x;
        for (stl_y = start_y; stl_y <= end_y; stl_y++)
        {
            struct Map* mapblk = get_map_block_at(stl_x, stl_y);
            if ((mapblk->flags & SlbAtFlg_IsDoor) != 0) {
                SYNCDBG(18,"Door collision at X with %s",thing_model_name(thing));
                struct CreatureControl* cctrl = creature_control_get_from_thing(thing);
                cctrl->collided_door_subtile = get_subtile_number(stl_x, stl_y);
                return true;
            }
        }
    }
    if ((blocked_flags & 0x02) != 0)
    {
        stl_y = end_y;
        if (thing->mappos.y.val >= pos->y.val)
            stl_y = start_y;
        for (stl_x = start_x; stl_x <= end_x; stl_x++)
        {
            struct Map* mapblk = get_map_block_at(stl_x, stl_y);
            if ((mapblk->flags & SlbAtFlg_IsDoor) != 0) {
                SYNCDBG(18,"Door collision at Y with %s",thing_model_name(thing));
                struct CreatureControl* cctrl = creature_control_get_from_thing(thing);
                cctrl->collided_door_subtile = get_subtile_number(stl_x, stl_y);
                return true;
            }
        }
    }
    SYNCDBG(18,"No door collision with %s",thing_model_name(thing));
    return false;
}

unsigned int get_creature_blocked_flags_at(struct Thing *thing, struct Coord3d *newpos)
{
    unsigned int flags = 0;
    struct Coord3d pos;
    pos.x.val = newpos->x.val;
    pos.y.val = thing->mappos.y.val;
    pos.z.val = thing->mappos.z.val;
    if ( creature_cannot_move_directly_to(thing, &pos) ) {
        flags |= 0x01;
    }
    pos.x.val = thing->mappos.x.val;
    pos.y.val = newpos->y.val;
    pos.z.val = thing->mappos.z.val;
    if ( creature_cannot_move_directly_to(thing, &pos) ) {
        flags |= 0x02;
    }
    pos.x.val = thing->mappos.x.val;
    pos.y.val = thing->mappos.y.val;
    pos.z.val = newpos->z.val;
    if ( creature_cannot_move_directly_to(thing, &pos) ) {
        flags |= 0x04;
    }
    switch (flags)
    {
    case 0:
      if ( creature_cannot_move_directly_to(thing, newpos) ) {
          flags = 0x07;
      }
      break;
    case 1:
      pos.x.val = thing->mappos.x.val;
      pos.y.val = newpos->y.val;
      pos.z.val = newpos->z.val;
      if (creature_cannot_move_directly_to(thing, &pos) < 1) {
          flags = 0x01;
      } else {
          flags = 0x07;
      }
      break;
    case 2:
      pos.x.val = newpos->x.val;
      pos.y.val = thing->mappos.y.val;
      pos.z.val = newpos->z.val;
      if (creature_cannot_move_directly_to(thing, &pos) < 1) {
          flags = 0x02;
      } else {
          flags = 0x07;
      }
      break;
    case 4:
      pos.x.val = newpos->x.val;
      pos.y.val = newpos->y.val;
      pos.z.val = thing->mappos.z.val;
      if ( creature_cannot_move_directly_to(thing, &pos) ) {
          flags = 0x07;
      }
      break;
    }
    return flags;
}

void update_tunneller_trail(struct Thing *thing)
{
    struct CreatureControl* cctrl = creature_control_get_from_thing(thing);
    // Shift all elements freeing first item
    for (int i = 4; i > 0; i--)
    {
        cctrl->party.member_pos_stl[i] = cctrl->party.member_pos_stl[i-1];
    }
    // Fill the first item
    cctrl->party.member_pos_stl[0] = get_subtile_number(thing->mappos.x.stl.num,thing->mappos.y.stl.num);
}

long move_creature(struct Thing *thing)
{
    struct CreatureControl* cctrl = creature_control_get_from_thing(thing);
    struct Coord3d* tngpos = &thing->mappos;
    struct Coord3d pvpos;
    pvpos.x.val = tngpos->x.val;
    pvpos.y.val = tngpos->y.val;
    pvpos.z.val = tngpos->z.val;
    int velo_x = thing->velocity.x.val;
    int velo_y = thing->velocity.y.val;
    int velo_z = thing->velocity.z.val;
    cctrl->flgfield_1 &= ~CCFlg_Unknown08;
    struct Coord3d nxpos;
    if (thing_in_wall_at(thing, &thing->mappos) && !creature_can_pass_through_wall_at(thing, &thing->mappos))
    {
        nxpos.x.val = tngpos->x.val;
        nxpos.y.val = tngpos->y.val;
        nxpos.z.val = tngpos->z.val;
        if (get_nearest_valid_position_for_creature_at(thing, &nxpos)) {
            move_thing_in_map(thing, &nxpos);
        }
        cctrl->flgfield_1 |= CCFlg_Unknown08;
    }
    if ((get_creature_model_flags(thing) & CMF_Fat) != 0)
    {
        if (creature_is_ambulating(thing))
        {
            if (thing->current_frame > (keepersprite_frames(thing->anim_sprite)/2))
            {
                velo_y = 0;
                velo_x = 0;
            }
        }
    }
    if ((velo_x != 0) || (velo_y != 0) || (velo_z != 0))
    {
        if (velo_x < -256) {
            velo_x = -256;
        } else if (velo_x > 256) {
            velo_x = 256;
        }
        if (velo_y < -256) {
            velo_y = -256;
        } else if (velo_y > 256) {
            velo_y = 256;
        }
        if (velo_z < -256) {
            velo_z = -256;
        } else if (velo_z > 256) {
            velo_z = 256;
        }
        nxpos.x.val = velo_x + tngpos->x.val;
        nxpos.y.val = velo_y + tngpos->y.val;
        nxpos.z.val = velo_z + tngpos->z.val;
        if ((thing->movement_flags & TMvF_Flying) != 0)
        {
            if (thing_in_wall_at(thing, &nxpos) && !creature_can_pass_through_wall_at(thing, &nxpos))
            {
                if (creature_cannot_move_directly_to(thing, &nxpos))
                {
                    long blocked_flags = get_creature_blocked_flags_at(thing, &nxpos);
                    if (cctrl->collided_door_subtile == 0) {
                        check_for_door_collision_at(thing, &nxpos, blocked_flags);
                    }
                    slide_thing_against_wall_at(thing, &nxpos, blocked_flags);
                }
                else
                {
                    nxpos.z.val = tngpos->z.val;
                }
            }
        }
        else
        {
            if (thing_in_wall_at(thing, &nxpos) && !creature_can_pass_through_wall_at(thing, &nxpos))
            {
                if (creature_cannot_move_directly_to(thing, &nxpos))
                {
                    long blocked_flags = get_creature_blocked_flags_at(thing, &nxpos);
                    if (cctrl->collided_door_subtile == 0) {
                        check_for_door_collision_at(thing, &nxpos, blocked_flags);
                    }
                    slide_thing_against_wall_at(thing, &nxpos, blocked_flags);
                }
                else
                {
                    nxpos.z.val = tngpos->z.val;
                }
            }
        }
        if ((cctrl->flgfield_1 & CCFlg_Unknown10) != 0)
        {
            struct Thing* collidtng = get_thing_collided_with_at_satisfying_filter(thing, &nxpos, collide_filter_thing_is_of_type, 5, -1);
            if (!thing_is_invalid(collidtng))
            {
                nxpos.x.val = tngpos->x.val;
                nxpos.y.val = tngpos->y.val;
                nxpos.z.val = tngpos->z.val;
            }
        }
        if ((tngpos->x.stl.num != nxpos.x.stl.num) || (tngpos->y.stl.num != nxpos.y.stl.num))
        {
            if (is_hero_tunnelling_to_attack(thing)) {
                update_tunneller_trail(thing);
            }
            if ((subtile_slab(tngpos->x.stl.num) != subtile_slab(nxpos.x.stl.num))
             || (subtile_slab(tngpos->y.stl.num) != subtile_slab(nxpos.y.stl.num)))
            {
                check_map_explored(thing, nxpos.x.stl.num, nxpos.y.stl.num);
                struct StateInfo* stati = get_thing_active_state_info(thing);
                if (!state_info_invalid(stati)) {
                    CreatureStateFunc2 callback = stati->move_from_slab;
                    if (callback != NULL) {
                        callback(thing);
                    }
                }
            }
        }
        move_thing_in_map(thing, &nxpos);
    }
    {
        long angle = LbArcTanAngle(cctrl->moveaccel.x.val, cctrl->moveaccel.y.val);
        long dist;
        if (get_angle_difference(angle, thing->move_angle_xy) <= LbFPMath_PI / 2)
        {
            dist = get_2d_distance(&pvpos, tngpos);
        }
        else
        {
            dist = -get_2d_distance(&pvpos, tngpos);
        }
        cctrl->distance_to_destination = dist;
    }
    return 1;
}

/**
 * Causes creature rebirth at its lair.
 * If lair isn't available, creature is reborn at dungeon heart.
 *
 * @param thing The creature to be reborn.
 */
void creature_rebirth_at_lair(struct Thing *thing)
{
    struct CreatureControl* cctrl = creature_control_get_from_thing(thing);
    struct Thing* lairtng = thing_get(cctrl->lairtng_idx);
    if (thing_is_invalid(lairtng))
    {
        // If creature has no lair - treat dungeon heart as lair
        lairtng = get_player_soul_container(thing->owner);
    }
    if (cctrl->explevel > 0)
        set_creature_level(thing, cctrl->explevel-1);
    thing->health = cctrl->max_health;
    if (creature_under_spell_effect(thing, CSAfF_Timebomb))
    {
        clear_flag(cctrl->spell_flags, CSAfF_Timebomb);
        thing->veloc_push_add.x.val = 0;
        thing->veloc_push_add.y.val = 0;
        clear_flag(thing->state_flags, TF1_PushAdd);
        cleanup_current_thing_state(thing);
        set_start_state(thing);
        cctrl->active_timebomb_spell = 0;
    }
    if (thing_is_invalid(lairtng))
        return;
    create_effect(&thing->mappos, TngEff_HarmlessGas2, thing->owner);
    move_thing_in_map(thing, &lairtng->mappos);
    reset_interpolation_of_thing(thing);
    create_effect(&lairtng->mappos, TngEff_HarmlessGas2, thing->owner);
}

void throw_out_gold(struct Thing* thing, long amount)
{
    int num_pots_to_drop;
    // Compute if we want bags or pots
    int dropject = 6; //GOLD object
    if ((game.conf.rules.game.pot_of_gold_holds > game.conf.rules.game.bag_gold_hold) && (amount <= game.conf.rules.game.bag_gold_hold))
    {
            dropject = 136; //Drop GOLD_BAG object when we're dealing with small amounts
            num_pots_to_drop = 1;
    }
    else //drop pots
    {
        // Compute how many pots we want to drop
        num_pots_to_drop = ((amount + game.conf.rules.game.pot_of_gold_holds - 1) / game.conf.rules.game.pot_of_gold_holds);
        if (num_pots_to_drop > 8)
        {
            num_pots_to_drop = 8;
        }
    }

    GoldAmount gold_dropped = 0;
    // Now do the dropping
    for (int npot = 0; npot < num_pots_to_drop; npot++)
    {
        // Create a new pot object
        struct Thing* gldtng = create_object(&thing->mappos, dropject, game.neutral_player_num, -1);
        if (thing_is_invalid(gldtng))
            break;
        // Update its position and acceleration
        long angle = CREATURE_RANDOM(thing, 2 * LbFPMath_PI);
        long radius = CREATURE_RANDOM(thing, 128);
        long x = (radius * LbSinL(angle)) / 256;
        long y = (radius * LbCosL(angle)) / 256;
        gldtng->veloc_push_add.x.val += x/256;
        gldtng->veloc_push_add.y.val -= y/256;
        gldtng->veloc_push_add.z.val += CREATURE_RANDOM(thing, 64) + 96;
        gldtng->state_flags |= TF1_PushAdd;
        // Set the amount of gold and mark that we've dropped that gold
        GoldAmount delta = (amount - gold_dropped) / (num_pots_to_drop - npot);
        gldtng->valuable.gold_stored = delta;
        // Update size of the gold object
        add_gold_to_pile(gldtng, 0);
        gold_dropped += delta;
    }
}

void creature_throw_out_gold(struct Thing* creatng)
{
    if (creatng->creature.gold_carried <= 0)
    {
        return;
    }
    throw_out_gold(creatng, creatng->creature.gold_carried);
}

struct Thing* thing_death_normal(struct Thing *thing)
{
    long memp1 = thing->move_angle_xy;
    struct Coord3d memaccl;
    memaccl.x.val = thing->veloc_base.x.val;
    memaccl.y.val = thing->veloc_base.y.val;
    memaccl.z.val = thing->veloc_base.z.val;
    struct Thing* deadtng = destroy_creature_and_create_corpse(thing, DCrSt_Dying);
    if (thing_is_invalid(deadtng))
    {
        ERRORLOG("Cannot create dead thing");
        return INVALID_THING;
    }
    struct Coord3d pos;
    TbBool move_allowed = get_thing_next_position(&pos, deadtng);
    if (!positions_equivalent(&deadtng->mappos, &pos))
    {
        if ((move_allowed) && !thing_in_wall_at(deadtng, &pos))
        {
            deadtng->move_angle_xy = memp1;
            deadtng->veloc_base.x.val = memaccl.x.val;
            deadtng->veloc_base.y.val = memaccl.y.val;
            deadtng->veloc_base.z.val = memaccl.z.val;
        }
    }
    return deadtng;
}

/**
 * Creates an effect of death with bloody flesh explosion, killing the creature.
 * @param thing
 */
struct Thing* thing_death_flesh_explosion(struct Thing *thing)
{
    long memp1 = thing->move_angle_xy;
    struct Coord3d memaccl;
    memaccl.x.val = thing->veloc_base.x.val;
    memaccl.y.val = thing->veloc_base.y.val;
    memaccl.z.val = thing->veloc_base.z.val;
    for (long i = 0; i <= thing->clipbox_size_z; i += 64)
    {
        struct Coord3d pos;
        pos.x.val = thing->mappos.x.val;
        pos.y.val = thing->mappos.y.val;
        pos.z.val = thing->mappos.z.val+i;
        create_effect(&pos, TngEff_Blood4, thing->owner);
    }
    struct Thing* deadtng = destroy_creature_and_create_corpse(thing, DCrSt_Dead);
    if (thing_is_invalid(deadtng))
    {
        ERRORLOG("Cannot create dead thing");
        return INVALID_THING;
    }
    deadtng->move_angle_xy = memp1;
    deadtng->veloc_base.x.val = memaccl.x.val;
    deadtng->veloc_base.y.val = memaccl.y.val;
    deadtng->veloc_base.z.val = memaccl.z.val;
    thing_play_sample(deadtng, 47, NORMAL_PITCH, 0, 3, 0, 4, FULL_LOUDNESS);
    return deadtng;
}

struct Thing* thing_death_gas_and_flesh_explosion(struct Thing *thing)
{
    struct Coord3d pos;
    long i;
    long memp1 = thing->move_angle_xy;
    struct Coord3d memaccl;
    memaccl.x.val = thing->veloc_base.x.val;
    memaccl.y.val = thing->veloc_base.y.val;
    memaccl.z.val = thing->veloc_base.z.val;
    for (i = 0; i <= thing->clipbox_size_z; i+=64)
    {
        pos.x.val = thing->mappos.x.val;
        pos.y.val = thing->mappos.y.val;
        pos.z.val = thing->mappos.z.val+i;
        create_effect(&pos, TngEff_Blood4, thing->owner);
    }
    i = (thing->clipbox_size_z >> 1);
    pos.x.val = thing->mappos.x.val;
    pos.y.val = thing->mappos.y.val;
    pos.z.val = thing->mappos.z.val+i;
    create_effect(&pos, TngEff_Gas3, thing->owner);
    struct Thing* deadtng = destroy_creature_and_create_corpse(thing, DCrSt_Dead);
    if (thing_is_invalid(deadtng))
    {
        ERRORLOG("Cannot create dead thing");
        return INVALID_THING;
    }
    deadtng->move_angle_xy = memp1;
    deadtng->veloc_base.x.val = memaccl.x.val;
    deadtng->veloc_base.y.val = memaccl.y.val;
    deadtng->veloc_base.z.val = memaccl.z.val;
    thing_play_sample(deadtng, 47, NORMAL_PITCH, 0, 3, 0, 4, FULL_LOUDNESS);
    return deadtng;
}

struct Thing* thing_death_smoke_explosion(struct Thing *thing)
{
    long memp1 = thing->move_angle_xy;
    struct Coord3d memaccl;
    memaccl.x.val = thing->veloc_base.x.val;
    memaccl.y.val = thing->veloc_base.y.val;
    memaccl.z.val = thing->veloc_base.z.val;
    long i = (thing->clipbox_size_z >> 1);
    struct Coord3d pos;
    pos.x.val = thing->mappos.x.val;
    pos.y.val = thing->mappos.y.val;
    pos.z.val = thing->mappos.z.val+i;
    create_effect(&pos, TngEff_HarmlessGas1, thing->owner);
    struct Thing* deadtng = destroy_creature_and_create_corpse(thing, DCrSt_Dead);
    if (thing_is_invalid(deadtng))
    {
        ERRORLOG("Cannot create dead thing");
        return INVALID_THING;
    }
    deadtng->move_angle_xy = memp1;
    deadtng->veloc_base.x.val = memaccl.x.val;
    deadtng->veloc_base.y.val = memaccl.y.val;
    deadtng->veloc_base.z.val = memaccl.z.val;
    thing_play_sample(deadtng, 47, NORMAL_PITCH, 0, 3, 0, 4, FULL_LOUDNESS);
    return deadtng;
}

/**
 * Creates an effect of frozen body explosion and kills the creature.
 * The ice explosion effect uses same corpse as flesh explosion.
 * @param thing
 */
struct Thing* thing_death_ice_explosion(struct Thing *thing)
{
    long memp1 = thing->move_angle_xy;
    struct Coord3d memaccl;
    memaccl.x.val = thing->veloc_base.x.val;
    memaccl.y.val = thing->veloc_base.y.val;
    memaccl.z.val = thing->veloc_base.z.val;
    for (long i = 0; i <= thing->clipbox_size_z; i += 64)
    {
        struct Coord3d pos;
        pos.x.val = thing->mappos.x.val;
        pos.y.val = thing->mappos.y.val;
        pos.z.val = thing->mappos.z.val+i;
        create_effect(&pos, TngEff_DeathIceExplosion, thing->owner);
    }
    struct Thing* deadtng = destroy_creature_and_create_corpse(thing, DCrSt_Dead);
    if (thing_is_invalid(deadtng))
    {
        ERRORLOG("Cannot create dead thing");
        return INVALID_THING;
    }
    deadtng->move_angle_xy = memp1;
    deadtng->veloc_base.x.val = memaccl.x.val;
    deadtng->veloc_base.y.val = memaccl.y.val;
    deadtng->veloc_base.z.val = memaccl.z.val;
    thing_play_sample(deadtng, 47, NORMAL_PITCH, 0, 3, 0, 4, FULL_LOUDNESS);
    return deadtng;
}

struct Thing* creature_death_as_nature_intended(struct Thing *thing)
{
    struct CreatureStats* crstat = creature_stats_get_from_thing(thing);
    switch (crstat->natural_death_kind)
    {
    case Death_Normal:
        return thing_death_normal(thing);
    case Death_FleshExplode:
        return thing_death_flesh_explosion(thing);
    case Death_GasFleshExplode:
        return thing_death_gas_and_flesh_explosion(thing);
    case Death_SmokeExplode:
        return thing_death_smoke_explosion(thing);
    case Death_IceExplode:
        return thing_death_ice_explosion(thing);
    default:
        WARNLOG("Unexpected %s death cause %d",thing_model_name(thing), crstat->natural_death_kind);
        return INVALID_THING;
    }
}

/**
 * Removes given parent index in things from given StructureList.
 * Works only for things for whom parent is a thing (which are shots).
 * @return Gives amount of items updated.
 * TODO figure out what this index is, then rename and move this function.
 */
unsigned long remove_parent_thing_from_things_in_list(struct StructureList *list,long remove_idx)
{
    SYNCDBG(18,"Starting");
    unsigned long n = 0;
    unsigned long k = 0;
    int i = list->index;
    while (i != 0)
    {
        struct Thing* thing = thing_get(i);
        if (thing_is_invalid(thing)) {
            ERRORLOG("Jump to invalid thing detected");
            break;
        }
        i = thing->next_of_class;
        // Per-thing code
        if (thing->parent_idx == remove_idx)
        {
            thing->parent_idx = thing->index;
            n++;
        }
        // Per-thing code ends
        k++;
        if (k > THINGS_COUNT) {
            ERRORLOG("Infinite loop detected when sweeping things list");
            break;
        }
    }
    return n;
}

struct Thing* cause_creature_death(struct Thing *thing, CrDeathFlags flags)
{
    struct CreatureControl* cctrl = creature_control_get_from_thing(thing);
    anger_set_creature_anger_all_types(thing, 0);
    remove_parent_thing_from_things_in_list(&game.thing_lists[TngList_Shots],thing->index);
    ThingModel crmodel = thing->model;
    struct CreatureStats* crstat = creature_stats_get_from_thing(thing);
    if (!thing_exists(thing)) 
    {
        set_flag(flags,CrDed_NoEffects);
    }
    if ((!flag_is_set(flags,CrDed_NoEffects)) && (crstat->rebirth != 0)
     && (cctrl->lairtng_idx > 0) && (crstat->rebirth-1 <= cctrl->explevel)
        && (!flag_is_set(flags,CrDed_NoRebirth)) )
    {
        creature_rebirth_at_lair(thing);
        return INVALID_THING;
    }
    creature_throw_out_gold(thing);
    // Beyond this point, the creature thing is bound to be deleted
    if ((!flag_is_set(flags,CrDed_NotReallyDying)) || (flag_is_set(game.conf.rules.game.classic_bugs_flags,ClscBug_ResurrectRemoved)))
    {
        // If the creature is leaving dungeon, or being transformed, then CrDed_NotReallyDying should be set
        update_dead_creatures_list_for_owner(thing);
    }
    if (flag_is_set(get_creature_model_flags(thing), CMF_EventfulDeath)) //updates LAST_DEATH_EVENT for mapmakers
    {
        struct Dungeon* dungeon = get_dungeon(thing->owner);
        if (!dungeon_invalid(dungeon))
        {
            memcpy(&dungeon->last_eventful_death_location, &thing->mappos, sizeof(struct Coord3d));
        }
    }
    if (flag_is_set(flags, CrDed_NoEffects))
    {
        if (flag_is_set(game.flags_cd, MFlg_DeadBackToPool))
        {
            add_creature_to_pool(crmodel, 1);
        }
        delete_thing_structure(thing, 0);
    } else
    if (!creature_model_bleeds(thing->model))
    {
        // Non-bleeding creatures have no flesh explosion effects
        if ((game.flags_cd & MFlg_DeadBackToPool) != 0)
            add_creature_to_pool(crmodel, 1);
        return creature_death_as_nature_intended(thing);
    } else
    if (creature_under_spell_effect(thing, CSAfF_Freeze))
    {
        if ((game.flags_cd & MFlg_DeadBackToPool) != 0)
            add_creature_to_pool(crmodel, 1);
        return thing_death_ice_explosion(thing);
    } else
    if ( (shot_model_makes_flesh_explosion(cctrl->shot_model)) || (cctrl->timebomb_death) )
    {
        if ((game.flags_cd & MFlg_DeadBackToPool) != 0)
            add_creature_to_pool(crmodel, 1);
        return thing_death_flesh_explosion(thing);
    } else
    {
        if ((game.flags_cd & MFlg_DeadBackToPool) != 0)
            add_creature_to_pool(crmodel, 1);
        return creature_death_as_nature_intended(thing);
    }
    return INVALID_THING;
}

void prepare_to_controlled_creature_death(struct Thing *thing)
{
    struct PlayerInfo* player = get_player(thing->owner);
    leave_creature_as_controller(player, thing);
    player->influenced_thing_idx = 0;
    if (player->id_number == thing->owner)
        setup_eye_lens(0);
    set_camera_zoom(player->acamera, player->dungeon_camera_zoom);
    if (player->id_number == thing->owner)
    {
        turn_off_all_window_menus();
        turn_off_query_menus();
        turn_on_main_panel_menu();
        set_flag_value(game.operation_flags, GOF_ShowPanel, (game.operation_flags & GOF_ShowGui) != 0);
  }
  light_turn_light_on(player->cursor_light_idx);
}

void delete_armour_effects_attached_to_creature(struct Thing *thing)
{
    struct CreatureControl *cctrl = creature_control_get_from_thing(thing);
    if (creature_control_invalid(cctrl))
    {
        return;
    }
    struct Thing *efftng;
    for (int i = 0; i < 3; i++)
    {
        ThingIndex eff_idx = cctrl->spell_tngidx_armour[i];
        if (eff_idx != 0)
        {
            efftng = thing_get(eff_idx);
            delete_thing_structure(efftng, 0);
            cctrl->spell_tngidx_armour[i] = 0;
        }
    }
}

void delete_disease_effects_attached_to_creature(struct Thing *thing)
{
    struct CreatureControl *cctrl = creature_control_get_from_thing(thing);
    if (creature_control_invalid(cctrl))
    {
        return;
    }
    struct Thing *efftng;
    for (int i = 0; i < 3; i++)
    {
        ThingIndex eff_idx = cctrl->spell_tngidx_disease[i];
        if (eff_idx != 0)
        {
            efftng = thing_get(eff_idx);
            delete_thing_structure(efftng, 0);
            cctrl->spell_tngidx_disease[i] = 0;
        }
    }
}

void delete_familiars_attached_to_creature(struct Thing* sumntng)
{
    struct Thing* famlrtng;
    struct CreatureControl* scctrl = creature_control_get_from_thing(sumntng);
    struct CreatureControl* fcctrl;
    if (creature_control_invalid(scctrl)) {
        return;
    }
    for (short i = 0; i < FAMILIAR_MAX; i++)
    {
        if (scctrl->familiar_idx[i])
        {
            famlrtng = thing_get(scctrl->familiar_idx[i]);
            fcctrl = creature_control_get_from_thing(famlrtng);
            fcctrl->unsummon_turn = game.play_gameturn;
        }
    }
}

struct Thing *kill_creature(struct Thing *creatng, struct Thing *killertng, PlayerNumber killer_plyr_idx, CrDeathFlags flags)
{
    SYNCDBG(18, "Starting");
    TRACE_THING(creatng);
    cleanup_creature_state_and_interactions(creatng);
    if (!thing_is_invalid(killertng))
    {
        if (killertng->owner == game.neutral_player_num)
        {
            clear_flag(flags, CrDed_DiedInBattle);
        }
    }
    if (killer_plyr_idx == game.neutral_player_num)
    {
        clear_flag(flags, CrDed_DiedInBattle);
    }
    if (!thing_exists(creatng))
    {
        ERRORLOG("Tried to kill non-existing thing!");
        return INVALID_THING;
    }
    // Creature must be visible and not chicken & clear Rebound for some reason.
    if (creature_under_spell_effect(creatng, CSAfF_Invisibility))
    {
        clean_spell_effect(creatng, CSAfF_Invisibility);
    }
    if (creature_under_spell_effect(creatng, CSAfF_Chicken))
    {
        clean_spell_effect(creatng, CSAfF_Chicken);
    }
    if (creature_under_spell_effect(creatng, CSAfF_Rebound))
    {
        clean_spell_effect(creatng, CSAfF_Rebound);
    }
    // Terminate all the actives spell effects with damage > 0.
    terminate_all_actives_damage_over_time_spell_effects(creatng);
    struct CreatureControl *cctrl = creature_control_get_from_thing(creatng);
    if ((cctrl->unsummon_turn > 0) && (cctrl->unsummon_turn > game.play_gameturn))
    {
        create_effect_around_thing(creatng, ball_puff_effects[creatng->owner]);
        set_flag(flags, CrDed_NotReallyDying | CrDed_NoEffects);
        return cause_creature_death(creatng, flags);
    }
    struct Dungeon *dungeon = (!is_neutral_thing(creatng)) ? get_players_num_dungeon(creatng->owner) : INVALID_DUNGEON;
    if (!dungeon_invalid(dungeon))
    {
        if (flag_is_set(flags, CrDed_DiedInBattle))
        {
            dungeon->battles_lost++;
        }
    }
    update_kills_counters(creatng, killertng, killer_plyr_idx, flags);
    if (thing_is_invalid(killertng) || (killertng->owner == game.neutral_player_num) || (killer_plyr_idx == game.neutral_player_num) || dungeon_invalid(dungeon))
    {
        if (flag_is_set(flags, CrDed_NoEffects) && flag_is_set(creatng->alloc_flags, TAlF_IsControlled))
        {
            prepare_to_controlled_creature_death(creatng);
        }
        return cause_creature_death(creatng, flags);
    }
    // Now we are sure that killertng and dungeon pointers are correct.
    if (creatng->owner == killertng->owner)
    {
        if ((get_creature_model_flags(creatng) & CMF_IsDiptera) && (get_creature_model_flags(killertng) & CMF_IsArachnid))
        {
            dungeon->lvstats.flies_killed_by_spiders++;
        }
    }
    struct CreatureControl *cctrlgrp = creature_control_get_from_thing(killertng);
    if (!creature_control_invalid(cctrlgrp))
    {
        cctrlgrp->kills_num++;
    }
    if (is_my_player_number(creatng->owner))
    {
        if (flag_is_set(flags, CrDed_DiedInBattle))
        {
            output_message_far_from_thing(creatng, SMsg_BattleDeath, MESSAGE_DELAY_BATTLE, true);
        }
    }
    else if (is_my_player_number(killertng->owner))
    {
        output_message_far_from_thing(creatng, SMsg_BattleWon, MESSAGE_DELAY_BATTLE, true);
    }
    if (is_hero_thing(killertng))
    {
        if (player_creature_tends_to(killertng->owner, CrTend_Imprison))
        {
            ERRORLOG("Hero have tend to imprison"); // What is the point of this log error? Check if it can be removed.
        }
    }
    {
        struct CreatureStats *crstat = creature_stats_get_from_thing(killertng);
        anger_apply_anger_to_creature(killertng, crstat->annoy_win_battle, AngR_Other, 1);
    }
    if (!dungeon_invalid(dungeon))
    {
        dungeon->hates_player[killertng->owner] += game.conf.rules.creature.fight_hate_kill_value;
    }
    SYNCDBG(18, "Almost finished");
    if (!creature_can_be_set_unconscious(creatng, killertng, flags))
    {
        if (!flag_is_set(flags, CrDed_NoEffects))
        {
            return cause_creature_death(creatng, flags);
        }
    }
    if (flag_is_set(flags, CrDed_NoEffects))
    {
        if (flag_is_set(creatng->alloc_flags, TAlF_IsControlled))
        {
            prepare_to_controlled_creature_death(creatng);
        }
        return cause_creature_death(creatng, flags);
    }
    make_creature_unconscious(creatng);
    creatng->health = 1;
    return INVALID_THING;
}

void process_creature_standing_on_corpses_at(struct Thing *creatng, struct Coord3d *pos)
{
    SYNCDBG(18,"Starting for %s at %d,%d",thing_model_name(creatng),(int)pos->x.stl.num,(int)pos->y.stl.num);
    struct CreatureControl* cctrl = creature_control_get_from_thing(creatng);
    struct Map* mapblk = get_map_block_at(pos->x.stl.num, pos->y.stl.num);
    unsigned long k = 0;
    long i = get_mapwho_thing_index(mapblk);
    while (i != 0)
    {
        struct Thing* thing = thing_get(i);
        TRACE_THING(thing);
        if (thing_is_invalid(thing))
        {
            ERRORLOG("Jump to invalid thing detected");
            break;
        }
        i = thing->next_on_mapblk;
        // Per thing code start
        if (thing->class_id == TCls_DeadCreature)
        {
            if (!is_hero_thing(creatng))
            {
                struct CreatureStats* crstat = creature_stats_get_from_thing(creatng);
                int annoy_val;
                if (thing->owner == creatng->owner)
                {
                    annoy_val = crstat->annoy_on_dead_friend;
                }
                else
                {
                    annoy_val = crstat->annoy_on_dead_enemy;
                }
                anger_apply_anger_to_creature(creatng, annoy_val, AngR_Other, 1);
            }
            cctrl->bloody_footsteps_turns = 20;
            cctrl->corpse_to_piss_on = thing->index;
            // Stop after one body was found
            break;
        }
        // Per thing code end
        k++;
        if (k > THINGS_COUNT)
        {
            ERRORLOG("Infinite loop detected when sweeping things list");
            break_mapwho_infinite_chain(mapblk);
            break;
        }
    }
}

/**
 * Calculates damage made by a creature by hand (using strength).
 * @param thing The creature which will be inflicting the damage.
 */
long calculate_melee_damage(struct Thing *creatng, short damage_percent)
{
    const struct CreatureControl* cctrl = creature_control_get_from_thing(creatng);
    const struct CreatureStats* crstat = creature_stats_get_from_thing(creatng);
    long strength = calculate_correct_creature_strength(creatng);
    long damage = compute_creature_attack_melee_damage(strength, crstat->luck, cctrl->explevel, creatng);
    if (damage_percent != 0)
    {
        damage = (damage * damage_percent) / 100;
    }
    return damage;
}

/**
 * Projects damage made by a creature by hand (using strength).
 * Gives a best estimate of the damage, but shouldn't be used to actually inflict it.
 * @param thing The creature which will be inflicting the damage.
 */
long project_melee_damage(const struct Thing *creatng)
{
    const struct CreatureControl* cctrl = creature_control_get_from_thing(creatng);
    const struct CreatureStats* crstat = creature_stats_get_from_thing(creatng);
    long strength = calculate_correct_creature_strength(creatng);
    return project_creature_attack_melee_damage(strength, 0, crstat->luck, cctrl->explevel, creatng);
}

/**
 * Calculates damage made by a creature using specific shot model.
 * @param thing The creature which will be shooting.
 * @param shot_model Shot kind which will be created.
 */
long calculate_shot_damage(struct Thing *creatng, ThingModel shot_model)
{
    const struct ShotConfigStats* shotst = get_shot_model_stats(shot_model);
    const struct CreatureControl* cctrl = creature_control_get_from_thing(creatng);
    const struct CreatureStats* crstat = creature_stats_get_from_thing(creatng);
    return compute_creature_attack_spell_damage(shotst->damage, crstat->luck, cctrl->explevel, creatng);
}

/**
 * Projects damage made by a creature using specific shot model.
 * Gives a best estimate of the damage, but shouldn't be used to actually inflict it.
 * @param thing The creature which will be shooting.
 * @param shot_model Shot kind which will be created.
 */
long project_creature_shot_damage(const struct Thing *thing, ThingModel shot_model)
{
    const struct ShotConfigStats* shotst = get_shot_model_stats(shot_model);
    const struct CreatureControl* cctrl = creature_control_get_from_thing(thing);
    const struct CreatureStats* crstat = creature_stats_get_from_thing(thing);
    long damage;
    if ((shotst->model_flags & ShMF_StrengthBased) != 0 )
    {
        // Project melee damage.
        long strength = calculate_correct_creature_strength(thing);
        damage = project_creature_attack_melee_damage(strength, shotst->damage, crstat->luck, cctrl->explevel, thing);
    } else
    {
        // Project shot damage.
        damage = project_creature_attack_spell_damage(shotst->damage, crstat->luck, cctrl->explevel, thing);
    }
    return damage;
}

static void shot_init_lizard(const struct Thing *target, short angle_xy, unsigned char dexterity, struct Thing *shotng)
{
    if (!thing_is_invalid(target))
    {
        long range = 2200 - (dexterity * 19);
        range = range < 1 ? 1 : range;
        long rnd = (CREATURE_RANDOM(firing, 2 * range) - range);
        rnd = rnd < (range / 3) && rnd > 0 ? (CREATURE_RANDOM(firing, range / 2) + (range / 2)) + 200 : rnd + 200;
        rnd = rnd > -(range / 3) && rnd < 0 ? -(CREATURE_RANDOM(firing, range / 3) + (range / 3)) : rnd;
        long x = move_coord_with_angle_x(target->mappos.x.val, rnd, angle_xy);
        long y = move_coord_with_angle_y(target->mappos.y.val, rnd, angle_xy);
        int posint = y / game.conf.crtr_conf.sprite_size;
        shotng->shot_lizard.x = x;
        shotng->shot_lizard.posint = posint;
        shotng->shot_lizard2.range = range / 10;
    }
}

static void shot_set_start_pos(const struct Thing *firing, const struct ShotConfigStats *shotst, struct Coord3d *pos1)
{
    if (map_is_solid_at_height(pos1->x.stl.num, pos1->y.stl.num, pos1->z.val, pos1->z.val + shotst->size_z))
    {
        pos1->x.val = firing->mappos.x.val;
        pos1->y.val = firing->mappos.y.val;
    }
}

void thing_fire_shot(struct Thing *firing, struct Thing *target, ThingModel shot_model, char shot_lvl, unsigned char hit_type)
{
    struct Coord3d pos2;
    struct Thing *tmptng;
    short angle_xy;
    short angle_yz;
    short speed;
    long damage;
    unsigned char dexterity, max_dexterity;

    struct ShotConfigStats* shotst = get_shot_model_stats(shot_model);
    TbBool flag1 = false;
    // Prepare source position
    struct Coord3d pos1;
    pos1.x.val = firing->mappos.x.val;
    pos1.y.val = firing->mappos.y.val;
    pos1.z.val = firing->mappos.z.val;
    if (firing->class_id == TCls_Trap)
    {
        if (shotst->fire_logic == ShFL_Volley)
        {
            if (!firing->trap.volley_fire)
            {
                firing->trap.volley_fire = true;
                firing->trap.volley_repeat = shotst->effect_amount - 1; // N x shots + (N - 1) x pauses and one shot is this one
                firing->trap.volley_delay = shotst->effect_spacing;
                firing->trap.firing_at = thing_is_invalid(target)? 0 : target->index;
            }
            else
            {
                firing->trap.volley_delay = shotst->effect_spacing;
                if (firing->trap.volley_repeat == 0)
                    return;
                firing->trap.volley_repeat--;
            }
        }
        struct TrapConfigStats *trapst = get_trap_model_stats(firing->model);
        firing->move_angle_xy = get_angle_xy_to(&firing->mappos, &target->mappos); //visually rotates the trap
        pos1.x.val += distance_with_angle_to_coord_x(trapst->shot_shift_x, firing->move_angle_xy + LbFPMath_PI / 2);
        pos1.y.val += distance_with_angle_to_coord_y(trapst->shot_shift_x, firing->move_angle_xy + LbFPMath_PI / 2);
        pos1.x.val += distance_with_angle_to_coord_x(trapst->shot_shift_y, firing->move_angle_xy);
        pos1.y.val += distance_with_angle_to_coord_y(trapst->shot_shift_y, firing->move_angle_xy);
        pos1.z.val += trapst->shot_shift_z;

        max_dexterity = UCHAR_MAX;
        dexterity = max_dexterity/4 + CREATURE_RANDOM(firing, max_dexterity/2);
    }
    else
    {
        struct CreatureControl* cctrl = creature_control_get_from_thing(firing);
        struct CreatureStats* crstat = creature_stats_get_from_thing(firing);
        if (shotst->fire_logic == ShFL_Volley)
        {
            if (!firing->creature.volley_fire)
            {
                firing->creature.volley_fire = true;
                firing->creature.volley_repeat = shotst->effect_amount - 1; // N x shots + (N - 1) x pauses and one shot is this one
                cctrl->inst_action_turns += shotst->effect_spacing + 1; // because of post check
            }
            else
            {
                cctrl->inst_action_turns += shotst->effect_spacing + 1;
                if (firing->creature.volley_repeat == 0)
                    return;
                firing->creature.volley_repeat--;
            }
        }

        dexterity = calculate_correct_creature_dexterity(firing);
        max_dexterity = crstat->dexterity + ((crstat->dexterity * cctrl->explevel * game.conf.crtr_conf.exp.dexterity_increase_on_exp) / 100);

        pos1.x.val += distance_with_angle_to_coord_x((cctrl->shot_shift_x + (cctrl->shot_shift_x * game.conf.crtr_conf.exp.size_increase_on_exp * cctrl->explevel) / 100), firing->move_angle_xy + LbFPMath_PI / 2);
        pos1.y.val += distance_with_angle_to_coord_y((cctrl->shot_shift_x + (cctrl->shot_shift_x * game.conf.crtr_conf.exp.size_increase_on_exp * cctrl->explevel) / 100), firing->move_angle_xy + LbFPMath_PI / 2);
        pos1.x.val += distance_with_angle_to_coord_x((cctrl->shot_shift_y + (cctrl->shot_shift_y * game.conf.crtr_conf.exp.size_increase_on_exp * cctrl->explevel) / 100), firing->move_angle_xy);
        pos1.y.val += distance_with_angle_to_coord_y((cctrl->shot_shift_y + (cctrl->shot_shift_y * game.conf.crtr_conf.exp.size_increase_on_exp * cctrl->explevel) / 100), firing->move_angle_xy);
        pos1.z.val += (cctrl->shot_shift_z + (cctrl->shot_shift_z * game.conf.crtr_conf.exp.size_increase_on_exp * cctrl->explevel) / 100);
    }
    // Compute launch angles
    if (thing_is_invalid(target))
    {
        angle_xy = firing->move_angle_xy;
        angle_yz = firing->move_angle_z;
    } else
    {
        pos2.x.val = target->mappos.x.val;
        pos2.y.val = target->mappos.y.val;
        pos2.z.val = target->mappos.z.val;
        pos2.z.val += (target->clipbox_size_z >> 1);
        if (((shotst->model_flags & ShMF_StrengthBased) != 0) && ((shotst->model_flags & ShMF_ReboundImmune) != 0) && (target->class_id != TCls_Door))
        {
          flag1 = true;
          pos1.z.val = pos2.z.val;
        }
        angle_xy = get_angle_xy_to(&pos1, &pos2);
        angle_yz = get_angle_yz_to(&pos1, &pos2);
    }
    // Compute shot damage
    damage = shotst->damage;
    if (shotst->fixed_damage == 0)
    {
        if ((shotst->model_flags & ShMF_StrengthBased) != 0)
        {
            damage = calculate_melee_damage(firing,shotst->damage);
        }
        else
        {
            damage = calculate_shot_damage(firing, shot_model);
        }
    }
    if ((shotst->model_flags & ShMF_Disarming) && thing_is_deployed_trap(target))
    {
        hit_type = THit_TrapsAll;
    }
    struct Thing* shotng = NULL;
    long target_idx = 0;
    // Set target index for navigating shots
    if (!thing_is_invalid(target))
    {
        target_idx = target->index;
    }
    struct ComponentVector cvect;

    switch (shotst->fire_logic)
    {
    case ShFL_Beam:
        if ((thing_is_invalid(target)) || (get_2d_distance(&firing->mappos, &pos2) > shotst->max_range))
        {
            project_point_to_wall_on_angle(&pos1, &pos2, firing->move_angle_xy, firing->move_angle_z, COORD_PER_STL, shotst->max_range/COORD_PER_STL);
        }
        shotng = create_thing(&pos2, TCls_Shot, shot_model, firing->owner, -1);
        if (thing_is_invalid(shotng))
          return;
        draw_lightning(&pos1, &pos2, shotst->effect_spacing, shotst->effect_id);
        shotng->health = shotst->health;
        shotng->shot.damage = damage;
        shotng->parent_idx = firing->index;
        break;
    case ShFL_Breathe:
        if ((thing_is_invalid(target)) || (get_2d_distance(&firing->mappos, &pos2) > shotst->max_range))
          project_point_to_wall_on_angle(&pos1, &pos2, firing->move_angle_xy, firing->move_angle_z, COORD_PER_STL, shotst->max_range/COORD_PER_STL);
        shotng = create_thing(&pos2, TCls_Shot, shot_model, firing->owner, -1);
        if (thing_is_invalid(shotng))
          return;

        draw_flame_breath(&pos1, &pos2, shotst->effect_spacing, shotst->effect_amount,shotst->effect_id, shotng->index);
        shotng->health = shotst->health;
        shotng->shot.damage = damage;
        shotng->parent_idx = firing->index;
        break;
    case ShFL_Hail:
    {
        long i;
        shot_set_start_pos(firing, shotst, &pos1);
        for (i = 0; i < shotst->effect_amount; i++)
        {
            if (shotst->speed_deviation)
            {
                speed = (short)(shotst->speed - (shotst->speed_deviation/2) + (CREATURE_RANDOM(firing, shotst->speed_deviation)));
            }
            else
            {
                speed = shotst->speed;
            }
            tmptng = create_thing(&pos1, TCls_Shot, shot_model, firing->owner, -1);
            if (thing_is_invalid(tmptng))
              break;
            shotng = tmptng;
            shotng->shot.hit_type = hit_type;
            shotng->move_angle_xy = (short)((angle_xy + CREATURE_RANDOM(firing, 2 * shotst->spread_xy + 1) - shotst->spread_xy) & LbFPMath_AngleMask);
            shotng->move_angle_z = (short)((angle_yz + CREATURE_RANDOM(firing, 2 * shotst->spread_z + 1) - shotst->spread_z) & LbFPMath_AngleMask);
            angles_to_vector(shotng->move_angle_xy, shotng->move_angle_z, speed, &cvect);
            shotng->veloc_push_add.x.val += cvect.x;
            shotng->veloc_push_add.y.val += cvect.y;
            shotng->veloc_push_add.z.val += cvect.z;
            shotng->state_flags |= TF1_PushAdd;
            shotng->shot.damage = damage;
            shotng->health = shotst->health;
            shotng->parent_idx = firing->index;
        }
        break;
    }
    case ShFL_Volley:
        // fallthrough
    case ShFL_Lizard:
    case ShFL_Default:
    default:
        shot_set_start_pos(firing, shotst, &pos1);
        shotng = create_thing(&pos1, TCls_Shot, shot_model, firing->owner, -1);
        if (thing_is_invalid(shotng))
            return;
        if (shotst->spread_xy || shotst->spread_z)
        {
            shotng->move_angle_xy = (short)((angle_xy + CREATURE_RANDOM(firing, 2 * shotst->spread_xy + 1) - shotst->spread_xy) & LbFPMath_AngleMask);
            shotng->move_angle_z = (short)((angle_yz + CREATURE_RANDOM(firing, 2 * shotst->spread_z + 1) - shotst->spread_z) & LbFPMath_AngleMask);
        }
        else
        {
            shotng->move_angle_xy = angle_xy;
            shotng->move_angle_z = angle_yz;
        }
        if (shotst->speed_deviation)
        {
            speed = (short)(shotst->speed - (shotst->speed_deviation / 2) + (CREATURE_RANDOM(firing, shotst->speed_deviation)));
        }
        else
        {
            speed = shotst->speed;
        }
        angles_to_vector(shotng->move_angle_xy, shotng->move_angle_z, speed, &cvect);
        shotng->veloc_push_add.x.val += cvect.x;
        shotng->veloc_push_add.y.val += cvect.y;
        shotng->veloc_push_add.z.val += cvect.z;
        shotng->state_flags |= TF1_PushAdd;
        shotng->shot.damage = damage;
        shotng->health = shotst->health;
        shotng->parent_idx = firing->index;
        shotng->shot.target_idx = target_idx;
        shotng->shot.dexterity = dexterity;
        if (shotst->fire_logic == ShFL_Lizard)
        {
            shot_init_lizard(target, angle_xy, dexterity, shotng);
        }
        break;
    }
    if (!thing_is_invalid(shotng))
    {
#if (BFDEBUG_LEVEL > 0)
      damage = shotng->shot.damage;
      // Special debug code that shows amount of damage the shot will make
      if ((start_params.debug_flags & DFlg_ShotsDamage) != 0)
          create_price_effect(&pos1, my_player_number, damage);
      if ((damage < 0) || (damage > 2000))
      {
        WARNLOG("Shot of type %d carries %d damage",(int)shot_model,(int)damage);
      }
#endif
      shotng->shot.hit_type = hit_type;
      if (shotst->firing_sound > 0)
      {
        thing_play_sample(firing, shotst->firing_sound + UNSYNC_RANDOM(shotst->firing_sound_variants),
            100, 0, 3, 0, 3, FULL_LOUDNESS);
      }
      if (shotst->shot_sound > 0)
      {
        thing_play_sample(shotng, shotst->shot_sound, NORMAL_PITCH, 0, 3, 0, shotst->sound_priority, FULL_LOUDNESS);
      }
      set_flag_value(shotng->movement_flags, TMvF_GoThroughWalls, flag1);
    }
}

void set_creature_level(struct Thing *thing, long nlvl)
{
    struct CreatureControl *cctrl = creature_control_get_from_thing(thing);
    if (creature_control_invalid(cctrl))
    {
        ERRORLOG("Creature has no control");
        return;
    }
    if (nlvl > CREATURE_MAX_LEVEL - 1)
    {
        ERRORLOG("Level %d too high, bounding", (int)nlvl);
        nlvl = CREATURE_MAX_LEVEL - 1;
    }
    if (nlvl < 0)
    {
        ERRORLOG("Level %d too low, bounding", (int)nlvl);
        nlvl = 0;
    }
    cctrl->explevel = nlvl;
    set_creature_size_stuff(thing);
    update_relative_creature_health(thing);
    creature_increase_available_instances(thing);
    add_creature_score_to_owner(thing);
}

void init_creature_level(struct Thing *thing, long nlev)
{
    struct CreatureControl* cctrl = creature_control_get_from_thing(thing);
    if (creature_control_invalid(cctrl))
    {
        ERRORLOG("Creature has no control");
        return;
    }
    set_creature_level(thing, nlev);
    thing->health = cctrl->max_health;
}

/** Retrieves speed of a creature.
 *
 * @param thing
 * @return
 */
long get_creature_speed(const struct Thing *thing)
{
    struct CreatureControl* cctrl = creature_control_get_from_thing(thing);
    if (creature_control_invalid(cctrl))
        return 0;
    long speed = cctrl->max_speed;
    if (speed < 0)
        speed = 0;
    if (speed > MAX_VELOCITY)
        speed = MAX_VELOCITY;
    return speed;
}

short get_creature_eye_height(const struct Thing *creatng)
{
    struct CreatureControl* cctrl = creature_control_get_from_thing(creatng);
    if (!creature_control_invalid(cctrl))
    {
        int base_height;
        if (creature_under_spell_effect(creatng, CSAfF_Chicken))
        {
            base_height = 100;
        }
        else
        {
            struct CreatureStats* crstat = creature_stats_get_from_thing(creatng);
            base_height = crstat->base_eye_height;
        }
        return (base_height + (base_height * game.conf.crtr_conf.exp.size_increase_on_exp * cctrl->explevel) / 100);
    }
    return 0;
}

/**
 * @brief Get the target of the given instance in the Possession mode.
 *
 * @param thing The Thing object of the caster.
 * @param inst_id The index of the instance be used.
 * @param packet The caster's owner's control's or action's packet. This is optional.
 * @return ThingIndex The index of the target thing.
 */
ThingIndex get_human_controlled_creature_target(struct Thing *thing, CrInstance inst_id, struct Packet *packet)
{
    ThingIndex index = 0;
    struct InstanceInfo *inst_inf = creature_instance_info_get(inst_id);

    if((inst_inf->instance_property_flags & InstPF_SelfBuff) != 0)
    {
        if ((inst_inf->instance_property_flags & InstPF_RangedBuff) == 0 ||
            ((packet != NULL) && (packet->additional_packet_values & PCAdV_CrtrContrlPressed) != 0))
        {
            // If it doesn't has RANGED_BUFF or the Possession key (default:left shift) is pressed,
            // cast on the caster itself.
            return thing->index;
        }
    }
    if((inst_inf->instance_property_flags & InstPF_RangedBuff) != 0)
    {
        if(inst_inf->primary_target != 5 && inst_inf->primary_target != 6)
        {
            ERRORLOG("The instance %d has RANGED_BUFF property but has no valid primary target.", inst_id);
        }
    }

    struct Thing *i;
    long angle_xy_to;
    long angle_difference;
    int smallest_angle_diff = INT_MAX;
    static const int range = 20;
    static const int max_hit_angle = 39;
    MapSubtlCoord stl_x = thing->mappos.x.stl.num;
    MapSubtlCoord stl_x_lower = stl_x - range;
    MapSubtlCoord stl_x_upper = stl_x + range;
    if ((stl_x - range) < 0)
        stl_x_lower = 0;
    if (stl_x_upper > gameadd.map_subtiles_x)
        stl_x_upper = gameadd.map_subtiles_x;
    MapSubtlCoord stl_y = thing->mappos.y.stl.num;
    MapSubtlCoord stl_y_lower = stl_y - range;
    MapSubtlCoord stl_y_upper = stl_y + range;
    if (stl_y + range > gameadd.map_subtiles_y)
        stl_y_upper = gameadd.map_subtiles_y;
    if (stl_y_lower < 0)
        stl_y_lower = 0;

    if (stl_y_upper < stl_y_lower)
    {
        return 0;
    }
    if (stl_y_upper >= stl_y_lower)
    {
        for (MapSubtlDelta y_step = ((stl_y_upper - stl_y_lower) + 1); y_step > 0; y_step--)
        {
            MapSubtlCoord x = stl_x_lower;
            if (x <= stl_x_upper)
            {
                for (MapSubtlDelta x_step = ((stl_x_upper - stl_x_lower) + 1); x_step > 0; x_step--)
                {
                    struct Map *mapblk = get_map_block_at(x, stl_y_lower);
                    for (i = thing_get(get_mapwho_thing_index(mapblk));
                         !thing_is_invalid(i);
                         i = thing_get(i->next_on_mapblk))
                    {
                        if (i != thing)
                        {
                            TbBool is_valid_target;
                            switch (inst_inf->primary_target)
                            {
                                case 1:
                                    is_valid_target = ((thing_is_creature(i) && !creature_is_being_unconscious(i)) || thing_is_dungeon_heart(i));
                                    break;
                                case 2:
                                    is_valid_target = (thing_is_creature(i) && !creature_is_being_unconscious(i));
                                    break;
                                case 3:
                                    is_valid_target = (((thing_is_creature(i) && !creature_is_being_unconscious(i)) || thing_is_dungeon_heart(i)) && i->owner != thing->owner);
                                    break;
                                case 4:
                                    is_valid_target = ((thing_is_creature(i) && !creature_is_being_unconscious(i)) && i->owner != thing->owner);
                                    break;
                                case 5:
                                    is_valid_target = (((thing_is_creature(i) && !creature_is_being_unconscious(i)) || thing_is_dungeon_heart(i)) && i->owner == thing->owner);
                                    break;
                                case 6:
                                    is_valid_target = ((thing_is_creature(i) && !creature_is_being_unconscious(i)) && i->owner == thing->owner);
                                    break;
                                case 7:
                                    is_valid_target = ((thing_is_creature(i) && !creature_is_being_unconscious(i)) || thing_is_dungeon_heart(i) || thing_is_deployed_trap(i));
                                    break;
                                case 8:
                                    is_valid_target = true;
                                    break;
                                default:
                                    ERRORLOG("Illegal primary target type for shot: %d", (int)inst_inf->primary_target);
                                    is_valid_target = false;
                                    break;
                            }
                            if (is_valid_target)
                            {
                                angle_xy_to = get_angle_xy_to(&thing->mappos, &i->mappos);
                                angle_difference = get_angle_difference(angle_xy_to, thing->move_angle_xy);
                                if (angle_difference >= max_hit_angle || !creature_can_see_thing(thing, i))
                                    angle_difference = LONG_MAX;
                                if (smallest_angle_diff > angle_difference)
                                {
                                    smallest_angle_diff = angle_difference;
                                    index = i->index;
                                }
                            }
                        }
                    }
                    x++;
                }
            }
            stl_y_lower++;
        }
    }
    return index;
}

/**
 * @brief Process the logic when player (in Possesson mode) uses a creature's instance.
 *
 * @param thing The creature being possessed.
 * @param inst_id The instance that player wants to use.
 * @param packet The packet being processed.
 * @return ThingIndex The target's index.
 */
ThingIndex process_player_use_instance(struct Thing *thing, CrInstance inst_id, struct Packet *packet)
{
    ThingIndex target_idx = get_human_controlled_creature_target(thing, inst_id, packet);
    struct InstanceInfo *inst_inf = creature_instance_info_get(inst_id);
    TbBool ok = false;
    struct Thing *target = thing_get(target_idx);
    if (flag_is_set(inst_inf->instance_property_flags, InstPF_RangedBuff) && inst_inf->validate_target_func != 0)
    {
        ok = creature_instances_validate_func_list[inst_inf->validate_target_func](thing, target, inst_id,
            inst_inf->validate_target_func_params[0], inst_inf->validate_target_func_params[1]);
    }
    if (!ok)
    {
        target = 0;
    }

    if (flag_is_set(inst_inf->instance_property_flags, InstPF_NeedsTarget))
    {
        if (target_idx == 0)
        {
            // If cannot find a valid target, do not use it and don't consider it used.

            // Make a rejection sound
            play_non_3d_sample(119);
            return 0;
        }
    }

    set_creature_instance(thing, inst_id, target_idx, 0);
    return target_idx;
}

long creature_instance_has_reset(const struct Thing *thing, long inst_idx)
{
    long ritime;
    const struct CreatureControl* cctrl = creature_control_get_from_thing(thing);
    const struct InstanceInfo* inst_inf = creature_instance_info_get(inst_idx);
    long delta = (long)game.play_gameturn - (long)cctrl->instance_use_turn[inst_idx];
    if ((thing->alloc_flags & TAlF_IsControlled) != 0)
    {
        ritime = inst_inf->fp_reset_time + cctrl->inst_total_turns - cctrl->inst_action_turns;
    } else
    {
        ritime = inst_inf->reset_time + cctrl->inst_total_turns - cctrl->inst_action_turns;
    }
    return (delta >= ritime);
}

/**
 * Gives times a creature spends on an instance, including spell modifiers.
 * @param thing The creature thing.
 * @param inst_idx Instance for which times will be computed.
 * @param ritime Returns instance duration turns.
 * @param raitime Returns instance turn on which action function is executed.
 */
void get_creature_instance_times(const struct Thing *thing, long inst_idx, long *ritime, long *raitime)
{
    long itime;
    long aitime;
    struct InstanceInfo *inst_inf = creature_instance_info_get(inst_idx);
    if ((thing->alloc_flags & TAlF_IsControlled) != 0)
    {
        itime = inst_inf->fp_time;
        aitime = inst_inf->fp_action_time;
    }
    else
    {
        itime = inst_inf->time;
        aitime = inst_inf->action_time;
    }
    if (creature_under_spell_effect(thing, CSAfF_Slow))
    {
        aitime *= 2;
        itime *= 2;
    }
    if (creature_under_spell_effect(thing, CSAfF_Speed))
    {
        aitime /= 2;
        itime /= 2;
    }
    else if (creature_affected_by_slap(thing))
    {
        aitime = 3 * aitime / 4;
        itime = 3 * itime / 4;
    }
    else if (!is_neutral_thing(thing))
    {
        if (player_uses_power_obey(thing->owner))
        {
            aitime -= aitime / 4;
            itime -= itime / 4;
        }
    }
    if (aitime <= 1)
    {
        aitime = 1;
    }
    if (itime <= 1)
    {
        itime = 1;
    }
    *ritime = itime;
    *raitime = aitime;
}

void set_creature_instance(struct Thing *thing, CrInstance inst_idx, long targtng_idx, const struct Coord3d *pos)
{
    long i;
    if (inst_idx == 0)
        return;
    struct CreatureControl* cctrl = creature_control_get_from_thing(thing);
    struct InstanceInfo* inst_inf = creature_instance_info_get(inst_idx);
    if (creature_instance_info_invalid(inst_inf) || (inst_inf->time == -1))
    {
        ERRORLOG("Cannot set negative instance %d to %s index %d",(int)inst_idx,thing_model_name(thing),(int)thing->index);
        return;
    }
    if (inst_inf->force_visibility > 0)
    {
        i = cctrl->force_visible;
        if (i <= inst_inf->force_visibility)
          i = inst_inf->force_visibility;
        cctrl->force_visible = i;
    }
    long itime;
    long aitime;
    get_creature_instance_times(thing, inst_idx, &itime, &aitime);
    if ((cctrl->instance_id != CrInst_NULL) && (cctrl->instance_id == inst_idx))
    {
        if ((inst_inf->instance_property_flags & InstPF_RepeatTrigger) != 0)
        {
            cctrl->inst_repeat = 1;
            return;
        }
    }
    cctrl->instance_id = inst_idx;
    cctrl->targtng_idx = targtng_idx;
    cctrl->inst_turn = 0;
    cctrl->inst_total_turns = itime;
    cctrl->inst_action_turns = aitime;
    i = get_creature_model_graphics(thing->model,inst_inf->graphics_idx);
    cctrl->instance_anim_step_turns = get_lifespan_of_animation(i, 1) / itime;
    if (pos != NULL)
    {
        cctrl->targtstl_x = coord_subtile(pos->x.val);
        cctrl->targtstl_y = coord_subtile(pos->y.val);
    } else
    {
        cctrl->targtstl_x = 0;
        cctrl->targtstl_y = 0;
    }
}

unsigned short find_next_annoyed_creature(PlayerNumber plyr_idx, unsigned short current_annoyed_creature_idx)
{
    struct Thing *current_annoyed_creature = thing_get(current_annoyed_creature_idx);
    struct Thing **current_ptr = &current_annoyed_creature;
    struct Dungeon *dungeon = get_dungeon(plyr_idx);
    struct Thing *creatng;
    struct CreatureControl* cctrl;

    if ((current_annoyed_creature->alloc_flags & TAlF_Exists) == 0 ||
         !thing_is_creature(current_annoyed_creature) ||
         (current_annoyed_creature->alloc_flags & TAlF_IsInLimbo) != 0 ||
         (current_annoyed_creature->state_flags & TAlF_IsInMapWho) != 0 ||
         current_annoyed_creature->active_state == CrSt_CreatureUnconscious)
    {
        creatng = thing_get(dungeon->creatr_list_start);
        if (thing_is_invalid(creatng))
        {
            dungeon->zoom_annoyed_creature_idx = 0;
        }
        else
        {
            while (!anger_is_creature_angry(creatng))
            {
                cctrl = creature_control_get_from_thing(creatng);
                creatng = thing_get(cctrl->players_next_creature_idx);
                if (thing_is_invalid(creatng))
                {
                    dungeon->zoom_annoyed_creature_idx = 0;
                    return 0;
                }
            }
            dungeon->zoom_annoyed_creature_idx = creatng->index;
            return creatng->index;
        }
    }
    else
    {
        cctrl = creature_control_get_from_thing(thing_get(dungeon->zoom_annoyed_creature_idx));
        creatng = thing_get(cctrl->players_next_creature_idx);

        if ((creatng->alloc_flags & TAlF_Exists) &&
            thing_is_creature(creatng) &&
            (creatng->alloc_flags & TAlF_IsInLimbo) == 0 &&
            (creatng->state_flags & TAlF_IsInMapWho) == 0 &&
            creatng->active_state != CrSt_CreatureUnconscious &&
            !thing_is_invalid(creatng))
        {
            TbBool found = true;
            while (!anger_is_creature_angry(creatng) || (creatng->alloc_flags & TAlF_Exists) == 0 || !thing_is_creature(creatng) ||
                   (creatng->alloc_flags & TAlF_IsInLimbo) != 0 || (creatng->state_flags & TAlF_IsInMapWho) != 0 || creatng->active_state == CrSt_CreatureUnconscious)
            {
                cctrl = creature_control_get_from_thing(creatng);
                creatng =thing_get(cctrl->players_next_creature_idx);
                if ( thing_is_invalid(creatng))
                {
                    found = false;
                    break;
                }
            }
            if (found)
            {
                dungeon->zoom_annoyed_creature_idx = creatng->index;
                return creatng->index;
            }
        }
        creatng = thing_get(dungeon->creatr_list_start);
        if (*current_ptr != creatng)
        {
            while (!thing_is_invalid(creatng))
            {
                if (anger_is_creature_angry(creatng) &&
                    (creatng->alloc_flags & TAlF_Exists) != 0 &&
                    thing_is_creature(creatng) &&
                    (creatng->alloc_flags & TAlF_IsInLimbo) == 0 &&
                    (creatng->state_flags & TAlF_IsInMapWho) == 0 &&
                    creatng->active_state != CrSt_CreatureUnconscious)
                {
                    dungeon->zoom_annoyed_creature_idx = creatng->index;
                    return creatng->index;
                }
                cctrl = creature_control_get_from_thing(creatng);
                creatng = thing_get(cctrl->players_next_creature_idx);
                if (*current_ptr == creatng)
                    return dungeon->zoom_annoyed_creature_idx;
            }
        }
        return dungeon->zoom_annoyed_creature_idx;
    }
    return 0;
}

void draw_creature_view(struct Thing *thing)
{
  // If no eye lens required - just draw on the screen, directly
  struct PlayerInfo* player = get_my_player();
  if (((game.flags_cd & MFlg_EyeLensReady) == 0) || (eye_lens_memory == NULL) || (game.numfield_1B == 0))
  {
      engine(player,&player->cameras[CamIV_FirstPerson]);
      return;
  }
  // So there is an eye lens - we have to put a buffer in place of screen,
  // draw on that buffer, an then copy it to screen applying lens effect.
  unsigned char* scrmem = eye_lens_spare_screen_memory;
  // Store previous graphics settings
  unsigned char* wscr_cp = lbDisplay.WScreen;
  TbGraphicsWindow grwnd;
  LbScreenStoreGraphicsWindow(&grwnd);
  // Prepare new settings
  memset(scrmem, 0, eye_lens_width*eye_lens_height*sizeof(TbPixel));
  lbDisplay.WScreen = scrmem;
  lbDisplay.GraphicsScreenHeight = eye_lens_height;
  lbDisplay.GraphicsScreenWidth = eye_lens_width;
  LbScreenSetGraphicsWindow(0, 0, MyScreenWidth/pixel_size, MyScreenHeight/pixel_size);
  // Draw on our buffer
  setup_engine_window(0, 0, MyScreenWidth, MyScreenHeight);
  engine(player,&player->cameras[CamIV_FirstPerson]);
  // Restore original graphics settings
  lbDisplay.WScreen = wscr_cp;
  LbScreenLoadGraphicsWindow(&grwnd);
  // Draw the buffer on real screen
  setup_engine_window(0, 0, MyScreenWidth, MyScreenHeight);
  draw_lens_effect(lbDisplay.WScreen, lbDisplay.GraphicsScreenWidth, scrmem, eye_lens_width,
      MyScreenWidth/pixel_size, MyScreenHeight/pixel_size, game.numfield_1B);
}

struct Thing *get_creature_near_for_controlling(PlayerNumber plyr_idx, MapCoord x, MapCoord y)
{
    MapCoordDelta nearest_distance = LONG_MAX;
    struct Thing *nearest_thing = INVALID_THING;

    for (long k = 0; k < AROUND_TILES_COUNT; k++)
    {

        MapSubtlCoord stl_x = coord_subtile(x) + around[k].delta_x;
        MapSubtlCoord stl_y = coord_subtile(y) + around[k].delta_y;
        struct Map* mapblk = get_map_block_at(stl_x, stl_y);
        unsigned long j = 0;
        for (int i = get_mapwho_thing_index(mapblk); i != 0;)
        {
            struct Thing* thing = thing_get(i);
            i = thing->next_on_mapblk;


            if (can_cast_spell(plyr_idx,PwrK_POSSESS,stl_x,stl_y,thing,CastChk_Default ))
            {
                MapCoordDelta distance = chessboard_distance(thing->mappos.x.val, thing->mappos.y.val, x, y);
                if (distance < nearest_distance)
                {
                    nearest_distance = distance;
                    nearest_thing = thing;
                }
            }

            j++;
            if (j > THINGS_COUNT)
            {
                ERRORLOG("Infinite loop detected when sweeping things list");
                break_mapwho_infinite_chain(mapblk);
                break;
            }
        }
    }
    return nearest_thing;
}

/**
 * Puts a creature as first in a list of owning player creatures.
 *
 * This function is called at map loading, during creature creation; this means it cannot use get_players_num_dungeon().
 *
 * @param thing The creature thing.
 */
void set_first_creature(struct Thing *creatng)
{
    struct CreatureControl* cctrl = creature_control_get_from_thing(creatng);

    if ((creatng->alloc_flags & TAlF_InDungeonList) != 0) {
        ERRORLOG("Thing already in Peter list");
        return;
    }

    SYNCDBG(16,"Starting for %s index %d owner %d",thing_model_name(creatng),(int)creatng->index,(int)creatng->owner);

    if (is_neutral_thing(creatng))
    {
        if (game.nodungeon_creatr_list_start > 0)
        {
            struct Thing* prevtng = thing_get(game.nodungeon_creatr_list_start);
            struct CreatureControl* prevctrl = creature_control_get_from_thing(prevtng);
            prevctrl->players_prev_creature_idx = creatng->index;
            cctrl->players_next_creature_idx = game.nodungeon_creatr_list_start;
            cctrl->players_prev_creature_idx = 0;
            game.nodungeon_creatr_list_start = creatng->index;
        } else
        {
            cctrl->players_next_creature_idx = 0;
            cctrl->players_prev_creature_idx = 0;
            game.nodungeon_creatr_list_start = creatng->index;
        }
        creatng->alloc_flags |= TAlF_InDungeonList;
    } else
    if (!creature_is_for_dungeon_diggers_list(creatng))
    {
        struct Dungeon* dungeon = get_dungeon(creatng->owner);
        if (dungeon->creatr_list_start > 0)
        {
            struct Thing* prevtng = thing_get(dungeon->creatr_list_start);
            struct CreatureControl* prevctrl = creature_control_get_from_thing(prevtng);
            prevctrl->players_prev_creature_idx = creatng->index;
            cctrl->players_next_creature_idx = dungeon->creatr_list_start;
            cctrl->players_prev_creature_idx = 0;
            dungeon->creatr_list_start = creatng->index;
        } else
        {
            cctrl->players_next_creature_idx = 0;
            cctrl->players_prev_creature_idx = 0;
            dungeon->creatr_list_start = creatng->index;
        }
        if (!flag_is_set(cctrl->flgfield_2,TF2_Spectator) && !(flag_is_set(cctrl->flgfield_2, TF2_SummonedCreature)))
        {
            dungeon->owned_creatures_of_model[creatng->model]++;
            dungeon->num_active_creatrs++;
        }
        creatng->alloc_flags |= TAlF_InDungeonList;
    }
    else
    {
        struct Dungeon* dungeon = get_dungeon(creatng->owner);
        if (dungeon->digger_list_start > 0)
        {
            struct Thing* prevtng = thing_get(dungeon->digger_list_start);
            struct CreatureControl* prevctrl = creature_control_get_from_thing(prevtng);
            prevctrl->players_prev_creature_idx = creatng->index;
            cctrl->players_next_creature_idx = dungeon->digger_list_start;
            cctrl->players_prev_creature_idx = 0;
            dungeon->digger_list_start = creatng->index;
        }
        else
        {
            cctrl->players_next_creature_idx = 0;
            cctrl->players_prev_creature_idx = 0;
            dungeon->digger_list_start = creatng->index;
        }
        if (!flag_is_set(cctrl->flgfield_2, TF2_Spectator) && !(flag_is_set(cctrl->flgfield_2, TF2_SummonedCreature)))
        {
            dungeon->num_active_diggers++;
            dungeon->owned_creatures_of_model[creatng->model]++;
        }
        creatng->alloc_flags |= TAlF_InDungeonList;
    }
}

void recalculate_all_creature_digger_lists()
{
    for (PlayerNumber plyr_idx = 0; plyr_idx < PLAYERS_COUNT; plyr_idx++)
    {
         recalculate_player_creature_digger_lists(plyr_idx);
    }
}

void recalculate_player_creature_digger_lists(PlayerNumber plr_idx)
{
    ThingIndex previous_digger = 0;
    ThingIndex previous_creature = 0;

    struct Dungeon* dungeon = get_dungeon(plr_idx);
    dungeon->digger_list_start = 0;
    dungeon->creatr_list_start = 0;
    dungeon->num_active_diggers = 0;
    dungeon->num_active_creatrs = 0;


    const struct StructureList* slist = get_list_for_thing_class(TCls_Creature);
    long i = slist->index;
    long k = 0;
    while (i > 0)
    {
        struct Thing* creatng = thing_get(i);
        if (thing_is_invalid(creatng))
          break;

        if(creatng->owner == plr_idx)
        {
            if(creature_is_for_dungeon_diggers_list(creatng))
            {

                if(dungeon->digger_list_start == 0)
                {
                    dungeon->digger_list_start = i;
                }
                else
                {
                    struct CreatureControl* prevcctrl = creature_control_get_from_thing(thing_get(previous_digger));
                    prevcctrl->players_next_creature_idx = i;
                }
                struct CreatureControl* cctrl = creature_control_get_from_thing(creatng);
                cctrl->players_next_creature_idx = 0;
                cctrl->players_prev_creature_idx = previous_digger;
                if (!flag_is_set(cctrl->flgfield_2,TF2_Spectator) && !(flag_is_set(cctrl->flgfield_2, TF2_SummonedCreature)))
                {
                    dungeon->num_active_diggers++;
                }
                previous_digger = i;
            }
            else
            {

                if(dungeon->creatr_list_start == 0)
                {
                    dungeon->creatr_list_start = i;
                }
                else
                {
                    struct CreatureControl* prevcctrl = creature_control_get_from_thing(thing_get(previous_creature));
                    prevcctrl->players_next_creature_idx = i;
                }
                struct CreatureControl* cctrl = creature_control_get_from_thing(creatng);
                cctrl->players_next_creature_idx = 0;
                cctrl->players_prev_creature_idx = previous_creature;
                if (!flag_is_set(cctrl->flgfield_2,TF2_Spectator) && !(flag_is_set(cctrl->flgfield_2, TF2_SummonedCreature)))
                {
                    dungeon->num_active_creatrs++;
                }
                previous_creature = i;
            }
        }

        i = creatng->next_of_class;
        k++;
        if (k > slist->count)
        {
          ERRORLOG("Infinite loop detected when sweeping things list");
          break;
        }
    }
}

void remove_first_creature(struct Thing *creatng)
{
    struct Dungeon *dungeon;
    struct CreatureControl *secctrl;
    struct Thing *sectng;
    struct CreatureControl* cctrl = creature_control_get_from_thing(creatng);
    if ((creatng->alloc_flags & TAlF_InDungeonList) == 0)
    {
        ERRORLOG("The %s index %d is not in Peter list",thing_model_name(creatng),(int)creatng->index);
        return;
    }
    if (is_neutral_thing(creatng))
    {
      sectng = thing_get(cctrl->players_prev_creature_idx);
      if (!thing_is_invalid(sectng)) {
          secctrl = creature_control_get_from_thing(sectng);
          secctrl->players_next_creature_idx = cctrl->players_next_creature_idx;
      } else {
          game.nodungeon_creatr_list_start = cctrl->players_next_creature_idx;
      }
      sectng = thing_get(cctrl->players_next_creature_idx);
      if (!thing_is_invalid(sectng)) {
          secctrl = creature_control_get_from_thing(sectng);
          secctrl->players_prev_creature_idx = cctrl->players_prev_creature_idx;
      }
    } else
    if (creature_is_for_dungeon_diggers_list(creatng))
    {
        dungeon = get_dungeon(creatng->owner);
        sectng = thing_get(cctrl->players_prev_creature_idx);
        if (!thing_is_invalid(sectng)) {
            secctrl = creature_control_get_from_thing(sectng);
            secctrl->players_next_creature_idx = cctrl->players_next_creature_idx;
        } else {
            dungeon->digger_list_start = cctrl->players_next_creature_idx;
        }
        sectng = thing_get(cctrl->players_next_creature_idx);
        if (!thing_is_invalid(sectng)) {
            secctrl = creature_control_get_from_thing(sectng);
            secctrl->players_prev_creature_idx = cctrl->players_prev_creature_idx;
        }
        if (!flag_is_set(cctrl->flgfield_2, TF2_Spectator) && !flag_is_set(cctrl->flgfield_2, TF2_SummonedCreature))
        {
            dungeon->owned_creatures_of_model[creatng->model]--;
            dungeon->num_active_diggers--;
        }
    } else
    {
        dungeon = get_dungeon(creatng->owner);
        sectng = thing_get(cctrl->players_prev_creature_idx);
        if (!thing_is_invalid(sectng)) {
            secctrl = creature_control_get_from_thing(sectng);
            secctrl->players_next_creature_idx = cctrl->players_next_creature_idx;
        } else {
            dungeon->creatr_list_start = cctrl->players_next_creature_idx;
        }
        sectng = thing_get(cctrl->players_next_creature_idx);
        if (!thing_is_invalid(sectng)) {
            secctrl = creature_control_get_from_thing(sectng);
            secctrl->players_prev_creature_idx = cctrl->players_prev_creature_idx;
        }
        if (!flag_is_set(cctrl->flgfield_2, TF2_Spectator) && !flag_is_set(cctrl->flgfield_2, TF2_SummonedCreature))
        {
            dungeon->owned_creatures_of_model[creatng->model]--;
            dungeon->num_active_creatrs--;
        }
    }
    cctrl->players_prev_creature_idx = 0;
    cctrl->players_next_creature_idx = 0;
    creatng->alloc_flags &= ~TAlF_InDungeonList;
}

TbBool thing_is_creature(const struct Thing *thing)
{
  if (thing_is_invalid(thing))
    return false;
  return (thing->class_id == TCls_Creature);
}

TbBool thing_is_dead_creature(const struct Thing *thing)
{
  if (thing_is_invalid(thing))
    return false;
  return (thing->class_id == TCls_DeadCreature);
}

/** Returns if a thing is special digger creature.
 *
 * @param thing The thing to be checked.
 * @return True if the thing is creature and special digger, false otherwise.
 */
TbBool thing_is_creature_digger(const struct Thing *thing)
{
  if (!thing_is_creature(thing))
    return false;
  return ((get_creature_model_flags(thing) & (CMF_IsSpecDigger|CMF_IsDiggingCreature)) != 0);
}

/** Returns if a thing the creature type set as spectator, normally the floating spirit.
  * @param thing The thing to be checked.
 * @return True if the thing is creature and listed as spectator , false otherwise.
 */
TbBool thing_is_creature_spectator(const struct Thing* thing)
{
    if (!thing_is_creature(thing))
        return false;

    ThingModel breed = game.conf.crtr_conf.spectator_breed;
    if (breed == 0)
    {
        WARNLOG("There is no spectator breed");
        breed = game.conf.crtr_conf.special_digger_good;
    }
    return (thing->model == breed);
}


void anger_set_creature_anger_all_types(struct Thing *thing, long new_value)
{
    if (creature_can_get_angry(thing))
    {
      for (AnnoyMotive anger_type = 1; anger_type < AngR_ListEnd; anger_type++ )
      {
        anger_set_creature_anger(thing, new_value, anger_type);
      }
    }
}

struct Room *get_creature_lair_room(const struct Thing *creatng)
{
    struct CreatureControl* cctrl = creature_control_get_from_thing(creatng);
    if (cctrl->lairtng_idx <= 0) {
        return INVALID_ROOM;
    }
    return room_get(cctrl->lair_room_id);
}

TbBool creature_has_lair_room(const struct Thing *creatng)
{
    struct Room* room = get_creature_lair_room(creatng);
    if (!room_is_invalid(room) && room_role_matches(room->kind,get_room_role_for_job(Job_TAKE_SLEEP))) {
        return true;
    }
    return false;
}

TbBool remove_creature_lair(struct Thing *thing)
{
    struct CreatureControl* cctrl = creature_control_get_from_thing(thing);
    if (cctrl->lairtng_idx <= 0) {
        return false;
    }
    struct Room* room = room_get(cctrl->lair_room_id);
    if (!room_is_invalid(room)) {
        creature_remove_lair_totem_from_room(thing, room);
        return true;
    } else {
        ERRORDBG(8,"The %s index %d has lair %d in non-existing room.",thing_model_name(thing),(int)thing->index,(int)cctrl->lairtng_idx);
        cctrl->lairtng_idx = 0;
    }
    return false;
}

void change_creature_owner(struct Thing *creatng, PlayerNumber nowner)
{
    struct Dungeon *dungeon;
    struct CreatureControl* cctrl;
    SYNCDBG(6,"Starting for %s, owner %d to %d",thing_model_name(creatng),(int)creatng->owner,(int)nowner);
    // Remove the creature from old owner
    if (creatng->light_id != 0) {
        light_delete_light(creatng->light_id);
        creatng->light_id = 0;
    }
    cleanup_creature_state_and_interactions(creatng);
    remove_creature_lair(creatng);
    if ((creatng->alloc_flags & TAlF_InDungeonList) != 0) {
        remove_first_creature(creatng);
    }
    if (!is_neutral_thing(creatng))
    {
        dungeon = get_dungeon(creatng->owner);
        dungeon->score -= get_creature_thing_score(creatng);
        if (anger_is_creature_angry(creatng))
            dungeon->creatures_annoyed--;
        remove_events_thing_is_attached_to(creatng);
    }
    // Add the creature to new owner
    creatng->owner = nowner;
    set_first_creature(creatng);
    set_start_state(creatng);
    if (!is_neutral_thing(creatng))
    {
        dungeon = get_dungeon(creatng->owner);
        dungeon->score += get_creature_thing_score(creatng);
        if ( anger_is_creature_angry(creatng) )
            dungeon->creatures_annoyed++;
        cctrl = creature_control_get_from_thing(creatng);
        cctrl->paydays_owed = 0;
        cctrl->paydays_advanced = 0;
    }
}

/**
 * If the total creature count is low enough for a creature to be generated
 * @param temp_creature when set to 1, it will still generate if it would mean going 1 over a temporary limit
  * @return true if a creature may be generated, false if not.
 */
TbBool creature_count_below_map_limit(TbBool temp_creature)
{
    if (game.thing_lists[TngList_Creatures].count >= CREATURES_COUNT-1)
        return false;

    return ((game.thing_lists[TngList_Creatures].count - temp_creature) < game.conf.rules.game.creatures_count);
}

struct Thing *create_creature(struct Coord3d *pos, ThingModel model, PlayerNumber owner)
{
    struct CreatureStats *crstat = creature_stats_get(model);
    if (game.thing_lists[TngList_Creatures].count >= CREATURES_COUNT)
    {
        ERRORLOG("Cannot create %s for player %d. Creature limit %d reached.", creature_code_name(model), (int)owner, CREATURES_COUNT);
        return INVALID_THING;
    }
    if (!i_can_allocate_free_thing_structure(FTAF_FreeEffectIfNoSlots))
    {
        ERRORDBG(3, "Cannot create %s for player %d. There are too many things allocated.", creature_code_name(model), (int)owner);
        erstat_inc(ESE_NoFreeThings);
        return INVALID_THING;
    }
    if (!i_can_allocate_free_control_structure())
    {
        ERRORDBG(3, "Cannot create %s for player %d. There are too many creatures allocated.", creature_code_name(model), (int)owner);
        erstat_inc(ESE_NoFreeCreatrs);
        return INVALID_THING;
    }
    struct Thing *crtng = allocate_free_thing_structure(FTAF_FreeEffectIfNoSlots);
    if (crtng->index == 0)
    {
        ERRORDBG(3, "Should be able to allocate %s for player %d, but failed.", creature_code_name(model), (int)owner);
        erstat_inc(ESE_NoFreeThings);
        return INVALID_THING;
    }
    struct CreatureControl *cctrl = allocate_free_control_structure();
    crtng->ccontrol_idx = cctrl->index;
    crtng->class_id = TCls_Creature;
    crtng->model = model;
    crtng->parent_idx = crtng->index;
    crtng->mappos.x.val = pos->x.val;
    crtng->mappos.y.val = pos->y.val;
    crtng->mappos.z.val = pos->z.val;
    crtng->clipbox_size_xy = crstat->size_xy;
    crtng->clipbox_size_z = crstat->size_z;
    crtng->solid_size_xy = crstat->thing_size_xy;
    crtng->solid_size_z = crstat->thing_size_z;
    crtng->fall_acceleration = 32;
    crtng->bounce_angle = 0;
    crtng->inertia_floor = 32;
    crtng->inertia_air = 8;
    crtng->movement_flags |= TMvF_Unknown08;
    crtng->owner = owner;
    crtng->move_angle_xy = 0;
    crtng->move_angle_z = 0;
    cctrl->max_speed = calculate_correct_creature_maxspeed(crtng);
    cctrl->shot_shift_x = crstat->shot_shift_x;
    cctrl->shot_shift_y = crstat->shot_shift_y;
    cctrl->shot_shift_z = crstat->shot_shift_z;
    long i = get_creature_anim(crtng, CGI_Stand);
    set_thing_draw(crtng, i, 256, game.conf.crtr_conf.sprite_size, 0, 0, ODC_Default);
    cctrl->explevel = 1;
    cctrl->max_health = calculate_correct_creature_max_health(crtng);
    crtng->health = cctrl->max_health;
    crtng->owner = owner;
    crtng->mappos.x.val = pos->x.val;
    crtng->mappos.y.val = pos->y.val;
    crtng->mappos.z.val = pos->z.val;
    crtng->creation_turn = game.play_gameturn;
    cctrl->joining_age = 17 + CREATURE_RANDOM(crtng, 13);
    cctrl->blood_type = CREATURE_RANDOM(crtng, BLOOD_TYPES_COUNT);
    if (player_is_roaming(owner))
    {
        cctrl->hero.sbyte_89 = -1;
        cctrl->hero.byte_8C = 1;
    }
    cctrl->flee_pos.x.val = crtng->mappos.x.val;
    cctrl->flee_pos.y.val = crtng->mappos.y.val;
    cctrl->flee_pos.z.val = crtng->mappos.z.val;
    cctrl->flee_pos.z.val = get_thing_height_at(crtng, pos);
    cctrl->fighting_player_idx = -1;
    if (crstat->flying)
    {
        crtng->movement_flags |= TMvF_Flying;
    }
    set_creature_level(crtng, 0);
    crtng->health = cctrl->max_health;
    add_thing_to_its_class_list(crtng);
    place_thing_in_mapwho(crtng);
    if (owner <= PLAYERS_COUNT)
    {
        set_first_creature(crtng);
    }
    set_start_state(crtng);
    add_creature_score_to_owner(crtng);
    cctrl->active_instance_id = creature_choose_first_available_instance(crtng);
    if (crstat->illuminated)
    {
        illuminate_creature(crtng);
    }
    return crtng;
}

TbBool creature_increase_level(struct Thing *thing)
{
    struct CreatureControl *cctrl = creature_control_get_from_thing(thing);
    if (creature_control_invalid(cctrl))
    {
        ERRORLOG("Invalid creature control; no action");
        return false;
    }
    struct Dungeon *dungeon = get_dungeon(thing->owner);
    if (dungeon->creature_max_level[thing->model] > cctrl->explevel)
    {
        struct CreatureStats *crstat = creature_stats_get_from_thing(thing);
        if ((cctrl->explevel < CREATURE_MAX_LEVEL - 1) || (crstat->grow_up != 0))
        {
            cctrl->exp_level_up = true;
            return true;
        }
    }
    return false;
}

TbBool creature_change_multiple_levels(struct Thing *thing, int count)
{
    struct CreatureControl* cctrl = creature_control_get_from_thing(thing);
    if (creature_control_invalid(cctrl))
    {
        ERRORLOG("Invalid creature control; no action");
        return false;
    }
    struct Dungeon* dungeon = get_dungeon(thing->owner);
    int k = 0;
    if (count > 0)
    {
        for (int i = 0; i < count; i++)
        {
            if (dungeon->creature_max_level[thing->model] > cctrl->explevel)
            {
                struct CreatureStats* crstat = creature_stats_get_from_thing(thing);
                if ((cctrl->explevel < CREATURE_MAX_LEVEL - 1) || (crstat->grow_up != 0))
                {
                    cctrl->exp_level_up = true;
                    update_creature_levels(thing);
                    k++;
                }
            }
        }
        if (k != 0)
        {
            return true;
        }
        return false;
    }
    else
    {
        remove_creature_score_from_owner(thing);
        if (cctrl->explevel < abs(count))
        {
            set_creature_level(thing, 0);
        }
        else
        {
            set_creature_level(thing, cctrl->explevel + count);
        }
        return true;
    }
}

/**
 * Creates creature of random evil kind, and with random experience level.
 * @param x
 * @param y
 * @param owner
 * @param max_lv
 * @return
 */
TbBool create_random_evil_creature(MapCoord x, MapCoord y, PlayerNumber owner, CrtrExpLevel max_lv)
{
    ThingModel crmodel;
    while (1) {
        crmodel = GAME_RANDOM(game.conf.crtr_conf.model_count) + 1;
        // Accept only evil creatures
        struct CreatureModelConfig* crconf = &game.conf.crtr_conf.model[crmodel];
        if ((crconf->model_flags & CMF_IsSpectator) != 0) {
            continue;
        }
        if ((crconf->model_flags & CMF_IsEvil) != 0) {
            break;
        }
    }
    struct Coord3d pos;
    pos.x.val = x;
    pos.y.val = y;
    pos.z.val = 0;
    struct Thing* thing = create_creature(&pos, crmodel, owner);
    if (thing_is_invalid(thing))
    {
        ERRORLOG("Cannot create evil creature %s at (%ld,%ld)",creature_code_name(crmodel),x,y);
        return false;
    }
    pos.z.val = get_thing_height_at(thing, &pos);
    if (thing_in_wall_at(thing, &pos))
    {
        delete_thing_structure(thing, 0);
        ERRORLOG("Evil creature %s at (%ld,%ld) deleted because is in wall",creature_code_name(crmodel),x,y);
        return false;
    }
    thing->mappos.x.val = pos.x.val;
    thing->mappos.y.val = pos.y.val;
    thing->mappos.z.val = pos.z.val;
    remove_first_creature(thing);
    set_first_creature(thing);
    set_start_state(thing);
    CrtrExpLevel lv = GAME_RANDOM(max_lv);
    set_creature_level(thing, lv);
    return true;
}

/**
 * Creates creature of random hero kind, and with random experience level.
 * @param x
 * @param y
 * @param owner
 * @param max_lv
 * @return
 */
TbBool create_random_hero_creature(MapCoord x, MapCoord y, PlayerNumber owner, CrtrExpLevel max_lv)
{
  ThingModel crmodel;
  while (1) {
      crmodel = GAME_RANDOM(game.conf.crtr_conf.model_count) + 1;

      // model_count is always one higher than the last available index for creature models
      // This will allow more creature models to be added, but still catch the out-of-bounds model number.
      if (crmodel >= game.conf.crtr_conf.model_count) {
          // try again
          continue;
      }

      // Accept only evil creatures
      struct CreatureModelConfig* crconf = &game.conf.crtr_conf.model[crmodel];
      if ((crconf->model_flags & CMF_IsSpectator) != 0) {
          continue;
      }

      if ((crconf->model_flags & CMF_IsEvil) == 0) {
          //JUSTMSG("*** CREATURE MODEL NUMBER %d", (unsigned char)crmodel);
          break;
      }
  }
  struct Coord3d pos;
  pos.x.val = x;
  pos.y.val = y;
  pos.z.val = 0;
  struct Thing* thing = create_creature(&pos, crmodel, owner);
  if (thing_is_invalid(thing))
  {
      ERRORLOG("Cannot create player %d hero %s at (%ld,%ld)",(int)owner,creature_code_name(crmodel),x,y);
      return false;
  }
  pos.z.val = get_thing_height_at(thing, &pos);
  if (thing_in_wall_at(thing, &pos))
  {
      delete_thing_structure(thing, 0);
      ERRORLOG("Hero %s at (%ld,%ld) deleted because is in wall",creature_code_name(crmodel),x,y);
      return false;
  }
  thing->mappos.x.val = pos.x.val;
  thing->mappos.y.val = pos.y.val;
  thing->mappos.z.val = pos.z.val;
  remove_first_creature(thing);
  set_first_creature(thing);
//  set_start_state(thing); - simplified to the following two commands
  CrtrExpLevel lv = GAME_RANDOM(max_lv);
  set_creature_level(thing, lv);
  return true;
}

/**
 * Creates a special digger specific to given player and owned by that player.
 * @param x
 * @param y
 * @param owner
 * @return
 */
struct Thing *create_owned_special_digger(MapCoord x, MapCoord y, PlayerNumber owner)
{
    ThingModel crmodel = get_players_special_digger_model(owner);
    struct Coord3d pos;
    pos.x.val = x;
    pos.y.val = y;
    pos.z.val = 0;
    struct Thing* thing = create_creature(&pos, crmodel, owner);
    if (thing_is_invalid(thing))
    {
        ERRORLOG("Cannot create creature %s at (%ld,%ld)",creature_code_name(crmodel),x,y);
        return INVALID_THING;
    }
    pos.z.val = get_thing_height_at(thing, &pos);
    if (thing_in_wall_at(thing, &pos))
    {
        delete_thing_structure(thing, 0);
        ERRORLOG("Creature %s at (%ld,%ld) deleted because is in wall",creature_code_name(crmodel),x,y);
        return INVALID_THING;
    }
    thing->mappos.x.val = pos.x.val;
    thing->mappos.y.val = pos.y.val;
    thing->mappos.z.val = pos.z.val;
    remove_first_creature(thing);
    set_first_creature(thing);
    return thing;
}

/**
 * Filter function for selecting creature which is fighting and is not affected by a specific spell.
 * A specific thing can be selected either by class, model and owner.
 *
 * @param thing Creature thing to be filtered.
 * @param param Struct with specific thing which is dragged.
 * @param maximizer Previous max value.
 * @return If returned value is greater than maximizer, then the filtering result should be updated.
 */
long player_list_creature_filter_in_fight_and_not_affected_by_spell(const struct Thing *thing, MaxTngFilterParam param, long maximizer)
{
    struct CreatureControl *cctrl = creature_control_get_from_thing(thing);
    struct SpellConfig *spconf = get_spell_config(param->num1);
    if ((cctrl->combat_flags != 0) && !creature_is_being_unconscious(thing))
    {
        if ((param->plyr_idx >= 0) && (thing->owner != param->plyr_idx))
        {
            return -1;
        }
        if (!thing_matches_model(thing, param->model_id))
        {
            return -1;
        }
        if ((param->class_id > 0) && (thing->class_id != param->class_id))
        {
            return -1;
        }
        if ((spconf->spell_flags != 0) && (creature_under_spell_effect(thing, spconf->spell_flags)))
        {
            return -1;
        }
        if (creature_is_immune_to_spell_effect(thing, spconf->spell_flags))
        {
            return -1;
        }
        return get_creature_thing_score(thing);
    }
    // If conditions are not met, return -1 to be sure thing will not be returned.
    return -1;
}

/**
 * Filter function for selecting creature which is dragging a specific thing.
 * A specific thing is selected by index.
 *
 * @param thing Creature thing to be filtered.
 * @param param Struct with specific thing which is dragged.
 * @param maximizer Previous max value.
 * @return If returned value is greater than maximizer, then the filtering result should be updated.
 */
long player_list_creature_filter_dragging_specific_thing(const struct Thing *thing, MaxTngFilterParam param, long maximizer)
{
    struct CreatureControl* cctrl = creature_control_get_from_thing(thing);
    if (param->num1 > 0)
    {
        if (cctrl->dragtng_idx == param->num1) {
            return LONG_MAX;
        }
        return -1;
    }
    ERRORLOG("No thing index to find dragging creature with");
    return -1;
}

/**
 * Filter function for selecting most experienced creature.
 *
 * @param thing Creature thing to be filtered.
 * @param param Struct with creature model, owner and GUI job to be accepted.
 * @param maximizer Previous max value.
 * @return If returned value is greater than maximizer, then the filtering result should be updated.
 */
long player_list_creature_filter_most_experienced(const struct Thing *thing, MaxTngFilterParam param, long maximizer)
{
    struct CreatureControl* cctrl = creature_control_get_from_thing(thing);
    // New 'maximizer' value. Should be at least 1; maximum is, in this case, CREATURE_MAX_LEVEL.
    long nmaxim = cctrl->explevel + 1;
    if ( ((param->plyr_idx == -1) || (thing->owner == param->plyr_idx))
        && (thing->class_id == param->class_id)
        && ((thing_matches_model(thing,param->model_id)))
        && ((param->num1 == -1) || (get_creature_gui_job(thing) == param->num1))
        && (nmaxim > maximizer) )
    {
        return nmaxim;
    }
    // If conditions are not met, return -1 to be sure thing will not be returned.
    return -1;
}

/**
 * Filter function for selecting most experienced and pickable creature.
 *
 * @param thing Creature thing to be filtered.
 * @param param Struct with creature model, owner and GUI job to be accepted.
 * @param maximizer Previous max value.
 * @return If returned value is greater than maximizer, then the filtering result should be updated.
 */
long player_list_creature_filter_most_experienced_and_pickable1(const struct Thing *thing, MaxTngFilterParam param, long maximizer)
{
    struct CreatureControl* cctrl = creature_control_get_from_thing(thing);
    // New 'maximizer' value. Should be at least 1; maximum is, in this case, CREATURE_MAX_LEVEL.
    long nmaxim = cctrl->explevel + 1;
    if ( ((param->plyr_idx == -1) || (thing->owner == param->plyr_idx))
        && (thing->class_id == param->class_id)
        && ((thing_matches_model(thing,param->model_id)))
        && ((param->num1 == -1) || (get_creature_gui_job(thing) == param->num1))
        && !thing_is_picked_up(thing)
        && (thing->active_state != CrSt_CreatureUnconscious) && (nmaxim > maximizer) )
    {
        if (can_thing_be_picked_up_by_player(thing, param->plyr_idx))
        {
            return nmaxim;
        }
    }
    // If conditions are not met, return -1 to be sure thing will not be returned.
    return -1;
}

/**
 * Filter function for selecting most experienced and "pickable2" creature.
 *
 * @param thing Creature thing to be filtered.
 * @param param Struct with creature model, owner and GUI job to be accepted.
 * @param maximizer Previous max value.
 * @return If returned value is greater than maximizer, then the filtering result should be updated.
 */
long player_list_creature_filter_most_experienced_and_pickable2(const struct Thing *thing, MaxTngFilterParam param, long maximizer)
{
    struct CreatureControl* cctrl = creature_control_get_from_thing(thing);
    // New 'maximizer' value. Should be at least 1; maximum is, in this case, CREATURE_MAX_LEVEL.
    long nmaxim = cctrl->explevel + 1;
    if ( ((param->plyr_idx == -1) || (thing->owner == param->plyr_idx))
        && (thing->class_id == param->class_id)
        && ((thing_matches_model(thing,param->model_id)))
        && ((param->num1 == -1) || (get_creature_gui_job(thing) == param->num1))
        && !thing_is_picked_up(thing)
        && (thing->active_state != CrSt_CreatureUnconscious) && (nmaxim > maximizer) )
    {
        if (can_thing_be_picked_up2_by_player(thing, param->plyr_idx))
        {
            return nmaxim;
        }
    }
    // If conditions are not met, return -1 to be sure thing will not be returned.
    return -1;
}

/**
 * Filter function for selecting least experienced creature.
 *
 * @param thing Creature thing to be filtered.
 * @param param Struct with creature model, owner and GUI job to be accepted.
 * @param maximizer Previous max value.
 * @return If returned value is greater than maximizer, then the filtering result should be updated.
 */
long player_list_creature_filter_least_experienced(const struct Thing *thing, MaxTngFilterParam param, long maximizer)
{
    struct CreatureControl* cctrl = creature_control_get_from_thing(thing);
    // New 'maximizer' value. Should be at least 1; maximum is, in this case, CREATURE_MAX_LEVEL.
    long nmaxim = CREATURE_MAX_LEVEL - cctrl->explevel;
    if ( ((param->plyr_idx == -1) || (thing->owner == param->plyr_idx))
      && (thing->class_id == param->class_id)
      && ((thing_matches_model(thing,param->model_id)))
      && ((param->num1 == -1) || (get_creature_gui_job(thing) == param->num1))
      && (nmaxim > maximizer) )
    {
        return nmaxim;
    }
    // If conditions are not met, return -1 to be sure thing will not be returned.
    return -1;
}

/**
 * Filter function for selecting least experienced and pickable creature.
 *
 * @param thing Creature thing to be filtered.
 * @param param Struct with creature model, owner and GUI job to be accepted.
 * @param maximizer Previous max value.
 * @return If returned value is greater than maximizer, then the filtering result should be updated.
 */
long player_list_creature_filter_least_experienced_and_pickable1(const struct Thing *thing, MaxTngFilterParam param, long maximizer)
{
    struct CreatureControl* cctrl = creature_control_get_from_thing(thing);
    // New 'maximizer' value. Should be at least 1; maximum is, in this case, CREATURE_MAX_LEVEL.
    long nmaxim = CREATURE_MAX_LEVEL - cctrl->explevel;
    if ( ((param->plyr_idx == -1) || (thing->owner == param->plyr_idx))
      && (thing->class_id == param->class_id)
      && ((thing_matches_model(thing,param->model_id)))
      && ((param->num1 == -1) || (get_creature_gui_job(thing) == param->num1))
      && !thing_is_picked_up(thing)
      && (thing->active_state != CrSt_CreatureUnconscious) && (nmaxim > maximizer) )
    {
      if (can_thing_be_picked_up_by_player(thing, param->plyr_idx))
      {
        return nmaxim;
      }
    }
    // If conditions are not met, return -1 to be sure thing will not be returned.
    return -1;
}

/**
 * Filter function for selecting least experienced and "pickable2" creature.
 *
 * @param thing Creature thing to be filtered.
 * @param param Struct with creature model, owner and GUI job to be accepted.
 * @param maximizer Previous max value.
 * @return If returned value is greater than maximizer, then the filtering result should be updated.
 */
long player_list_creature_filter_least_experienced_and_pickable2(const struct Thing *thing, MaxTngFilterParam param, long maximizer)
{
    struct CreatureControl* cctrl = creature_control_get_from_thing(thing);
    // New 'maximizer' value. Should be at least 1; maximum is, in this case, CREATURE_MAX_LEVEL.
    long nmaxim = CREATURE_MAX_LEVEL - cctrl->explevel;
    if ( ((param->plyr_idx == -1) || (thing->owner == param->plyr_idx))
      && (thing->class_id == param->class_id)
      && ((thing_matches_model(thing,param->model_id)))
      && ((param->num1 == -1) || (get_creature_gui_job(thing) == param->num1))
      && !thing_is_picked_up(thing)
      && (thing->active_state != CrSt_CreatureUnconscious) && (nmaxim > maximizer) )
    {
      if (can_thing_be_picked_up2_by_player(thing, param->plyr_idx))
      {
        return nmaxim;
      }
    }
    // If conditions are not met, return -1 to be sure thing will not be returned.
    return -1;
}

/**
 * Filter function for selecting first creature with given GUI Job.
 *
 * @param thing Creature thing to be filtered.
 * @param param Struct with creature model, owner and GUI Job to be accepted.
 * @param maximizer Previous max value.
 * @return If returned value is greater than maximizer, then the filtering result should be updated.
 */
long player_list_creature_filter_of_gui_job(const struct Thing *thing, MaxTngFilterParam param, long maximizer)
{
    if ( ((param->plyr_idx == -1) || (thing->owner == param->plyr_idx))
      && (thing->class_id == param->class_id)
      && ((thing_matches_model(thing,param->model_id)))
      && ((param->num1 == -1) || (get_creature_gui_job(thing) == param->num1))) // job_idx
    {
        // New 'maximizer' equal to MAX_LONG will stop the sweeping
        // and return this thing immediately.
        return LONG_MAX;
    }
    // If conditions are not met, return -1 to be sure thing will not be returned.
    return -1;
}

/**
 * Filter function for selecting first pickable creature with given GUI Job.
 *
 * @param thing Creature thing to be filtered.
 * @param param Struct with creature model, owner and GUI Job to be accepted.
 * @param maximizer Previous max value.
 * @return If returned value is greater than maximizer, then the filtering result should be updated.
 */
long player_list_creature_filter_of_gui_job_and_pickable1(const struct Thing *thing, MaxTngFilterParam param, long maximizer)
{
    if ( ((param->plyr_idx == -1) || (thing->owner == param->plyr_idx))
      && (thing->class_id == param->class_id)
      && ((thing_matches_model(thing,param->model_id)))
      && !thing_is_picked_up(thing)
      && ((param->num1 == -1) || (get_creature_gui_job(thing) == param->num1)) // job_idx
      && (thing->active_state != CrSt_CreatureUnconscious) )
    {
      if (can_thing_be_picked_up_by_player(thing, param->plyr_idx))
      {
          // New 'maximizer' equal to MAX_LONG will stop the sweeping
          // and return this thing immediately.
          return LONG_MAX;
      }
    }
    // If conditions are not met, return -1 to be sure thing will not be returned.
    return -1;
}

/**
 * Filter function for selecting first 'pickable2' creature with given GUI state.
 *
 * @param thing Creature thing to be filtered.
 * @param param Struct with creature model, owner and GUI state to be accepted.
 * @param maximizer Previous max value.
 * @return If returned value is greater than maximizer, then the filtering result should be updated.
 */
long player_list_creature_filter_of_gui_job_and_pickable2(const struct Thing *thing, MaxTngFilterParam param, long maximizer)
{
    if ( ((param->plyr_idx == -1) || (thing->owner == param->plyr_idx))
      && (thing->class_id == param->class_id)
      && ((thing_matches_model(thing,param->model_id)))
      && !thing_is_picked_up(thing)
      && ((param->num1 == -1) || (get_creature_gui_job(thing) == param->num1))
      && (thing->active_state != CrSt_CreatureUnconscious) )
    {
      if (can_thing_be_picked_up2_by_player(thing, param->plyr_idx))
      {
          // New 'maximizer' equal to MAX_LONG will stop the sweeping
          // and return this thing immediately.
          return LONG_MAX;
      }
    }
    // If conditions are not met, return -1 to be sure thing will not be returned.
    return -1;
}

/**
 * Returns a creature in fight which gives highest score value.
 * @return The thing in fight, or invalid thing if not found.
 */
struct Thing *find_players_highest_score_creature_in_fight_not_affected_by_spell(PlayerNumber plyr_idx, SpellKind spell_kind)
{
    struct Dungeon* dungeon = get_players_num_dungeon(plyr_idx);
    struct CompoundTngFilterParam param;
    param.plyr_idx = -1;
    param.class_id = 0;
    param.model_id = CREATURE_ANY;
    param.num1 = spell_kind;
    Thing_Maximizer_Filter filter = player_list_creature_filter_in_fight_and_not_affected_by_spell;
    struct Thing* creatng = get_player_list_creature_with_filter(dungeon->creatr_list_start, filter, &param);
    if (thing_is_invalid(creatng)) {
        creatng = get_player_list_creature_with_filter(dungeon->digger_list_start, filter, &param);
    }
    return creatng;
}

/**
 * Returns a creature who is dragging given thing.
 * @param dragtng The thing being dragged.
 * @return The thing which is dragging, or invalid thing if not found.
 */
struct Thing *find_creature_dragging_thing(const struct Thing *dragtng)
{
    SYNCDBG(19,"Starting");
    Thing_Maximizer_Filter filter = player_list_creature_filter_dragging_specific_thing;
    struct CompoundTngFilterParam param;
    param.class_id = TCls_Creature;
    param.model_id = CREATURE_ANY;
    param.plyr_idx = -1;
    param.num1 = dragtng->index;
    param.num2 = -1;
    param.num3 = -1;
    return get_nth_thing_of_class_with_filter(filter, &param, 0);
}

/**
 * Returns highest level creature of given kind which is owned by given player.
 * @param breed_idx The creature kind index, or -1 if all special diggers are to be accepted.
 * @param pick_check Changes the check function which determines whether the creature is pickable.
 * @return
 */
struct Thing *find_players_highest_level_creature_of_breed_and_gui_job(long crmodel, long job_idx, PlayerNumber plyr_idx, unsigned char pick_check)
{
    Thing_Maximizer_Filter filter;
    struct Dungeon* dungeon = get_players_num_dungeon(plyr_idx);
    struct CompoundTngFilterParam param;
    param.plyr_idx = plyr_idx;
    param.class_id = TCls_Creature;
    param.model_id = crmodel;
    param.num1 = job_idx;
    switch (pick_check)
    {
    default:
        WARNLOG("Invalid check selection, %d",(int)pick_check);
        // fall through
    case 0:
        filter = player_list_creature_filter_most_experienced;
        break;
    case 1:
        filter = player_list_creature_filter_most_experienced_and_pickable1;
        break;
    case 2:
        filter = player_list_creature_filter_most_experienced_and_pickable2;
        break;
    }
    TbBool is_spec_digger = (crmodel > 0) && creature_kind_is_for_dungeon_diggers_list(plyr_idx, crmodel);
    struct Thing* thing = INVALID_THING;
    if ((!is_spec_digger) || (crmodel == CREATURE_ANY))
    {
        thing = get_player_list_creature_with_filter(dungeon->creatr_list_start, filter, &param);
    }
    if (((is_spec_digger) || (crmodel == CREATURE_ANY)) && thing_is_invalid(thing))
    {
        thing = get_player_list_creature_with_filter(dungeon->digger_list_start, filter, &param);
    }
    return thing;
}

/**
 * Returns lowest level creature of given kind which is owned by given player.
 * @param breed_idx The creature kind index, or -1 if all are to be accepted.
 * @param pick_check Changes the check function which determines whether the creature is pickable.
 * @return
 */
struct Thing *find_players_lowest_level_creature_of_breed_and_gui_job(long crmodel, long job_idx, PlayerNumber plyr_idx, unsigned char pick_check)
{
    Thing_Maximizer_Filter filter;
    struct Dungeon* dungeon = get_players_num_dungeon(plyr_idx);
    struct CompoundTngFilterParam param;
    param.plyr_idx = plyr_idx;
    param.class_id = TCls_Creature;
    param.model_id = crmodel;
    param.num1 = job_idx;
    switch (pick_check)
    {
    default:
        WARNLOG("Invalid check selection, %d",(int)pick_check);
        // fall through
    case 0:
        filter = player_list_creature_filter_least_experienced;
        break;
    case 1:
        filter = player_list_creature_filter_least_experienced_and_pickable1;
        break;
    case 2:
        filter = player_list_creature_filter_least_experienced_and_pickable2;
        break;
    }
    TbBool is_spec_digger = (crmodel > 0) && creature_kind_is_for_dungeon_diggers_list(plyr_idx, crmodel);
    struct Thing* thing = INVALID_THING;
    if ((!is_spec_digger) || (crmodel == CREATURE_ANY) || (crmodel == CREATURE_NOT_A_DIGGER))
    {
        thing = get_player_list_creature_with_filter(dungeon->creatr_list_start, filter, &param);
    }
    if (((is_spec_digger) || (crmodel == CREATURE_ANY) || (crmodel == CREATURE_DIGGER)) && thing_is_invalid(thing))
    {
        thing = get_player_list_creature_with_filter(dungeon->digger_list_start, filter, &param);
    }
    return thing;
}

/**
 * Returns first creature of given kind which is doing given job and is owned by given player.
 * @param breed_idx The creature kind index, or -1 if all special diggers are to be accepted.
 * @param job_idx Creature GUI job, or -1 if all jobs are to be accepted.
 * @param pick_check Changes the check function which determines whether the creature is pickable.
 * @return
 */
struct Thing *find_players_first_creature_of_breed_and_gui_job(long crmodel, long job_idx, PlayerNumber plyr_idx, unsigned char pick_check)
{
    Thing_Maximizer_Filter filter;
    SYNCDBG(5,"Searching for model %d, GUI job %d",(int)crmodel,(int)job_idx);
    struct Dungeon* dungeon = get_players_num_dungeon(plyr_idx);
    struct CompoundTngFilterParam param;
    param.plyr_idx = plyr_idx;
    param.class_id = TCls_Creature;
    param.model_id = crmodel;
    param.num1 = job_idx;
    switch (pick_check)
    {
    default:
        WARNLOG("Invalid check selection, %d",(int)pick_check);
        // fall through
    case 0:
        filter = player_list_creature_filter_of_gui_job;
        break;
    case 1:
        filter = player_list_creature_filter_of_gui_job_and_pickable1;
        break;
    case 2:
        filter = player_list_creature_filter_of_gui_job_and_pickable2;
        break;
    }
    TbBool is_spec_digger = (crmodel > 0) && creature_kind_is_for_dungeon_diggers_list(plyr_idx, crmodel);
    struct Thing* thing = INVALID_THING;
    if ((!is_spec_digger) || (crmodel == CREATURE_ANY))
    {
        thing = get_player_list_creature_with_filter(dungeon->creatr_list_start, filter, &param);
    }
    if (((is_spec_digger) || (crmodel == CREATURE_ANY) || (crmodel == CREATURE_DIGGER)) && thing_is_invalid(thing))
    {
        thing = get_player_list_creature_with_filter(dungeon->digger_list_start, filter, &param);
    }
    return thing;
}

/**
 * Gives next creature of given kind and GUI job which belongs to given player.
 *
 * @param breed_idx The creature kind index, or -1 if all special diggers are to be accepted.
 * @param job_idx Creature GUI job, or -1 if all jobs are to be accepted.
 * @param plyr_idx Player to whom the thing should belong to.
 * @param pick_check Changes the check function which determines whether the creature is pickable.
 * @return
 */
struct Thing *find_players_next_creature_of_breed_and_gui_job(long crmodel, long job_idx, PlayerNumber plyr_idx, unsigned char pick_flags)
{
    SYNCDBG(5,"Searching for model %d, GUI job %d",(int)crmodel,(int)job_idx);
    struct Thing* thing = INVALID_THING;
    struct Dungeon* dungeon = get_players_num_dungeon(plyr_idx);
    /* Check if we should start the search with a creature after last one, not from start of the list */
    if ((pick_flags & TPF_OrderedPick) == 0)
    {
        long i;
        if (crmodel != CREATURE_ANY)
        {
            i = dungeon->selected_creatures_of_model[crmodel];
            thing = thing_get(i);
            // If the index is invalid, don't try to use it
            if (!thing_exists(thing) || !thing_is_creature(thing) || (thing->model != crmodel) || (thing->owner != plyr_idx))
            {
                dungeon->selected_creatures_of_model[crmodel] = 0;
                thing = INVALID_THING;
            }
        } else
        if (job_idx != -1)
        {
            i = dungeon->selected_creatures_of_gui_job[job_idx];
            thing = thing_get(i);
            // If the index is invalid, don't try to use it
            if (!thing_exists(thing) || !thing_is_creature(thing) ||  (thing->owner != plyr_idx))
            {
                dungeon->selected_creatures_of_gui_job[job_idx] = 0;
                thing = INVALID_THING;
            }
        }
    }
    // If the thing previously picked up seem right, allow next creature to be checked first
    if (!thing_is_invalid(thing))
    {
        struct CreatureControl* cctrl = creature_control_get_from_thing(thing);
        if ((pick_flags & TPF_ReverseOrder) != 0)
        {
            thing = thing_get(cctrl->players_prev_creature_idx);
        } else
        {
            thing = thing_get(cctrl->players_next_creature_idx);
        }
    }

    /* If requested ordered pick, get either highest or lowest level creature */
    if ((pick_flags & TPF_OrderedPick) != 0)
    {
        if ((pick_flags & TPF_ReverseOrder) != 0)
        {
            thing = find_players_lowest_level_creature_of_breed_and_gui_job(crmodel, job_idx, plyr_idx, (pick_flags & TPF_PickableCheck) ? 1 : 2);
        } else
        {
            thing = find_players_highest_level_creature_of_breed_and_gui_job(crmodel, job_idx, plyr_idx, (pick_flags & TPF_PickableCheck) ? 1 : 2);
        }
    } else
    /* If filtering is unordered, use the index of previous creature */
    if (!thing_is_invalid(thing))
    {
        struct CompoundTngFilterParam param;
        param.plyr_idx = plyr_idx;
        param.class_id = TCls_Creature;
        param.model_id = crmodel;
        param.num1 = job_idx;
        Thing_Maximizer_Filter filter;
        if ((pick_flags & TPF_PickableCheck) != 0)
        {
            filter = player_list_creature_filter_of_gui_job_and_pickable1;
        } else
        {
            filter = player_list_creature_filter_of_gui_job_and_pickable2;
        }
        thing = get_player_list_creature_with_filter(thing->index, filter, &param);
    }
    // If nothing found yet, use an algorithm which returns a first match
    if (thing_is_invalid(thing))
    {
        thing = find_players_first_creature_of_breed_and_gui_job(crmodel, job_idx, plyr_idx, (pick_flags & TPF_PickableCheck) ? 1 : 2);
    }
    // If no matches were found, then there are simply no matching creatures
    if (thing_is_invalid(thing))
    {
        return INVALID_THING;
    }
    // Remember the creature we've found
    if (crmodel != CREATURE_ANY)
    {
        if (thing->model != crmodel) {
            ERRORLOG("Searched for model %d, but found %d.",(int)crmodel,(int)thing->model);
        }
        dungeon->selected_creatures_of_model[thing->model] = thing->index;
    }
    if (job_idx != -1)
    {
        if (get_creature_gui_job(thing) != job_idx) {
            ERRORLOG("Searched for GUI job %d, but found %d.",(int)job_idx,(int)get_creature_gui_job(thing));
        }
        dungeon->selected_creatures_of_gui_job[get_creature_gui_job(thing)] = thing->index;
    }
    return thing;
}

struct Thing *pick_up_creature_of_model_and_gui_job(long crmodel, long job_idx, PlayerNumber plyr_idx, unsigned char pick_flags)
{
    struct Thing* thing = find_players_next_creature_of_breed_and_gui_job(crmodel, job_idx, plyr_idx, pick_flags);
    if (thing_is_invalid(thing))
    {
        SYNCDBG(2,"Can't find creature of model %d and GUI job %d.",(int)crmodel,(int)job_idx);
        return INVALID_THING;
    }
    struct Dungeon* dungeon = get_dungeon(plyr_idx);
    if (crmodel < game.conf.crtr_conf.model_count)
    {
        if ((job_idx == -1) || (((job_idx & 0x03) <= 2) && dungeon->guijob_all_creatrs_count[crmodel][job_idx & 0x03]))
        {
            set_players_packet_action(get_player(plyr_idx), PckA_UsePwrHandPick, thing->index, 0, 0, 0);
        }
    } else
    if (crmodel == CREATURE_ANY)
    {
        set_players_packet_action(get_player(plyr_idx), PckA_UsePwrHandPick, thing->index, 0, 0, 0);
    } else
    {
        ERRORLOG("Creature model %d out of range.",(int)crmodel);
    }
    return thing;
}

/**
 *
 * @param crmodel
 * @param job_idx
  * @param pick_flags
 * @note originally was go_to_next_creature_of_breed_and_job()
 */
void go_to_next_creature_of_model_and_gui_job(long crmodel, long job_idx, unsigned char pick_flags)
{
    struct Thing* creatng = find_players_next_creature_of_breed_and_gui_job(crmodel, job_idx, my_player_number, pick_flags);
    if (!thing_is_invalid(creatng))
    {
        struct PlayerInfo* player = get_my_player();
        set_players_packet_action(player, PckA_ZoomToPosition, creatng->mappos.x.val, creatng->mappos.y.val, 0, 0);
    }
}

TbBool creature_is_doing_job_in_room_role(const struct Thing *creatng, RoomRole rrole)
{
    {
        // Check if we're just starting a job related to that room
        CrtrStateId pvstate = get_creature_state_besides_interruptions(creatng);
        CrtrStateId nxstate = get_initial_state_for_job(get_job_for_room_role(rrole, JoKF_None, Job_NULL));
        if ((pvstate != CrSt_Unused) && (pvstate == nxstate)) {
            return true;
        }
    }
    {
        // Check if we're already working in that room kind
        struct Room* room = get_room_creature_works_in(creatng);
        if (!room_is_invalid(room)) {
            return ((get_room_roles(room->kind) & rrole) != 0);
        }
    }
    return false;
}

long player_list_creature_filter_needs_to_be_placed_in_room_for_job(const struct Thing *thing, MaxTngFilterParam param, long maximizer)
{
    SYNCDBG(19,"Starting for %s index %d owner %d",thing_model_name(thing),(int)thing->index,(int)thing->owner);
    struct Computer2* comp = (struct Computer2*)(param->ptr1);
    struct Dungeon* dungeon = comp->dungeon;
    if (!can_thing_be_picked_up_by_player(thing, dungeon->owner)) {
        return -1;
    }
    if (creature_is_being_dropped(thing)) {
        return -1;
    }
    struct CreatureControl* cctrl = creature_control_get_from_thing(thing);
    struct CreatureStats* crstat = creature_stats_get_from_thing(thing);

    // If the creature is too angry to help it
    if (creature_is_doing_anger_job(thing) || anger_is_creature_livid(thing))
    {
        // If the creature is not running free, then leave it where it is
        if (creature_is_kept_in_prison(thing) ||
            creature_is_being_tortured(thing) ||
            creature_is_being_sacrificed(thing)) {
            return -1;
        }
        // Try torturing it
        if (player_has_room_of_role(dungeon->owner, get_room_role_for_job(Job_PAINFUL_TORTURE)))
        {
            param->num2 = Job_PAINFUL_TORTURE;
            return LONG_MAX;
        }
        // Or putting in prison
        if (player_has_room_of_role(dungeon->owner, get_room_role_for_job(Job_CAPTIVITY)))
        {
            param->num2 = Job_CAPTIVITY;
            return LONG_MAX;
        }
        // If we can't, then just let it leave the dungeon
        if (player_has_room_of_role(dungeon->owner, get_room_role_for_job(Job_EXEMPT)))
        {
            param->num2 = Job_EXEMPT;
            return LONG_MAX;
        }
    }

    HitPoints health_permil = get_creature_health_permil(thing);
    // If it's angry but not furious, or has lost health due to disease, then should be placed in temple.
    if ((anger_is_creature_angry(thing)
    || (creature_under_spell_effect(thing, CSAfF_Disease) && (health_permil <= (game.conf.rules.computer.disease_to_temple_pct * 10))))
    && creature_can_do_job_for_player(thing, dungeon->owner, Job_TEMPLE_PRAY, JobChk_None))
    {
        // If already at temple, then don't do anything
        if (creature_is_doing_temple_pray_activity(thing))
            return -1;
        if (player_has_room_of_role(dungeon->owner, get_room_role_for_job(Job_TEMPLE_PRAY)))
        {
            param->num2 = Job_TEMPLE_PRAY;
            return LONG_MAX;
        }
    }

    // If the creature require healing, then drop it to lair. When in combat, try to cast heal first.
    if (cctrl->combat_flags)
    {
        // Simplified algorithm when creature is in combat
        if (creature_requires_healing(thing))
        {
            // If already at lair, then don't do anything
            if (!creature_is_doing_lair_activity(thing))
            {
                // cast heal if we can, don't always use max level to appear lifelike
                int splevel = PLAYER_RANDOM(dungeon->owner, 4) + 5;
                if (computer_able_to_use_power(comp, PwrK_HEALCRTR, splevel, 1))
                {
                    if (try_game_action(comp, dungeon->owner, GA_UsePwrHealCrtr, splevel, thing->mappos.x.stl.num, thing->mappos.y.stl.num, thing->index, 1) > Lb_OK)
                    {
                        return LONG_MAX;
                    } else
                    {
                        return -1;
                    }
                } else
                // otherwise, put it into room we want
                {
                    if (creature_can_do_healing_sleep(thing))
                    {
                        if (player_has_room_of_role(dungeon->owner, get_room_role_for_job(Job_TAKE_SLEEP)))
                        {
                            param->num2 = Job_TAKE_SLEEP;
                            return LONG_MAX;
                        }
                    }
                }
            }
        }
        return -1;
    } else
    {
        if (creature_can_do_healing_sleep(thing))
        {
            // Be more careful when not in combat
            if ((health_permil < 1000*crstat->heal_threshold/256) || !creature_has_lair_room(thing))
            {
                // If already at lair, then don't do anything
                if (creature_is_doing_lair_activity(thing))
                    return -1;
                // don't force it to lair if it wants to eat or take salary
                if (creature_is_doing_garden_activity(thing) || creature_is_taking_salary_activity(thing))
                    return -1;
                // otherwise, put it into room we want
                if (player_has_room_of_role(dungeon->owner, get_room_role_for_job(Job_TAKE_SLEEP)))
                {
                    param->num2 = Job_TAKE_SLEEP;
                    return LONG_MAX;
                }
            }
        }
    }

    // If creature is hungry, place it at garden
    if (hunger_is_creature_hungry(thing))
    {
        // If already at garden, then don't do anything
        if (creature_is_doing_garden_activity(thing))
            return -1;
        // don't force it if it wants to take salary
        if (creature_is_taking_salary_activity(thing))
            return -1;
        // otherwise, put it into room we want
        if (player_has_room_of_role(dungeon->owner, get_room_role_for_job(Job_TAKE_FEED)))
        {
            param->num2 = Job_TAKE_FEED;
            return LONG_MAX;
        }
    }

    // If creature wants salary, let it go get the gold
    if ( cctrl->paydays_owed )
    {
        // If already taking salary, then don't do anything
        if (creature_is_taking_salary_activity(thing))
            return -1;
        if (player_has_room_of_role(dungeon->owner, get_room_role_for_job(Job_TAKE_SALARY)))
        {
            param->num2 = Job_TAKE_SALARY;
            return LONG_MAX;
        }
    }

    TbBool force_state_reset = false;
    // Creatures may have primary jobs other than training, or selected when there was no possibility to train
    // Make sure they are re-assigned sometimes
    if (creature_could_be_placed_in_better_room(comp, thing))
    {
        force_state_reset = true;
    }

    // Get other rooms the creature may work in
    if (creature_state_is_unset(thing) || force_state_reset)
    {
        CreatureJob new_job = get_job_to_place_creature_in_room(comp, thing);
        // Make sure the place we've selected is not the same as the one creature works in now
        if (!creature_is_doing_job_in_room_role(thing, get_room_role_for_job(new_job)))
        {
            param->num2 = new_job;
            return LONG_MAX;
        }
    }
    return -1;
}

struct Thing *create_footprint_sine(struct Coord3d *crtr_pos, unsigned short phase, short nfoot, unsigned short model, unsigned short owner)
{
  struct Coord3d pos;
  pos.x.val = crtr_pos->x.val;
  pos.y.val = crtr_pos->y.val;
  pos.z.val = crtr_pos->z.val;
  unsigned int i;
  switch (nfoot)
  {
  case 1:
      i = (phase - 512);
      pos.x.val += distance_with_angle_to_coord_x(64, i);
      pos.y.val += distance_with_angle_to_coord_y(64, i);
      return create_thing(&pos, TCls_EffectElem, model, owner, -1);
  case 2:
      i = (phase - 512);
      pos.x.val -= distance_with_angle_to_coord_x(64, i);
      pos.y.val -= distance_with_angle_to_coord_y(64, i);
      return create_thing(&pos, TCls_EffectElem, model, owner, -1);
  }
  return INVALID_THING;
}

void place_bloody_footprint(struct Thing *thing)
{
    struct CreatureControl* cctrl = creature_control_get_from_thing(thing);
    if (creature_control_invalid(cctrl))
    {
        ERRORLOG("Invalid creature control; no action");
        return;
    }
    short nfoot = get_foot_creature_has_down(thing);
    struct Thing* footng = create_footprint_sine(&thing->mappos, thing->move_angle_xy, nfoot, TngEffElm_Blood4, thing->owner);
    if (!thing_is_invalid(footng))
    {
        cctrl->bloody_footsteps_turns--;
    }
}

TbBool update_controlled_creature_movement(struct Thing *thing)
{
    struct CreatureControl* cctrl = creature_control_get_from_thing(thing);
    TbBool upd_done = false;
    if ((thing->movement_flags & TMvF_Flying) != 0)
    {
        if (cctrl->move_speed != 0)
        {
            cctrl->moveaccel.x.val = distance3d_with_angles_to_coord_x(cctrl->move_speed, thing->move_angle_xy, thing->move_angle_z);
            cctrl->moveaccel.y.val = distance3d_with_angles_to_coord_y(cctrl->move_speed, thing->move_angle_xy, thing->move_angle_z);
            cctrl->moveaccel.z.val = distance_with_angle_to_coord_z(cctrl->move_speed, thing->move_angle_z);
        }
        if (cctrl->orthogn_speed != 0)
        {
            cctrl->moveaccel.x.val += distance_with_angle_to_coord_x(cctrl->orthogn_speed, thing->move_angle_xy - LbFPMath_PI/2);
            cctrl->moveaccel.y.val += distance_with_angle_to_coord_y(cctrl->orthogn_speed, thing->move_angle_xy - LbFPMath_PI/2);
        }
    } else
    {
        if (cctrl->move_speed != 0)
        {
            cctrl->moveaccel.x.val = distance_with_angle_to_coord_x(cctrl->move_speed, thing->move_angle_xy);
            cctrl->moveaccel.y.val = distance_with_angle_to_coord_y(cctrl->move_speed, thing->move_angle_xy);
            upd_done = true;
        }
        if (cctrl->orthogn_speed != 0)
        {
            cctrl->moveaccel.x.val += distance_with_angle_to_coord_x(cctrl->orthogn_speed, thing->move_angle_xy - LbFPMath_PI/2);
            cctrl->moveaccel.y.val += distance_with_angle_to_coord_y(cctrl->orthogn_speed, thing->move_angle_xy - LbFPMath_PI/2);
            upd_done = true;
        }
    }
    return upd_done;
}

TbBool update_flight_altitude_towards_typical(struct Thing *thing)
{
    struct CreatureControl* cctrl = creature_control_get_from_thing(thing);
    struct Coord3d nxpos;
    nxpos.x.val = thing->mappos.x.val + cctrl->moveaccel.x.val;
    nxpos.y.val = thing->mappos.y.val + cctrl->moveaccel.y.val;
    nxpos.z.val = subtile_coord(1,0);
    MapCoord floor_height, ceiling_height;
    get_floor_and_ceiling_height_under_thing_at(thing, &nxpos, &floor_height, &ceiling_height);
    MapCoordDelta thing_curr_alt = thing->mappos.z.val;
    SYNCDBG(16,"The height for %s index %d owner %d must fit between %d and %d, now is %d",thing_model_name(thing),(int)thing->index,(int)thing->owner,(int)floor_height,(int)ceiling_height,(int)thing_curr_alt);
    MoveSpeed max_speed = cctrl->max_speed / 8;
    if (max_speed < 1)
        max_speed = 1;
    MapCoordDelta i = floor_height + NORMAL_FLYING_ALTITUDE;
    MapCoordDelta max_pos_to_ceiling = ceiling_height - thing->clipbox_size_z;
    if ((floor_height < max_pos_to_ceiling) && (i > max_pos_to_ceiling))
        i = max_pos_to_ceiling;
    i -= thing_curr_alt;
    if (i > 0)
    {
        if (i >= max_speed)
            i = max_speed;
        cctrl->moveaccel.z.val += i;
        return true;
    }
    else if (i < 0)
    {
        i = -i;
        if (i >= max_speed)
            i = max_speed;
        cctrl->moveaccel.z.val -= i;
        return true;
    }
    return false;
}

short update_creature_movements(struct Thing *thing)
{
    SYNCDBG(18,"Starting");
    struct CreatureControl* cctrl = creature_control_get_from_thing(thing);
    if (creature_control_invalid(cctrl))
    {
        ERRORLOG("Invalid creature control; no action");
        return false;
    }
    short upd_done = 0;
    if (cctrl->stateblock_flags != 0)
    {
        upd_done = 1;
        cctrl->moveaccel.x.val = 0;
        cctrl->moveaccel.y.val = 0;
        cctrl->moveaccel.z.val = 0;
        cctrl->move_speed = 0;
        cctrl->flgfield_2 &= ~TF2_Unkn01;
    } else
    {
      if ((thing->alloc_flags & TAlF_IsControlled) != 0)
      {
          if (update_controlled_creature_movement(thing)) {
              upd_done = 1;
          }
      } else
      if ((cctrl->flgfield_2 & TF2_Unkn01) != 0)
      {
          upd_done = 1;
          cctrl->flgfield_2 &= ~TF2_Unkn01;
      } else
      if (cctrl->move_speed != 0)
      {
          upd_done = 1;
          cctrl->moveaccel.x.val = distance_with_angle_to_coord_x(cctrl->move_speed, thing->move_angle_xy);
          cctrl->moveaccel.y.val = distance_with_angle_to_coord_y(cctrl->move_speed, thing->move_angle_xy);
          cctrl->moveaccel.z.val = 0;
      }
      if (((thing->movement_flags & TMvF_Flying) != 0) && ((thing->alloc_flags & TAlF_IsControlled) == 0))
      {
          if (update_flight_altitude_towards_typical(thing)) {
              upd_done = 1;
          }
      }
    }
    SYNCDBG(19,"Finished for %s index %d with acceleration (%d,%d,%d)",thing_model_name(thing),
        (int)thing->index,(int)cctrl->moveaccel.x.val,(int)cctrl->moveaccel.y.val,(int)cctrl->moveaccel.z.val);
    if (upd_done) {
        return true;
    } else {
        return ((cctrl->moveaccel.x.val != 0) || (cctrl->moveaccel.y.val != 0) || (cctrl->moveaccel.z.val != 0));
    }
}

void check_for_creature_escape_from_lava(struct Thing *thing)
{
    if (((thing->alloc_flags & TAlF_IsControlled) == 0) && ((thing->movement_flags & TMvF_IsOnLava) != 0))
    {
        struct CreatureStats* crstat = creature_stats_get_from_thing(thing);
        if (crstat->hurt_by_lava > 0)
        {
            struct CreatureControl* cctrl = creature_control_get_from_thing(thing);
            if ((!creature_is_escaping_death(thing)) && (cctrl->lava_escape_since + 64 < game.play_gameturn))
            {
                cctrl->lava_escape_since = game.play_gameturn;
                if (cleanup_current_thing_state(thing))
                {
                    if (setup_move_off_lava(thing))
                    {
                        thing->continue_state = CrSt_CreatureEscapingDeath;
                    }
                    else
                    {
                        set_start_state(thing);
                    }
                }
            }
      }
    }
}

/**
 * Get's an effect element for a footstep.
 */
ThingModel get_footstep_effect_element(struct Thing* thing)
{
    static const unsigned char tileset_footstep_textures[TEXTURE_VARIATIONS_COUNT] =
    { TngEffElm_None,       TngEffElm_None,         TngEffElm_IceMelt3,     TngEffElm_None,
      TngEffElm_None,       TngEffElm_None,         TngEffElm_None,         TngEffElm_None,
      TngEffElm_StepSand,   TngEffElm_StepGypsum,   TngEffElm_None,         TngEffElm_None,
      TngEffElm_None,       TngEffElm_None,         TngEffElm_None,         TngEffElm_None
    };

    short texture;
        unsigned char ext_txtr = gameadd.slab_ext_data[get_slab_number(subtile_slab(thing->mappos.x.stl.num), subtile_slab(thing->mappos.y.stl.num))];
    if (ext_txtr == 0)
    {
        // Default map texture
        texture = game.texture_id;
    }
    else
    {
        // Slab specific texture
        texture = ext_txtr - 1;
    }

    return tileset_footstep_textures[texture];
}

void process_creature_leave_footsteps(struct Thing *thing)
{
    struct Thing *footng;
    short nfoot;
    struct CreatureControl* cctrl = creature_control_get_from_thing(thing);
    if (flag_is_set(thing->movement_flags,TMvF_IsOnWater))
    {
        nfoot = get_foot_creature_has_down(thing);
        if (nfoot)
        {
          create_effect(&thing->mappos, TngEff_Drip1, thing->owner);
        }
        cctrl->bloody_footsteps_turns = 0;
    } else
    // Bloody footprints
    if (cctrl->bloody_footsteps_turns != 0)
    {
        place_bloody_footprint(thing);
        nfoot = get_foot_creature_has_down(thing);
        footng = create_footprint_sine(&thing->mappos, thing->move_angle_xy, nfoot, TngEffElm_Blood4, thing->owner);
        if (!thing_is_invalid(footng)) {
            cctrl->bloody_footsteps_turns--;
        }
    } else
    {
        // Tileset footprints, formerly Snow footprints.
        ThingModel footprint = get_footstep_effect_element(thing);
        if (footprint != TngEffElm_None)
        {
            struct SlabMap* slb = get_slabmap_for_subtile(thing->mappos.x.stl.num, thing->mappos.y.stl.num);
            if (slb->kind == SlbT_PATH)
            {
                set_flag(thing->movement_flags,TMvF_IsOnSnow);
                nfoot = get_foot_creature_has_down(thing);
                footng = create_footprint_sine(&thing->mappos, thing->move_angle_xy, nfoot, footprint, thing->owner);
            }
        }
    }
}

/**
 * Applies given damage points to a creature, considering its defensive abilities, and shows health flower.
 * Uses the creature defense value to compute the actual damage.
 * Can be used only to make damage - never to heal creature.
 *
 * @param thing
 * @param dmg
 * @param inflicting_plyr_idx
 */
HitPoints apply_damage_to_thing_and_display_health(struct Thing *thing, HitPoints dmg, PlayerNumber inflicting_plyr_idx)
{
    HitPoints cdamage;
    if (dmg > 0)
    {
        cdamage = apply_damage_to_thing(thing, dmg, inflicting_plyr_idx);
    } else {
        cdamage = 0;
    }
    if (cdamage > 0) {
        thing->creature.health_bar_turns = 8;
    }
    return cdamage;
}

void process_magic_fall_effect(struct Thing *thing)
{
    if (flag_is_set(thing->movement_flags, TMvF_MagicFall))
    {
        GameTurnDelta dturn = game.play_gameturn - thing->creation_turn;
        if ((dturn & 1) == 0)
        {
            create_effect_element(&thing->mappos, birth_effect_element[get_player_color_idx(thing->owner)], thing->owner);
        }
        struct CreatureStats *crstat = creature_stats_get_from_thing(thing);
        creature_turn_to_face_angle(thing, thing->move_angle_xy + crstat->max_turning_speed);
        if ((dturn > 32) || thing_touching_floor(thing))
        {
            clear_flag(thing->movement_flags, TMvF_MagicFall);
        }
    }
}

void process_landscape_affecting_creature(struct Thing *thing)
{
    SYNCDBG(18,"Starting");
    thing->movement_flags &= ~TMvF_IsOnWater;
    thing->movement_flags &= ~TMvF_IsOnLava;
    thing->movement_flags &= ~TMvF_IsOnSnow;
    struct CreatureControl* cctrl = creature_control_get_from_thing(thing);
    if (creature_control_invalid(cctrl))
    {
        ERRORLOG("Invalid creature control; no action");
        return;
    }
    cctrl->corpse_to_piss_on = 0;

    int stl_idx = get_subtile_number(thing->mappos.x.stl.num, thing->mappos.y.stl.num);
    unsigned long navheight = get_navigation_map_floor_height(thing->mappos.x.stl.num, thing->mappos.y.stl.num);
    if (subtile_coord(navheight,0) == thing->mappos.z.val)
    {
        int i = get_top_cube_at_pos(stl_idx);
        if (cube_is_lava(i))
        {
            struct CreatureStats* crstat = creature_stats_get_from_thing(thing);
            apply_damage_to_thing_and_display_health(thing, crstat->hurt_by_lava, -1);
            thing->movement_flags |= TMvF_IsOnLava;
        } else
        if (cube_is_water(i))
        {
            thing->movement_flags |= TMvF_IsOnWater;
        }
        process_creature_leave_footsteps(thing);
        process_creature_standing_on_corpses_at(thing, &thing->mappos);
    }
    check_for_creature_escape_from_lava(thing);
    SYNCDBG(19,"Finished");
}

TbBool add_creature_score_to_owner(struct Thing *thing)
{
    if (is_neutral_thing(thing))
        return false;
    struct Dungeon* dungeon = get_dungeon(thing->owner);
    if (dungeon_invalid(dungeon))
        return false;
    long score = get_creature_thing_score(thing);
    if (dungeon->score < LONG_MAX-score)
        dungeon->score += score;
    else
        dungeon->score = LONG_MAX;
    return true;
}

TbBool remove_creature_score_from_owner(struct Thing *thing)
{
    if (is_neutral_thing(thing))
        return false;
    struct Dungeon* dungeon = get_dungeon(thing->owner);
    if (dungeon_invalid(dungeon))
        return false;
    long score = get_creature_thing_score(thing);
    if (dungeon->score >= score)
        dungeon->score -= score;
    else
        dungeon->score = 0;
    return true;
}

void init_creature_scores(void)
{
    SYNCDBG(8, "Starting");
    long i;
    long score;
    // compute maximum score
    long max_score = 0;
    for (i=0; i < game.conf.crtr_conf.model_count; i++)
    {
        score = compute_creature_kind_score(i,CREATURE_MAX_LEVEL-1);
        if ((score <= 0) && (i != 0) && (i != game.conf.crtr_conf.model_count -1))
        {
          ERRORLOG("Couldn't get creature %d score value", (int)i);
          continue;
        }
        if (score > max_score)
        {
          max_score = score;
        }
    }
    if (max_score <= 0)
    {
        ERRORLOG("Creatures have no score");
        return;
    }
    // now compute scores for experience levels
    for (i=0; i < game.conf.crtr_conf.model_count; i++)
    {
        for (long k = 0; k < CREATURE_MAX_LEVEL; k++)
        {
          score = compute_creature_kind_score(i,k);
          score = saturate_set_unsigned(200*score / max_score, 8);
          if ((score <= 0) && (i != 0) && (i != 31))
          {
            //WARNMSG("Couldn't get creature %d score for lev %d", i, k);
            score = 1;
          }
          game.creature_scores[i].value[k] = score;
        }
    }
}

long get_creature_thing_score(const struct Thing *thing)
{
    struct CreatureControl* cctrl = creature_control_get_from_thing(thing);
    ThingModel crmodel = thing->model;
    if (crmodel >= game.conf.crtr_conf.model_count)
        crmodel = 0;
    if (crmodel < 0)
        crmodel = 0;
    long exp = cctrl->explevel;
    if (exp >= CREATURE_MAX_LEVEL)
        exp = 0;
    if (exp < 0)
        exp = 0;
    return game.creature_scores[crmodel].value[exp];
}

void transfer_creature_data_and_gold(struct Thing *oldtng, struct Thing *newtng)
{
    struct CreatureControl* oldcctrl = creature_control_get_from_thing(oldtng);
    struct CreatureControl* newcctrl = creature_control_get_from_thing(newtng);
    struct CreatureStats* ncrstat = creature_stats_get_from_thing(newtng);

    strcpy(newcctrl->creature_name, oldcctrl->creature_name);
    newcctrl->blood_type = oldcctrl->blood_type;
    newcctrl->kills_num = oldcctrl->kills_num;
    newcctrl->joining_age = oldcctrl->joining_age;
    newtng->creation_turn = oldtng->creation_turn;

    if (ncrstat->gold_hold >= oldtng->creature.gold_carried)
    {
        newtng->creature.gold_carried += oldtng->creature.gold_carried;
        oldtng->creature.gold_carried = 0;
    }
    else
    {
        newtng->creature.gold_carried = ncrstat->gold_hold;
        oldtng->creature.gold_carried -= ncrstat->gold_hold;
    }
    return;
}

long update_creature_levels(struct Thing *thing)
{
    struct CreatureControl *cctrl = creature_control_get_from_thing(thing);
    if (!cctrl->exp_level_up)
    {
        return 0;
    }
    cctrl->exp_level_up = false;
    // If a creature is not on highest level, just update the level.
    if (cctrl->explevel+1 < CREATURE_MAX_LEVEL)
    {
        remove_creature_score_from_owner(thing); // the opposite is in set_creature_level()
        set_creature_level(thing, cctrl->explevel+1);
        return 1;
    }
<<<<<<< HEAD
    // If it is highest level, maybe we should transform the creature?
    struct CreatureStats* crstat = creature_stats_get_from_thing(thing);
    if (crstat->grow_up == 0) {
        return 0;
    }
    // Transforming
    struct CreatureModelConfig* oriconf = &game.conf.crtr_conf.model[thing->model];
    ThingModel model = crstat->grow_up;
    if (model == CREATURE_NOT_A_DIGGER)
    {
        while (1) {
            model = GAME_RANDOM(game.conf.crtr_conf.model_count) + 1;

            if (model >= game.conf.crtr_conf.model_count) {
                continue;
            }

            // Exclude growing up into same creature, spectators and diggers
            if (model == thing->model) {
                continue;
            }
            struct CreatureModelConfig* crconf = &game.conf.crtr_conf.model[model];
            if ((crconf->model_flags & (CMF_IsSpectator|CMF_IsSpecDigger|CMF_IsDiggingCreature)) != 0) {
                continue;
            }

            //evil growup evil, good growup good
            if (((crconf->model_flags & CMF_IsEvil) == 0) && ((oriconf->model_flags & CMF_IsEvil) == 0))
            {
                break;
            }
            if ((crconf->model_flags & CMF_IsEvil) && (oriconf->model_flags & CMF_IsEvil))
            {
                break;
            }
        }
    }
    if (!creature_count_below_map_limit(1))
=======
    // If it is highest level, check if the creature can grow up.
    struct CreatureStats *crstat = creature_stats_get_from_thing(thing);
    if (crstat->grow_up == 0)
>>>>>>> 2715c7da
    {
        return 0;
    }
    if (!grow_up_creature(thing, crstat->grow_up, crstat->grow_up_level))
    {
        return 0;
    }
    return -1;
}

TngUpdateRet update_creature(struct Thing *thing)
{
    SYNCDBG(19,"Starting for %s index %d",thing_model_name(thing),(int)thing->index);
    TRACE_THING(thing);
    if ((thing->active_state == CrSt_CreatureUnconscious) && subtile_is_door(thing->mappos.x.stl.num, thing->mappos.y.stl.num))
    {
        SYNCDBG(8,"Killing unconscious %s index %d on door block.",thing_model_name(thing),(int)thing->index);
        kill_creature(thing, INVALID_THING, -1, CrDed_NoEffects|CrDed_NoUnconscious);
        return TUFRet_Deleted;
    }
    if (thing->health < 0)
    {
        kill_creature(thing, INVALID_THING, -1, CrDed_Default);
        return TUFRet_Deleted;
    }
    struct CreatureControl* cctrl = creature_control_get_from_thing(thing);
    if (creature_control_invalid(cctrl))
    {
        WARNLOG("Killing %s index %d with invalid control %d.(%d)",thing_model_name(thing),(int)thing->index, thing->ccontrol_idx, game.conf.rules.game.creatures_count);
        kill_creature(thing, INVALID_THING, -1, CrDed_Default);
        return TUFRet_Deleted;
    }
    if ((cctrl->unsummon_turn > 0) && (cctrl->unsummon_turn < game.play_gameturn))
    {
        create_effect_around_thing(thing, (TngEff_BallPuffRed + thing->owner));
        kill_creature(thing, INVALID_THING, -1, CrDed_NotReallyDying| CrDed_NoEffects);
        return TUFRet_Deleted;
    }
    process_armageddon_influencing_creature(thing);

    if (cctrl->frozen_on_hit > 0)
        cctrl->frozen_on_hit--;
    if (cctrl->force_visible > 0)
        cctrl->force_visible--;
    if (cctrl->unknown.byte_8B == 0)
        cctrl->unknown.byte_8B = game.map_changed_for_nagivation;
    if (cctrl->stopped_for_hand_turns == 0) {
        process_creature_instance(thing);
    }
    update_creature_count(thing);
    if (flag_is_set(thing->alloc_flags,TAlF_IsControlled))
    {
        if ((cctrl->stateblock_flags == 0) || creature_state_cannot_be_blocked(thing))
        {
            if (cctrl->stopped_for_hand_turns > 0)
            {
                cctrl->stopped_for_hand_turns--;
            } else
            if (process_creature_state(thing) == TUFRet_Deleted)
            {
                ERRORLOG("Human controlled creature has been deleted by state routine.");
                return TUFRet_Deleted;
            }
        }
        struct PlayerInfo* player = get_player(thing->owner);
        if (creature_under_spell_effect(thing, CSAfF_Freeze))
        {
            if (!flag_is_set(player->additional_flags, PlaAF_FreezePaletteIsActive))
            {
                PaletteSetPlayerPalette(player, blue_palette);
            }
        }
        else
        {
            if (flag_is_set(player->additional_flags, PlaAF_FreezePaletteIsActive))
            {
                PaletteSetPlayerPalette(player, engine_palette);
            }
        }
    } else
    {
        if ((cctrl->stateblock_flags == 0) || creature_state_cannot_be_blocked(thing))
        {
            if (cctrl->stopped_for_hand_turns > 0)
            {
                cctrl->stopped_for_hand_turns--;
            } else
            if (process_creature_state(thing) == TUFRet_Deleted)
            {
                return TUFRet_Deleted;
            }
        }
    }

    if (update_creature_movements(thing))
    {
        SYNCDBG(19,"The %s index %d acceleration is (%d,%d,%d)",thing_model_name(thing),
            (int)thing->index,(int)cctrl->moveaccel.x.val,(int)cctrl->moveaccel.y.val,(int)cctrl->moveaccel.z.val);
        thing->velocity.x.val += cctrl->moveaccel.x.val;
        thing->velocity.y.val += cctrl->moveaccel.y.val;
        thing->velocity.z.val += cctrl->moveaccel.z.val;
    }
    move_creature(thing);
    if (flag_is_set(thing->alloc_flags, TAlF_IsControlled))
    {
        if (!flag_is_set(cctrl->flgfield_1, CCFlg_Unknown40))
        {
            cctrl->move_speed /= 2;
        }
        if (!flag_is_set(cctrl->flgfield_1, CCFlg_Unknown80))
        {
            cctrl->orthogn_speed /= 2;
        }
    }
    else
    {
        cctrl->move_speed = 0;
    }
    process_spells_affected_by_effect_elements(thing);
    process_magic_fall_effect(thing);
    process_landscape_affecting_creature(thing);
    process_disease(thing);
    move_thing_in_map(thing, &thing->mappos);
    set_creature_graphic(thing);
    if (cctrl->spell_aura)
    {
        process_keeper_spell_aura(thing);
    }

    if (thing->creature.health_bar_turns > 0)
        thing->creature.health_bar_turns--;

    if (creature_is_group_member(thing))
    {
        if (creature_is_group_leader(thing)) {
            leader_find_positions_for_followers(thing);
        }
    }
    else
    {
        if (((game.play_gameturn + thing->index) % 41) == 0) //Check sometimes to move the familiar back into the group
        {
            if (cctrl->summoner_idx > 0)
            {
                struct Thing* summoner = thing_get(cctrl->summoner_idx);
                add_creature_to_group(thing, summoner);
            }
        }
    }

    if (cctrl->dragtng_idx > 0)
    {
        struct Thing* tngp = thing_get(cctrl->dragtng_idx);
        if (flag_is_set(tngp->state_flags, TF1_IsDragged1))
        {
            struct Coord3d* tngpos = &thing->mappos;
            struct Coord3d pvpos;
            pvpos.x.val = tngpos->x.val - (2 * thing->velocity.x.val);
            pvpos.y.val = tngpos->y.val - (2 * thing->velocity.y.val);
            pvpos.z.val = tngpos->z.val;

            move_thing_in_map(tngp, &pvpos);
            tngp->move_angle_xy = thing->move_angle_xy; //corpse gets rotated along with creature
        }
    }
    if (update_creature_levels(thing) == -1)
    {
        return TUFRet_Deleted;
    }

    if (!process_creature_self_spell_casting(thing))
    {
        // If this creature didn't cast anything to itself, try to help others.
        process_creature_ranged_buff_spell_casting(thing);
    }
    // Reset acceleration.
    cctrl->moveaccel.x.val = 0;
    cctrl->moveaccel.y.val = 0;
    cctrl->moveaccel.z.val = 0;
    // Clear flags and process spell effects.
    clear_flag(cctrl->flgfield_1, CCFlg_Unknown40 | CCFlg_Unknown80);
    clear_flag(cctrl->spell_flags, CSAfF_PoisonCloud | CSAfF_Wind);
    process_thing_spell_effects(thing);
    process_timebomb(thing);
    SYNCDBG(19,"Finished");
    return TUFRet_Modified;
}

TbBool creature_is_slappable(const struct Thing *thing, PlayerNumber plyr_idx)
{
    struct Room *room;
    if (creature_is_being_unconscious(thing))
    {
        return false;
    }
    if (creature_is_leaving_and_cannot_be_stopped(thing))
    {
        return false;
    }
    if (thing->owner != plyr_idx)
    {
        if (creature_is_kept_in_prison(thing) || creature_is_being_tortured(thing))
        {
            room = get_room_creature_works_in(thing);
            return (room->owner == plyr_idx);
        }
        return false;
    }
    if (creature_is_being_sacrificed(thing) || creature_is_being_summoned(thing))
    {
        return false;
    }
    if (creature_is_kept_in_prison(thing) || creature_is_being_tortured(thing))
    {
        room = get_room_creature_works_in(thing);
        return (room->owner == plyr_idx);
    }
    return true;
}

TbBool creature_is_invisible(const struct Thing *thing)
{
    struct CreatureControl *cctrl = creature_control_get_from_thing(thing);
    return (creature_under_spell_effect(thing, CSAfF_Invisibility) && (cctrl->force_visible <= 0));
}

TbBool creature_can_see_invisible(const struct Thing *thing)
{
    struct CreatureStats *crstat = creature_stats_get_from_thing(thing);
    return (creature_under_spell_effect(thing, CSAfF_Sight) || (crstat->can_see_invisible));
}

int claim_neutral_creatures_in_sight(struct Thing *creatng, struct Coord3d *pos, int can_see_slabs)
{
    MapSlabCoord slb_x = subtile_slab(pos->x.stl.num);
    MapSlabCoord slb_y = subtile_slab(pos->y.stl.num);
    long n = 0;
    long i = game.nodungeon_creatr_list_start;
    unsigned long k = 0;
    while (i != 0)
    {
        struct Thing* thing = thing_get(i);
        struct CreatureControl* cctrl = creature_control_get_from_thing(thing);
        i = cctrl->players_next_creature_idx;
        // Per thing code starts
        int dx = abs(slb_x - subtile_slab(thing->mappos.x.stl.num));
        int dy = abs(slb_y - subtile_slab(thing->mappos.y.stl.num));
        if ((dx <= can_see_slabs) && (dy <= can_see_slabs))
        {
            if (is_neutral_thing(thing) && line_of_sight_3d(&thing->mappos, pos))
            {
                if (creature_is_leaving_and_cannot_be_stopped(thing) || creature_is_leaving_and_cannot_be_stopped(creatng))
                    return false;

                // Unless the relevant classic bug is enabled,
                // neutral creatures in custody (prison/torture) can only be claimed by the player who holds it captive
                // and neutral creatures can not be claimed by creatures in custody.
                if ((game.conf.rules.game.classic_bugs_flags & ClscBug_PassiveNeutrals)
                    || (get_room_creature_works_in(thing)->owner == creatng->owner && !creature_is_kept_in_custody(creatng))
                    || !(creature_is_kept_in_custody(thing) || creature_is_kept_in_custody(creatng)))
                {
                    change_creature_owner(thing, creatng->owner);
                    mark_creature_joined_dungeon(thing);
                    if (is_my_player_number(thing->owner))
                    {
                        output_message(SMsg_CreaturesJoinedYou, MESSAGE_DELAY_CRTR_JOINED, true);
                    }
                    n++;
                }
            }
        }
        // Per thing code ends
        k++;
        if (k > THINGS_COUNT)
        {
            ERRORLOG("Infinite loop detected when sweeping things list");
            break;
        }
    }
    return n;
}

TbBool change_creature_owner_if_near_dungeon_heart(struct Thing *creatng)
{
    for (PlayerNumber plyr_idx = 0; plyr_idx < game.neutral_player_num; plyr_idx++)
    {
        struct PlayerInfo* player = get_player(plyr_idx);
        if ( ((player->allocflags & PlaF_Allocated) != 0) && (player->is_active == 1) && (player->victory_state != VicS_LostLevel) )
        {
            struct Thing* heartng = get_player_soul_container(plyr_idx);
            if (thing_exists(heartng) && (get_chessboard_distance(&creatng->mappos, &heartng->mappos) < subtile_coord(6,0)))
            {
                change_creature_owner(creatng, plyr_idx);
                mark_creature_joined_dungeon(creatng);
                return true;
            }
        }
    }
    return false;
}

TbBool creature_stats_debug_dump(void)
{
    TbBool result = false;
    unsigned long k = 0;
    const struct StructureList* slist = get_list_for_thing_class(TCls_Creature);
    int i = slist->index;
    while (i != 0)
    {
        struct Thing* thing = thing_get(i);
        if (thing_is_invalid(thing)) {
            ERRORLOG("Jump to invalid thing detected");
            result = true;
            break;
        }
        i = thing->next_of_class;
        // Per-creature block starts
        long crstate = get_creature_state_besides_move(thing);
        if (!is_hero_thing(thing)) {
            switch (crstate)
            {
            case CrSt_GoodDoingNothing:
            case CrSt_GoodReturnsToStart:
            case CrSt_GoodBackAtStart:
            case CrSt_GoodDropsGold:
            case CrSt_GoodLeaveThroughExitDoor:
            case CrSt_GoodWaitInExitDoor:
            case CrSt_GoodAttackRoom1:
            case CrSt_CreatureSearchForGoldToStealInRoom2:
            case CrSt_GoodArrivedAtAttackRoom:
            case CrSt_GoodArrivedAtSabotageRoom:
            case CrSt_GoodWanderToCreatureCombat:
            case CrSt_GoodWanderToObjectCombat:
                ERRORLOG("Player %d %s index %d is in Good-only state %d",(int)thing->owner,thing_model_name(thing),(int)thing->index,(int)crstate);
                result = true;
                break;
            }
        }

        // Per-creature block ends
        k++;
        if (k > THINGS_COUNT) {
            ERRORLOG("Infinite loop detected when sweeping things list");
            result = true;
            break;
        }
    }
    return result;
}

void create_light_for_possession(struct Thing *creatng)
{
    struct InitLight ilght;
    memset(&ilght, 0, sizeof(struct InitLight));
    ilght.mappos.x.val = creatng->mappos.x.val;
    ilght.mappos.y.val = creatng->mappos.y.val;
    ilght.mappos.z.val = creatng->mappos.z.val;
    ilght.flags = 1;
    ilght.intensity = 36;
    ilght.radius = 2560;
    ilght.is_dynamic = 1;
    creatng->light_id = light_create_light(&ilght);
    if (creatng->light_id != 0) {
        light_set_light_never_cache(creatng->light_id);
    } else {
      ERRORLOG("Cannot allocate light to new controlled thing");
    }
}

void illuminate_creature(struct Thing *creatng)
{
    if (creatng->light_id == 0)
    {
        create_light_for_possession(creatng);
    }
    light_set_light_intensity(creatng->light_id, (light_get_light_intensity(creatng->light_id) + 20));
    struct Light* lgt = &game.lish.lights[creatng->light_id];
    lgt->radius <<= 1;
}

struct Thing *script_create_creature_at_location(PlayerNumber plyr_idx, ThingModel crmodel, TbMapLocation location)
{
    long effect;
    long i = get_map_location_longval(location);
    struct Coord3d pos;
    TbBool fall_from_gate = false;

    switch (get_map_location_type(location))
    {
    case MLoc_ACTIONPOINT:
        if (!get_coords_at_action_point(&pos, i, 1))
        {
            return INVALID_THING;
        }
        effect = 1;
        break;
    case MLoc_HEROGATE:
        if (!get_coords_at_hero_door(&pos, i, 1))
        {
            return INVALID_THING;
        }
        effect = 0;
        fall_from_gate = true;
        break;
    case MLoc_PLAYERSHEART:
        if (!get_coords_at_dungeon_heart(&pos, i))
        {
            return INVALID_THING;
        }
        effect = 0;
        break;
    case MLoc_METALOCATION:
        if (!get_coords_at_meta_action(&pos, plyr_idx, i))
        {
            return INVALID_THING;
        }
        effect = 0;
        break;
    case MLoc_CREATUREKIND:
    case MLoc_OBJECTKIND:
    case MLoc_ROOMKIND:
    case MLoc_THING:
    case MLoc_PLAYERSDUNGEON:
    case MLoc_APPROPRTDUNGEON:
    case MLoc_DOORKIND:
    case MLoc_TRAPKIND:
    case MLoc_NONE:
    default:
        effect = 0;
        return INVALID_THING;
    }

    if (!creature_count_below_map_limit(0))
    {
        WARNLOG("Could not create creature %s from script to due to creature limit", creature_code_name(crmodel));
        return INVALID_THING;
    }
    struct Thing* thing = create_thing_at_position_then_move_to_valid_and_add_light(&pos, TCls_Creature, crmodel, plyr_idx);
    if (thing_is_invalid(thing))
    {
        ERRORLOG("Couldn't create %s at location %d", creature_code_name(crmodel), (int)location);
            // Error is already logged
        return INVALID_THING;
    }
    if (fall_from_gate)
    {
        set_flag(thing->movement_flags, TMvF_MagicFall);
        thing->veloc_push_add.x.val += PLAYER_RANDOM(plyr_idx, 193) - 96;
        thing->veloc_push_add.y.val += PLAYER_RANDOM(plyr_idx, 193) - 96;
        if (flag_is_set(thing->movement_flags, TMvF_Flying))
        {
            thing->veloc_push_add.z.val -= PLAYER_RANDOM(plyr_idx, 32);
        }
        else
        {
            thing->veloc_push_add.z.val += PLAYER_RANDOM(plyr_idx, 96) + 80;
        }
        set_flag(thing->state_flags, TF1_PushAdd);
    }
    // Lord of the land random speech message.
    if ((get_creature_model_flags(thing) & CMF_IsLordOfLand) != 0)
    {
        output_message(SMsg_LordOfLandComming, MESSAGE_DELAY_LORD, 1);
        output_message(SMsg_EnemyLordQuote + UNSYNC_RANDOM(8), MESSAGE_DELAY_LORD, 1);
    }
    switch (effect)
    {
    case 1:
        if (player_is_roaming(plyr_idx))
        {
            thing->mappos.z.val = get_ceiling_height(&thing->mappos);
            create_effect(&thing->mappos, TngEff_CeilingBreach, thing->owner);
            initialise_thing_state(thing, CrSt_CreatureHeroEntering);
            set_flag(thing->rendering_flags, TRF_Invisible);
            struct CreatureControl* cctrl = creature_control_get_from_thing(thing);
            cctrl->countdown = 24;
        }
    default:
        break;
    }
    return thing;
}

struct Thing *script_create_new_creature(PlayerNumber plyr_idx, ThingModel crmodel, TbMapLocation location, long carried_gold, CrtrExpLevel crtr_level)
{
    struct Thing* creatng = script_create_creature_at_location(plyr_idx, crmodel, location);
    if (thing_is_invalid(creatng))
        return INVALID_THING;
    creatng->creature.gold_carried = carried_gold;
    init_creature_level(creatng, crtr_level);
    return creatng;
}

void script_process_new_creatures(PlayerNumber plyr_idx, ThingModel crmodel, long location, long copies_num, long carried_gold, CrtrExpLevel crtr_level)
{
    for (long i = 0; i < copies_num; i++)
    {
        script_create_new_creature(plyr_idx, crmodel, location, carried_gold, crtr_level);
    }
}

/**
 * @brief Picking up things as a possessed creature
 *
 * @param creatng
 * @param picktng
 * @param plyr_idx
 */
void controlled_creature_pick_thing_up(struct Thing *creatng, struct Thing *picktng, PlayerNumber plyr_idx)
{
    if (picktng->class_id == TCls_Creature)
    {
        set_creature_being_dragged_by(picktng, creatng);
    }
    else
    {
        if ((picktng->owner != creatng->owner) && (picktng->owner != game.neutral_player_num) )
        {
            if (thing_is_workshop_crate(picktng))
            {
                update_workshop_object_pickup_event(creatng, picktng);
            }
            else if ( (thing_is_spellbook(picktng)) || (thing_is_special_box(picktng)) )
            {
                update_library_object_pickup_event(creatng, picktng);
            }
        }
        creature_drag_object(creatng, picktng);
    }
    struct CreatureControl* cctrl = creature_control_get_from_thing(creatng);
    cctrl->pickup_object_id = picktng->index;
    struct CreatureSound* crsound = get_creature_sound(creatng, CrSnd_Hurt);
    unsigned short smpl_idx = crsound->index + 1;
    thing_play_sample(creatng, smpl_idx, 90, 0, 3, 0, 2, FULL_LOUDNESS * 5/4);
    display_controlled_pick_up_thing_name(picktng, (GUI_MESSAGES_DELAY >> 4), plyr_idx);
}
/**
 * @brief Dropping down things at a specific place as a possessed creature
 *
 * @param creatng
 * @param droptng
 * @param plyr_idx
 */
void controlled_creature_drop_thing(struct Thing *creatng, struct Thing *droptng, PlayerNumber plyr_idx)
{
    long volume = FULL_LOUDNESS;
    if (droptng->class_id == TCls_Creature)
    {
        stop_creature_being_dragged_by(droptng, creatng);
    }
    else
    {
        creature_drop_dragged_object(creatng, droptng);
    }
    clear_messages_from_player(MsgType_Room, RoK_LIBRARY);
    clear_messages_from_player(MsgType_Room, RoK_WORKSHOP);
    unsigned short smpl_idx, pitch;
    if (subtile_has_water_on_top(droptng->mappos.x.stl.num, droptng->mappos.y.stl.num))
    {
        smpl_idx = 21 + UNSYNC_RANDOM(4);
        pitch = 75;
    }
    else
    {
        switch(droptng->class_id)
        {
            case TCls_Object:
            {
                smpl_idx = 992;
                struct ObjectConfigStats* objst = get_object_model_stats(droptng->model);
                switch (objst->genre)
                {
                    case OCtg_WrkshpBox:
                    case OCtg_SpecialBox:
                    {
                        pitch = 25;
                        break;
                    }
                    case OCtg_Spellbook:
                    {
                        pitch = 90;
                        break;
                    }
                    default:
                    {
                        pitch = 0;
                        break;
                    }
                }
                break;
            }
            case TCls_Creature:
            {
                long weight = compute_creature_weight(droptng);
                if (weight >= 0 && weight <= 99)
                {
                    pitch = 240;
                    volume = FULL_LOUDNESS / 2;
                }
                else if (weight >= 100 && weight <= 199)
                {
                    pitch = 120;
                    volume = FULL_LOUDNESS * 3 / 4;
                }
                else
                {
                    pitch = 75;
                }
                smpl_idx = 17 + UNSYNC_RANDOM(4);
                break;
            }
            case TCls_DeadCreature:
            {
                smpl_idx = 58;
                pitch = 50;
                break;
            }
            default:
            {
                smpl_idx = 0;
                pitch = 0;
                break;
            }
        }
    }
    thing_play_sample(droptng, smpl_idx, pitch, 0, 3, 0, 2, volume);
    struct Room* room = subtile_room_get(creatng->mappos.x.stl.num, creatng->mappos.y.stl.num);
    if (!room_is_invalid(room))
    {
        if (room->owner == creatng->owner)
        {
            if (room_role_matches(room->kind, RoRoF_PowersStorage))
            {
                if (thing_is_spellbook(droptng))
                {
                    if (add_item_to_room_capacity(room, true))
                    {
                        droptng->owner = creatng->owner;
                        add_power_to_player(book_thing_to_power_kind(droptng), creatng->owner);
                    }
                    else
                    {
                        WARNLOG("Adding %s index %d to %s room capacity failed",thing_model_name(droptng),(int)droptng->index,room_role_code_name(RoRoF_PowersStorage));
                        if (is_my_player_number(plyr_idx))
                        {
                            output_message(SMsg_LibraryTooSmall, 0, true);
                        }
                    }
                }
                else if (thing_is_special_box(droptng))
                {
                    droptng->owner = creatng->owner;
                }
            }
            else if (room_role_matches(room->kind, RoRoF_CratesStorage))
            {
                if (thing_is_workshop_crate(droptng))
                {
                    if (add_item_to_room_capacity(room, true))
                    {
                        droptng->owner = creatng->owner;
                        add_workshop_item_to_amounts(room->owner, crate_thing_to_workshop_item_class(droptng), crate_thing_to_workshop_item_model(droptng));
                    }
                    else
                    {
                        WARNLOG("Adding %s index %d to %s room capacity failed",thing_model_name(droptng),(int)droptng->index,room_role_code_name(RoRoF_CratesStorage));
                        if (is_my_player_number(plyr_idx))
                        {
                            output_message(SMsg_WorkshopTooSmall, 0, true);
                        }
                    }
                }
            }
            else if (room_role_matches(room->kind, RoRoF_DeadStorage))
            {
                if (thing_is_dead_creature(droptng))
                {
                    if (add_body_to_graveyard(droptng, room))
                    {
                        droptng->owner = creatng->owner;
                    }
                    else
                    {
                        if (is_my_player_number(plyr_idx))
                        {
                            output_message(SMsg_GraveyardTooSmall, 0, true);
                        }
                    }
                }
            }
            else if (room_role_matches(room->kind, RoRoF_Prison))
            {
                if (thing_is_creature(droptng))
                {
                    if (creature_is_being_unconscious(droptng))
                    {
                        if (room->used_capacity < room->total_capacity)
                        {
                            make_creature_conscious(droptng);
                            initialise_thing_state(droptng, CrSt_CreatureArrivedAtPrison);
                            struct CreatureControl* dropctrl = creature_control_get_from_thing(droptng);
                            dropctrl->flgfield_1 |= CCFlg_NoCompControl;
                        }
                        else
                        {
                            if (is_my_player_number(plyr_idx))
                            {
                                output_message(SMsg_PrisonTooSmall, 0, true);
                            }
                        }
                    }
                }
            }
             else if (room_role_matches(room->kind, RoRoF_LairStorage))
            {
                if(game.conf.rules.workers.drag_to_lair)
                {
                    if (thing_is_creature(droptng) && (creatng->owner == droptng->owner))
                    {
                        if (creature_is_being_unconscious(droptng))
                        {
                            struct CreatureControl* dropctrl = creature_control_get_from_thing(droptng);
                            //creature already has a lair rom
                            if (dropctrl->lair_room_id == room->index)
                            {
                                make_creature_conscious(droptng);
                                initialise_thing_state(droptng, CrSt_CreatureGoingHomeToSleep);
                            }
                            //creature doesn't have a lair room but it will and can sleep here
                            if ((game.conf.rules.workers.drag_to_lair == 2)
                                && (dropctrl->lair_room_id == 0)
                                && (creature_can_do_healing_sleep(droptng))
                                && (room_has_enough_free_capacity_for_creature_job(room, droptng, Job_TAKE_SLEEP)))
                            {
                                make_creature_conscious(droptng);
                                initialise_thing_state(droptng, CrSt_CreatureChangeLair);
                            }
                            set_flag(dropctrl->flgfield_1,CCFlg_NoCompControl);

                        }
                    }
                }
            }
        }
    }
}

void direct_control_pick_up_or_drop(PlayerNumber plyr_idx, struct Thing *creatng)
{
    struct CreatureControl* cctrl = creature_control_get_from_thing(creatng);
    struct Thing* dragtng = thing_get(cctrl->dragtng_idx);
    struct PlayerInfo* player = get_player(plyr_idx);
    if (!thing_is_invalid(dragtng))
    {
        if (thing_is_trap_crate(dragtng))
        {
            struct Thing *traptng = thing_get(player->selected_fp_thing_pickup);
            if (!thing_is_invalid(traptng))
            {
                if (traptng->class_id == TCls_Trap)
                {
                    cctrl->arming_thing_id = traptng->index;
                    internal_set_thing_state(creatng, CrSt_CreatureArmsTrap);
                    return;
                }
            }
        }
        controlled_creature_drop_thing(creatng, dragtng, plyr_idx);
    }
    else
    {
        struct Thing* picktng = thing_get(player->selected_fp_thing_pickup);
        struct Room* room;
        if (!thing_is_invalid(picktng))
        {
            if (object_is_gold_pile(picktng))
            {
                struct CreatureStats* crstat = creature_stats_get_from_thing(creatng);
                if (creatng->creature.gold_carried < crstat->gold_hold)
                {
                    cctrl->pickup_object_id = picktng->index;
                    internal_set_thing_state(creatng, CrSt_ImpPicksUpGoldPile);
                    return;
                }
                else
                {
                    if (is_thing_directly_controlled_by_player(creatng, plyr_idx))
                    {
                        if (is_my_player_number(plyr_idx))
                        {
                            play_non_3d_sample(119);
                        }
                        return;
                    }
                }
            }
            room = get_room_thing_is_on(picktng);
            if (!room_is_invalid(room))
            {
                if ( (room_role_matches(room->kind, RoRoF_CratesStorage)) && (room->owner == creatng->owner) )
                {
                    if (thing_is_workshop_crate(picktng))
                    {
                        if (picktng->owner == creatng->owner)
                        {
                            if (!remove_item_from_room_capacity(room))
                            {
                                return;
                            }
                            if (remove_workshop_item_from_amount_stored(picktng->owner, crate_thing_to_workshop_item_class(picktng), crate_thing_to_workshop_item_model(picktng), WrkCrtF_NoOffmap) != WrkCrtS_Stored)
                            {
                                return;
                            }
                        }
                    }
                    else
                    {
                        if (is_thing_directly_controlled_by_player(creatng, plyr_idx))
                        {
                            if (is_my_player_number(plyr_idx))
                            {
                                play_non_3d_sample(119);
                            }
                            return;
                        }
                    }
                }
            }
            controlled_creature_pick_thing_up(creatng, picktng, plyr_idx);
        }
        else
        {
            room = get_room_thing_is_on(creatng);
            if (!room_is_invalid(room))
            {
                if (room_role_matches(room->kind, RoRoF_GoldStorage))
                {
                    if (room->owner == creatng->owner)
                    {
                        if (creatng->creature.gold_carried > 0)
                        {
                            internal_set_thing_state(creatng, CrSt_ImpDropsGold);
                        }
                    }
                }
            }
        }
    }
}

void display_controlled_pick_up_thing_name(struct Thing *picktng, unsigned long timeout, PlayerNumber plyr_idx)
{
    char id;
    char str[255] = {'\0'};
    char type;
    if (thing_is_trap_crate(picktng))
    {
        struct TrapConfigStats* trapst = get_trap_model_stats(crate_thing_to_workshop_item_model(picktng));
        strcat(str, get_string(trapst->name_stridx));
        id = RoK_WORKSHOP;
        type = MsgType_Room;
    }
    else if (thing_is_door_crate(picktng))
    {
        struct DoorConfigStats* doorst = get_door_model_stats(crate_thing_to_workshop_item_model(picktng));
        strcat(str, get_string(doorst->name_stridx));
        id = RoK_WORKSHOP;
        type = MsgType_Room;
    }
    else if (thing_is_spellbook(picktng))
    {
        strcat(str, get_string(get_power_name_strindex(book_thing_to_power_kind(picktng))));
        id = RoK_LIBRARY;
        type = MsgType_Room;
    }
    else if (thing_is_special_box(picktng))
    {
        char msg_buf[255];
        if (thing_is_custom_special_box(picktng))
        {
            if (gameadd.box_tooltip[picktng->custom_box.box_kind][0] == 0)
            {
                strcat(str, get_string(get_special_description_strindex(box_thing_to_special(picktng))));
                strcpy(msg_buf, str);
                snprintf(str, sizeof(str), "%s", strtok(msg_buf, ":"));
            }
            else
            {
                strcat(str, gameadd.box_tooltip[picktng->custom_box.box_kind]);
                char *split = strchr(str, ':');
                if ((int)(split - str) > -1)
                {
                    strcpy(msg_buf, str);
                    snprintf(str, sizeof(str), "%s", strtok(msg_buf, ":"));
                }
            }
        }
        else
        {
            strcat(str, get_string(get_special_description_strindex(box_thing_to_special(picktng))));
            strcpy(msg_buf, str);
            snprintf(str, sizeof(str), "%s", strtok(msg_buf, ":"));
        }
        id = RoK_LIBRARY;
        type = MsgType_Room;
    }
    else if (object_is_gold_pile(picktng))
    {
        struct PlayerInfo* player = get_my_player();
        struct Thing* creatng = thing_get(player->influenced_thing_idx);
        if (thing_is_creature(creatng))
        {
            struct CreatureStats* crstat = creature_stats_get_from_thing(creatng);
            long gold_remaining = (crstat->gold_hold - creatng->creature.gold_carried);
            long value = (picktng->creature.gold_carried > gold_remaining) ? gold_remaining : picktng->creature.gold_carried;
            if (value < picktng->creature.gold_carried)
            {
                sprintf(str, "%ld (%ld)", picktng->creature.gold_carried, value);
            }
            else
            {
                sprintf(str, "%ld", picktng->creature.gold_carried);
            }
        }
        id = 3;
        type = MsgType_Query;
    }
    else if (thing_is_creature(picktng))
    {
        id = picktng->owner;
        type = MsgType_Player;
        struct CreatureModelConfig* crconf = &game.conf.crtr_conf.model[picktng->model];
        sprintf(str, "%s", get_string(crconf->namestr_idx));
    }
    else if (picktng->class_id == TCls_DeadCreature)
    {
        id = RoK_GRAVEYARD;
        type = MsgType_Room;
        struct CreatureModelConfig* crconf = &game.conf.crtr_conf.model[picktng->model];
        sprintf(str, "%s", get_string(crconf->namestr_idx));
    }
    else
    {
        return;
    }
    zero_messages();
    targeted_message_add(type, id, plyr_idx, timeout, str);
}

struct Thing *controlled_get_thing_to_pick_up(struct Thing *creatng)
{
    struct ShotConfigStats* shotst = get_shot_model_stats(ShM_Dig);
    unsigned char radius = 0;
    struct Coord3d pos;
    pos.x.val = creatng->mappos.x.val;
    pos.y.val = creatng->mappos.y.val;
    struct Thing *result = NULL;
    MapCoordDelta old_distance = LONG_MAX;
    MapCoordDelta new_distance;
    long dx = distance_with_angle_to_coord_x(shotst->speed, creatng->move_angle_xy);
    long dy = distance_with_angle_to_coord_y(shotst->speed, creatng->move_angle_xy);
    do
    {
        struct Map *blk = get_map_block_at(pos.x.stl.num, pos.y.stl.num);
        for (struct Thing* picktng = thing_get(get_mapwho_thing_index(blk)); (!thing_is_invalid(picktng)); picktng = thing_get(picktng->next_on_mapblk))
        {
            if (picktng != creatng)
            {
                if (thing_is_pickable_by_digger(picktng, creatng))
                {
                    if (line_of_sight_3d(&creatng->mappos, &picktng->mappos))
                    {
                        new_distance = get_chessboard_3d_distance(&creatng->mappos, &picktng->mappos);
                        if (new_distance < old_distance)
                        {
                            old_distance = new_distance;
                            result = picktng;
                        }
                    }
                }
            }
        }
        pos.x.val += dx;
        pos.y.val += dy;
        radius++;
    }
    while (radius <= shotst->health);
    return result;
}

TbBool thing_is_pickable_by_digger(struct Thing *picktng, struct Thing *creatng)
{
    if (check_place_to_pretty_excluding(creatng, subtile_slab(creatng->mappos.x.stl.num), subtile_slab(creatng->mappos.y.stl.num))
        || (check_place_to_convert_excluding(creatng, subtile_slab(creatng->mappos.x.stl.num), subtile_slab(creatng->mappos.y.stl.num)) ) )
    {
        return false;
    }
    struct SlabMap *slb = get_slabmap_thing_is_on(picktng);
    if (object_is_gold_pile(picktng))
    {
        struct CreatureStats* crstat = creature_stats_get_from_thing(creatng);
        return ( ( (slabmap_owner(slb) == creatng->owner) || (subtile_is_unclaimed_path(picktng->mappos.x.stl.num, picktng->mappos.y.stl.num)) || (subtile_is_liquid(picktng->mappos.x.stl.num, picktng->mappos.y.stl.num)) ) &&
                  (creatng->creature.gold_carried < crstat->gold_hold) );
    }
    else if (thing_is_creature(picktng))
    {
        if (creature_is_being_unconscious(picktng))
        {
            if ((game.conf.rules.workers.drag_to_lair > 0) && (picktng->owner == creatng->owner))
            {
                return (picktng->owner == creatng->owner);
            }
            else
            {
                return (picktng->owner != creatng->owner);
            }
        }
    }
    else if (thing_is_dead_creature(picktng))
    {
        return ( (get_room_of_role_slabs_count(creatng->owner, RoRoF_DeadStorage) > 0) && (corpse_ready_for_collection(picktng)) );
    }
    else if (thing_can_be_picked_to_place_in_player_room_of_role(picktng, creatng->owner, RoRoF_PowersStorage, TngFRPickF_Default))
    {
        if(!creature_can_pickup_library_object_at_subtile(creatng, picktng->mappos.x.stl.num, picktng->mappos.y.stl.num))
        {
            return false;
        }
        return (get_room_of_role_slabs_count(creatng->owner, RoRoF_PowersStorage) > 0);
    }
    else if (thing_can_be_picked_to_place_in_player_room_of_role(picktng, creatng->owner, RoRoF_CratesStorage, TngFRPickF_Default))
    {
        return (get_room_of_role_slabs_count(creatng->owner, RoRoF_CratesStorage) > 0);
    }
    else if (thing_is_trap_crate(picktng)) // for trap crates in one's own Workshop
    {
        struct Room* room = get_room_thing_is_on(picktng);
        if (!room_is_invalid(room))
        {
            if (room_role_matches(room->kind, RoRoF_CratesStorage))
            {
                if (room->owner == creatng->owner)
                {
                    if ( (picktng->owner == room->owner) && (picktng->owner == creatng->owner) )
                    {
                        return true;
                    }
                }
            }
        }
    }
    return false;
}

struct Thing *controlled_get_trap_to_rearm(struct Thing *creatng)
{
    struct ShotConfigStats* shotst = get_shot_model_stats(ShM_Dig);
    unsigned char radius = 0;
    struct Coord3d pos;
    pos.x.val = creatng->mappos.x.val;
    pos.y.val = creatng->mappos.y.val;
    long dx = distance_with_angle_to_coord_x(shotst->speed, creatng->move_angle_xy);
    long dy = distance_with_angle_to_coord_y(shotst->speed, creatng->move_angle_xy);
    do
    {
        struct Thing* traptng = get_trap_for_position(pos.x.stl.num, pos.y.stl.num);
        if (!thing_is_invalid(traptng))
        {
            if (traptng->owner == creatng->owner)
            {
                struct CreatureControl* cctrl = creature_control_get_from_thing(creatng);
                struct Thing* dragtng = thing_get(cctrl->dragtng_idx);
                if (traptng->model == crate_to_workshop_item_model(dragtng->model))
                {
                    if (traptng->trap.num_shots == 0)
                    {
                        return traptng;
                    }
                }
            }
        }
        pos.x.val += dx;
        pos.y.val += dy;
        radius++;
    }
    while (radius <= shotst->health);
    return INVALID_THING;
}

void controlled_continue_looking_excluding_diagonal(struct Thing *creatng, MapSubtlCoord *stl_x, MapSubtlCoord *stl_y)
{
    MapSubtlCoord x = *stl_x;
    MapSubtlCoord y = *stl_y;
    if ( (creatng->move_angle_xy >= 1792) || (creatng->move_angle_xy <= 255) )
    {
        y--;
    }
    else if ( (creatng->move_angle_xy >= 768) && (creatng->move_angle_xy <= 1280) )
    {
        y++;
    }
    else if ( (creatng->move_angle_xy >= 1280) && (creatng->move_angle_xy <= 1792) )
    {
        x--;
    }
    else if ( (creatng->move_angle_xy >= 256) && (creatng->move_angle_xy <= 768) )
    {
        x++;
    }
    *stl_x = x;
    *stl_y = y;
}

PlayerNumber get_appropriate_player_for_creature(struct Thing *creatng)
{
    if ((creatng->alloc_flags & TAlF_IsControlled) != 0)
    {
        for (PlayerNumber plyr_idx = 0; plyr_idx < PLAYERS_COUNT; plyr_idx++)
        {
            if (is_thing_directly_controlled_by_player(creatng, plyr_idx))
            {
                return plyr_idx;
            }
        }
    }
    return creatng->owner;
}

void query_creature(struct PlayerInfo *player, ThingIndex index, TbBool reset, TbBool zoom)
{
    if (is_my_player(player))
    {
        MenuID menu;
        if (reset)
        {
            menu = GMnu_CREATURE_QUERY1;
        }
        else
        {
            if (menu_is_active(GMnu_CREATURE_QUERY1))
            {
                menu = GMnu_CREATURE_QUERY1;
            }
            else if (menu_is_active(GMnu_CREATURE_QUERY2))
            {
                menu = GMnu_CREATURE_QUERY2;
            }
            else if (menu_is_active(GMnu_CREATURE_QUERY3))
            {
                menu = GMnu_CREATURE_QUERY3;
            }
            else if (menu_is_active(GMnu_CREATURE_QUERY4))
            {
                menu = GMnu_CREATURE_QUERY4;
            }
            else
            {
                menu = GMnu_CREATURE_QUERY1;
            }
        }
        turn_off_all_panel_menus();
        initialise_tab_tags_and_menu(menu);
        turn_on_menu(menu);
    }
    player->influenced_thing_idx = index;
    if (zoom)
    {
        struct Thing *creatng = thing_get(index);
        player->zoom_to_pos_x = creatng->mappos.x.val;
        player->zoom_to_pos_y = creatng->mappos.y.val;
        set_player_instance(player, PI_ZoomToPos, 0);
    }
    set_player_instance(player, PI_QueryCrtr, 0);
}

TbBool creature_can_be_queried(struct PlayerInfo *player, struct Thing *creatng)
{
    if (creature_is_leaving_and_cannot_be_stopped(creatng))
        return false;

    switch (player->work_state)
    {
        case PSt_CreatrInfo:
        case PSt_CreatrQuery:
        {
            if (!subtile_revealed(creatng->mappos.x.stl.num, creatng->mappos.y.stl.num, player->id_number))
            {
                return false;
            }
            if (creatng->owner != player->id_number)
            {
                return creature_is_kept_in_custody_by_player(creatng, player->id_number);
            }
            else
            {
                if (creature_is_kept_in_custody_by_enemy(creatng))
                {
                    return false;
                }
            }
            break;
        }
        case PSt_CreatrInfoAll:
        case PSt_QueryAll:
        {
            return subtile_revealed(creatng->mappos.x.stl.num, creatng->mappos.y.stl.num, player->id_number);
        }
        default:
        {
            return false;
        }
    }
    return true;
}

TbBool creature_can_be_transferred(const struct Thing* thing)
{
    return ((get_creature_model_flags(thing) & CMF_NoTransfer) == 0);
}

/* Returns a random creature kind with model flags as argument. */
ThingModel get_random_creature_kind_with_model_flags(unsigned long model_flags)
{
    // Array to store the IDs of creatures kinds with model flags.
    ThingModel creature_kind_with_model_flags_array[CREATURE_TYPES_MAX];
    // Counter for the number of creatures kinds found.
    short creature_kind_with_model_flags_count = 0;
    // Loop through all available creatures kinds.
    for (ThingModel crkind = 0; crkind < game.conf.crtr_conf.model_count; crkind++)
    {
        // Check if the creature kind has the flag.
        if (flag_is_set(game.conf.crtr_conf.model[crkind].model_flags, model_flags))
        {
            // Ensure we don't exceed the maximum array size.
            if (creature_kind_with_model_flags_count < CREATURE_TYPES_MAX)
            {
                // Add the creature kind to the array.
                creature_kind_with_model_flags_array[creature_kind_with_model_flags_count++] = crkind;
            } else {
                break;
            }
        }
    }
    if (creature_kind_with_model_flags_count > 0)
    {
        // Get a random creature kind from the list.
        short random_idx = GAME_RANDOM(creature_kind_with_model_flags_count);
        return creature_kind_with_model_flags_array[random_idx];
    }
    // Return -1 if no suitable creature kind is found.
    return -1;
}

/* Returns a random creature kind, excluding spectators and diggers.
 * Appropriate means evil and good creatures randomise within their respective classes. */
ThingModel get_random_appropriate_creature_kind(ThingModel original_model)
{
    struct CreatureModelConfig *newconf;
    struct CreatureModelConfig *oldconf = &game.conf.crtr_conf.model[original_model];
    ThingModel random_model;
    while (true)
    {
        random_model = GAME_RANDOM(game.conf.crtr_conf.model_count) + 1;
        // Exclude out-of-bounds model number.
        if (random_model >= game.conf.crtr_conf.model_count)
        {
            continue;
        }
        // Exclude same creature kind, spectators and diggers.
        newconf = &game.conf.crtr_conf.model[random_model];
        if ((random_model == original_model) || (flag_is_set(newconf->model_flags, CMF_IsSpectator)) || (flag_is_set(newconf->model_flags, CMF_IsSpecDigger)))
        {
            continue;
        }
        // Evil randomise into evil, good randomise into good.
        if ((flag_is_set(newconf->model_flags, CMF_IsEvil)) && (flag_is_set(oldconf->model_flags, CMF_IsEvil)))
        {
            break;
        }
        if ((!flag_is_set(newconf->model_flags, CMF_IsEvil)) && (!flag_is_set(oldconf->model_flags, CMF_IsEvil)))
        {
            break;
        }
    }
    return random_model;
}

TbBool grow_up_creature(struct Thing *thing, ThingModel grow_up_model, CrtrExpLevel grow_up_level)
{
    if (grow_up_model == CREATURE_NOT_A_DIGGER)
    {
        grow_up_model = get_random_appropriate_creature_kind(thing->model);
    }
    if (!creature_count_below_map_limit(1))
    {
        WARNLOG("Could not create creature to transform %s to due to creature limit", thing_model_name(thing));
        return false;
    }
    struct Thing *newtng = create_creature(&thing->mappos, grow_up_model, thing->owner);
    if (thing_is_invalid(newtng))
    {
        ERRORLOG("Could not create creature to transform %s to", thing_model_name(thing));
        return false;
    }
    // Randomise new level if 'grow_up_level' was set to 0 on the creature config.
    if (grow_up_level == 0)
    {
        set_creature_level(newtng, GAME_RANDOM(CREATURE_MAX_LEVEL));
    }
    else
    {
        set_creature_level(newtng, grow_up_level - 1);
    }
    transfer_creature_data_and_gold(thing, newtng); // Transfer the blood type, creature name, kill count, joined age and carried gold to the new creature.
    update_creature_health_to_max(newtng);
    struct CreatureControl *cctrl = creature_control_get_from_thing(newtng);
    cctrl->countdown = 50;
    external_set_thing_state(newtng, CrSt_CreatureBeHappy);
    struct PlayerInfo *player = get_player(thing->owner);
    // Switch control if this creature is possessed.
    if (is_thing_directly_controlled(thing))
    {
        leave_creature_as_controller(player, thing);
        control_creature_as_controller(player, newtng);
    }
    if (is_thing_passenger_controlled(thing))
    {
        leave_creature_as_passenger(player, thing);
        control_creature_as_passenger(player, newtng);
    }
    // If not directly nor passenger controlled, but still player is doing something with it.
    if (thing->index == player->controlled_thing_idx)
    {
        set_selected_creature(player, newtng);
    }
    remove_creature_score_from_owner(thing); // kill_creature() doesn't call this.
    // Handles picked up by player case.
    if (thing_is_picked_up_by_player(thing, thing->owner))
    {
        struct Dungeon *dungeon = get_dungeon(thing->owner);
        if (get_thing_in_hand_id(thing, thing->owner) >= 0)
        {
            dungeon->things_in_hand[get_thing_in_hand_id(thing, thing->owner)] = newtng->index;
            remove_thing_from_limbo(thing);
            place_thing_in_limbo(newtng);
        }
        else
        {
            ERRORLOG("Picked up thing is not in player hand list");
        }
    }
    kill_creature(thing, INVALID_THING, -1, CrDed_NoEffects | CrDed_NoUnconscious | CrDed_NotReallyDying);
    return true;
}

/******************************************************************************/
#ifdef __cplusplus
}
#endif<|MERGE_RESOLUTION|>--- conflicted
+++ resolved
@@ -6301,50 +6301,9 @@
         set_creature_level(thing, cctrl->explevel+1);
         return 1;
     }
-<<<<<<< HEAD
-    // If it is highest level, maybe we should transform the creature?
-    struct CreatureStats* crstat = creature_stats_get_from_thing(thing);
-    if (crstat->grow_up == 0) {
-        return 0;
-    }
-    // Transforming
-    struct CreatureModelConfig* oriconf = &game.conf.crtr_conf.model[thing->model];
-    ThingModel model = crstat->grow_up;
-    if (model == CREATURE_NOT_A_DIGGER)
-    {
-        while (1) {
-            model = GAME_RANDOM(game.conf.crtr_conf.model_count) + 1;
-
-            if (model >= game.conf.crtr_conf.model_count) {
-                continue;
-            }
-
-            // Exclude growing up into same creature, spectators and diggers
-            if (model == thing->model) {
-                continue;
-            }
-            struct CreatureModelConfig* crconf = &game.conf.crtr_conf.model[model];
-            if ((crconf->model_flags & (CMF_IsSpectator|CMF_IsSpecDigger|CMF_IsDiggingCreature)) != 0) {
-                continue;
-            }
-
-            //evil growup evil, good growup good
-            if (((crconf->model_flags & CMF_IsEvil) == 0) && ((oriconf->model_flags & CMF_IsEvil) == 0))
-            {
-                break;
-            }
-            if ((crconf->model_flags & CMF_IsEvil) && (oriconf->model_flags & CMF_IsEvil))
-            {
-                break;
-            }
-        }
-    }
-    if (!creature_count_below_map_limit(1))
-=======
     // If it is highest level, check if the creature can grow up.
     struct CreatureStats *crstat = creature_stats_get_from_thing(thing);
     if (crstat->grow_up == 0)
->>>>>>> 2715c7da
     {
         return 0;
     }
@@ -7615,7 +7574,7 @@
         }
         // Exclude same creature kind, spectators and diggers.
         newconf = &game.conf.crtr_conf.model[random_model];
-        if ((random_model == original_model) || (flag_is_set(newconf->model_flags, CMF_IsSpectator)) || (flag_is_set(newconf->model_flags, CMF_IsSpecDigger)))
+        if ((random_model == original_model) || (any_flag_is_set(newconf->model_flags, CMF_IsSpectator|CMF_IsSpecDigger|CMF_IsDiggingCreature)))
         {
             continue;
         }
