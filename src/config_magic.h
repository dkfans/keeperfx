--- conflicted
+++ resolved
@@ -359,16 +359,12 @@
     /** Sprite index of medium symbol icon representing the spell. */
     short medsym_sprite_idx;
     short cast_sound;
-<<<<<<< HEAD
-    int duration;
     short crtr_summon_model;
     short crtr_summon_level;
-=======
     short linked_power;
     short duration;
     short aura_effect;
     unsigned short spell_flags;
->>>>>>> f409a8de
 };
 
 struct MagicConfig {
