/******************************************************************************/
// Free implementation of Bullfrog's Dungeon Keeper strategy game.
/******************************************************************************/
/** @file power_hand.c
 *     power_hand support functions.
 * @par Purpose:
 *     Functions to power_hand.
 * @par Comment:
 *     None.
 * @author   Tomasz Lis
 * @date     11 Mar 2010 - 12 May 2010
 * @par  Copying and copyrights:
 *     This program is free software; you can redistribute it and/or modify
 *     it under the terms of the GNU General Public License as published by
 *     the Free Software Foundation; either version 2 of the License, or
 *     (at your option) any later version.
 */
/******************************************************************************/
#include "power_hand.h"

#include "globals.h"
#include "bflib_basics.h"
#include "bflib_math.h"
#include "bflib_planar.h"
#include "bflib_vidraw.h"
#include "bflib_sound.h"

#include "magic.h"
#include "power_specials.h"
#include "power_process.h"
#include "player_data.h"
#include "dungeon_data.h"
#include "room_garden.h"
#include "thing_objects.h"
#include "thing_effects.h"
#include "thing_shots.h"
#include "thing_traps.h"
#include "thing_physics.h"
#include "thing_stats.h"
#include "thing_navigate.h"
#include "creature_graphics.h"
#include "creature_states.h"
#include "creature_states_mood.h"
#include "creature_states_combt.h"
#include "creature_states_tresr.h"
#include "creature_states_gardn.h"
#include "config_creature.h"
#include "config_terrain.h"
#include "config_effects.h"
#include "player_instances.h"
#include "player_states.h"
#include "kjm_input.h"
#include "front_input.h"
#include "frontend.h"
#include "gui_draw.h"
#include "engine_render.h"
#include "engine_arrays.h"
#include "sounds.h"
#include "game_legacy.h"

#include "keeperfx.hpp"

#ifdef __cplusplus
extern "C" {
#endif
/******************************************************************************/
DLLIMPORT void _DK_stop_creatures_around_hand(char a1, unsigned short value, unsigned short a3);
/******************************************************************************/
#ifdef __cplusplus
}
#endif
/******************************************************************************/
struct Thing *create_gold_for_hand_grab(struct Thing *thing, long owner)
{
    //return _DK_create_gold_for_hand_grab(thing, owner);
    struct Thing *objtng;
    objtng = INVALID_THING;
    struct Dungeon *dungeon;
    dungeon = get_players_num_dungeon(owner);
    if (dungeon->field_14BC != thing->index)
    {
        dungeon->field_14BC = thing->index;
        GoldAmount gold_req;
        if (lbKeyOn[KC_LCONTROL]) // WTF?! other players?
        {
            gold_req = thing->valuable.gold_stored;
        }
        else
        {
            gold_req = thing->valuable.gold_stored / 4 + 1;
        }
        if (gold_req <= 100)
            gold_req = 100;
        dungeon->field_14BE = gold_req;
    }
    struct Coord3d pos;
    pos.x.val = thing->mappos.x.val;
    pos.y.val = thing->mappos.y.val;
    pos.z.val = thing->mappos.z.val;
    GoldAmount gold_picked;
    {
        struct Room *room;
        room = get_room_thing_is_on(thing);
        if (!room_is_invalid(room))
            gold_picked = remove_gold_from_hoarde(thing, room, dungeon->field_14BE);
        else
            gold_picked = 0;
    }
    if (gold_picked > 0)
    {
        objtng = create_object(&pos, 43, game.neutral_player_num, -1);
        if (!thing_is_invalid(objtng))
        {
            objtng->valuable.gold_stored = gold_picked;
            pos.z.val += 128;
            struct Thing *efftng;
<<<<<<< HEAD
            efftng = create_effect_element(&pos, TngEff_Unknown41, owner);
            if (!thing_is_invalid(efftng))
                efftng->price.number = gold_picked;
=======
            efftng = create_effect_element(&pos, TngEffElm_Price, owner);
            if (!thing_is_invalid(efftng))
                efftng->price_effect.number = gold_picked;
>>>>>>> d522feb0
        }
    }
    return objtng;
}

/**
 *
 * @param thing
 * @param plyr_idx
 */
unsigned long object_is_pickable_by_hand_for_use(const struct Thing *thing, long plyr_idx)
{
    struct SlabMap *slb;
    if (thing_is_special_box(thing))
    {
        slb = get_slabmap_thing_is_on(thing);
        if ((slabmap_owner(slb) != plyr_idx) || thing_is_dragged_or_pulled(thing))
            return false;
        return true;
    }
    return false;
}

TbBool thing_is_picked_up(const struct Thing *thing)
{
    return (((thing->alloc_flags & TAlF_IsInLimbo) != 0) || ((thing->state_flags & TF1_InCtrldLimbo) != 0));
}

TbBool thing_is_picked_up_by_player(const struct Thing *thing, PlayerNumber plyr_idx)
{
    if (((thing->alloc_flags & TAlF_IsInLimbo) == 0) && ((thing->state_flags & TF1_InCtrldLimbo) == 0))
        return false;
    if (thing_is_in_power_hand_list(thing, plyr_idx))
        return true;
    return thing_is_in_computer_power_hand_list(thing, plyr_idx);
}

TbBool thing_is_picked_up_by_owner(const struct Thing *thing)
{
    return thing_is_picked_up_by_player(thing, thing->owner);
}

TbBool thing_is_picked_up_by_enemy(const struct Thing *thing)
{
    if (((thing->alloc_flags & TAlF_IsInLimbo) == 0) && ((thing->state_flags & TF1_InCtrldLimbo) == 0))
        return false;
    return !thing_is_in_power_hand_list(thing, thing->owner) && !thing_is_in_computer_power_hand_list(thing, thing->owner);
}

/**
 * Returns if a thing can be picked up by players hand.
 * @see can_thing_be_picked_up_by_player()
 * @param player
 * @param thing
 * @return
 */
TbBool thing_is_pickable_by_hand(struct PlayerInfo *player, const struct Thing *thing)
{
    if (!thing_exists(thing))
        return false;
    return can_thing_be_picked_up_by_player(thing, player->id_number);
}

TbBool armageddon_blocks_creature_pickup(const struct Thing *thing, PlayerNumber plyr_idx)
{
    if ((game.armageddon_cast_turn != 0) && (game.armageddon.count_down + game.armageddon_cast_turn <= game.play_gameturn)) {
        return true;
    }
    return false;
}

long can_thing_be_picked_up_by_player(const struct Thing *thing, PlayerNumber plyr_idx)
{
    // Some things can be picked not to be placed in hand, but for direct use
    if (thing_is_object(thing))
    {
        if (object_is_pickable_by_hand_for_use(thing, plyr_idx))
            return true;
    }
    // Other things are pickable only for placing in hand
    return can_cast_spell(plyr_idx, PwrK_HAND, thing->mappos.x.stl.num, thing->mappos.y.stl.num, thing, CastChk_Default);
}

TbBool can_thing_be_picked_up2_by_player(const struct Thing *thing, PlayerNumber plyr_idx)
{
    unsigned char state;

    if(!thing_is_creature(thing))
    {
        return (thing_is_object(thing) && object_is_pickable_by_hand_for_use(thing, plyr_idx));
    }

    if ( (game.armageddon_cast_turn > 0) && ( (game.armageddon.count_down + game.armageddon_cast_turn) <= game.play_gameturn) )
    {
        return false;
    }
    if ( (thing->active_state == CrSt_CreatureUnconscious) || ((thing->alloc_flags & TAlF_IsInLimbo) != 0) || ((thing->state_flags & TF1_InCtrldLimbo) != 0) || (thing->health <= 0) )
    {
        return false;
    }
    
    if (thing->active_state == CrSt_MoveToPosition)
    {
        state = thing->continue_state;
    }
    else 
    {
        state = thing->active_state;
    }

    if ( (state == CrSt_CreatureSacrifice)
        || (state == CrSt_CreatureBeingSacrificed) || (state == CrSt_CreatureBeingSummoned))
    {
        return false;
    }
    else
    {
        return (thing->owner == plyr_idx);
    }
}

void set_power_hand_offset(struct PlayerInfo *player, struct Thing *thing)
{
    //_DK_set_power_hand_offset(player, thing);
    struct Dungeon *dungeon;
    dungeon = get_players_dungeon(player);

    if (thing->class_id == TCls_Creature)
    {
        struct CreatureControl *cctrl;
        cctrl = creature_control_get_from_thing(thing);
      if ((cctrl->spell_flags & CSAfF_Chicken) != 0) {
          dungeon->field_43 = 11;
          dungeon->field_53 = 56;
      } else
      {
          struct CreaturePickedUpOffset *pickoffs;
          pickoffs = get_creature_picked_up_offset(thing);
          dungeon->field_43 = pickoffs->field_4;
          dungeon->field_53 = pickoffs->field_6;
      }
    } else
    if (thing->class_id == TCls_Object)
    {
      if (object_is_mature_food(thing))
      {
          dungeon->field_43 = 11;
          dungeon->field_53 = 56;
      } else
      {
          dungeon->field_43 = 60;
          dungeon->field_53 = 40;
      }
    } else
    {
        dungeon->field_43 = 60;
        dungeon->field_53 = 40;
    }
}

struct Thing *process_object_being_picked_up(struct Thing *thing, long plyr_idx)
{
  struct PlayerInfo *player;
  struct Thing *picktng;
  struct Coord3d pos;
  struct PowerConfigStats *powerst;
  long i;
  // TODO: use some list and settings
  switch (thing->model)
  {
    case 3:
    case 6:
    case 43:
    case 136:
      i = thing->creature.gold_carried;
      if (i != 0)
      {
        pos.x.val = thing->mappos.x.val;
        pos.y.val = thing->mappos.y.val;
        pos.z.val = thing->mappos.z.val + 128;
        create_price_effect(&pos, thing->owner, i);
      }
      powerst = get_power_model_stats(PwrK_PICKUPGOLD);
      thing_play_sample(thing, powerst->select_sound_idx, NORMAL_PITCH, 0, 3, 0, 2, FULL_LOUDNESS);
      picktng = thing;
      break;
    case 10:
      i = UNSYNC_RANDOM(3);
      powerst = get_power_model_stats(PwrK_PICKUPFOOD);
      //TODO: check is it availiabe?
      thing_play_sample(thing, powerst->select_sound_idx+i, NORMAL_PITCH, 0, 3, 0, 2, FULL_LOUDNESS);
      i = convert_td_iso(122);
      set_thing_draw(thing, i, 256, -1, -1, 0, 2);
      remove_food_from_food_room_if_possible(thing);
      picktng = thing;
      break;
    case 52:
    case 53:
    case 54:
    case 55:
    case 56:
      picktng = create_gold_for_hand_grab(thing, plyr_idx);
      break;
    case 86:
    case 87:
    case 88:
    case 89:
    case 90:
    case 91:
    case 92:
    case 93:
      player = get_player(plyr_idx);
      activate_dungeon_special(thing, player);
      picktng = NULL;
      break;
    default:
      ERRORLOG("Picking up invalid object");
      picktng = NULL;
      break;
  }
  return picktng;
}

void set_power_hand_graphic(long plyr_idx, long a2, long a3)
{
  struct PlayerInfo *player;
  struct Thing *thing;
  player = get_player(plyr_idx);
  if (player->hand_busy_until_turn >= game.play_gameturn)
  {
    if ((a2 == 786) || (a2 == 787))
      player->hand_busy_until_turn = 0;
  }
  if (player->hand_busy_until_turn < game.play_gameturn)
  {
    if (player->field_C != a2)
    {
      player->field_C = a2;
      thing = thing_get(player->hand_thing_idx);
      if ((a2 == 782) || (a2 == 781))
      {
        set_thing_draw(thing, a2, a3, gameadd.crtr_conf.sprite_size, 0, 0, 2);
      } else
      {
        set_thing_draw(thing, a2, a3, gameadd.crtr_conf.sprite_size, 1, 0, 2);
      }
      thing = get_first_thing_in_power_hand(player);
      set_power_hand_offset(player,thing);
    }
  }
}

TbBool power_hand_is_empty(const struct PlayerInfo *player)
{
    const struct Dungeon *dungeon;
    dungeon = get_dungeon(player->id_number);
    return (dungeon->num_things_in_hand <= 0);
}

TbBool power_hand_is_full(const struct PlayerInfo *player)
{
    const struct Dungeon *dungeon;
  dungeon = get_dungeon(player->id_number);
  return (dungeon->num_things_in_hand >= MAX_THINGS_IN_HAND);
}

struct Thing *get_first_thing_in_power_hand(struct PlayerInfo *player)
{
    struct Dungeon *dungeon;
    dungeon = get_dungeon(player->id_number);
    return thing_get(dungeon->things_in_hand[0]);
}

/** Removes a thing from player's power hand list without any further processing.
 *
 * @param thing
 * @param plyr_idx
 * @return
 */
TbBool remove_first_thing_from_power_hand_list(PlayerNumber plyr_idx)
{
  struct Dungeon *dungeon;
  long i;
  long num_in_hand;
  dungeon = get_dungeon(plyr_idx);
  num_in_hand = dungeon->num_things_in_hand;
  if (num_in_hand > MAX_THINGS_IN_HAND)
      num_in_hand = MAX_THINGS_IN_HAND;
  if (num_in_hand > 0)
  {
      for (i = 0; i < num_in_hand-1; i++)
      {
        dungeon->things_in_hand[i] = dungeon->things_in_hand[i+1];
      }
      num_in_hand--;
      dungeon->num_things_in_hand = num_in_hand;
      dungeon->things_in_hand[num_in_hand] = 0;
      return true;
  }
  return false;
}

/** Removes a thing from player's power hand list without any further processing.
 *
 * @param thing
 * @param plyr_idx
 * @return
 */
TbBool remove_thing_from_power_hand_list(struct Thing *thing, PlayerNumber plyr_idx)
{
    struct Dungeon *dungeon;
    long i;
    long num_in_hand;
    dungeon = get_dungeon(plyr_idx);
    num_in_hand = dungeon->num_things_in_hand;
    if (num_in_hand > MAX_THINGS_IN_HAND)
        num_in_hand = MAX_THINGS_IN_HAND;
    for (i = 0; i < num_in_hand; i++)
    {
        if (dungeon->things_in_hand[i] == thing->index)
        {
            for ( ; i < num_in_hand-1; i++)
            {
                dungeon->things_in_hand[i] = dungeon->things_in_hand[i+1];
            }
            num_in_hand--;
            dungeon->num_things_in_hand = num_in_hand;
            dungeon->things_in_hand[num_in_hand] = 0;
            return true;
        }
    }
    return false;
}

/** Puts a thing into player's power hand list without any further processing.
 * Originally was named dump_thing_in_power_hand().
 * @param thing
 * @param plyr_idx
 * @return
 */
static TbBool insert_thing_into_power_hand_list(struct Thing *thing, PlayerNumber plyr_idx)
{
    struct Dungeon *dungeon;
    long i;
    struct PowerConfigStats *powerst;
    dungeon = get_dungeon(plyr_idx);
    if (dungeon->num_things_in_hand >= MAX_THINGS_IN_HAND)
      return false;
    // Move all things in list up, to free position 0
    for (i = MAX_THINGS_IN_HAND-1; i > 0; i--)
    {
      dungeon->things_in_hand[i] = dungeon->things_in_hand[i-1];
    }
    dungeon->num_things_in_hand++;
    dungeon->things_in_hand[0] = thing->index;
    powerst = get_power_model_stats(PwrK_HAND);
    thing_play_sample(thing, powerst->select_sound_idx, NORMAL_PITCH, 0, 3, 0, 2, FULL_LOUDNESS);
    if (thing->class_id == TCls_Creature) {
        remove_all_traces_of_combat(thing);
    }
    if (thing->class_id == TCls_Creature)
    {
        powerst = get_power_model_stats(PwrK_PICKUPCRTR);
        thing_play_sample(thing, powerst->select_sound_idx, NORMAL_PITCH, 0, 3, 0, 2, FULL_LOUDNESS);
        if (is_my_player_number(thing->owner)) {
            play_creature_sound(thing, CrSnd_Hang, 3, 1);
        }
    }
    return true;
}

/** Checks if given thing is placed in power hand of given player.
 *
 * @param thing
 * @param plyr_idx
 * @return
 */
TbBool thing_is_in_power_hand_list(const struct Thing *thing, PlayerNumber plyr_idx)
{
    struct Dungeon *dungeon;
    long i;
    dungeon = get_dungeon(plyr_idx);
    for (i = 0; i < dungeon->num_things_in_hand; i++)
    {
        if (dungeon->things_in_hand[i] == thing->index)
        {
            return true;
        }
    }
    return false;
}

void place_thing_in_limbo(struct Thing *thing)
{
    remove_thing_from_mapwho(thing);
    thing->field_4F |= TF4F_Unknown01;
    thing->alloc_flags |= TAlF_IsInLimbo;
}

void remove_thing_from_limbo(struct Thing *thing)
{
    thing->alloc_flags &= ~TAlF_IsInLimbo;
    thing->field_4F &= ~TF4F_Unknown01;
    place_thing_in_mapwho(thing);
}

void draw_power_hand(void)
{
    SYNCDBG(17,"Starting");
    struct PlayerInfo *player;
    struct CreaturePickedUpOffset *pickoffs;
    struct Thing *thing;
    struct Thing *picktng;
    struct Room *room;
    struct RoomData *rdata;
    player = get_my_player();
    if ((player->flgfield_6 & PlaF6_Unknown01) != 0)
        return;
    if (game.small_map_state == 2)
        return;
    lbDisplay.DrawFlags = 0x00;
    if (player->view_type != PVT_DungeonTop)
        return;
    // Color rendering array pointers used by draw_keepersprite()
    render_fade_tables = pixmap.fade_tables;
    render_ghost = pixmap.ghost;
    render_alpha = (unsigned char *)&alpha_sprite_table;
    // Scale factor
    int ps_units_per_px;
    {
        struct TbSprite *spr;
        spr = &gui_panel_sprites[164]; // Use dungeon special box as reference
        ps_units_per_px = calculate_relative_upp(46, units_per_pixel_ui, spr->SHeight);
    }
    // Now draw
    if (((game.operation_flags & GOF_ShowGui) != 0) && (game.small_map_state != 2)
      && mouse_is_over_pannel_map(player->minimap_pos_x, player->minimap_pos_y))
    {
        MapSubtlCoord stl_x;
        MapSubtlCoord stl_y;
        stl_x = game.hand_over_subtile_x;
        stl_y = game.hand_over_subtile_y;
        SYNCDBG(7,"Drawing over pannel map");
        room = subtile_room_get(stl_x,stl_y);
        if ((!room_is_invalid(room)) && (subtile_revealed(stl_x, stl_y, player->id_number)))
        {
            rdata = room_data_get_for_room(room);
            draw_gui_panel_sprite_centered(GetMouseX()+scale_ui_value(24), GetMouseY()+scale_ui_value(32), ps_units_per_px, rdata->medsym_sprite_idx);
        }
        if ((!power_hand_is_empty(player)) && (game.small_map_state == 1))
        {
            draw_mini_things_in_hand(GetMouseX()+scale_ui_value(10), GetMouseY()+scale_ui_value(10));
        }
        return;
    }
    if (game_is_busy_doing_gui())
    {
        SYNCDBG(7,"Drawing while GUI busy");
        draw_mini_things_in_hand(GetMouseX()+scale_ui_value(10), GetMouseY()+scale_ui_value(10));
        return;
    }
    thing = thing_get(player->hand_thing_idx);
    if (thing_is_invalid(thing))
        return;
    if (player->hand_busy_until_turn > game.play_gameturn)
    {
        SYNCDBG(7,"Drawing hand %s index %d, busy state", thing_model_name(thing), (int)thing->index);
        process_keeper_sprite(GetMouseX()+scale_ui_value(60), GetMouseY()+scale_ui_value(40),
          thing->anim_sprite, 0, thing->field_48, scale_ui_value(64));
        draw_mini_things_in_hand(GetMouseX()+scale_ui_value(60), GetMouseY());
        return;
    }
    SYNCDBG(7,"Drawing hand %s index %d", thing_model_name(thing), (int)thing->index);
    if ((player->additional_flags & PlaAF_ChosenSubTileIsHigh) != 0)
    {
        draw_mini_things_in_hand(GetMouseX()+scale_ui_value(18), GetMouseY());
        return;
    }
    if (player->work_state != PSt_HoldInHand)
    {
      if ( (player->work_state != PSt_CtrlDungeon)
        || ((player->secondary_cursor_state != CSt_PowerHand) && ((player->work_state != PSt_CtrlDungeon) || (player->secondary_cursor_state != CSt_DefaultArrow) || (player->primary_cursor_state != CSt_PowerHand))) )
      {
        if ((player->instance_num != PI_Grab) && (player->instance_num != PI_Drop))
        {
          if (player->work_state == PSt_Slap)
          {
            process_keeper_sprite(GetMouseX() + scale_ui_value(70), GetMouseY() + scale_ui_value(46),
                thing->anim_sprite, 0, thing->field_48, scale_ui_value(64));
          } else
          if (player->work_state == PSt_CtrlDungeon)
          {
            if ((player->secondary_cursor_state == CSt_DoorKey) || (player->primary_cursor_state == CSt_DoorKey))
            {
              draw_mini_things_in_hand(GetMouseX()+scale_ui_value(18), GetMouseY());
            }
          }
          return;
        }
      }
    }
    long inputpos_x;
    long inputpos_y;
    picktng = get_first_thing_in_power_hand(player);
    if ((!thing_is_invalid(picktng)) && ((picktng->field_4F & TF4F_Unknown01) == 0))
    {
        SYNCDBG(7,"Holding %s",thing_model_name(picktng));
        switch (picktng->class_id)
        {
        case TCls_Creature:
            if (!creature_affected_by_spell(picktng, SplK_Chicken))
            {
                pickoffs = get_creature_picked_up_offset(picktng);
                inputpos_x = GetMouseX() + scale_ui_value(pickoffs->delta_x);
                inputpos_y = GetMouseY() + scale_ui_value(pickoffs->delta_y);
                if (creatures[picktng->model].field_7)
                  EngineSpriteDrawUsingAlpha = 1;
                process_keeper_sprite(inputpos_x / pixel_size, inputpos_y / pixel_size,
                    picktng->anim_sprite, 0, picktng->field_48, scale_ui_value(64));
                EngineSpriteDrawUsingAlpha = 0;
            } else
            {
                inputpos_x = GetMouseX() + scale_ui_value(11);
                inputpos_y = GetMouseY() + scale_ui_value(56);
                process_keeper_sprite(inputpos_x / pixel_size, inputpos_y / pixel_size,
                    picktng->anim_sprite, 0, picktng->field_48, scale_ui_value(64));
            }
            break;
        case TCls_Object:
            if (object_is_mature_food(picktng))
            {
              inputpos_x = GetMouseX() + scale_ui_value(11);
              inputpos_y = GetMouseY() + scale_ui_value(56);
              process_keeper_sprite(inputpos_x / pixel_size, inputpos_y / pixel_size,
                  picktng->anim_sprite, 0, picktng->field_48, scale_ui_value(64));
              break;
            } else
            if ((picktng->class_id == TCls_Object) && object_is_gold_pile(picktng))
            {
                break;
            }
            // fall through
        default:
            inputpos_x = GetMouseX();
            inputpos_y = GetMouseY();
            process_keeper_sprite(inputpos_x / pixel_size, inputpos_y / pixel_size,
                  picktng->anim_sprite, 0, picktng->field_48, scale_ui_value(64));
            break;
        }
    }
    if (player->field_C == 784)
    {
        inputpos_x = GetMouseX() + scale_ui_value(58);
        inputpos_y = GetMouseY() +  scale_ui_value(6);
        process_keeper_sprite(inputpos_x / pixel_size, inputpos_y / pixel_size,
            thing->anim_sprite, 0, thing->field_48, scale_ui_value(64));
        draw_mini_things_in_hand(GetMouseX()+scale_ui_value(60), GetMouseY());
    } else
    {
        inputpos_x = GetMouseX() + scale_ui_value(60);
        inputpos_y = GetMouseY() + scale_ui_value(40);
        process_keeper_sprite(inputpos_x / pixel_size, inputpos_y / pixel_size,
            thing->anim_sprite, 0, thing->field_48, scale_ui_value(64));
        draw_mini_things_in_hand(GetMouseX()+scale_ui_value(60), GetMouseY());
    }
}

TbBool object_is_slappable(const struct Thing *thing, long plyr_idx)
{
    if (thing->owner == plyr_idx) {
        return (object_is_mature_food(thing));
    }
    return false;
}

/*void get_nearest_thing_for_hand_or_slap_on_map_block(long *near_distance, struct Thing **near_thing,struct Map *mapblk, long plyr_idx, long x, long y)
{
  struct Thing *thing;
  long i;
  unsigned long k;
  k = 0;
  i = get_mapwho_thing_index(mapblk);
  while (i != 0)
  {
    thing = thing_get(i);
    if (thing_is_invalid(thing))
    {
      ERRORLOG("Jump to invalid thing detected");
      break;
    }
    i = thing->field_2;
    // Begin per-loop code
    if (((thing->field_0 & 0x10) == 0) && ((thing->field_1 & TF1_Unkn02) == 0) && (thing->field_7 != 67))
    {
      if (can_thing_be_picked_up_by_player(thing, plyr_idx) || thing_slappable(thing, plyr_idx))
      {
        if (*near_distance > 2 * abs(y-thing->mappos.y.stl.pos))
        {
          *near_distance = 2 * abs(y-thing->mappos.y.stl.pos);
          *near_thing = thing;
        }
      }
    }
    // End of per-loop code
    k++;
    if (k > THINGS_COUNT)
    {
      ERRORLOG("Infinite loop detected when sweeping things list");
      break_mapwho_infinite_chain(mapblk);
      break;
    }
  }
}*/

long near_map_block_thing_filter_ready_for_hand_or_slap(const struct Thing *thing, MaxTngFilterParam param, long maximizer)
{
    long dist_x;
    long dist_y;
    if (!thing_is_picked_up(thing)
        && (thing->active_state != CrSt_CreatureUnconscious))
    {
      if (can_thing_be_picked_up_by_player(thing, param->plyr_idx) || thing_slappable(thing, param->plyr_idx))
      {
          // note that abs() is not required because we're computing square of the values
          dist_x = param->num1-(MapCoord)thing->mappos.x.val;
          dist_y = param->num2-(MapCoord)thing->mappos.y.val;
          // This function should return max value when the distance is minimal, so:
          return LONG_MAX-(dist_x*dist_x + dist_y*dist_y);
      }
    }
    // If conditions are not met, return -1 to be sure thing will not be returned.
    return -1;
}

TbBool thing_slappable(const struct Thing *thing, long plyr_idx)
{
    switch (thing->class_id)
    {
    case TCls_Object:
        return object_is_slappable(thing, plyr_idx);
    case TCls_Shot:
        return shot_is_slappable(thing, plyr_idx);
    case TCls_Creature:
        return creature_is_slappable(thing, plyr_idx);
    case TCls_Trap:
        return trap_is_slappable(thing, plyr_idx);
    default:
        return false;
    }
}

struct Thing *get_nearest_thing_for_hand_or_slap(PlayerNumber plyr_idx, MapCoord pos_x, MapCoord pos_y)
{
    Thing_Maximizer_Filter filter;
    struct CompoundTngFilterParam param;
    SYNCDBG(19,"Starting");
    filter = near_map_block_thing_filter_ready_for_hand_or_slap;
    param.plyr_idx = plyr_idx;
    param.num1 = pos_x;
    param.num2 = pos_y;
    return get_thing_near_revealed_map_block_with_filter(pos_x, pos_y, filter, &param);
}

void drop_gold_coins(const struct Coord3d *pos, long value, long plyr_idx)
{
    struct Coord3d locpos;
    int i;
<<<<<<< HEAD
    locpos.z.val = get_ceiling_height_at(pos) - GAME_RANDOM(128);
=======
    locpos.z.val = get_ceiling_height_at(pos) - PLAYER_RANDOM(plyr_idx, 128);
>>>>>>> d522feb0
    for (i = 0; i < 8; i++)
    {
        if (i > 0)
        {
            long angle;
<<<<<<< HEAD
            angle = GAME_RANDOM(2*LbFPMath_PI);
=======
            angle = PLAYER_RANDOM(plyr_idx, 2*LbFPMath_PI);
>>>>>>> d522feb0
            locpos.x.val = pos->x.val + distance_with_angle_to_coord_x(127, angle);
            locpos.y.val = pos->y.val + distance_with_angle_to_coord_y(127, angle);
        } else
        {
            locpos.x.val = pos->x.val;
            locpos.y.val = pos->y.val;
        }
        struct Thing *thing;
        thing = create_object(&locpos, 128, plyr_idx, -1);
        if (thing_is_invalid(thing))
            break;
        if (i > 0)
        {
<<<<<<< HEAD
            thing->field_20 += GAME_RANDOM(thing->field_20) - thing->field_20 / 2;
=======
            thing->fall_acceleration += PLAYER_RANDOM(plyr_idx, thing->fall_acceleration) - thing->fall_acceleration / 2;
>>>>>>> d522feb0
            thing->valuable.gold_stored = 0;
        } else
        {
            thing->valuable.gold_stored = value;
        }
    }
    struct PlayerInfo *player;
    player = get_player(plyr_idx);
    if (player_exists(player)) {
        set_power_hand_graphic(plyr_idx, 782, 256);
        player->hand_busy_until_turn = game.play_gameturn + 16;
    }
}

long gold_being_dropped_on_creature(long plyr_idx, struct Thing *goldtng, struct Thing *creatng)
{
    struct CreatureControl *cctrl;
    struct Coord3d pos;
    TbBool taking_salary;
    taking_salary = false;
    pos.x.val = creatng->mappos.x.val;
    pos.y.val = creatng->mappos.y.val;
    pos.z.val = creatng->mappos.z.val;
    pos.z.val = get_ceiling_height_at(&pos);
    if (creature_is_taking_salary_activity(creatng))
    {
        cctrl = creature_control_get_from_thing(creatng);
        if (cctrl->paydays_owed > 0)
            cctrl->paydays_owed--;
        set_start_state(creatng);
        taking_salary = true;
    }
    GoldAmount salary;
    salary = calculate_correct_creature_pay(creatng);
    if (salary < 1) // we devide by this number later on
    {
        salary = 1;
    }
    long tribute;
    tribute = goldtng->valuable.gold_stored;
    drop_gold_coins(&pos, 0, plyr_idx);
    if (tribute >= salary)
    {
        thing_play_sample(creatng, 34, NORMAL_PITCH, 0, 3, 0, 2, FULL_LOUDNESS);
    }
    else if ((tribute * 2) >= salary)
    {
        thing_play_sample(creatng, 33, NORMAL_PITCH, 0, 3, 0, 2, FULL_LOUDNESS);
    }
    else
    {
        thing_play_sample(creatng, 32, NORMAL_PITCH, 0, 3, 0, 2, FULL_LOUDNESS/2);
    }
    if ( !taking_salary )
    {
        cctrl = creature_control_get_from_thing(creatng);
        if (cctrl->prepayments_received < 255) {
            cctrl->prepayments_received++;
        }
    }
    struct CreatureStats *crstat;
    crstat = creature_stats_get_from_thing(creatng);
    anger_apply_anger_to_creature_all_types(creatng, (crstat->annoy_got_wage * tribute / salary * 2));
    if (gameadd.classic_bugs_flags & ClscBug_FullyHappyWithGold)
    {
        anger_set_creature_anger_all_types(creatng, 0);
    }
    if (can_change_from_state_to(creatng, get_creature_state_besides_interruptions(creatng), CrSt_CreatureBeHappy))
    {
        if (external_set_thing_state(creatng, CrSt_CreatureBeHappy)) {
            cctrl = creature_control_get_from_thing(creatng);
            cctrl->countdown_282 = 50;
        }
    }
    return 1;
}

/**
 * Low level function which unconditionally drops creature held in hand.
 *
 * @param dungeon
 * @param droptng
 * @param dstpos
 */
void drop_held_thing_on_ground(struct Dungeon *dungeon, struct Thing *droptng, const struct Coord3d *dstpos)
{
    droptng->mappos.x.val = dstpos->x.val;
    droptng->mappos.y.val = dstpos->y.val;
    droptng->mappos.z.val = subtile_coord(8,0);
    long fall_dist;
    fall_dist = get_ceiling_height_at(&droptng->mappos) - get_floor_height_at(&droptng->mappos);
    struct CreatureStats* crstat;
    if (fall_dist < 0) {
        fall_dist = 0;
    } else
    if (fall_dist > subtile_coord(3,0)) {
        fall_dist = subtile_coord(3,0);
    }
    droptng->mappos.z.val = fall_dist + get_floor_height_at(&droptng->mappos);
    remove_thing_from_limbo(droptng);
    if (thing_is_creature(droptng))
    {
        initialise_thing_state(droptng, CrSt_CreatureBeingDropped);
        stop_creature_sound(droptng, 5);
        if (is_my_player_number(dungeon->owner)) {
            play_creature_sound(droptng, 6, 3, 0);
        }
        dungeon->last_creature_dropped_gameturn = game.play_gameturn;
        crstat = creature_stats_get(droptng->model);
        if ( (crstat->illuminated) || (creature_affected_by_spell(droptng, SplK_Light)) )
        {
            illuminate_creature(droptng);
        }
    } else
    if (thing_is_object(droptng))
    {
        if (object_is_mature_food(droptng)) {
            set_thing_draw(droptng, convert_td_iso(819), 256, -1, -1, 0, 2);
        }
        droptng->continue_state = droptng->active_state;
        droptng->active_state = ObSt_BeingDropped;
    }
}

short dump_first_held_thing_on_map(PlayerNumber plyr_idx, MapSubtlCoord stl_x, MapSubtlCoord stl_y, TbBool update_hand)
{
    struct PlayerInfo *player;
    player = get_player(plyr_idx);
    struct Dungeon *dungeon;
    dungeon = get_players_dungeon(player);
    // If nothing in hand - nothing to do
    if (dungeon->num_things_in_hand < 1) {
        return 0;
    }
    // Check if drop position is allowed
    struct Thing *droptng;
    droptng = thing_get(dungeon->things_in_hand[0]);
    if (!can_drop_thing_here(stl_x, stl_y, plyr_idx, thing_is_creature_special_digger(droptng))) {
        return 0;
    }
    // Check if object will fit into that position
    struct Coord3d pos;
    pos.x.val = subtile_coord_center(stl_x);
    pos.y.val = subtile_coord_center(stl_y);
    pos.z.val = get_thing_height_at(droptng, &pos);
    if (thing_in_wall_at(droptng, &pos)) {
        return 0;
    }
    struct Thing *overtng;
    overtng = thing_get(player->thing_under_hand);
    if (thing_is_object(droptng) && object_is_gold_pile(droptng))
    {
        if (thing_is_creature(overtng) && creature_able_to_get_salary(overtng))
        {
            gold_being_dropped_on_creature(plyr_idx, droptng, overtng);
        } else
        {
            drop_gold_coins(&pos, droptng->valuable.gold_stored, plyr_idx);
            if (is_my_player_number(plyr_idx)) {
                play_non_3d_sample(88);
            }
        }
        delete_thing_structure(droptng, 0);
    } else
    if (thing_is_object(droptng) && object_is_mature_food(droptng))
    {
        if (thing_is_creature(overtng) && creature_able_to_eat(overtng))
        {
            food_eaten_by_creature(droptng, thing_get(player->thing_under_hand));
        } else
        {
            drop_held_thing_on_ground(dungeon, droptng, &pos);
        }
    } else
    {
        drop_held_thing_on_ground(dungeon, droptng, &pos);
    }
    if (dungeon->num_things_in_hand == 1) {
        set_player_instance(player, PI_Drop, 0);
    }
    remove_first_thing_from_power_hand_list(plyr_idx);
    if ( update_hand ) {
      set_power_hand_offset(player, get_first_thing_in_power_hand(player));
    }
    return 1;
}

void dump_thing_held_by_any_player(struct Thing *thing)
{
    int i;
    for (i=0; i<PLAYERS_COUNT; i++)
    {
        struct PlayerInfo *player;
        player = get_player(i);
        if (player_exists(player))
        {
            struct Dungeon *dungeon;
            dungeon = get_players_num_dungeon(i);
            if (dungeon_invalid(dungeon)) {
                continue;
            }
            const struct Coord3d *pos;
            pos = &dungeon->essential_pos;
            // Remove from human player hand
            drop_held_thing_on_ground(dungeon, thing, pos);
            remove_thing_from_power_hand_list(thing, dungeon->owner);
            // Remove from computer player hand
            struct Computer2 *comp;
            comp = get_computer_player(dungeon->owner);
            computer_force_dump_specific_held_thing(comp, thing, pos);
        }
    }
}

int dump_all_held_things_on_map(PlayerNumber plyr_idx, MapSubtlCoord stl_x, MapSubtlCoord stl_y)
{
    int k;
    // Dump all things
    k = 0;
    while (dump_first_held_thing_on_map(plyr_idx, stl_x, stl_y, 0) == 1) {
        k++;
    }
    return k;
}

void clear_things_in_hand(struct PlayerInfo *player)
{
  struct Dungeon *dungeon;
  long i;
  dungeon = get_dungeon(player->id_number);
  for (i=0; i < MAX_THINGS_IN_HAND; i++)
    dungeon->things_in_hand[i] = 0;
}

/**
 * Processes a thing in players power hand.
 * @param dungeon The dungeon owned by target player.
 * @param thing Thing to be processed.
 * @return True if thing was processed, false if it was removed from hand.
 */
TbBool process_creature_in_dungeon_hand(struct Dungeon *dungeon, struct Thing *thing)
{
    struct CreatureControl *cctrl;
    cctrl = creature_control_get_from_thing(thing);
    //TODO CLEANUP would be nice to integrate this with process_armageddon_influencing_creature()
    if (game.armageddon_cast_turn != 0)
    {
        // If Armageddon is on, teleport creature to its position
        if ((cctrl->armageddon_teleport_turn != 0) && (cctrl->armageddon_teleport_turn <= game.play_gameturn))
        {
            cctrl->armageddon_teleport_turn = 0;
            if (remove_creature_from_power_hand(thing, dungeon->owner))
            {
                create_effect(&thing->mappos, imp_spangle_effects[thing->owner], thing->owner);
                move_thing_in_map(thing, &game.armageddon.mappos);
                //originally move was to get_player_soul_container(game.armageddon_caster_idx) mappos
                return false;
            }
        }
    }
    struct CreatureStats *crstat;
    crstat = creature_stats_get_from_thing(thing);
    anger_apply_anger_to_creature(thing, crstat->annoy_in_hand, AngR_Other, 1);
    process_thing_spell_effects_while_blocked(thing);
    return true;
}

void process_things_in_dungeon_hand(void)
{
    //_DK_process_things_in_dungeon_hand();
    PlayerNumber plyr_idx;
    for (plyr_idx=0; plyr_idx < PLAYERS_COUNT; plyr_idx++)
    {
        struct PlayerInfo *player;
        player = get_player(plyr_idx);
        struct Dungeon *dungeon;
        dungeon = get_players_dungeon(player);
        if (player_exists(player) && (player->is_active == 1) && !dungeon_invalid(dungeon))
        {
            int i;
            for (i = 0; i < dungeon->num_things_in_hand; i++)
            {
                struct Thing *thing;
                thing = thing_get(dungeon->things_in_hand[i]);
                if (thing_is_creature(thing))
                {
                    if (!process_creature_in_dungeon_hand(dungeon, thing)) {
                        // If thing was removed from hand, process the index in hand again
                        i--;
                    }
                }
            }
        }
    }
}

void draw_mini_things_in_hand(long x, long y)
{
    SYNCDBG(7,"Starting");
    struct Dungeon *dungeon;
    dungeon = get_my_dungeon();
    int i;
    int expshift_x;
    // Scale factor
    int ps_units_per_px;
    {
        struct TbSprite *spr;
        spr = &gui_panel_sprites[164]; // Use dungeon special box as reference
        ps_units_per_px = calculate_relative_upp(46, units_per_pixel_ui, spr->SHeight);
    }
    int bs_units_per_px;
    {
        struct TbSprite *spr;
        spr = &button_sprite[184]; // Use creature flower level number as reference
        bs_units_per_px = calculate_relative_upp(17, units_per_pixel_ui, spr->SHeight);
    }
    unsigned long spr_idx;
    spr_idx = get_creature_model_graphics(get_players_special_digger_model(dungeon->owner), CGI_HandSymbol);
    if ((spr_idx > 0) && (spr_idx < GUI_PANEL_SPRITES_COUNT))
        i = gui_panel_sprites[spr_idx].SWidth - button_sprite[184].SWidth;
    else
        i = 0;
    long scrbase_x;
    long scrbase_y;
    scrbase_x = x;
    scrbase_y = y - scale_ui_value(58);
    expshift_x = scale_ui_value(abs(i)) / 2;
    for (i = dungeon->num_things_in_hand-1; i >= 0; i--)
    {
        int icol;
        int irow;
        icol = i % 4;
        irow = (i / 4);
        struct Thing *thing;
        thing = thing_get(dungeon->things_in_hand[i]);
        if (!thing_exists(thing)) {
            continue;
        }
        int scrpos_x;
        int scrpos_y;
        int shift_y;
        if (thing->class_id == TCls_Creature)
        {
            spr_idx = get_creature_model_graphics(thing->model, CGI_HandSymbol);
            if (spr_idx > 0)
            {
                struct CreatureControl *cctrl;
                cctrl = creature_control_get_from_thing(thing);
                int expspr_idx;
                expspr_idx = 184 + cctrl->explevel;
                if (irow > 0)
                    shift_y = 40;
                else
                    shift_y = 6;
                scrpos_x = scrbase_x + scale_ui_value(16) * icol;
                scrpos_y = scrbase_y + scale_ui_value(18) * irow;
                // Draw exp level
                draw_button_sprite_left(scrpos_x + expshift_x, scrpos_y + scale_ui_value(shift_y), bs_units_per_px, expspr_idx);
                // Draw creature symbol
                draw_gui_panel_sprite_left(scrpos_x, scrpos_y, ps_units_per_px, spr_idx);
            }
        } else
        if ((thing->class_id == TCls_Object) && object_is_gold_pile(thing))
        {
            spr_idx = 57;
            if (irow > 0)
                shift_y = 20;
            else
                shift_y = 0;
            scrpos_x = scrbase_x + scale_ui_value(16) * icol;
            scrpos_y = scrbase_y + scale_ui_value(14) * irow;
            draw_gui_panel_sprite_left(scrpos_x - 2, scrpos_y + scale_ui_value(shift_y), ps_units_per_px, spr_idx);
        } else
        {
            spr_idx = 59;
            if (irow > 0)
                shift_y = 20;
            else
                shift_y = 0;
            scrpos_x = scrbase_x + scale_ui_value(16) * icol;
            scrpos_y = scrbase_y + scale_ui_value(14) * irow;
            draw_gui_panel_sprite_left(scrpos_x - 2, scrpos_y + scale_ui_value(shift_y), ps_units_per_px, spr_idx);
        }
    }
}

struct Thing *create_power_hand(PlayerNumber owner)
{
    struct PlayerInfo *player;
    struct Thing *thing;
    struct Thing *grabtng;
    struct Coord3d pos;
    pos.x.val = 0;
    pos.y.val = 0;
    pos.z.val = 0;
    thing = create_object(&pos, 37, owner, -1);
    player = get_player(owner);
    if (thing_is_invalid(thing)) {
        player->hand_thing_idx = 0;
        return INVALID_THING;
    }
    player->hand_thing_idx = thing->index;
    player->field_C = 0;
    grabtng = get_first_thing_in_power_hand(player);
    if (thing_is_invalid(thing))
    {
      set_power_hand_graphic(owner, 782, 256);
    } else
    if ((grabtng->class_id == TCls_Object) && object_is_gold_pile(grabtng))
    {
        set_power_hand_graphic(owner, 781, 256);
    } else
    {
        set_power_hand_graphic(owner, 784, 256);
    }
    place_thing_in_limbo(thing);
    return thing;
}

void delete_power_hand(PlayerNumber owner)
{
    struct PlayerInfo *player;
    struct Thing *thing;
    long hand_idx;
    player = get_player(owner);
    hand_idx = player->hand_thing_idx;
    if (hand_idx == 0)
        return;
    player->hand_thing_idx = 0;
    thing = thing_get(hand_idx);
    delete_thing_structure(thing, 0);
}

static void prepare_thing_for_power_hand(unsigned short tng_idx, PlayerNumber plyr_idx)
{
    struct PlayerInfo *player;
    struct Dungeon *dungeon;
    player = get_player(plyr_idx);
    dungeon = get_dungeon(player->id_number);
    if (player->hand_thing_idx == 0) {
        create_power_hand(plyr_idx);
    }
    struct Thing *thing;
    thing = thing_get(tng_idx);
    player->influenced_thing_idx = thing->index;
    player->influenced_thing_creation = thing->creation_turn;
    set_player_instance(player, PI_Grab, 0);

    create_packet_action(player, PckA_HandPreGrab, thing->index, 0);
}

void add_creature_to_sacrifice_list(PlayerNumber plyr_idx, long model, long explevel)
{
  struct Dungeon *dungeon;
  SYNCLOG("Player %d sacrificed %s exp level %d",(int)plyr_idx,thing_class_and_model_name(TCls_Creature, model),explevel);
  if ((plyr_idx < 0) || (plyr_idx >= DUNGEONS_COUNT))
  {
    ERRORLOG("Player %d cannot sacrifice %s",(int)plyr_idx,thing_class_and_model_name(TCls_Creature, model));
    return;
  }
  if ((model < 0) || (model >= CREATURE_TYPES_COUNT))
  {
    ERRORLOG("Tried to sacrifice invalid creature model %d",(int)model);
    return;
  }
  dungeon = get_dungeon(plyr_idx);
  dungeon->creature_sacrifice[model]++;
  dungeon->creature_sacrifice_exp[model] += explevel+1;
  dungeon->lvstats.creatures_sacrificed++;
}

TbBool place_thing_in_power_hand(struct Thing *thing, PlayerNumber plyr_idx)
{
    struct PlayerInfo *player;
    long i;
    player = get_player(plyr_idx);
    if (!thing_is_pickable_by_hand(player, thing)) {
        ERRORLOG("The %s owned by player %d is not pickable by player %d",thing_model_name(thing),(int)thing->owner,(int)plyr_idx);
        return false;
    }
    if (thing_is_picked_up(thing)) {
        ERRORLOG("The %s is already picked up",thing_model_name(thing));
        return false;
    }
    if (thing_is_creature(thing))
    {
        reset_creature_if_affected_by_cta(thing);
        clear_creature_instance(thing);
        if (!external_set_thing_state(thing, CrSt_InPowerHand)) {
            return false;
        }
        //Removing combat is called in insert_thing_into_power_hand_list(), so we don't have to do it here
        if (creature_affected_by_spell(thing, SplK_Chicken))
            i = convert_td_iso(122);
        else
            i = get_creature_anim(thing, 9);
        if (thing->light_id != 0)
        {
            light_delete_light(thing->light_id, thing->index);
            thing->light_id = 0;   
        }
        set_thing_draw(thing, i, 256, -1, -1, 0, 2);
    } else
    if (thing_is_object(thing))
    {
        thing = process_object_being_picked_up(thing, plyr_idx);
        if (thing_is_invalid(thing)) {
            return false;
        }
    }
    insert_thing_into_power_hand_list(thing, plyr_idx);
    place_thing_in_limbo(thing);
    return true;
}

TbBool remove_creature_from_power_hand(struct Thing *thing, PlayerNumber plyr_idx)
{
    struct PlayerInfo *player;
    player = get_player(plyr_idx);
    if (!thing_is_in_power_hand_list(thing, plyr_idx)) {
        return false;
    }
    if (thing_is_creature(thing))
    {
        remove_thing_from_limbo(thing);
        set_start_state(thing);
        remove_thing_from_power_hand_list(thing, plyr_idx);
        set_power_hand_offset(player, get_first_thing_in_power_hand(player));
        return true;
    }
    return false;
}

// Called on client side, should emit packets
TbResult client_use_power_hand(PlayerNumber plyr_idx, MapSubtlCoord stl_x, MapSubtlCoord stl_y, unsigned short tng_idx)
{
    struct PlayerInfo *player;
    struct Thing *thing;
    player = get_player(plyr_idx);
    if (power_hand_is_full(player)) {
        return Lb_FAIL;
    }
    thing = thing_get(tng_idx);
    if (thing_is_invalid(thing))
    {
        thing = INVALID_THING;
    } else
    if (!can_thing_be_picked_up_by_player(thing, plyr_idx))
    {
        thing = INVALID_THING;
    }
    if (thing_is_invalid(thing))
    {
        if (player->thing_under_hand > 0)
            thing = thing_get(player->thing_under_hand);
    }
    if (thing_is_invalid(thing)) {
        return Lb_FAIL;
    }
    if (!can_thing_be_picked_up_by_player(thing, plyr_idx))
    {
        ERRORLOG("The %s owned by player %d is not pickable by player %d",thing_model_name(thing),(int)thing->owner,(int)plyr_idx);
        return Lb_OK;
    }
    if (thing_is_special_box(thing))
    {
        NETDBG(4, "Activating SpecBox thing:%d", thing->index);
        create_packet_action(player, PckA_UseSpecialBox, thing->index, 0);
        return Lb_OK;
    }
    if (!is_power_available(plyr_idx, PwrK_HAND)) {
        return Lb_FAIL;
    }
    prepare_thing_for_power_hand(thing->index, plyr_idx);
    return Lb_SUCCESS;
}

void stop_creatures_around_hand(char a1, unsigned short a2, unsigned short a3)
{
  _DK_stop_creatures_around_hand(a1, a2, a3);
}

TbBool slap_object(struct Thing *thing)
{
  if (object_is_mature_food(thing)) {
      destroy_object(thing);
      return true;
  }
  return false;
}

TbBool is_dangerous_drop_subtile(MapSubtlCoord stl_x, MapSubtlCoord stl_y)
{
    if (subtile_has_sacrificial_on_top(stl_x, stl_y)) {
        return true;
    }
    struct Room* droproom = (subtile_room_get(stl_x, stl_y));
    if (room_role_matches(droproom->kind, RoRoF_CrPoolLeave))
    {
        return true;
    }
    return false;
}

TbBool can_drop_thing_here(MapSubtlCoord stl_x, MapSubtlCoord stl_y, PlayerNumber plyr_idx, unsigned long allow_unclaimed)
{
    struct Map *mapblk;
    mapblk = get_map_block_at(stl_x, stl_y);
    if (!map_block_revealed(mapblk, plyr_idx))
        return false;
    if (((mapblk->flags & SlbAtFlg_Blocking) != 0) || ((mapblk->flags & SlbAtFlg_IsDoor) != 0))
        return false;
    struct SlabMap *slb;
    slb = get_slabmap_for_subtile(stl_x, stl_y);
    if (slabmap_owner(slb) == plyr_idx)
        return true;
    if (allow_unclaimed && slabmap_owner(slb) == game.neutral_player_num && slb->kind == SlbT_PATH)
        return true;
    return false;
}

short can_place_thing_here(struct Thing *thing, long stl_x, long stl_y, long dngn_idx)
{
    struct Coord3d pos;
    TbBool is_digger;
    is_digger = thing_is_creature_special_digger(thing);
    if (!can_drop_thing_here(stl_x, stl_y, dngn_idx, is_digger))
      return false;
    pos.x.val = subtile_coord_center(stl_x);
    pos.y.val = subtile_coord_center(stl_y);
    pos.z.val = get_thing_height_at(thing, &pos);
    return !thing_in_wall_at(thing, &pos);
}
/******************************************************************************/<|MERGE_RESOLUTION|>--- conflicted
+++ resolved
@@ -114,15 +114,9 @@
             objtng->valuable.gold_stored = gold_picked;
             pos.z.val += 128;
             struct Thing *efftng;
-<<<<<<< HEAD
-            efftng = create_effect_element(&pos, TngEff_Unknown41, owner);
-            if (!thing_is_invalid(efftng))
-                efftng->price.number = gold_picked;
-=======
             efftng = create_effect_element(&pos, TngEffElm_Price, owner);
             if (!thing_is_invalid(efftng))
                 efftng->price_effect.number = gold_picked;
->>>>>>> d522feb0
         }
     }
     return objtng;
@@ -790,21 +784,13 @@
 {
     struct Coord3d locpos;
     int i;
-<<<<<<< HEAD
-    locpos.z.val = get_ceiling_height_at(pos) - GAME_RANDOM(128);
-=======
     locpos.z.val = get_ceiling_height_at(pos) - PLAYER_RANDOM(plyr_idx, 128);
->>>>>>> d522feb0
     for (i = 0; i < 8; i++)
     {
         if (i > 0)
         {
             long angle;
-<<<<<<< HEAD
-            angle = GAME_RANDOM(2*LbFPMath_PI);
-=======
             angle = PLAYER_RANDOM(plyr_idx, 2*LbFPMath_PI);
->>>>>>> d522feb0
             locpos.x.val = pos->x.val + distance_with_angle_to_coord_x(127, angle);
             locpos.y.val = pos->y.val + distance_with_angle_to_coord_y(127, angle);
         } else
@@ -818,11 +804,7 @@
             break;
         if (i > 0)
         {
-<<<<<<< HEAD
-            thing->field_20 += GAME_RANDOM(thing->field_20) - thing->field_20 / 2;
-=======
             thing->fall_acceleration += PLAYER_RANDOM(plyr_idx, thing->fall_acceleration) - thing->fall_acceleration / 2;
->>>>>>> d522feb0
             thing->valuable.gold_stored = 0;
         } else
         {
