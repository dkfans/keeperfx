--- conflicted
+++ resolved
@@ -673,12 +673,8 @@
       return 0;
   case PckA_PlyrMsgEnd:
       player->allocflags &= ~PlaF_NewMPMessage;
-<<<<<<< HEAD
       lua_chatmsg(player->id_number,player->mp_message_text);
-      if (player->mp_message_text[0] == '!')
-=======
       if (player->mp_message_text[0] == cmd_char)
->>>>>>> ad35d367
       {
           if ( (!cmd_exec(player->id_number, player->mp_message_text + 1)) || ((game.system_flags & GSF_NetworkActive) != 0) )
               message_add(MsgType_Player, player->id_number, player->mp_message_text);
