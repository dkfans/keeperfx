/******************************************************************************/
// Free implementation of Bullfrog's Dungeon Keeper strategy game.
/******************************************************************************/
/** @file lvl_script_commands.c
 *     Commands that can be used by level script
 * @author   KeeperFX Team
 * @par  Copying and copyrights:
 *     This program is free software; you can redistribute it and/or modify
 *     it under the terms of the GNU General Public License as published by
 *     the Free Software Foundation; either version 2 of the License, or
 *     (at your option) any later version.
 */
/******************************************************************************/
#include "pre_inc.h"
#include "lvl_script_commands.h"

#include "lvl_script_conditions.h"
#include "lvl_script_lib.h"

#include <math.h>

#include "dungeon_data.h"
#include "thing_data.h"
#include "player_instances.h"
#include "keeperfx.hpp"
#include "custom_sprites.h"
#include "gui_soundmsgs.h"
#include "config_effects.h"
#include "config_trapdoor.h"
#include "thing_effects.h"
#include "thing_physics.h"
#include "thing_navigate.h"
#include "console_cmd.h"
#include "creature_states_pray.h"
#include "creature_states_mood.h"
#include "room_util.h"
#include "creature_instances.h"
#include "power_hand.h"
#include "power_specials.h"
#include "creature_states.h"
#include "map_blocks.h"
#include "bflib_memory.h"
#include "post_inc.h"
#include "music_player.h"

#define WIN32_LEAN_AND_MEAN
#include "windows.h"
#include <mmsystem.h>

#ifdef __cplusplus
extern "C" {
#endif

extern long level_file_version;



const struct CommandDesc subfunction_desc[] = {
    {"RANDOM",                     "Aaaaaaaa", Cmd_RANDOM, NULL, NULL},
    {"DRAWFROM",                   "Aaaaaaaa", Cmd_DRAWFROM, NULL, NULL},
    {"IMPORT",                     "PA      ", Cmd_IMPORT, NULL, NULL},
    {NULL,                         "        ", Cmd_NONE, NULL, NULL},
  };

const struct NamedCommand player_desc[] = {
  {"PLAYER0",          PLAYER0},
  {"PLAYER1",          PLAYER1},
  {"PLAYER2",          PLAYER2},
  {"PLAYER3",          PLAYER3},
  {"PLAYER_GOOD",      PLAYER_GOOD},
  {"ALL_PLAYERS",      ALL_PLAYERS},
  {"PLAYER_NEUTRAL",   PLAYER_NEUTRAL},
  {NULL,               0},
};

const struct NamedCommand controls_variable_desc[] = {
    {"TOTAL_DIGGERS",               SVar_CONTROLS_TOTAL_DIGGERS},
    {"TOTAL_CREATURES",             SVar_CONTROLS_TOTAL_CREATURES},
    {"TOTAL_DOORS",                 SVar_TOTAL_DOORS},
    {"TOTAL_AREA",                  SVar_TOTAL_AREA},
    {"GOOD_CREATURES",              SVar_CONTROLS_GOOD_CREATURES},
    {"EVIL_CREATURES",              SVar_CONTROLS_EVIL_CREATURES},
    {NULL,                           0},
};

const struct NamedCommand comparison_desc[] = {
  {"==",     MOp_EQUAL},
  {"!=",     MOp_NOT_EQUAL},
  {"<",      MOp_SMALLER},
  {">",      MOp_GREATER},
  {"<=",     MOp_SMALLER_EQ},
  {">=",     MOp_GREATER_EQ},
  {NULL,     0},
};

const struct NamedCommand timer_desc[] = {
  {"TIMER0", 0},
  {"TIMER1", 1},
  {"TIMER2", 2},
  {"TIMER3", 3},
  {"TIMER4", 4},
  {"TIMER5", 5},
  {"TIMER6", 6},
  {"TIMER7", 7},
  {NULL,     0},
};

const struct NamedCommand flag_desc[] = {
  {"FLAG0",  0},
  {"FLAG1",  1},
  {"FLAG2",  2},
  {"FLAG3",  3},
  {"FLAG4",  4},
  {"FLAG5",  5},
  {"FLAG6",  6},
  {"FLAG7",  7},
  {NULL,     0},
};

const struct NamedCommand hand_rule_desc[] = {
  {"ALWAYS",                HandRule_Always},
  {"AGE_LOWER",             HandRule_AgeLower},
  {"AGE_HIGHER",            HandRule_AgeHigher},
  {"LEVEL_LOWER",           HandRule_LvlLower},
  {"LEVEL_HIGHER",          HandRule_LvlHigher},
  {"AT_ACTION_POINT",       HandRule_AtActionPoint},
  {"AFFECTED_BY",           HandRule_AffectedBy},
  {"WANDERING",             HandRule_Wandering},
  {"WORKING",               HandRule_Working},
  {"FIGHTING",              HandRule_Fighting},
  {NULL,                    0},
};

const struct NamedCommand rule_slot_desc[] = {
  {"RULE0",  0},
  {"RULE1",  1},
  {"RULE2",  2},
  {"RULE3",  3},
  {"RULE4",  4},
  {"RULE5",  5},
  {"RULE6",  6},
  {"RULE7",  7},
  {NULL,     0},
};

const struct NamedCommand rule_action_desc[] = {
  {"DENY",      HandRuleAction_Deny},
  {"ALLOW",     HandRuleAction_Allow},
  {"ENABLE",    HandRuleAction_Enable},
  {"DISABLE",   HandRuleAction_Disable},
  {NULL,     0},
};

const struct NamedCommand hero_objective_desc[] = {
  {"STEAL_GOLD",           CHeroTsk_StealGold},
  {"STEAL_SPELLS",         CHeroTsk_StealSpells},
  {"ATTACK_ENEMIES",       CHeroTsk_AttackEnemies},
  {"ATTACK_DUNGEON_HEART", CHeroTsk_AttackDnHeart},
  {"SNIPE_DUNGEON_HEART",  CHeroTsk_SnipeDnHeart},
  {"ATTACK_ROOMS",         CHeroTsk_AttackRooms},
  {"SABOTAGE_ROOMS",       CHeroTsk_SabotageRooms},
  {"DEFEND_PARTY",         CHeroTsk_DefendParty},
  {"DEFEND_LOCATION",      CHeroTsk_DefendSpawn},
  {"DEFEND_HEART",         CHeroTsk_DefendHeart},
  {"DEFEND_ROOMS",         CHeroTsk_DefendRooms},
  {NULL,                   0},
};

const struct NamedCommand msgtype_desc[] = {
  {"SPEECH",           1},
  {"SOUND",            2},
  {NULL,               0},
};

const struct NamedCommand tendency_desc[] = {
  {"IMPRISON",         1},
  {"FLEE",             2},
  {NULL,               0},
};

const struct NamedCommand creature_select_criteria_desc[] = {
  {"MOST_EXPERIENCED",     CSelCrit_MostExperienced},
  {"MOST_EXP_WANDERING",   CSelCrit_MostExpWandering},
  {"MOST_EXP_WORKING",     CSelCrit_MostExpWorking},
  {"MOST_EXP_FIGHTING",    CSelCrit_MostExpFighting},
  {"LEAST_EXPERIENCED",    CSelCrit_LeastExperienced},
  {"LEAST_EXP_WANDERING",  CSelCrit_LeastExpWandering},
  {"LEAST_EXP_WORKING",    CSelCrit_LeastExpWorking},
  {"LEAST_EXP_FIGHTING",   CSelCrit_LeastExpFighting},
  {"NEAR_OWN_HEART",       CSelCrit_NearOwnHeart},
  {"NEAR_ENEMY_HEART",     CSelCrit_NearEnemyHeart},
  {"ON_ENEMY_GROUND",      CSelCrit_OnEnemyGround},
  {"ON_FRIENDLY_GROUND",   CSelCrit_OnFriendlyGround},
  {"ON_NEUTRAL_GROUND",    CSelCrit_OnNeutralGround},
  {"ANYWHERE",             CSelCrit_Any},
  {NULL,                   0},
};

const struct NamedCommand trap_config_desc[] = {
  {"NameTextID",           1},
  {"TooltipTextID",        2},
  {"SymbolSprites",        3},
  {"PointerSprites",       4},
  {"PanelTabIndex",        5},
  {"Crate",                6},
  {"ManufactureLevel",     7},
  {"ManufactureRequired",  8},
  {"Shots",                9},
  {"TimeBetweenShots",    10},
  {"SellingValue",        11},
  {"Model",               12},
  {"ModelSize",           13},
  {"AnimationSpeed",      14},
  {"TriggerType",         15},
  {"ActivationType",      16},
  {"EffectType",          17},
  {"Hidden",              18},
  {"TriggerAlarm",        19},
  {"Slappable",           20},
  {"Unanimated",          21},
  {"Health",              22},
  {"Unshaded",            23},
  {"RandomStartFrame",    24},
  {"ThingSize",           25},
  {"HitType",             26},
  {"LightRadius",         27},
  {"LightIntensity",      28},
  {"LightFlags",          29},
  {"TransparencyFlags",   30},
  {"ShotVector",          31},
  {"Destructible",        32},
  {"Unstable",            33},
  {"Unsellable",          34},
  {"PlaceOnBridge",       35},
  {NULL,                   0},
};

const struct NamedCommand room_config_desc[] = {
  {"NameTextID",           1},
  {"TooltipTextID",        2},
  {"SymbolSprites",        3},
  {"PointerSprites",       4},
  {"PanelTabIndex",        5},
  {"Cost",                 6},
  {"Health",               7},
  {"CreatureCreation",     8},
  {"AmbientSndSample",     9},
  {"SlabAssign",          10},
  {"Messages",            11},
  {"Properties",          12},
  {"Roles",               13},
  {"TotalCapacity",       14},
  {"UsedCapacity",        15},
  {NULL,                   0},
};

/**
 * Text names of groups of GUI Buttons.
 */
const struct NamedCommand gui_button_group_desc[] = {
  {"MINIMAP",         GID_MINIMAP_AREA},
  {"TABS",            GID_TABS_AREA},
  {"INFO",            GID_INFO_PANE},
  {"ROOM",            GID_ROOM_PANE},
  {"POWER",           GID_POWER_PANE},
  {"TRAP",            GID_TRAP_PANE},
  {"DOOR",            GID_DOOR_PANE},
  {"CREATURE",        GID_CREATR_PANE},
  {"MESSAGE",         GID_MESSAGE_AREA},
  {NULL,               0},
};

/**
 * Text names of campaign flags.
 */
const struct NamedCommand campaign_flag_desc[] = {
  {"CAMPAIGN_FLAG0",  0},
  {"CAMPAIGN_FLAG1",  1},
  {"CAMPAIGN_FLAG2",  2},
  {"CAMPAIGN_FLAG3",  3},
  {"CAMPAIGN_FLAG4",  4},
  {"CAMPAIGN_FLAG5",  5},
  {"CAMPAIGN_FLAG6",  6},
  {"CAMPAIGN_FLAG7",  7},
  {NULL,     0},
};

const struct NamedCommand script_operator_desc[] = {
  {"SET",         1},
  {"INCREASE",    2},
  {"DECREASE",    3},
  {"MULTIPLY",    4},
  {NULL,          0},
};

const struct NamedCommand variable_desc[] = {
    {"MONEY",                       SVar_MONEY},
    {"GAME_TURN",                   SVar_GAME_TURN},
    {"BREAK_IN",                    SVar_BREAK_IN},
    //{"CREATURE_NUM",              SVar_CREATURE_NUM},
    {"TOTAL_DIGGERS",               SVar_TOTAL_DIGGERS},
    {"TOTAL_CREATURES",             SVar_TOTAL_CREATURES},
    {"TOTAL_RESEARCH",              SVar_TOTAL_RESEARCH},
    {"TOTAL_DOORS",                 SVar_TOTAL_DOORS},
    {"TOTAL_AREA",                  SVar_TOTAL_AREA},
    {"TOTAL_CREATURES_LEFT",        SVar_TOTAL_CREATURES_LEFT},
    {"CREATURES_ANNOYED",           SVar_CREATURES_ANNOYED},
    {"BATTLES_LOST",                SVar_BATTLES_LOST},
    {"BATTLES_WON",                 SVar_BATTLES_WON},
    {"ROOMS_DESTROYED",             SVar_ROOMS_DESTROYED},
    {"SPELLS_STOLEN",               SVar_SPELLS_STOLEN},
    {"TIMES_BROKEN_INTO",           SVar_TIMES_BROKEN_INTO},
    {"GOLD_POTS_STOLEN",            SVar_GOLD_POTS_STOLEN},
    {"HEART_HEALTH",                SVar_HEART_HEALTH},
    {"GHOSTS_RAISED",               SVar_GHOSTS_RAISED},
    {"SKELETONS_RAISED",            SVar_SKELETONS_RAISED},
    {"VAMPIRES_RAISED",             SVar_VAMPIRES_RAISED},
    {"CREATURES_CONVERTED",         SVar_CREATURES_CONVERTED},
    {"EVIL_CREATURES_CONVERTED",    SVar_EVIL_CREATURES_CONVERTED},
    {"GOOD_CREATURES_CONVERTED",    SVar_GOOD_CREATURES_CONVERTED},
    {"TIMES_ANNOYED_CREATURE",      SVar_TIMES_ANNOYED_CREATURE},
    {"TIMES_TORTURED_CREATURE",     SVar_TIMES_TORTURED_CREATURE},
    {"TOTAL_DOORS_MANUFACTURED",    SVar_TOTAL_DOORS_MANUFACTURED},
    {"TOTAL_TRAPS_MANUFACTURED",    SVar_TOTAL_TRAPS_MANUFACTURED},
    {"TOTAL_MANUFACTURED",          SVar_TOTAL_MANUFACTURED},
    {"TOTAL_TRAPS_USED",            SVar_TOTAL_TRAPS_USED},
    {"TOTAL_DOORS_USED",            SVar_TOTAL_DOORS_USED},
    {"KEEPERS_DESTROYED",           SVar_KEEPERS_DESTROYED},
    {"CREATURES_SACRIFICED",        SVar_CREATURES_SACRIFICED},
    {"CREATURES_FROM_SACRIFICE",    SVar_CREATURES_FROM_SACRIFICE},
    {"TIMES_LEVELUP_CREATURE",      SVar_TIMES_LEVELUP_CREATURE},
    {"TOTAL_SALARY",                SVar_TOTAL_SALARY},
    {"CURRENT_SALARY",              SVar_CURRENT_SALARY},
    //{"TIMER",                     SVar_TIMER},
    {"DUNGEON_DESTROYED",           SVar_DUNGEON_DESTROYED},
    {"TOTAL_GOLD_MINED",            SVar_TOTAL_GOLD_MINED},
    //{"FLAG",                      SVar_FLAG},
    //{"ROOM",                      SVar_ROOM_SLABS},
    {"DOORS_DESTROYED",             SVar_DOORS_DESTROYED},
    {"CREATURES_SCAVENGED_LOST",    SVar_CREATURES_SCAVENGED_LOST},
    {"CREATURES_SCAVENGED_GAINED",  SVar_CREATURES_SCAVENGED_GAINED},
    {"ALL_DUNGEONS_DESTROYED",      SVar_ALL_DUNGEONS_DESTROYED},
    //{"DOOR",                      SVar_DOOR_NUM},
    {"GOOD_CREATURES",              SVar_GOOD_CREATURES},
    {"EVIL_CREATURES",              SVar_EVIL_CREATURES},
    {"TRAPS_SOLD",                  SVar_TRAPS_SOLD},
    {"DOORS_SOLD",                  SVar_DOORS_SOLD},
    {"MANUFACTURED_SOLD",           SVar_MANUFACTURED_SOLD},
    {"MANUFACTURE_GOLD",            SVar_MANUFACTURE_GOLD},
    {"TOTAL_SCORE",                 SVar_TOTAL_SCORE},
    {"BONUS_TIME",                  SVar_BONUS_TIME},
    {"CREATURES_TRANSFERRED",       SVar_CREATURES_TRANSFERRED},
    {NULL,                           0},
};


const struct NamedCommand dk1_variable_desc[] = {
    {"MONEY",                       SVar_MONEY},
    {"GAME_TURN",                   SVar_GAME_TURN},
    {"BREAK_IN",                    SVar_BREAK_IN},
    //{"CREATURE_NUM",                SVar_CREATURE_NUM},
    {"TOTAL_IMPS",                  SVar_TOTAL_DIGGERS},
    {"TOTAL_CREATURES",             SVar_CONTROLS_TOTAL_CREATURES},
    {"TOTAL_RESEARCH",              SVar_TOTAL_RESEARCH},
    {"TOTAL_DOORS",                 SVar_TOTAL_DOORS},
    {"TOTAL_AREA",                  SVar_TOTAL_AREA},
    {"TOTAL_CREATURES_LEFT",        SVar_TOTAL_CREATURES_LEFT},
    {"CREATURES_ANNOYED",           SVar_CREATURES_ANNOYED},
    {"BATTLES_LOST",                SVar_BATTLES_LOST},
    {"BATTLES_WON",                 SVar_BATTLES_WON},
    {"ROOMS_DESTROYED",             SVar_ROOMS_DESTROYED},
    {"SPELLS_STOLEN",               SVar_SPELLS_STOLEN},
    {"TIMES_BROKEN_INTO",           SVar_TIMES_BROKEN_INTO},
    {"GOLD_POTS_STOLEN",            SVar_GOLD_POTS_STOLEN},
    //{"TIMER",                     SVar_TIMER},
    {"DUNGEON_DESTROYED",           SVar_DUNGEON_DESTROYED},
    {"TOTAL_GOLD_MINED",            SVar_TOTAL_GOLD_MINED},
    //{"FLAG",                      SVar_FLAG},
    //{"ROOM",                      SVar_ROOM_SLABS},
    {"DOORS_DESTROYED",             SVar_DOORS_DESTROYED},
    {"CREATURES_SCAVENGED_LOST",    SVar_CREATURES_SCAVENGED_LOST},
    {"CREATURES_SCAVENGED_GAINED",  SVar_CREATURES_SCAVENGED_GAINED},
    {"ALL_DUNGEONS_DESTROYED",      SVar_ALL_DUNGEONS_DESTROYED},
    //{"DOOR",                      SVar_DOOR_NUM},
    {NULL,                           0},
};

const struct NamedCommand fill_desc[] = {
  {"NONE",          FillIterType_NoFill},
  {"MATCH",         FillIterType_Match},
  {"FLOOR",         FillIterType_Floor},
  {"BRIDGE",        FillIterType_FloorBridge},
  {NULL,            0},
};

const struct NamedCommand set_door_desc[] = {
  {"LOCKED", 1},
  {"UNLOCKED", 2},
  {NULL, 0}
};

const struct NamedCommand texture_pack_desc[] = {
  {"NONE",         0},
  {"STANDARD",     1},
  {"ANCIENT",      2},
  {"WINTER",       3},
  {"SNAKE_KEY",    4},
  {"STONE_FACE",   5},
  {"VOLUPTUOUS",   6},
  {"BIG_BREASTS",  6},
  {"ROUGH_ANCIENT",7},
  {"SKULL_RELIEF", 8},
  {"DESERT_TOMB",  9},
  {"GYPSUM",       10},
  {"LILAC_STONE",  11},
  {"SWAMP_SERPENT",12},
  {"LAVA_CAVERN",  13},
  {"LATERITE_CAVERN",14},
  {NULL,           0},
};


static int sac_compare_fn(const void *ptr_a, const void *ptr_b)
{
    const char *a = (const char*)ptr_a;
    const char *b = (const char*)ptr_b;
    return *a < *b;
}



// For dynamic strings
static char* script_strdup(const char *src)
{
    char *ret = gameadd.script.next_string;
    int remain_len = sizeof(gameadd.script.strings) - (gameadd.script.next_string - gameadd.script.strings);
    if (strlen(src) >= remain_len)
    {
        return NULL;
    }
    strcpy(ret, src);
    gameadd.script.next_string += strlen(src) + 1;
    return ret;
}


/**
 * Modifies player's creatures' anger.
 * @param plyr_idx target player
 * @param anger anger value. Use double AnnoyLevel (from creature's config file) to fully piss creature. More for longer calm time
 */
TbBool script_change_creatures_annoyance(PlayerNumber plyr_idx, ThingModel crmodel, long operation, long anger)
{
    SYNCDBG(8, "Starting");
    struct Dungeon* dungeon = get_players_num_dungeon(plyr_idx);
    unsigned long k = 0;
    TbBool is_spec_digger;
    int i = dungeon->creatr_list_start;
    if ((crmodel == get_players_special_digger_model(plyr_idx)) || (crmodel == CREATURE_DIGGER))
    {
        i = dungeon->digger_list_start;
    }
    while (i != 0)
    {
        struct Thing* thing = thing_get(i);
        TRACE_THING(thing);
        struct CreatureControl* cctrl = creature_control_get_from_thing(thing);
        if (thing_is_invalid(thing) || creature_control_invalid(cctrl))
        {
            ERRORLOG("Jump to invalid creature detected");
            break;
        }
        is_spec_digger = (thing->model > 0) && creature_kind_is_for_dungeon_diggers_list(plyr_idx, thing->model);
        i = cctrl->players_next_creature_idx;
        // Per creature code
       
        if (thing->model == crmodel || crmodel == 0 || (!is_spec_digger && (crmodel == CREATURE_ANY)) || (is_spec_digger && (crmodel == CREATURE_DIGGER)))
        {
            i = cctrl->players_next_creature_idx;
            if (operation == SOpr_SET)
            {
                anger_set_creature_anger(thing, anger, AngR_Other);
            }
            else if (operation == SOpr_INCREASE)
            {
                anger_increase_creature_anger(thing, anger, AngR_Other);
            }
            else if (operation == SOpr_DECREASE)
            {
                anger_reduce_creature_anger(thing, -anger, AngR_Other);
            }
            else if (operation == SOpr_MULTIPLY)
            {
                anger_set_creature_anger(thing, cctrl->annoyance_level[AngR_Other] * anger, AngR_Other);
            }

        }
        // Thing list loop body ends
        k++;
        if (k > CREATURES_COUNT)
        {
            ERRORLOG("Infinite loop detected when sweeping creatures list");
            break;
        }
    }
    SYNCDBG(19, "Finished");
    return true;
}

long parse_creature_name(const char *creature_name)
{
    long ret = get_rid(creature_desc, creature_name);
    if (ret == -1)
    {
        if (0 == strcasecmp(creature_name, "ANY_CREATURE"))
        {
            return CREATURE_ANY;
        }
    }
    return ret;
}

// Variables that could be set
TbBool parse_set_varib(const char *varib_name, long *varib_id, long *varib_type)
{
    char c;
    int len = 0;
    char arg[MAX_TEXT_LENGTH];

    *varib_id = -1;
    if (*varib_id == -1)
    {
      *varib_id = get_id(flag_desc, varib_name);
      *varib_type = SVar_FLAG;
    }
    if (*varib_id == -1)
    {
      *varib_id = get_id(campaign_flag_desc, varib_name);
      *varib_type = SVar_CAMPAIGN_FLAG;
    }
    if (*varib_id == -1)
    {
        if (2 == sscanf(varib_name, "BOX%ld_ACTIVATE%c", varib_id, &c) && (c == 'D'))
        {
            // activateD
            *varib_type = SVar_BOX_ACTIVATED;
        }
        else
        {
            *varib_id = -1;
        }
        if (2 == sscanf(varib_name, "SACRIFICED[%n%[^]]%c", &len, arg, &c) && (c == ']'))
        {
            *varib_id = get_id(creature_desc, arg);
            *varib_type = SVar_SACRIFICED;
        }
        if (2 == sscanf(varib_name, "REWARDED[%n%[^]]%c", &len, arg, &c) && (c == ']'))
        {
            *varib_id = get_id(creature_desc, arg);
            *varib_type = SVar_REWARDED;
        }
    }
    if (*varib_id == -1)
    {
      SCRPTERRLOG("Unknown variable name, '%s'", varib_name);
      return false;
    }
    return true;
}

TbBool parse_get_varib(const char *varib_name, long *varib_id, long *varib_type)
{
    char c;
    int len = 0;
    char arg[MAX_TEXT_LENGTH];

    if (level_file_version > 0)
    {
        *varib_type = get_id(variable_desc, varib_name);
    } else
    {
        *varib_type = get_id(dk1_variable_desc, varib_name);
    }
    if (*varib_type == -1)
      *varib_id = -1;
    else
      *varib_id = 0;
    if (*varib_id == -1)
    {
      *varib_id = get_id(creature_desc, varib_name);
      *varib_type = SVar_CREATURE_NUM;
    }
    //TODO: list of lambdas
    if (*varib_id == -1)
    {
      *varib_id = get_id(room_desc, varib_name);
      *varib_type = SVar_ROOM_SLABS;
    }
    if (*varib_id == -1)
    {
      *varib_id = get_id(timer_desc, varib_name);
      *varib_type = SVar_TIMER;
    }
    if (*varib_id == -1)
    {
      *varib_id = get_id(flag_desc, varib_name);
      *varib_type = SVar_FLAG;
    }
    if (*varib_id == -1)
    {
      *varib_id = get_id(door_desc, varib_name);
      *varib_type = SVar_DOOR_NUM;
    }
    if (*varib_id == -1)
    {
        *varib_id = get_id(trap_desc, varib_name);
        *varib_type = SVar_TRAP_NUM;
    }
    if (*varib_id == -1)
    {
      *varib_id = get_id(campaign_flag_desc, varib_name);
      *varib_type = SVar_CAMPAIGN_FLAG;
    }
    if (*varib_id == -1)
    {
        if (2 == sscanf(varib_name, "BOX%ld_ACTIVATE%c", varib_id, &c) && (c == 'D'))
        {
            // activateD
            *varib_type = SVar_BOX_ACTIVATED;
        }
        else
        {
            *varib_id = -1;
        }
        if (2 == sscanf(varib_name, "SACRIFICED[%n%[^]]%c", &len, arg, &c) && (c == ']'))
        {
            *varib_id = get_id(creature_desc, arg);
            *varib_type = SVar_SACRIFICED;
        }
        if (2 == sscanf(varib_name, "REWARDED[%n%[^]]%c", &len, arg, &c) && (c == ']'))
        {
            *varib_id = get_id(creature_desc, arg);
            *varib_type = SVar_REWARDED;
        }
    }
    if (*varib_id == -1)
    {
      SCRPTERRLOG("Unknown variable name, '%s'", varib_name);
      return false;
    }
    return true;
}

static void add_to_party_check(const struct ScriptLine *scline)
{
    int party_id = get_party_index_of_name(scline->tp[0]);
    if (party_id < 0)
    {
        SCRPTERRLOG("Invalid Party:%s",scline->tp[1]);
        return;
    }
    if ((scline->np[2] < 1) || (scline->np[2] > CREATURE_MAX_LEVEL))
    {
      SCRPTERRLOG("Invalid Creature Level parameter; %ld not in range (%d,%d)",scline->np[2],1,CREATURE_MAX_LEVEL);
      return;
    }
    long crtr_id = get_rid(creature_desc, scline->tp[1]);
    if (crtr_id == -1)
    {
      SCRPTERRLOG("Unknown creature, '%s'", scline->tp[1]);
      return;
    }
    long objective_id = get_rid(hero_objective_desc, scline->tp[4]);
    if (objective_id == -1)
    {
      SCRPTERRLOG("Unknown party member objective, '%s'", scline->tp[4]);
      return;
    }
  //SCRPTLOG("Party '%s' member kind %d, level %d",prtname,crtr_id,crtr_level);

    if ((get_script_current_condition() == CONDITION_ALWAYS) && (next_command_reusable == 0))
    {
        add_member_to_party(party_id, crtr_id, scline->np[2], scline->np[3], objective_id, scline->np[5]);
    } else
    {
        struct PartyTrigger* pr_trig = &gameadd.script.party_triggers[gameadd.script.party_triggers_num % PARTY_TRIGGERS_COUNT];
        pr_trig->flags = TrgF_ADD_TO_PARTY;
        pr_trig->flags |= next_command_reusable?TrgF_REUSABLE:0;
        pr_trig->party_id = party_id;
        pr_trig->creatr_id = crtr_id;
        pr_trig->crtr_level = scline->np[2];
        pr_trig->carried_gold = scline->np[3];
        pr_trig->objectv = objective_id;
        pr_trig->countdown = scline->np[5];
        pr_trig->condit_idx = get_script_current_condition();

        gameadd.script.party_triggers_num++;
    }
}

static void delete_from_party_check(const struct ScriptLine *scline)
{
    int party_id = get_party_index_of_name(scline->tp[0]);
    if (party_id < 0)
    {
        SCRPTERRLOG("Invalid Party:%s",scline->tp[0]);
        return;
    }
    long creature_id = get_rid(creature_desc, scline->tp[1]);
    if (creature_id == -1)
    {
      SCRPTERRLOG("Unknown creature, '%s'", scline->tp[1]);
      return;
    }
    if ((get_script_current_condition() == CONDITION_ALWAYS) && (next_command_reusable == 0))
    {
        delete_member_from_party(party_id, creature_id, scline->np[2]);
    } else
    {
        struct PartyTrigger* pr_trig = &gameadd.script.party_triggers[gameadd.script.party_triggers_num % PARTY_TRIGGERS_COUNT];
        pr_trig->flags = TrgF_DELETE_FROM_PARTY;
        pr_trig->flags |= next_command_reusable?TrgF_REUSABLE:0;
        pr_trig->party_id = party_id;
        pr_trig->creatr_id = creature_id;
        pr_trig->crtr_level = scline->np[2];
        pr_trig->condit_idx = get_script_current_condition();

        gameadd.script.party_triggers_num++;
    }
}

static void display_objective_check(const struct ScriptLine *scline)
{
  long msg_num = scline->np[0];
  long x, y;
  TbMapLocation location = 0;
  if ((msg_num < 0) || (msg_num >= STRINGS_MAX))
  {
    SCRPTERRLOG("Invalid TEXT number");
    return;
  }
  if (scline->command == Cmd_DISPLAY_OBJECTIVE)
  {
    const char *where = scline->tp[1];
    if (!get_map_location_id(where, &location))
    {
      return;
    }
    command_add_value(Cmd_DISPLAY_OBJECTIVE, ALL_PLAYERS, msg_num, location, 0);
  }
  else
  {
    x = scline->np[1];
    y = scline->np[2];
    command_add_value(Cmd_DISPLAY_OBJECTIVE, ALL_PLAYERS, msg_num, location, get_subtile_number(x,y));
  }
}

static void display_objective_process(struct ScriptContext *context)
{
    if ( (my_player_number >= context->plr_start) && (my_player_number < context->plr_end) )
    {
        set_general_objective(context->value->arg0,
        context->value->arg1,
        stl_num_decode_x(context->value->arg2),
        stl_num_decode_y(context->value->arg2));
    }
}

static void conceal_map_rect_check(const struct ScriptLine *scline)
{
    TbBool all = strcmp(scline->tp[5], "ALL") == 0;
    if (!all)
    {
        all = strcmp(scline->tp[5], "1") == 0;
    }
    if (!all && strcmp(scline->tp[5], "") != 0)
    {
        SCRPTWRNLOG("Hide value \"%s\" not recognized", scline->tp[5]);
    }

    command_add_value(Cmd_CONCEAL_MAP_RECT, scline->np[0], scline->np[1], scline->np[2],
                      (scline->np[4]<<16) | scline->np[3] | (all?1<<24:0));
}

static void conceal_map_rect_process(struct ScriptContext *context)
{
    long w = context->value->bytes[8];
    long h = context->value->bytes[10];

    conceal_map_area(context->value->plyr_range, context->value->arg0 - (w>>1), context->value->arg0 + (w>>1) + (w&1),
                     context->value->arg1 - (h>>1), context->value->arg1 + (h>>1) + (h&1), context->value->bytes[11]);
}

/**
 * Transfers creatures for a player
 * @param plyr_idx target player
 * @param crmodel the creature model to transfer
 * @param criteria the creature selection criterion
 * @param count the amount of units to transfer
 */
short script_transfer_creature(long plyr_idx, long crmodel, long criteria, int count)
{
    short transferred = 0;
    struct Thing* thing;
    struct DungeonAdd* dungeonadd;
    struct CreatureControl* cctrl;
    for (int i = 0; i < count; i++)
    {
        thing = script_get_creature_by_criteria(plyr_idx, crmodel, criteria);
        cctrl = creature_control_get_from_thing(thing);
        if ((thing_is_invalid(thing)) && (i == 0))
        {
            SYNCDBG(5, "No matching player %d creature of model %d found to transfer.", (int)plyr_idx, (int)crmodel);
            break;
        }
        
        if (add_transfered_creature(plyr_idx, thing->model, cctrl->explevel))
        {
            transferred++;
            dungeonadd = get_dungeonadd(plyr_idx);
            dungeonadd->creatures_transferred++;
            remove_thing_from_power_hand_list(thing, plyr_idx);
            struct SpecialConfigStats* specst = get_special_model_stats(SpcKind_Resurrect);
            create_used_effect_or_element(&thing->mappos, specst->effect_id, plyr_idx);
            kill_creature(thing, INVALID_THING, -1, CrDed_NoEffects | CrDed_NotReallyDying);
        }
    }
    return transferred;
}

static void special_transfer_creature_process(struct ScriptContext* context)
{
    if ((my_player_number >= context->plr_start) && (my_player_number < context->plr_end))
    {
        struct Thing *heartng = get_player_soul_container(context->plr_start);
        struct PlayerInfo* player = get_my_player();
        start_transfer_creature(player, heartng);
    }
}

static void special_transfer_creature_check(const struct ScriptLine* scline)
{
    command_add_value(Cmd_USE_SPECIAL_TRANSFER_CREATURE, scline->np[0],0,0,0);
}

static void script_transfer_creature_check(const struct ScriptLine* scline)
{
    long crtr_id = parse_creature_name(scline->tp[1]);
    long count = scline->np[3];
    if (crtr_id == CREATURE_NONE)
    {
        SCRPTERRLOG("Unknown creature, '%s'", scline->tp[1]);
        return;
    }
    long select_id = parse_criteria(scline->tp[2]);
    if (select_id == -1) {
        SCRPTERRLOG("Unknown select criteria, '%s'", scline->tp[2]);
        return;
    }
    if (scline->np[3] == '\0')
    {
        count = 1;
    }
    if (count == 0)
    {
        SCRPTERRLOG("Transferring 0 creatures of type '%s'", scline->tp[1]);
    }
    if (count > 255)
    {
        SCRPTWRNLOG("Trying to transfer %d creatures out of a possible 255",count);
        count = 255;
    }
    command_add_value(Cmd_TRANSFER_CREATURE, scline->np[0], crtr_id, select_id, count);
}

static void script_transfer_creature_process(struct ScriptContext* context)
{
    for (int i = context->plr_start; i < context->plr_end; i++)
    {
        script_transfer_creature(i, context->value->arg0, context->value->arg1, context->value->arg2);
    }
}

static void change_creatures_annoyance_check(const struct ScriptLine* scline)
{
    long crtr_id = parse_creature_name(scline->tp[1]);
    if (crtr_id == CREATURE_NONE)
    {
        SCRPTERRLOG("Unknown creature, '%s'", scline->tp[1]);
        return;
    }
    long op_id = get_rid(script_operator_desc, scline->tp[2]);
    if (op_id == -1)
    {
        SCRPTERRLOG("Invalid operation for changing creatures' annoyance: '%s'", scline->tp[2]);
        return;
    }
    command_add_value(Cmd_CHANGE_CREATURES_ANNOYANCE, scline->np[0], crtr_id, op_id, scline->np[3]);
}

static void change_creatures_annoyance_process(struct ScriptContext* context)
{
    for (int i = context->plr_start; i < context->plr_end; i++)
    {
        script_change_creatures_annoyance(i, context->value->arg0, context->value->arg1, context->value->arg2);
    }
}

static void set_trap_configuration_check(const struct ScriptLine* scline)
{
    ALLOCATE_SCRIPT_VALUE(scline->command, 0);

    const char *trapname = scline->tp[0];
    const char *valuestring = scline->tp[2];
    long newvalue;
    short trap_id = get_id(trap_desc, trapname);
    if (trap_id == -1)
    {
        SCRPTERRLOG("Unknown trap, '%s'", trapname);
        DEALLOCATE_SCRIPT_VALUE
        return;
    }

    short trapvar = get_id(trap_config_desc, scline->tp[1]);
    if (trapvar == -1)
    {
        SCRPTERRLOG("Unknown trap variable");
        DEALLOCATE_SCRIPT_VALUE
        return;
    }

    value->shorts[0] = trap_id;
    value->shorts[1] = trapvar;
    value->shorts[2] = scline->np[2];
    value->shorts[3] = scline->np[3];
    value->shorts[4] = scline->np[4];
    if (trapvar == 3) // SymbolSprites
    {
        char *tmp = malloc(strlen(scline->tp[2]) + strlen(scline->tp[3]) + 3);
        // Pass two vars along as one merged val like: first\nsecond\m
        strcpy(tmp, scline->tp[2]);
        strcat(tmp, "|");
        strcat(tmp,scline->tp[3]);
        value->str2 = script_strdup(tmp); // first\0second
        value->str2[strlen(scline->tp[2])] = 0;
        free(tmp);
        if (value->str2 == NULL)
        {
            SCRPTERRLOG("Run out script strings space");
            DEALLOCATE_SCRIPT_VALUE
            return;
        }
    }
    else if ((trapvar != 4) && (trapvar != 12))  // PointerSprites && Model
    {
        if (parameter_is_number(valuestring))
        {
            newvalue = atoi(valuestring);
            if ((newvalue > SHRT_MAX) || (newvalue < 0))
            {
                SCRPTERRLOG("Value out of range: %d", newvalue);
                DEALLOCATE_SCRIPT_VALUE
                return;
            }
            value->shorts[2] = newvalue;
        }
        else if (trapvar == 6)
        {
            newvalue = get_id(object_desc, valuestring);
            if ((newvalue > SHRT_MAX) || (newvalue < 0))
            {
                SCRPTERRLOG("Unknown crate object: %s", valuestring);
                DEALLOCATE_SCRIPT_VALUE
                return;
            }
            value->shorts[2] = newvalue;
        }
        else
        {

            SCRPTERRLOG("Trap property %s needs a number value, '%s' is invalid.", scline->tp[1], scline->tp[2]);
            DEALLOCATE_SCRIPT_VALUE
            return;
        }
    }
    else
    {
        value->str2 = script_strdup(scline->tp[2]);
        if (value->str2 == NULL)
        {
            SCRPTERRLOG("Run out script strings space");
            DEALLOCATE_SCRIPT_VALUE
            return;
        }
    }
    SCRIPTDBG(7, "Setting trap %s property %s to %d", trapname, scline->tp[1], value->shorts[2]);
    PROCESS_SCRIPT_VALUE(scline->command);
}

static void set_room_configuration_check(const struct ScriptLine* scline)
{
    ALLOCATE_SCRIPT_VALUE(scline->command, 0);

    const char *roomname = scline->tp[0];
    const char *valuestring = scline->tp[2];
    const char* valuestring2 = scline->tp[3];
    long newvalue;
    long newvalue2;
    short room_id = get_id(room_desc, roomname);
    if (room_id == -1)
    {
        SCRPTERRLOG("Unknown room, '%s'", roomname);
        DEALLOCATE_SCRIPT_VALUE
        return;
    }

    short roomvar = get_id(room_config_desc, scline->tp[1]);
    if (roomvar == -1)
    {
        SCRPTERRLOG("Unknown room variable");
        DEALLOCATE_SCRIPT_VALUE
        return;
    }

    value->shorts[0] = room_id;
    value->shorts[1] = roomvar;
    value->shorts[2] = scline->np[2];
    value->shorts[3] = scline->np[3];
    value->shorts[4] = scline->np[4];
    if (roomvar == 3) // SymbolSprites
    {
        char *tmp = malloc(strlen(scline->tp[2]) + strlen(scline->tp[3]) + 3);
        // Pass two vars along as one merged val like: first\nsecond\m
        strcpy(tmp, scline->tp[2]);
        strcat(tmp, "|");
        strcat(tmp,scline->tp[3]);
        value->str2 = script_strdup(tmp); // first\0second
        value->str2[strlen(scline->tp[2])] = 0;
        free(tmp);
        if (value->str2 == NULL)
        {
            SCRPTERRLOG("Run out script strings space");
            DEALLOCATE_SCRIPT_VALUE
            return;
        }
    }
    else if (roomvar == 5) // PanelTabIndex
    {
        if (parameter_is_number(valuestring))
        {
            newvalue = atoi(valuestring);
            if ((newvalue > 16) || (newvalue < 0))
            {
                SCRPTERRLOG("Value out of range: %d", newvalue);
                DEALLOCATE_SCRIPT_VALUE
                return;
            }
            value->shorts[2] = newvalue;
        }
        else 
        {
            SCRPTERRLOG("Room property %s needs a number value, '%s' is invalid.", scline->tp[1], scline->tp[2]);
            DEALLOCATE_SCRIPT_VALUE
            return;
        }
    }
    else if (roomvar == 8) // CreatureCreation
    {
        newvalue = get_id(creature_desc, valuestring);
        if (newvalue == -1)
            {
                SCRPTERRLOG("Unknown CreatureCreation variable");
                DEALLOCATE_SCRIPT_VALUE
                    return;
            }
        value->shorts[2] = newvalue;
    }
    else if (roomvar == 10) // SlabAssign
    {
        newvalue = get_id(slab_desc, valuestring);
        if (newvalue == -1)
            {
                SCRPTERRLOG("Unknown slab variable");
                DEALLOCATE_SCRIPT_VALUE
                    return;
            }
        value->shorts[2] = newvalue;
    }
    else if (roomvar == 12) // Properties
    {
        if (parameter_is_number(valuestring))
        {
            newvalue = atoi(valuestring);
            if ((newvalue > 7) || (newvalue < 0))
            {
                SCRPTERRLOG("Value out of range: %d", newvalue);
                DEALLOCATE_SCRIPT_VALUE
                return;
            }
            value->shorts[2] = newvalue;
        }
        else 
        {
            newvalue = get_id(terrain_room_properties_commands, valuestring);
            if (newvalue == -1)
                {
                    SCRPTERRLOG("Unknown Properties variable");
                    DEALLOCATE_SCRIPT_VALUE
                        return;
                }
            value->shorts[2] = newvalue;
        }
    }
    else if (roomvar == 13) // Roles
    {
        if (parameter_is_number(valuestring))
        {
            newvalue = atoi(valuestring);
            if ((newvalue > 33554431) || (newvalue < 0))
            {
                SCRPTERRLOG("Value out of range: %d", newvalue);
                DEALLOCATE_SCRIPT_VALUE
                return;
            }
            value->uarg1 = newvalue;
        }
        else 
        {
            newvalue = get_id(room_roles_desc, valuestring);
            if (newvalue == -1)
                {
                    SCRPTERRLOG("Unknown Roles variable");
                    DEALLOCATE_SCRIPT_VALUE
                        return;
                }
            value->uarg1 = newvalue;
        }
        if (parameter_is_number(valuestring2))
        {
            newvalue2 = atoi(valuestring2);
            if ((newvalue2 > 33554431) || (newvalue2 < 0))
            {
                SCRPTERRLOG("Value out of range: %d", newvalue2);
                DEALLOCATE_SCRIPT_VALUE
                    return;
            }
            value->uarg2 = newvalue2;
        }
        else
        {
            newvalue2 = get_id(room_roles_desc, valuestring2);
            if (newvalue2 == -1)
            {
                SCRPTERRLOG("Unknown Roles variable");
                DEALLOCATE_SCRIPT_VALUE
                    return;
            }
            value->uarg2 = newvalue2;
        }
    }
    else if (roomvar == 14) // TotalCapacity
    {
        newvalue = get_id(terrain_room_total_capacity_func_type, valuestring);
        if (newvalue == -1)
            {
                SCRPTERRLOG("Unknown TotalCapacity variable");
                DEALLOCATE_SCRIPT_VALUE
                    return;
            }
        value->shorts[2] = newvalue;
    }
    else if (roomvar == 15) // UsedCapacity
    {
        newvalue = get_id(terrain_room_used_capacity_func_type, valuestring);
        if (newvalue == -1)
            {
                SCRPTERRLOG("Unknown UsedCapacity variable");
                DEALLOCATE_SCRIPT_VALUE
                    return;
            }
        value->shorts[2] = newvalue;
    }
    else if (roomvar != 4) // NameTextID, TooltipTextID, Cost, Health, AmbientSndSample, Messages
    {
        if (parameter_is_number(valuestring))
        {
            newvalue = atoi(valuestring);
            if ((newvalue > SHRT_MAX) || (newvalue < 0))
            {
                SCRPTERRLOG("Value out of range: %d", newvalue);
                DEALLOCATE_SCRIPT_VALUE
                return;
            }
            value->shorts[2] = newvalue;
        }
        else 
        {
            SCRPTERRLOG("Room property %s needs a number value, '%s' is invalid.", scline->tp[1], scline->tp[2]);
            DEALLOCATE_SCRIPT_VALUE
            return;
        }
    }
    else // PointerSprites
    {
        value->str2 = script_strdup(scline->tp[2]);
        if (value->str2 == NULL)
        {
            SCRPTERRLOG("Run out script strings space");
            DEALLOCATE_SCRIPT_VALUE
            return;
        }
    }
    SCRIPTDBG(7, "Setting room %s property %s to %d", roomname, scline->tp[1], value->shorts[2]);
    PROCESS_SCRIPT_VALUE(scline->command);
}

static void set_hand_rule_check(const struct ScriptLine* scline)
{
    ALLOCATE_SCRIPT_VALUE(scline->command, scline->np[0]);

    const char *param_name = scline->tp[5];
    long crtr_id = parse_creature_name(scline->tp[1]);
    short hr_action, hr_slot, hr_type, param;

    if (crtr_id == CREATURE_NONE)
    {
        SCRPTERRLOG("Unknown creature, '%s'", scline->tp[1]);
        return;
    }
    hr_slot = get_id(rule_slot_desc, scline->tp[2]);
    if (hr_slot == -1) {
        SCRPTERRLOG("Invalid hand rule slot: '%s'", scline->tp[2]);
        return;
    }
    hr_action = get_id(rule_action_desc, scline->tp[3]);
    if (hr_action == -1) {
        SCRPTERRLOG("Invalid hand rule action: '%s'", scline->tp[3]);
        return;
    }
    if (hr_action == HandRuleAction_Allow || hr_action == HandRuleAction_Deny)
    {
        hr_type = get_id(hand_rule_desc, scline->tp[4]);
        if (hr_type == -1) {
            SCRPTERRLOG("Invalid hand rule: '%s'", scline->tp[4]);
            return;
        }
        param = hr_type == HandRule_AffectedBy ? 0 : atol(param_name);
        if (hr_type == HandRule_AtActionPoint && action_point_number_to_index(param) == -1)
        {
            SCRPTERRLOG("Unknown action point param for hand rule: '%d'", param);
            return;
        }
        if (hr_type == HandRule_AffectedBy)
        {
            long mag_id = get_id(spell_desc, param_name);
            if (mag_id == -1)
            {
                SCRPTERRLOG("Unknown magic, '%s'", param_name);
                return;
            }
            param = mag_id;
        }
    } else
    {
        hr_type = 0;
        param = 0;
    }

    value->shorts[0] = crtr_id;
    value->shorts[1] = hr_action;
    value->shorts[2] = hr_slot;
    value->shorts[3] = hr_type;
    value->shorts[4] = param;
    PROCESS_SCRIPT_VALUE(scline->command);
}

static void move_creature_check(const struct ScriptLine* scline)
{
    ALLOCATE_SCRIPT_VALUE(scline->command, scline->np[0]);

    long crmodel = parse_creature_name(scline->tp[1]);
    if (crmodel == CREATURE_NONE)
    {
        SCRPTERRLOG("Unknown creature, '%s'", scline->tp[1]);
        return;
    }
    long select_id = parse_criteria(scline->tp[2]);
    if (select_id == -1) {
        SCRPTERRLOG("Unknown select criteria, '%s'", scline->tp[2]);
        return;
    }

    long count = scline->np[3];
    if (count <= 0)
    {
        SCRPTERRLOG("Bad creatures count, %d", count);
        return;
    }

    TbMapLocation location;
    if (!get_map_location_id(scline->tp[4], &location))
    {
        SCRPTWRNLOG("Invalid location: %s", scline->tp[4]);
        return;
    }

    const char *effect_name = scline->tp[5];
    long effct_id = 0;
    if (scline->tp[5][0] != '\0')
    {
        effct_id = get_rid(effect_desc, effect_name);
        if (effct_id == -1)
        {
            if (parameter_is_number(effect_name))
            {
                effct_id = atoi(effect_name);
            }
            else
            {
                SCRPTERRLOG("Unrecognised effect: %s", effect_name);
                return;
            }
        }
    }
    else
    {
        effct_id = -1;
    }
    value->uarg0 = location;
    value->arg1 = select_id;
    value->shorts[4] = effct_id;
    value->bytes[10] = count;
    value->bytes[11] = crmodel;

    PROCESS_SCRIPT_VALUE(scline->command);
}

static void count_creatures_at_action_point_check(const struct ScriptLine* scline)
{
    ALLOCATE_SCRIPT_VALUE(scline->command, scline->np[1]);

    long crmodel = parse_creature_name(scline->tp[2]);
    if (crmodel == CREATURE_NONE)
    {
        SCRPTERRLOG("Unknown creature, '%s'", scline->tp[2]);
        return;
    }
    short ap_num = scline->np[0];
    char flag_player_id = scline->np[3];
    const char *flag_name = scline->tp[4];

    long flag_id, flag_type;
    if (!parse_get_varib(flag_name, &flag_id, &flag_type))
    {
        SCRPTERRLOG("Unknown flag, '%s'", flag_name);
        return;
    }

    value->shorts[0] = ap_num;
    value->bytes[2] = crmodel;
    value->chars[3] = flag_player_id;
    value->shorts[2] = flag_id;
    value->chars[6] = flag_type;

    PROCESS_SCRIPT_VALUE(scline->command);
}

static void new_room_type_check(const struct ScriptLine* scline)
{
    if (slab_conf.room_types_count >= TERRAIN_ITEMS_MAX - 1)
    {
        SCRPTERRLOG("Cannot increase room count for room type '%s', already at maximum %d rooms.", scline->tp[0], TERRAIN_ITEMS_MAX - 1);
        return;
    }

    SCRIPTDBG(7, "Adding room type %s and increasing 'RoomsCount to %d", scline->tp[0], slab_conf.room_types_count + 1);
    slab_conf.room_types_count++;

    struct RoomConfigStats* roomst;
    int i = slab_conf.room_types_count - 1;

    roomst = &slab_conf.room_cfgstats[i];
    LbMemorySet(roomst->code_name, 0, COMMAND_WORD_LEN);
    snprintf(roomst->code_name, COMMAND_WORD_LEN, "%s", scline->tp[0]);
    roomst->name_stridx = GUIStr_Empty;
    roomst->tooltip_stridx = GUIStr_Empty;
    roomst->creature_creation_model = 0;
    roomst->bigsym_sprite_idx = 0;
    roomst->medsym_sprite_idx = 0;
    roomst->pointer_sprite_idx = 0;
    roomst->panel_tab_idx = 0;
    roomst->ambient_snd_smp_id = 0;
    roomst->msg_needed = 0;
    roomst->msg_too_small = 0;
    roomst->msg_no_route = 0;
    roomst->roles = RoRoF_None;
    roomst->cost = 0;
    roomst->health = 0;
    room_desc[i].name = roomst->code_name;
    room_desc[i].num = i;
}

static void new_object_type_check(const struct ScriptLine* scline)
{
    if (gameadd.object_conf.object_types_count >= OBJECT_TYPES_MAX-1)
    {
        SCRPTERRLOG("Cannot increase object count for object type '%s', already at maximum %d objects.", scline->tp[0], OBJECT_TYPES_MAX-1);
        return;
    }

    SCRIPTDBG(7, "Adding object type %s and increasing 'ObjectsCount to %d", scline->tp[0], gameadd.object_conf.object_types_count + 1);
    gameadd.object_conf.object_types_count++;

    struct ObjectConfigStats* objst;
    int tmodel = gameadd.object_conf.object_types_count -1;

    objst = &gameadd.object_conf.object_cfgstats[tmodel];
    LbMemorySet(objst->code_name, 0, COMMAND_WORD_LEN);
    snprintf(objst->code_name, COMMAND_WORD_LEN, "%s", scline->tp[0]);
    objst->name_stridx = 201;
    objst->map_icon = 0;
    objst->genre = 0;
    object_desc[tmodel].name = objst->code_name;
    object_desc[tmodel].num = tmodel;
    if (tmodel > OBJECT_TYPES_COUNT_ORIGINAL)
    {
        define_custom_object(tmodel, 0);
    }
}

static void new_trap_type_check(const struct ScriptLine* scline)
{
    if (gameadd.trapdoor_conf.trap_types_count >= TRAPDOOR_TYPES_MAX)
    {
        SCRPTERRLOG("Cannot increase trap count for trap type '%s', already at maximum %d traps.", scline->tp[0], TRAPDOOR_TYPES_MAX);
        return;
    }

    SCRIPTDBG(7, "Adding trap type %s and increasing 'TrapsCount to %d", scline->tp[0], gameadd.trapdoor_conf.trap_types_count + 1);
    gameadd.trapdoor_conf.trap_types_count++;

    short i = gameadd.trapdoor_conf.trap_types_count-1;

    struct TrapConfigStats* trapst = &gameadd.trapdoor_conf.trap_cfgstats[i];
    LbMemorySet(trapst->code_name, 0, COMMAND_WORD_LEN);
    snprintf(trapst->code_name, COMMAND_WORD_LEN, "%s", scline->tp[0]);
    trapst->name_stridx = GUIStr_Empty;
    trapst->tooltip_stridx = GUIStr_Empty;
    trapst->bigsym_sprite_idx = 0;
    trapst->medsym_sprite_idx = 0;
    trapst->pointer_sprite_idx = 0;
    trapst->panel_tab_idx = 0;
    trapst->hidden = 0;
    trapst->slappable = 0;
    trapst->destructible = 0;
    trapst->unstable = 0;
    trapst->unsellable = 0;
    trapst->notify = 0;
    trapst->placeonbridge = 0;

    gameadd.trap_stats[i].health = 0;
    gameadd.trap_stats[i].sprite_anim_idx = 0;
    gameadd.trap_stats[i].sprite_size_max = 0;
    gameadd.trap_stats[i].unanimated = 0;
    gameadd.trap_stats[i].anim_speed = 0;
    gameadd.trap_stats[i].unshaded = 0;
    gameadd.trap_stats[i].transparency_flag = 0;
    gameadd.trap_stats[i].random_start_frame = 0;
    gameadd.trap_stats[i].size_xy = 0;
    gameadd.trap_stats[i].size_yz = 0;
    gameadd.trap_stats[i].trigger_type = 0;
    gameadd.trap_stats[i].activation_type = 0;
    gameadd.trap_stats[i].created_itm_model = 0;
    gameadd.trap_stats[i].hit_type = 0;
    gameadd.trap_stats[i].light_radius = 0;
    gameadd.trap_stats[i].light_intensity = 0;
    gameadd.trap_stats[i].light_flag = 0;
    gameadd.trap_stats[i].shotvector.x = 0;
    gameadd.trap_stats[i].shotvector.y = 0;
    gameadd.trap_stats[i].shotvector.z = 0;
    trap_desc[i].name = trapst->code_name;
    trap_desc[i].num = i;
    struct ManfctrConfig* mconf = &gameadd.traps_config[i];
    mconf->manufct_level = 0;
    mconf->manufct_required = 0;
    mconf->shots = 0;
    mconf->shots_delay = 0;
    mconf->selling_value = 0;

    create_manufacture_array_from_trapdoor_data();
}

void refresh_trap_anim(long trap_id)
{
    int k = 0;
    const struct StructureList* slist = get_list_for_thing_class(TCls_Trap);
    int i = slist->index;
    while (i != 0)
    {
        struct Thing* traptng = thing_get(i);
        if (thing_is_invalid(traptng))
        {
            ERRORLOG("Jump to invalid thing detected");
            break;
        }
        i = traptng->next_of_class;
        // Per thing code
        if (traptng->model == trap_id)
        {
            traptng->anim_sprite = gameadd.trap_stats[trap_id].sprite_anim_idx;
            struct TrapStats* trapstat = &gameadd.trap_stats[traptng->model];
            char start_frame;
            if (trapstat->random_start_frame) {
                start_frame = -1;
            }
            else {
                start_frame = 0;
            }
            set_thing_draw(traptng, trapstat->sprite_anim_idx, trapstat->anim_speed, trapstat->sprite_size_max, trapstat->unanimated, start_frame, 2);
        }
        // Per thing code ends
        k++;
        if (k > slist->index)
        {
            ERRORLOG("Infinite loop detected when sweeping things list");
            break;
        }
    }
}

static void set_trap_configuration_process(struct ScriptContext *context)
{
    long trap_type = context->value->shorts[0];
    struct TrapConfigStats *trapst = &gameadd.trapdoor_conf.trap_cfgstats[trap_type];
    struct ManfctrConfig *mconf = &gameadd.traps_config[trap_type];
    struct ManufactureData *manufctr = get_manufacture_data(trap_type);
    short value = context->value->shorts[2];
    short value2 = context->value->shorts[3];
    short value3 = context->value->shorts[4];
    switch (context->value->shorts[1])
    {
        case 1: // NameTextID
            trapst->name_stridx = value;
            break;
        case 2: // TooltipTextID
            trapst->tooltip_stridx = value;
            manufctr->tooltip_stridx = trapst->tooltip_stridx;
            update_trap_tab_to_config();
            break;
        case 3: // SymbolSprites
        {
            trapst->bigsym_sprite_idx = get_icon_id(context->value->str2); // First
            trapst->medsym_sprite_idx = get_icon_id(context->value->str2 + strlen(context->value->str2) + 1); // Second
            if (trapst->bigsym_sprite_idx < 0)
                trapst->bigsym_sprite_idx = bad_icon_id;
            if (trapst->medsym_sprite_idx < 0)
                trapst->medsym_sprite_idx = bad_icon_id;
            manufctr->bigsym_sprite_idx = trapst->bigsym_sprite_idx;
            manufctr->medsym_sprite_idx = trapst->medsym_sprite_idx;
            update_trap_tab_to_config();
        }
            break;
        case 4: // PointerSprites
            trapst->pointer_sprite_idx = get_icon_id(context->value->str2);
            if (trapst->pointer_sprite_idx < 0)
                trapst->pointer_sprite_idx = bad_icon_id;
            update_trap_tab_to_config();
            break;
        case 5: // PanelTabIndex
            trapst->panel_tab_idx = value;
            manufctr->panel_tab_idx = value;
            update_trap_tab_to_config();
            break;
        case 6: // Crate
            gameadd.object_conf.object_to_door_or_trap[value] = trap_type;
            gameadd.object_conf.workshop_object_class[value] = TCls_Trap;
            gameadd.trapdoor_conf.trap_to_object[trap_type] = value;
            break;
        case 7: // ManufactureLevel
            mconf->manufct_level = value;
            break;
        case 8: // ManufactureRequired
            mconf->manufct_required = value;
            break;
        case 9: // Shots
            mconf->shots = value;
            break;
        case 10: // TimeBetweenShots
            mconf->shots_delay = value;
            break;
        case 11: // SellingValue
            mconf->selling_value = value;
            break;
        case 12: // Model
        {
            struct Objects obj_tmp;
            gameadd.trap_stats[trap_type].sprite_anim_idx = get_anim_id(context->value->str2, &obj_tmp);
            refresh_trap_anim(trap_type);
        }
            break;
        case 13: // ModelSize
            gameadd.trap_stats[trap_type].sprite_size_max = value;
            refresh_trap_anim(trap_type);
            break;
        case 14: // AnimationSpeed
            gameadd.trap_stats[trap_type].anim_speed = value;
            refresh_trap_anim(trap_type);
            break;
        case 15: // TriggerType
            gameadd.trap_stats[trap_type].trigger_type = value;
            break;
        case 16: // ActivationType
            gameadd.trap_stats[trap_type].activation_type = value;
            break;
        case 17: // EffectType
            gameadd.trap_stats[trap_type].created_itm_model = value;
            break;
        case 18: // Hidden
            trapst->hidden = value;
            break;
        case 19: // TriggerAlarm
            trapst->notify = value;
            break;
        case 20: // Slappable
            trapst->slappable = value;
            break;
        case 21: // Unanimated
            gameadd.trap_stats[trap_type].unanimated = value;
            refresh_trap_anim(trap_type);
            break;
        case 22: // Health
            gameadd.trap_stats[trap_type].health = value;
            break;
        case 23: // Unshaded
            gameadd.trap_stats[trap_type].unshaded = value;
            break;
        case 24: // RandomStartFrame
            gameadd.trap_stats[trap_type].random_start_frame = value;
            break;
        case 25: // ThingSize
            gameadd.trap_stats[trap_type].size_xy = value; // First
            gameadd.trap_stats[trap_type].size_yz = value2; // Second
            break;
        case 26: // HitType
            gameadd.trap_stats[trap_type].hit_type = value;
            break;
        case 27: // LightRadius
            gameadd.trap_stats[trap_type].light_radius = value;
            break;
        case 28: // LightIntensity
            gameadd.trap_stats[trap_type].light_intensity = value;
            break;
        case 29: // LightFlags
            gameadd.trap_stats[trap_type].light_flag = value;
            break;
        case 30: // TransparencyFlags
            gameadd.trap_stats[trap_type].transparency_flag = value;
            break;
        case 31: // ShotVector
            gameadd.trap_stats[trap_type].shotvector.x = value;
            gameadd.trap_stats[trap_type].shotvector.y = value2;
            gameadd.trap_stats[trap_type].shotvector.z = value3;
            break;
        case 32: // Destructible
            trapst->destructible = value;
            break;
        case 33: // Unstable
            trapst->unstable = value;
            break;
        case 34: // Unsellable
            trapst->unsellable = value;
            break;
        case 35: // PlaceOnBridge
            trapst->placeonbridge = value;
            break;
        default:
            WARNMSG("Unsupported Trap configuration, variable %d.", context->value->shorts[1]);
            break;
    }
}

static void set_room_configuration_process(struct ScriptContext *context)
{
    long room_type = context->value->shorts[0];
    struct RoomConfigStats *roomst = &slab_conf.room_cfgstats[room_type];
    unsigned short value;
    short value2;
    short value3;
    if (context->value->shorts[1] != 13) // Roles need larger values, so can fit fewer
    {
        value = context->value->shorts[2];
        value2 = context->value->shorts[3];
        value3 = context->value->shorts[4];
    }
    switch (context->value->shorts[1])
    {
        case 1: // NameTextID
            roomst->name_stridx = value;
            break;
        case 2: // TooltipTextID
            roomst->tooltip_stridx = value;
            update_room_tab_to_config();
            break;
        case 3: // SymbolSprites
        {
            roomst->bigsym_sprite_idx = get_icon_id(context->value->str2); // First
            roomst->medsym_sprite_idx = get_icon_id(context->value->str2 + strlen(context->value->str2) + 1); // Second
            if (roomst->bigsym_sprite_idx < 0)
                roomst->bigsym_sprite_idx = bad_icon_id;
            if (roomst->medsym_sprite_idx < 0)
                roomst->medsym_sprite_idx = bad_icon_id;
            update_room_tab_to_config();
        }
            break;
        case 4: // PointerSprites
            roomst->pointer_sprite_idx = get_icon_id(context->value->str2);
            if (roomst->pointer_sprite_idx < 0)
                roomst->pointer_sprite_idx = bad_icon_id;
            update_room_tab_to_config();
            break;
        case 5: // PanelTabIndex
            roomst->panel_tab_idx = value;
            update_room_tab_to_config();
            break;
        case 6: // Cost
            roomst->cost = value;
            break;
        case 7: // Health
            roomst->health = value;
            break;
        case 8: // CreatureCreation
            roomst->creature_creation_model = value;
            break;
        case 9: // AmbientSndSample
            roomst->ambient_snd_smp_id = value;
            break;
        case 10: // SlabAssign
            roomst->assigned_slab = value;
            break;
        case 11: // Messages
            roomst->msg_needed = value;
            roomst->msg_too_small = value2;
            roomst->msg_no_route = value3;
            break;
        case 12: // Properties
            roomst->flags = value;
            roomst->flags |= value2;
            roomst->flags |= value3;
            break;
        case 13: // Roles
            roomst->roles = context->value->uarg1;
            if (context->value->uarg2 > 0)
                roomst->roles |= context->value->uarg2;
            break;
        case 14: // TotalCapacity
            roomst->update_total_capacity = terrain_room_total_capacity_func_list[value];
            break;
        case 15: // UsedCapacity
            roomst->update_storage_in_room = terrain_room_used_capacity_func_list[value];
            roomst->update_workers_in_room = terrain_room_used_capacity_func_list[value2];
            break;
        default:
            WARNMSG("Unsupported Room configuration, variable %d.", context->value->shorts[1]);
            break;
    }
}

static void set_hand_rule_process(struct ScriptContext* context)
{
    long crtr_id = context->value->shorts[0];
    long hand_rule_action = context->value->shorts[1];
    long hand_rule_slot = context->value->shorts[2];
    long hand_rule_type = context->value->shorts[3];
    long param = context->value->shorts[4];
    long crtr_id_start = crtr_id == CREATURE_ANY ? 0 : crtr_id;
    long crtr_id_end = crtr_id == CREATURE_ANY ? CREATURE_TYPES_MAX : crtr_id + 1;

    struct DungeonAdd* dungeonadd;
    for (int i = context->plr_start; i < context->plr_end; i++)
    {
        for (int ci = crtr_id_start; ci < crtr_id_end; ci++)
        {
            dungeonadd = get_dungeonadd(i);
            if (hand_rule_action == HandRuleAction_Allow || hand_rule_action == HandRuleAction_Deny)
            {
                dungeonadd->hand_rules[ci][hand_rule_slot].enabled = 1;
                dungeonadd->hand_rules[ci][hand_rule_slot].type = hand_rule_type;
                dungeonadd->hand_rules[ci][hand_rule_slot].allow = hand_rule_action;
                dungeonadd->hand_rules[ci][hand_rule_slot].param = param;
            } else
            {
                dungeonadd->hand_rules[ci][hand_rule_slot].enabled = hand_rule_action == HandRuleAction_Enable;
            }
        }
    }
}

static void move_creature_process(struct ScriptContext* context)
{
    TbMapLocation location = context->value->uarg0;
    long select_id = context->value->arg1;
    long effect_id = context->value->shorts[4];
    long count = context->value->bytes[10];
    long crmodel = context->value->bytes[11];

    for (int i = context->plr_start; i < context->plr_end; i++)
    {
        for (int count_i = 0; count_i < count; count_i++)
        {
            struct Thing *thing = script_get_creature_by_criteria(i, crmodel, select_id);
            if (thing_is_invalid(thing) || thing_is_picked_up(thing)) {
                continue;
            }

            if (effect_id < 0)
            {
                effect_id = ball_puff_effects[thing->owner];
            }

            struct Coord3d pos;
            if(!get_coords_at_location(&pos,location)) {
                SYNCDBG(5,"No valid coords for location",(int)location);
                return;
            }
            struct CreatureControl *cctrl;
            cctrl = creature_control_get_from_thing(thing);

            if (effect_id > 0)
            {
                create_effect(&thing->mappos, effect_id, game.neutral_player_num);
                create_effect(&pos, effect_id, game.neutral_player_num);
            }
            move_thing_in_map(thing, &pos);
            reset_interpolation_of_thing(thing);
            initialise_thing_state(thing, CrSt_CreatureDoingNothing);
            cctrl->turns_at_job = -1;
            check_map_explored(thing, thing->mappos.x.stl.num, thing->mappos.y.stl.num);
        }
    }
}

static void count_creatures_at_action_point_process(struct ScriptContext* context)
{
    long ap_num = context->value->shorts[0];
    long crmodel = context->value->bytes[2];
    long flag_player_id = context->value->chars[3];
    long flag_id = context->value->shorts[2];
    long flag_type = context->value->chars[6];

    long sum = 0;
    for (int i = context->plr_start; i < context->plr_end; i++) {
        sum += count_player_creatures_of_model_in_action_point(i, crmodel, action_point_number_to_index(ap_num));
    }
    set_variable(flag_player_id, flag_type, flag_id, sum);
}

static void set_door_configuration_check(const struct ScriptLine* scline)
{
    ALLOCATE_SCRIPT_VALUE(scline->command, 0);

    const char *doorname = scline->tp[0];
    short door_id = get_id(door_desc, doorname);
    const char* valuestring = scline->tp[2];
    long newvalue;

    if (door_id == -1)
    {
        SCRPTERRLOG("Unknown door, '%s'", doorname);
        DEALLOCATE_SCRIPT_VALUE
        return;
    }

    short doorvar = get_id(trapdoor_door_commands, scline->tp[1]);
    if (doorvar == -1)
    {
        SCRPTERRLOG("Unknown door variable");
        DEALLOCATE_SCRIPT_VALUE
        return;
    }

    value->shorts[0] = door_id;
    value->shorts[1] = doorvar;
    if (doorvar == 4) // SlabKind
    {
        const char* slab_name = scline->tp[2];
        const char* slab2_name = scline->tp[3];
        long slab_id = get_rid(slab_desc, slab_name);
        long slab2_id = get_rid(slab_desc, slab2_name);
        if (slab_id == -1)
        {
            if (parameter_is_number(slab_name))
            {
                slab_id = atoi(slab_name);
            }
            else
            {
                SCRPTERRLOG("Error slab %s not recognized", scline->tp[2]);
                DEALLOCATE_SCRIPT_VALUE
                return;
            }
        }
        if (slab2_id == -1)
        {
            if (parameter_is_number(slab2_name))
            {
                slab_id = atoi(slab2_name);
            }
            else
            {
                SCRPTERRLOG("Error slab %s not recognized", scline->tp[2]);
                DEALLOCATE_SCRIPT_VALUE
                    return;
            }
        }
        value->shorts[2] = slab_id;
        value->shorts[3] = slab2_id;
    }

    else if (doorvar == 10) // SymbolSprites
    {
        char *tmp = malloc(strlen(scline->tp[2]) + strlen(scline->tp[3]) + 3);
        // Pass two vars along as one merged val like: first\nsecond\m
        strcpy(tmp, scline->tp[2]);
        strcat(tmp, "|");
        strcat(tmp,scline->tp[3]);
        value->str2 = script_strdup(tmp); // first\0second
        value->str2[strlen(scline->tp[2])] = 0;
        free(tmp);
        if (value->str2 == NULL)
        {
            SCRPTERRLOG("Run out script strings space");
            DEALLOCATE_SCRIPT_VALUE
            return;
        }
    }
    else if (doorvar != 11) // Not PointerSprites
    {
        if (parameter_is_number(valuestring))
        {
            newvalue = atoi(valuestring);
            if ((newvalue > SHRT_MAX) || (newvalue < 0))
            {
                SCRPTERRLOG("Value out of range: %d", newvalue);
                DEALLOCATE_SCRIPT_VALUE
                return;
            }
            value->shorts[2] = newvalue;
        }
        else if (doorvar == 9) // Crate
        {
            newvalue = get_id(object_desc, valuestring);
            if ((newvalue > SHRT_MAX) || (newvalue < 0))
            {
                SCRPTERRLOG("Unknown crate object: %s", valuestring);
                DEALLOCATE_SCRIPT_VALUE
                return;
            }
            value->shorts[2] = newvalue;
        }
        else
        {
            SCRPTERRLOG("Door property %s needs a number value, '%s' is invalid.", scline->tp[1], scline->tp[2]);
            DEALLOCATE_SCRIPT_VALUE
            return;
        }
    }
    else
    {
        value->str2 = script_strdup(scline->tp[2]);
        if (value->str2 == NULL)
        {
            SCRPTERRLOG("Run out script strings space");
            DEALLOCATE_SCRIPT_VALUE
            return;
        }
    }
    SCRIPTDBG(7, "Setting door %s property %s to %d", doorname, scline->tp[1], value->shorts[2]);
    PROCESS_SCRIPT_VALUE(scline->command);
}

static void set_door_configuration_process(struct ScriptContext *context)
{
    long door_type = context->value->shorts[0];
    struct DoorConfigStats *doorst = get_door_model_stats(door_type);
    struct ManfctrConfig *mconf = &gameadd.doors_config[door_type];
    struct ManufactureData *manufctr = get_manufacture_data(gameadd.trapdoor_conf.trap_types_count - 1 + door_type);
    short value = context->value->shorts[2];
    short value2 = context->value->shorts[3];
    switch (context->value->shorts[1])
    {
        case 2: // ManufactureLevel
            mconf->manufct_level = value;
            break;
        case 3: // ManufactureRequired
            mconf->manufct_required = value;
            break;
        case 4: // SlabKind
            if (door_type < gameadd.trapdoor_conf.door_types_count)
            {
                doorst->slbkind[0] = value2;
                doorst->slbkind[1] = value;
            }
            update_all_door_stats();
            break;
        case 5: // Health
            if (door_type < gameadd.trapdoor_conf.door_types_count)
            {
                doorst->health = value;
            }
            update_all_door_stats();
            break;
        case 6: //SellingValue
            mconf->selling_value = value;
            break;
        case 7: // NametextId
            doorst->name_stridx = value;
            break;
        case 8: // TooltipTextId
            doorst->tooltip_stridx = value;
            manufctr->tooltip_stridx = doorst->tooltip_stridx;
            update_trap_tab_to_config();
            break;
        case 9: // Crate
            gameadd.object_conf.object_to_door_or_trap[value] = door_type;
            gameadd.object_conf.workshop_object_class[value] = TCls_Door;
            gameadd.trapdoor_conf.door_to_object[door_type] = value;
            break;
        case 10: //SymbolSprites
            {
                doorst->bigsym_sprite_idx = get_icon_id(context->value->str2); // First
                doorst->medsym_sprite_idx = get_icon_id(context->value->str2 + strlen(context->value->str2) + 1); // Second
                if (doorst->bigsym_sprite_idx < 0)
                    doorst->bigsym_sprite_idx = bad_icon_id;
                if (doorst->medsym_sprite_idx < 0)
                    doorst->medsym_sprite_idx = bad_icon_id;
                manufctr->bigsym_sprite_idx = doorst->bigsym_sprite_idx;
                manufctr->medsym_sprite_idx = doorst->medsym_sprite_idx;
                update_trap_tab_to_config();
            }
            break;
        case 11: // PointerSprites
            doorst->pointer_sprite_idx = get_icon_id(context->value->str2);
            if (doorst->pointer_sprite_idx < 0)
                doorst->pointer_sprite_idx = bad_icon_id;
            update_trap_tab_to_config();
            break;
        case 12: // PanelTabIndex
            doorst->panel_tab_idx = value;
            manufctr->panel_tab_idx = value;
            update_trap_tab_to_config();
            break;
        case 13: // OpenSpeed
            if (door_type < gameadd.trapdoor_conf.door_types_count)
            {
                doorst->open_speed = value;
            }
            break;
        default:
            WARNMSG("Unsupported Door configuration, variable %d.", context->value->shorts[1]);
            break;
    }
}

static void create_effect_process(struct ScriptContext *context)
{
    struct Coord3d pos;
    pos.x.stl.num = (MapSubtlCoord)context->value->bytes[1];
    pos.y.stl.num = (MapSubtlCoord)context->value->bytes[2];
    pos.z.val = get_floor_height(pos.x.stl.num, pos.y.stl.num);
    TbBool Price = (context->value->chars[0] == -(TngEffElm_Price));
    if (Price)
    {
        pos.z.val += 128;
    }
    struct Thing* efftng = create_used_effect_or_element(&pos, context->value->chars[0], game.neutral_player_num);
    if (!thing_is_invalid(efftng))
    {
        if (thing_in_wall_at(efftng, &efftng->mappos))
        {
            move_creature_to_nearest_valid_position(efftng);
        }
        if (Price)
        {
            efftng->price_effect.number = context->value->arg1;
        }
    }
}

static void set_heart_health_check(const struct ScriptLine *scline)
{
    ALLOCATE_SCRIPT_VALUE(scline->command, 0);
    value->arg0 = scline->np[0];
    if (scline->np[1] > (signed long)game.dungeon_heart_health)
    {
        SCRPTWRNLOG("Value %ld is greater than maximum: %ld", scline->np[1], game.dungeon_heart_health);
        value->arg1 = game.dungeon_heart_health;
    }
    else
    {
        value->arg1 = scline->np[1];
    }
    PROCESS_SCRIPT_VALUE(scline->command);
}

static void set_heart_health_process(struct ScriptContext *context)
{
    struct Thing* heartng = get_player_soul_container(context->value->arg0);
    if (!thing_is_invalid(heartng))
    {
        heartng->health = (short)context->value->arg1;
    }
}

static void add_heart_health_check(const struct ScriptLine *scline)
{
    ALLOCATE_SCRIPT_VALUE(scline->command, 0);
    value->arg0 = scline->np[0];
    value->arg1 = scline->np[1];
    value->arg2 = scline->np[2];
    PROCESS_SCRIPT_VALUE(scline->command);
}

static void add_heart_health_process(struct ScriptContext *context)
{
    struct Thing* heartng = get_player_soul_container(context->value->arg0);
    if (!thing_is_invalid(heartng))
    {
        long old_health = heartng->health;
        long long new_health = heartng->health + context->value->arg1;
        if (new_health > (signed long)game.dungeon_heart_health)
        {
            SCRIPTDBG(7,"Player %d's calculated heart health (%ld) is greater than maximum: %ld", heartng->owner, new_health, game.dungeon_heart_health);
            new_health = game.dungeon_heart_health;
        }
        heartng->health = new_health;
        TbBool warn_on_damage = (context->value->arg2);
        if (warn_on_damage)
        {
            if (heartng->health < old_health)
            {
                event_create_event_or_update_nearby_existing_event(heartng->mappos.x.val, heartng->mappos.y.val, EvKind_HeartAttacked, heartng->owner, heartng->index);
                if (is_my_player_number(heartng->owner))
                {
                    output_message(SMsg_HeartUnderAttack, 400, true);
                }
            }
        }
    }
}

static void heart_lost_quick_objective_check(const struct ScriptLine *scline)
{
    ALLOCATE_SCRIPT_VALUE(scline->command, 0);
    if ((scline->np[0] < 0) || (scline->np[0] >= QUICK_MESSAGES_COUNT))
    {
        SCRPTERRLOG("Invalid QUICK OBJECTIVE number (%d)", scline->np[0]);
        return;
    }
    if (strlen(scline->tp[1]) >= MESSAGE_TEXT_LEN)
    {
        SCRPTWRNLOG("Objective TEXT too long; truncating to %d characters", MESSAGE_TEXT_LEN-1);
    }
    if ((gameadd.quick_messages[scline->np[0]][0] != '\0') && (strcmp(gameadd.quick_messages[scline->np[0]],scline->tp[1]) != 0))
    {
        SCRPTWRNLOG("Quick Objective no %d overwritten by different text", scline->np[0]);
    }
    snprintf(gameadd.quick_messages[scline->np[0]], MESSAGE_TEXT_LEN, "%s", scline->tp[1]);
    
    TbMapLocation location;
    if (scline->tp[2][0] != '\0')
    {
        get_map_location_id(scline->tp[2], &location);
    }

    value->arg0 = scline->np[0];
    value->uarg2 = location;
    PROCESS_SCRIPT_VALUE(scline->command);
}

static void heart_lost_quick_objective_process(struct ScriptContext *context)
{
    gameadd.heart_lost_display_message = true;
    gameadd.heart_lost_quick_message = true;
    gameadd.heart_lost_message_id = context->value->arg0;
    gameadd.heart_lost_message_target = context->value->arg2;
}

static void heart_lost_objective_check(const struct ScriptLine *scline)
{
    ALLOCATE_SCRIPT_VALUE(scline->command, 0);
    value->arg0 = scline->np[0];
    TbMapLocation location;
    if (scline->tp[1][0] != '\0')
    {
        get_map_location_id(scline->tp[1], &location);
    }
    value->uarg1 = location;
    PROCESS_SCRIPT_VALUE(scline->command);
}

static void heart_lost_objective_process(struct ScriptContext *context)
{
    gameadd.heart_lost_display_message = true;
    gameadd.heart_lost_quick_message = false;
    gameadd.heart_lost_message_id = context->value->arg0;
    gameadd.heart_lost_message_target = context->value->arg1;
}

static void set_door_check(const struct ScriptLine* scline)
{
    ALLOCATE_SCRIPT_VALUE(scline->command, 0);
    long doorAction = get_id(set_door_desc, scline->tp[0]);
    if (doorAction == -1)
    {
        SCRPTERRLOG("Set Door state %s not recognized", scline->tp[0]);
        return;
    }

    if (slab_coords_invalid(scline->np[1], scline->np[2]))
    {
        SCRPTERRLOG("Invalid slab coordinates: %ld, %ld", scline->np[1], scline->np[2]);
        return;
    }

    value->shorts[0] = doorAction;
    value->shorts[1] = scline->np[1];
    value->shorts[2] = scline->np[2];
    PROCESS_SCRIPT_VALUE(scline->command);
}

static void set_door_process(struct ScriptContext* context)
{
    struct Thing* doortng = get_door_for_position(slab_subtile_center(context->value->shorts[1]), slab_subtile_center(context->value->shorts[2]));
    if (!thing_is_invalid(doortng))
    {
        switch (context->value->shorts[0])
        {
        case 1:
            lock_door(doortng);
            break;
        case 2:
            unlock_door(doortng);
            break;
        }
    }
}

static void create_effects_line_check(const struct ScriptLine *scline)
{
    ALLOCATE_SCRIPT_VALUE(scline->command, 0);

    value->arg0 = scline->np[0]; // AP `from`
    value->arg1 = scline->np[1]; // AP `to`
    value->chars[8] = scline->np[2]; // curvature
    value->bytes[9] = scline->np[3]; // spatial stepping
    value->bytes[10] = scline->np[4]; // temporal stepping

    const char* effect_name = scline->tp[5];
    long effct_id = get_rid(effect_desc, effect_name);
    if (effct_id == -1)
    {
        if (parameter_is_number(effect_name))
        {
            effct_id = atoi(effect_name);
        }
        else
        {
            SCRPTERRLOG("Unrecognised effect: %s", effect_name);
            return;
        }
    }

    value->chars[11] = effct_id; // effect

    PROCESS_SCRIPT_VALUE(scline->command);
}

static void create_effects_line_process(struct ScriptContext *context)
{
    struct ScriptFxLine *fx_line = NULL;
    for (int i = 0; i < (sizeof(gameadd.fx_lines) / sizeof(gameadd.fx_lines[0])); i++)
    {
        if (!gameadd.fx_lines[i].used)
        {
            fx_line = &gameadd.fx_lines[i];
            fx_line->used = true;
            gameadd.active_fx_lines++;
            break;
        }
    }
    if (fx_line == NULL)
    {
        ERRORLOG("Too many fx_lines");
        return;
    }
    find_location_pos(context->value->arg0, context->player_idx, &fx_line->from, __func__);
    find_location_pos(context->value->arg1, context->player_idx, &fx_line->to, __func__);
    fx_line->curvature = context->value->chars[8];
    fx_line->spatial_step = context->value->bytes[9] * 32;
    fx_line->steps_per_turn = context->value->bytes[10];
    fx_line->effect = context->value->chars[11];
    fx_line->here = fx_line->from;
    fx_line->step = 0;

    if (fx_line->steps_per_turn <= 0)
    {
        fx_line->steps_per_turn = 32 * 255; // whole map
    }

    int dx = fx_line->to.x.val - fx_line->from.x.val;
    int dy = fx_line->to.y.val - fx_line->from.y.val;
    if ((dx * dx + dy * dy) != 0)
    {
        double len = sqrt((double)dx * dx + (double)dy * dy);
        fx_line->total_steps = (int)(len / fx_line->spatial_step) + 1;

        int d_cx = -dy * fx_line->curvature / 32;
        int d_cy = +dx * fx_line->curvature / 32;
        fx_line->cx = (fx_line->to.x.val + fx_line->from.x.val - d_cx)/2;
        fx_line->cy = (fx_line->to.y.val + fx_line->from.y.val - d_cy)/2;
    }
    else
    {
      fx_line->total_steps = 1;
    }
    fx_line->partial_steps = FX_LINE_TIME_PARTS;
}

static void set_object_configuration_check(const struct ScriptLine *scline)
{
    ALLOCATE_SCRIPT_VALUE(scline->command, 0);
    const char *objectname = scline->tp[0];
    const char *property = scline->tp[1];
    const char *new_value = scline->tp[2];

    long objct_id = get_id(object_desc, objectname);
    if (objct_id == -1)
    {
        SCRPTERRLOG("Unknown object, '%s'", objectname);
        DEALLOCATE_SCRIPT_VALUE
        return;
    }

    long number_value = 0;
    long objectvar = get_id(objects_object_commands, property);
    if (objectvar == -1)
    {
        SCRPTERRLOG("Unknown object variable");
        DEALLOCATE_SCRIPT_VALUE
        return;
    }
    switch (objectvar)
    {
        case 2: // Genre
            number_value = get_id(objects_genres_desc, new_value);
            if (number_value == -1)
            {
                SCRPTERRLOG("Unknown object variable");
                DEALLOCATE_SCRIPT_VALUE
                return;
            }
            value->arg2 = number_value;
            break;
        case 3: // RELATEDCREATURE
            number_value = get_id(creature_desc, new_value);
            if (number_value == -1)
            {
                SCRPTERRLOG("Unknown object variable");
                DEALLOCATE_SCRIPT_VALUE
                    return;
            }
            value->arg2 = number_value;
            break;
        case  5: // AnimId
        {
            struct Objects obj_tmp;
            number_value = get_anim_id(new_value, &obj_tmp);
            if (number_value == 0)
            {
                SCRPTERRLOG("Invalid animation id");
                DEALLOCATE_SCRIPT_VALUE
                return;
            }

            value->str2 = script_strdup(new_value);
            if (value->str2 == NULL)
            {
                SCRPTERRLOG("Run out script strings space");
                DEALLOCATE_SCRIPT_VALUE
                return;
            }
            break;
        }
        case 18: // MapIcon
        {
            number_value = get_icon_id(new_value);
            if (number_value < 0)
            {
                SCRPTERRLOG("Invalid icon id");
                DEALLOCATE_SCRIPT_VALUE
                return;
            }
            value->arg2 = number_value;
            break;
        }
        case 20: // UPDATEFUNCTION
        {
            number_value = get_id(object_update_functions_desc,new_value);
            if (number_value < 0)
            {
                SCRPTERRLOG("Invalid object update function id");
                DEALLOCATE_SCRIPT_VALUE
                return;
            }
            value->arg2 = number_value;
            break;
        }
        default:
            value->arg2 = atoi(new_value);
    }
    
    SCRIPTDBG(7, "Setting object %s property %s to %d", objectname, property, number_value);
    value->arg0 = objct_id;
    value->arg1 = objectvar;

    PROCESS_SCRIPT_VALUE(scline->command);
}

static void set_creature_configuration_check(const struct ScriptLine* scline)
{
    ALLOCATE_SCRIPT_VALUE(scline->command, 0);

    short creatvar = get_id(creatmodel_attributes_commands, scline->tp[1]);
    if (creatvar == -1)
    {
        creatvar = get_id(creatmodel_jobs_commands, scline->tp[1]);
        if (creatvar == -1)
        {
            SCRPTERRLOG("Unknown creature attribute");
            DEALLOCATE_SCRIPT_VALUE
            return;
        }
        creatvar = (creatvar << 8);
    }

    short attribute_value;
    short attribute2_value = 0;
    if (creatvar == 20) // ATTACKPREFERENCE
    {
        attribute_value = get_id(attackpref_desc, scline->tp[2]);
    }
    else if (creatvar == 34) // LAIROBJECT
    {
        attribute_value = get_id(object_desc, scline->tp[2]);
    }
    else if (((creatvar>>8) > 0 ) && ((creatvar >> 8) <= 4)) // Jobs
    {
        long job_value = get_id(creaturejob_desc, scline->tp[2]);
        if (job_value > SHRT_MAX)
        {
            SCRPTERRLOG("JOB %s not supported",creature_job_code_name(job_value));
            DEALLOCATE_SCRIPT_VALUE
            return;
        }
        attribute_value = job_value;

        if (scline->tp[3][0] != '\0')
        {
            long job2_value = get_id(creaturejob_desc, scline->tp[3]);
            if (job2_value > SHRT_MAX)
            {
                SCRPTERRLOG("JOB %s not supported", creature_job_code_name(job_value));
                DEALLOCATE_SCRIPT_VALUE
                return;
            }
            attribute2_value = job2_value;
        }
    }
    else
    {
            attribute_value = atoi(scline->tp[2]);
            if (scline->tp[3][0] != '\0')
            {
                attribute2_value = atoi(scline->tp[3]);
            }
    }
    if (attribute_value == -1)
    {
        SCRPTERRLOG("Unknown creature attribute value %s", scline->tp[2]);
        DEALLOCATE_SCRIPT_VALUE
        return;
    }
    if (attribute2_value == -1)
    {
        SCRPTERRLOG("Unknown second creature attribute value %s", scline->tp[3]);
        DEALLOCATE_SCRIPT_VALUE
        return;
    }

    value->shorts[0] = scline->np[0];
    value->shorts[1] = creatvar;
    value->shorts[2] = attribute_value;
    value->shorts[3] = attribute2_value;
    SCRIPTDBG(7,"Setting creature %s attribute %d to %d (%d)", creature_code_name(value->shorts[0]), value->shorts[1], value->shorts[2], value->shorts[3]);

    PROCESS_SCRIPT_VALUE(scline->command);
}

static void set_creature_configuration_process(struct ScriptContext* context)
{
    short creatid = context->value->shorts[0];
    struct CreatureStats* crstat = creature_stats_get(creatid);
    struct CreatureModelConfig* crconf = &gameadd.crtr_conf.model[creatid];

    short attribute = context->value->shorts[1];
    short value = context->value->shorts[2];
    short value2 = context->value->shorts[3];

    if (attribute <= CHAR_MAX)
    {
        switch (attribute)
        {
        case 1: // NAME
            CONFWRNLOG("Attribute (%d) not supported", attribute);
            break;
        case 2: // HEALTH
            crstat->health = value;
            break;
        case 3: // HEALREQUIREMENT
            crstat->heal_requirement = value;
            break;
        case 4: // HEALTHRESHOLD
            crstat->heal_threshold = value;
            break;
        case 5: // STRENGTH
            crstat->strength = value;
            break;
        case 6: // ARMOUR
            crstat->armour = value;
            break;
        case 7: // DEXTERITY
            crstat->dexterity = value;
            break;
        case 8: // FEARWOUNDED
            crstat->fear_wounded = value;
            break;
        case 9: // FEARSTRONGER
            crstat->fear_stronger = value;
            break;
        case 10: // DEFENCE
            crstat->defense = value;
            break;
        case 11: // LUCK
            crstat->luck = value;
            break;
        case 12: // RECOVERY
            crstat->sleep_recovery = value;
            break;
        case 13: // HUNGERRATE
            crstat->hunger_rate = value;
            break;
        case 14: // HUNGERFILL
            crstat->hunger_fill = value;
            break;
        case 15: // LAIRSIZE
            crstat->lair_size = value;
            break;
        case 16: // HURTBYLAVA
            crstat->hurt_by_lava = value;
            break;
        case 17: // BASESPEED
            crstat->base_speed = value;
            break;
        case 18: // GOLDHOLD
            crstat->gold_hold = value;
            break;
        case 19: // SIZE
            crstat->size_xy = value;
            crstat->size_yz = value2;
            break;
        case 20: // ATTACKPREFERENCE
            crstat->attack_preference = value;
            break;
        case 21: // PAY
            crstat->pay = value;
            break;
        case 22: // HEROVSKEEPERCOST
            crstat->hero_vs_keeper_cost = value;
            break;
        case 23: // SLAPSTOKILL
            crstat->slaps_to_kill = value;
            break;
        case 24: // CREATURELOYALTY
        case 25: // LOYALTYLEVEL
        case 28: // PROPERTIES
            CONFWRNLOG("Attribute (%d) not supported", attribute);
            break;
        case 26: // DAMAGETOBOULDER
            crstat->damage_to_boulder = value;
            break;
        case 27: // THINGSIZE
            crstat->thing_size_xy = value;
            crstat->thing_size_yz = value2;
            break;
        case 29: // NAMETEXTID
            crconf->namestr_idx = value;
            break;
        case 30: // FEARSOMEFACTOR
            crstat->fearsome_factor = value;
            break;
        case 31: // TOKINGRECOVERY
            crstat->toking_recovery = value;
            break;
        case 32: // CORPSEVANISHEFFECT
            crstat->corpse_vanish_effect = value;
            break;
        case 33: // FOOTSTEPPITCH
            crstat->footstep_pitch = value;
            break;
        case 34: // LAIROBJECT
            crstat->lair_object = value;
            break;
        case 0: // comment
            break;
        case -1: // end of buffer
            break;
        default:
            CONFWRNLOG("Unrecognized command (%d)", attribute);
            break;
        }
    }
    else
    {
        attribute = (attribute >> 8); // creatmodel_jobs_commands
        switch (attribute)
        {
        case 1: // PRIMARYJOBS
            crstat->job_primary = value;
            crstat->job_primary |= value2;
            break;
        case 2: // SECONDARYJOBS
            crstat->job_secondary = value;
            crstat->job_secondary |= value2;
            break;
        case 3: // NOTDOJOBS
            crstat->jobs_not_do = value;
            crstat->jobs_not_do |= value2;
            break;
        case 4: // STRESSFULJOBS
            crstat->job_stress = value;
            crstat->job_stress |= value2;
            break;
        case 5: // TRAININGVALUE
            crstat->training_value = value;
            break;
        case 6: // TRAININGCOST
            crstat->training_cost = value;
            break;
        case 7: // SCAVENGEVALUE
            crstat->scavenge_value = value;
            break;
        case 8: // SCAVENGERCOST
            crstat->scavenger_cost = value;
            break;
        case 9: // RESEARCHVALUE
            crstat->research_value = value;
            break;
        case 10: // MANUFACTUREVALUE
            crstat->manufacture_value = value;
            break;
        case 11: // PARTNERTRAINING
            crstat->partner_training = value;
            break;
        default:
            CONFWRNLOG("Unrecognized Job command (%d)", attribute);
            break;
        }
    }
    check_and_auto_fix_stats();
}

static void set_object_configuration_process(struct ScriptContext *context)
{
    struct Objects* objdat = get_objects_data(context->value->arg0);
    struct ObjectConfigStats* objst = &gameadd.object_conf.object_cfgstats[context->value->arg0];
    struct ObjectConfig* objbc = &gameadd.object_conf.base_config[context->value->arg0];
    switch (context->value->arg1)
    {
        case 2: // GENRE
            objst->genre = context->value->arg2;
            break;
        case 3: // RELATEDCREATURE
            objdat->related_creatr_model = context->value->arg2;
            break;
        case 4: // PROPERTIES
            objst->model_flags = context->value->arg2;
            break;
        case 5: // ANIMATIONID
            objdat->sprite_anim_idx = get_anim_id(context->value->str2, objdat);
            break;
        case 6: // ANIMATIONSPEED
            objdat->anim_speed = context->value->arg2;
            break;
        case 7: //SIZE_XY
            objdat->size_xy = context->value->arg2;
            break;
        case 8: // SIZE_YZ
            objdat->size_yz = context->value->arg2;
            break;
        case 9: // MAXIMUMSIZE
            objdat->sprite_size_max = context->value->arg2;
            break;
        case 10: // DESTROYONLIQUID
            objdat->destroy_on_liquid = context->value->arg2;
            break;
        case 11: // DESTROYONLAVA
            objdat->destroy_on_lava = context->value->arg2;
            break;
        case 12: // HEALTH
            objbc->health = context->value->arg2;
            break;
        case 13: // FALLACCELERATION
            objbc->fall_acceleration = context->value->arg2;
            break;
        case 14: // LIGHTUNAFFECTED
            objbc->light_unaffected = context->value->arg2;
            break;
        case 15: // LIGHTINTENSITY
            objbc->ilght.intensity = context->value->arg2;
            break;
        case 16: // LIGHTRADIUS
            objbc->ilght.radius = context->value->arg2 << 8; //Mystery bit shift. Remove it to get divide by 0 errors.
            break;
        case 17: // LIGHTISDYNAMIC
            objbc->ilght.is_dynamic = context->value->arg2;
            break;
        case 18: // MAPICON
            objst->map_icon = context->value->arg2;
            break;
        case 19: // AMBIENCESOUND
            objdat->fp_smpl_idx = context->value->arg2;
            break;
        case 20: // UPDATEFUNCTION
            objdat->updatefn_idx = context->value->arg2;
            break;
        default:
            WARNMSG("Unsupported Object configuration, variable %d.", context->value->arg1);
            break;
    }
    update_all_object_stats();
}

static void display_timer_check(const struct ScriptLine *scline)
{
    const char *timrname = scline->tp[1];
    char timr_id = get_rid(timer_desc, timrname);
    if (timr_id == -1)
    {
        SCRPTERRLOG("Unknown timer, '%s'", timrname);
        return;
    }
    ALLOCATE_SCRIPT_VALUE(scline->command, 0);
    value->bytes[0] = (unsigned char)scline->np[0];
    value->bytes[1] = timr_id;
    value->arg1 = 0;
    value->bytes[2] = (TbBool)scline->np[2];
    PROCESS_SCRIPT_VALUE(scline->command);
}

static void display_timer_process(struct ScriptContext *context)
{
    gameadd.script_player = context->value->bytes[0];
    gameadd.script_timer_id = context->value->bytes[1];
    gameadd.script_timer_limit = context->value->arg1;
    gameadd.timer_real = context->value->bytes[2];
    game.flags_gui |= GGUI_ScriptTimer;
}

static void add_to_timer_check(const struct ScriptLine *scline)
{
    const char *timrname = scline->tp[1];
    long timr_id = get_rid(timer_desc, timrname);
    if (timr_id == -1)
    {
        SCRPTERRLOG("Unknown timer, '%s'", timrname);
        return;
    }
    ALLOCATE_SCRIPT_VALUE(scline->command, 0);
    value->arg0 = scline->np[0];
    value->arg1 = timr_id;
    value->arg2 = scline->np[2];
    PROCESS_SCRIPT_VALUE(scline->command);
}

static void add_to_timer_process(struct ScriptContext *context)
{
   add_to_script_timer(context->value->arg0, context->value->arg1, context->value->arg2);
}

static void add_bonus_time_check(const struct ScriptLine *scline)
{
    ALLOCATE_SCRIPT_VALUE(scline->command, 0);
    value->arg0 = scline->np[0];
    PROCESS_SCRIPT_VALUE(scline->command);
}

static void add_bonus_time_process(struct ScriptContext *context)
{
   game.bonus_time += context->value->arg0;
}

static void display_variable_check(const struct ScriptLine *scline)
{
    long varib_id, varib_type;
    if (!parse_get_varib(scline->tp[1], &varib_id, &varib_type))
    {
        SCRPTERRLOG("Unknown variable, '%s'", scline->tp[1]);
        return;
    }
    ALLOCATE_SCRIPT_VALUE(scline->command, 0);
    value->bytes[0] = scline->np[0];
    value->bytes[1] = scline->np[3];
    value->bytes[2] = varib_type;
    value->arg1 = varib_id;
    value->arg2 = scline->np[2];
    PROCESS_SCRIPT_VALUE(scline->command);
}

static void display_variable_process(struct ScriptContext *context)
{
   gameadd.script_player = context->value->bytes[0];
   gameadd.script_value_type = context->value->bytes[2];
   gameadd.script_value_id = context->value->arg1;
   gameadd.script_variable_target = context->value->arg2;
   gameadd.script_variable_target_type = context->value->bytes[1];
   game.flags_gui |= GGUI_Variable;
}

static void display_countdown_check(const struct ScriptLine *scline)
{
    if (scline->np[2] <= 0)
    {
        SCRPTERRLOG("Can't have a countdown to %ld turns.", scline->np[2]);
        return;
    }
    const char *timrname = scline->tp[1];
    char timr_id = get_rid(timer_desc, timrname);
    if (timr_id == -1)
    {
        SCRPTERRLOG("Unknown timer, '%s'", timrname);
        return;
    }
    ALLOCATE_SCRIPT_VALUE(scline->command, 0);
    value->bytes[0] = (unsigned char)scline->np[0];
    value->bytes[1] = timr_id;
    value->arg1 = scline->np[2];
    value->bytes[2] = (TbBool)scline->np[3];
    PROCESS_SCRIPT_VALUE(scline->command);
}

static void cmd_no_param_check(const struct ScriptLine *scline)
{
    ALLOCATE_SCRIPT_VALUE(scline->command, 0);
    PROCESS_SCRIPT_VALUE(scline->command);
}

static void hide_timer_process(struct ScriptContext *context)
{
   game.flags_gui &= ~GGUI_ScriptTimer;
}

static void hide_variable_process(struct ScriptContext *context)
{
   game.flags_gui &= ~GGUI_Variable;
}

static void create_effect_check(const struct ScriptLine *scline)
{
    ALLOCATE_SCRIPT_VALUE(scline->command, 0);
    TbMapLocation location;
    const char *effect_name = scline->tp[0];
    long effct_id = get_rid(effect_desc, effect_name);
    if (effct_id == -1)
    {
        if (parameter_is_number(effect_name))
        {
            effct_id = atoi(effect_name);
        }
        else
        {
            SCRPTERRLOG("Unrecognised effect: %s", effect_name);
            return;
        }
    }
    value->chars[0] = effct_id;
    const char *locname = scline->tp[1];
    if (!get_map_location_id(locname, &location))
    {
        return;
    }
    long stl_x;
    long stl_y;
    find_map_location_coords(location, &stl_x, &stl_y, 0, __func__);
    value->bytes[1] = stl_x;
    value->bytes[2] = stl_y;
    value->arg1 = scline->np[2];
    PROCESS_SCRIPT_VALUE(scline->command);
}

static void create_effect_at_pos_check(const struct ScriptLine *scline)
{
    ALLOCATE_SCRIPT_VALUE(scline->command, 0);
    const char *effect_name = scline->tp[0];
    long effct_id = get_rid(effect_desc, effect_name);
    if (effct_id == -1)
    {
        if (parameter_is_number(effect_name))
        {
            effct_id = atoi(effect_name);
        }
        else
        {
            SCRPTERRLOG("Unrecognised effect: %s", effect_name);
            return;
        }
    }
    value->chars[0] = effct_id;
    if (subtile_coords_invalid(scline->np[1], scline->np[2]))
    {
        SCRPTERRLOG("Invalid coordinates: %ld, %ld", scline->np[1], scline->np[2]);
        return;
    }
    value->bytes[1] = scline->np[1];
    value->bytes[2] = scline->np[2];
    value->arg1 = scline->np[3];
    PROCESS_SCRIPT_VALUE(scline->command);
}

static void null_process(struct ScriptContext *context)
{
}



static void set_sacrifice_recipe_check(const struct ScriptLine *scline)
{
    ALLOCATE_SCRIPT_VALUE(scline->command, 0);

    value->sac.action = get_rid(rules_sacrifices_commands, scline->tp[0]);
    if (value->sac.action == -1)
    {
        SCRPTERRLOG("Unexpected action:%s", scline->tp[0]);
        return;
    }
    long param;
    if ((value->sac.action == SacA_CustomPunish) || (value->sac.action == SacA_CustomReward))
    {
        param = get_id(flag_desc, scline->tp[1]) + 1;
    }
    else
    {
        param = get_id(creature_desc, scline->tp[1]);
        if (param == -1)
        {
            param = get_id(sacrifice_unique_desc, scline->tp[1]);
        }
        if (param == -1)
        {
            param = get_id(spell_desc, scline->tp[1]);
        }
    }
    if (param == -1 && (strcmp(scline->tp[1], "NONE") == 0))
    {
        param = 0;
    }

    if (param < 0)
    {
        param = 0;
        value->sac.action = SacA_None;
        SCRPTERRLOG("Unexpected parameter:%s", scline->tp[1]);
    }
    value->sac.param = param;

    for (int i = 0; i < MAX_SACRIFICE_VICTIMS; i++)
    {
       long vi = get_rid(creature_desc, scline->tp[i + 2]);
       if (vi < 0)
         vi = 0;
       value->sac.victims[i] = vi;
    }
    qsort(value->sac.victims, MAX_SACRIFICE_VICTIMS, sizeof(value->sac.victims[0]), &sac_compare_fn);

    PROCESS_SCRIPT_VALUE(scline->command);
}

static void remove_sacrifice_recipe_check(const struct ScriptLine *scline)
{
    ALLOCATE_SCRIPT_VALUE(scline->command, 0);

    value->sac.action = SacA_None;
    value->sac.param = 0;

    for (int i = 0; i < MAX_SACRIFICE_VICTIMS; i++)
    {
       long vi = get_rid(creature_desc, scline->tp[i]);
       if (vi < 0)
         vi = 0;
       value->sac.victims[i] = vi;
    }
    qsort(value->sac.victims, MAX_SACRIFICE_VICTIMS, sizeof(value->sac.victims[0]), &sac_compare_fn);

    PROCESS_SCRIPT_VALUE(scline->command);
}

static void set_sacrifice_recipe_process(struct ScriptContext *context)
{
    long victims[MAX_SACRIFICE_VICTIMS];
    struct Coord3d pos;
    int action = context->value->sac.action;
    int param = context->value->sac.param;
    for (int i = 0; i < MAX_SACRIFICE_VICTIMS; i++)
    {
        victims[i] = context->value->sac.victims[i];
    }
    for (int i = 1; i < MAX_SACRIFICE_RECIPES; i++)
    {
        struct SacrificeRecipe* sac = &gameadd.sacrifice_recipes[i];
        if (sac->action == (long)SacA_None)
        {
            break;
        }
        if (memcmp(victims, sac->victims, sizeof(victims)) == 0)
        {
            sac->action = action;
            sac->param = param;
            if (action == (long)SacA_None)
            {
                // remove empty space
                memmove(sac, sac + 1, (MAX_SACRIFICE_RECIPES - 1 - (sac - &gameadd.sacrifice_recipes[0])) * sizeof(*sac));
            }
            return;
        }
    }
    if (action == (long)SacA_None) // No rule found
    {
        WARNLOG("Unable to find sacrifice rule to remove");
        return;
    }
    struct SacrificeRecipe* sac = get_unused_sacrifice_recipe_slot();
    if (sac == &gameadd.sacrifice_recipes[0])
    {
        ERRORLOG("No free sacrifice rules");
        return;
    }
    memcpy(sac->victims, victims, sizeof(victims));
    sac->action = action;
    sac->param = param;

    if (find_temple_pool(context->player_idx, &pos))
    {
        // Check if sacrifice pool already matches
        for (int i = 0; i < sizeof(victims); i++)
        {
            if (victims[i] == 0)
                break;
            process_sacrifice_creature(&pos, victims[i], context->player_idx, false);
        }
    }
}

static void set_box_tooltip(const struct ScriptLine *scline)
{
  if ((scline->np[0] < 0) || (scline->np[0] >= CUSTOM_BOX_COUNT))
  {
    SCRPTERRLOG("Invalid CUSTOM_BOX number (%ld)", scline->np[0]);
    return;
  }
  int idx = scline->np[0];
  if (strlen(scline->tp[1]) >= MESSAGE_TEXT_LEN)
  {
      SCRPTWRNLOG("Tooltip TEXT too long; truncating to %d characters", MESSAGE_TEXT_LEN-1);
  }
  if ((gameadd.box_tooltip[idx][0] != '\0') && (strcmp(gameadd.box_tooltip[idx], scline->tp[1]) != 0))
  {
      SCRPTWRNLOG("Box tooltip #%d overwritten by different text", idx);
  }
  snprintf(gameadd.box_tooltip[idx], MESSAGE_TEXT_LEN, "%s", scline->tp[1]);
}

static void set_box_tooltip_id(const struct ScriptLine *scline)
{
  if ((scline->np[0] < 0) || (scline->np[0] >= CUSTOM_BOX_COUNT))
  {
    SCRPTERRLOG("Invalid CUSTOM_BOX number (%ld)", scline->np[0]);
    return;
  }
  int idx = scline->np[0];
  snprintf(gameadd.box_tooltip[idx], MESSAGE_TEXT_LEN, "%s", get_string(scline->np[1]));
}

static void change_slab_owner_check(const struct ScriptLine *scline)
{

    if (scline->np[0] < 0 || scline->np[0] > gameadd.map_tiles_x) //x coord
    {
        SCRPTERRLOG("Value '%d' out of range. Range 0-%d allowed.", scline->np[0],gameadd.map_tiles_x);
        return;
    }
    if (scline->np[1] < 0 || scline->np[1] > gameadd.map_tiles_y) //y coord
    {
        SCRPTERRLOG("Value '%d' out of range. Range 0-%d allowed.", scline->np[1],gameadd.map_tiles_y);
        return;
    }
    long filltype = get_id(fill_desc, scline->tp[3]);
    if ((scline->tp[3] != NULL) && (strcmp(scline->tp[3], "") != 0) && (filltype == -1))
    {
        SCRPTWRNLOG("Fill type %s not recognized", scline->tp[3]);
    }

    command_add_value(Cmd_CHANGE_SLAB_OWNER, scline->np[2], scline->np[0], scline->np[1], get_id(fill_desc, scline->tp[3]));
}

static void change_slab_owner_process(struct ScriptContext *context)
{
    MapSlabCoord x = context->value->arg0;
    MapSlabCoord y = context->value->arg1;
    long fill_type = context->value->arg2;
    if (fill_type > 0)
    {
        struct CompoundCoordFilterParam iter_param;
        iter_param.plyr_idx = context->player_idx;
        iter_param.num1 = fill_type;
        iter_param.num2 = get_slabmap_block(x, y)->kind;
        slabs_fill_iterate_from_slab(x, y, slabs_change_owner, &iter_param);
    } else {
        change_slab_owner_from_script(x, y, context->player_idx);
    }
}

static void change_slab_type_check(const struct ScriptLine *scline)
{
    ALLOCATE_SCRIPT_VALUE(scline->command, 0);

    if (scline->np[0] < 0 || scline->np[0] > gameadd.map_tiles_x) //x coord
    {
        SCRPTERRLOG("Value '%d' out of range. Range 0-%d allowed.", scline->np[0],gameadd.map_tiles_x);
        return;
    }
    else
    {
        value->shorts[0] = scline->np[0];
    }

    if (scline->np[1] < 0 || scline->np[1] > gameadd.map_tiles_y) //y coord
    {
        SCRPTERRLOG("Value '%d' out of range. Range 0-%d allowed.", scline->np[0],gameadd.map_tiles_y);
        return;
    }
    else
    {
        value->shorts[1] = scline->np[1];
    }

    if (scline->np[2] < 0 || scline->np[2] > 53) //slab kind
    {
        SCRPTERRLOG("Unsupported slab '%d'. Slabs range 0-53 allowed.", scline->np[2]);
        return;
    }
    else
    {
        value->shorts[2] = scline->np[2];
    }

    value->shorts[3] = get_id(fill_desc, scline->tp[3]);
    if ((scline->tp[3] != NULL) && (strcmp(scline->tp[3],"") != 0) && (value->shorts[3] == -1))
    {
        SCRPTWRNLOG("Fill type %s not recognized", scline->tp[3]);
    }
    PROCESS_SCRIPT_VALUE(scline->command);
}

static void change_slab_type_process(struct ScriptContext *context)
{
    long x = context->value->shorts[0];
    long y = context->value->shorts[1];
    long slab_kind = context->value->shorts[2];
    long fill_type = context->value->shorts[3];

    if (fill_type > 0)
    {
        struct CompoundCoordFilterParam iter_param;
        iter_param.num1 = slab_kind;
        iter_param.num2 = fill_type;
        iter_param.num3 = get_slabmap_block(x, y)->kind;
        slabs_fill_iterate_from_slab(x, y, slabs_change_type, &iter_param);
    } 
    else
    {
        replace_slab_from_script(x, y, slab_kind);
    }
}

static void reveal_map_location_check(const struct ScriptLine *scline)
{
    TbMapLocation location;
    if (!get_map_location_id(scline->tp[1], &location)) {
        return;
    }
    command_add_value(Cmd_REVEAL_MAP_LOCATION, scline->np[0], location, scline->np[2], 0);
}

static void reveal_map_location_process(struct ScriptContext *context)
{
    TbMapLocation target = context->value->arg0;
    SYNCDBG(0, "Revealing location type %d", target);
    long x = 0;
    long y = 0;
    long r = context->value->arg1;
    find_map_location_coords(target, &x, &y, context->player_idx, __func__);
    if ((x == 0) && (y == 0))
    {
        WARNLOG("Can't decode location %d", target);
        return;
    }
    if (r == -1)
    {
        struct CompoundCoordFilterParam iter_param;
        iter_param.plyr_idx = context->player_idx;
        slabs_fill_iterate_from_slab(subtile_slab(x), subtile_slab(y), slabs_reveal_slab_and_corners, &iter_param);
    } else
        reveal_map_area(context->player_idx, x-(r>>1), x+(r>>1)+(r&1), y-(r>>1), y+(r>>1)+(r&1));
}

static void use_spell_on_creature_check(const struct ScriptLine* scline)
{
    ALLOCATE_SCRIPT_VALUE(scline->command, scline->np[0]);
    long crtr_id = parse_creature_name(scline->tp[1]);
    if (crtr_id == CREATURE_NONE)
    {
        SCRPTERRLOG("Unknown creature, '%s'", scline->tp[1]);
        return;
    }
    const char *mag_name = scline->tp[2];
    short mag_id = get_rid(spell_desc, mag_name);
    short splevel = scline->np[3];

    if (mag_id == -1)
    {
        SCRPTERRLOG("Invalid spell: %s", mag_name);
        return;
    }

    if (splevel < 1)
    {
        if ((mag_id == SplK_Heal) || (mag_id == SplK_Armour) || (mag_id == SplK_Speed) || (mag_id == SplK_Disease) || (mag_id == SplK_Invisibility) || (mag_id == SplK_Chicken))
        {
            SCRPTWRNLOG("Spell %s level too low: %d, setting to 1.", mag_name, splevel);
        }
        splevel = 1;
    }
    if (splevel > (MAGIC_OVERCHARGE_LEVELS + 1)) //Creatures cast spells from level 1 to 10, but 10=9.
    {
        SCRPTWRNLOG("Spell %s level too high: %d, setting to %d.", mag_name, splevel, (MAGIC_OVERCHARGE_LEVELS + 1));
        splevel = MAGIC_OVERCHARGE_LEVELS;
    }
    splevel--;
    if (mag_id == -1)
    {
        SCRPTERRLOG("Unknown magic, '%s'", mag_name);
        return;
    }
    value->shorts[1] = crtr_id;
    value->shorts[2] = mag_id;
    value->shorts[3] = splevel;
    PROCESS_SCRIPT_VALUE(scline->command);
}

static void use_spell_on_creature_process(struct ScriptContext* context)
{
    long crmodel = context->value->shorts[1];
    long spl_idx = context->value->shorts[2];
    long overchrg = context->value->shorts[3];

    for (int i = context->plr_start; i < context->plr_end; i++)
    {
        apply_spell_effect_to_players_creatures(i, crmodel, spl_idx, overchrg);
    }
}

static void set_creature_instance_check(const struct ScriptLine *scline)
{
    ALLOCATE_SCRIPT_VALUE(scline->command, 0);
    value->bytes[0] = scline->np[0];
    value->bytes[1] = scline->np[1];
    if (scline->tp[2][0] != '\0')
    {
        int instance = get_rid(instance_desc, scline->tp[2]);
        if (instance != -1)
        {
            value->bytes[2] = instance;
        }
        else
        {
            SCRPTERRLOG("Invalid instance: %s", scline->tp[2]);
            return;
        }
    }
    value->bytes[3] = scline->np[3];
    PROCESS_SCRIPT_VALUE(scline->command);
}

static void set_creature_instance_process(struct ScriptContext *context)
{
    struct CreatureStats *crstat = creature_stats_get(context->value->bytes[0]);
    if (!creature_stats_invalid(crstat))
    {
        CrInstance old_instance = crstat->learned_instance_id[context->value->bytes[1] - 1];
        crstat->learned_instance_id[context->value->bytes[1] - 1] = context->value->bytes[2];
        crstat->learned_instance_level[context->value->bytes[1] - 1] = context->value->bytes[3];
        for (short i = 0; i < THINGS_COUNT; i++)
        {
            struct Thing* thing = thing_get(i);
            if (thing_is_creature(thing))
            {
                if (thing->model == context->value->bytes[0])
                {
                    if (old_instance != CrInst_NULL)
                    {
                        struct CreatureControl* cctrl = creature_control_get_from_thing(thing);
                        cctrl->instance_available[old_instance] = false;
                    }
                    creature_increase_available_instances(thing);
                }
            }
        }
    }
}


static void hide_hero_gate_check(const struct ScriptLine* scline)
{
    ALLOCATE_SCRIPT_VALUE(scline->command, 0);
    short n = scline->np[0];
    if (scline->np[0] < 0)
    {
        n = -scline->np[0];
    }
    struct Thing* thing = find_hero_gate_of_number(n);
    if (thing_is_invalid(thing))
    {
        SCRPTERRLOG("Invalid hero gate: %d", scline->np[0]);
        return;
    }
    value->bytes[0] = n;
    value->bytes[1] = scline->np[1];

    PROCESS_SCRIPT_VALUE(scline->command);
}

static void hide_hero_gate_process(struct ScriptContext* context)
{
    struct Thing* thing = find_hero_gate_of_number(context->value->bytes[0]);

    if (context->value->bytes[1])
    {
        create_effect(&thing->mappos, TngEff_BallPuffWhite, thing->owner);
        place_thing_in_creature_controlled_limbo(thing);
    }
    else
    {
        create_effect(&thing->mappos, TngEff_BallPuffWhite, thing->owner);
        remove_thing_from_creature_controlled_limbo(thing);
    }
}

static void if_check(const struct ScriptLine *scline)
{

    long plr_range_id = scline->np[0];
    const char *varib_name = scline->tp[1];
    const char *operatr = scline->tp[2];

    long plr_range_id_right;
    const char *varib_name_right = scline->tp[4];

    long value;

    TbBool double_var_mode = false;
    long varib_type;
    long varib_id;
    long varib_type_right;
    long varib_id_right;


    if (*varib_name_right != '\0')
    {
        double_var_mode = true;

        if (!get_player_id(scline->tp[3], &plr_range_id_right)) {
            
            SCRPTWRNLOG("failed to parse \"%s\" as a player", scline->tp[3]);
        }
    }
    else
    {
        double_var_mode = false;

        char* text;
        value = strtol(scline->tp[3], &text, 0);
        if (text != &scline->tp[3][strlen(scline->tp[3])]) {
            SCRPTWRNLOG("Numerical value \"%s\" interpreted as %ld", scline->tp[3], value);
        }
    }


    if (gameadd.script.conditions_num >= CONDITIONS_COUNT)
    {
      SCRPTERRLOG("Too many (over %d) conditions in script", CONDITIONS_COUNT);
      return;
    }
    // Recognize variable
    if (!parse_get_varib(varib_name, &varib_id, &varib_type))
    {
        return;
    }
    if (double_var_mode && !parse_get_varib(varib_name_right, &varib_id_right, &varib_type_right))
    {
        return;
    }

    { // Warn if using the command for a player without Dungeon struct
        int plr_start;
        int plr_end;
        if (get_players_range(plr_range_id, &plr_start, &plr_end) >= 0) {
            struct Dungeon* dungeon = get_dungeon(plr_start);
            if ((plr_start+1 == plr_end) && dungeon_invalid(dungeon)) {
                // Note that this list should be kept updated with the changes in get_condition_value()
                if (((varib_type != SVar_GAME_TURN) && (varib_type != SVar_ALL_DUNGEONS_DESTROYED)
                 && (varib_type != SVar_DOOR_NUM) && (varib_type != SVar_TRAP_NUM)))
                    SCRPTWRNLOG("Found player without dungeon used in IF clause in script; this will not work correctly");
                    
            }
        }
        if (double_var_mode && get_players_range(plr_range_id_right, &plr_start, &plr_end) >= 0) {
            struct Dungeon* dungeon = get_dungeon(plr_start);
            if ((plr_start+1 == plr_end) && dungeon_invalid(dungeon)) {
                // Note that this list should be kept updated with the changes in get_condition_value()
                if (((varib_type_right != SVar_GAME_TURN) && (varib_type_right != SVar_ALL_DUNGEONS_DESTROYED)
                 && (varib_type_right != SVar_DOOR_NUM) && (varib_type_right != SVar_TRAP_NUM)))
                    SCRPTWRNLOG("Found player without dungeon used in IF clause in script; this will not work correctly");
                    
            }
        }
    }
    // Recognize comparison
    long opertr_id = get_id(comparison_desc, operatr);
    if (opertr_id == -1)
    {
      SCRPTERRLOG("Unknown comparison name, '%s'", operatr);
      return;
    }
    // Add the condition to script structure
    if (double_var_mode)
    {
        command_add_condition_2variables(plr_range_id, opertr_id, varib_type, varib_id,plr_range_id_right, varib_type_right, varib_id_right);
    }
    else{
        command_add_condition(plr_range_id, opertr_id, varib_type, varib_id, value);
    }
}

static void if_available_check(const struct ScriptLine *scline)
{
    
    long plr_range_id = scline->np[0];
    const char *varib_name = scline->tp[1];
    const char *operatr = scline->tp[2];

    long plr_range_id_right;
    const char *varib_name_right = scline->tp[4];

    long value;

    TbBool double_var_mode = false;
    long varib_type_right;
    long varib_id_right;


    if (*varib_name_right != '\0')
    {
        double_var_mode = true;

        if (!get_player_id(scline->tp[3], &plr_range_id_right)) {
            
            SCRPTWRNLOG("failed to parse \"%s\" as a player", scline->tp[3]);
        }
    }
    else
    {
        double_var_mode = false;

        char* text;
        value = strtol(scline->tp[3], &text, 0);
        if (text != &scline->tp[3][strlen(scline->tp[3])]) {
            SCRPTWRNLOG("Numerical value \"%s\" interpreted as %ld", scline->tp[3], value);
        }
    }

    long varib_type;
    if (gameadd.script.conditions_num >= CONDITIONS_COUNT)
    {
      SCRPTERRLOG("Too many (over %d) conditions in script", CONDITIONS_COUNT);
      return;
    }
    // Recognize variable
    long varib_id = -1;
    if (varib_id == -1)
    {
      varib_id = get_id(door_desc, varib_name);
      varib_type = SVar_AVAILABLE_DOOR;
    }
    if (varib_id == -1)
    {
      varib_id = get_id(trap_desc, varib_name);
      varib_type = SVar_AVAILABLE_TRAP;
    }
    if (varib_id == -1)
    {
      varib_id = get_id(room_desc, varib_name);
      varib_type = SVar_AVAILABLE_ROOM;
    }
    if (varib_id == -1)
    {
      varib_id = get_id(power_desc, varib_name);
      varib_type = SVar_AVAILABLE_MAGIC;
    }
    if (varib_id == -1)
    {
      varib_id = get_id(creature_desc, varib_name);
      varib_type = SVar_AVAILABLE_CREATURE;
    }
    if (varib_id == -1)
    {
      SCRPTERRLOG("Unrecognized VARIABLE, '%s'", varib_name);
      return;
    }
    // Recognize comparison
    long opertr_id = get_id(comparison_desc, operatr);
    if (opertr_id == -1)
    {
      SCRPTERRLOG("Unknown comparison name, '%s'", operatr);
      return;
    }
    { // Warn if using the command for a player without Dungeon struct
        int plr_start;
        int plr_end;
        if (get_players_range(plr_range_id, &plr_start, &plr_end) >= 0) {
            struct Dungeon* dungeon = get_dungeon(plr_start);
            if ((plr_start+1 == plr_end) && dungeon_invalid(dungeon)) {
                SCRPTWRNLOG("Found player without dungeon used in IF_AVAILABLE clause in script; this will not work correctly");
            }
        }
    }
    if (double_var_mode && !parse_get_varib(varib_name_right, &varib_id_right, &varib_type_right))
    {
        return;
    }
    // Add the condition to script structure
    if (double_var_mode)
    {
        command_add_condition_2variables(plr_range_id, opertr_id, varib_type, varib_id,plr_range_id_right, varib_type_right, varib_id_right);
    }
    else{
        command_add_condition(plr_range_id, opertr_id, varib_type, varib_id, value);
    }
}

static void if_controls_check(const struct ScriptLine *scline)
{

    long plr_range_id = scline->np[0];
    const char *varib_name = scline->tp[1];
    const char *operatr = scline->tp[2];

    long plr_range_id_right;
    const char *varib_name_right = scline->tp[4];

    long value;

    TbBool double_var_mode = false;
    long varib_type_right;
    long varib_id_right;


    if (*varib_name_right != '\0')
    {
        double_var_mode = true;

        if (!get_player_id(scline->tp[3], &plr_range_id_right)) {
            
            SCRPTWRNLOG("failed to parse \"%s\" as a player", scline->tp[3]);
        }
    }
    else
    {
        double_var_mode = false;

        char* text;
        value = strtol(scline->tp[3], &text, 0);
        if (text != &scline->tp[3][strlen(scline->tp[3])]) {
            SCRPTWRNLOG("Numerical value \"%s\" interpreted as %ld", scline->tp[3], value);
        }
    }

    long varib_id;
    if (gameadd.script.conditions_num >= CONDITIONS_COUNT)
    {
      SCRPTERRLOG("Too many (over %d) conditions in script", CONDITIONS_COUNT);
      return;
    }
    // Recognize variable
    long varib_type = get_id(controls_variable_desc, varib_name);
    if (varib_type == -1)
      varib_id = -1;
    else
      varib_id = 0;
    if (varib_id == -1)
    {
      varib_id = get_id(creature_desc, varib_name);
      varib_type = SVar_CONTROLS_CREATURE;
    }
    if (varib_id == -1)
    {
      SCRPTERRLOG("Unrecognized VARIABLE, '%s'", varib_name);
      return;
    }
    // Recognize comparison
    long opertr_id = get_id(comparison_desc, operatr);
    if (opertr_id == -1)
    {
      SCRPTERRLOG("Unknown comparison name, '%s'", operatr);
      return;
    }
    { // Warn if using the command for a player without Dungeon struct
        int plr_start;
        int plr_end;
        if (get_players_range(plr_range_id, &plr_start, &plr_end) >= 0) {
            struct Dungeon* dungeon = get_dungeon(plr_start);
            if ((plr_start+1 == plr_end) && dungeon_invalid(dungeon)) {
                SCRPTWRNLOG("Found player without dungeon used in IF_CONTROLS clause in script; this will not work correctly");
            }
        }
        if (double_var_mode && get_players_range(plr_range_id_right, &plr_start, &plr_end) >= 0) {
            struct Dungeon* dungeon = get_dungeon(plr_start);
            if ((plr_start+1 == plr_end) && dungeon_invalid(dungeon)) {
                // Note that this list should be kept updated with the changes in get_condition_value()
                if (((varib_type_right != SVar_GAME_TURN) && (varib_type_right != SVar_ALL_DUNGEONS_DESTROYED)
                 && (varib_type_right != SVar_DOOR_NUM) && (varib_type_right != SVar_TRAP_NUM)))
                    SCRPTWRNLOG("Found player without dungeon used in IF clause in script; this will not work correctly");
                    
            }
        }
    }

    if (double_var_mode && !parse_get_varib(varib_name_right, &varib_id_right, &varib_type_right))
    {
        return;
    }
    // Add the condition to script structure
    if (double_var_mode)
    {
        command_add_condition_2variables(plr_range_id, opertr_id, varib_type, varib_id,plr_range_id_right, varib_type_right, varib_id_right);
    }
    else
    {
        command_add_condition(plr_range_id, opertr_id, varib_type, varib_id, value);
    }
}

static void if_allied_check(const struct ScriptLine *scline)
{
    long pA = scline->np[0];
    long pB = scline->np[1];
    long op = scline->np[2];
    long val = scline->np[3];

    if (gameadd.script.conditions_num >= CONDITIONS_COUNT)
    {
        SCRPTERRLOG("Too many (over %d) conditions in script", CONDITIONS_COUNT);
        return;
    }

    command_add_condition(pA, op, SVar_ALLIED_PLAYER, pB, val);
}

static void set_texture_check(const struct ScriptLine *scline)
{
    ALLOCATE_SCRIPT_VALUE(scline->command, scline->np[0]);

    long texture_id = get_rid(texture_pack_desc, scline->tp[1]);
    if (texture_id == -1)
    {
        if (parameter_is_number(scline->tp[1]))
        {
            texture_id = atoi(scline->tp[1]) + 1;
        }
        else
        {
            SCRPTERRLOG("Invalid texture pack: '%s'", scline->tp[1]);
            return;
        }
    }
    value->shorts[0] = texture_id;
    PROCESS_SCRIPT_VALUE(scline->command);
}

static void set_texture_process(struct ScriptContext *context)
{
    long texture_id = context->value->shorts[0];
    struct Dungeon* dungeon;
    for (int i = context->plr_start; i < context->plr_end; i++)
    {
        dungeon = get_dungeon(i);
        dungeon->texture_pack = texture_id;



        for (MapSlabCoord slb_y=0; slb_y < gameadd.map_tiles_y; slb_y++)
        {
            for (MapSlabCoord slb_x=0; slb_x < gameadd.map_tiles_x; slb_x++)
            {
                struct SlabMap* slb = get_slabmap_block(slb_x,slb_y);
                if (slabmap_owner(slb) == i)
                {
                    if (texture_id == 0)
                    {
                        gameadd.slab_ext_data[get_slab_number(slb_x,slb_y)] = gameadd.slab_ext_data_initial[get_slab_number(slb_x,slb_y)];
                    }
                    else
                    {
                        gameadd.slab_ext_data[get_slab_number(slb_x,slb_y)] = texture_id;
                    }
                }
            }
        }
    }
}

<<<<<<< HEAD
static void play_external_sound_check(const struct ScriptLine *scline)
{
    ALLOCATE_SCRIPT_VALUE(scline->command, 0);
    char *tmp = calloc(strlen(scline->tp[0]), 1);
    strcpy(tmp, scline->tp[0]);
    value->str2 = script_strdup(tmp);
    value->bytes[0] = scline->np[1];
    PROCESS_SCRIPT_VALUE(scline->command);
}

static void play_external_sound_process(struct ScriptContext *context)
{
   char *fname = prepare_file_fmtpath(FGrp_CmpgLvls,"%s.wav",context->value->str2);
   unsigned long flags = SND_FILENAME|SND_ASYNC|SND_NODEFAULT;
   if (context->value->bytes[0])
   {
       flags |= SND_LOOP;
   }
   if (!PlaySound(fname, NULL, flags))
   {
       ERRORLOG("Could not play sound %s", fname);
   }
}

static void stop_external_sound_process(struct ScriptContext *context)
{
   PlaySound(NULL, NULL, 0);
=======
static void set_music_check(const struct ScriptLine *scline)
{
    ALLOCATE_SCRIPT_VALUE(scline->command, 0);
    value->chars[0] = scline->np[0];
    PROCESS_SCRIPT_VALUE(scline->command);
}

static void set_music_process(struct ScriptContext *context)
{
    if (context->value->chars[0] >= FIRST_TRACK && context->value->chars[0] <= max_track)
    {
        game.audiotrack = context->value->chars[0];
    }
    else
    {
        SCRPTERRLOG("Invalid music track: %d. Track must be between %d and %d.", context->value->chars[0],FIRST_TRACK,max_track);
    }
>>>>>>> c253b4b1
}

/**
 * Descriptions of script commands for parser.
 * Arguments are: A-string, N-integer, C-creature model, P- player, R- room kind, L- location, O- operator, S- slab kind
 * Lower case letters are optional arguments, Exclamation points sets 'extended' option, for example 'ANY_CREATURE' for creatures.
 */
const struct CommandDesc command_desc[] = {
  {"CREATE_PARTY",                      "A       ", Cmd_CREATE_PARTY, NULL, NULL},
  {"ADD_TO_PARTY",                      "ACNNAN  ", Cmd_ADD_TO_PARTY, &add_to_party_check, NULL},
  {"DELETE_FROM_PARTY",                 "ACN     ", Cmd_DELETE_FROM_PARTY, &delete_from_party_check, NULL},
  {"ADD_PARTY_TO_LEVEL",                "PAAN    ", Cmd_ADD_PARTY_TO_LEVEL, NULL, NULL},
  {"ADD_CREATURE_TO_LEVEL",             "PCANNN  ", Cmd_ADD_CREATURE_TO_LEVEL, NULL, NULL},
  {"ADD_OBJECT_TO_LEVEL",               "AANp    ", Cmd_ADD_OBJECT_TO_LEVEL, NULL, NULL},
  {"IF",                                "PAOAa   ", Cmd_IF, &if_check, NULL},
  {"IF_ACTION_POINT",                   "NP      ", Cmd_IF_ACTION_POINT, NULL, NULL},
  {"ENDIF",                             "        ", Cmd_ENDIF, NULL, NULL},
  {"SET_HATE",                          "PPN     ", Cmd_SET_HATE, NULL, NULL},
  {"SET_GENERATE_SPEED",                "N       ", Cmd_SET_GENERATE_SPEED, NULL, NULL},
  {"REM",                               "        ", Cmd_REM, NULL, NULL},
  {"START_MONEY",                       "PN      ", Cmd_START_MONEY, NULL, NULL},
  {"ROOM_AVAILABLE",                    "PRNN    ", Cmd_ROOM_AVAILABLE, NULL, NULL},
  {"CREATURE_AVAILABLE",                "PCNN    ", Cmd_CREATURE_AVAILABLE, NULL, NULL},
  {"MAGIC_AVAILABLE",                   "PANN    ", Cmd_MAGIC_AVAILABLE, NULL, NULL},
  {"TRAP_AVAILABLE",                    "PANN    ", Cmd_TRAP_AVAILABLE, NULL, NULL},
  {"RESEARCH",                          "PAAN    ", Cmd_RESEARCH, NULL, NULL},
  {"RESEARCH_ORDER",                    "PAAN    ", Cmd_RESEARCH_ORDER, NULL, NULL},
  {"COMPUTER_PLAYER",                   "PN      ", Cmd_COMPUTER_PLAYER, NULL, NULL},
  {"SET_TIMER",                         "PA      ", Cmd_SET_TIMER, NULL, NULL},
  {"ADD_TUNNELLER_TO_LEVEL",            "PAANNN  ", Cmd_ADD_TUNNELLER_TO_LEVEL, NULL, NULL},
  {"WIN_GAME",                          "        ", Cmd_WIN_GAME, NULL, NULL},
  {"LOSE_GAME",                         "        ", Cmd_LOSE_GAME, NULL, NULL},
  {"SET_FLAG",                          "PAN     ", Cmd_SET_FLAG, NULL, NULL},
  {"MAX_CREATURES",                     "PN      ", Cmd_MAX_CREATURES, NULL, NULL},
  {"NEXT_COMMAND_REUSABLE",             "        ", Cmd_NEXT_COMMAND_REUSABLE, NULL, NULL},
  {"DOOR_AVAILABLE",                    "PANN    ", Cmd_DOOR_AVAILABLE, NULL, NULL},
  {"DISPLAY_OBJECTIVE",                 "Nl      ", Cmd_DISPLAY_OBJECTIVE, &display_objective_check, &display_objective_process},
  {"DISPLAY_OBJECTIVE_WITH_POS",        "NNN     ", Cmd_DISPLAY_OBJECTIVE_WITH_POS, &display_objective_check, &display_objective_process},
  {"DISPLAY_INFORMATION",               "Nl      ", Cmd_DISPLAY_INFORMATION, NULL, NULL},
  {"DISPLAY_INFORMATION_WITH_POS",      "NNN     ", Cmd_DISPLAY_INFORMATION_WITH_POS, NULL, NULL},
  {"ADD_TUNNELLER_PARTY_TO_LEVEL",      "PAAANNN ", Cmd_ADD_TUNNELLER_PARTY_TO_LEVEL, NULL, NULL},
  {"ADD_CREATURE_TO_POOL",              "CN      ", Cmd_ADD_CREATURE_TO_POOL, NULL, NULL},
  {"RESET_ACTION_POINT",                "N       ", Cmd_RESET_ACTION_POINT, NULL, NULL},
  {"SET_CREATURE_MAX_LEVEL",            "PCN     ", Cmd_SET_CREATURE_MAX_LEVEL, NULL, NULL},
  {"SET_MUSIC",                         "N       ", Cmd_SET_MUSIC, &set_music_check, &set_music_process},
  {"TUTORIAL_FLASH_BUTTON",             "NN      ", Cmd_TUTORIAL_FLASH_BUTTON, NULL, NULL},
  {"SET_CREATURE_STRENGTH",             "CN      ", Cmd_SET_CREATURE_STRENGTH, NULL, NULL},
  {"SET_CREATURE_HEALTH",               "CN      ", Cmd_SET_CREATURE_HEALTH, NULL, NULL},
  {"SET_CREATURE_ARMOUR",               "CN      ", Cmd_SET_CREATURE_ARMOUR, NULL, NULL},
  {"SET_CREATURE_FEAR_WOUNDED",         "CN      ", Cmd_SET_CREATURE_FEAR_WOUNDED, NULL, NULL},
  {"SET_CREATURE_FEAR_STRONGER",        "CN      ", Cmd_SET_CREATURE_FEAR_STRONGER, NULL, NULL},
  {"SET_CREATURE_FEARSOME_FACTOR",      "CN      ", Cmd_SET_CREATURE_FEARSOME_FACTOR, NULL, NULL},
  {"SET_CREATURE_PROPERTY",             "CAN     ", Cmd_SET_CREATURE_PROPERTY, NULL, NULL},
  {"IF_AVAILABLE",                      "PAOAa   ", Cmd_IF_AVAILABLE, &if_available_check, NULL},
  {"IF_CONTROLS",                       "PAOAa   ", Cmd_IF_CONTROLS,  &if_controls_check, NULL},
  {"SET_COMPUTER_GLOBALS",              "PNNNNNN ", Cmd_SET_COMPUTER_GLOBALS, NULL, NULL},
  {"SET_COMPUTER_CHECKS",               "PANNNNN ", Cmd_SET_COMPUTER_CHECKS, NULL, NULL},
  {"SET_COMPUTER_EVENT",                "PANNNNN ", Cmd_SET_COMPUTER_EVENT, NULL, NULL},
  {"SET_COMPUTER_PROCESS",              "PANNNNN ", Cmd_SET_COMPUTER_PROCESS, NULL, NULL},
  {"ALLY_PLAYERS",                      "PPN     ", Cmd_ALLY_PLAYERS, NULL, NULL},
  {"DEAD_CREATURES_RETURN_TO_POOL",     "N       ", Cmd_DEAD_CREATURES_RETURN_TO_POOL, NULL, NULL},
  {"BONUS_LEVEL_TIME",                  "Nn      ", Cmd_BONUS_LEVEL_TIME, NULL, NULL},
  {"QUICK_OBJECTIVE",                   "NAl     ", Cmd_QUICK_OBJECTIVE, NULL, NULL},
  {"QUICK_INFORMATION",                 "NAl     ", Cmd_QUICK_INFORMATION, NULL, NULL},
  {"QUICK_OBJECTIVE_WITH_POS",          "NANN    ", Cmd_QUICK_OBJECTIVE_WITH_POS, NULL, NULL},
  {"QUICK_INFORMATION_WITH_POS",        "NANN    ", Cmd_QUICK_INFORMATION_WITH_POS, NULL, NULL},
  {"SWAP_CREATURE",                     "AC      ", Cmd_SWAP_CREATURE, NULL, NULL},
  {"PRINT",                             "A       ", Cmd_PRINT, NULL, NULL},
  {"MESSAGE",                           "A       ", Cmd_MESSAGE, NULL, NULL},
  {"PLAY_MESSAGE",                      "PAN     ", Cmd_PLAY_MESSAGE, NULL, NULL},
  {"ADD_GOLD_TO_PLAYER",                "PN      ", Cmd_ADD_GOLD_TO_PLAYER, NULL, NULL},
  {"SET_CREATURE_TENDENCIES",           "PAN     ", Cmd_SET_CREATURE_TENDENCIES, NULL, NULL},
  {"REVEAL_MAP_RECT",                   "PNNNN   ", Cmd_REVEAL_MAP_RECT, NULL, NULL},
  {"CONCEAL_MAP_RECT",                  "PNNNNa  ", Cmd_CONCEAL_MAP_RECT, &conceal_map_rect_check, &conceal_map_rect_process},
  {"REVEAL_MAP_LOCATION",               "PNN     ", Cmd_REVEAL_MAP_LOCATION, &reveal_map_location_check, &reveal_map_location_process},
  {"LEVEL_VERSION",                     "N       ", Cmd_LEVEL_VERSION, NULL, NULL},
  {"KILL_CREATURE",                     "PC!AN   ", Cmd_KILL_CREATURE, NULL, NULL},
  {"COMPUTER_DIG_TO_LOCATION",          "PLL     ", Cmd_COMPUTER_DIG_TO_LOCATION, NULL, NULL},
  {"USE_POWER_ON_CREATURE",             "PC!APANN", Cmd_USE_POWER_ON_CREATURE, NULL, NULL},
  {"USE_POWER_AT_POS",                  "PNNANN  ", Cmd_USE_POWER_AT_POS, NULL, NULL},
  {"USE_POWER_AT_SUBTILE",              "PNNANN  ", Cmd_USE_POWER_AT_POS, NULL, NULL},  //todo: Remove after mapmakers have received time to use USE_POWER_AT_POS
  {"USE_POWER_AT_LOCATION",             "PLANN   ", Cmd_USE_POWER_AT_LOCATION, NULL, NULL},
  {"USE_POWER",                         "PAN     ", Cmd_USE_POWER, NULL, NULL},
  {"USE_SPECIAL_INCREASE_LEVEL",        "PN      ", Cmd_USE_SPECIAL_INCREASE_LEVEL, NULL, NULL},
  {"USE_SPECIAL_MULTIPLY_CREATURES",    "PN      ", Cmd_USE_SPECIAL_MULTIPLY_CREATURES, NULL, NULL},
  {"USE_SPECIAL_MAKE_SAFE",             "P       ", Cmd_USE_SPECIAL_MAKE_SAFE, NULL, NULL},
  {"USE_SPECIAL_LOCATE_HIDDEN_WORLD",   "        ", Cmd_USE_SPECIAL_LOCATE_HIDDEN_WORLD, NULL, NULL},
  {"USE_SPECIAL_TRANSFER_CREATURE",     "P       ", Cmd_USE_SPECIAL_TRANSFER_CREATURE, &special_transfer_creature_check, &special_transfer_creature_process},
  {"TRANSFER_CREATURE",                 "PC!An   ", Cmd_TRANSFER_CREATURE, &script_transfer_creature_check, &script_transfer_creature_process},
  {"CHANGE_CREATURES_ANNOYANCE",        "PC!AN   ", Cmd_CHANGE_CREATURES_ANNOYANCE, &change_creatures_annoyance_check, &change_creatures_annoyance_process},
  {"ADD_TO_FLAG",                       "PAN     ", Cmd_ADD_TO_FLAG, NULL, NULL},
  {"SET_CAMPAIGN_FLAG",                 "PAN     ", Cmd_SET_CAMPAIGN_FLAG, NULL, NULL},
  {"ADD_TO_CAMPAIGN_FLAG",              "PAN     ", Cmd_ADD_TO_CAMPAIGN_FLAG, NULL, NULL},
  {"EXPORT_VARIABLE",                   "PAA     ", Cmd_EXPORT_VARIABLE, NULL, NULL},
  {"RUN_AFTER_VICTORY",                 "N       ", Cmd_RUN_AFTER_VICTORY, NULL, NULL},
  {"LEVEL_UP_CREATURE",                 "PC!AN   ", Cmd_LEVEL_UP_CREATURE, NULL, NULL},
  {"CHANGE_CREATURE_OWNER",             "PC!AP   ", Cmd_CHANGE_CREATURE_OWNER, NULL, NULL},
  {"SET_GAME_RULE",                     "AN      ", Cmd_SET_GAME_RULE, NULL, NULL},
  {"SET_ROOM_CONFIGURATION",            "AAAa!n! ", Cmd_SET_ROOM_CONFIGURATION, &set_room_configuration_check, &set_room_configuration_process},
  {"SET_TRAP_CONFIGURATION",            "AAAn!n! ", Cmd_SET_TRAP_CONFIGURATION, &set_trap_configuration_check, &set_trap_configuration_process},
  {"SET_DOOR_CONFIGURATION",            "AAAn!   ", Cmd_SET_DOOR_CONFIGURATION, &set_door_configuration_check, &set_door_configuration_process},
  {"SET_OBJECT_CONFIGURATION",          "AAA     ", Cmd_SET_OBJECT_CONFIGURATION, &set_object_configuration_check, &set_object_configuration_process},
  {"SET_CREATURE_CONFIGURATION",        "CAAa    ", Cmd_SET_CREATURE_CONFIGURATION, &set_creature_configuration_check, &set_creature_configuration_process},
  {"SET_SACRIFICE_RECIPE",              "AAA+    ", Cmd_SET_SACRIFICE_RECIPE, &set_sacrifice_recipe_check, &set_sacrifice_recipe_process},
  {"REMOVE_SACRIFICE_RECIPE",           "A+      ", Cmd_REMOVE_SACRIFICE_RECIPE, &remove_sacrifice_recipe_check, &set_sacrifice_recipe_process},
  {"SET_BOX_TOOLTIP",                   "NA      ", Cmd_SET_BOX_TOOLTIP, &set_box_tooltip, &null_process},
  {"SET_BOX_TOOLTIP_ID",                "NN      ", Cmd_SET_BOX_TOOLTIP_ID, &set_box_tooltip_id, &null_process},
  {"CHANGE_SLAB_OWNER",                 "NNPa    ", Cmd_CHANGE_SLAB_OWNER, &change_slab_owner_check, &change_slab_owner_process},
  {"CHANGE_SLAB_TYPE",                  "NNSa    ", Cmd_CHANGE_SLAB_TYPE, &change_slab_type_check, &change_slab_type_process},
  {"CREATE_EFFECTS_LINE",               "LLNNNA  ", Cmd_CREATE_EFFECTS_LINE, &create_effects_line_check, &create_effects_line_process},
  {"IF_SLAB_OWNER",                     "NNP     ", Cmd_IF_SLAB_OWNER, NULL, NULL},
  {"IF_SLAB_TYPE",                      "NNS     ", Cmd_IF_SLAB_TYPE, NULL, NULL},
  {"QUICK_MESSAGE",                     "NAA     ", Cmd_QUICK_MESSAGE, NULL, NULL},
  {"DISPLAY_MESSAGE",                   "NA      ", Cmd_DISPLAY_MESSAGE, NULL, NULL},
  {"USE_SPELL_ON_CREATURE",             "PC!AAn  ", Cmd_USE_SPELL_ON_CREATURE, NULL, NULL},
  {"USE_SPELL_ON_PLAYERS_CREATURES",    "PC!An   ", Cmd_USE_SPELL_ON_PLAYERS_CREATURES, &use_spell_on_creature_check, &use_spell_on_creature_process },
  {"SET_HEART_HEALTH",                  "PN      ", Cmd_SET_HEART_HEALTH, &set_heart_health_check, &set_heart_health_process},
  {"ADD_HEART_HEALTH",                  "PNn     ", Cmd_ADD_HEART_HEALTH, &add_heart_health_check, &add_heart_health_process},
  {"CREATURE_ENTRANCE_LEVEL",           "PN      ", Cmd_CREATURE_ENTRANCE_LEVEL, NULL, NULL},
  {"RANDOMISE_FLAG",                    "PAN     ", Cmd_RANDOMISE_FLAG, NULL, NULL},
  {"COMPUTE_FLAG",                      "PAAPAN  ", Cmd_COMPUTE_FLAG, NULL, NULL},
  {"DISPLAY_TIMER",                     "PAn     ", Cmd_DISPLAY_TIMER, &display_timer_check, &display_timer_process},
  {"ADD_TO_TIMER",                      "PAN     ", Cmd_ADD_TO_TIMER, &add_to_timer_check, &add_to_timer_process},
  {"ADD_BONUS_TIME",                    "N       ", Cmd_ADD_BONUS_TIME, &add_bonus_time_check, &add_bonus_time_process},
  {"DISPLAY_VARIABLE",                  "PAnn    ", Cmd_DISPLAY_VARIABLE, &display_variable_check, &display_variable_process},
  {"DISPLAY_COUNTDOWN",                 "PANn    ", Cmd_DISPLAY_COUNTDOWN, &display_countdown_check, &display_timer_process},
  {"HIDE_TIMER",                        "        ", Cmd_HIDE_TIMER, &cmd_no_param_check, &hide_timer_process},
  {"HIDE_VARIABLE",                     "        ", Cmd_HIDE_VARIABLE, &cmd_no_param_check, &hide_variable_process},
  {"CREATE_EFFECT",                     "AAn     ", Cmd_CREATE_EFFECT, &create_effect_check, &create_effect_process},
  {"CREATE_EFFECT_AT_POS",              "ANNn    ", Cmd_CREATE_EFFECT_AT_POS, &create_effect_at_pos_check, &create_effect_process},
  {"HEART_LOST_QUICK_OBJECTIVE",        "NAl     ", Cmd_HEART_LOST_QUICK_OBJECTIVE, &heart_lost_quick_objective_check, &heart_lost_quick_objective_process},
  {"HEART_LOST_OBJECTIVE",              "Nl      ", Cmd_HEART_LOST_OBJECTIVE, &heart_lost_objective_check, &heart_lost_objective_process},
  {"SET_DOOR",                          "ANN     ", Cmd_SET_DOOR, &set_door_check, &set_door_process},
  {"SET_CREATURE_INSTANCE",             "CNAN    ", Cmd_SET_CREATURE_INSTANCE, &set_creature_instance_check, &set_creature_instance_process},
  {"SET_HAND_RULE",                     "PC!Aaaa ", Cmd_SET_HAND_RULE, &set_hand_rule_check, &set_hand_rule_process},
  {"MOVE_CREATURE",                     "PC!ANLa ", Cmd_MOVE_CREATURE, &move_creature_check, &move_creature_process},
  {"COUNT_CREATURES_AT_ACTION_POINT",   "NPC!PA  ", Cmd_COUNT_CREATURES_AT_ACTION_POINT, &count_creatures_at_action_point_check, &count_creatures_at_action_point_process},
  {"IF_ALLIED",                         "PPON    ", Cmd_IF_ALLIED, &if_allied_check, NULL},
  {"SET_TEXTURE",                       "PA      ", Cmd_SET_TEXTURE, &set_texture_check, &set_texture_process},
  {"HIDE_HERO_GATE",                    "Nn      ", Cmd_HIDE_HERO_GATE, &hide_hero_gate_check, &hide_hero_gate_process},
  {"NEW_TRAP_TYPE",                     "A       ", Cmd_NEW_TRAP_TYPE, &new_trap_type_check, &null_process},
  {"NEW_OBJECT_TYPE",                   "A       ", Cmd_NEW_OBJECT_TYPE, &new_object_type_check, &null_process},
  {"NEW_ROOM_TYPE",                     "A       ", Cmd_NEW_ROOM_TYPE, &new_room_type_check, &null_process},
  {"PLAY_EXTERNAL_SOUND",               "An      ", Cmd_PLAY_EXTERNAL_SOUND, &play_external_sound_check, &play_external_sound_process},
  {"STOP_EXTERNAL_SOUND",               "        ", Cmd_STOP_EXTERNAL_SOUND, &cmd_no_param_check, &stop_external_sound_process},
  {NULL,                                "        ", Cmd_NONE, NULL, NULL},
};

const struct CommandDesc dk1_command_desc[] = {
  {"CREATE_PARTY",                 "A       ", Cmd_CREATE_PARTY, NULL, NULL},
  {"ADD_TO_PARTY",                 "ACNNAN  ", Cmd_ADD_TO_PARTY, &add_to_party_check, NULL},
  {"ADD_PARTY_TO_LEVEL",           "PAAN    ", Cmd_ADD_PARTY_TO_LEVEL, NULL, NULL},
  {"ADD_CREATURE_TO_LEVEL",        "PCANNN  ", Cmd_ADD_CREATURE_TO_LEVEL, NULL, NULL},
  {"IF",                           "PAOAa   ", Cmd_IF, &if_check, NULL},
  {"IF_ACTION_POINT",              "NP      ", Cmd_IF_ACTION_POINT, NULL, NULL},
  {"ENDIF",                        "        ", Cmd_ENDIF, NULL, NULL},
  {"SET_HATE",                     "PPN     ", Cmd_SET_HATE, NULL, NULL},
  {"SET_GENERATE_SPEED",           "N       ", Cmd_SET_GENERATE_SPEED, NULL, NULL},
  {"REM",                          "        ", Cmd_REM, NULL, NULL},
  {"START_MONEY",                  "PN      ", Cmd_START_MONEY, NULL, NULL},
  {"ROOM_AVAILABLE",               "PRNN    ", Cmd_ROOM_AVAILABLE, NULL, NULL},
  {"CREATURE_AVAILABLE",           "PCNN    ", Cmd_CREATURE_AVAILABLE, NULL, NULL},
  {"MAGIC_AVAILABLE",              "PANN    ", Cmd_MAGIC_AVAILABLE, NULL, NULL},
  {"TRAP_AVAILABLE",               "PANN    ", Cmd_TRAP_AVAILABLE, NULL, NULL},
  {"RESEARCH",                     "PAAN    ", Cmd_RESEARCH_ORDER, NULL, NULL},
  {"COMPUTER_PLAYER",              "PN      ", Cmd_COMPUTER_PLAYER, NULL, NULL},
  {"SET_TIMER",                    "PA      ", Cmd_SET_TIMER, NULL, NULL},
  {"ADD_TUNNELLER_TO_LEVEL",       "PAANNN  ", Cmd_ADD_TUNNELLER_TO_LEVEL, NULL, NULL},
  {"WIN_GAME",                     "        ", Cmd_WIN_GAME, NULL, NULL},
  {"LOSE_GAME",                    "        ", Cmd_LOSE_GAME, NULL, NULL},
  {"SET_FLAG",                     "PAN     ", Cmd_SET_FLAG, NULL, NULL},
  {"MAX_CREATURES",                "PN      ", Cmd_MAX_CREATURES, NULL, NULL},
  {"NEXT_COMMAND_REUSABLE",        "        ", Cmd_NEXT_COMMAND_REUSABLE, NULL, NULL},
  {"DOOR_AVAILABLE",               "PANN    ", Cmd_DOOR_AVAILABLE, NULL, NULL},
  {"DISPLAY_OBJECTIVE",            "NA      ", Cmd_DISPLAY_OBJECTIVE, &display_objective_check, &display_objective_process},
  {"DISPLAY_OBJECTIVE_WITH_POS",   "NNN     ", Cmd_DISPLAY_OBJECTIVE_WITH_POS, &display_objective_check, &display_objective_process},
  {"DISPLAY_INFORMATION",          "N       ", Cmd_DISPLAY_INFORMATION, NULL, NULL},
  {"DISPLAY_INFORMATION_WITH_POS", "NNN     ", Cmd_DISPLAY_INFORMATION_WITH_POS, NULL, NULL},
  {"ADD_TUNNELLER_PARTY_TO_LEVEL", "PAAANNN ", Cmd_ADD_TUNNELLER_PARTY_TO_LEVEL, NULL, NULL},
  {"ADD_CREATURE_TO_POOL",         "CN      ", Cmd_ADD_CREATURE_TO_POOL, NULL, NULL},
  {"RESET_ACTION_POINT",           "N       ", Cmd_RESET_ACTION_POINT, NULL, NULL},
  {"SET_CREATURE_MAX_LEVEL",       "PCN     ", Cmd_SET_CREATURE_MAX_LEVEL, NULL, NULL},
  {"SET_MUSIC",                    "N       ", Cmd_SET_MUSIC, NULL, NULL},
  {"TUTORIAL_FLASH_BUTTON",        "NN      ", Cmd_TUTORIAL_FLASH_BUTTON, NULL, NULL},
  {"SET_CREATURE_STRENGTH",        "CN      ", Cmd_SET_CREATURE_STRENGTH, NULL, NULL},
  {"SET_CREATURE_HEALTH",          "CN      ", Cmd_SET_CREATURE_HEALTH, NULL, NULL},
  {"SET_CREATURE_ARMOUR",          "CN      ", Cmd_SET_CREATURE_ARMOUR, NULL, NULL},
  {"SET_CREATURE_FEAR",            "CN      ", Cmd_SET_CREATURE_FEAR_WOUNDED, NULL, NULL},
  {"IF_AVAILABLE",                 "PAOAa   ", Cmd_IF_AVAILABLE, &if_available_check, NULL},
  {"SET_COMPUTER_GLOBALS",         "PNNNNNN ", Cmd_SET_COMPUTER_GLOBALS, NULL, NULL},
  {"SET_COMPUTER_CHECKS",          "PANNNNN ", Cmd_SET_COMPUTER_CHECKS, NULL, NULL},
  {"SET_COMPUTER_EVENT",           "PANN    ", Cmd_SET_COMPUTER_EVENT, NULL, NULL},
  {"SET_COMPUTER_PROCESS",         "PANNNNN ", Cmd_SET_COMPUTER_PROCESS, NULL, NULL},
  {"ALLY_PLAYERS",                 "PP      ", Cmd_ALLY_PLAYERS, NULL, NULL},
  {"DEAD_CREATURES_RETURN_TO_POOL","N       ", Cmd_DEAD_CREATURES_RETURN_TO_POOL, NULL, NULL},
  {"BONUS_LEVEL_TIME",             "N       ", Cmd_BONUS_LEVEL_TIME, NULL, NULL},
  {"QUICK_OBJECTIVE",              "NAA     ", Cmd_QUICK_OBJECTIVE, NULL, NULL},
  {"QUICK_INFORMATION",            "NA      ", Cmd_QUICK_INFORMATION, NULL, NULL},
  {"SWAP_CREATURE",                "AC      ", Cmd_SWAP_CREATURE, NULL, NULL},
  {"PRINT",                        "A       ", Cmd_PRINT, NULL, NULL},
  {"MESSAGE",                      "A       ", Cmd_MESSAGE, NULL, NULL},
  {"LEVEL_VERSION",                "N       ", Cmd_LEVEL_VERSION, NULL, NULL},
  {NULL,                           "        ", Cmd_NONE, NULL, NULL},
};


#ifdef __cplusplus
}
#endif<|MERGE_RESOLUTION|>--- conflicted
+++ resolved
@@ -3748,7 +3748,25 @@
     }
 }
 
-<<<<<<< HEAD
+static void set_music_check(const struct ScriptLine *scline)
+{
+    ALLOCATE_SCRIPT_VALUE(scline->command, 0);
+    value->chars[0] = scline->np[0];
+    PROCESS_SCRIPT_VALUE(scline->command);
+}
+
+static void set_music_process(struct ScriptContext *context)
+{
+    if (context->value->chars[0] >= FIRST_TRACK && context->value->chars[0] <= max_track)
+    {
+        game.audiotrack = context->value->chars[0];
+    }
+    else
+    {
+        SCRPTERRLOG("Invalid music track: %d. Track must be between %d and %d.", context->value->chars[0],FIRST_TRACK,max_track);
+    }
+}
+
 static void play_external_sound_check(const struct ScriptLine *scline)
 {
     ALLOCATE_SCRIPT_VALUE(scline->command, 0);
@@ -3776,25 +3794,6 @@
 static void stop_external_sound_process(struct ScriptContext *context)
 {
    PlaySound(NULL, NULL, 0);
-=======
-static void set_music_check(const struct ScriptLine *scline)
-{
-    ALLOCATE_SCRIPT_VALUE(scline->command, 0);
-    value->chars[0] = scline->np[0];
-    PROCESS_SCRIPT_VALUE(scline->command);
-}
-
-static void set_music_process(struct ScriptContext *context)
-{
-    if (context->value->chars[0] >= FIRST_TRACK && context->value->chars[0] <= max_track)
-    {
-        game.audiotrack = context->value->chars[0];
-    }
-    else
-    {
-        SCRPTERRLOG("Invalid music track: %d. Track must be between %d and %d.", context->value->chars[0],FIRST_TRACK,max_track);
-    }
->>>>>>> c253b4b1
 }
 
 /**
