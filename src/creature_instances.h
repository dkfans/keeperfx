/******************************************************************************/
// Free implementation of Bullfrog's Dungeon Keeper strategy game.
/******************************************************************************/
/** @file creature_instances.h
 *     Header file for creature_instances.c.
 * @par Purpose:
 *     creature_instances functions.
 * @par Comment:
 *     Just a header file - #defines, typedefs, function prototypes etc.
 * @author   Tomasz Lis
 * @date     11 Mar 2010 - 12 May 2010
 * @par  Copying and copyrights:
 *     This program is free software; you can redistribute it and/or modify
 *     it under the terms of the GNU General Public License as published by
 *     the Free Software Foundation; either version 2 of the License, or
 *     (at your option) any later version.
 */
/******************************************************************************/
#ifndef DK_CRTRINSTANCE_H
#define DK_CRTRINSTANCE_H

#include "globals.h"
#include "creature_control.h"
#include "bflib_basics.h"
#include "config.h"

#ifdef __cplusplus
extern "C" {
#endif

/******************************************************************************/
enum CreatureInstances {
    CrInst_NULL = 0,
    CrInst_SWING_WEAPON_SWORD,
    CrInst_SWING_WEAPON_FIST,
    CrInst_ESCAPE,
    CrInst_FIRE_ARROW,
    CrInst_FIREBALL, // 5
    CrInst_FIRE_BOMB,
    CrInst_FREEZE,
    CrInst_ARMOUR,
    CrInst_LIGHTNING,
    CrInst_REBOUND, // 10
    CrInst_HEAL,
    CrInst_POISON_CLOUD,
    CrInst_INVISIBILITY,
    CrInst_TELEPORT,
    CrInst_SPEED, // 15
    CrInst_SLOW,
    CrInst_DRAIN,
    CrInst_FEAR,
    CrInst_MISSILE,
    CrInst_NAVIGATING_MISSILE, // 20
    CrInst_FLAME_BREATH,
    CrInst_WIND,
    CrInst_LIGHT,
    CrInst_FLY,
    CrInst_SIGHT, // 25
    CrInst_GRENADE,
    CrInst_HAILSTORM,
    CrInst_WORD_OF_POWER,
    CrInst_FART,
    CrInst_DIG, // 30
    CrInst_PRETTY_PATH,
    CrInst_DESTROY_AREA,
    CrInst_TUNNEL,
    CrInst_CELEBRATE_SHORT,
    CrInst_REINFORCE, // 35
    CrInst_EAT,
    CrInst_ATTACK_ROOM_SLAB,
    CrInst_DAMAGE_WALL,
    CrInst_FIRST_PERSON_DIG,
    CrInst_LIZARD, // 40
<<<<<<< HEAD
    CrInst_CAST_SPELL_DISEASE,
=======
    CrInst_CAST_SPELL_DISEASE, // 41
>>>>>>> 55c4de56
    CrInst_CAST_SPELL_CHICKEN,
    CrInst_CAST_SPELL_TIME_BOMB,
    CrInst_MOAN,
    CrInst_TORTURED, // 45
    CrInst_TOKING,
    CrInst_RELAXING,
    CrInst_FAMILIAR,
    CrInst_SUMMON,
<<<<<<< HEAD
    CrInst_RAGE, // 50
    //CrInst_CAST_SPELL_GROUP,
=======
    CrInst_RANGED_HEAL, // 50
>>>>>>> 55c4de56
    CrInst_LISTEND,
};

/******************************************************************************/
#pragma pack(1)

struct Thing;

typedef long (*Creature_Instf_Func)(struct Thing *, long *);
typedef TbBool (*Creature_Validate_Func)(struct Thing *, struct Thing *, CrInstance);
typedef TbBool (*Creature_Target_Search_Func)(struct Thing *, CrInstance, struct Thing **, short *);

struct InstanceInfo {
    TbBool instant;
    long time;
    long fp_time;
    long action_time;
    long fp_action_time;
    long reset_time;
    long fp_reset_time;
    unsigned char graphics_idx;
    short instance_property_flags;
    short force_visibility;
    unsigned char primary_target;
    unsigned char func_idx;
    long func_params[2];
    long range_min;
    long range_max;
    long symbol_spridx;
    short tooltip_stridx;
    // [0] for source, [1] for target. Refer to creature_instances_validate_func_list
    unsigned char validate_func_idx[2];
    // Refer to creature_instances_search_targets_func_list
    unsigned char search_func_idx;
};

/******************************************************************************/

#pragma pack()
/******************************************************************************/
extern const struct NamedCommand creature_instances_func_type[];
extern Creature_Instf_Func creature_instances_func_list[];
extern const struct NamedCommand creature_instances_validate_func_type[];
extern Creature_Validate_Func creature_instances_validate_func_list[];
extern const struct NamedCommand creature_instances_search_targets_func_type[];
extern Creature_Target_Search_Func creature_instances_search_targets_func_list[];
/******************************************************************************/
/** Returns creature instance info structure for given instance index. */
#define creature_instance_info_get(inst_idx) creature_instance_info_get_f(inst_idx,__func__)
struct InstanceInfo *creature_instance_info_get_f(CrInstance inst_idx,const char *func_name);
void process_creature_instance(struct Thing *thing);
long process_creature_self_spell_casting(struct Thing* thing);
CrInstance process_creature_ranged_buff_spell_casting(struct Thing* thing);

TbBool creature_instance_info_invalid(const struct InstanceInfo *inst_inf);
TbBool creature_instance_is_available(const struct Thing *thing, CrInstance inum);

TbBool creature_choose_first_available_instance(struct Thing *thing);
void creature_increase_available_instances(struct Thing *thing);
TbBool creature_has_ranged_weapon(const struct Thing *thing);
TbBool creature_has_disarming_weapon(const struct Thing* creatng);
TbBool creature_has_ranged_object_weapon(const struct Thing *creatng);
TbBool creature_has_quick_range_weapon(const struct Thing *creatng);
TbBool creature_has_melee_attack(const struct Thing *creatng);

int creature_instance_get_available_pos_for_id(struct Thing *thing, CrInstance req_inst_id);
int creature_instance_get_available_number_for_pos(struct Thing *thing, int req_avail_pos);
CrInstance creature_instance_get_available_id_for_pos(struct Thing *thing, int req_avail_pos);

TbBool instance_draws_possession_swipe(CrInstance inum);

void delay_teleport(struct Thing *creatng);
void delay_heal_sleep(struct Thing *creatng);
/******************************************************************************/
TbBool validate_source_generic(struct Thing *source, struct Thing *target, CrInstance inst_idx);
TbBool validate_target_generic(struct Thing *source, struct Thing *target, CrInstance inst_idx);
TbBool validate_source_ranged_heal(struct Thing *source, struct Thing *target, CrInstance inst_idx);
TbBool validate_target_ranged_heal(struct Thing *source, struct Thing *target, CrInstance inst_idx);

TbBool search_target_generic(struct Thing *source, CrInstance inst_idx, struct Thing **targets, short *found_count);
TbBool search_target_ranged_heal(struct Thing *source, CrInstance inst_idx, struct Thing **targets, short *found_count);
/******************************************************************************/
#ifdef __cplusplus
}
#endif
#endif<|MERGE_RESOLUTION|>--- conflicted
+++ resolved
@@ -71,11 +71,7 @@
     CrInst_DAMAGE_WALL,
     CrInst_FIRST_PERSON_DIG,
     CrInst_LIZARD, // 40
-<<<<<<< HEAD
     CrInst_CAST_SPELL_DISEASE,
-=======
-    CrInst_CAST_SPELL_DISEASE, // 41
->>>>>>> 55c4de56
     CrInst_CAST_SPELL_CHICKEN,
     CrInst_CAST_SPELL_TIME_BOMB,
     CrInst_MOAN,
@@ -84,12 +80,9 @@
     CrInst_RELAXING,
     CrInst_FAMILIAR,
     CrInst_SUMMON,
-<<<<<<< HEAD
-    CrInst_RAGE, // 50
+    CrInst_RANGED_HEAL, // 50
+    CrInst_RAGE,
     //CrInst_CAST_SPELL_GROUP,
-=======
-    CrInst_RANGED_HEAL, // 50
->>>>>>> 55c4de56
     CrInst_LISTEND,
 };
 
