--- conflicted
+++ resolved
@@ -1033,19 +1033,27 @@
                 }
             } else // Explosions move creatures and other things
             {
-<<<<<<< HEAD
                 // Explosions only move creatures back on its birth turn
                 if (tngsrc->creation_turn == game.play_gameturn)
                 {
+                    int adjusted_blow_strength = blow_strength;
+                    if (game.conf.rules.magic.weight_calculate_push > 0)
+                    {
+                        int weight = compute_creature_weight(tngdst);
+                        adjusted_blow_strength = weight_calculated_push_strenght(weight, blow_strength);
+                    }
+                
+                    
                     long move_angle = get_angle_xy_to(pos, &tngdst->mappos);
                     long move_dist = 0;
+                   // long adjusted_max_dist = max_dist;
                     if (blow_strength > 0)
                     {
-                        move_dist = get_radially_decaying_value(blow_strength, max_dist / 4, max_dist * 3 / 4, distance);
+                        move_dist = get_radially_decaying_value(adjusted_blow_strength, adjusted_blow_strength / 4, max_dist  * 3 / 4, distance);
                     }
                     else
                     {
-                        move_dist = get_radially_growing_value(blow_strength, max_dist / 4, max_dist * 3 / 4, distance, tngdst->inertia_floor);
+                        move_dist = get_radially_growing_value(adjusted_blow_strength, adjusted_blow_strength / 4, max_dist  * 3 / 4, distance, tngdst->inertia_floor);
                     }
                     if (move_dist != 0)
                     {
@@ -1054,33 +1062,6 @@
                         tngdst->state_flags |= TF1_PushAdd;
                         affected = true;
                     }
-=======
-                int adjusted_blow_strength = blow_strength;
-                if (game.conf.rules.magic.weight_calculate_push > 0)
-                {
-                    int weight = compute_creature_weight(tngdst);
-                    adjusted_blow_strength = weight_calculated_push_strenght(weight, blow_strength);
-                }
-            
-                
-                long move_angle = get_angle_xy_to(pos, &tngdst->mappos);
-                long move_dist = 0;
-               // long adjusted_max_dist = max_dist;
-                if (blow_strength > 0)
-                {
-                    move_dist = get_radially_decaying_value(adjusted_blow_strength, adjusted_blow_strength / 4, max_dist  * 3 / 4, distance);
-                }
-                else
-                {
-                    move_dist = get_radially_growing_value(adjusted_blow_strength, adjusted_blow_strength / 4, max_dist  * 3 / 4, distance, tngdst->inertia_floor);
-                }
-                if (move_dist != 0)
-                {
-                    tngdst->veloc_push_add.x.val += distance_with_angle_to_coord_x(move_dist, move_angle);
-                    tngdst->veloc_push_add.y.val += distance_with_angle_to_coord_y(move_dist, move_angle);
-                    tngdst->state_flags |= TF1_PushAdd;
-                    affected = true;
->>>>>>> 444f369d
                 }
             }
         }
