; KeeperFX Creature Configuration file version 1.0.

[common]
; Creatures used - note that the order is important.
Creatures = WIZARD BARBARIAN ARCHER MONK DWARFA KNIGHT AVATAR TUNNELLER WITCH GIANT FAIRY THIEF SAMURAI HORNY SKELETON TROLL DRAGON DEMONSPAWN FLY DARK_MISTRESS SORCEROR BILE_DEMON IMP BUG VAMPIRE SPIDER HELL_HOUND GHOST TENTACLE ORC FLOATING_SPIRIT TIME_MAGE DRUID
JobsCount = 24
AngerJobsCount = 10
AttackPreferencesCount = 3
SpriteSize = 300

[experience]
; Percentage of creature size increase for every experience level.
SizeIncreaseOnExp = 5
; Percentage of creature pay increase for every experience level.
PayIncreaseOnExp = 35
; Percentage of creature damage increase for every experience level.
SpellDamageIncreaseOnExp = 8
; Percentage of spell range/area of effect increase for every experience level.
RangeIncreaseOnExp = 6
; Percentage of creature job value increase for every experience level.
JobValueIncreaseOnExp = 35
; Percentage of creature health increase for every experience level.
HealthIncreaseOnExp = 35
; Percentage of creature strength increase for every experience level.
StrengthIncreaseOnExp = 35
; Percentage of creature dexterity increase for every experience level.
DexterityIncreaseOnExp = 4
; Percentage of creature defense increase for every experience level.
DefenseIncreaseOnExp = 5
; Percentage of creature loyalty increase for every experience level.
LoyaltyIncreaseOnExp = 35
; Percentage ExperienceForHitting increase for every experience level.
ExpForHittingIncreaseOnExp = 12
; Percentage of creature training cost increase for every experience level. Set to 0 by default.
TrainingCostIncreaseOnExp = 0
; Percentage of creature scavenging cost increase for every experience level. Set to 0 by default.
ScavengingCostIncreaseOnExp = 0

[instance0]
Name = NULL
; Game turns duration (lifespan) of an instance, determines the length of shooting animation.
Time = 0
; Point at which action function is executed within the instance lifespan, it needs to be lower or equal to 'Time'.
ActionTime = 0
; Amount of game turns before the spell can be re-used after an instance finishes.
ResetTime = 0
; Different times may be set for possession (First Person) mode.
FPTime = 0
FPActionTime = 0
FPResetTime = 0
; Instance is activated as soon as it is selected.
FPInstantCast = 0
; How many game turns after using the instance creature can be spotted even if invisible.
ForceVisibility = 0
; Tooltip string ID, explaining what the instance does.
TooltipTextID = 201
; Sprite IDs of graphics symbols representing the instance; only one, small symbol is supported.
SymbolSprites = 0
; Graphics animation used to display creature during the instance.
Graphics = STAND
; Minimum distance the target can be to cast the spell.
RangeMin = 0
; Maximal distance the target can be to cast the spell.
RangeMax = 0
; Type of thing the aim assist will target first. Full meaning unknown, range 1~8.
; 8 targets anything, creatures targetted by all.
; 1,3,5,7 will also accept dungeon hearts.
; 3,4 will only target other players, 5,6 only own player.
; 7 will target traps.
PrimaryTarget = 0
<<<<<<< HEAD
; Instances are normally used from first to last ID when both are available, a higher priority will make an instance to be used instead of other instances whose entry is before them.
; If any instances share the same priority then the first to last ID rule apply. Priority range is 0~10.
; Note that it mostly matters for instance with 'SELF_BUFF' to determine which instance should be used first, but it can be used for any instance, default is 0 if not specified.
Priority = 0
; Instance properties flags:
; REPEAT_TRIGGER allows player to hold down the mouse button to cast.
; DISPLAY_SWIPE shows the swipe in possession loaded from the creatures 'PossessSwipeIndex'.
; DANGEROUS will be avoided when attacking Doors and Hearts, for attacks.
; DESTRUCTIVE is required when attacking Doors and Hearts, for attacks.
; MELEE_ATTACK will be used by creatures at close combat.
; RANGED_ATTACK will be used by creatures at distance combat.
; RANGED_DEBUFF will be used in battle, but does not count as an attack.
; SELF_BUFF is required to tell the creature to use this instance as a positive buff when fighting against other creatures.
; QUICK allows the instance to be used by creatures going postal.
; DISARMING allows the instance to be used against traps.
; DIGGER_TASK allows the instance to be used by diggers doing their tasks.
; OUT_OF_BATTLE allows the instance to be used when the creature is not fighting.
; WAITING allows the instance to be used by heroes that are waiting before they can attack a player.
; WHILE_IMPRISONED allows the instance to be used when the creature is imprisoned.
; ONLY_INJURED the instance will only be used if the creature is injured, depending on their HealRequirement and HealThreshold.
; ONLY_UNDERGAS the instance will only be used when the creature is taking damage from Poison Cloud, typically for Wind.
; ON_TOXIC_TERRAIN allows the instance to be used as a reaction to walking on a dangerous tile like Lava, typically for Flight.
; AGAINST_DOOR allows the instance to be used as a reaction to attacking a door.
; AGAINST_OBJECT allows the instance to be used as a reaction to attacking an object like the Dungeon Heart.
=======
; Instance property flags:
; RANGED_DEBUFF will be used on enemy creatures, but does not count as an attack
; DANGEROUS will be avoided when attacking Doors and Hearts
; DESTRUCTIVE is required when attacking Doors and Hearts
; SELF_BUFF can be applied to caster.
; RANGED_BUFF can be applied to another friendly creature.
; REPEAT_TRIGGER allows player to hold down the mouse button to cast
; QUICK ranged attacks will be used by units going postal
; DISARMING allows instance to be used against traps
; DISPLAY_SWIPE Shows the swipe in possession loaded from the creatures PossessSwipeIndex
; NEEDS_TARGET Cannot be used in possession without a target to cast it on
>>>>>>> b28f8078
Properties =
; Function used as the instance action, and its parameters.
Function = none 0 0
; Functions used validate the source and the target of the spell.
ValidateFunc = validate_source_generic validate_target_generic
; Functions used search targets of the spell.
SearchTargetsFunc = search_target_generic

[instance1]
Name = SWING_WEAPON_SWORD
Time = 8
ActionTime = 4
ResetTime = 8
FPTime = 5
FPActionTime = 2
FPResetTime = 4
FPInstantCast = 0
ForceVisibility = 100
TooltipTextID = 252
SymbolSprites = 450
Graphics = ATTACK
RangeMin = MIN
RangeMax = 284
PrimaryTarget = 3
Properties = DISPLAY_SWIPE DESTRUCTIVE MELEE_ATTACK
Function = creature_fire_shot SHOT_SWING_SWORD 0

[instance2]
Name = SWING_WEAPON_FIST
Time = 8
ActionTime = 4
ResetTime = 8
FPTime = 5
FPActionTime = 2
FPResetTime = 4
FPInstantCast = 0
ForceVisibility = 100
TooltipTextID = 252
SymbolSprites = 400
Graphics = ATTACK
RangeMin = MIN
RangeMax = 284
PrimaryTarget = 3
Properties = DISPLAY_SWIPE DESTRUCTIVE MELEE_ATTACK
Function = creature_fire_shot SHOT_SWING_FIST 0

[instance3]
Name = ESCAPE
Time = 0
ActionTime = 0
ResetTime = 0
FPTime = 0
FPActionTime = 0
FPResetTime = 0
FPInstantCast = 0
ForceVisibility = 0
TooltipTextID = 201
SymbolSprites = 0
Graphics = ATTACK
PrimaryTarget = 3
Properties =
Function = none 0 0

[instance4]
Name = FIRE_ARROW
Time = 10
ActionTime = 5
ResetTime = 16
FPTime = 5
FPActionTime = 2
FPResetTime = 8
FPInstantCast = 0
ForceVisibility = 100
TooltipTextID = 226
SymbolSprites = 454
Graphics = ATTACK
RangeMin = 156
RangeMax = MAX
PrimaryTarget = 3
Properties = DESTRUCTIVE RANGED_ATTACK QUICK
Function = creature_fire_shot SHOT_ARROW 0

[instance5]
Name = FIREBALL
Time = 10
ActionTime = 6
ResetTime = 32
FPTime = 4
FPActionTime = 2
FPResetTime = 4
FPInstantCast = 0
ForceVisibility = 150
TooltipTextID = 251
SymbolSprites = 402
Graphics = ATTACK
RangeMin = 156
RangeMax = MAX
PrimaryTarget = 3
Properties = DESTRUCTIVE RANGED_ATTACK QUICK
Function = creature_fire_shot SHOT_FIREBALL 0

[instance6]
Name = FIRE_BOMB
Time = 10
ActionTime = 6
ResetTime = 100
FPTime = 5
FPActionTime = 3
FPResetTime = 16
FPInstantCast = 0
ForceVisibility = 150
TooltipTextID = 250
SymbolSprites = 404
Graphics = ATTACK
RangeMin = 768
RangeMax = MAX
PrimaryTarget = 3
Properties = DANGEROUS DESTRUCTIVE RANGED_ATTACK
Function = creature_fire_shot SHOT_FIREBOMB 0

[instance7]
Name = FREEZE
Time = 10
ActionTime = 6
ResetTime = 375
FPTime = 5
FPActionTime = 3
FPResetTime = 300
FPInstantCast = 0
ForceVisibility = 150
TooltipTextID = 227
SymbolSprites = 406
Graphics = ATTACK
RangeMin = 156
RangeMax = MAX
PrimaryTarget = 3
Properties = RANGED_DEBUFF
Function = creature_cast_spell SPELL_FREEZE 0

[instance8]
Name = ARMOUR
Time = 10
ActionTime = 6
ResetTime = 400
FPTime = 5
FPActionTime = 3
FPResetTime = 250
FPInstantCast = 1
ForceVisibility = 10
TooltipTextID = 228
SymbolSprites = 408
Graphics = ATTACK
PrimaryTarget = 3
Priority = 7
Properties = SELF_BUFF DIGGER_TASK
Function = creature_cast_spell SPELL_ARMOUR 0

[instance9]
Name = LIGHTNING
Time = 10
ActionTime = 6
ResetTime = 16
FPTime = 5
FPActionTime = 3
FPResetTime = 8
FPInstantCast = 0
ForceVisibility = 150
TooltipTextID = 229
SymbolSprites = 410
Graphics = ATTACK
RangeMin = 768
RangeMax = 5120
PrimaryTarget = 3
Properties = DESTRUCTIVE RANGED_ATTACK QUICK
Function = creature_fire_shot SHOT_LIGHTNING 0

[instance10]
Name = REBOUND
Time = 10
ActionTime = 6
ResetTime = 400
FPTime = 5
FPActionTime = 3
FPResetTime = 250
FPInstantCast = 1
ForceVisibility = 10
TooltipTextID = 230
SymbolSprites = 412
Graphics = ATTACK
PrimaryTarget = 3
Priority = 5
Properties = SELF_BUFF DIGGER_TASK
Function = creature_cast_spell SPELL_REBOUND 0

[instance11]
Name = HEAL
Time = 10
ActionTime = 6
ResetTime = 400
FPTime = 5
FPActionTime = 3
FPResetTime = 250
FPInstantCast = 1
ForceVisibility = 1
TooltipTextID = 248
SymbolSprites = 414
Graphics = ATTACK
PrimaryTarget = 3
Priority = 8
Properties = SELF_BUFF DIGGER_TASK OUT_OF_BATTLE WAITING WHILE_IMPRISONED ONLY_INJURED AGAINST_DOOR AGAINST_OBJECT
Function = creature_cast_spell SPELL_HEAL 0

[instance12]
Name = POISON_CLOUD
Time = 10
ActionTime = 6
ResetTime = 80
FPTime = 5
FPActionTime = 3
FPResetTime = 20
FPInstantCast = 0
ForceVisibility = 20
TooltipTextID = 237
SymbolSprites = 416
Graphics = ATTACK
RangeMin = 156
RangeMax = MAX
PrimaryTarget = 4
Properties = RANGED_ATTACK QUICK
Function = creature_cast_spell SPELL_POISON_CLOUD 0

[instance13]
Name = INVISIBILITY
Time = 10
ActionTime = 6
ResetTime = 500
FPTime = 5
FPActionTime = 3
FPResetTime = 200
FPInstantCast = 1
ForceVisibility = 1
TooltipTextID = 239
SymbolSprites = 418
Graphics = ATTACK
PrimaryTarget = 3
Priority = 9
Properties = SELF_BUFF DIGGER_TASK OUT_OF_BATTLE
Function = creature_cast_spell SPELL_INVISIBILITY 0

[instance14]
Name = TELEPORT
Time = 10
ActionTime = 6
ResetTime = 6
FPTime = 5
FPActionTime = 3
FPResetTime = 3
FPInstantCast = 1
ForceVisibility = 10
TooltipTextID = 240
SymbolSprites = 420
Graphics = ATTACK
PrimaryTarget = 3
Properties =
Function = creature_cast_spell SPELL_TELEPORT 0

[instance15]
Name = SPEED
Time = 10
ActionTime = 6
ResetTime = 550
FPTime = 5
FPActionTime = 3
FPResetTime = 500
FPInstantCast = 1
ForceVisibility = 3
TooltipTextID = 236
SymbolSprites = 422
Graphics = ATTACK
PrimaryTarget = 3
Priority = 6
Properties = SELF_BUFF DIGGER_TASK OUT_OF_BATTLE AGAINST_DOOR AGAINST_OBJECT
Function = creature_cast_spell SPELL_SPEED 0

[instance16]
Name = SLOW
Time = 10
ActionTime = 6
ResetTime = 850
FPTime = 5
FPActionTime = 3
FPResetTime = 600
FPInstantCast = 0
ForceVisibility = 10
TooltipTextID = 245
SymbolSprites = 424
Graphics = ATTACK
RangeMin = 156
RangeMax = MAX
PrimaryTarget = 3
Properties = RANGED_DEBUFF
Function = creature_cast_spell SPELL_SLOW 0

[instance17]
Name = DRAIN
Time = 10
ActionTime = 6
ResetTime = 5
FPTime = 5
FPActionTime = 3
FPResetTime = 3
FPInstantCast = 0
ForceVisibility = 100
TooltipTextID = 246
SymbolSprites = 513
Graphics = ATTACK
RangeMin = 156
RangeMax = 5120
PrimaryTarget = 3
Properties = DESTRUCTIVE RANGED_ATTACK
Function = creature_fire_shot SHOT_DRAIN 0

[instance18]
Name = FEAR
Time = 10
ActionTime = 6
ResetTime = 10
FPTime = 5
FPActionTime = 3
FPResetTime = 10
FPInstantCast = 0
ForceVisibility = 10
TooltipTextID = 231
SymbolSprites = 456
Graphics = ATTACK
RangeMin = 156
RangeMax = MAX
PrimaryTarget = 3
Properties = RANGED_DEBUFF
Function = creature_cast_spell SPELL_FEAR 0

[instance19]
Name = MISSILE
Time = 10
ActionTime = 6
ResetTime = 25
FPTime = 4
FPActionTime = 2
FPResetTime = 4
FPInstantCast = 0
ForceVisibility = 100
TooltipTextID = 233
SymbolSprites = 426
Graphics = ATTACK
RangeMin = 156
RangeMax = MAX
PrimaryTarget = 3
Properties = DESTRUCTIVE RANGED_ATTACK QUICK
Function = creature_fire_shot SHOT_MISSILE 0

[instance20]
Name = NAVIGATING_MISSILE
Time = 10
ActionTime = 6
ResetTime = 50
FPTime = 4
FPActionTime = 2
FPResetTime = 5
FPInstantCast = 0
ForceVisibility = 150
TooltipTextID = 235
SymbolSprites = 428
Graphics = ATTACK
RangeMin = 156
RangeMax = MAX
PrimaryTarget = 3
Properties = DESTRUCTIVE RANGED_ATTACK QUICK
Function = creature_fire_shot SHOT_NAVI_MISSILE 0

[instance21]
Name = FLAME_BREATH
Time = 10
ActionTime = 10
ResetTime = 8
FPTime = 3
FPActionTime = 3
FPResetTime = 1
FPInstantCast = 0
ForceVisibility = 100
TooltipTextID = 241
SymbolSprites = 430
Graphics = ATTACK
RangeMin = 156
RangeMax = 284
PrimaryTarget = 3
Properties = REPEAT_TRIGGER DESTRUCTIVE MELEE_ATTACK RANGED_ATTACK
Function = creature_fire_shot SHOT_FLAME_BREATH 0

[instance22]
Name = WIND
Time = 10
ActionTime = 6
ResetTime = 1600
FPTime = 5
FPActionTime = 3
FPResetTime = 800
FPInstantCast = 0
ForceVisibility = 30
TooltipTextID = 249
SymbolSprites = 432
Graphics = ATTACK
PrimaryTarget = 3
Priority = 10
Properties = SELF_BUFF DIGGER_TASK ONLY_UNDERGAS
Function = creature_cast_spell SPELL_WIND 0

[instance23]
Name = LIGHT
Time = 10
ActionTime = 6
ResetTime = 600
FPTime = 5
FPActionTime = 3
FPResetTime = 300
FPInstantCast = 1
ForceVisibility = 100
TooltipTextID = 242
SymbolSprites = 434
Graphics = ATTACK
PrimaryTarget = 3
Properties = DIGGER_TASK OUT_OF_BATTLE WAITING WHILE_IMPRISONED
Function = creature_cast_spell SPELL_LIGHT 0

[instance24]
Name = FLY
Time = 10
ActionTime = 6
ResetTime = 400
FPTime = 5
FPActionTime = 3
FPResetTime = 250
FPInstantCast = 1
ForceVisibility = 1
TooltipTextID = 243
SymbolSprites = 436
Graphics = ATTACK
PrimaryTarget = 3
Priority = 3
Properties = SELF_BUFF DIGGER_TASK OUT_OF_BATTLE ON_TOXIC_TERRAIN
Function = creature_cast_spell SPELL_FLIGHT 0

[instance25]
Name = SIGHT
Time = 10
ActionTime = 6
ResetTime = 200
FPTime = 5
FPActionTime = 3
FPResetTime = 150
FPInstantCast = 1
ForceVisibility = 0
TooltipTextID = 232
SymbolSprites = 438
Graphics = ATTACK
PrimaryTarget = 3
Properties = DIGGER_TASK OUT_OF_BATTLE WAITING WHILE_IMPRISONED
Function = creature_cast_spell SPELL_SIGHT 0

[instance26]
Name = GRENADE
Time = 10
ActionTime = 6
ResetTime = 300
FPTime = 5
FPActionTime = 3
FPResetTime = 100
FPInstantCast = 0
ForceVisibility = 80
TooltipTextID = 234
SymbolSprites = 440
Graphics = ATTACK
PrimaryTarget = 3
Properties = DANGEROUS DESTRUCTIVE RANGED_ATTACK QUICK
Function = creature_fire_shot SHOT_GRENADE 0

[instance27]
Name = HAILSTORM
Time = 10
ActionTime = 6
ResetTime = 32
FPTime = 5
FPActionTime = 3
FPResetTime = 20
FPInstantCast = 0
ForceVisibility = 80
TooltipTextID = 244
SymbolSprites = 442
Graphics = ATTACK
RangeMin = 156
RangeMax = MAX
PrimaryTarget = 3
Properties = DESTRUCTIVE MELEE_ATTACK RANGED_ATTACK QUICK
Function = creature_cast_spell SPELL_HAILSTORM 0

[instance28]
Name = WORD_OF_POWER
Time = 10
ActionTime = 6
ResetTime = 400
FPTime = 5
FPActionTime = 3
FPResetTime = 250
FPInstantCast = 0
ForceVisibility = 100
TooltipTextID = 247
SymbolSprites = 444
Graphics = ATTACK
RangeMin = MIN
RangeMax = 284
PrimaryTarget = 3
Properties = DESTRUCTIVE MELEE_ATTACK
Function = creature_cast_spell SPELL_WORD_OF_POWER 0

[instance29]
Name = FART
Time = 8
ActionTime = 4
ResetTime = 150
FPTime = 4
FPActionTime = 2
FPResetTime = 100
FPInstantCast = 0
ForceVisibility = 10
TooltipTextID = 253
SymbolSprites = 446
Graphics = ATTACK
RangeMin = MIN
RangeMax = 284
PrimaryTarget = 3
Properties = MELEE_ATTACK
Function = creature_fart 0 0

[instance30]
Name = DIG
Time = 8
ActionTime = 4
ResetTime = 1
FPTime = 4
FPActionTime = 2
FPResetTime = 1
FPInstantCast = 0
ForceVisibility = 40
TooltipTextID = 254
SymbolSprites = 448
Graphics = DIG
PrimaryTarget = 3
Properties =
Function = creature_dig 0 0

[instance31]
Name = PRETTY_PATH
Time = 8
ActionTime = 4
ResetTime = 1
FPTime = 4
FPActionTime = 2
FPResetTime = 1
FPInstantCast = 0
ForceVisibility = 0
TooltipTextID = 201
SymbolSprites = 0
Graphics = PRETTYDANCE
PrimaryTarget = 3
Properties =
Function = creature_pretty_path 0 0

[instance32]
Name = DESTROY_AREA
Time = 8
ActionTime = 4
ResetTime = 1
FPTime = 4
FPActionTime = 2
FPResetTime = 1
FPInstantCast = 0
ForceVisibility = 0
TooltipTextID = 201
SymbolSprites = 0
Graphics = PRETTYDANCE
PrimaryTarget = 3
Properties =
Function = creature_destroy 0 0

[instance33]
Name = TUNNEL
Time = 8
ActionTime = 4
ResetTime = 1
FPTime = 4
FPActionTime = 2
FPResetTime = 1
FPInstantCast = 0
ForceVisibility = 0
TooltipTextID = 201
SymbolSprites = 0
Graphics = DIG
PrimaryTarget = 3
Properties =
Function = creature_tunnel 0 0

[instance34]
Name = CELEBRATE_SHORT
Time = 8
ActionTime = 1
ResetTime = 1
FPTime = 4
FPActionTime = 1
FPResetTime = 1
FPInstantCast = 0
ForceVisibility = 0
TooltipTextID = 201
SymbolSprites = 0
Graphics = CELEBRATE
PrimaryTarget = 3
Properties =
Function = none 3 0

[instance35]
Name = REINFORCE
Time = 8
ActionTime = 4
ResetTime = 1
FPTime = 4
FPActionTime = 2
FPResetTime = 1
FPInstantCast = 0
ForceVisibility = 0
TooltipTextID = 201
SymbolSprites = 0
Graphics = PRETTYDANCE
PrimaryTarget = 3
Properties =
Function = creature_reinforce 0 0

[instance36]
Name = EAT
Time = 16
ActionTime = 8
ResetTime = 1
FPTime = 8
FPActionTime = 4
FPResetTime = 1
FPInstantCast = 0
ForceVisibility = 0
TooltipTextID = 201
SymbolSprites = 0
Graphics = EATCHICKEN
PrimaryTarget = 3
Properties =
Function = creature_eat 0 0

[instance37]
Name = ATTACK_ROOM_SLAB
Time = 8
ActionTime = 4
ResetTime = 1
FPTime = 4
FPActionTime = 2
FPResetTime = 1
FPInstantCast = 0
ForceVisibility = 10
TooltipTextID = 201
SymbolSprites = 0
Graphics = ATTACK
PrimaryTarget = 3
Properties =
Function = attack_room_slab 0 0

[instance38]
Name = DAMAGE_WALL
Time = 8
ActionTime = 4
ResetTime = 1
FPTime = 4
FPActionTime = 2
FPResetTime = 1
FPInstantCast = 0
ForceVisibility = 10
TooltipTextID = 201
SymbolSprites = 0
Graphics = ATTACK
PrimaryTarget = 3
Properties =
Function = creature_damage_wall 21 0

[instance39]
Name = FIRST_PERSON_DIG
Time = 8
ActionTime = 4
ResetTime = 1
FPTime = 4
FPActionTime = 2
FPResetTime = 1
FPInstantCast = 0
ForceVisibility = 3
TooltipTextID = 254
SymbolSprites = 448
Graphics = DIG
PrimaryTarget = 3
Properties = DISPLAY_SWIPE
Function = first_person_do_imp_task 0 0

[instance40]
Name = LIZARD
Time = 10
ActionTime = 6
ResetTime = 60
FPTime = 5
FPActionTime = 3
FPResetTime = 20
FPInstantCast = 0
ForceVisibility = 80
TooltipTextID = 234
SymbolSprites = 440
Graphics = ATTACK
RangeMin = 1000
RangeMax = MAX
PrimaryTarget = 3
Properties = DANGEROUS DESTRUCTIVE RANGED_ATTACK QUICK
Function = creature_fire_shot SHOT_LIZARD 0

[instance41]
Name = CAST_SPELL_DISEASE
Time = 10
ActionTime = 6
ResetTime = 200
FPTime = 5
FPActionTime = 3
FPResetTime = 150
FPInstantCast = 0
ForceVisibility = 20
TooltipTextID = 255
SymbolSprites = 319
Graphics = ATTACK
RangeMin = 156
RangeMax = MAX
PrimaryTarget = 3
Properties = RANGED_DEBUFF
Function = creature_cast_spell SPELL_DISEASE 0

[instance42]
Name = CAST_SPELL_CHICKEN
Time = 10
ActionTime = 6
ResetTime = 200
FPTime = 5
FPActionTime = 3
FPResetTime = 150
FPInstantCast = 0
ForceVisibility = 20
TooltipTextID = 256
SymbolSprites = 314
Graphics = ATTACK
RangeMin = 156
RangeMax = 1280
PrimaryTarget = 3
Properties = RANGED_DEBUFF
Function = creature_cast_spell SPELL_CHICKEN 0

[instance43]
Name = CAST_SPELL_TIME_BOMB
Time = 10
ActionTime = 6
ResetTime = 6
FPTime = 5
FPActionTime = 3
FPResetTime = 3
FPInstantCast = 0
ForceVisibility = 0
TooltipTextID = 257
SymbolSprites = 548
Graphics = ATTACK
RangeMin = 768
RangeMax = MAX
PrimaryTarget = 3
Properties = RANGED_ATTACK
Function = creature_cast_spell SPELL_TIME_BOMB 0

[instance44]
Name = MOAN
Time = 8
ActionTime = 1
ResetTime = 1
FPTime = 4
FPActionTime = 1
FPResetTime = 1
FPInstantCast = 0
ForceVisibility = 0
TooltipTextID = 201
SymbolSprites = 0
Graphics = SCREAM
PrimaryTarget = 3
Properties =
Function = none 4 0

[instance45]
Name = TORTURED
Time = 16
ActionTime = 8
ResetTime = 1
FPTime = 8
FPActionTime = 4
FPResetTime = 1
FPInstantCast = 0
ForceVisibility = 0
TooltipTextID = 201
SymbolSprites = 0
Graphics = TORTURE
PrimaryTarget = 3
Properties =
Function = creature_tortured 0 0

[instance46]
Name = TOKING
Time = 16
ActionTime = 4
ResetTime = 1
FPTime = 4
FPActionTime = 2
FPResetTime = 1
FPInstantCast = 0
ForceVisibility = 0
TooltipTextID = 201
SymbolSprites = 0
Graphics = SMOKE
PrimaryTarget = 3
Properties = SELF_BUFF
Function = none 0 0

[instance47]
Name = RELAXING
Time = 8
ActionTime = 4
ResetTime = 1
FPTime = 4
FPActionTime = 2
FPResetTime = 1
FPInstantCast = 0
ForceVisibility = 0
TooltipTextID = 201
SymbolSprites = 0
Graphics = RELAX
PrimaryTarget = 3
Properties =
Function = none 0 0

; Creature is summoned whenever the instance is on cooldown.
[instance48]
Name = SUMMON_FAMILIAR
Time = 6
ActionTime = 5
ResetTime = 1500
FPTime = 6
FPActionTime = 5
FPResetTime = 750
FPInstantCast = 1
ForceVisibility = 30
TooltipTextID = 201
SymbolSprites = 434
Graphics = SCREAM
PrimaryTarget = 8
Priority = 1
Properties = SELF_BUFF DIGGER_TASK OUT_OF_BATTLE WAITING AGAINST_DOOR AGAINST_OBJECT
Function = creature_cast_spell SPELL_SUMMON_FAMILIAR 0

; Creature is summoned only in battle.
[instance49]
Name = SUMMON_CREATURE
Time = 6
ActionTime = 5
ResetTime = 1500
FPTime = 6
FPActionTime = 5
FPResetTime = 750
FPInstantCast = 1
ForceVisibility = 30
TooltipTextID = 201
SymbolSprites = 434
Graphics = SCREAM
PrimaryTarget = 8
Priority = 1
Properties = SELF_BUFF AGAINST_DOOR AGAINST_OBJECT
Function = creature_cast_spell SPELL_SUMMON_CREATURE 0

[instance50]
Name = RANGED_HEAL
Time = 10
ActionTime = 6
ResetTime = 400
FPTime = 5
FPActionTime = 3
FPResetTime = 250
FPInstantCast = 0
ForceVisibility = 10
TooltipTextID = 1066
SymbolSprites = 786
Graphics = ATTACK
RangeMin = MIN
RangeMax = 5120
PrimaryTarget = 6
Properties = RANGED_BUFF SELF_BUFF NEEDS_TARGET
Function = creature_cast_spell SPELL_HEAL 0
ValidateFunc = validate_source_ranged_heal validate_target_ranged_heal
SearchTargetsFunc = search_target_ranged_heal

[instance51]
Name = RANGED_SPEED
Time = 10
ActionTime = 6
ResetTime = 550
FPTime = 5
FPActionTime = 3
FPResetTime = 500
FPInstantCast = 0
ForceVisibility = 10
TooltipTextID = 236
SymbolSprites = 792
Graphics = ATTACK
RangeMin = MIN
RangeMax = 5120
PrimaryTarget = 6
Properties = RANGED_BUFF SELF_BUFF NEEDS_TARGET
Function = creature_cast_spell SPELL_SPEED 0
ValidateFunc = validate_source_generic validate_target_generic
SearchTargetsFunc = search_target_generic

[instance52]
Name = RANGED_ARMOUR
Time = 10
ActionTime = 6
ResetTime = 400
FPTime = 5
FPActionTime = 3
FPResetTime = 250
FPInstantCast = 0
ForceVisibility = 10
TooltipTextID = 228
SymbolSprites = 780
Graphics = ATTACK
RangeMin = MIN
RangeMax = 5120
PrimaryTarget = 6
Properties = RANGED_BUFF SELF_BUFF NEEDS_TARGET
Function = creature_cast_spell SPELL_ARMOUR 0
ValidateFunc = validate_source_generic validate_target_generic
SearchTargetsFunc = search_target_generic

[instance53]
Name = RANGED_REBOUND
Time = 10
ActionTime = 6
ResetTime = 400
FPTime = 5
FPActionTime = 3
FPResetTime = 250
FPInstantCast = 0
ForceVisibility = 10
TooltipTextID = 230
SymbolSprites = 788
Graphics = ATTACK
RangeMin = MIN
RangeMax = 5120
PrimaryTarget = 6
Properties = RANGED_BUFF SELF_BUFF NEEDS_TARGET
Function = creature_cast_spell SPELL_REBOUND 0
ValidateFunc = validate_source_generic validate_target_generic
SearchTargetsFunc = search_target_generic

[job0]
; Empty job, indicates no job assigned.
Name = NULL
PlayerFunctions = none none
CoordsFunctions = none none

[job1]
; Tunneling, not used.
Name = TUNNEL
InitialState = TunnellerDoingNothing
ContinueState = Tunnelling
PlayerFunctions = none none
CoordsFunctions = none none

[job2]
; Digging, not used.
Name = DIG
InitialState = ImpArrivesAtDigDirt
ContinueState = ImpDigsDirt
PlayerFunctions = none none
CoordsFunctions = none none

[job3]
; Researching rooms and spells in the library.
; Name of the job.
Name = RESEARCH
; A room role to be assigned for the room within which the job is being done.
RelatedRoomRole = ROOM_ROLE_RESEARCH
; Initial creature state to enter when starting the job.
InitialState = AtResearchRoom
; The state used to continue the job after init.
ContinueState = Researching
; Whether and how the job can be initiated by dropping creature into related room, options are:
; OWNED_CREATURES,OWNED_DIGGERS,ENEMY_CREATURES,ENEMY_DIGGERS - selects kind of creatures which can be assigned to this job.
; HUMAN_DROP,COMPUTER_DROP - whether human players and computer players can assign the job by dropping a creature from hand.
; CREATURE_INIT - whether the job can be started when a creature is created within the room, or level has a pre-placed creature in that room.
; AREA_WITHIN_ROOM - whether players can assign the job by dropping a creature into related room.
; AREA_OUTSIDE_ROOM - whether players can assign the job by dropping a creature into some place which is not a room (claimed area, path etc.).
; WHOLE_AREA,CENTER_ONLY,BORDER_ONLY - continous area selection where the creature have to be dropped for the job to be assigned, center means an area surrounded by the same slab.
; NEEDS_HAVE_JOB - only allow to assign this job by human or computer player if it is in primary or secondary jobs list of the creature.
Assign = OWNED_CREATURES HUMAN_DROP COMPUTER_DROP AREA_WITHIN_ROOM WHOLE_AREA
; Function used to assign the job to a creature after a break, or if it is a primary/secondary job.
; Not all jobs need to have this set - you may have 'none' for jobs which are never assigned this way.
PlayerFunctions = can_do_research work_in_room
; Function used to assign the job to a creature by dropping at specific map coordinates.
; Not all jobs need to have this set - you may have 'none' for jobs which are never assigned this way.
CoordsFunctions = can_do_research work_in_room
; Job properties, options are:
; NEEDS_CAPACITY - whether the job performed in a room requires and consumes worker capacity within the room.
; WORK_WHOLE_AREA,WORK_CENTER_ONLY,WORK_BORDER_ONLY - room area selection where the creature will work within related room.
; NO_SELF_CONTROL - creature has no control over its job while doing this action, cannot stop by itself.
; NO_GROUPS - creature is removed from a group before the job is assigned.
; ALLOW_CHICKENIZED - allow creatures turned into chickens to be assigned to that job.
Properties = WORK_WHOLE_AREA NEEDS_CAPACITY

[job4]
; Training job.
Name = TRAIN
RelatedRoomRole = ROOM_ROLE_TRAIN_EXP
InitialState = AtTrainingRoom
ContinueState = Training
Assign = OWNED_CREATURES OWNED_DIGGERS HUMAN_DROP COMPUTER_DROP AREA_WITHIN_ROOM WHOLE_AREA
PlayerFunctions = can_do_training work_in_room
CoordsFunctions = can_do_training work_in_room
Properties = WORK_WHOLE_AREA NEEDS_CAPACITY

[job5]
; Manufacturing traps and doors in workshop.
Name = MANUFACTURE
RelatedRoomRole = ROOM_ROLE_CRATES_MANUFACTURE
InitialState = AtWorkshopRoom
ContinueState = Manufacturing
Assign = OWNED_CREATURES HUMAN_DROP COMPUTER_DROP AREA_WITHIN_ROOM WHOLE_AREA
PlayerFunctions = can_do_manufacturing work_in_room
CoordsFunctions = can_do_manufacturing work_in_room
Properties = WORK_WHOLE_AREA NEEDS_CAPACITY

[job6]
; Scavenging enemy and neutral creatures to join the player.
Name = SCAVENGE
RelatedRoomRole = ROOM_ROLE_SCAVENGE
InitialState = AtScavengerRoom
ContinueState = Scavengering
Assign = OWNED_CREATURES HUMAN_DROP COMPUTER_DROP AREA_WITHIN_ROOM WHOLE_AREA
PlayerFunctions = can_do_scavenging work_in_room
CoordsFunctions = can_do_scavenging work_in_room
Properties = WORK_WHOLE_AREA NEEDS_CAPACITY

[job7]
; Torture for pleasure, with no health loss and possibility to quit any time, only creatures which have it as primary or secondary job can use it, others will start painful torture only.
Name = KINKY_TORTURE
RelatedRoomRole = ROOM_ROLE_TORTURE
InitialState = AtKinkyTortureRoom
ContinueState = KinkyTorturing
Assign = OWNED_CREATURES CREATURE_INIT HUMAN_DROP COMPUTER_DROP AREA_WITHIN_ROOM WHOLE_AREA NEEDS_HAVE_JOB
PlayerFunctions = can_do_job_always work_in_room
CoordsFunctions = can_do_job_always work_in_room
Properties = WORK_WHOLE_AREA NEEDS_CAPACITY NO_GROUPS

[job8]
; Joining an already started fight somewhere on the map.
Name = FIGHT
RelatedEvent = MEVENT_ENEMYFIGHT
InitialState = CreatureDoingNothing
ContinueState = None
Assign = OWNED_CREATURES OWNED_DIGGERS ENEMY_CREATURES ENEMY_DIGGERS
PlayerFunctions = can_join_fight move_to_event
CoordsFunctions = none none
Properties =

[job9]
; Looking for enemy to fight, computer player may use this jobs check function when picking creatures to attack.
Name = SEEK_THE_ENEMY
InitialState = SeekTheEnemy
ContinueState = None
Assign = OWNED_CREATURES OWNED_DIGGERS ENEMY_CREATURES ENEMY_DIGGERS
PlayerFunctions = can_do_job_always in_state_internal
CoordsFunctions = can_do_job_always none
Properties =

[job10]
; Walk around in guard post.
Name = GUARD
RelatedRoomRole = ROOM_ROLE_GUARD
InitialState = AtGuardPostRoom
ContinueState = Guarding
Assign = OWNED_CREATURES CREATURE_INIT HUMAN_DROP COMPUTER_DROP AREA_WITHIN_ROOM WHOLE_AREA
PlayerFunctions = can_do_job_always work_in_room
CoordsFunctions = can_do_job_always work_in_room
Properties = WORK_WHOLE_AREA NEEDS_CAPACITY

[job11]
; Persuade other creatures to follow - not working.
Name = GROUP
Assign = OWNED_CREATURES OWNED_DIGGERS ENEMY_CREATURES ENEMY_DIGGERS
PlayerFunctions = can_do_barracking none
CoordsFunctions = none none
Properties =

[job12]
; Join other creatures into group in barracks.
Name = BARRACK
RelatedRoomRole = ROOM_ROLE_MAKE_GROUP
InitialState = AtBarrackRoom
ContinueState = Barracking
; Maybe computer should be able to place creatures in barracks?
Assign = OWNED_CREATURES HUMAN_DROP COMPUTER_DROP AREA_WITHIN_ROOM WHOLE_AREA
PlayerFunctions = can_do_barracking work_in_room
CoordsFunctions = can_do_job_always work_in_room
Properties = WORK_WHOLE_AREA NEEDS_CAPACITY

[job13]
; Pray in temple.
Name = TEMPLE_PRAY
RelatedRoomRole = ROOM_ROLE_HAPPY_PRAY
InitialState = AtTemple
ContinueState = PrayingInTemple
Assign = OWNED_CREATURES HUMAN_DROP COMPUTER_DROP AREA_WITHIN_ROOM BORDER_ONLY
PlayerFunctions = can_do_job_always work_in_room
CoordsFunctions = can_do_job_always work_in_room_and_cure
Properties = WORK_BORDER_ONLY NEEDS_CAPACITY ALLOW_CHICKENIZED

[job14]
; Freeze any enemy creatures starving in prison.
Name = FREEZE_PRISONERS
RelatedRoomRole = ROOM_ROLE_PRISON
InitialState = CreatureFreezePrisonrs
ContinueState = None
Assign = OWNED_CREATURES WHOLE_AREA NEEDS_HAVE_JOB
PlayerFunctions = can_freeze_prisoners in_state_on_room_content
CoordsFunctions = none none
Properties = WORK_WHOLE_AREA

[job15]
; Go into unexplored but accessible areas of the map.
Name = EXPLORE
InitialState = CreatureExploreDungeon
ContinueState = None
Assign = OWNED_CREATURES OWNED_DIGGERS ENEMY_CREATURES ENEMY_DIGGERS
PlayerFunctions = can_do_job_always in_state_internal
CoordsFunctions = none none
Properties =

[job16]
; Leave the dungeon through entrance.
Name = EXEMPT
RelatedRoomRole = ROOM_ROLE_POOL_LEAVE
InitialState = CreatureExempt
ContinueState = None
Assign = OWNED_CREATURES ENEMY_CREATURES HUMAN_DROP AREA_WITHIN_ROOM WHOLE_AREA ONE_TIME
PlayerFunctions = can_do_job_always none
CoordsFunctions = can_do_job_always work_in_room
Properties = WORK_CENTER_ONLY NO_GROUPS

[job17]
; Sink into temple waters as sacrifice for dark gods.
Name = TEMPLE_SACRIFICE
RelatedRoomRole = ROOM_ROLE_SACRIFICE
InitialState = CreatureSacrifice
ContinueState = CrtrBeingSacrificed
Assign = OWNED_CREATURES OWNED_DIGGERS ENEMY_CREATURES ENEMY_DIGGERS HUMAN_DROP COMPUTER_DROP AREA_WITHIN_ROOM CENTER_ONLY ONE_TIME
PlayerFunctions = can_do_job_always none
CoordsFunctions = can_do_job_always in_state_internal
Properties = WORK_CENTER_ONLY NO_SELF_CONTROL NO_GROUPS

[job18]
; Torture which persuades enemies to convert, or motivates your creatures.
Name = PAINFUL_TORTURE
RelatedRoomRole = ROOM_ROLE_TORTURE
InitialState = AtTortureRoom
ContinueState = Torturing
Assign = OWNED_CREATURES ENEMY_CREATURES ENEMY_DIGGERS CREATURE_INIT HUMAN_DROP AREA_WITHIN_ROOM WHOLE_AREA ONE_TIME
PlayerFunctions = can_do_job_always none
CoordsFunctions = can_do_job_always work_in_room
Properties = WORK_WHOLE_AREA NEEDS_CAPACITY NO_SELF_CONTROL NO_GROUPS

[job19]
; Slowly dying of hunger at prison.
Name = CAPTIVITY
RelatedRoomRole = ROOM_ROLE_PRISON
InitialState = CrtrArrivedAtPrison
ContinueState = CreatureInPrison
Assign = OWNED_CREATURES ENEMY_CREATURES ENEMY_DIGGERS CREATURE_INIT HUMAN_DROP AREA_WITHIN_ROOM WHOLE_AREA ONE_TIME
PlayerFunctions = can_do_job_always none
CoordsFunctions = can_do_job_always work_in_room
Properties = WORK_WHOLE_AREA NEEDS_CAPACITY NO_SELF_CONTROL NO_GROUPS ALLOW_CHICKENIZED

[job20]
; Placing any valuables in pockets into players treasury.
Name = PLACE_IN_VAULT
RelatedRoomRole = ROOM_ROLE_GOLD_STORAGE
InitialState = ImpDropsGold
ContinueState = None
Assign = OWNED_DIGGERS HUMAN_DROP AREA_WITHIN_ROOM WHOLE_AREA ONE_TIME
PlayerFunctions = can_do_job_always none
CoordsFunctions = can_place_in_vault work_in_room
Properties = WORK_WHOLE_AREA

[job21]
; Taking salary from the treasury.
Name = TAKE_SALARY
RelatedRoomRole = ROOM_ROLE_GOLD_STORAGE
InitialState = CreatureTakeSalary
ContinueState = None
Assign = OWNED_CREATURES HUMAN_DROP COMPUTER_DROP AREA_WITHIN_ROOM WHOLE_AREA ONE_TIME
PlayerFunctions = can_do_job_always none
CoordsFunctions = can_take_salary work_in_room
Properties = WORK_WHOLE_AREA

[job22]
; Eating in the hatchery.
Name = TAKE_FEED
RelatedRoomRole = ROOM_ROLE_FOOD_STORAGE
InitialState = CreatureArrivedAtGarden
ContinueState = CreatureEat
Assign = OWNED_CREATURES HUMAN_DROP COMPUTER_DROP AREA_WITHIN_ROOM WHOLE_AREA ONE_TIME
PlayerFunctions = can_do_job_always none
CoordsFunctions = can_do_job_always work_in_room
Properties = WORK_WHOLE_AREA

[job23]
; Sleeping in lair, also includes making new lair in the room.
Name = TAKE_SLEEP
RelatedRoomRole = ROOM_ROLE_HEAL_SLEEP
InitialState = CreatureGoingToSleep
ContinueState = CreatureSleep
Assign = OWNED_CREATURES HUMAN_DROP COMPUTER_DROP AREA_WITHIN_ROOM WHOLE_AREA ONE_TIME
PlayerFunctions = can_do_job_always none
CoordsFunctions = can_take_sleep sleep_in_lair
; Sleeping does not consume room capacity, because the lair itself does - no NEEDS_CAPACITY here.
Properties = WORK_WHOLE_AREA

[angerjob0]
Name = NULL

[angerjob1]
Name = KILL_CREATURES

[angerjob2]
Name = DESTROY_ROOMS

[angerjob3]
Name = LEAVE_DUNGEON

[angerjob4]
Name = STEAL_GOLD

[angerjob5]
Name = DAMAGE_WALLS

[angerjob6]
Name = MAD_PSYCHO

[angerjob7]
Name = PERSUADE

[angerjob8]
Name = JOIN_ENEMY

[angerjob9]
Name = UNKNOWN1

[attackpref0]
Name = NULL

[attackpref1]
Name = MELEE

[attackpref2]
Name = RANGED<|MERGE_RESOLUTION|>--- conflicted
+++ resolved
@@ -68,7 +68,6 @@
 ; 3,4 will only target other players, 5,6 only own player.
 ; 7 will target traps.
 PrimaryTarget = 0
-<<<<<<< HEAD
 ; Instances are normally used from first to last ID when both are available, a higher priority will make an instance to be used instead of other instances whose entry is before them.
 ; If any instances share the same priority then the first to last ID rule apply. Priority range is 0~10.
 ; Note that it mostly matters for instance with 'SELF_BUFF' to determine which instance should be used first, but it can be used for any instance, default is 0 if not specified.
@@ -82,6 +81,8 @@
 ; RANGED_ATTACK will be used by creatures at distance combat.
 ; RANGED_DEBUFF will be used in battle, but does not count as an attack.
 ; SELF_BUFF is required to tell the creature to use this instance as a positive buff when fighting against other creatures.
+; RANGED_BUFF can be applied to another friendly creature.
+; NEEDS_TARGET Cannot be used in possession without a target to cast it on.
 ; QUICK allows the instance to be used by creatures going postal.
 ; DISARMING allows the instance to be used against traps.
 ; DIGGER_TASK allows the instance to be used by diggers doing their tasks.
@@ -93,19 +94,6 @@
 ; ON_TOXIC_TERRAIN allows the instance to be used as a reaction to walking on a dangerous tile like Lava, typically for Flight.
 ; AGAINST_DOOR allows the instance to be used as a reaction to attacking a door.
 ; AGAINST_OBJECT allows the instance to be used as a reaction to attacking an object like the Dungeon Heart.
-=======
-; Instance property flags:
-; RANGED_DEBUFF will be used on enemy creatures, but does not count as an attack
-; DANGEROUS will be avoided when attacking Doors and Hearts
-; DESTRUCTIVE is required when attacking Doors and Hearts
-; SELF_BUFF can be applied to caster.
-; RANGED_BUFF can be applied to another friendly creature.
-; REPEAT_TRIGGER allows player to hold down the mouse button to cast
-; QUICK ranged attacks will be used by units going postal
-; DISARMING allows instance to be used against traps
-; DISPLAY_SWIPE Shows the swipe in possession loaded from the creatures PossessSwipeIndex
-; NEEDS_TARGET Cannot be used in possession without a target to cast it on
->>>>>>> b28f8078
 Properties =
 ; Function used as the instance action, and its parameters.
 Function = none 0 0
