--- conflicted
+++ resolved
@@ -314,12 +314,9 @@
     settings.isometric_view_zoom_level = game.packet_save_head.isometric_view_zoom_level;
     settings.frontview_zoom_level = game.packet_save_head.frontview_zoom_level;
     settings.isometric_tilt = game.packet_save_head.isometric_tilt;
-<<<<<<< HEAD
     settings.highlight_mode = game.packet_save_head.highlight_mode;
-=======
     IMPRISON_BUTTON_DEFAULT = game.packet_save_head.default_imprison_tendency;
     FLEE_BUTTON_DEFAULT = game.packet_save_head.default_flee_tendency;
->>>>>>> 860962e4
     init_level();
     setup_zombie_players();//TODO GUI What about packet file from network game? No zombies there..
     init_players();
