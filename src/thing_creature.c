--- conflicted
+++ resolved
@@ -3056,10 +3056,9 @@
     short speed;
     long damage;
     unsigned char dexterity, max_dexterity;
-
     struct ShotConfigStats* shotst = get_shot_model_stats(shot_model);
     TbBool flag1 = false;
-    // Prepare source position
+    // Prepare source position.
     struct Coord3d pos1;
     pos1.x.val = firing->mappos.x.val;
     pos1.y.val = firing->mappos.y.val;
@@ -3071,7 +3070,7 @@
             if (!firing->trap.volley_fire)
             {
                 firing->trap.volley_fire = true;
-                firing->trap.volley_repeat = shotst->effect_amount - 1; // N x shots + (N - 1) x pauses and one shot is this one
+                firing->trap.volley_repeat = shotst->effect_amount - 1; // N x shots + (N - 1) x pauses and one shot is this one.
                 firing->trap.volley_delay = shotst->effect_spacing;
                 firing->trap.firing_at = thing_is_invalid(target)? 0 : target->index;
             }
@@ -3084,13 +3083,12 @@
             }
         }
         struct TrapStats* trapstat = &game.conf.trap_stats[firing->model];
-        firing->move_angle_xy = get_angle_xy_to(&firing->mappos, &target->mappos); //visually rotates the trap
+        firing->move_angle_xy = get_angle_xy_to(&firing->mappos, &target->mappos); // Visually rotates the trap.
         pos1.x.val += distance_with_angle_to_coord_x(trapstat->shot_shift_x, firing->move_angle_xy + LbFPMath_PI / 2);
         pos1.y.val += distance_with_angle_to_coord_y(trapstat->shot_shift_x, firing->move_angle_xy + LbFPMath_PI / 2);
         pos1.x.val += distance_with_angle_to_coord_x(trapstat->shot_shift_y, firing->move_angle_xy);
         pos1.y.val += distance_with_angle_to_coord_y(trapstat->shot_shift_y, firing->move_angle_xy);
         pos1.z.val += trapstat->shot_shift_z;
-
         max_dexterity = UCHAR_MAX;
         dexterity = max_dexterity/4 + CREATURE_RANDOM(firing, max_dexterity/2);
     }
@@ -3098,16 +3096,13 @@
     {
         struct CreatureControl* cctrl = creature_control_get_from_thing(firing);
         struct CreatureStats* crstat = creature_stats_get_from_thing(firing);
-<<<<<<< HEAD
-        dexterity = calculate_correct_creature_dexterity(firing);
-=======
         if (shotst->fire_logic == ShFL_Volley)
         {
             if (!firing->creature.volley_fire)
             {
                 firing->creature.volley_fire = true;
-                firing->creature.volley_repeat = shotst->effect_amount - 1; // N x shots + (N - 1) x pauses and one shot is this one
-                cctrl->inst_action_turns += shotst->effect_spacing + 1; // because of post check
+                firing->creature.volley_repeat = shotst->effect_amount - 1; // N x shots + (N - 1) x pauses and one shot is this one.
+                cctrl->inst_action_turns += shotst->effect_spacing + 1; // Because of post check.
             }
             else
             {
@@ -3117,23 +3112,21 @@
                 firing->creature.volley_repeat--;
             }
         }
-
-        dexterity = compute_creature_max_dexterity(crstat->dexterity, cctrl->explevel);
->>>>>>> c8fabbfd
+        dexterity = calculate_correct_creature_dexterity(firing);
         max_dexterity = crstat->dexterity + ((crstat->dexterity * cctrl->explevel * game.conf.crtr_conf.exp.dexterity_increase_on_exp) / 100);
-
         pos1.x.val += distance_with_angle_to_coord_x((cctrl->shot_shift_x + (cctrl->shot_shift_x * game.conf.crtr_conf.exp.size_increase_on_exp * cctrl->explevel) / 100), firing->move_angle_xy + LbFPMath_PI / 2);
         pos1.y.val += distance_with_angle_to_coord_y((cctrl->shot_shift_x + (cctrl->shot_shift_x * game.conf.crtr_conf.exp.size_increase_on_exp * cctrl->explevel) / 100), firing->move_angle_xy + LbFPMath_PI / 2);
         pos1.x.val += distance_with_angle_to_coord_x((cctrl->shot_shift_y + (cctrl->shot_shift_y * game.conf.crtr_conf.exp.size_increase_on_exp * cctrl->explevel) / 100), firing->move_angle_xy);
         pos1.y.val += distance_with_angle_to_coord_y((cctrl->shot_shift_y + (cctrl->shot_shift_y * game.conf.crtr_conf.exp.size_increase_on_exp * cctrl->explevel) / 100), firing->move_angle_xy);
         pos1.z.val += (cctrl->shot_shift_z + (cctrl->shot_shift_z * game.conf.crtr_conf.exp.size_increase_on_exp * cctrl->explevel) / 100);
     }
-    // Compute launch angles
+    // Compute launch angles.
     if (thing_is_invalid(target))
     {
         angle_xy = firing->move_angle_xy;
         angle_yz = firing->move_angle_z;
-    } else
+    }
+    else
     {
         pos2.x.val = target->mappos.x.val;
         pos2.y.val = target->mappos.y.val;
@@ -3141,13 +3134,13 @@
         pos2.z.val += (target->clipbox_size_z >> 1);
         if (((shotst->model_flags & ShMF_StrengthBased) != 0) && ((shotst->model_flags & ShMF_ReboundImmune) != 0) && (target->class_id != TCls_Door))
         {
-          flag1 = true;
-          pos1.z.val = pos2.z.val;
+            flag1 = true;
+            pos1.z.val = pos2.z.val;
         }
         angle_xy = get_angle_xy_to(&pos1, &pos2);
         angle_yz = get_angle_yz_to(&pos1, &pos2);
     }
-    // Compute shot damage
+    // Compute shot damage.
     damage = shotst->damage;
     if (shotst->fixed_damage == 0)
     {
@@ -3166,13 +3159,12 @@
     }
     struct Thing* shotng = NULL;
     long target_idx = 0;
-    // Set target index for navigating shots
+    // Set target index for navigating shots.
     if (!thing_is_invalid(target))
     {
         target_idx = target->index;
     }
     struct ComponentVector cvect;
-
     switch (shotst->fire_logic)
     {
     case ShFL_Beam:
@@ -3182,7 +3174,7 @@
         }
         shotng = create_thing(&pos2, TCls_Shot, shot_model, firing->owner, -1);
         if (thing_is_invalid(shotng))
-          return;
+            return;
         draw_lightning(&pos1, &pos2, shotst->effect_spacing, shotst->effect_id);
         shotng->health = shotst->health;
         shotng->shot.damage = damage;
@@ -3190,11 +3182,10 @@
         break;
     case ShFL_Breathe:
         if ((thing_is_invalid(target)) || (get_2d_distance(&firing->mappos, &pos2) > shotst->max_range))
-          project_point_to_wall_on_angle(&pos1, &pos2, firing->move_angle_xy, firing->move_angle_z, COORD_PER_STL, shotst->max_range/COORD_PER_STL);
+            project_point_to_wall_on_angle(&pos1, &pos2, firing->move_angle_xy, firing->move_angle_z, COORD_PER_STL, shotst->max_range/COORD_PER_STL);
         shotng = create_thing(&pos2, TCls_Shot, shot_model, firing->owner, -1);
         if (thing_is_invalid(shotng))
-          return;
-
+            return;
         draw_flame_breath(&pos1, &pos2, shotst->effect_spacing, shotst->effect_amount,shotst->effect_id);
         shotng->health = shotst->health;
         shotng->shot.damage = damage;
@@ -3208,7 +3199,7 @@
         {
             tmptng = create_thing(&pos1, TCls_Shot, shot_model, firing->owner, -1);
             if (thing_is_invalid(tmptng))
-              break;
+                break;
             shotng = tmptng;
             shotng->shot.hit_type = hit_type;
             shotng->move_angle_xy = (short)((angle_xy + CREATURE_RANDOM(firing, 2 * shotst->spread_xy + 1) - shotst->spread_xy) & LbFPMath_AngleMask);
@@ -3225,7 +3216,7 @@
         break;
     }
     case ShFL_Volley:
-        // fallthrough
+        // Fallthrough.
     case ShFL_Lizard:
     case ShFL_Default:
     default:
@@ -3271,23 +3262,22 @@
     {
 #if (BFDEBUG_LEVEL > 0)
       damage = shotng->shot.damage;
-      // Special debug code that shows amount of damage the shot will make
+      // Special debug code that shows amount of damage the shot will make.
       if ((start_params.debug_flags & DFlg_ShotsDamage) != 0)
           create_price_effect(&pos1, my_player_number, damage);
       if ((damage < 0) || (damage > 2000))
       {
-        WARNLOG("Shot of type %d carries %d damage",(int)shot_model,(int)damage);
+          WARNLOG("Shot of type %d carries %d damage",(int)shot_model,(int)damage);
       }
 #endif
       shotng->shot.hit_type = hit_type;
       if (shotst->firing_sound > 0)
       {
-        thing_play_sample(firing, shotst->firing_sound + UNSYNC_RANDOM(shotst->firing_sound_variants),
-            100, 0, 3, 0, 3, FULL_LOUDNESS);
+          thing_play_sample(firing, shotst->firing_sound + UNSYNC_RANDOM(shotst->firing_sound_variants),100, 0, 3, 0, 3, FULL_LOUDNESS);
       }
       if (shotst->shot_sound > 0)
       {
-        thing_play_sample(shotng, shotst->shot_sound, NORMAL_PITCH, 0, 3, 0, shotst->sound_priority, FULL_LOUDNESS);
+          thing_play_sample(shotng, shotst->shot_sound, NORMAL_PITCH, 0, 3, 0, shotst->sound_priority, FULL_LOUDNESS);
       }
       set_flag_value(shotng->movement_flags, TMvF_Unknown10, flag1);
     }
