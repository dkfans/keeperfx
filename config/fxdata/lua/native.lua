---@meta native

--file not used by the game, but used for telling the IDE about the
--functions exported from the C code
--also serves as documentation of said function


---@alias playersingle Player | "PLAYER0" | "PLAYER1" | "PLAYER2" | "PLAYER3" | "PLAYER_GOOD" | "PLAYER_NEUTRAL"
---@alias playerrange  playersingle | "ALL_PLAYERS"
---@alias controls_variable "TOTAL_DIGGERS"|"TOTAL_CREATURES"|"TOTAL_DOORS"|"TOTAL_AREA"|"GOOD_CREATURES"|"EVIL_CREATURES"
---@alias timer "TIMER0"|"TIMER1"|"TIMER2"|"TIMER3"|"TIMER4"|"TIMER5"|"TIMER6"|"TIMER7"
---@alias flag_desc 0|1|2|3|4|5|6|7|"FLAG0"|"FLAG1"|"FLAG2"|"FLAG3"|"FLAG4"|"FLAG5"|"FLAG6"|"FLAG7"|"CAMPAIGN_FLAG0"|"CAMPAIGN_FLAG1"|"CAMPAIGN_FLAG2"|"CAMPAIGN_FLAG3"|"CAMPAIGN_FLAG4"|"CAMPAIGN_FLAG5"|"CAMPAIGN_FLAG6"|"CAMPAIGN_FLAG7"
---@alias hand_rule "ALWAYS"|"AGE_LOWER"|"AGE_HIGHER"|"LEVEL_LOWER"|"LEVEL_HIGHER"|"AT_ACTION_POINT"|"AFFECTED_BY"|"WANDERING"|"WORKING"|"FIGHTING"
---@alias rule_slot 0|1|2|3|4|5|6|7|"RULE0"|"RULE1"|"RULE2"|"RULE3"|"RULE4"|"RULE5"|"RULE6"|"RULE7"
---@alias rule_action "DENY"|"ALLOW"|"ENABLE"|"DISABLE"
---@alias hero_objective "STEAL_GOLD"|"STEAL_SPELLS"|"ATTACK_ENEMIES"|"ATTACK_DUNGEON_HEART"|"SNIPE_DUNGEON_HEART"|"ATTACK_ROOMS"|"SABOTAGE_ROOMS"|"DEFEND_PARTY"|"DEFEND_LOCATION"|"DEFEND_HEART"|"DEFEND_ROOMS"
---@alias msgtype "SPEECH"|"SOUND"
---@alias creature_select_criteria "MOST_EXPERIENCED"|"MOST_EXP_WANDERING"|"MOST_EXP_WORKING"|"MOST_EXP_FIGHTING"|"LEAST_EXPERIENCED"|"LEAST_EXP_WANDERING"|"LEAST_EXP_WORKING"|"LEAST_EXP_FIGHTING"|"NEAR_OWN_HEART"|"NEAR_ENEMY_HEART"|"ON_ENEMY_GROUND"|"ON_FRIENDLY_GROUND"|"ON_NEUTRAL_GROUND"|"ANYWHERE"
---@alias trap_config "NameTextID"|"TooltipTextID"|"SymbolSprites"|"PointerSprites"|"PanelTabIndex"|"Crate"|"ManufactureLevel"|"ManufactureRequired"|"Shots"|"TimeBetweenShots"|"SellingValue"|"Model"|"ModelSize"|"AnimationSpeed"|"TriggerType"|"ActivationType"|"EffectType"|"Hidden"|"TriggerAlarm"|"Slappable"|"Unanimated"|"Health"|"Unshaded"|"RandomStartFrame"|"ThingSize"|"HitType"|"LightRadius"|"LightIntensity"|"LightFlags"|"TransparencyFlags"|"ShotVector"|"Destructible"|"Unstable"|"Unsellable"
---@alias gui_button_group "MINIMAP"|"TABS"|"INFO"|"ROOM"|"POWER"|"TRAP"|"DOOR"|"CREATURE"|"MESSAGE"
---@alias script_operator "SET"|"INCREASE"|"DECREASE"|"MULTIPLY"
---@alias variable flag_desc|timer|room_type|"MONEY"|"GAME_TURN"|"BREAK_IN"|"TOTAL_DIGGERS"|"TOTAL_CREATURES"|"TOTAL_RESEARCH"|"TOTAL_DOORS"|"TOTAL_AREA"|"TOTAL_CREATURES_LEFT"|"CREATURES_ANNOYED"|"BATTLES_LOST"|"BATTLES_WON"|"ROOMS_DESTROYED"|"SPELLS_STOLEN"|"TIMES_BROKEN_INTO"|"GOLD_POTS_STOLEN"|"HEART_HEALTH"|"GHOSTS_RAISED"|"SKELETONS_RAISED"|"VAMPIRES_RAISED"|"CREATURES_CONVERTED"|"EVIL_CREATURES_CONVERTED"|"GOOD_CREATURES_CONVERTED"|"TIMES_ANNOYED_CREATURE"|"TIMES_TORTURED_CREATURE"|"TOTAL_DOORS_MANUFACTURED"|"TOTAL_TRAPS_MANUFACTURED"|"TOTAL_MANUFACTURED"|"TOTAL_TRAPS_USED"|"TOTAL_DOORS_USED"|"KEEPERS_DESTROYED"|"CREATURES_SACRIFICED"|"CREATURES_FROM_SACRIFICE"|"TIMES_LEVELUP_CREATURE"|"TOTAL_SALARY"|"CURRENT_SALARY"|"DUNGEON_DESTROYED"|"TOTAL_GOLD_MINED"|"DOORS_DESTROYED"|"CREATURES_SCAVENGED_LOST"|"CREATURES_SCAVENGED_GAINED"|"ALL_DUNGEONS_DESTROYED"|"GOOD_CREATURES"|"EVIL_CREATURES"|"TRAPS_SOLD"|"DOORS_SOLD"|"MANUFACTURED_SOLD"|"MANUFACTURE_GOLD"|"TOTAL_SCORE"|"BONUS_TIME"|"CREATURES_TRANSFERRED"
---@alias fill "NONE"|"MATCH"|"FLOOR"|"BRIDGE"
---@alias set_door "LOCKED"|"UNLOCKED"
---@alias texture_pack "NONE"|"STANDARD"|"ANCIENT"|"WINTER"|"SNAKE_KEY"|"STONE_FACE"|"VOLUPTUOUS"|"BIG_BREASTS"|"ROUGH_ANCIENT"|"SKULL_RELIEF"|"DESERT_TOMB"|"GYPSUM"|"LILAC_STONE"|"SWAMP_SERPENT"|"LAVA_CAVERN"
---@alias head_for "ACTION_POINT"|"DUNGEON"|"DUNGEON_HEART"|"APPROPIATE_DUNGEON"
---@alias creature_propery "BLEEDS"|"UNAFFECTED_BY_WIND"|"IMMUNE_TO_GAS"|"HUMANOID_SKELETON"|"PISS_ON_DEAD"|"FLYING"|"SEE_INVISIBLE"|"PASS_LOCKED_DOORS"|"SPECIAL_DIGGER"|"ARACHNID"|"DIPTERA"|"LORD"|"SPECTATOR"|"EVIL"|"NEVER_CHICKENS"|"IMMUNE_TO_BOULDER"|"NO_CORPSE_ROTTING"|"NO_ENMHEART_ATTCK"|"TREMBLING_FAT"|"FEMALE"|"INSECT"|"ONE_OF_KIND"|"NO_IMPRISONMENT"|"IMMUNE_TO_DISEASE"|"ILLUMINATED"|"ALLURING_SCVNGR"
---@alias actionpoint integer
---@alias location playersingle|actionpoint|"LAST_EVENT"|"COMBAT"
---@alias thing_class "Object"|"Shot"|"EffectElem"|"DeadCreature"|"Creature"|"Effect"|"EffectGen"|"Trap"|"Door"|"AmbientSnd"|"CaveIn"



---followning options come from cfg files, but these are the defaults, if you added them correctly to cfg, errors the ide gives can be ignored
---@alias creature_type "WIZARD"|"BARBARIAN"|"ARCHER"|"MONK"|"DWARFA"|"KNIGHT"|"AVATAR"|"TUNNELLER"|"WITCH"|"GIANT"|"FAIRY"|"THIEF"|"SAMURAI"|"HORNY"|"SKELETON"|"TROLL"|"DRAGON"|"DEMONSPAWN"|"FLY"|"DARK_MISTRESS"|"SORCEROR"|"BILE_DEMON"|"IMP"|"BUG"|"VAMPIRE"|"SPIDER"|"HELL_HOUND"|"GHOST"|"TENTACLE"|"ORC"|"FLOATING_SPIRIT"|"DRUID"|"TIME_MAGE"
---@alias room_type "ENTRANCE"|"TREASURE"|"RESEARCH"|"PRISON"|"TORTURE"|"TRAINING"|"DUNGEON_HEART"|"WORKSHOP"|"SCAVENGER"|"TEMPLE"|"GRAVEYARD"|"BARRACKS"|"GARDEN"|"LAIR"|"BRIDGE"|"GUARD_POST"
---@alias power_kind "POWER_HAND"|"POWER_IMP"|"POWER_OBEY"|"POWER_SLAP"|"POWER_SIGHT"|"POWER_CALL_TO_ARMS"|"POWER_CAVE_IN"|"POWER_HEAL_CREATURE"|"POWER_HOLD_AUDIENCE"|"POWER_LIGHTNING"|"POWER_SPEED"|"POWER_PROTECT"|"POWER_CONCEAL"|"POWER_DISEASE"|"POWER_CHICKEN"|"POWER_DESTROY_WALLS"|"POWER_TIME_BOMB"|"POWER_POSSESS"|"POWER_ARMAGEDDON"|"POWER_PICKUP_CREATURE"|"POWER_PICKUP_GOLD"|"POWER_PICKUP_FOOD"
---@alias trap_type "BOULDER"|"ALARM"|"POISON_GAS"|"LIGHTNING"|"WORD_OF_POWER"|"LAVA"
---@alias door_type "WOOD"|"BRACED"|"STEEL"|"MAGIC"|"SECRET"|"MIDAS"
---@alias object_type string just look in objects.cfg for all names
---@alias effect_generator_type string see effects.toml
---@alias effect_element_type string see effects.toml
---@alias effect_type string see effects.toml
---@alias spell_type string see magic.cfg





---@class creaturefields
---@field WIZARD integer
---@field BARBARIAN integer
---@field ARCHER integer
---@field MONK integer
---@field DWARFA integer
---@field KNIGHT integer
---@field AVATAR integer
---@field TUNNELLER integer
---@field WITCH integer
---@field GIANT integer
---@field FAIRY integer
---@field THIEF integer
---@field SAMURAI integer
---@field HORNY integer
---@field SKELETON integer
---@field TROLL integer
---@field DRAGON integer
---@field DEMONSPAWN integer
---@field FLY integer
---@field DARK_MISTRESS integer
---@field SORCEROR integer
---@field BILE_DEMON integer
---@field IMP integer
---@field BUG integer
---@field VAMPIRE integer
---@field SPIDER integer
---@field HELL_HOUND integer
---@field GHOST integer
---@field TENTACLE integer
---@field ORC integer
---@field FLOATING_SPIRIT integer
---@field DRUID integer
---@field TIME_MAGE integer

---@class roomfields
---@field TREASURE integer
---...



---@class Pos3d
---@field val_x integer full value 256 more then stl version
---@field val_y integer full value 256 more then stl version
---@field val_z integer full value 256 more then stl version
---@field stl_x integer value in subtiles not including pos within subtile
---@field stl_y integer value in subtiles not including pos within subtile
---@field stl_z integer value in subtiles not including pos within subtile
local Pos3d = {}

---@class Camera
---@field pos Pos3d
---@field yaw   integer 
---@field pitch integer b
---@field roll  integer
local Camera = {}

---@class Player: creaturefields,roomfields
---@field private name string
---
---@field CONTROLS creaturefields
---@field MONEY integer
---@field GAME_TURN integer
---@field BREAK_IN integer
---@field TOTAL_DIGGERS integer
---@field TOTAL_CREATURES integer
---@field TOTAL_RESEARCH integer
---@field TOTAL_DOORS integer
---@field TOTAL_AREA integer
---@field TOTAL_CREATURES_LEFT integer
---@field CREATURES_ANNOYED integer
---@field BATTLES_LOST integer
---@field BATTLES_WON integer
---@field ROOMS_DESTROYED integer
---@field SPELLS_STOLEN integer
---@field TIMES_BROKEN_INTO integer
---@field GOLD_POTS_STOLEN integer
---@field HEART_HEALTH integer
---@field GHOSTS_RAISED integer
---@field SKELETONS_RAISED integer
---@field VAMPIRES_RAISED integer
---@field CREATURES_CONVERTED integer
---@field EVIL_CREATURES_CONVERTED integer
---@field GOOD_CREATURES_CONVERTED integer
---@field TIMES_ANNOYED_CREATURE integer
---@field TIMES_TORTURED_CREATURE integer
---@field TOTAL_DOORS_MANUFACTURED integer
---@field TOTAL_TRAPS_MANUFACTURED integer
---@field TOTAL_MANUFACTURED integer
---@field TOTAL_TRAPS_USED integer
---@field TOTAL_DOORS_USED integer
---@field KEEPERS_DESTROYED integer
---@field CREATURES_SACRIFICED integer
---@field CREATURES_FROM_SACRIFICE integer
---@field TIMES_LEVELUP_CREATURE integer
---@field TOTAL_SALARY integer
---@field CURRENT_SALARY integer
---@field DUNGEON_DESTROYED integer
---@field TOTAL_GOLD_MINED integer
---@field DOORS_DESTROYED integer
---@field CREATURES_SCAVENGED_LOST integer
---@field CREATURES_SCAVENGED_GAINED integer
---@field ALL_DUNGEONS_DESTROYED integer
---@field GOOD_CREATURES integer
---@field EVIL_CREATURES integer
---@field TRAPS_SOLD integer
---@field DOORS_SOLD integer
---@field MANUFACTURED_SOLD integer
---@field MANUFACTURE_GOLD integer
---@field TOTAL_SCORE integer
---@field BONUS_TIME integer
---@field CREATURES_TRANSFERRED integer
---
---@field heart Thing The player's primary dungeon heart
local Player = {}

---@class Thing
---@field idx integer
---@field creation_turn integer
---@field class integer
---@field model integer
---@field pos Pos3d
---@field orientation integer
---@field owner Player
local Thing = {}


---@class Creature: Thing
local Creature = {}

---@class Herogate:Thing
---@field hidden boolean
local Herogate = {}



---@return Player
local function newPlayer() end


local flagsnames = {"FLAG0","FLAG1","FLAG2","FLAG3","FLAG4","FLAG5","FLAG6","FLAG7",
"CAMPAIGN_FLAG0","CAMPAIGN_FLAG1","CAMPAIGN_FLAG2","CAMPAIGN_FLAG3","CAMPAIGN_FLAG4","CAMPAIGN_FLAG5","CAMPAIGN_FLAG6","CAMPAIGN_FLAG7"}


PLAYER0 = newPlayer()
PLAYER1 = newPlayer()
PLAYER2 = newPlayer()
PLAYER3 = newPlayer()
PLAYER4 = newPlayer()
PLAYER5 = newPlayer()
PLAYER6 = newPlayer()
PLAYER_GOOD = newPlayer()
PLAYER_NEUTRAL = newPlayer()


------------------
--Setup Commands--
------------------

---This command tells the game how long to wait before generating a new creature for each player.
---The type of creatures that appear cannot be scripted and will depend on the rooms the player has built.
---This is a global setting and will apply to all Portals.
---@param interval integer The number of game turns between each creature.
function SET_GENERATE_SPEED(interval) end

---If you have placed down an enemy dungeon heart (not a hero dungeon heart), this command tells Dungeon Keeper that a computer player needs to be assigned.
---@param player playersingle
---@param attitude integer|"ROAMING"
function COMPUTER_PLAYER(player,attitude) end

---Sets up an alliance between two players.
---Note that computer players will not break the alliance by themselves, but human player may do so.
---So this command is mostly for controlling the computer players behavior.
---@param player1 playerrange players this should affect.
---@param player2 playersingle player this should affect.
---@param state? integer What happens to the alliance, it can have the following values:
--- 0: Players are enemies, but may change that. Computer Players never will.
--- 1: Players are allied, but may change that. Computer Players never will.
--- 2: Players are enemies, and cannot change this.
--- 3: Players are allied, and cannot change this.
function ALLY_PLAYERS(player1,player2,state) end

---How much gold each player has at the start of the level.
---@param player playerrange The number of game turns between each creature.
---@param gold integer The number of game turns between each creature.
function START_MONEY(player,gold) end

---The maximum number of creatures a player can have.
---The player can still gain creatures through Scavenging and Torturing but no more will come through the portal until the number of creatures drops below the maximum again.
---@param player playerrange The player name, e.g. PLAYER1. See players section for more information.
---@param max_amount integer The maximum number of creatures. This must be a number below 255.
function MAX_CREATURES(player,max_amount) end

---The creature pool is a set number of creatures that can be attracted by all the players.
---Imagine a large group of creatures waiting outside the Dungeon Area (all Portals share this group).
---A player puts down a room, e.g. a Torture Chamber, and a creature (Dark Mistress) is attracted. The Mistress is taken from this group. If there are no more Mistresses in the group then the player will not be able to gain any more unless he uses other means, e.g. scavenging.
---This is a first come, first serve system so players will need to hurry if they want to gain the rarest creatures.
---If a creature becomes angry, it will exit via an Portal and return to the pool. Dead creatures do not return to the pool so be careful the players do not run out.
---This command sets the number of creatures that are placed in this pool. If you leave any creatures off the list then they will not appear in the pool.
---@param creature_type creature_type The creature's name, e.g. BILE_DEMON.
---@param amount integer The number of creature's of that type in the pool.
function ADD_CREATURE_TO_POOL(creature_type,amount) end

---This command tells the game that a specific creature can come through that player’s Portal.
---@param player playerrange The player’s name, e.g. PLAYER1. See players section for more information.
---@param creature_type creature_type The creature’s name, e.g. SORCEROR. See creature names section for more information.
---@param can_be_attracted boolean This value should always be set to true. Creatures, unlike spells and rooms, do not have to be pre-enabled.
---@param amount_forced integer Amount of creatures of that kind which can be force-attracted (attracted even if player doesn't have rooms required by that creature). Originally there was no possibility to skip attraction conditions.
function CREATURE_AVAILABLE(player,creature_type,can_be_attracted,amount_forced) end

---Normally, when a creature dies, and its body vanishes, it is added to the creature pool again.
---This command allows you to ensure that all dead creatures are dead forever.
---@param return_to_pool boolean Logic value to control the creatures returning after death. The default value is true, allowing dead creatures to come through portal again. Setting it to 0 will prevent dead creatures from returning.
function DEAD_CREATURES_RETURN_TO_POOL(return_to_pool) end

---This command tells the game that a specific room is available for the player to place down.
---@param player playerrange The players the room should be made available for.
---@param room room_type The room’s name, e.g. TEMPLE.
---@param can_be_available boolean If it is true then you are telling the game that the room may be researched at some point.
---@param is_available boolean If it is true then the room is available straight away. If it is false then the room cannot become available until it is set to 1 or it is researched.
function ROOM_AVAILABLE(player,room,can_be_available,is_available) end


---This command tells the game that a specific spell is available for the player to cast.
---@param player playerrange The player’s name, e.g. PLAYER1. See players section for more information.
---@param spell power_kind The spell’s name, e.g. POWER_LIGHTNING. See spell names section for more information.
---@param can_be_available boolean If it is true then you are telling the game that the spell may be researched at some point.
---@param is_available boolean If it is true then the spell is available straight away. If it is 0 then the spell cannot become available until it is set to 1 or researched.
function MAGIC_AVAILABLE(player,spell,can_be_available,is_available) end

---This command tells the game that a specific trap is available for the player to construct.
---@param player playerrange The player’s name, e.g. PLAYER1. See players section for more information.
---@param trap trap_type The trap’s name, e.g. LAVA. See doors/traps names section for more information.
---@param can_be_available boolean If it is true then you are telling the game that the trap may be constructed at some point.
---@param number_available integer The number of doors available to the player at the start of the level or when they become available. Bear in mind that without a Workshop, the traps cannot be armed. This may cause problems in the game. It is best to leave this at 0 when you write your scripts.
function TRAP_AVAILABLE(player,trap,can_be_available,number_available) end

---This command tells the game that a specific door is available for the player to construct.
---@param player playerrange The player’s name, e.g. PLAYER1. See players section for more information.
---@param door door_type The door’s name, e.g. BRACED. See doors/traps names section for more information.
---@param can_be_available boolean If it is true then you are telling the game that the door can be constructed.
---@param number_available integer The number of doors available to the player at the start of the level or when they become available.
function DOOR_AVAILABLE(player,door,can_be_available,number_available) end


------------------------
--Script flow control --
------------------------

---@param player? playerrange
function WIN_GAME(player) end

---@param player? playerrange
function LOSE_GAME(player) end

---Once an Action Point has been triggered, it cannot be triggered again unless it has been reset by this command.
---@param action_point integer Action Point number
function RESET_ACTION_POINT(action_point) end


------------------------
--Flags and Timers --
------------------------

---returns the amount of creatures at the ap
---@param action_point integer
---@param player playerrange
---@param creature_type creature_type
---@return integer amount amount of creatures matching the conditions
---@nodiscard
function COUNT_CREATURES_AT_ACTION_POINT(action_point,player,creature_type) return 0 end

---Sets up a timer that increases by 1 every game turn from when it was triggered.
---@param player playersingle
---@param timer timer
function SET_TIMER(player,timer) end

function ADD_TO_TIMER() end
function DISPLAY_TIMER() end
function HIDE_TIMER() end
---Sets time to be displayed on "bonus timer" - on-screen time field, used mostly for bonus levels.
---But now this command can be used to show bonus timer in any level, and may show clocktime instead of turns.
---Setting game turns to 0 will hide the timer.
---@param turns integer The amount of game turns the timer will count down from. That's 20 per second.
---@param clocktime? integer Set to 1 to display the countdown in hours/minutes/seconds. Set to 0 or don't add the param to display turns.
function BONUS_LEVEL_TIME(turns,clocktime) end
function ADD_BONUS_TIME() end




-------------------------------------------------
--Adding New Creatures and Parties to the Level--
-------------------------------------------------

---This command will add a number of new creatures to the level at the co-ordinates of a specifies Action Point.
---You cannot set where the creatures head for so you may need to use a party instead.
---@param owner playersingle The player that the creatures belong to.
---@param creature_model creature_type  The creature's name, e.g. DRAGON.
---@param location location where the creature(s) should be spawned
---@param ncopies integer number of identical creatures that should be created
---@param level integer
---@param carried_gold integer
---@return Creature ...
function ADD_CREATURE_TO_LEVEL(owner,creature_model,location,ncopies,level,carried_gold) return Creature end

---This commands adds a number of Tunneller Dwarves to the level. They will immediately start digging towards their target.
---Tunneller Dwarves are the only creatures that can tunnel towards a target.
---@param owner playersingle owner of the creature
---@param spawn_location location where the party should be spawned
---@param head_for head_for This command tells the Tunneller what it is tunnelling to.
---@param target integer This command will tell the Tunneller which Action Point (if the head for command was ACTION_POINT) or Player (if the head for command was DUNGEON or DUNGEON_HEART) to go to.
---If the command was APPROPIATE_DUNGEON then this will just be 0 as the APPROPIATE_DUNGEON command sends the Tunneller to the dungeon of the player with the highest score. If you wish to put player here, you must type player number, like 1, not player name. If you will type PLAYER1, the game won't be able to recognize the number and will treat it as 0.
---@param experience integer The experience level of the Tunneller.
---@param gold integer The amount of gold the Tunneller is carrying.
---@return Creature
function ADD_TUNNELLER_TO_LEVEL(owner,spawn_location,head_for,target,experience,gold) return Creature end

---This command tells the game to expect a party with a specific name.
---@param party_name string
function CREATE_PARTY(party_name) end

---This command adds a number of creatures to a party
---@param party_name string The name as defined with the CREATE_PARTY command
---@param creaturemodel creature_type
---@param level integer
---@param gold integer
---@param objective string units role in the party, should be on of these STEAL_GOLD,STEAL_SPELLS,ATTACK_ENEMIES,ATTACK_DUNGEON_HEART,ATTACK_ROOMS,DEFEND_PARTY
---@param countdown integer Number of game turns before the leader of the party start moving to the objective. Even if this is set to zero, there usually is a little delay (approx. 200 game turns) before the leader starts moving.
function ADD_TO_PARTY(party_name,creaturemodel,level,gold,objective,countdown) end

---@param party_name string The name as defined with the CREATE_PARTY command
---@param creaturemodel creature_type
---@param level integer
function DELETE_FROM_PARTY(party_name,creaturemodel,level) end

---This adds a specified party of creatures to the level with a Tunneller Dwarf as it’s leader.
---The Tunneller will immediately dig to it’s target and the other creatures will follow.
---@param owner playersingle owner of the creature
---@param party_name string The name as defined with the CREATE_PARTY command
---@param spawn_location location where the party should be spawned
---@param head_for head_for This command tells the Tunneller what it is tunnelling to. one of these options ACTION_POINT,DUNGEON,DUNGEON_HEART,APPROPIATE_DUNGEON
---@param target integer This command will tell the Tunneller which Action Point (if the head for command was ACTION_POINT) or Player (if the head for command was DUNGEON or DUNGEON_HEART) to go to.
---If the command was APPROPIATE_DUNGEON then this will just be 0 as the APPROPIATE_DUNGEON command sends the Tunneller to the dungeon of the player with the highest score.
---If you wish to put player here, you must type player number, like 1, not player name. If you will type PLAYER1, the game won't be able to recognize the number and will treat it as 0.
---@param experience integer The experience level of the Tunneller.
---@param gold integer The amount of gold the Tunneller is carrying.
function ADD_TUNNELLER_PARTY_TO_LEVEL(owner,party_name,spawn_location,head_for,target,experience,gold) end

---Very similar to the ADD_TUNNELLER_PARTY_TO_LEVEL command, this adds a party to the level but does not include a Tunneller Dwarf.
---This means the party will not be able to tunnel to their target.
---@param owner playersingle
---@param party_name string The name as defined with the CREATE_PARTY command
---@param location location where the party should be spawned
---@param ncopies integer
function ADD_PARTY_TO_LEVEL(owner,party_name,location,ncopies) end




--------------------------------------------------
--Displaying information and affecting interface--
--------------------------------------------------

---Works like DISPLAY_OBJECTIVE, but instead of using a string from translations, allows to type it directly.
---@param slot integer
---@param message string
---@param zoom_location location
function QUICK_OBJECTIVE(slot,message,zoom_location) end

---@param slot integer
---@param message string
---@param zoom_location location
function QUICK_INFORMATION(slot,message,zoom_location) end

---Displays one of the text messages stored in gtext_***.dat in an Objective Box.
---This file comes in various language version, so messages from it are always in the language configured in the settings.
---@param msg_id integer
---@param zoom_location? location
function DISPLAY_OBJECTIVE(msg_id,zoom_location) end

---@param msg_id integer
---@param zoom_location? location
function DISPLAY_INFORMATION(msg_id,zoom_location) end

---Plays a sound message or sound effect.
---@param player Player The name of the player who gets to hear the sound.
---@param type "SPEECH"|"SOUND" If it is a sound effect or a speech. Speeches queue, sounds play at the same time.
---@param sound integer The sound file to be played. Use numbers(ID's) to play sounds from the original .dat files, or a file name(between parenthesis) to play custom sounds.
function PLAY_MESSAGE(player,type,sound) end

---Displays a script variable on screen.
---@param player Player The player’s name, e.g. PLAYER1.
---@param variable string  The variable that is to be exported, e.g. SKELETONS_RAISED. See variable of the og dk script for more info
---@param target? integer If set, it would show the difference between the current amount, and the target amount.
---@param target_type? integer Can be set to 0, 1 or 2. Set to 0 it displays how much more you need to reach the target, 1 displays how many you need to lose to reach the target, 2 is like 0 but shows negative values too.
function DISPLAY_VARIABLE(player, variable, target, target_type) end

---Hides the variable that has been made visible with DISPLAY_VARIABLE
function HIDE_VARIABLE() end

--- Displays on screen how long a specific script timer reaches the target turn.
--- @param player Player The player’s name, e.g. PLAYER1.
--- @param timer string The timer’s name. Each player has their own set of eight timers to choose from.
--- @param target integer Show the difference between the current timer value, and the target timer value.
--- @param clocktime? boolean Set to true to display the countdown in hours/minutes/seconds. Set to 0 or don't add the param to display turns.
function DISPLAY_COUNTDOWN(player,timer,target,clocktime) end

---Displays one of the text messages from language-specific strings banks as a chat message, with a specific unit or player shown as the sender. It disappears automatically after some time.
---@param msg_id integer The number of the message, assigned to it in .po or .pot translation file.
---@param icon string|Player|Creature The name of the player, creature, creature spell, Keeper spell, creature instance, room, or query icon that is shown as the sender of the message. Accepts None for no icon.
function DISPLAY_MESSAGE(msg_id,icon) end

---Works like DISPLAY_MESSAGE, but instead of using a string from translations, allows to type it directly.
---@param msg string The chat message as a string
---@param icon string|Player|Creature The name of the player, creature, creature spell, Keeper spell, creature instance, room, or query icon that is shown as the sender of the message. Accepts None for no icon.
function QUICK_MESSAGE(msg,icon) end


---Flashes a button on the toolar until the player selects it.
---@param button integer Id of the button.
---@param gameturns integer how long the button should flash for in 1/20th of a secon.
function TUTORIAL_FLASH_BUTTON(button,gameturns) end

---Displays an Objective message when the player lost his Dungeon Heart
---@param msg string The message of the objective.
---@param zoom_location location The location to zoom to when the message is displayed.
function HEART_LOST_QUICK_OBJECTIVE(msg,zoom_location) end

---Displays an Objective message when the player lost his Dungeon Heart
---@param msg_id integer The number of the message, assigned to it in .po or .pot translation file.
---@param zoom_location location The location to zoom to when the message is displayed.
function HEART_LOST_OBJECTIVE(msg_id,zoom_location) end

-----------------
--Manipulating Map-
--------------------

---Reveals square area of subtiles around given location, or the entire open space around it.
---@param player Player
---@param location location
---@param range integer
function REVEAL_MAP_LOCATION(player,location,range) end

function REVEAL_MAP_RECT(player,location,range) end

---comment
---@param Player Player
---@param x any
---@param y any
---@param Width any
---@param Height any
---@param hide_revealed? boolean
function CONCEAL_MAP_RECT(Player, x, y, Width, Height, hide_revealed) end


---Changes the owner of a slab on the map to specified player. If it's part of a room, the entire room changes owner. Will change PATH to PRETTY_PATH.
---@param slab_x integer The x and y coordinates of the slab. Range 0-85 on a normal sized map.
---@param slab_y integer The x and y coordinates of the slab. Range 0-85 on a normal sized map.
---@param player Player The player’s name, e.g. PLAYER1, of the new owner of the slab/room
---@param fill? "NONE"|"MATCH"|"FLOOR"|"BRIDGE"
function CHANGE_SLAB_OWNER(slab_x,slab_y,player,fill) end

---Changes a slab on the map to the specified new one. It will not change an entire room, just a single slab.
---@param slab_x integer The x coordinate of the slab. Range 0-85 on a normal sized map.
---@param slab_y integer The y coordinate of the slab. Range 0-85 on a normal sized map.
---@param slab_type any
---@param fill? "NONE"|"MATCH"|"FLOOR"|"BRIDGE"
function CHANGE_SLAB_TYPE(slab_x,slab_y,slab_type,fill) end

---Changes the texture (style) of a slab on the map to the specified one.
---@param slab_x integer The x coordinate of the slab. Range 0-85 on a normal sized map.
---@param slab_y integer The y coordinate of the slab. Range 0-85 on a normal sized map.
---@param texture texture_pack
---@param fill? "NONE"|"MATCH"|"FLOOR"|"BRIDGE"
function CHANGE_SLAB_TEXTURE(slab_x,slab_y,texture,fill) end

---Allows you to lock or unlock a door on a particular slab
---@param lock_state "LOCKED"|"UNLOCKED"
---@param slab_x integer The x coordinate of the door. Range 0-85 on a normal sized map.
---@param slab_y integer The y coordinate of the door. Range 0-85 on a normal sized map.
function SET_DOOR(lock_state,slab_x,slab_y) end

---Places a door through the script. It needs to be placed on a valid and explored location.
---@param player playerrange The player’s name, e.g. PLAYER1. See players section for more information.
---@param doorname door_type The name of the door as defined in trapdoor.cfg.
---@param slab_x integer The x coordinate of the door. Range 0-85 on a normal sized map.
---@param slab_y integer The y coordinate of the door. Range 0-85 on a normal sized map.
---@param locked boolean Whether the door is locked or not.
---@param free boolean Whether the door is free or not.
function PLACE_DOOR(player,doorname,slab_x,slab_y,locked,free) end

---Places a trap through the script. It needs to be placed on a valid and explored location.
---@param player playerrange The player’s name, e.g. PLAYER1. See players section for more information.
---@param trapname trap_type The name of the trap as defined in trapdoor.cfg.
---@param subtile_x integer The x coordinate of the trap. Range 1-254 on a normal sized map.
---@param subtile_y integer The y coordinate of the trap. Range 1-254 on a normal sized map.
---@param free boolean Whether the trap is free or not.
function PLACE_TRAP(player,trapname,subtile_x,subtile_y,free) end

------------------------
--Manipulating Configs--
------------------------
--[[
---Allows you to make changes to door values set in rules.cfg
---@param rulename string
---@param val1 integer
function SET_GAME_RULE(rulename,val1) end
]]
---Allows you to make changes to door values set in trapdoor.cfg. Look in that file for explanations on the numbers.
---@param doorname door_type The name of the door as defined in trapdoor.cfg
---@param property string The name of the door property you want to change, as found in trapdoor.cfg. E.g. ManufactureRequired.
---@param value integer The new value you want to set it to. If you want to set the 'Crate' property, you can use both the number or the name from objects.cfg. 
                    ---If you want to set the value of the property named 'Properties', use a number you get by adding up these values:
---@param value2? integer The SymbolSprites property has 2 values to set. For other properties, do not add this parameter.
function SET_DOOR_CONFIGURATION(doorname,property,value,value2) end

---comment
---@param trapname trap_type
---@param property string The name of the trap property you want to change, as found in trapdoor.cfg. E.g. ManufactureLevel.
---@param value integer
---@param value2? integer
---@param value3? integer
function SET_TRAP_CONFIGURATION(trapname,property,value,value2,value3) end
--[[
---comment
---@param objectname object_type
---@param property string
---@param value integer
function SET_OBJECT_CONFIGURATION(objectname,property,value) end

---llows you to make changes to attribute values set in the unit configuration files. E.g. Imp.cfg.
---@param creature_type creature_type
---@param property string
---@param value integer
---@param value2? integer
function SET_CREATURE_CONFIGURATION(creature_type,property,value,value2) end

---comment
---@param effectgeneratorname effect_generator_type
---@param property any
---@param value any
---@param value2 any
---@param value3 any
function SET_EFFECT_GENERATOR_CONFIGURATION(effectgeneratorname,property,value,value2,value3) end

---comment
---@param power_kind power_kind
---@param property any
---@param value any
---@param value2 any
function SET_POWER_CONFIGURATION(power_kind,property,value,value2) end

---comment
---@param room_type room_type
---@param property any
---@param value any
---@param value2 any
---@param value3 any
function SET_ROOM_CONFIGURATION(room_type,property,value,value2,value3) end

]]

---Creates or modifies a Temple recipe.
---@param command string The possible commands as listed in the sacrifices section in rules.cfg. Additionally, CUSTOMREWARD and CUSTOMPUNISH may be used. These play the respective sounds, and may increase the flag as configured for the reward parameter.
---@param reward string The Creature, Spell or Unique function that is triggered when the Sacrifice completes, as seen in rules.cfg. Use FLAG0-FLAG7 to indicate which flag is raised when a player completes the sacrifice.
---@param creature creature_type [creature1] to [creature5] are creature names, like HORNY. Only the first one is mandatory.
function SET_SACRIFICE_RECIPE(command, reward, creature, ...) end

---Removes a Temple recipe.
---@param creature creature_type Where [creature2] to [creature5] are only needed when they are used in the recipe.
function REMOVE_SACRIFICE_RECIPE(creature, ...) end

-------------------------------
--Manipulating Creature stats-
-------------------------------

function SET_CREATURE_INSTANCE() end

function SWAP_CREATURE() end

---This command sets the maximum experience level the creature can train to.
---You can use this to stop certain creatures from becoming too powerful.
---@param player playerrange players this should affect.
---@param creature_type creature_type  players this should affect.
---@param max_level integer the max level they should train to
function SET_CREATURE_MAX_LEVEL(player,creature_type,max_level) end

---comment
---@param creature_type creature_type The creature name, e.g. BILE_DEMON.
---@param property creature_propery The name of the creature property you want to set, e.g. NEVER_CHICKENS. See imp.cfg for options.
---@param enable boolean Set this to true to enable the property, or false to disable to property.
function SET_CREATURE_PROPERTY(creature_type,property,enable) end




-------------------------
--Manipulating Research--
--------------------------

---This command allows you to adjust the research value for individual rooms or spells and even for a specific player.
---@param player playerrange player’s name, e.g. PLAYER1. See players section for more information.
---@param research_type "MAGIC"|"ROOM"|"CREATURE" Whether it is a room or spell you are researching. Use one of the following commands:
---@param room_or_spell power_kind|room_type|creature_type The name of the room or spell you want to adjust, e.g. TEMPLE or MAGIC_LIGHTNING. See room names section and spell names section for more information.
---@param research_value integer The new research value. This must be a number below 16777216.
function RESEARCH(player,research_type,room_or_spell,research_value) end

---When this command is first called, the research list for specified players is cleared.
---Using it you may create a research list from beginning.
---Note that if you won't place an item on the list, it will not be possible to research it.
---So if you're using this command, you must add all items available on the level to the research list. Example:
---@param player playerrange player’s name, e.g. PLAYER1. See players section for more information.
---@param research_type "MAGIC"|"ROOM"|"CREATURE" Whether it is a room or spell you are researching. Use one of the following commands:
---@param room_or_spell power_kind|room_type|creature_type The name of the room or spell you want to adjust, e.g. TEMPLE or MAGIC_LIGHTNING. See room names section and spell names section for more information.
---@param research_value integer The new research value. This must be a number below 16777216.
function RESEARCH_ORDER(player,research_type,room_or_spell,research_value) end


<<<<<<< HEAD



=======
>>>>>>> 93ef558d
----------------------------------------
--Tweaking players--
----------------------------------------
---Allows to add some off-map gold as a reward to a player.
---@param player playerrange
---@param amount integer
function ADD_GOLD_TO_PLAYER(player,amount) end

--[[

---Does a color swap for a player.
---Note: The change is only visual, and swapping PLAYER0 to Blue without Swapping PLAYER1 to another color will have 2 indistinguishable players.
---@param player playersingle
---@param colour "RED"|"BLUE"|"GREEN"|"YELLOW"|"WHITE"|"PURPLE"|"BLACK"|"ORANGE"
function SET_PLAYER_COLOR(player,colour) end

---Allows you to make change to modifiers values to a specific player. Default value is set to 100.
---@param player playerrange
---@param modifier string
---@param value integer
function SET_PLAYER_MODIFIER(player,modifier,value) end

---Allows you to increase or decrease the current value of choosen modifier for a specific player.
---@param player playerrange
---@param modifier string
---@param value integer
function ADD_TO_PLAYER_MODIFIER(player,modifier,value) end


-----------------------------
--Tweaking computer players--
-----------------------------

---Makes a computer player dig somewhere.
---@param player playersingle The player’s name, e.g. PLAYER1.
---@param origin location The origin location, e.g. PLAYER1 or 1 to go from an action point.
---@param destination location The location to dig to, e.g. PLAYER0.
function COMPUTER_DIG_TO_LOCATION(player,origin,destination) end

--[[

---Allows the player to configure the behavior of an AI for specific criteria.
---@param player playersingle the AI player affected
---@param processes_time integer game turns between performing processes
---@param click_rate integer game turns between actions: each room tile placed, each dirt highlighted, each unit dropped
---@param max_room_build_tasks integer how many rooms can be built at once
---@param turn_begin integer game turns until AI initializes
---@param sim_before_dig integer simulate outcome before starting action
---@param min_drop_delay integer when the click rate is faster, take this as a minimum delay between dropping units
function SET_COMPUTER_GLOBALS(player,processes_time,click_rate,max_room_build_tasks,turn_begin,sim_before_dig,min_drop_delay) end

---If no importand event is occuring, the computer player searches for things that need to be done using checks.
---Checks are similar to IF commands which allows computer player to undertake a process under some circumstances determined by values of variables.
---@param player playerrange The computer player’s name, e.g. PLAYER1. See players section for more information.
---@param checks_name string Text name of the check which is being altered. See player control parameters for more information.
---@param check_every integer Number of turns before repeating the test.
---@param data1 string ,data2,data3,data4 These parameters can have different meaning for different values of "checks name".
function SET_COMPUTER_CHECKS(player,checks_name,check_every,data1,data2,data3,data4) end

---Event is a sudden situation that needs a process to be undertaken. Unlike checks, events are triggered by often complicated logic conditions.
---Both checks and events are used to test if a process should be started.player The computer player’s name, e.g. PLAYER1. See players section for more information.
---@param event_name string Text name of the event which is being altered. See player control parameters for more information.
---@param data1 string ,data2 These parameters can have different meaning for different values of "event name".
function SET_COMPUTER_EVENT(player,event_name,data1,data2) end

---Changes conditions and parameters for one of the computer processes.
---A process is started if the computer player realizes that any action is needed. Some of the processes have more than one version, and specific one is selected by checking variables inside the processes.
---@param player playerrange The computer player’s name, e.g. PLAYER1. See players section for more information.
---@param process_name string Text name of the process which is being changed. See player control parameters for more information.
---@param priority integer Priority of the process. This parameter controls which process to choose if more than one process has met the conditions to be conducted.
---@param data1 string ,data2,data3,data4 These parameters can have different meaning for different values of "process name".
function SET_COMPUTER_PROCESS(player,process_name,priority,data1,data2,data3,data4) end

]]


------------
--specials-
------------

---Activates the effect of an 'Increase Level' dungeon special.
---@param player Player
---@param count? integer How many times the special is activated. Accepts negative values.
function USE_SPECIAL_INCREASE_LEVEL(player,count) end

---Activates the effect of an 'Multiply Creatures' dungeon special.
---@param player Player
---@param count integer How many times the special is activated.
function USE_SPECIAL_MULTIPLY_CREATURES(player,count) end

---Opens the transfer creature special menu for the player, allowing the transfer of a creature.
---@param player any
function USE_SPECIAL_TRANSFER_CREATURE(player) end

---Creates a custom tooltip for Custom special boxes.
---@param boxnumber integer The ID of the custom box. With a new ADiKtEd or the ADD_OBJECT_TO_LEVEL command you can set a number. Multiple boxes may have the same number, and they will get the same tooltip and functionality.
---@param tooltip string The text that will displayed when you hover your mouse over the Special box.
function SET_BOX_TOOLTIP(boxnumber,tooltip) end

---Sets a Tooltip on a custom special box, with a text from the language files.
---@param boxnumber integer The ID of the custom box.
---@param TooltipTextID integer The number of the message, assigned to it in .po or .pot translation file.
function SET_BOX_TOOLTIP_ID(boxnumber,TooltipTextID) end

---Has the same effect as a 'Locate Hidden World' dungeon special.
function LOCATE_HIDDEN_WORLD() end

---fortifies all of the Dungeon Wall of target player.
---@param player Player
function MAKE_SAFE(player) end

---Removes all the fortifications of the Dungeon Wall of target player.
---@param player any
function MAKE_UNSAFE(player) end



---------
--effect-
---------

---Create an Effect at a location.
---@param effect effect_type|effect_element_type|integer
---@param location location
---@param height integer The z-position of the effect. However, when using EFFECTELEMENT_PRICE as the 'effect' parameter, this is the gold amount displayed instead.
---@return Thing effect the created effect or effect element
function CREATE_EFFECT(effect,location,height) local ef return ef end

---Create an Effect at a location.
---@param effect effect_type|effect_element_type|integer
---@param stl_x integer
---@param stl_y integer
---@param height integer The z-position of the effect. However, when using EFFECTELEMENT_PRICE as the 'effect' parameter, this is the gold amount displayed instead.
---@return Thing effect the created effect or effect element
function CREATE_EFFECT_AT_POS(effect,stl_x,stl_y,height) local ef return ef end

<<<<<<< HEAD

=======
>>>>>>> 93ef558d
---Spawns an effect multiple times, forming a line.
---@param origin location The origin location, where the first effect spawns. E.g. PLAYER1 or 1 to go from an action point.
---@param destination location The location where the line is drawn towards.
---@param curvature integer 0 to go in a straight line, with bigger values to get a bigger curve. At 64 if you go from the the central top slab to the central bottom slab of a square room, it will go clockwise through the outer right slab. Use negative values to go counter-clockwise.
---@param distance integer How far apart the effects forming the line are. Where 24 spawns effects a single slab apart
---@param speed integer The delay between effects. The number represents 'number of effects per 4 game turns', set it to '2' to spawn 10 effects per second. Use 0 to spawn all effects at once. Max value is 127.
---@param effect effect_type|effect_element_type|integer The effect to spawn. Can be any effect or effect element that is in game, like the hearts that appear when healing, or the red smoke when claiming a room. Also accepts the names as provided in effects.toml
function CREATE_EFFECTS_LINE(origin,destination,curvature,distance, speed, effect) end

---------
--other-
---------

---Moves the camera of a player to a specific location like an action point.
---@param player playersingle
---@param location location The location the camera will zoom to.
function ZOOM_TO_LOCATION(player,location) end

---Casts an untargeted keeper power.
---@param caster_player Player
---@param power_name power_kind
---@param free boolean
function USE_POWER(caster_player,power_name,free) end

---Casts a keeper power at specific map location through the level script.
---@param caster_player Player
---@param location location
---@param power_name power_kind
---@param power_level integer
---@param free boolean
function USE_POWER_AT_LOCATION(caster_player,location,power_name,power_level,free) end

---Casts a keeper power on a specific creature. It also accepts non-targeted powers like POWER_SIGHT, which will simply use the location of the unit.
---@param creature Creature
---@param caster_player Player
---@param power_name power_kind
---@param power_level integer
---@param free boolean
function USE_POWER_ON_CREATURE(player,creature,caster_player,power_name,power_level,free) end

---Casts a unit spell on a specific creature. Only abilities with actual spell effects can be used. So Freeze yes, Fireball, no.
---@param creature Creature
---@param spell spell_type
---@param spell_level integer
function USE_SPELL_ON_CREATURE(creature,spell,spell_level) end

---Changes the sprite of the power hand to a different one.
---@param player playersingle The name of the player who's hand is changed.
---@param hand string The name of the hand, as defined in powerhands.toml.
function SET_HAND_GRAPHIC(player,hand) end

---Allows you to make change to "IncreaseOnExp" variable, originally set in creature.cfg. 
---@param valname string The name of the variable you want to change. Accepts 'SizeIncreaseOnExp', 'PayIncreaseOnExp', 'SpellDamageIncreaseOnExp', 'RangeIncreaseOnExp', 'JobValueIncreaseOnExp', 'HealthIncreaseOnExp', 'StrengthIncreaseOnExp', 'DexterityIncreaseOnExp', 'DefenseIncreaseOnExp', 'LoyaltyIncreaseOnExp', 'ExpForHittingIncreaseOnExp', 'TrainingCostIncreaseOnExp', 'ScavengingCostIncreaseOnExp'.
---@param valnum integer The value you want to give it. 0 for no increase on experience. Range 0..32767.
function SET_INCREASE_ON_EXPERIENCE(valname,valnum) end

---Chooses what music track to play
---@param track_number integer  The music track to be played. Numbers 2~7 select from original tracks, or a file name(between parenthesis) to set custom music.
function SET_MUSIC(track_number) end

function SET_CREATURE_INSTANCE() end
function SET_HAND_RULE() end


<<<<<<< HEAD

--[[

=======
>>>>>>> 93ef558d
---Changes the slabs belonging to a specific player to a custom texture
---@param player playerrange  The name of the player who's slabs are changed.
---@param texture string The name or number of the texture to use for the player, like 'STONE_FACE'. Accepts 'None' or '-1'.
function SET_TEXTURE(player,texture) end


---Place any object at a specific place on the map
---@param object object_type The object name from fxdata\objects.cfg
---@param location location
---@param property integer If the objects has properties, set it. For Gold, it's the amount. If you use SPECBOX_CUSTOM to place the mystery box, it's the box number in the BOX#_ACTIVATED variable.
---@param player? playersingle When used it sets the owner of the object.
---@return Thing object
function ADD_OBJECT_TO_LEVEL(object,location,property,player) local ob return ob end

---Allows to set tendencies: IMPRISON and FLEE, for a player's creatures.
---@param player Player
---@param tendency "IMPRISON"|"FLEE"
---@param value boolean
function SET_CREATURE_TENDENCIES(player,tendency,value) end

---Sets the level at which units come from the portal.
---@param player Player
---@param level integer
function CREATURE_ENTRANCE_LEVEL(player,level) end

---Makes a player unable to exit possession mode. Does not start possession.
---@param player playersingle The player’s name, e.g. PLAYER1, that will be unable to exit possession.
---@param locked boolean  Boolean, accepts LOCKED (1) or UNLOCKED (0). When true locks the player in possession, when false allows the player to exit again.
function LOCK_POSSESSION(player,locked) end

---Determines which digger creature takes the top spot in the creature menu.
---@param player playerrange The player’s name, e.g. PLAYER1, that will get a different main digger.
---@param creature creature_type The type of creature that will be the main digger.
function SET_DIGGER(player,creature) end

-------------------------------------------------------
--functions only available in lua
-------------------------------------------------------

<<<<<<< HEAD
function GetHeroGate() end

=======
>>>>>>> 93ef558d
---returns a list containing all things of a certain class
---@param class thing_class
---@return Thing[] | Creature[]
---@nodiscard
function getThingsOfClass(class) end

---gets a single creature based on the given criteria
---@param player playerrange
---@param creature_type creature_type
---@param criterion creature_select_criteria
---@return Creature
---@nodiscard
function getCreatureByCriterion(player,creature_type,criterion) return Creature end


-------------------------------------------------------
--Thing Functions
-------------------------------------------------------

---comment
function Thing:DeleteThing() end

---comment
function Thing:MakeThingZombie() end

---comment
---@param location location The location you want the creature to be teleported to.
---@param effect effect_type|effect_element_type|integer The effect that will be played when the creature is teleported.
function Creature:TeleportCreature(location,effect) end

---comment
---@param stl_x any
---@param stl_y any
function Creature:walkTo(stl_x,stl_y) end

---Kills the unit
function Creature:kill() end

---increases creatures level by a given amount
---@param levels integer
function Creature:levelUp(levels) end

---sends the creature to the next level, similar to using the special box and selecting said unit
function Creature:Transfer() end

function CHANGE_CREATURE_OWNER(creature,new_owner) end

---Can set, increase or decrease the happiness level of all your units.
---@param player playerrange
---@param creature creature_type
---@param operation any
---@param annoyance integer
function CHANGE_CREATURES_ANNOYANCE(player,creature,operation,annoyance) end

---Levels up all creatures of a specific kind for the player.
---@param player playerrange The name of the player who gets leveled up creatures, e.g. PLAYER1.
---@param creature creature_type Creature model that will level up. Accepts 'ANY_CREATURE'.
---@param count integer The amount of times the creature levels up. Accepts negative values to level down.
function LEVEL_UP_PLAYERS_CREATURES(player,creature,count) end<|MERGE_RESOLUTION|>--- conflicted
+++ resolved
@@ -666,12 +666,6 @@
 function RESEARCH_ORDER(player,research_type,room_or_spell,research_value) end
 
 
-<<<<<<< HEAD
-
-
-
-=======
->>>>>>> 93ef558d
 ----------------------------------------
 --Tweaking players--
 ----------------------------------------
@@ -808,10 +802,6 @@
 ---@return Thing effect the created effect or effect element
 function CREATE_EFFECT_AT_POS(effect,stl_x,stl_y,height) local ef return ef end
 
-<<<<<<< HEAD
-
-=======
->>>>>>> 93ef558d
 ---Spawns an effect multiple times, forming a line.
 ---@param origin location The origin location, where the first effect spawns. E.g. PLAYER1 or 1 to go from an action point.
 ---@param destination location The location where the line is drawn towards.
@@ -876,12 +866,6 @@
 function SET_HAND_RULE() end
 
 
-<<<<<<< HEAD
-
---[[
-
-=======
->>>>>>> 93ef558d
 ---Changes the slabs belonging to a specific player to a custom texture
 ---@param player playerrange  The name of the player who's slabs are changed.
 ---@param texture string The name or number of the texture to use for the player, like 'STONE_FACE'. Accepts 'None' or '-1'.
@@ -921,11 +905,6 @@
 --functions only available in lua
 -------------------------------------------------------
 
-<<<<<<< HEAD
-function GetHeroGate() end
-
-=======
->>>>>>> 93ef558d
 ---returns a list containing all things of a certain class
 ---@param class thing_class
 ---@return Thing[] | Creature[]
