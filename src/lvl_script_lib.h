/******************************************************************************/
// Free implementation of Bullfrog's Dungeon Keeper strategy game.
/******************************************************************************/
/** @file lvl_script_lib.h
 *     Header file for lvl_script_lib.c.
 * @par Purpose:
 *     should only be used by files under lvl_script_*
 * @par Comment:
 *     Just a header file - #defines, typedefs, function prototypes etc.
 * @author   KeeperFX Team
 * @par  Copying and copyrights:
 *     This program is free software; you can redistribute it and/or modify
 *     it under the terms of the GNU General Public License as published by
 *     the Free Software Foundation; either version 2 of the License, or
 *     (at your option) any later version.
 */
/******************************************************************************/
#ifndef DK_LVLSCRIPTLIB_H
#define DK_LVLSCRIPTLIB_H

#include "creature_states_hero.h"
#include "frontmenu_ingame_tabs.h"

#include "globals.h"
#include "bflib_math.h"
#include "player_instances.h"
#include "game_legacy.h"

#ifdef __cplusplus
extern "C" {
#endif

#define COMMANDDESC_ARGS_COUNT    8

enum TbScriptCommands {
    Cmd_NONE                               =  0,
    Cmd_CREATE_PARTY                       =  1,
    Cmd_ADD_TO_PARTY                       =  2,
    Cmd_ADD_PARTY_TO_LEVEL                 =  3,
    Cmd_ADD_CREATURE_TO_LEVEL              =  4,
    Cmd_MESSAGE                            =  5, // from beta
    Cmd_IF                                 =  6,
    Cmd_ENDIF                              =  7,
    Cmd_SET_HATE                           =  8,
    Cmd_SET_GENERATE_SPEED                 =  9,
    Cmd_REM                                = 10,
    Cmd_START_MONEY                        = 11,
    Cmd_ROOM_AVAILABLE                     = 12,
    Cmd_CREATURE_AVAILABLE                 = 13,
    Cmd_MAGIC_AVAILABLE                    = 14,
    Cmd_TRAP_AVAILABLE                     = 15,
    Cmd_RESEARCH                           = 16,
    Cmd_COMPUTER_PLAYER                    = 17,
    Cmd_SET_TIMER                          = 18,
    Cmd_IF_ACTION_POINT                    = 19,
    Cmd_ADD_TUNNELLER_TO_LEVEL             = 20,
    Cmd_WIN_GAME                           = 21,
    Cmd_LOSE_GAME                          = 22,
    Cmd_SET_FLAG                           = 25,
    Cmd_MAX_CREATURES                      = 26,
    Cmd_NEXT_COMMAND_REUSABLE              = 27,
    Cmd_RANDOM                             = 28,
    Cmd_DRAWFROM                           = 29,
    Cmd_DOOR_AVAILABLE                     = 30,
    Cmd_DISPLAY_OBJECTIVE                  = 37,
    Cmd_DISPLAY_INFORMATION                = 38,
    Cmd_ADD_TUNNELLER_PARTY_TO_LEVEL       = 40,
    Cmd_ADD_CREATURE_TO_POOL               = 41,
    Cmd_RESET_ACTION_POINT                 = 42,
    Cmd_SET_CREATURE_MAX_LEVEL             = 59,
    Cmd_SET_MUSIC                          = 60,
    Cmd_TUTORIAL_FLASH_BUTTON              = 54,
    Cmd_SET_CREATURE_STRENGTH              = 62,
    Cmd_SET_CREATURE_HEALTH                = 61,
    Cmd_SET_CREATURE_ARMOUR                = 63,
    Cmd_SET_CREATURE_FEAR_WOUNDED          = 64,
    Cmd_IF_AVAILABLE                       = 66,
    Cmd_SET_COMPUTER_GLOBALS               = 68,
    Cmd_SET_COMPUTER_CHECKS                = 69,
    Cmd_SET_COMPUTER_EVENT                 = 70,
    Cmd_SET_COMPUTER_PROCESS               = 71,
    Cmd_ALLY_PLAYERS                       = 72,
    Cmd_DEAD_CREATURES_RETURN_TO_POOL      = 73,
    Cmd_BONUS_LEVEL_TIME                   = 75,
    Cmd_QUICK_OBJECTIVE                    = 44,
    Cmd_QUICK_INFORMATION                  = 45,
    Cmd_QUICK_OBJECTIVE_WITH_POS           = 46,
    Cmd_QUICK_INFORMATION_WITH_POS         = 47,
    Cmd_DISPLAY_OBJECTIVE_WITH_POS         = 65,
    Cmd_DISPLAY_INFORMATION_WITH_POS       = 74,
    Cmd_PRINT                              = 76, // from beta
    Cmd_SWAP_CREATURE                      = 77,
  // New commands propositions - KeeperFX only
    Cmd_CHANGE_SLAB_TYPE                   = 78,
    Cmd_CHANGE_SLAB_OWNER                  = 79,
    Cmd_IF_SLAB_TYPE                       = 80,
    Cmd_IF_SLAB_OWNER                      = 81,
    Cmd_SET_CREATURE_TENDENCIES            = 84,
    Cmd_PLAY_MESSAGE                       = 85,
    Cmd_ADD_GOLD_TO_PLAYER                 = 86,
    Cmd_REVEAL_MAP_RECT                    = 87,
    Cmd_REVEAL_MAP_LOCATION                = 88,
    Cmd_LEVEL_VERSION                      = 90,
    Cmd_RESEARCH_ORDER                     = 91,
    Cmd_KILL_CREATURE                      = 92,
    Cmd_SET_CREATURE_FEAR_STRONGER         = 93,
    Cmd_IF_CONTROLS                        = 94,
    Cmd_ADD_TO_FLAG                        = 95,
    Cmd_SET_CAMPAIGN_FLAG                  = 96,
    Cmd_ADD_TO_CAMPAIGN_FLAG               = 97,
    Cmd_EXPORT_VARIABLE                    = 98,
    Cmd_IMPORT                             = 99,
    Cmd_RUN_AFTER_VICTORY                  = 100,
    Cmd_LEVEL_UP_CREATURE                  = 101,
    Cmd_CHANGE_CREATURE_OWNER              = 102,
    Cmd_SET_GAME_RULE                      = 103,
    Cmd_SET_TRAP_CONFIGURATION             = 104,
    Cmd_SET_DOOR_CONFIGURATION             = 105,
    Cmd_SET_OBJECT_CONFIGURATION           = 106,
    Cmd_SET_CREATURE_CONFIGURATION         = 107,
    Cmd_SET_CREATURE_PROPERTY              = 108,
    Cmd_SET_CREATURE_FEARSOME_FACTOR       = 109,
    Cmd_USE_POWER_ON_CREATURE              = 110,
    Cmd_USE_POWER_AT_POS                   = 111,
    Cmd_USE_POWER                          = 112,
    Cmd_USE_POWER_AT_LOCATION              = 113,
    Cmd_ADD_OBJECT_TO_LEVEL                = 114,
    Cmd_USE_SPECIAL_INCREASE_LEVEL         = 115,
    Cmd_USE_SPECIAL_MULTIPLY_CREATURES     = 116,
    Cmd_MAKE_SAFE                          = 117,
    Cmd_LOCATE_HIDDEN_WORLD                = 118,
    Cmd_USE_SPECIAL_TRANSFER_CREATURE      = 119,
    Cmd_CHANGE_CREATURES_ANNOYANCE         = 120,
    Cmd_COMPUTER_DIG_TO_LOCATION           = 121,
    Cmd_DELETE_FROM_PARTY                  = 122,
    Cmd_SET_SACRIFICE_RECIPE               = 123,
    Cmd_REMOVE_SACRIFICE_RECIPE            = 124,
    Cmd_SET_BOX_TOOLTIP                    = 125,
    Cmd_SET_BOX_TOOLTIP_ID                 = 126,
    Cmd_CREATE_EFFECTS_LINE                = 127,
    Cmd_DISPLAY_MESSAGE                    = 128,
    Cmd_QUICK_MESSAGE                      = 129,
    Cmd_USE_SPELL_ON_CREATURE              = 130,
    Cmd_SET_HEART_HEALTH                   = 131,
    Cmd_ADD_HEART_HEALTH                   = 132,
    Cmd_CREATURE_ENTRANCE_LEVEL            = 133,
    Cmd_RANDOMISE_FLAG                     = 134,
    Cmd_COMPUTE_FLAG                       = 135,
    Cmd_CONCEAL_MAP_RECT                   = 136,
    Cmd_DISPLAY_TIMER                      = 137,
    Cmd_ADD_TO_TIMER                       = 138,
    Cmd_ADD_BONUS_TIME                     = 139,
    Cmd_DISPLAY_VARIABLE                   = 140,
    Cmd_DISPLAY_COUNTDOWN                  = 141,
    Cmd_HIDE_TIMER                         = 142,
    Cmd_HIDE_VARIABLE                      = 143,
    Cmd_CREATE_EFFECT                      = 144,
    Cmd_CREATE_EFFECT_AT_POS               = 145,
    Cmd_HEART_LOST_QUICK_OBJECTIVE         = 146,
    Cmd_HEART_LOST_OBJECTIVE               = 147,
    Cmd_SET_DOOR                           = 148,
    Cmd_SET_CREATURE_INSTANCE              = 149,    
    Cmd_TRANSFER_CREATURE                  = 150,
    Cmd_SET_HAND_RULE                      = 151,
    Cmd_MOVE_CREATURE                      = 152,
    Cmd_COUNT_CREATURES_AT_ACTION_POINT    = 153,
    Cmd_IF_ALLIED                          = 154,
    Cmd_SET_TEXTURE                        = 155,
    Cmd_HIDE_HERO_GATE                     = 156,
    Cmd_USE_SPELL_ON_PLAYERS_CREATURES     = 157,
    Cmd_SET_ROOM_CONFIGURATION             = 158,
    Cmd_NEW_TRAP_TYPE                      = 159,
    Cmd_NEW_OBJECT_TYPE                    = 160,
    Cmd_NEW_ROOM_TYPE                      = 161,
    Cmd_NEW_CREATURE_TYPE                  = 162,
    Cmd_SET_HAND_GRAPHIC                   = 163,
    Cmd_ADD_EFFECT_GENERATOR_TO_LEVEL      = 164,
    Cmd_SET_EFFECT_GENERATOR_CONFIGURATION = 165,
    Cmd_SET_POWER_CONFIGURATION            = 166,
    Cmd_SET_PLAYER_COLOUR                  = 167,
    Cmd_MAKE_UNSAFE                        = 168,
    Cmd_LEVEL_UP_PLAYERS_CREATURES         = 169,
    Cmd_SET_INCREASE_ON_EXPERIENCE         = 170,
    Cmd_SET_PLAYER_MODIFIER                = 171,
    Cmd_ADD_TO_PLAYER_MODIFIER             = 172,
    Cmd_USE_POWER_ON_PLAYERS_CREATURES     = 173,
    Cmd_CHANGE_SLAB_TEXTURE                = 174,
    Cmd_MOVE_PLAYER_CAMERA_TO              = 175,
    Cmd_ADD_OBJECT_TO_LEVEL_AT_POS         = 176,
    Cmd_PLACE_DOOR                         = 177,
<<<<<<< HEAD
    Cmd_SET_DIGGER                         = 178,
=======
    Cmd_PLACE_TRAP                         = 178,
    Cmd_LOCK_POSSESSION                    = 179,
>>>>>>> 2715c7da
};

struct ScriptLine {
  enum TbScriptCommands command;
  long np[COMMANDDESC_ARGS_COUNT]; /**< Numeric parameters (to be changed into interpreted parameters, containing ie. in-game random) */
  char tcmnd[MAX_TEXT_LENGTH]; /**< Command text */
  char tp[COMMANDDESC_ARGS_COUNT][MAX_TEXT_LENGTH]; /**< Text parameters */
};
struct CommandDesc { // sizeof = 14 // originally was 13
  const char *textptr;
  char args[COMMANDDESC_ARGS_COUNT+1]; // originally was [8]
  unsigned char index;
  void (*check_fn)(const struct ScriptLine *scline); // should check
  void (*process_fn)(struct ScriptContext *context); // called from value or from
};

enum ScriptVariables {
  SVar_MONEY                           =  1,
  SVar_GAME_TURN                       =  5,
  SVar_BREAK_IN                        =  6,
  SVar_CREATURE_NUM                    =  7,
  SVar_TOTAL_DIGGERS                   =  8,
  SVar_TOTAL_CREATURES                 =  9,
  SVar_TOTAL_RESEARCH                  = 10,
  SVar_TOTAL_DOORS                     = 11,
  SVar_TOTAL_AREA                      = 12,
  SVar_TOTAL_CREATURES_LEFT            = 13,
  SVar_CREATURES_ANNOYED               = 14,
  SVar_BATTLES_LOST                    = 15,
  SVar_BATTLES_WON                     = 16,
  SVar_ROOMS_DESTROYED                 = 17,
  SVar_SPELLS_STOLEN                   = 18,
  SVar_ACTION_POINT_TRIGGERED          = 19,
  SVar_GOLD_POTS_STOLEN                = 20,
  SVar_TIMER                           = 21,
  SVar_DUNGEON_DESTROYED               = 22,
  SVar_TIMES_BROKEN_INTO               = 23,
  SVar_TOTAL_GOLD_MINED                = 24,
  SVar_FLAG                            = 25,
  SVar_ROOM_SLABS                      = 26,
  SVar_DOORS_DESTROYED                 = 27,
  SVar_CREATURES_SCAVENGED_LOST        = 28,
  SVar_CREATURES_SCAVENGED_GAINED      = 29,
  SVar_AVAILABLE_MAGIC                 = 30,
  SVar_AVAILABLE_TRAP                  = 31,
  SVar_AVAILABLE_DOOR                  = 32,
  SVar_AVAILABLE_ROOM                  = 33,
  SVar_AVAILABLE_CREATURE              = 34,
  SVar_CONTROLS_CREATURE               = 35,
  SVar_CONTROLS_TOTAL_CREATURES        = 36,
  SVar_CONTROLS_TOTAL_DIGGERS          = 37,
  SVar_ALL_DUNGEONS_DESTROYED          = 38,
  SVar_DOOR_NUM                        = 39,
  SVar_TRAP_NUM                        = 40,
  SVar_GOOD_CREATURES                  = 41,
  SVar_EVIL_CREATURES                  = 42,
  SVar_CONTROLS_GOOD_CREATURES         = 43,
  SVar_CONTROLS_EVIL_CREATURES         = 44,
  SVar_CAMPAIGN_FLAG                   = 45,
  SVar_SLAB_OWNER                      = 46,
  SVar_SLAB_TYPE                       = 47,
  SVar_HEART_HEALTH                    = 48,
  SVar_GHOSTS_RAISED                   = 49,
  SVar_SKELETONS_RAISED                = 50,
  SVar_VAMPIRES_RAISED                 = 51,
  SVar_CREATURES_CONVERTED             = 52,
  SVar_TIMES_ANNOYED_CREATURE          = 53,
  SVar_TIMES_TORTURED_CREATURE         = 54,
  SVar_TOTAL_DOORS_MANUFACTURED        = 55,
  SVar_TOTAL_TRAPS_MANUFACTURED        = 56,
  SVar_TOTAL_MANUFACTURED              = 57,
  SVar_TOTAL_TRAPS_USED                = 58,
  SVar_TOTAL_DOORS_USED                = 59,
  SVar_KEEPERS_DESTROYED               = 60,
  SVar_CREATURES_SACRIFICED            = 61, // Total
  SVar_CREATURES_FROM_SACRIFICE        = 62, // Total
  SVar_TIMES_LEVELUP_CREATURE          = 63,
  SVar_TOTAL_SALARY                    = 64,
  SVar_CURRENT_SALARY                  = 65,
  SVar_BOX_ACTIVATED                   = 66,
  SVar_TRAP_ACTIVATED                  = 86,
  SVar_SACRIFICED                      = 67,  // Per model
  SVar_REWARDED                        = 68,  // Per model
  SVar_EVIL_CREATURES_CONVERTED        = 69,
  SVar_GOOD_CREATURES_CONVERTED        = 70,
  SVar_TRAPS_SOLD                      = 71,
  SVar_DOORS_SOLD                      = 72,
  SVar_MANUFACTURED_SOLD               = 73,
  SVar_MANUFACTURE_GOLD                = 74,
  SVar_TOTAL_SCORE                     = 75,
  SVar_BONUS_TIME                      = 76,
  SVar_CREATURES_TRANSFERRED           = 77,
  SVar_ALLIED_PLAYER                   = 78,
  SVar_ACTIVE_BATTLES                  = 79,
  SVar_VIEW_TYPE                       = 80,
  SVar_TOTAL_TRAPS                     = 81,
  SVar_AVAILABLE_TOTAL_TRAPS           = 82,
  SVar_AVAILABLE_TOTAL_DOORS           = 83,
  SVar_AVAILABLE_TOTAL_CREATURES       = 84,
  SVar_DESTROYED_KEEPER                = 85,
 };





// 1/4 turn minimal
#define FX_LINE_TIME_PARTS 4


struct Thing* script_get_creature_by_criteria(PlayerNumber plyr_idx, ThingModel crmodel, long criteria);
ThingModel parse_creature_name(const char *creature_name);
struct ScriptValue *allocate_script_value(void);
struct Thing *script_process_new_object(ThingModel tngmodel, MapSubtlCoord stl_x, MapSubtlCoord stl_y, long arg, PlayerNumber plyr_idx, short move_angle);
struct Thing* script_process_new_effectgen(ThingModel crmodel, TbMapLocation location, long range);
void command_init_value(struct ScriptValue* value, unsigned long var_index, unsigned long plr_range_id);
void command_add_value(unsigned long var_index, unsigned long plr_range_id, long val2, long val3, long val4);
void set_variable(int player_idx, long var_type, long var_idx, long new_val);
#define get_players_range(plr_range_id, plr_start, plr_end) get_players_range_f(plr_range_id, plr_start, plr_end, __func__, text_line_number)
long get_players_range_f(long plr_range_id, int *plr_start, int *plr_end, const char *func_name, long ln_num);
TbBool parse_set_varib(const char *varib_name, long *varib_id, long *varib_type);
long parse_criteria(const char *criteria);
#define get_players_range_single(plr_range_id) get_players_range_single_f(plr_range_id, __func__, text_line_number)
long get_players_range_single_f(long plr_range_id, const char *func_name, long ln_num);
TbBool parse_get_varib(const char *varib_name, long *varib_id, long *varib_type);
void get_player_number_from_value(const char* txt, char* id, char* type);
#define get_player_id(plrname, plr_range_id) get_player_id_f(plrname, plr_range_id, __func__, text_line_number)
TbBool get_player_id_f(const char *plrname, long *plr_range_id, const char *func_name, long ln_num);
TbResult script_use_power_on_creature(struct Thing* thing, short pwkind, short splevel, PlayerNumber caster, TbBool is_free);

#define ALLOCATE_SCRIPT_VALUE(var_index, plr_range_id) \
    struct ScriptValue tmp_value = {0}; \
    struct ScriptValue* value; \
    if ((get_script_current_condition() == CONDITION_ALWAYS) && (next_command_reusable == 0)) \
    { \
    /* Fill local structure */ \
        value = &tmp_value; \
    } \
    else \
    { \
        value = allocate_script_value(); \
        if (value == NULL) \
        { \
            SCRPTERRLOG("Too many VALUEs in script (limit is %d)", SCRIPT_VALUES_COUNT); \
            return; \
        } \
    } \
    command_init_value(value, var_index, plr_range_id);

#define DEALLOCATE_SCRIPT_VALUE \
    if (value != &tmp_value) \
    {                           \
        value->flags = TrgF_DISABLED; \
        gameadd.script.values_num--; \
    }

    void script_process_value(unsigned long var_index, unsigned long plr_range_id, long val2, long val3, long val4, struct ScriptValue *value);

#define PROCESS_SCRIPT_VALUE(cmd) \
    if ((get_script_current_condition() == CONDITION_ALWAYS) && (next_command_reusable == 0)) \
    { \
        script_process_value(cmd, value->plyr_range, 0, 0, 0, value); \
    }


#ifdef __cplusplus
}
#endif
#endif<|MERGE_RESOLUTION|>--- conflicted
+++ resolved
@@ -188,12 +188,9 @@
     Cmd_MOVE_PLAYER_CAMERA_TO              = 175,
     Cmd_ADD_OBJECT_TO_LEVEL_AT_POS         = 176,
     Cmd_PLACE_DOOR                         = 177,
-<<<<<<< HEAD
-    Cmd_SET_DIGGER                         = 178,
-=======
     Cmd_PLACE_TRAP                         = 178,
     Cmd_LOCK_POSSESSION                    = 179,
->>>>>>> 2715c7da
+    Cmd_SET_DIGGER                         = 180,
 };
 
 struct ScriptLine {
