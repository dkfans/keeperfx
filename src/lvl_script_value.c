/******************************************************************************/
// Free implementation of Bullfrog's Dungeon Keeper strategy game.
/******************************************************************************/
/** @file lvl_script.c
 *     Level script commands support.
 * @par Purpose:
 *     Load, recognize and maintain the level script.
 * @par Comment:
 *     None.
 * @author   KeeperFX Team
 * @date     12 Feb 2009 - 11 Apr 2014
 * @par  Copying and copyrights:
 *     This program is free software; you can redistribute it and/or modify
 *     it under the terms of the GNU General Public License as published by
 *     the Free Software Foundation; either version 2 of the License, or
 *     (at your option) any later version.
 */
/******************************************************************************/
#include "pre_inc.h"
#include "thing_data.h"
#include "thing_list.h"
#include "map_data.h"
#include "map_locations.h"
#include "player_data.h"
#include "magic.h"
#include "keeperfx.hpp"
#include "lvl_filesdk1.h"
#include "power_hand.h"
#include "power_specials.h"
#include "creature_states_pray.h"
#include "player_utils.h"
#include "room_library.h"
#include "gui_soundmsgs.h"
#include "bflib_sound.h"
#include "map_blocks.h"
#include "room_util.h"

#include "lvl_script_lib.h"
#include "post_inc.h"

#ifdef __cplusplus
extern "C" {
#endif

/******************************************************************************/

extern const struct CommandDesc command_desc[];
extern const struct CommandDesc dk1_command_desc[];


/******************************************************************************/
/**
 * Reads word from 'line' into 'param'. Sets if 'line_end' was reached.
 * @param line The input line position pointer.
 * @param param Output parameter acquired from the line.
 * @param parth_level Paraenesis level within the line, set to -1 on EOLN.
 */


static void player_reveal_map_area(PlayerNumber plyr_idx, long x, long y, long w, long h)
{
  SYNCDBG(0,"Revealing around (%d,%d)",x,y);
  reveal_map_area(plyr_idx, x-(w>>1), x+(w>>1)+(w%1), y-(h>>1), y+(h>>1)+(h%1));
}

/**
 * Kills a creature which meets given criteria.
 * @param plyr_idx The player whose creature will be affected.
 * @param crmodel Model of the creature to find.
 * @param criteria Criteria, from CreatureSelectCriteria enumeration.
 * @return True if a creature was found and killed.
 */
TbBool script_kill_creature_with_criteria(PlayerNumber plyr_idx, long crmodel, long criteria)
{
    struct Thing *thing = script_get_creature_by_criteria(plyr_idx, crmodel, criteria);
    if (thing_is_invalid(thing)) {
        SYNCDBG(5,"No matching player %d creature of model %d (%s) found to kill",(int)plyr_idx,(int)crmodel, creature_code_name(crmodel));
        return false;
    }
    kill_creature(thing, INVALID_THING, -1, CrDed_NoUnconscious);
    return true;
}
/**
 * Changes owner of a creature which meets given criteria.
 * @param origin_plyr_idx The player whose creature will be affected.
 * @param dest_plyr_idx The player who will receive the creature.
 * @param crmodel Model of the creature to find.
 * @param criteria Criteria, from CreatureSelectCriteria enumeration.
 * @return True if a creature was found and changed owner.
 */
TbBool script_change_creature_owner_with_criteria(PlayerNumber origin_plyr_idx, long crmodel, long criteria, PlayerNumber dest_plyr_idx)
{
    struct Thing *thing = script_get_creature_by_criteria(origin_plyr_idx, crmodel, criteria);
    if (thing_is_invalid(thing)) {
        SYNCDBG(5,"No matching player %d creature of model %d (%s) found to kill",(int)origin_plyr_idx,(int)crmodel, creature_code_name(crmodel));
        return false;
    }
    change_creature_owner(thing, dest_plyr_idx);
    return true;
}

void script_kill_creatures(PlayerNumber plyr_idx, long crmodel, long criteria, long copies_num)
{
    SYNCDBG(3,"Killing %d of %s owned by player %d.",(int)copies_num,creature_code_name(crmodel),(int)plyr_idx);
    for (long i = 0; i < copies_num; i++)
    {
        script_kill_creature_with_criteria(plyr_idx, crmodel, criteria);
    }
}

/**
 * Increase level of  a creature which meets given criteria.
 * @param plyr_idx The player whose creature will be affected.
 * @param crmodel Model of the creature to find.
 * @param criteria Criteria, from CreatureSelectCriteria enumeration.
 * @return True if a creature was found and leveled.
 */
TbBool script_level_up_creature(PlayerNumber plyr_idx, long crmodel, long criteria, int count)
{
    struct Thing *thing = script_get_creature_by_criteria(plyr_idx, crmodel, criteria);
    if (thing_is_invalid(thing)) {
        SYNCDBG(5,"No matching player %d creature of model %d (%s) found to level up",(int)plyr_idx,(int)crmodel, creature_code_name(crmodel));
        return false;
    }
    creature_change_multiple_levels(thing,count);
    return true;
}

/**
<<<<<<< HEAD
=======
 * Cast a keeper power on a creature which meets given criteria.
 * @param plyr_idx The player whose creature will be affected.
 * @param crmodel Model of the creature to find.
 * @param criteria Criteria, from CreatureSelectCriteria enumeration.
 * @param fmcl_bytes encoded bytes: f=cast for free flag,m=power kind,c=caster player index,l=spell level.
 * @return TbResult whether the spell was successfully cast
 */
TbResult script_use_power_on_creature_matching_criterion(PlayerNumber plyr_idx, long crmodel, long criteria, long fmcl_bytes)
{
    struct Thing* thing = script_get_creature_by_criteria(plyr_idx, crmodel, criteria);
    if (thing_is_invalid(thing)) {
        SYNCDBG(5, "No matching player %d creature of model %d (%s) found to use power on.", (int)plyr_idx, (int)crmodel, creature_code_name(crmodel));
        return Lb_FAIL;
    }

    char is_free = (fmcl_bytes >> 24) != 0;
    PowerKind pwkind = (fmcl_bytes >> 16) & 255;
    PlayerNumber caster = (fmcl_bytes >> 8) & 255;
    long splevel = fmcl_bytes & 255;
    return script_use_power_on_creature(thing, pwkind, splevel, caster, is_free);
}

/**
 * Cast a spell on a creature which meets given criteria.
 * @param plyr_idx The player whose creature will be affected.
 * @param crmodel Model of the creature to find.
 * @param criteria Criteria, from CreatureSelectCriteria enumeration.
 * @param fmcl_bytes encoded bytes: f=cast for free flag,m=power kind,c=caster player index,l=spell level.
 * @return TbResult whether the spell was successfully cast
 */
TbResult script_use_spell_on_creature(PlayerNumber plyr_idx, ThingModel crmodel, long criteria, long fmcl_bytes)
{
    struct Thing *thing = script_get_creature_by_criteria(plyr_idx, crmodel, criteria);
    if (thing_is_invalid(thing)) {
        SYNCDBG(5,"No matching player %d creature of model %d (%s) found to use spell on.",(int)plyr_idx,(int)crmodel, creature_code_name(crmodel));
        return Lb_FAIL;
    }
    SpellKind spkind = (fmcl_bytes >> 8) & 255;
    const struct SpellConfig* spconf = get_spell_config(spkind);

    if (spconf->caster_affected ||
            (spkind == SplK_Freeze) || (spkind == SplK_Slow) || // These two should be also marked at configs somehow?
            ( (spkind == SplK_Disease) && ((get_creature_model_flags(thing) & CMF_NeverSick) == 0) ) ||
            ( (spkind == SplK_Chicken) && ((get_creature_model_flags(thing) & CMF_NeverChickens) == 0) ) )
    {
        if (thing_is_picked_up(thing))
        {
            SYNCDBG(5,"Found creature to cast the spell on but it is being held.");
            return Lb_FAIL;
        }
        unsigned short sound;
        if (spconf->caster_affected)
        {
            sound = spconf->caster_affect_sound;
        }
        else if ( (spkind == SplK_Freeze) || (spkind == SplK_Slow) )
        {
            sound = 50;
        }
        else if (spkind == SplK_Disease)
        {
            sound = 59;
        }
        else if (spkind == SplK_Chicken)
        {
            sound = 109;
        }
        else
        {
            sound = 0;
        }
        long splevel = fmcl_bytes & 255;
        thing_play_sample(thing, sound, NORMAL_PITCH, 0, 3, 0, 4, FULL_LOUDNESS);
        apply_spell_effect_to_thing(thing, spkind, splevel);
        if (spkind == SplK_Disease)
        {
            struct CreatureControl *cctrl;
            cctrl = creature_control_get_from_thing(thing);
            cctrl->disease_caster_plyridx = game.neutral_player_num;
        }
        return Lb_SUCCESS;
    }
    else
    {
        SCRPTERRLOG("Spell not supported for this command: %d", (int)spkind);
        return Lb_FAIL;
    }
}

/**
>>>>>>> ad35d367
 * Adds a dig task for the player between 2 map locations.
 * @param plyr_idx: The player who does the task.
 * @param origin: The start location of the disk task.
 * @param destination: The desitination of the disk task.
 * @return TbResult whether the spell was successfully cast
 */
TbResult script_computer_dig_to_location(long plyr_idx, long origin, long destination)
{
    struct Computer2* comp = get_computer_player(plyr_idx);
    long orig_x, orig_y = 0;
    long dest_x, dest_y = 0;

    //dig origin
    find_map_location_coords(origin, &orig_x, &orig_y, plyr_idx, __func__);
    if ((orig_x == 0) && (orig_y == 0))
    {
        WARNLOG("Can't decode origin location %d", origin);
        return Lb_FAIL;
    }
    struct Coord3d startpos;
    startpos.x.val = subtile_coord_center(stl_slab_center_subtile(orig_x));
    startpos.y.val = subtile_coord_center(stl_slab_center_subtile(orig_y));
    startpos.z.val = subtile_coord(1, 0);

    //dig destination
    find_map_location_coords(destination, &dest_x, &dest_y, plyr_idx, __func__);
    if ((dest_x == 0) && (dest_y == 0))
    {
        WARNLOG("Can't decode destination location %d", destination);
        return Lb_FAIL;
    }
    struct Coord3d endpos;
    endpos.x.val = subtile_coord_center(stl_slab_center_subtile(dest_x));
    endpos.y.val = subtile_coord_center(stl_slab_center_subtile(dest_y));
    endpos.z.val = subtile_coord(1, 0);

    if (create_task_dig_to_neutral(comp, startpos, endpos))
    {
        return Lb_SUCCESS;
    }
    return Lb_FAIL;
}

<<<<<<< HEAD
=======
/**
 * Casts spell at a location set by subtiles.
 * @param plyr_idx caster player.
 * @param stl_x subtile's x position.
 * @param stl_y subtile's y position
 * @param fml_bytes encoded bytes: f=cast for free flag,m=power kind,l=spell level.
 * @return TbResult whether the spell was successfully cast
 */
TbResult script_use_power_at_pos(PlayerNumber plyr_idx, MapSubtlCoord stl_x, MapSubtlCoord stl_y, long fml_bytes)
{
    char is_free = (fml_bytes >> 16) != 0;
    PowerKind powerKind = (fml_bytes >> 8) & 255;
    long splevel = fml_bytes & 255;

    unsigned long spell_flags = PwCast_AllGround | PwCast_Unrevealed;
    if (is_free)
        set_flag(spell_flags,PwMod_CastForFree);
>>>>>>> ad35d367


<<<<<<< HEAD
=======
/**
 * Casts a spell for player.
 * @param plyr_idx caster player.
 * @param power_kind the spell: magic id.
 * @param free cast for free flag.
 * @return TbResult whether the spell was successfully cast
 */
TbResult script_use_power(PlayerNumber plyr_idx, PowerKind power_kind, char free)
{
    return magic_use_power_on_level(plyr_idx, power_kind, 1, free != 0 ? PwMod_CastForFree : 0); // splevel gets ignored anyway -> pass 1
}

/**
 * Increases creatures' levels for player.
 * @param plyr_idx target player
 * @param count how many times should the level be increased
 */
void script_use_special_increase_level(PlayerNumber plyr_idx, int count)
{
    increase_level(get_player(plyr_idx), count);
}

/**
 * Multiplies every creature for player.
 * @param plyr_idx target player
 */
void script_use_special_multiply_creatures(PlayerNumber plyr_idx)
{
    multiply_creatures(get_player(plyr_idx));
}

/**
 * Fortifies player's dungeon.
 * @param plyr_idx target player
 */
void script_make_safe(PlayerNumber plyr_idx)
{
    make_safe(get_player(plyr_idx));
}

/**
 * Defortifies player's dungeon.
 * @param plyr_idx target player
 */
void script_make_unsafe(PlayerNumber plyr_idx)
{
    make_unsafe(plyr_idx);
}

/**
 * Enables bonus level for current player.
 */
TbBool script_locate_hidden_world()
{
    return activate_bonus_level(get_player(my_player_number));
}
>>>>>>> ad35d367

/**
 * Processes given VALUE immediately.
 * This processes given script command. It is used to process VALUEs at start when they have
 * no conditions, or during the gameplay when conditions are met.
 */
void script_process_value(unsigned long var_index, unsigned long plr_range_id, long val2, long val3, long val4, struct ScriptValue *value)
{
  struct CreatureStats *crstat;
  struct CreatureModelConfig *crconf;
  struct PlayerInfo *player;
  struct Dungeon *dungeon;
  int plr_start;
  int plr_end;
  long i;
  if (get_players_range(plr_range_id, &plr_start, &plr_end) < 0)
  {
      WARNLOG("Invalid player range %d in VALUE command %d.",(int)plr_range_id,(int)var_index);
      return;
  }
  //TODO: split and make indexed by var_index
  const struct CommandDesc *desc;
  for (desc = command_desc; desc->textptr != NULL; desc++)
      if (desc-> index == var_index)
          break;
  if (desc == NULL)
  {
      WARNLOG("Unexpected index:%d", var_index);
      return;
  }
  if (desc->process_fn)
  {
      // TODO: move two functions up
      struct ScriptContext context;
      context.plr_start = plr_start;
      context.plr_end = plr_end;
      // TODO: this should be checked for sanity
      for (i=plr_start; i < plr_end; i++)
      {
          context.player_idx = i;
          context.value = value;
          desc->process_fn(&context);
      }
      return;
  }

  switch (var_index)
  {
  case Cmd_SET_HATE:
      for (i=plr_start; i < plr_end; i++)
      {
        dungeon = get_dungeon(i);
        if (dungeon_invalid(dungeon))
            continue;
        dungeon->hates_player[val2%DUNGEONS_COUNT] = val3;
      }
      break;
  case Cmd_SET_GENERATE_SPEED:
      game.generate_speed = saturate_set_unsigned(val2, 16);
      update_dungeon_generation_speeds();
      break;
  case Cmd_ROOM_AVAILABLE:
      for (i=plr_start; i < plr_end; i++)
      {
        set_room_available(i, val2, val3, val4);
      }
      break;
  case Cmd_CREATURE_AVAILABLE:
      for (i=plr_start; i < plr_end; i++)
      {
          if (!set_creature_available(i,val2,val3,val4)) {
              WARNLOG("Setting creature %s availability for player %d failed.",creature_code_name(val2),(int)i);
          }
      }
      break;
  case Cmd_MAGIC_AVAILABLE:
      for (i=plr_start; i < plr_end; i++)
      {
          if (!set_power_available(i,val2,val3,val4)) {
              WARNLOG("Setting power %s availability for player %d failed.",power_code_name(val2),(int)i);
          }
      }
      break;
  case Cmd_TRAP_AVAILABLE:
      for (i=plr_start; i < plr_end; i++)
      {
          if (!set_trap_buildable_and_add_to_amount(i, val2, val3, val4)) {
              WARNLOG("Setting trap %s availability for player %d failed.",trap_code_name(val2),(int)i);
          }
      }
      break;
  case Cmd_RESEARCH:
      for (i=plr_start; i < plr_end; i++)
      {
          if (!update_or_add_players_research_amount(i, val2, val3, val4)) {
              WARNLOG("Updating research points for type %d kind %d of player %d failed.",(int)val2,(int)val3,(int)i);
          }
      }
      break;
  case Cmd_RESEARCH_ORDER:
      for (i=plr_start; i < plr_end; i++)
      {
        if (!research_overriden_for_player(i))
          remove_all_research_from_player(i);
        add_research_to_player(i, val2, val3, val4);
      }
      break;
  case Cmd_SET_TIMER:
      for (i=plr_start; i < plr_end; i++)
      {
          restart_script_timer(i,val2);
      }
      break;
  case Cmd_SET_FLAG:
      for (i=plr_start; i < plr_end; i++)
      {
          set_variable(i, val4, val2, val3);
      }
      break;
  case Cmd_ADD_TO_FLAG:
      for (i=plr_start; i < plr_end; i++)
      {
          set_variable(i, val4, val2, get_condition_value(i, val4, val2) + val3);
      }
      break;
  case Cmd_MAX_CREATURES:
      for (i=plr_start; i < plr_end; i++)
      {
          SYNCDBG(4,"Setting player %d max attracted creatures to %d.",(int)i,(int)val2);
          dungeon = get_dungeon(i);
          if (dungeon_invalid(dungeon))
              continue;
          dungeon->max_creatures_attracted = val2;
      }
      break;
  case Cmd_DOOR_AVAILABLE:
      for (i=plr_start; i < plr_end; i++) {
          set_door_buildable_and_add_to_amount(i, val2, val3, val4);
      }
      break;
  case Cmd_DISPLAY_INFORMATION:
      if ((my_player_number >= plr_start) && (my_player_number < plr_end)) {
          set_general_information(val2, val3, stl_num_decode_x(val4), stl_num_decode_y(val4));
      }
      break;
  case Cmd_ADD_CREATURE_TO_POOL:
      add_creature_to_pool(val2, val3, 0);
      break;
  case Cmd_TUTORIAL_FLASH_BUTTON:
      gui_set_button_flashing(val2, val3);
      break;
  case Cmd_SET_CREATURE_HEALTH:
      change_max_health_of_creature_kind(val2, val3);
      break;
  case Cmd_SET_CREATURE_STRENGTH:
      crstat = creature_stats_get(val2);
      if (creature_stats_invalid(crstat))
          break;
      crstat->strength = saturate_set_unsigned(val3, 8);
      break;
  case Cmd_SET_CREATURE_ARMOUR:
      crstat = creature_stats_get(val2);
      if (creature_stats_invalid(crstat))
          break;
      crstat->armour = saturate_set_unsigned(val3, 8);
      break;
  case Cmd_SET_CREATURE_FEAR_WOUNDED:
      crstat = creature_stats_get(val2);
      if (creature_stats_invalid(crstat))
          break;
      crstat->fear_wounded = saturate_set_unsigned(val3, 8);
      break;
  case Cmd_SET_CREATURE_FEAR_STRONGER:
      crstat = creature_stats_get(val2);
      if (creature_stats_invalid(crstat))
          break;
      crstat->fear_stronger = saturate_set_unsigned(val3, 16);
      break;
  case Cmd_SET_CREATURE_FEARSOME_FACTOR:
      crstat = creature_stats_get(val2);
      if (creature_stats_invalid(crstat))
          break;
      crstat->fearsome_factor = saturate_set_unsigned(val3, 16);
      break;
  case Cmd_SET_CREATURE_PROPERTY:
      crconf = &game.conf.crtr_conf.model[val2];
      crstat = creature_stats_get(val2);
      switch (val3)
      {
      case 1: // BLEEDS
          crstat->bleeds = val4;
          break;
      case 2: // UNAFFECTED_BY_WIND
          if (val4)
          {
              crstat->affected_by_wind = 0;
          }
          else
          {
              crstat->affected_by_wind = 1;
          }
          break;
      case 3: // IMMUNE_TO_GAS
          crstat->immune_to_gas = val4;
          break;
      case 4: // HUMANOID_SKELETON
          crstat->humanoid_creature = val4;
          break;
      case 5: // PISS_ON_DEAD
          crstat->piss_on_dead = val4;
          break;
      case 7: // FLYING
          crstat->flying = val4;
          break;
      case 8: // SEE_INVISIBLE
          crstat->can_see_invisible = val4;
          break;
      case 9: // PASS_LOCKED_DOORS
          crstat->can_go_locked_doors = val4;
          break;
      case 10: // SPECIAL_DIGGER
          if (val4 >= 1)
          {
              set_flag(crconf->model_flags,CMF_IsSpecDigger);
          }
          else
          {
              clear_flag(crconf->model_flags,CMF_IsSpecDigger);
          }
          break;
      case 11: // ARACHNID
          if (val4 >= 1)
          {
              set_flag(crconf->model_flags,CMF_IsArachnid);
          }
          else
          {
              clear_flag(crconf->model_flags,CMF_IsArachnid);
          }
          break;
      case 12: // DIPTERA
          if (val4 >= 1)
          {
              set_flag(crconf->model_flags,CMF_IsDiptera);
          }
          else
          {
              clear_flag(crconf->model_flags,CMF_IsDiptera);
          }
          break;
      case 13: // LORD
          if (val4 >= 1)
          {
              set_flag(crconf->model_flags,CMF_IsLordOTLand);
          }
          else
          {
              clear_flag(crconf->model_flags,CMF_IsLordOTLand);
          }
          break;
      case 14: // SPECTATOR
          if (val4 >= 1)
          {
              set_flag(crconf->model_flags,CMF_IsSpectator);
          }
          else
          {
              clear_flag(crconf->model_flags,CMF_IsSpectator);
          }
          break;
      case 15: // EVIL
          if (val4 >= 1)
          {
              set_flag(crconf->model_flags,CMF_IsEvil);
          }
          else
          {
              clear_flag(crconf->model_flags,CMF_IsEvil);
          }
          break;
      case 16: // NEVER_CHICKENS
          if (val4 >= 1)
          {
              set_flag(crconf->model_flags,CMF_NeverChickens);
          }
          else
          {
              clear_flag(crconf->model_flags,CMF_NeverChickens);
          }
          break;
      case 17: // IMMUNE_TO_BOULDER
          if (val4 >= 1)
          {
              set_flag(crconf->model_flags,CMF_ImmuneToBoulder);
          }
          else
          {
              clear_flag(crconf->model_flags,CMF_ImmuneToBoulder);
          }
          break;
      case 18: // NO_CORPSE_ROTTING
          if (val4 >= 1)
          {
              set_flag(crconf->model_flags,CMF_NoCorpseRotting);
          }
          else
          {
              clear_flag(crconf->model_flags,CMF_NoCorpseRotting);
          }
          break;
      case 19: // NO_ENMHEART_ATTCK
          if (val4 >= 1)
          {
              set_flag(crconf->model_flags,CMF_NoEnmHeartAttack);
          }
          else
          {
              clear_flag(crconf->model_flags,CMF_NoEnmHeartAttack);
          }
          break;
      case 20: // TREMBLING_FAT
          if (val4 >= 1)
          {
              set_flag(crconf->model_flags,CMF_Trembling);
              set_flag(crconf->model_flags,CMF_Fat);
          }
          else
          {
              clear_flag(crconf->model_flags,CMF_Trembling);
              clear_flag(crconf->model_flags,CMF_Fat);
          }
          break;
      case 21: // FEMALE
          if (val4 >= 1)
          {
              set_flag(crconf->model_flags,CMF_Female);
          }
          else
          {
              clear_flag(crconf->model_flags,CMF_Female);
          }
          break;
      case 22: // INSECT
          if (val4 >= 1)
          {
              set_flag(crconf->model_flags,CMF_Insect);
          }
          else
          {
              clear_flag(crconf->model_flags,CMF_Insect);
          }
          break;
      case 23: // ONE_OF_KIND
          if (val4 >= 1)
          {
              set_flag(crconf->model_flags,CMF_OneOfKind);
          }
          else
          {
              clear_flag(crconf->model_flags,CMF_OneOfKind);
          }
          break;
      case 24: // NO_IMPRISONMENT
          if (val4 >= 1)
          {
              set_flag(crconf->model_flags,CMF_NoImprisonment);
          }
          else
          {
              clear_flag(crconf->model_flags,CMF_NoImprisonment);
          }
          break;
      case 25: // NEVER_SICK
          if (val4 >= 1)
          {
              set_flag(crconf->model_flags,CMF_NeverSick);
          }
          else
          {
              clear_flag(crconf->model_flags,CMF_NeverSick);
          }
          break;
      case 26: // ILLUMINATED
          crstat->illuminated = val4;
          break;
      case 27: // ALLURING_SCVNGR
          crstat->entrance_force = val4;
          break;
      case 30: // TREMBLING
          if (val4 >= 1)
          {
              set_flag(crconf->model_flags,CMF_Trembling);
          }
          else
          {
              clear_flag(crconf->model_flags,CMF_Trembling);
          }
          break;
      case 31: // FAT
          if (val4 >= 1)
          {
              set_flag(crconf->model_flags,CMF_Fat);
          }
          else
          {
              clear_flag(crconf->model_flags,CMF_Fat);
          }
          break;
      default:
          SCRPTERRLOG("Unknown creature property '%d'", val3);
          break;
      }
      break;
  case Cmd_ALLY_PLAYERS:
      for (i=plr_start; i < plr_end; i++)
      {
          set_ally_with_player(i, val2, (val3 & 1) ? true : false);
          set_ally_with_player(val2, i, (val3 & 1) ? true : false);
          set_player_ally_locked(i, val2, (val3 & 2) ? true : false);
          set_player_ally_locked(val2, i, (val3 & 2) ? true : false);
      }
      break;
  case Cmd_DEAD_CREATURES_RETURN_TO_POOL:
      set_flag_value(game.flags_cd, MFlg_DeadBackToPool, val2);
      break;
  case Cmd_BONUS_LEVEL_TIME:
      if (val2 > 0) {
          game.bonus_time = game.play_gameturn + val2;
          set_flag(game.flags_gui,GGUI_CountdownTimer);
      } else {
          game.bonus_time = 0;
          clear_flag(game.flags_gui,GGUI_CountdownTimer);
      }
      if (level_file_version > 0)
      {
          gameadd.timer_real = (TbBool)val3;
      }
      else
      {
          gameadd.timer_real = false;
      }
      break;
  case Cmd_QUICK_OBJECTIVE:
      if ((my_player_number >= plr_start) && (my_player_number < plr_end))
          process_objective(gameadd.quick_messages[val2%QUICK_MESSAGES_COUNT], val3, stl_num_decode_x(val4), stl_num_decode_y(val4));
      break;
  case Cmd_QUICK_INFORMATION:
      if ((my_player_number >= plr_start) && (my_player_number < plr_end))
          set_quick_information(val2, val3, stl_num_decode_x(val4), stl_num_decode_y(val4));
      break;
  case Cmd_ADD_GOLD_TO_PLAYER:
      for (i=plr_start; i < plr_end; i++)
      {
          if (val2 > SENSIBLE_GOLD)
          {
              val2 = SENSIBLE_GOLD;
              SCRPTWRNLOG("Gold added to player %d reduced to %d", (int)plr_range_id, SENSIBLE_GOLD);
          }
          if (val2 >= 0)
          {
              player_add_offmap_gold(i, val2);
          }
          else
          {
              take_money_from_dungeon(i, -val2, 0);
          }
      }
      break;
  case Cmd_SET_CREATURE_TENDENCIES:
      for (i=plr_start; i < plr_end; i++)
      {
          player = get_player(i);
          set_creature_tendencies(player, val2, val3);
          if (is_my_player(player)) {
              dungeon = get_players_dungeon(player);
              game.creatures_tend_imprison = ((dungeon->creature_tendencies & 0x01) != 0);
              game.creatures_tend_flee = ((dungeon->creature_tendencies & 0x02) != 0);
          }
      }
      break;
  case Cmd_REVEAL_MAP_RECT:
      for (i=plr_start; i < plr_end; i++)
      {
          player_reveal_map_area(i, val2, val3, (val4)&0xffff, (val4>>16)&0xffff);
      }
      break;
  case Cmd_KILL_CREATURE:
      for (i=plr_start; i < plr_end; i++)
      {
          script_kill_creatures(i, val2, val3, val4);
      }
      break;
    case Cmd_LEVEL_UP_CREATURE:
      for (i=plr_start; i < plr_end; i++)
      {
          script_level_up_creature(i, val2, val3, val4);
      }
      break;
    case Cmd_USE_POWER_ON_CREATURE:
      for (i=plr_start; i < plr_end; i++)
      {
          script_use_power_on_creature_matching_criterion(i, val2, val3, val4);
      }
      break;
    case Cmd_USE_SPELL_ON_CREATURE:
      script_use_spell_on_creature(plr_range_id, val2, val3, val4);
      break;
    case Cmd_COMPUTER_DIG_TO_LOCATION:
        for (i = plr_start; i < plr_end; i++)
        {
            script_computer_dig_to_location(i, val2, val3);
        }
        break;
    case Cmd_USE_POWER_AT_POS:
      for (i=plr_start; i < plr_end; i++)
      {
          script_use_power_at_pos(i, val2, val3, val4);
      }
      break;
    case Cmd_USE_POWER_AT_LOCATION:
      for (i=plr_start; i < plr_end; i++)
      {
          script_use_power_at_location(i, val2, val3);
      }
      break;
    case Cmd_USE_POWER:
      for (i=plr_start; i < plr_end; i++)
      {
          script_use_power(i, val2, val3);
      }
      break;
    case Cmd_USE_SPECIAL_INCREASE_LEVEL:
      for (i=plr_start; i < plr_end; i++)
      {
          script_use_special_increase_level(i, val2);
      }
      break;
    case Cmd_USE_SPECIAL_MULTIPLY_CREATURES:
      for (i=plr_start; i < plr_end; i++)
      {
          for (int count = 0; count < val2; count++)
          {
            script_use_special_multiply_creatures(i);
          }
      }
      break;
    case Cmd_MAKE_SAFE:
      for (i=plr_start; i < plr_end; i++)
      {
          script_make_safe(i);
      }
      break;
    case Cmd_LOCATE_HIDDEN_WORLD:
      script_locate_hidden_world();
      break;
    case Cmd_CHANGE_CREATURE_OWNER:
      for (i=plr_start; i < plr_end; i++)
      {
          script_change_creature_owner_with_criteria(i, val2, val3, val4);
      }
      break;
    case Cmd_MAKE_UNSAFE:
      for (i=plr_start; i < plr_end; i++)
      {
          script_make_unsafe(i);
      }
      break;
  case Cmd_SET_CAMPAIGN_FLAG:
      for (i=plr_start; i < plr_end; i++)
      {
          intralvl.campaign_flags[i][val2] = saturate_set_signed(val3, 32);
      }
      break;
  case Cmd_ADD_TO_CAMPAIGN_FLAG:

      for (i=plr_start; i < plr_end; i++)
      {
          intralvl.campaign_flags[i][val2] = saturate_set_signed(intralvl.campaign_flags[i][val2] + val3, 32);
      }
      break;
  case Cmd_EXPORT_VARIABLE:
      for (i=plr_start; i < plr_end; i++)
      {
          SYNCDBG(8, "Setting campaign flag[%ld][%ld] to %ld.", i, val4, get_condition_value(i, val2, val3));
          intralvl.campaign_flags[i][val4] = get_condition_value(i, val2, val3);
      }
      break;
  case Cmd_CREATURE_ENTRANCE_LEVEL:
  {
    if (val2 > 0)
    {
        if (plr_range_id == ALL_PLAYERS)
        {
            for (i = 0; i < PLAYERS_COUNT; i++)
            {
                dungeon = get_dungeon(i);
                if (!dungeon_invalid(dungeon))
                {
                    dungeon->creature_entrance_level = (val2 - 1);
                }
            }
        }
        else
        {
            dungeon = get_dungeon(plr_range_id);
            if (!dungeon_invalid(dungeon))
            {
                dungeon->creature_entrance_level = (val2 - 1);
            }
        }
    }
    break;
  }
  case Cmd_RANDOMISE_FLAG:
      for (i=plr_start; i < plr_end; i++)
      {
          if (val3 == 0)
          {
              long current_flag_val = get_condition_value(i, val4, val2);
              set_variable(i, val4, val2, GAME_RANDOM(current_flag_val) + 1);
          }
          else
          {
              set_variable(i, val4, val2, GAME_RANDOM(val3) + 1);
          }
      }
      break;
  case Cmd_COMPUTE_FLAG:
      {
        long src_plr_range = (val2 >> 24) & 255;
        long operation = (val2 >> 16) & 255;
        unsigned char flag_type = (val2 >> 8) & 255;
        unsigned char src_flag_type = val2 & 255;
        int src_plr_start, src_plr_end;
        if (get_players_range(src_plr_range, &src_plr_start, &src_plr_end) < 0)
        {
            WARNLOG("Invalid player range %d in VALUE command %d.",(int)src_plr_range,(int)var_index);
            return;
        }
        long sum = 0;
        for (i=src_plr_start; i < src_plr_end; i++)
        {
            sum += get_condition_value(i, src_flag_type, val4);
        }
        for (i=plr_start; i < plr_end; i++)
        {
            long current_flag_val = get_condition_value(i, flag_type, val3);
            long computed = sum;
            if (operation == SOpr_INCREASE) computed = current_flag_val + sum;
            if (operation == SOpr_DECREASE) computed = current_flag_val - sum;
            if (operation == SOpr_MULTIPLY) computed = current_flag_val * sum;
            SCRIPTDBG(7,"Changing player%d's %d flag from %d to %d based on flag of type %d.", i, val3, current_flag_val, computed, src_flag_type);
            set_variable(i, flag_type, val3, computed);
        }
      }
      break;
  default:
      WARNMSG("Unsupported Game VALUE, command %d.",var_index);
      break;
  }
}

/******************************************************************************/
#ifdef __cplusplus
}
#endif<|MERGE_RESOLUTION|>--- conflicted
+++ resolved
@@ -127,99 +127,6 @@
 }
 
 /**
-<<<<<<< HEAD
-=======
- * Cast a keeper power on a creature which meets given criteria.
- * @param plyr_idx The player whose creature will be affected.
- * @param crmodel Model of the creature to find.
- * @param criteria Criteria, from CreatureSelectCriteria enumeration.
- * @param fmcl_bytes encoded bytes: f=cast for free flag,m=power kind,c=caster player index,l=spell level.
- * @return TbResult whether the spell was successfully cast
- */
-TbResult script_use_power_on_creature_matching_criterion(PlayerNumber plyr_idx, long crmodel, long criteria, long fmcl_bytes)
-{
-    struct Thing* thing = script_get_creature_by_criteria(plyr_idx, crmodel, criteria);
-    if (thing_is_invalid(thing)) {
-        SYNCDBG(5, "No matching player %d creature of model %d (%s) found to use power on.", (int)plyr_idx, (int)crmodel, creature_code_name(crmodel));
-        return Lb_FAIL;
-    }
-
-    char is_free = (fmcl_bytes >> 24) != 0;
-    PowerKind pwkind = (fmcl_bytes >> 16) & 255;
-    PlayerNumber caster = (fmcl_bytes >> 8) & 255;
-    long splevel = fmcl_bytes & 255;
-    return script_use_power_on_creature(thing, pwkind, splevel, caster, is_free);
-}
-
-/**
- * Cast a spell on a creature which meets given criteria.
- * @param plyr_idx The player whose creature will be affected.
- * @param crmodel Model of the creature to find.
- * @param criteria Criteria, from CreatureSelectCriteria enumeration.
- * @param fmcl_bytes encoded bytes: f=cast for free flag,m=power kind,c=caster player index,l=spell level.
- * @return TbResult whether the spell was successfully cast
- */
-TbResult script_use_spell_on_creature(PlayerNumber plyr_idx, ThingModel crmodel, long criteria, long fmcl_bytes)
-{
-    struct Thing *thing = script_get_creature_by_criteria(plyr_idx, crmodel, criteria);
-    if (thing_is_invalid(thing)) {
-        SYNCDBG(5,"No matching player %d creature of model %d (%s) found to use spell on.",(int)plyr_idx,(int)crmodel, creature_code_name(crmodel));
-        return Lb_FAIL;
-    }
-    SpellKind spkind = (fmcl_bytes >> 8) & 255;
-    const struct SpellConfig* spconf = get_spell_config(spkind);
-
-    if (spconf->caster_affected ||
-            (spkind == SplK_Freeze) || (spkind == SplK_Slow) || // These two should be also marked at configs somehow?
-            ( (spkind == SplK_Disease) && ((get_creature_model_flags(thing) & CMF_NeverSick) == 0) ) ||
-            ( (spkind == SplK_Chicken) && ((get_creature_model_flags(thing) & CMF_NeverChickens) == 0) ) )
-    {
-        if (thing_is_picked_up(thing))
-        {
-            SYNCDBG(5,"Found creature to cast the spell on but it is being held.");
-            return Lb_FAIL;
-        }
-        unsigned short sound;
-        if (spconf->caster_affected)
-        {
-            sound = spconf->caster_affect_sound;
-        }
-        else if ( (spkind == SplK_Freeze) || (spkind == SplK_Slow) )
-        {
-            sound = 50;
-        }
-        else if (spkind == SplK_Disease)
-        {
-            sound = 59;
-        }
-        else if (spkind == SplK_Chicken)
-        {
-            sound = 109;
-        }
-        else
-        {
-            sound = 0;
-        }
-        long splevel = fmcl_bytes & 255;
-        thing_play_sample(thing, sound, NORMAL_PITCH, 0, 3, 0, 4, FULL_LOUDNESS);
-        apply_spell_effect_to_thing(thing, spkind, splevel);
-        if (spkind == SplK_Disease)
-        {
-            struct CreatureControl *cctrl;
-            cctrl = creature_control_get_from_thing(thing);
-            cctrl->disease_caster_plyridx = game.neutral_player_num;
-        }
-        return Lb_SUCCESS;
-    }
-    else
-    {
-        SCRPTERRLOG("Spell not supported for this command: %d", (int)spkind);
-        return Lb_FAIL;
-    }
-}
-
-/**
->>>>>>> ad35d367
  * Adds a dig task for the player between 2 map locations.
  * @param plyr_idx: The player who does the task.
  * @param origin: The start location of the disk task.
@@ -263,8 +170,6 @@
     return Lb_FAIL;
 }
 
-<<<<<<< HEAD
-=======
 /**
  * Casts spell at a location set by subtiles.
  * @param plyr_idx caster player.
@@ -281,12 +186,32 @@
 
     unsigned long spell_flags = PwCast_AllGround | PwCast_Unrevealed;
     if (is_free)
-        set_flag(spell_flags,PwMod_CastForFree);
->>>>>>> ad35d367
-
-
-<<<<<<< HEAD
-=======
+        spell_flags |= PwMod_CastForFree;
+
+    return magic_use_power_on_subtile(plyr_idx, powerKind, splevel, stl_x, stl_y, spell_flags);
+}
+
+/**
+ * Casts spell at a location set by action point/hero gate.
+ * @param plyr_idx caster player.
+ * @param target action point/hero gate.
+ * @param fml_bytes encoded bytes: f=cast for free flag,m=power kind,l=spell level.
+ * @return TbResult whether the spell was successfully cast
+ */
+TbResult script_use_power_at_location(PlayerNumber plyr_idx, TbMapLocation target, long fml_bytes)
+{
+    SYNCDBG(0, "Using power at location of type %d", target);
+    long x = 0;
+    long y = 0;
+    find_map_location_coords(target, &x, &y, plyr_idx, __func__);
+    if ((x == 0) && (y == 0))
+    {
+        WARNLOG("Can't decode location %d", target);
+        return Lb_FAIL;
+    }
+    return script_use_power_at_pos(plyr_idx, x, y, fml_bytes);
+}
+
 /**
  * Casts a spell for player.
  * @param plyr_idx caster player.
@@ -322,28 +247,18 @@
  * Fortifies player's dungeon.
  * @param plyr_idx target player
  */
-void script_make_safe(PlayerNumber plyr_idx)
+void script_use_special_make_safe(PlayerNumber plyr_idx)
 {
     make_safe(get_player(plyr_idx));
 }
 
 /**
- * Defortifies player's dungeon.
- * @param plyr_idx target player
- */
-void script_make_unsafe(PlayerNumber plyr_idx)
-{
-    make_unsafe(plyr_idx);
-}
-
-/**
  * Enables bonus level for current player.
  */
-TbBool script_locate_hidden_world()
+TbBool script_use_special_locate_hidden_world()
 {
     return activate_bonus_level(get_player(my_player_number));
 }
->>>>>>> ad35d367
 
 /**
  * Processes given VALUE immediately.
