--- conflicted
+++ resolved
@@ -95,7 +95,19 @@
 #include "room_entrance.h"
 #include "packets_updating.h"
 
-<<<<<<< HEAD
+#ifdef __cplusplus
+extern "C" {
+#endif
+/******************************************************************************/
+#ifdef __cplusplus
+}
+#endif
+/******************************************************************************/
+extern TbBool process_players_global_cheats_packet_action(PlayerNumber plyr_idx, struct Packet* pckt);
+extern TbBool process_players_dungeon_control_cheats_packet_action(PlayerNumber plyr_idx, struct Packet* pckt);
+/******************************************************************************/
+
+
 TbBool packets_first_resync = true;
 
 struct PacketContext
@@ -152,23 +164,6 @@
     }
 }
 
-void update_double_click_detection(int plyr_idx, struct Packet* packet)
-{
-  // TODO: move to player?
-  if ((packet->control_flags & PCtr_LBtnRelease) != 0)
-  {
-=======
-#ifdef __cplusplus
-extern "C" {
-#endif
-/******************************************************************************/
-#ifdef __cplusplus
-}
-#endif
-/******************************************************************************/
-extern TbBool process_players_global_cheats_packet_action(PlayerNumber plyr_idx, struct Packet* pckt);
-extern TbBool process_players_dungeon_control_cheats_packet_action(PlayerNumber plyr_idx, struct Packet* pckt);
-/******************************************************************************/
 void set_packet_action(struct Packet *pckt, unsigned char pcktype, unsigned short par1, unsigned short par2, unsigned short par3, unsigned short par4)
 {
     pckt->actn_par1 = par1;
@@ -181,16 +176,11 @@
     struct Packet* pckt = get_packet(plyr_idx);
     if ((pckt->control_flags & PCtr_LBtnRelease) != 0)
     {
->>>>>>> d522feb0
         if (packet_left_button_click_space_count[plyr_idx] < 5)
             packet_left_button_double_clicked[plyr_idx] = 1;
         packet_left_button_click_space_count[plyr_idx] = 0;
   }
-<<<<<<< HEAD
-  if ((packet->control_flags & (PCtr_LBtnClick|PCtr_LBtnHeld)) == 0)
-=======
   if ((pckt->control_flags & (PCtr_LBtnClick|PCtr_LBtnHeld)) == 0)
->>>>>>> d522feb0
   {
     if (packet_left_button_click_space_count[plyr_idx] < LONG_MAX)
       packet_left_button_click_space_count[plyr_idx]++;
@@ -202,14 +192,9 @@
     struct PlayerInfo* player = get_player(plyr_idx);
     struct Dungeon* dungeon = get_players_dungeon(player);
     struct RoomStats* rstat = room_stats_get_for_kind(rkind);
-<<<<<<< HEAD
-    MapCoord x = ((player->field_4A4 + 1) / 2) + slab_subtile(subtile_slab_fast(stl_x), 0);
-    MapCoord y = ((player->field_4A4 + 1) / 2) + slab_subtile(subtile_slab_fast(stl_y), 0);
-=======
     // Take top left subtile on single subtile boundbox, take center subtile on full slab boundbox
     MapCoord x = ((player->full_slab_cursor == 0) ? slab_subtile(subtile_slab_fast(stl_x), 0) : slab_subtile_center(subtile_slab_fast(stl_x)));
     MapCoord y = ((player->full_slab_cursor == 0) ? slab_subtile(subtile_slab_fast(stl_y), 0) : slab_subtile_center(subtile_slab_fast(stl_y)));
->>>>>>> d522feb0
     struct Room* room = player_build_room_at(x, y, plyr_idx, rkind);
     if (!room_is_invalid(room))
     {
@@ -228,30 +213,17 @@
     return room;
 }
 
-<<<<<<< HEAD
 // Fake packet
 TbBool process_dungeon_control_packet_spell_overcharge(struct PlayerInfo* player, struct Packet* pckt)
 {
     struct Dungeon* dungeon = get_players_dungeon(player);
     SYNCDBG(6,"Starting for player %d state %s", (int)player->id_number, player_state_code_name(player->work_state));
-=======
-TbBool process_dungeon_control_packet_spell_overcharge(long plyr_idx)
-{
-    struct PlayerInfo* player = get_player(plyr_idx);
-    struct Dungeon* dungeon = get_players_dungeon(player);
-    SYNCDBG(6,"Starting for player %d state %s",(int)plyr_idx,player_state_code_name(player->work_state));
-    struct Packet* pckt = get_packet_direct(player->packet_num);
->>>>>>> d522feb0
     if ((pckt->control_flags & PCtr_LBtnHeld) != 0)
     {
       switch (player->work_state)
       {
       case PSt_CallToArms:
-<<<<<<< HEAD
           if (player_uses_power_call_to_arms(player->id_number))
-=======
-          if (player_uses_power_call_to_arms(plyr_idx))
->>>>>>> d522feb0
             player->cast_expand_level = (dungeon->cta_splevel << 2);
           else
             update_power_overcharge(player, PwrK_CALL2ARMS);
@@ -320,7 +292,6 @@
     return true;
 }
 
-<<<<<<< HEAD
 /*
   this function remove any input flags from incoming packet
   That should be removed later because we dont want raw input from clients
@@ -329,14 +300,14 @@
 {
     packet->control_flags &= ~(PCtr_LBtnRelease | PCtr_LBtnClick | PCtr_RBtnRelease);
     NETDBG(7, "turn:%04ld", game.play_gameturn);
-=======
+
 TbBigChecksum get_thing_simple_checksum(const struct Thing *tng)
 {
     return (ulong)tng->mappos.x.val + (ulong)tng->mappos.y.val + (ulong)tng->mappos.z.val
          + (ulong)tng->move_angle_xy + (ulong)tng->owner;
 }
 
-  TbBigChecksum get_packet_save_checksum(void)
+TbBigChecksum get_packet_save_checksum(void)
   {
       TbBigChecksum sum = 0;
       for (long tng_idx = 0; tng_idx < THINGS_COUNT; tng_idx++)
@@ -352,9 +323,8 @@
               }
           }
       }
-      return sum;
->>>>>>> d522feb0
-}
+  }
+
 
 void process_pause_packet(long curr_pause, long new_pause)
 {
@@ -768,16 +738,10 @@
       player->video_cluedo_mode = pckt->actn_par1;
       if (is_my_player(player))
       {
-<<<<<<< HEAD
           settings.video_cluedo_mode = pckt->arg0;
           save_settings();
       }
       player->video_cluedo_mode = pckt->arg0;
-=======
-        settings.video_cluedo_mode = player->video_cluedo_mode;
-        save_settings();
-      }
->>>>>>> d522feb0
       return 0;
   case PckA_Unknown025:
       if (is_my_player(player))
@@ -797,16 +761,7 @@
       }
       return 0;
   case PckA_SetMinimapConf:
-<<<<<<< HEAD
       player->minimap_zoom = pckt->arg0;
-=======
-      player->minimap_zoom = pckt->actn_par1;
-      if (is_my_player(player))
-      {
-        settings.minimap_zoom = player->minimap_zoom;
-        save_settings();
-      }
->>>>>>> d522feb0
       return 0;
   case PckA_SetMapRotation:
       player->cameras[CamIV_Parchment].orient_a = pckt->arg0;
@@ -827,28 +782,6 @@
           game.creatures_tend_flee = ((dungeon->creature_tendencies & 0x02) != 0);
       }
       return 0;
-<<<<<<< HEAD
-  case PckA_CheatEnter:
-//      game.???[my_player_number].cheat_mode = 1;
-      show_onscreen_msg(2*game.num_fps, "Cheat mode activated by player %d", player->id_number);
-      return 1;
-  case PckA_CheatAllFree:
-      make_all_creatures_free();
-      make_all_rooms_free();
-      make_all_powers_cost_free();
-      return 1;
-  case PckA_CheatCrtSpells:
-      //TODO: remake from beta
-      return 0;
-  case PckA_CheatRevealMap:
-  {
-      struct PlayerInfo* myplyr = get_my_player();
-      reveal_whole_map(myplyr);
-      return 0;
-  }
-  case PckA_CheatCrAllSpls:
-=======
->>>>>>> d522feb0
   case PckA_Unknown065:
       //TODO: remake from beta
       return 0;
@@ -1058,7 +991,6 @@
       set_player_mode(player, pckt->arg0);
       set_engine_view(player, player->view_mode_restore);
       return false;
-<<<<<<< HEAD
   case PckA_CreateGoldPile:
       unpackpos_2d(&pos, &pckt->arg[3]);
       thing = create_gold_pile(&pos, pckt->arg[1] | (pckt->arg[2] << 16));
@@ -1085,11 +1017,7 @@
       process_kill_creature(player_to_client(player->id_number), (struct BigActionPacket *)pckt);
       return true;
   default:
-      return false;
-=======
-    default:
       return process_players_global_cheats_packet_action(plyr_idx, pckt);
->>>>>>> d522feb0
   }
 }
 
@@ -1122,18 +1050,9 @@
 static void process_players_packet(
     struct PlayerInfo* player, unsigned char kind, struct SmallActionPacket* packet_short)
 {
-<<<<<<< HEAD
     SYNCDBG(6, "Processing player %d packet of type %d.", player->id_number, (int)kind);
 
     if (!process_players_global_packet_action(player, kind, packet_short))
-=======
-    struct PlayerInfo* player = get_player(plyr_idx);
-    struct Packet* pckt = get_packet_direct(player->packet_num);
-    SYNCDBG(6, "Processing player %d packet of type %d.", plyr_idx, (int)pckt->action);
-    player->input_crtr_control = ((pckt->additional_packet_values & PCAdV_CrtrContrlPressed) != 0);
-    player->input_crtr_query = ((pckt->additional_packet_values & PCAdV_CrtrQueryPressed) != 0);
-    if (((player->allocflags & PlaF_NewMPMessage) != 0) && (pckt->action == PckA_PlyrMsgChar))
->>>>>>> d522feb0
     {
       // Different changes to the game are possible for different views.
       // For each there can be a control change (which is view change or mouse event not translated to action),
@@ -1330,11 +1249,7 @@
         player_toggle_door(player->id_number, packet->arg0, packet->arg1);
         break;
     default:
-<<<<<<< HEAD
-        NETLOG("unexpected action: %d", (int) action);
-=======
         return process_players_dungeon_control_cheats_packet_action(plyr_idx, pckt);
->>>>>>> d522feb0
     }
 }
 
@@ -1482,13 +1397,6 @@
   struct Thing *thing;
   long i;
   long k;
-<<<<<<< HEAD
-  SYNCDBG(6,"Processing player %d action %d",(int)player->id_number, (int)packet->action);
-  switch (packet->action)
-  {
-  case PckA_DirectCtrlExit:
-      player->influenced_thing_idx = packet->arg0;
-=======
   player = get_player(plyr_idx);
   struct PlayerInfoAdd* playeradd;
   pckt = get_packet_direct(player->packet_num);
@@ -1504,7 +1412,6 @@
       {
           creature_drop_dragged_object(thing, dragtng);
       }
->>>>>>> d522feb0
       set_player_instance(player, PI_DirctCtLeave, 0);
       break;
   case PckA_CtrlCrtrSetInstnc:
@@ -1534,9 +1441,48 @@
         }
       }
       break;
-<<<<<<< HEAD
+  case PckA_CheatCtrlCrtrSetInstnc:
+      thing = thing_get(player->controlled_thing_idx);
+      if (thing_is_invalid(thing))
+        break;
+      cctrl = creature_control_get_from_thing(thing);
+      if (creature_control_invalid(cctrl))
+        break;
+      i = pckt->actn_par1;
+      inst_inf = creature_instance_info_get(i);
+      k = (!inst_inf->instant) ? get_human_controlled_creature_target(thing, inst_inf->field_1D) : 0;
+      set_creature_instance(thing, i, 1, k, 0);
+      if ( (plyr_idx == my_player_number) && creature_instance_is_available(thing,i) ) {
+          instant_instance_selected(i);
+      }
+      break;
+      case PckA_DirectCtrlDragDrop:
+      {
+         thing = thing_get(player->controlled_thing_idx);
+         direct_control_pick_up_or_drop(plyr_idx, thing);
+         break;
+      }
+    case PckA_SetFirstPersonDigMode:
+    {
+        playeradd = get_playeradd(plyr_idx);
+        playeradd->first_person_dig_claim_mode = pckt->actn_par1;
+        break;
+    }
+    case PckA_SwitchTeleportDest:
+    {
+        playeradd = get_playeradd(plyr_idx);
+        playeradd->teleport_destination = pckt->actn_par1;
+        break; 
+    }
+    case PckA_SelectFPPickup:
+    {
+        playeradd = get_playeradd(plyr_idx);
+        playeradd->selected_fp_thing_pickup = pckt->actn_par1;
+        break;
+    }
   }
 }
+
 
 static TbBool process_packet_cb(
         void *context_ptr, unsigned long turn, int plyr_idx, unsigned char kind, void *data, short size)
@@ -1603,50 +1549,7 @@
     net_remap_finish();
     return true;
 }
-=======
-  case PckA_CheatCtrlCrtrSetInstnc:
-      thing = thing_get(player->controlled_thing_idx);
-      if (thing_is_invalid(thing))
-        break;
-      cctrl = creature_control_get_from_thing(thing);
-      if (creature_control_invalid(cctrl))
-        break;
-      i = pckt->actn_par1;
-      inst_inf = creature_instance_info_get(i);
-      k = (!inst_inf->instant) ? get_human_controlled_creature_target(thing, inst_inf->field_1D) : 0;
-      set_creature_instance(thing, i, 1, k, 0);
-      if ( (plyr_idx == my_player_number) && creature_instance_is_available(thing,i) ) {
-          instant_instance_selected(i);
-      }
-      break;
-      case PckA_DirectCtrlDragDrop:
-      {
-         thing = thing_get(player->controlled_thing_idx);
-         direct_control_pick_up_or_drop(plyr_idx, thing);
-         break;
-      }
-    case PckA_SetFirstPersonDigMode:
-    {
-        playeradd = get_playeradd(plyr_idx);
-        playeradd->first_person_dig_claim_mode = pckt->actn_par1;
-        break;
-    }
-    case PckA_SwitchTeleportDest:
-    {
-        playeradd = get_playeradd(plyr_idx);
-        playeradd->teleport_destination = pckt->actn_par1;
-        break; 
-    }
-    case PckA_SelectFPPickup:
-    {
-        playeradd = get_playeradd(plyr_idx);
-        playeradd->selected_fp_thing_pickup = pckt->actn_par1;
-        break;
-    }
-  }
-}
-
->>>>>>> d522feb0
+
 /**
  * Exchange packets if MP game, then process all packets influencing local game state.
  */
