--- conflicted
+++ resolved
@@ -158,13 +158,10 @@
 }
 #endif
 /******************************************************************************/
-<<<<<<< HEAD
 // Indexed by enum CreatureStates
-=======
 //process_state, cleanup_state, move_from_slab, move_check, 
 //override_feed, override_own_needs, override_sleep, override_fight_crtr, override_gets_salary, override_prev_fld1F, override_prev_fld20, override_escape, override_unconscious, override_anger_job, override_fight_object, override_fight_door, override_call2arms, override_follow,
     //state_type, field_1F, field_20, field_21, field_23, sprite_idx, field_26, field_27, react_to_cta
->>>>>>> d522feb0
 struct StateInfo states[] = {
   {NULL, NULL, NULL, NULL,
     0, 0, 0, 0, 0, 0, 0, 0, 0, 0, 0, 0, 0, 0,  CrStTyp_Idle, 0, 0, 0, 0,  0, 0, 0, 0},
@@ -1312,11 +1309,7 @@
  * @return Coded subtiles of the new position, or 0 on failure.
  * @see person_get_somewhere_adjacent_in_room()
  */
-<<<<<<< HEAD
-SubtlCodedCoords find_position_around_in_room(struct Thing *thing, PlayerNumber owner, RoomKind rkind)
-=======
 SubtlCodedCoords find_position_around_in_room(const struct Coord3d *pos, PlayerNumber owner, RoomKind rkind, struct Thing* thing)
->>>>>>> d522feb0
 {
     const struct Coord3d *pos = &thing->mappos;
     SubtlCodedCoords stl_num;
@@ -2244,11 +2237,7 @@
     PlayerNumber plyr_idx = creatng->owner;
     struct Coord3d *pos = &creatng->mappos;
     struct Dungeon* dungeon = get_players_num_dungeon(plyr_idx);
-<<<<<<< HEAD
-    int n = CREATURE_RANDOM(creatng, dungeon->num_active_creatrs);
-=======
     int n = PLAYER_RANDOM(plyr_idx, dungeon->num_active_creatrs);
->>>>>>> d522feb0
     unsigned long k = 0;
     int i = dungeon->creatr_list_start;
     while (i != 0)
@@ -2472,13 +2461,8 @@
         stl_x = slab_subtile(slb_num_decode_x(i), 0);
         stl_y = slab_subtile(slb_num_decode_y(i), 0);
         // Per room tile code
-<<<<<<< HEAD
-        MapSubtlCoord start_stl = CREATURE_RANDOM(thing, 9);
-        for (long nround = 0; nround < 9; nround++)
-=======
         MapSubtlCoord start_stl = CREATURE_RANDOM(thing, AROUND_TILES_COUNT);
         for (nround = 0; nround < AROUND_TILES_COUNT; nround++)
->>>>>>> d522feb0
         {
             MapSubtlCoord x = start_stl % 3 + stl_x;
             MapSubtlCoord y = start_stl / 3 + stl_y;
@@ -3964,13 +3948,8 @@
     return enemytng;
 }
 
-<<<<<<< HEAD
-static TbBool wander_point_get_random_pos(
-            struct Thing *thing, const struct Wander *wandr, const struct Coord3d *prevpos, struct Coord3d *pos)
-=======
 static TbBool wander_point_get_random_pos(const struct Wander *wandr, const struct Coord3d *prevpos, struct Coord3d *pos,
         struct Thing* thing)
->>>>>>> d522feb0
 {
   SYNCDBG(12,"Selecting out of %d points",(int)wandr->points_count);
   MapSubtlCoord selected_dist = 0;
@@ -4013,25 +3992,14 @@
     }
     if (wandr_slot == CrWaS_WithinDungeon)
     {
-<<<<<<< HEAD
-        if (!wander_point_get_random_pos(thing, &player->wandr_within, &thing->mappos, pos)) {
-=======
         if (!wander_point_get_random_pos(&player->wandr_within, &thing->mappos, pos, thing)) {
->>>>>>> d522feb0
             SYNCDBG(12,"Cannot get position from wander slot %d",(int)wandr_slot);
             return false;
         }
     } else
     { // means (wandr_slot == CrWaS_OutsideDungeon)
-<<<<<<< HEAD
-        if (!wander_point_get_random_pos(thing, &player->wandr_outside, &thing->mappos, pos)) {
-=======
         if (!wander_point_get_random_pos(&player->wandr_outside, &thing->mappos, pos, thing)) {
->>>>>>> d522feb0
-            SYNCDBG(12,"Cannot get position from wander slot %d",(int)wandr_slot);
-            return false;
-        }
-    }
+        }
     return true;
 }
 
