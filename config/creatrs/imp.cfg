; KeeperFX Creature Kind Configuration file version 1.0.
; Note that most of the creature parameters are affected by creature level.
; For every level above 1, they are raised by 35%.

[attributes]
; Name is the creature identifier which should be used in level script.
; Note that this file name must match the name here.
Name = IMP
; Language-specific name of the creature, as index in translation strings file.
NameTextID = 259
; Amount of health points a creature have, range is 1..10000.
Health = 75
; When a creature health falls below requirement, the creature refuse work and go to sleep.
; In battle, it will priorize using the Heal spell when available.
; Also a computer player will pick the creature and place it in lair.
; This works for autonomous computer players and for assistance players.
; The value is scaled 0..255, where 0 means never heal and 255 means heal even if small fraction of health was lost.
; Should be larger than CriticalHealthPercentage in rules.cfg.
HealRequirement = 20
; When a creature health falls below threshold, it means he could use healing.
; If an idle creature has Heal spell available, it will try to use it when below the treshold.
; Creatures sleeping to heal up, will stop sleeping when they go above the treshold.
; The value is scaled 0..255, like HealRequirement. HealThreshold needs to be larger or equal than HealRequirement.
HealThreshold = 200
; Strength is equal to the amount of melee combat damage a creature makes.
Strength = 5
; Percentage of damage points absorbed by creature armour.
; Scaled 0..200, where 0 is no absorption and 200 is 80% absorption.
; Value of armour is increased by 25% by the protect spell.
; It does not increase with experience, and can never exceed 80%.
Armour = 5
; Dexterity influences the odds for successful attack. It is scaled 0..255.
; If it is higher than attacked creature defence, then odds are higher than 50%.
; Every 26 points of difference between shooter dexterity and victim defence gives ~10% to the odds.
; Also, odds can never get higher than 88% or lower than 12%.
Dexterity = 60
; Wounded fear set to 101 will make creature escape from any combat other than
; protecting heart, or a combat with single creature of the same kind.
; This special value works the same way regardless of creature tendencies.
; Smaller value will make the creature escape if it has less than given percentage of health left.
; 0: never escape, 100: escape even if no health is lost.
FearWounded = 101
; Fear of stronger creatures - how many times the enemy has to be stronger in order for the creature to escape.
; Value of 100 will make the creature fear an enemy with same strength,
; 200 will make it fear enemies which are twice as strong, etc.
; It uses melee damage, calculated based on strength, luck and creature level.
; The proper range of this value is 100..30000 %.
FearStronger = 800
; FearStronger values are based on Melee damage and Health, so spells and abilities are ignored.
; To compensate, units with good skills get a bonus factor. 
; Both fear and intimidation are multiplied by FearsomeFactor before they are used.
; A value of 100 leaves it unchanged, 200 will make it appear twice as strong, etc.
; The proper range of this value is 10..10000 %.
FearsomeFactor = 100
; Defence influences the odds for blocking an enemy attack. It is scaled 0..255.
; It is used to counter dexterity. Details are provided in the dexterity explanation above.
Defence = 7
; Luck is the chance of inflicting double damage or getting half damage from hit.
; It is ranged 0..100, and it's constant - doesn't change with experience level.
Luck = 0
; Amount of health points regenerated every RecoveryFrequency turns when sleeping in lair.
; Note that the amount is scaled with creature level - so always the same part of creature health is regenerated.
; Default value of RecoveryFrequency is 10 turns.
Recovery = 0
; Amount of health points regenerated every RecoveryFrequency turns when Toking.
; It is what creatures do without HealRequirement or LairSize, so Imps.
TokingRecovery = 10
; Amount of game turns before the creature gets hungry and needs to eat at the Hatchery.
HungerRate = 0
; Amount of food the creature must eat to stop being hungry and leave the Hatchery.
HungerFill = 0
; Defines how much capacity the lair totem of the creature will take on the lair.
LairSize = 0
; Amount of damage points inflicted (every game turns) when a creature walks on lava slabs.
; Setting this to 0 will make the creature immune to lava.
HurtByLava = 2
; Defines the movement speed of the creature, range is 0..255.
BaseSpeed = 96
; Defines the maximum gold the creature can hold at a time.
GoldHold = 500
; Creature clipbox size - XY and Z.
Size = 200 256
; Defines how the creature will fight. MELEE: close combat - RANGED: at distance.
AttackPreference = MELEE
; Amount of gold the creature takes at payday.
Pay = 0
; Amount of slap required to kill the creature at full health. Affected by Armour.
SlapsToKill = 20
; Amount of health substracted to the Boulder when it hits the creature.
DamageToBoulder = 30
; Creature thing size - XY and Z, one cube is 256x256.
ThingSize = 256 512
; The object the creature will create to use as a lair. Object needs to be configured correctly in objects.cfg too.
LairObject = LAIR_IMP
; Creature properties:
;   BLEEDS - the creature leaves blood when is hit, slapped, dying or being injured in any way.
;   UNAFFECTED_BY_WIND - the creature isn't pushed back by Wind spell.
;   IMMUNE_TO_GAS - the creature isn't injured by Gas Traps and Farts.
;   HUMANOID_SKELETON - the creature leaves a skeleton if left in prison to die.
;   PISS_ON_DEAD - creature feels urge to piss on nearby dead bodies.
;   FLYING - creature normally isn't touching ground when moving and can move up and down.
;   SEE_INVISIBLE - creature has natural ability which works like Sight spell.
;   PASS_LOCKED_DOORS - creature can move through locked doors and won't fight with doors.
;   SPECIAL_DIGGER - creature can dig and perform other dungeon tasks.
;   ARACHNID - creature is kind of spider.
;   DIPTERA - creature is kind of fly.
;   LORD - creature is lord of the land, usually arrives to level as final boss, and at arrival
;       you can hear "beware, the lord of the land approaches".
;   SPECTATOR - creature is just a spectator for multiplayer games.
;   EVIL - creature has evil nature.
;   NEVER_CHICKENS - creature isn't affected by Chicken spell.
;   IMMUNE_TO_BOULDER - when boulder trap hits the creature, falls apart without dealing any damage.
;   NO_CORPSE_ROTTING - Creature body can't be taken to rot on graveyard and will disappear quickly.
;   NO_ENMHEART_ATTCK - Creature won't attack enemy dungeon heart on sight.
;   TREMBLING_FAT - Creature is so fat that ground trembles when it falls.
;   FEMALE - Creature is a female, does female sounds and has female name.
;   INSECT - Creature is an insect (note that DIPTERA and ARACHNID creatures should also have INSECT set explicitly).
;   ONE_OF_KIND - Only one creature of that kind may exist on a specific map. Creature name is set to kind name.
;   NO_IMPRISONMENT - Creature cannot be stunned for prison.
;   NO_RESURRECT - Creature cannot be resurrected with a resurrect creature special.
;   NO_TRANSFER - Creature cannot be transferred with a transfer creature special.
;   IMMUNE_TO_DISEASE - Creature cannot get diseased.
;   ILLUMINATED - A bright light will shine from the Creature.
;   ALLURING_SCVNGR - When scavenging will give the keeper a portal boost compared to rival keepers.
Properties = BLEEDS SPECIAL_DIGGER EVIL NO_ENMHEART_ATTCK NO_CORPSE_ROTTING

[attraction]
; Rooms required to attract the creature from entrance, and number of slabs which is needed (max 3 rooms).
; Order of the rooms here affects chances of attraction - if the room in first slot is large, it greatly increases attraction chance.
; If 2nd slot room is large, it adds half the attraction points the first slot would.
; Third slot gives 1/3 points. Sometimes you may want to leave first slot empty to make attraction more stable.
EntranceRoom = NULL NULL NULL
; Amount of slabs required of each room defined above, follow the same order.
RoomSlabsRequired = 0 0 0
; Base chance of attraction. This value, added to room attractiveness and divided by sum of scores for all creatures,
; determines the chance of the creature of this kind being attracted from entrance pool.
; Standard value is 10, range is 0..1000.
BaseEntranceScore = 2
; Determines the amount of scavenge points required for a first lv1 creature of this kind to be scavenged.
; The amount of points required to scavenge next creature is a multiplication of this value.
ScavengeRequirement = 0
; Amount of game turns after which the creature reacts to torture, by either revealing information or converting to enemy.
TortureTime = 50

[annoyance]
; How many anger points are generated while doing various tasks. Use negative value to reduce annoyance.
; Whenever the creature eats.
EatFood = 0
; Whenever the creature is dropped on a room if the job is defined in 'NotDoJobs'.
WillNotDoJob = 0
; Whenever the creature is picked up by hand, apply every game turns while in hand.
InHand = 0
; Whenever the creature doesn't have access to a Lair and wants to rest.
NoLair = 0
; Whenever the creature doesn't have access to a Hatchery and wants to eat.
NoHatchery = 0
; Whenever the creature is awakened by a fight, picked up by hand, or slapped.
WokenUp = 0
; Whenever the creature stand/walk on a dead enemy body, apply every game turns while on the dead enemy body. Usually negative.
StandingOnDeadEnemy = 0
; Whenever the creature starts to get annoyed, apply every game turns.
Sulking = 0
; Whenever the creature is not paid during payday, either with no access to a Treasure Room or not enough gold.
NoSalary = 0
; Whenever the creature is slapped.
Slapped = 0
; Whenever the creature stand/walk on a dead friend body, apply every game turns while on the dead friend body.
StandingOnDeadFriend = 0
; Whenever the creature is tortured, apply every game turns.
InTorture = 0
; Whenever the creature prays at temple, apply every game turns. Usually negative.
InTemple = 0
; Whenever the creature sleeps at their lair, apply every game turns. Usually negative.
Sleeping = 0
; Whenever the creature gets paid. Usually negative.
GotWage = 0
; Whenever the creature wins a battle. Usually negative.
WinBattle = 0
; Amount of game turns required before the creature gets annoyed if not trained.
; Example: 20 100, every 20 game turns, give 100 anger points.
Untrained = 0 0
; Whenever the creature sees others exiting through the entrance.
OthersLeaving = 0
; Annoyance caused by performing stressful jobs defined in 'StressfulJobs', apply every game turns.
; Value of 0 will disable annoyance by stressful job.
JobStress = 0
; Annoyance caused by going postal during a primary job.
; Creature goes postal if other creatures, which wouldn't normally select that job, have been assigned to do it.
; In that case, the target is attacked and forced to evacuate, and attacker working in the room gains annoyance.
; Value of 0 will cause the creature never go postal.
GoingPostal = 0
; Whenever the creature has to wait before performing a job it wants to do (the room is full) or to eat.
Queue = 0
; The creature engages in combat when it encounters the defined creature in a lair.
; Will avoid sharing lairs if possible. Up to 5 creature types. Accepts ANY_CREATURE.
LairEnemy = NULL
; Amount of annoyance which makes the creature angry. 0 will make creature never get angry, range is 0..32767.
AnnoyLevel = 0
; Defines what the creature will do when they are fully annoyed. It's possible to define multiples.
;   KILL_CREATURES - Creature will attempt to kill others creatures.
;   DESTROY_ROOMS - Creature will destroy your rooms.
;   LEAVE_DUNGEON - Creature will exit the dungeon through the entrance.
;   STEAL_GOLD - Creature will steal your gold, the maximum amount is defined with 'GoldHold' parameter.
;   DAMAGE_WALLS - Creature will destroy your walls.
;   MAD_PSYCHO - Creature goes into a frenzy and will attack on sight, creature cannot become happy again.
;   PERSUADE - Creature will annoy other, increasing their anger points.
;   JOIN_ENEMY - Creature may join the enemy keeper if they can reach their dungeon.
; Leave it empty if you don't want the creature to do anything when they are angry.
AngerJobs =

[senses]
; Hearing distance of a creature, in subtiles.
Hearing = 5
; Determines the position of the eye, useful for possession view.
EyeHeight = 256
; Determines the angle from which the creature can see. Every 256 is 45 degrees, range is 0..2047.
FieldOfView = 1024
; Eye lens used to show possession view, see lenses.cfg for details.
EyeEffect = NULL
; Speed of turning around.
; Determines how many degrees a creature can rotate itself on a single game turn, range is 1..180 degrees.
MaxAngleChange = 25

[appearance]
; Determines the 'Ambulate' animation speed.
WalkingAnimSpeed = 96
; Pitch used when making footstep sounds.
FootstepPitch = 100
; Determines how far the creature can see, in subtiles.
VisualRange = 5
; Index of the half-transparent swipe appearing when using melee combat in possession.
PossessSwipeIndex = 1
; The way of dying if there are no special circumstances to select another death kind.
; NORMAL - FLESHEXPLODE - GASFLESHEXPLODE - SMOKEEXPLODE - ICEEXPLODE.
NaturalDeathKind = NORMAL
; Place where a shot fired by the creature originates, relative to creature position.
ShotOrigin = 0 0 256
; Effect or EffectElement(on negative numbers) which replaces the creature corpse when it disappears.
CorpseVanishEffect = -63
; Position of the 'PowerGrab' sprite relative to the hand sprite when picked up.
PickUpOffset = -2 46
; Position of the status sprites showing creature mood or activity.
StatusOffset = 128

[experience]
; Creature spells (instance names), and the creature level at which they're given (max 10).
; Instances are defined in creature.cfg - an instance may fire a shot, cast spell or do other action.
Powers = FIRST_PERSON_DIG SWING_WEAPON_SWORD SPEED NULL NULL NULL NULL NULL NULL TELEPORT
; Level at which an instance defined above is learned.
PowersLevelRequired = 1 1 3 0 0 0 0 0 0 10
; Training values required to reach higher creature levels.
LevelsTrainValues = 2500 3500 5000 6500 8500 10500 13000 16000 20000
; Growing beyond max level - training value, new creature kind and its level. Example: 20000 FLY 5.
; Accepts ANY_CREATURE for random but evil will stay evil and good will stay good.
GrowUp = 0 NULL 0
<<<<<<< HEAD
;The max level it can become before it grows up
GrowUpLevel = 0
; Gaining experience from sleeping - slab required near lair and amount of experience
; It is enough if one slab of given type exists anywhere next to the room slab, and all
; creatures inside get the bonus.
; See terrain.cfg for a list of slab names
=======
; Gaining experience from sleeping - slab required near lair and amount of experience.
; It is enough if one slab of given type exists anywhere next to the room slab, and all creatures inside get the bonus.
; The formula is 256 for 1 experience point every game turns while sleeping. See terrain.cfg for a list of slab names.
>>>>>>> 1a1d980e
SleepExperience = HARD 0
; Determines the multiplier for BaseExperienceGain defined in magic.cfg for shots.
ExperienceForHitting = 1
; Level at which the creature gains the ability to resurrect, at one lower xp level.
; Setting this parameter to 1 makes the creature "immortal" as long as it has a lair. 0 disable this ability.
Rebirth = 0

[jobs]
; The jobs a creature selects for itself if given a choice. See creature.cfg for a list of job names.
; 'PrimaryJobs', 'SecondaryJobs', 'NotDoJobs', 'StressfulJobs', can all have more than one job defined.
PrimaryJobs = DIG
; The creature selects primary job, unless there is no way to perform such job - in that case, it takes secondary job.
SecondaryJobs =
; Jobs which a creature won't do, even if assigned, unless 'Must Obey' power is active.
NotDoJobs =
; Jobs which a creature can do, but doesn't really like.
; Doing these jobs makes the creature irritated, increasing its anger points every game turns, amount defined with 'JobStress'.
StressfulJobs =
; Amount of experience points produced by the creature while training. 0 make the creature unable to train.
TrainingValue = 1
; Amount of gold required to train, default frequency is 64 game turns - defined in rules.cfg.
TrainingCost = 10
; Amount of scavenge points produced by the creature while scavenging. 0 make the creature unable to scavenge.
ScavengeValue = 0
; Amount of gold required to scavenge, default frequency is 64 game turns - defined in rules.cfg.
ScavengerCost = 0
; Amount of research points produced by the creature while researching. 0 make the creature unable to research.
ResearchValue = 0
; Amount of manufacture points produced by the creature while manufacturing. 0 make the creature unable to manufacture.
ManufactureValue = 0
; Chance of selecting training with another creature instead of training with just the mechanical training post. 0..100%.
PartnerTraining = 0

[sprites]
; The following are indices of graphics sprites used to draw the creature.
; Graphics sprites are animations made from images, shown while performing various tasks.
; Linked to from 'Graphics' field of instances in creature.cfg. Numbers from sprites-32.
; The animation used for standing still.
Stand = 556
; The animation used for walking.
Ambulate = 554
; The animation used for dragging an object, only used by workers.
Drag = 566
; The animation used for attacking.
Attack = 558
; The animation used for digging and tunneling, but also for pissing on corpses and roaring when psycho.
Dig = 558
; Imps can smoke to heal up, other units do not. It uses the 'Smoke' and 'Relax' animations.
Smoke = 568
; The animation used for relaxing.
Relax = 562
; The animation used for claiming floors and rooms, reinforcing walls.
PrettyDance = 564
; The animation used for when the creature gets hit.
GotHit = 560
; The animation used for dangling in the Hand of Evil.
PowerGrab = 574
; Reaction to being slapped. Some creatures have animations.
GotSlapped = 576
; Reaction upon researching a new spell/room, manufacturing a door/trap, gaining a level or receiving gold.
Celebrate = 564
; The animation used for when the creature sleeps in its lair.
Sleep = 556
; The animation used for when the creature eats.
EatChicken = 556
; The animation used for being tortured. 48 is generic.
Torture = 56
; The animation used for moaning, when assigned to a job it cannot do or in prison.
Scream = 570
; The animation used for dying/unconscious. Last frame is the dead body.
DropDead = 572
; Gib animation (from meteor/freeze). All creatures use 946.
DeadSplat = 946
; Unused and unknown.
GFX18 = 10
; Creature portrait. So an image, not a sprite/animation. Numbers from gui1.
QuerySymbol = 154
; Creature icon. So an image, not a sprite/animation. Numbers from gui2.
HandSymbol = 222
; Unused, seems to be alternate portrait list.
GFX21 = 10

[sounds]
; The first value is the index and the second value is the count.
; The sound used for footsteps.
Foot = 9 4
; The sound used for hitting.
Hit = 490 3
; The sound used for celebrating.
Happy = 488 1
; The sound used for moaning.
Sad = 489 1
; The sound used for getting hurt.
Hurt = 490 3
; The sound used for dying.
Die = 493 2
; The sound used for being grabbed by the hand.
Hang = 495 1
; The sound used for being dropped by the hand.
Drop = 496 1
; The sound used for being tortured.
Torture = 497 3
; The sound used for being slapped.
Slap = 490 3
; The sound used for fighting.
Fight = 485 3<|MERGE_RESOLUTION|>--- conflicted
+++ resolved
@@ -253,18 +253,11 @@
 ; Growing beyond max level - training value, new creature kind and its level. Example: 20000 FLY 5.
 ; Accepts ANY_CREATURE for random but evil will stay evil and good will stay good.
 GrowUp = 0 NULL 0
-<<<<<<< HEAD
-;The max level it can become before it grows up
+;The max level it can become before it grows up into other creature
 GrowUpLevel = 0
-; Gaining experience from sleeping - slab required near lair and amount of experience
-; It is enough if one slab of given type exists anywhere next to the room slab, and all
-; creatures inside get the bonus.
-; See terrain.cfg for a list of slab names
-=======
 ; Gaining experience from sleeping - slab required near lair and amount of experience.
 ; It is enough if one slab of given type exists anywhere next to the room slab, and all creatures inside get the bonus.
 ; The formula is 256 for 1 experience point every game turns while sleeping. See terrain.cfg for a list of slab names.
->>>>>>> 1a1d980e
 SleepExperience = HARD 0
 ; Determines the multiplier for BaseExperienceGain defined in magic.cfg for shots.
 ExperienceForHitting = 1
