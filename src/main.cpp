--- conflicted
+++ resolved
@@ -138,12 +138,9 @@
 #define strcasecmp _stricmp
 #endif
 
-<<<<<<< HEAD
 extern "C" void compute_multiplayer_checksum_sync(void);
 
 int test_variable;
-=======
->>>>>>> 95b869d1
 
 char cmndline[CMDLN_MAXLEN+1];
 unsigned short bf_argc;
