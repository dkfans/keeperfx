--- conflicted
+++ resolved
@@ -161,14 +161,11 @@
     //{"DOOR",                      SVar_DOOR_NUM},
     {"GOOD_CREATURES",              SVar_GOOD_CREATURES},
     {"EVIL_CREATURES",              SVar_EVIL_CREATURES},
-<<<<<<< HEAD
+    {"TRAPS_SOLD",                  SVar_TRAPS_SOLD},
+    {"DOORS_SOLD",                  SVar_DOORS_SOLD},
+    {"MANUFACTURED_SOLD",           SVar_MANUFACTURED_SOLD},
+    {"MANUFACTURE_GOLD",            SVar_MANUFACTURE_GOLD},
     {"TOTAL_SCORE",                 SVar_TOTAL_SCORE},
-=======
-	{"TRAPS_SOLD",                  SVar_TRAPS_SOLD},
-	{"DOORS_SOLD",                  SVar_DOORS_SOLD},
-	{"MANUFACTURED_SOLD",           SVar_MANUFACTURED_SOLD},
-	{"MANUFACTURE_GOLD",            SVar_MANUFACTURE_GOLD},
->>>>>>> 246d03f9
     {NULL,                           0},
 };
 
@@ -5765,11 +5762,6 @@
     case SVar_REWARDED:
         dungeonadd = get_dungeonadd(plyr_idx);
         return dungeonadd->creature_awarded[validx];
-<<<<<<< HEAD
-    case SVar_TOTAL_SCORE:
-        dungeon = get_dungeon(plyr_idx);
-        return dungeon->total_score;
-=======
     case SVar_EVIL_CREATURES_CONVERTED:
         dungeonadd = get_dungeonadd(plyr_idx);
         return dungeonadd->evil_creatures_converted;
@@ -5777,18 +5769,20 @@
         dungeonadd = get_dungeonadd(plyr_idx);
         return dungeonadd->good_creatures_converted;
     case SVar_TRAPS_SOLD:
-    	dungeonadd = get_dungeonadd(plyr_idx);
-    	return dungeonadd->traps_sold;
+        dungeonadd = get_dungeonadd(plyr_idx);
+        return dungeonadd->traps_sold;
     case SVar_DOORS_SOLD:
-    	dungeonadd = get_dungeonadd(plyr_idx);
-    	return dungeonadd->doors_sold;
-	case SVar_MANUFACTURED_SOLD:
-		dungeonadd = get_dungeonadd(plyr_idx);
-		return dungeonadd->traps_sold + dungeonadd->doors_sold;
+        dungeonadd = get_dungeonadd(plyr_idx);
+        return dungeonadd->doors_sold;
+    case SVar_MANUFACTURED_SOLD:
+        dungeonadd = get_dungeonadd(plyr_idx);
+        return dungeonadd->traps_sold + dungeonadd->doors_sold;
     case SVar_MANUFACTURE_GOLD:
-    	dungeonadd = get_dungeonadd(plyr_idx);
-    	return dungeonadd->manufacture_gold;
->>>>>>> 246d03f9
+        dungeonadd = get_dungeonadd(plyr_idx);
+        return dungeonadd->manufacture_gold;
+    case SVar_TOTAL_SCORE:
+        dungeon = get_dungeon(plyr_idx);
+        return dungeon->total_score;
     default:
         break;
     };
