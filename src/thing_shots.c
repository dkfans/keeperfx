/******************************************************************************/
// Free implementation of Bullfrog's Dungeon Keeper strategy game.
/******************************************************************************/
/** @file thing_shots.c
 *     Shots support functions.
 * @par Purpose:
 *     Functions to support shot things.
 * @par Comment:
 *     None.
 * @author   Tomasz Lis
 * @date     17 Jun 2010 - 07 Jul 2010
 * @par  Copying and copyrights:
 *     This program is free software; you can redistribute it and/or modify
 *     it under the terms of the GNU General Public License as published by
 *     the Free Software Foundation; either version 2 of the License, or
 *     (at your option) any later version.
 */
/******************************************************************************/
#include "pre_inc.h"
#include "thing_shots.h"

#include "globals.h"
#include "bflib_basics.h"
#include "bflib_memory.h"
#include "bflib_math.h"
#include "bflib_sound.h"
#include "creature_states.h"
#include "thing_data.h"
#include "thing_factory.h"
#include "thing_effects.h"
#include "thing_physics.h"
#include "thing_navigate.h"
#include "thing_objects.h"
#include "front_simple.h"
#include "thing_stats.h"
#include "map_blocks.h"
#include "magic.h"
#include "room_garden.h"
#include "config_creature.h"
#include "config_terrain.h"
#include "power_process.h"
#include "gui_topmsg.h"
#include "gui_soundmsgs.h"
#include "creature_states.h"
#include "creature_groups.h"
#include "game_legacy.h"
#include "engine_lenses.h"

#include "keeperfx.hpp"
#include "post_inc.h"

#ifdef __cplusplus
extern "C" {
#endif
/******************************************************************************/
/******************************************************************************/
TbBool thing_is_shot(const struct Thing *thing)
{
    if (thing_is_invalid(thing))
        return false;
    if (thing->class_id != TCls_Shot)
        return false;
    return true;
}

TbBool shot_is_slappable(const struct Thing *thing, PlayerNumber plyr_idx)
{
    if (thing->owner == plyr_idx)
    {
        // Normally, thing models 15 and 20 are slappable. But this is up to config file.
        struct ShotConfigStats* shotst = get_shot_model_stats(thing->model);
        return ((shotst->model_flags & ShMF_Slappable) != 0);
    }
    return false;
}

TbBool shot_model_is_navigable(long tngmodel)
{
    // Normally, only shot model 6 is navigable
    struct ShotConfigStats* shotst = get_shot_model_stats(tngmodel);
    return ((shotst->model_flags & ShMF_Navigable) != 0);
}

TbBool shot_is_boulder(const struct Thing *shotng)
{
    struct ShotConfigStats* shotst = get_shot_model_stats(shotng->model);
    return ((shotst->model_flags & ShMF_Boulder) != 0);
}

TbBool detonate_shot(struct Thing *shotng, TbBool destroy)
{
    struct ShotConfigStats* shotst = get_shot_model_stats(shotng->model);
    SYNCDBG(8,"Starting for %s index %d owner %d",thing_model_name(shotng),(int)shotng->index,(int)shotng->owner);
    struct Thing* castng = INVALID_THING;
    struct PlayerInfo* myplyr = get_my_player();
    short spell_level;
    // Identify the creator of the shot
    if (shotng->index != shotng->parent_idx) {
        castng = thing_get(shotng->parent_idx);
        TRACE_THING(castng);
    }
    // If the shot has area_range, then make area damage
    if (shotst->area_range != 0) {
        struct CreatureStats* crstat = creature_stats_get_from_thing(castng);
        //TODO SPELLS Spell level should be taken from within the shot, not from caster creature
        // Caster may have leveled up, or even may be already dead
        // But currently shot do not store its level, so we don't really have a choice
        struct CreatureControl* cctrl = creature_control_get_from_thing(castng);
        long dist = compute_creature_attack_range(shotst->area_range * COORD_PER_STL, crstat->luck, cctrl->explevel);
        long damage = compute_creature_attack_spell_damage(shotst->area_damage, crstat->luck, cctrl->explevel, shotng);
        HitTargetFlags hit_targets = hit_type_to_hit_targets(shotst->area_hit_type);
        explosion_affecting_area(shotng, &shotng->mappos, dist, damage, shotst->area_blow, hit_targets, shotst->damage_type);
    }
    create_used_effect_or_element(&shotng->mappos, shotst->explode.effect1_model, shotng->owner);
    create_used_effect_or_element(&shotng->mappos, shotst->explode.effect2_model, shotng->owner);
    if (shotst->explode.around_effect1_model != 0)
    {
        create_effect_around_thing(shotng, shotst->explode.around_effect1_model);
    }
    if (shotst->explode.around_effect2_model != 0)
    {
        create_effect_around_thing(shotng, shotst->explode.around_effect2_model);
    }
    //TODO CONFIG shot model dependency, make config option instead
    switch (shotng->model)
    {
    case ShM_Lightning:
    case ShM_GodLightning:
    case ShM_GodLightBall:
        if (lens_mode != 0) {
            PaletteSetPlayerPalette(myplyr, engine_palette);
        }
        break;
    case ShM_TrapTNT:
        spell_level = shotng->shot.damage;
        if (spell_level > SPELL_MAX_LEVEL)
        {
            spell_level = SPELL_MAX_LEVEL;
        }
        magic_use_power_destroy_walls(shotng->owner, shotng->mappos.x.stl.num, shotng->mappos.y.stl.num, spell_level, PwMod_CastForFree);
        break;
    default:
        break;
    }
    if (destroy)
    {
        delete_thing_structure(shotng, 0);
    }
    return true;
}

struct Thing *get_shot_collided_with_same_type_on_subtile(struct Thing *shotng, struct Coord3d *nxpos, MapSubtlCoord stl_x, MapSubtlCoord stl_y)
{
    const struct Thing *parentng;
    if (shotng->parent_idx > 0) {
        parentng = thing_get(shotng->parent_idx);
    } else {
        parentng = INVALID_THING;
    }
    struct Map* mapblk = get_map_block_at(stl_x, stl_y);
    if (map_block_invalid(mapblk))
        return INVALID_THING;
    unsigned long k = 0;
    long i = get_mapwho_thing_index(mapblk);
    while (i != 0)
    {
        struct Thing* thing = thing_get(i);
        if (thing_is_invalid(thing))
        {
            WARNLOG("Jump out of things array");
            break;
        }
        i = thing->next_on_mapblk;
        // Per thing code
        if ((thing->index != shotng->index) && collide_filter_thing_is_of_type(thing, parentng, shotng->class_id, shotng->model))
        {
            if (things_collide_while_first_moves_to(shotng, nxpos, thing)) {
                return thing;
            }
        }
        // Per thing code ends
        k++;
        if (k > THINGS_COUNT)
        {
            ERRORLOG("Infinite loop detected when sweeping things list");
            break_mapwho_infinite_chain(mapblk);
            break;
        }
    }
    return INVALID_THING;
}

struct Thing *get_shot_collided_with_same_type(struct Thing *shotng, struct Coord3d *nxpos)
{
    MapSubtlCoord stl_x_beg = coord_subtile(nxpos->x.val - 384);
    if (stl_x_beg < 0)
        stl_x_beg = 0;
    MapSubtlCoord stl_y_beg = coord_subtile(nxpos->y.val - 384);
    if (stl_y_beg < 0)
        stl_y_beg = 0;
    MapSubtlCoord stl_x_end = coord_subtile(nxpos->x.val + 384);
    if (stl_x_end >= gameadd.map_subtiles_x)
      stl_x_end = gameadd.map_subtiles_x;
    MapSubtlCoord stl_y_end = coord_subtile(nxpos->y.val + 384);
    if (stl_y_end >= gameadd.map_subtiles_y)
      stl_y_end = gameadd.map_subtiles_y;
    for (MapSubtlCoord stl_y = stl_y_beg; stl_y <= stl_y_end; stl_y++)
    {
        for (MapSubtlCoord stl_x = stl_x_beg; stl_x <= stl_x_end; stl_x++)
        {
            struct Thing* thing = get_shot_collided_with_same_type_on_subtile(shotng, nxpos, stl_x, stl_y);
            if (!thing_is_invalid(thing)) {
                return thing;
            }
        }
    }
    return INVALID_THING;
}

TbBool give_gold_to_creature_or_drop_on_map_when_digging(struct Thing *creatng, MapSubtlCoord stl_x, MapSubtlCoord stl_y, long damage)
{
    struct CreatureStats* crstat = creature_stats_get_from_thing(creatng);
    struct Dungeon* dungeon = get_dungeon(creatng->owner);
    struct SlabMap* slb = get_slabmap_for_subtile(stl_x, stl_y);
    long gold = calculate_gold_digged_out_of_slab_with_single_hit(damage, slb);
    creatng->creature.gold_carried += gold;
    if (!dungeon_invalid(dungeon)) {
        dungeon->lvstats.gold_mined += gold;
    }
    if (crstat->gold_hold <= creatng->creature.gold_carried)
    {
        struct Thing* gldtng = drop_gold_pile(creatng->creature.gold_carried, &creatng->mappos);
        creatng->creature.gold_carried = 0;
        struct Room* room;
        room = get_room_thing_is_on(creatng);
        if (!room_is_invalid(room))
        {
            if (room_role_matches(room->kind, RoRoF_GoldStorage))
            {
                if (room->owner == creatng->owner)
                {
                    gold_being_dropped_at_treasury(gldtng, room);
                }
            }
        }
    }
    return true;
}

SubtlCodedCoords process_dig_shot_hit_wall(struct Thing *thing, long blocked_flags, HitPoints *health)
{
    MapSubtlCoord stl_x;
    MapSubtlCoord stl_y;
    unsigned short k;
    struct Thing* diggertng = INVALID_THING;
    if (thing->index != thing->parent_idx)
      diggertng = thing_get(thing->parent_idx);
    if (!thing_exists(diggertng))
    {
        ERRORLOG("Digging shot hit wall, but there's no digger creature index %d.",thing->parent_idx);
        return 0;
    }
    TbBool can_dig;
    switch ( blocked_flags )
    {
        case SlbBloF_WalledX:
        {
            k = thing->move_angle_xy & 0xFC00;
            if (k != 0)
            {
              stl_x = thing->mappos.x.stl.num - 1;
              stl_y = thing->mappos.y.stl.num;
            }
            else
            {
              stl_x = thing->mappos.x.stl.num + 1;
              stl_y = thing->mappos.y.stl.num;
            }
            can_dig = true;
            break;
        }
        case SlbBloF_WalledY:
        {
            k = thing->move_angle_xy & 0xFE00;
            if ((k != ANGLE_NORTH) && (k != ANGLE_WEST))
            {
              stl_x = thing->mappos.x.stl.num;
              stl_y = thing->mappos.y.stl.num + 1;
            }
            else
            {
              stl_x = thing->mappos.x.stl.num;
              stl_y = thing->mappos.y.stl.num - 1;
            }
            can_dig = true;
            break;
        }
        case SlbBloF_WalledX|SlbBloF_WalledY:
        case SlbBloF_WalledX|SlbBloF_WalledY|SlbBloF_WalledZ:
        {
            k = (thing->move_angle_xy & 0x700) | 256;
            switch(k)
            {
                case ANGLE_NORTHEAST:
                {
                    stl_x = thing->mappos.x.stl.num + 1;
                    stl_y = thing->mappos.y.stl.num - 1;
                    break;
                }
                case ANGLE_SOUTHEAST:
                {
                    stl_x = thing->mappos.x.stl.num + 1;
                    stl_y = thing->mappos.y.stl.num + 1;
                    break;
                }
                case ANGLE_SOUTHWEST:
                {
                    stl_x = thing->mappos.x.stl.num - 1;
                    stl_y = thing->mappos.y.stl.num + 1;
                    break;
                }
                case ANGLE_NORTHWEST:
                {
                    stl_x = thing->mappos.x.stl.num - 1;
                    stl_y = thing->mappos.y.stl.num - 1;
                    break;
                }
                default:
                {
                    ERRORLOG("Tried to dig from subtile (%d, %d) diagonally, but angle was not diagonal: thing move angle was %d, and got a digging angle of %d.", thing->mappos.x.stl.num, thing->mappos.y.stl.num, thing->move_angle_xy, k);
                    stl_x = thing->mappos.x.stl.num;
                    stl_y = thing->mappos.y.stl.num;
                    break;
                }
            }
            can_dig = subtile_is_diggable_at_diagonal_angle(thing, k, stl_x, stl_y);
            break;
        }
        default:
        {
            stl_x = thing->mappos.x.stl.num;
            stl_y = thing->mappos.y.stl.num;
            can_dig = true;
            break;
        }
    }
    SubtlCodedCoords result = get_subtile_number(stl_x, stl_y);
    struct SlabMap* slb = get_slabmap_for_subtile(stl_x, stl_y);
    *health = slb->health;
    // You can only dig your own tiles or non-fortified neutral ground (dirt/gold)
    // If you're not the tile owner, unless the classic bug mode is enabled.
    if (!(game.conf.rules.game.classic_bugs_flags & ClscBug_BreakNeutralWalls))
    {
        if (slabmap_owner(slb) != diggertng->owner)
        {
            struct SlabAttr* slbattr = get_slab_attrs(slb);
            // and if it's fortified
            if (slbattr->category == SlbAtCtg_FortifiedWall)
            {
                // digging not allowed
                return result;
            }
        }
    }
    else
    {
        if ((slabmap_owner(slb) != game.neutral_player_num) && (slabmap_owner(slb) != diggertng->owner))
        {
            return result;
        }
    }

    struct Map* mapblk = get_map_block_at(stl_x, stl_y);
    if ((mapblk->flags & SlbAtFlg_IsRoom) != 0)
    {
        if (diggertng->creature.gold_carried > 0)
        {
            struct Thing* gldtng;
            struct Room* room;
            room = get_room_xy(stl_x, stl_y);
            if (!room_is_invalid(room))
            {
                if (room_role_matches(room->kind, RoRoF_GoldStorage))
                {
                    if (room->owner == diggertng->owner)
                    {
                        gldtng = drop_gold_pile(diggertng->creature.gold_carried, &diggertng->mappos);
                        diggertng->creature.gold_carried = 0;
                        gold_being_dropped_at_treasury(gldtng, room);
                    }
                }
            }
        }
        // Room pillars cannot be dug
        return result;
    }

    // Doors cannot be dug
    if ((mapblk->flags & SlbAtFlg_IsDoor) != 0)
    {
        return result;
    }
    if ((mapblk->flags & SlbAtFlg_Blocking) == 0)
    {
        return result;
    }
    if (can_dig)
    {
        int damage = thing->shot.damage;
        if ((damage >= slb->health) && !slab_kind_is_indestructible(slb->kind))
        {
            if ((mapblk->flags & SlbAtFlg_Valuable) != 0)
            { // Valuables require counting gold
                if (!slab_kind_is_indestructible(slb->kind))
                {
                    slb->health -= damage; // otherwise, we won't get the final lot of gold
                }
                give_gold_to_creature_or_drop_on_map_when_digging(diggertng, stl_x, stl_y, damage);
                mine_out_block(stl_x, stl_y, diggertng->owner);
                thing_play_sample(diggertng, 72+UNSYNC_RANDOM(3), NORMAL_PITCH, 0, 3, 0, 2, FULL_LOUDNESS);
            } else
            if ((mapblk->flags & SlbAtFlg_IsDoor) == 0)
            { // All non-gold and non-door slabs are just destroyed
                dig_out_block(stl_x, stl_y, diggertng->owner);
                thing_play_sample(diggertng, 72+UNSYNC_RANDOM(3), NORMAL_PITCH, 0, 3, 0, 2, FULL_LOUDNESS);
            }
            check_map_explored(diggertng, stl_x, stl_y);
        } else
        {
            if (!slab_kind_is_indestructible(slb->kind))
            {
                slb->health -= damage;
            }
            if ((mapblk->flags & SlbAtFlg_Valuable) != 0)
            {
                give_gold_to_creature_or_drop_on_map_when_digging(diggertng, stl_x, stl_y, damage);
            }
        }
    }
    return result;
}

struct Thing *create_shot_hit_effect(struct Coord3d *effpos, long effowner, EffectOrEffElModel eff_kind, long snd_idx, long snd_range)
{
    struct Thing* efftng = INVALID_THING;
    if (eff_kind != 0) {
        efftng = create_used_effect_or_element(effpos, eff_kind, effowner);
        TRACE_THING(efftng);
    }
    if (snd_idx > 0)
    {
        if (!thing_is_invalid(efftng))
        {
            long i = snd_idx;
            if (snd_range > 1)
                i += UNSYNC_RANDOM(snd_range);
            thing_play_sample(efftng, i, NORMAL_PITCH, 0, 3, 0, 2, FULL_LOUDNESS);
        }
    }
    return efftng;
}

/**
 * Processes hitting a wall by given shot.
 *
 * @param thing The thing to be moved into wall.
 * @param pos Next position of the thing.
 * @return Gives true if the shot hit a wall and was destroyed.
 *     If the shot wasn't detonated, then the function returns false.
 * @note This function may delete the thing given in parameter.
 */
TbBool shot_hit_wall_at(struct Thing *shotng, struct Coord3d *pos)
{
    struct Thing *doortng;
    long i;
    SYNCDBG(8,"Starting for %s index %d",thing_model_name(shotng),(int)shotng->index);

    struct Thing* efftng = INVALID_THING;
    TbBool destroy_shot = 0;
    struct ShotConfigStats* shotst = get_shot_model_stats(shotng->model);
    long blocked_flags = get_thing_blocked_flags_at(shotng, pos);
    TbBool digging = (shotst->model_flags & ShMF_Digging);
    SubtlCodedCoords hit_stl_num;
<<<<<<< HEAD
    HitPoints old_health;
    short eff_kind;
=======
    short old_health;
    EffectOrEffElModel eff_kind;
>>>>>>> 146ad70f
    short smpl_idx;
    unsigned char range;
    struct SlabMap* slb;
    if (digging)
    {
        hit_stl_num = process_dig_shot_hit_wall(shotng, blocked_flags, &old_health);
    }

    // If blocked by a higher wall
    if ((blocked_flags & SlbBloF_WalledZ) != 0)
    {
        long cube_id = get_top_cube_at(pos->x.stl.num, pos->y.stl.num, NULL);
        doortng = get_door_for_position(pos->x.stl.num, pos->y.stl.num);
        if (!thing_is_invalid(doortng))
        {
            efftng = create_shot_hit_effect(&shotng->mappos, shotng->owner, shotst->hit_door.effect_model, shotst->hit_door.sndsample_idx, shotst->hit_door.sndsample_range);
            if (!shotst->hit_door.withstand)
              destroy_shot = 1;
            i = calculate_shot_real_damage_to_door(doortng, shotng);
            apply_damage_to_thing(doortng, i, shotst->damage_type, -1);
            reveal_secret_door_to_player(doortng,shotng->owner);
        } else
        if (cube_is_water(cube_id))
        {
            efftng = create_shot_hit_effect(&shotng->mappos, shotng->owner, shotst->hit_water.effect_model, shotst->hit_water.sndsample_idx, shotst->hit_water.sndsample_range);
            if (!shotst->hit_water.withstand) {
                destroy_shot = 1;
            }
        } else
        if (cube_is_lava(cube_id))
        {
            efftng = create_shot_hit_effect(&shotng->mappos, shotng->owner, shotst->hit_lava.effect_model, shotst->hit_lava.sndsample_idx, shotst->hit_lava.sndsample_range);
            if (!shotst->hit_lava.withstand) {
                destroy_shot = 1;
            }
        } else
        {
            eff_kind = shotst->hit_generic.effect_model;
            smpl_idx = shotst->hit_generic.sndsample_idx;
            range = shotst->hit_generic.sndsample_range;
            if (digging)
            {
                slb = get_slabmap_for_subtile(stl_num_decode_x(hit_stl_num), stl_num_decode_y(hit_stl_num));
                if ((old_health > slb->health) || (slb->kind == SlbT_GEMS))
                {
                    smpl_idx = shotst->dig.sndsample_idx;
                    range = shotst->dig.sndsample_range;
                    eff_kind = shotst->dig.effect_model;
                }
            }
            efftng = create_shot_hit_effect(&shotng->mappos, shotng->owner, eff_kind, smpl_idx, range);
            if (!shotst->hit_generic.withstand) {
                destroy_shot = 1;
            }
        }
    }

    if ( !destroy_shot )
    {
        if ((blocked_flags & (SlbBloF_WalledX|SlbBloF_WalledY)) != 0)
        {
            if (shotng->model == ShM_Lizard)
            {
                if (shotng->shot_lizard2.range >= CREATURE_RANDOM(shotng, 90))
                {
                    struct Coord3d target_pos;
                    target_pos.x.val = shotng->shot_lizard.x;
                    target_pos.y.val = shotng->shot_lizard.posint * game.conf.crtr_conf.sprite_size;
                    target_pos.z.val = pos->z.val;
                    const MapCoordDelta dist = get_2d_distance(pos, &target_pos);
                    if (dist <= 800) return detonate_shot(shotng, true);
                }
            }
            doortng = get_door_for_position(pos->x.stl.num, pos->y.stl.num);
            if (!thing_is_invalid(doortng))
            {
                efftng = create_shot_hit_effect(&shotng->mappos, shotng->owner, shotst->hit_door.effect_model, shotst->hit_door.sndsample_idx, shotst->hit_door.sndsample_range);
                if (!shotst->hit_door.withstand)
                    destroy_shot = 1;
                i = calculate_shot_real_damage_to_door(doortng, shotng);
                apply_damage_to_thing(doortng, i, shotst->damage_type, -1);
                reveal_secret_door_to_player(doortng,shotng->owner);
            } else
            {
                eff_kind = shotst->hit_generic.effect_model;
                smpl_idx = shotst->hit_generic.sndsample_idx;
                range = shotst->hit_generic.sndsample_range;
                if (digging)
                {
                    slb = get_slabmap_for_subtile(stl_num_decode_x(hit_stl_num), stl_num_decode_y(hit_stl_num));
                    if ((old_health > slb->health) || (slb->kind == SlbT_GEMS))
                    {
                        smpl_idx = shotst->dig.sndsample_idx;
                        range = shotst->dig.sndsample_range;
                        eff_kind = shotst->dig.effect_model;
                    }
                }
                efftng = create_shot_hit_effect(&shotng->mappos, shotng->owner, eff_kind, smpl_idx, range);

                if (!shotst->hit_generic.withstand) {
                    destroy_shot = 1;
                }
            }
        }
    }
    if (!thing_is_invalid(efftng)) {
        efftng->shot_effect.hit_type = shotst->area_hit_type;
    }
    if ( destroy_shot )
    {
        return detonate_shot(shotng, true);
    }
    if (!(shotst->model_flags & ShMF_Penetrating))
    {
        if (shotng->bounce_angle <= 0)
        {
            slide_thing_against_wall_at(shotng, pos, blocked_flags);
        }
        else
        {
            bounce_thing_off_wall_at(shotng, pos, blocked_flags);
        }
    }
    return false;
}

/**
 * Processes hitting a door by given shot.
 *
 * @param thing The thing to be moved.
 * @param pos Next position of the thing.
 * @return Gives true if the shot hit a door and was destroyed.
 *     If the shot wasn't detonated, then the function returns false.
 * @note This function may delete the thing given in parameter.
 */
long shot_hit_door_at(struct Thing *shotng, struct Coord3d *pos)
{
    SYNCDBG(18,"Starting for %s index %d",thing_model_name(shotng),(int)shotng->index);
    TbBool shot_explodes = false;
    struct ShotConfigStats* shotst = get_shot_model_stats(shotng->model);
    struct Thing* efftng = INVALID_THING;
    long blocked_flags = get_thing_blocked_flags_at(shotng, pos);
    if (blocked_flags != 0)
    {
        struct Thing* doortng = get_door_for_position(pos->x.stl.num, pos->y.stl.num);
        // If we did found a door to hit
        if (!thing_is_invalid(doortng))
        {
            // If the shot hit is supposed to create effect thing
            if (shotst->hit_door.effect_model != 0)
            {
                efftng = create_used_effect_or_element(&shotng->mappos, shotst->hit_door.effect_model, shotng->owner);
            }
            // If the shot hit is supposed to create sound
            int n = shotst->hit_door.sndsample_idx;
            int i;
            if (n > 0)
            {
                if (!thing_is_invalid(efftng))
                {
                    i = shotst->hit_door.sndsample_range;
                    thing_play_sample(efftng, n + UNSYNC_RANDOM(i), NORMAL_PITCH, 0, 3, 0, 2, FULL_LOUDNESS);
                }
            }
            // Shall the shot be destroyed on impact
            if (!shotst->hit_door.withstand)
            {
                shot_explodes = true;
            }
            // Apply damage to the door
            i = calculate_shot_real_damage_to_door(doortng, shotng);
            apply_damage_to_thing(doortng, i, shotst->damage_type, -1);
            reveal_secret_door_to_player(doortng,shotng->owner);
      }
    }
    if (!thing_is_invalid(efftng)) {
        efftng->shot_effect.hit_type = shotst->area_hit_type;
    }
    if ( shot_explodes )
    {
        return detonate_shot(shotng, true);
    }
    if (shotng->bounce_angle <= 0)
    {
        slide_thing_against_wall_at(shotng, pos, blocked_flags);
    }
    else
    {
        bounce_thing_off_wall_at(shotng, pos, blocked_flags);
    }
    return false;
}

TbBool apply_shot_experience(struct Thing *shooter, long exp_factor, long exp_increase, long shot_model)
{
    if (!creature_can_gain_experience(shooter))
        return false;
    struct CreatureControl* shcctrl = creature_control_get_from_thing(shooter);
    struct ShotConfigStats* shotst = get_shot_model_stats(shot_model);
    long exp_mag = shotst->experience_given_to_shooter;
    long exp_gained = (exp_mag * (exp_factor + game.conf.crtr_conf.exp.exp_on_hitting_increase_on_exp * exp_factor * exp_increase / 100) << 8) / 256;
    shcctrl->prev_exp_points = shcctrl->exp_points;
    shcctrl->exp_points += exp_gained;
    if ( check_experience_upgrade(shooter) ) {
        external_set_thing_state(shooter, CrSt_CreatureBeHappy);
    }
    return true;
}

// originally was apply_shot_experience()
TbBool apply_shot_experience_from_hitting_creature(struct Thing *shooter, struct Thing *target, long shot_model)
{
    struct CreatureControl* tgcctrl = creature_control_get_from_thing(target);
    struct CreatureStats* tgcrstat = creature_stats_get_from_thing(target);
    return apply_shot_experience(shooter, tgcrstat->exp_for_hitting, tgcctrl->explevel, shot_model);
}

long shot_kill_object(struct Thing *shotng, struct Thing *target)
{
    if (thing_is_dungeon_heart(target))
    {
        target->active_state = ObSt_BeingDestroyed;
        target->health = -1;
        if (is_my_player_number(shotng->owner))
        {
            struct PlayerInfo* player = get_player(target->owner);
            if (player_exists(player) && (player->is_active == 1) && (shotng->owner != target->owner))
            {
                output_message(SMsg_DefeatedKeeper, 0, true);
            }
        }
        struct Dungeon* dungeon = get_players_num_dungeon(shotng->owner);
        if (!dungeon_invalid(dungeon)) {
            dungeon->lvstats.keepers_destroyed++;
        }
        return 1;
    }
    else
    if (object_is_mature_food(target) || object_is_growing_food(target))
    {
        destroy_food(target);
    } else
    {
        WARNLOG("Killing %s by %s is not supported",thing_model_name(target),thing_model_name(shotng));
    }
    return 0;
}

static TbBool shot_hit_trap_at(struct Thing* shotng, struct Thing* target, struct Coord3d* pos)
{
    struct ShotConfigStats* shotst = get_shot_model_stats(shotng->model);
    if (target->class_id != TCls_Trap) {
        return false;
    }
    if (shotst->model_flags & ShMF_NoHit) {
        return false;
    }
    if (target->health < 0) {
        return false;
    }
    struct Thing* shootertng = INVALID_THING;
    if (shotng->parent_idx != shotng->index) {
        shootertng = thing_get(shotng->parent_idx);
    }
    int i = shotst->hit_generic.sndsample_idx;
    if (i > 0) {
        thing_play_sample(target, i, NORMAL_PITCH, 0, 3, 0, 3, FULL_LOUDNESS);
    }

    HitPoints damage_done = 0;
    if (shotng->shot.damage)
    {
  
        if ((thing_is_destructible_trap(target) > 0) || ((thing_is_destructible_trap(target) > -1) && (shotst->model_flags & ShMF_Disarming)))
        {
            damage_done = apply_damage_to_thing(target, shotng->shot.damage, shotst->damage_type, -1);

            // Drain allows caster to regain half of damage
            if ((shotst->model_flags & ShMF_LifeDrain) && thing_is_creature(shootertng))
            {
                give_shooter_drained_health(shootertng, damage_done / 2);
            }
        }
    }
    create_relevant_effect_for_shot_hitting_thing(shotng, target);
    if (target->health < 0) 
    {
        struct TrapConfigStats* trapst = get_trap_model_stats(target->model);
        if (trapst->destroyed_effect != 0)
        {
            create_used_effect_or_element(&target->mappos, trapst->destroyed_effect, target->owner);
        }
        if (((trapst->unstable == 1) && !(shotst->model_flags & ShMF_Disarming)) || trapst->unstable == 2)
        {
            activate_trap(target, target);
        }
    }
    if (shotst->destroy_on_first_hit) {
        delete_thing_structure(shotng, 0);
        // If thing was deleted something was hit
        // To test this use zero damage shots
        return true;
    }
    return damage_done > 0;
}

static TbBool shot_hit_object_at(struct Thing *shotng, struct Thing *target, struct Coord3d *pos)
{
    struct ShotConfigStats* shotst = get_shot_model_stats(shotng->model);
    if (!thing_is_object(target)) {
        return false;
    }
    if (shotst->model_flags & ShMF_NoHit) {
        return false;
    }
    if (target->health < 0) {
        return false;
    }
    struct Thing* shootertng = INVALID_THING;
    if (shotng->parent_idx != shotng->index) {
        shootertng = thing_get(shotng->parent_idx);
    }
    if (thing_is_dungeon_heart(target))
    {
        if (shotst->hit_heart.effect_model != 0)
        {
            create_used_effect_or_element(&shotng->mappos, shotst->hit_heart.effect_model, shotng->owner);
        }
        if (shotst->hit_heart.sndsample_idx > 0)
        {
            thing_play_sample(target, shotst->hit_heart.sndsample_idx + UNSYNC_RANDOM(shotst->hit_heart.sndsample_range), NORMAL_PITCH, 0, 3, 0, 3, FULL_LOUDNESS);
        }
        event_create_event_or_update_nearby_existing_event(
            shootertng->mappos.x.val, shootertng->mappos.y.val,
          EvKind_HeartAttacked, target->owner, shootertng->index);
        if (is_my_player_number(target->owner)) {
            output_message(SMsg_HeartUnderAttack, 400, true);
        }
    } else
    {
        int i = shotst->hit_generic.sndsample_idx;
        if (i > 0) {
            thing_play_sample(target, i, NORMAL_PITCH, 0, 3, 0, 3, FULL_LOUDNESS);
        }
    }

    HitPoints damage_done = 0;
    if (shotng->shot.damage)
    {
        if (object_can_be_damaged(target)) // do not damage objects that cannot be destroyed
        {
            damage_done = apply_damage_to_thing(target, shotng->shot.damage, shotst->damage_type, -1);

            // Drain allows caster to regain half of damage
            if ((shotst->model_flags & ShMF_LifeDrain) && thing_is_creature(shootertng))
            {
                give_shooter_drained_health(shootertng, damage_done / 2);
            }
        }
    }
    create_relevant_effect_for_shot_hitting_thing(shotng, target);
    if (target->health < 0) {
        shot_kill_object(shotng, target);
    }
    if (shotst->area_range != 0)
    {
        return detonate_shot(shotng, shotst->destroy_on_first_hit);
    }
    if (shotst->destroy_on_first_hit) {
        delete_thing_structure(shotng, 0);
        // If thing was deleted something was hit
        // To test this use zero damage shots
        return true;
    }
    return damage_done > 0;
}

long get_damage_of_melee_shot(struct Thing *shotng, const struct Thing *target, TbBool NeverBlock)
{
    if (NeverBlock)
        return shotng->shot.damage;

    const struct CreatureStats* tgcrstat = creature_stats_get_from_thing(target);
    const struct CreatureControl* tgcctrl = creature_control_get_from_thing(target);
    long crdefense = compute_creature_max_defense(tgcrstat->defense, tgcctrl->explevel);
    long hitchance = ((long)shotng->shot.dexterity - crdefense) / 2;
    if (hitchance < -96)
    {
        hitchance = -96;
    } else
    if (hitchance > 96)
    {
        hitchance = 96;
    }
    if (CREATURE_RANDOM(shotng, 256) < (128 + hitchance))
    {
        return shotng->shot.damage;
    }
    return -1;
}

long project_damage_of_melee_shot(long shot_dexterity, long shot_damage, const struct Thing *target)
{
    const struct CreatureStats* tgcrstat = creature_stats_get_from_thing(target);
    const struct CreatureControl* tgcctrl = creature_control_get_from_thing(target);
    long crdefense = compute_creature_max_defense(tgcrstat->defense, tgcctrl->explevel);
    long hitchance = (shot_dexterity - crdefense) / 2;
    if (hitchance < -96) {
        hitchance = -96;
    } else
    if (hitchance > 96) {
        hitchance = 96;
    }
    // If we'd return something which rounds to 0, change it to 1. Otherwise, just use hit chance in computations.
    if (abs(shot_damage) > 256/(128+hitchance))
        return shot_damage * (128+hitchance)/256;
    else if (shot_damage > 0)
        return 1;
    else if (shot_damage < 0)
        return -1;
    return 0;
}

void create_relevant_effect_for_shot_hitting_thing(struct Thing *shotng, struct Thing *target)
{
    struct ShotConfigStats* shotst = get_shot_model_stats(shotng->model);
    if (target->class_id == TCls_Creature)
    {
        thing_play_sample(target, shotst->hit_creature.sndsample_idx, NORMAL_PITCH, 0, 3, 0, 2, FULL_LOUDNESS);
        if (shotst->hit_creature.effect_model != 0) {
            create_used_effect_or_element(&shotng->mappos, shotst->hit_creature.effect_model, shotng->owner);
        }
        if (creature_affected_by_spell(target, SplK_Freeze))
        {
            if (shotst->effect_frozen != 0) {
                create_used_effect_or_element(&shotng->mappos, shotst->effect_frozen, shotng->owner);
            }
        } else
        if (creature_model_bleeds(target->model))
        {
            if (shotst->effect_bleeding != 0) {
                create_used_effect_or_element(&shotng->mappos, shotst->effect_bleeding, shotng->owner);
            }
        }
    }
    if (target->class_id == TCls_Trap)
    {
        // TODO for a later PR: introduces trap/object hit, for now it uses the on hit creature sound and effect.
        thing_play_sample(target, shotst->hit_creature.sndsample_idx, NORMAL_PITCH, 0, 3, 0, 2, FULL_LOUDNESS);
        if (shotst->hit_creature.effect_model != 0) {
            create_used_effect_or_element(&shotng->mappos, shotst->hit_creature.effect_model, shotng->owner);
        }
    }
}

long check_hit_when_attacking_door(struct Thing *thing)
{
    if (!thing_is_creature(thing))
    {
        ERRORLOG("The %s in invalid for this check", thing_model_name(thing));
        return 0;
    }
    struct CreatureControl* cctrl = creature_control_get_from_thing(thing);
    if ((cctrl->combat_flags & CmbtF_DoorFight) != 0)
    {
        CrtrStateId crstate = get_creature_state_besides_move(thing);
        if (crstate != CrSt_CreatureCombatFlee)
        {
            set_start_state(thing);
            return 1;
        }
    }
    return 1;
}

/**
 * Kills a creature with given shot.
 * @param shotng The shot which is killing the victim creature.
 * @param creatng The victim creature thing.
 * @note sometimes named shot_kills_creature().
 */
void shot_kill_creature(struct Thing *shotng, struct Thing *creatng)
{
    struct ShotConfigStats* shotst = get_shot_model_stats(shotng->model);
    creatng->health = -1;
    struct CreatureControl* cctrl = creature_control_get_from_thing(creatng);
    cctrl->shot_model = shotng->model;
    struct Thing *killertng;
    CrDeathFlags dieflags;
    if (shotng->index == shotng->parent_idx) {
        killertng = INVALID_THING;
        dieflags = CrDed_DiedInBattle;
    } else {
        killertng = thing_get(shotng->parent_idx);
        dieflags = CrDed_DiedInBattle | ((shotst->model_flags & ShMF_NoStun)?CrDed_NoUnconscious:0) | ((shotst->model_flags & ShMF_BlocksRebirth)? CrDed_NoRebirth : 0);
    }
    // Friendly fire should kill the creature, not knock out
    if ((shotng->owner == creatng->owner) &! (game.conf.rules.game.classic_bugs_flags & ClscBug_FriendlyFaint))
    {
        dieflags |= CrDed_NoUnconscious;
    }
    kill_creature(creatng, killertng, shotng->owner, dieflags);
}

long melee_shot_hit_creature_at(struct Thing *shotng, struct Thing *trgtng, struct Coord3d *pos)
{
    struct ShotConfigStats* shotst = get_shot_model_stats(shotng->model);
    long throw_strength = shotst->push_on_hit;
    long n;
    if (trgtng->health < 0)
        return 0;
    struct Thing* shooter = INVALID_THING;
    if (shotng->parent_idx != shotng->index)
        shooter = thing_get(shotng->parent_idx);
    struct CreatureControl* tgcctrl = creature_control_get_from_thing(trgtng);
    long damage = get_damage_of_melee_shot(shotng, trgtng, flag_is_set(shotst->model_flags, ShMF_NeverBlock));
    if (damage > 0)
    {
      if (shotst->hit_creature.sndsample_idx > 0)
      {
          play_creature_sound(trgtng, CrSnd_Hurt, 3, 0);
      }
      create_relevant_effect_for_shot_hitting_thing(shotng, trgtng);
      if (!thing_is_invalid(shooter)) {
          apply_damage_to_thing_and_display_health(trgtng, shotng->shot.damage, shotst->damage_type, shooter->owner);
      } else {
          apply_damage_to_thing_and_display_health(trgtng, shotng->shot.damage, shotst->damage_type, -1);
      }
      if (shotst->model_flags & ShMF_LifeDrain)
      {
          give_shooter_drained_health(shooter, damage / 2);
      }
      if (shotst->cast_spell_kind != 0)
      {
          struct CreatureControl* scctrl = creature_control_get_from_thing(shooter);
          if (!creature_control_invalid(scctrl)) {
              n = scctrl->explevel;
          }
          else {
              n = 0;
          }
          if (shotst->cast_spell_kind == SplK_Disease)
          {
              tgcctrl->disease_caster_plyridx = shotng->owner;
          }
          apply_spell_effect_to_thing(trgtng, shotst->cast_spell_kind, n);
      }
      if (shotst->model_flags & ShMF_GroupUp)
      {
          if (thing_is_creature(shooter))
          {
              if (get_no_creatures_in_group(shooter) < GROUP_MEMBERS_COUNT) {
                  add_creature_to_group(trgtng, shooter);
              }
          }
          else
          {
              WARNDBG(8, "The %s index %d owner %d cannot group; invalid parent", thing_model_name(shotng), (int)shotng->index, (int)shotng->owner);
          }
      }
      if (shotst->target_hitstop_turns != 0) {
          tgcctrl->frozen_on_hit = shotst->target_hitstop_turns;
      }
      if ( shotst->push_on_hit || creature_is_being_unconscious(trgtng))
      {
          if (creature_is_being_unconscious(trgtng)) 
          {
              if (throw_strength == 0)
              {
                  throw_strength++;
              }
              throw_strength *= 10;
          }
          trgtng->veloc_push_add.x.val += (throw_strength * (long)shotng->velocity.x.val) / 16;
          trgtng->veloc_push_add.y.val += (throw_strength * (long)shotng->velocity.y.val) / 16;
          trgtng->state_flags |= TF1_PushAdd;
      }
      if (trgtng->health >= 0)
      {
          if (trgtng->owner != shotng->owner) {
              check_hit_when_attacking_door(trgtng);
          }
      } else
      {
          shot_kill_creature(shotng,trgtng);
      }
    }
    if (shotst->destroy_on_first_hit) {
        delete_thing_structure(shotng, 0);
    }
    return 1;
}

void clear_thing_acceleration(struct Thing *thing)
{
    thing->veloc_push_add.x.val = 0;
    thing->veloc_push_add.y.val = 0;
    thing->veloc_push_add.z.val = 0;
}

void set_thing_acceleration_angles(struct Thing *thing, long angle_xy, long angle_yz)
{
    thing->move_angle_xy = angle_xy;
    thing->move_angle_z = angle_yz;
    struct ComponentVector cvect;
    angles_to_vector(thing->move_angle_xy, thing->move_angle_z, 256, &cvect);
    thing->veloc_base.x.val = cvect.x;
    thing->veloc_base.y.val = cvect.y;
    thing->veloc_base.z.val = cvect.z;
}

TbBool shot_model_makes_flesh_explosion(long shot_model)
{
    struct ShotConfigStats* shotst = get_shot_model_stats(shot_model);
    return ((shotst->model_flags & ShMF_Exploding) != 0);
}

long shot_hit_creature_at(struct Thing *shotng, struct Thing *trgtng, struct Coord3d *pos)
{
    long i;
    long n;
    struct ShotConfigStats* shotst = get_shot_model_stats(shotng->model);
    long throw_strength = shotst->push_on_hit;
    struct Thing* shooter = INVALID_THING;
    if (shotng->parent_idx != shotng->index) {
        shooter = thing_get(shotng->parent_idx);
    }
    // Two fighting creatures gives experience
    if (thing_is_creature(shooter) && thing_is_creature(trgtng))
    {
        apply_shot_experience_from_hitting_creature(shooter, trgtng, shotng->model);
    }
    if (((shotst->model_flags & ShMF_NoHit) != 0) || (trgtng->health < 0)) {
        return 0;
    }
    if (creature_affected_by_spell(trgtng, SplK_Rebound) && !(shotst->model_flags & ShMF_ReboundImmune))
    {
        struct Thing* killertng = INVALID_THING;
        if (shotng->index != shotng->parent_idx) {
            killertng = thing_get(shotng->parent_idx);
        }
        if (!thing_is_invalid(killertng))
        {
            if (shot_model_is_navigable(shotng->model))
            {
                shotng->shot.target_idx = 0;
            }
            struct Coord3d pos2;
            pos2.x.val = killertng->mappos.x.val;
            pos2.y.val = killertng->mappos.y.val;
            struct CreatureControl* cctrl = creature_control_get_from_thing(killertng);
            short target_center = (killertng->solid_size_z + ((killertng->solid_size_z * game.conf.crtr_conf.exp.size_increase_on_exp * cctrl->explevel) / 100)) / 2;
            pos2.z.val = target_center + killertng->mappos.z.val;
            clear_thing_acceleration(shotng);
            set_thing_acceleration_angles(shotng, get_angle_xy_to(&shotng->mappos, &pos2), get_angle_yz_to(&shotng->mappos, &pos2));
            shotng->parent_idx = trgtng->parent_idx;
            shotng->owner = trgtng->owner;
        } else
        {
            clear_thing_acceleration(shotng);
            i = (shotng->move_angle_xy + LbFPMath_PI) & LbFPMath_AngleMask;
            n = (shotng->move_angle_z + LbFPMath_PI) & LbFPMath_AngleMask;
            set_thing_acceleration_angles(shotng, i, n);
            if (trgtng->class_id == TCls_Creature)
            {
                shotng->parent_idx = trgtng->parent_idx;
            }
        }
        return 1;
    }
    if (flag_is_set(shotst->model_flags,ShMF_StrengthBased))
    {
        return melee_shot_hit_creature_at(shotng, trgtng, pos);
    }
    // Immunity to boulders
    if (shot_is_boulder(shotng))
    {
        if ((get_creature_model_flags(trgtng) & CMF_ImmuneToBoulder) != 0)
        {
            // TODO make this configurable somehow.
            struct Thing* efftng = create_effect(&trgtng->mappos, TngEff_WoPExplosion, trgtng->owner);
            if (!thing_is_invalid(efftng)) {
                efftng->shot_effect.hit_type = THit_HeartOnlyNotOwn;
            }
            shotng->health = -1;
            return 1;
        }
    }
    if (shotng->shot.damage != 0)
    {
        HitPoints damage_done;
        if (!thing_is_invalid(shooter)) {
            damage_done = apply_damage_to_thing_and_display_health(trgtng, shotng->shot.damage, shotst->damage_type, shooter->owner);
        } else {
            damage_done = apply_damage_to_thing_and_display_health(trgtng, shotng->shot.damage, shotst->damage_type, -1);
        }
        if (shotst->model_flags & ShMF_LifeDrain)
        {
            give_shooter_drained_health(shooter, damage_done / 2);
        }
    }
    struct CreatureControl* cctrl = creature_control_get_from_thing(trgtng);
    if (shotst->target_hitstop_turns != 0)
    {
        if (cctrl->frozen_on_hit == 0) {
            cctrl->frozen_on_hit = shotst->target_hitstop_turns;
        }
    }
    if (shotst->cast_spell_kind != 0)
    {
        struct CreatureControl* scctrl = creature_control_get_from_thing(shooter);
        if (!creature_control_invalid(scctrl)) {
            n = scctrl->explevel;
        } else {
            n = 0;
        }
        if (shotst->cast_spell_kind == SplK_Disease)
        {
            cctrl->disease_caster_plyridx = shotng->owner;
        }
        apply_spell_effect_to_thing(trgtng, shotst->cast_spell_kind, n);
    }
    if (shotst->model_flags & ShMF_GroupUp)
    {
        if (thing_is_creature(shooter))
        {
            if (get_no_creatures_in_group(shooter) < GROUP_MEMBERS_COUNT) {
                add_creature_to_group(trgtng, shooter);
            }
        } else
        {
            WARNDBG(8,"The %s index %d owner %d cannot group; invalid parent",thing_model_name(shotng),(int)shotng->index,(int)shotng->owner);
        }
    }
    if (throw_strength != 0 )
    {
        i = throw_strength * shotng->velocity.x.val;
        trgtng->veloc_push_add.x.val += i / 16;
        i = throw_strength * shotng->velocity.y.val;
        trgtng->veloc_push_add.y.val += i / 16;
        trgtng->state_flags |= TF1_PushAdd;
    }
    if (creature_is_being_unconscious(trgtng))
    {
        if (throw_strength == 0)
            throw_strength++;
        if (game.conf.rules.game.classic_bugs_flags & ClscBug_FaintedImmuneToBoulder)
        {
            throw_strength *= 5;
            i = throw_strength * shotng->velocity.x.val;
            trgtng->veloc_push_add.x.val += i / 16;
            i = throw_strength * shotng->velocity.y.val;
            trgtng->veloc_push_add.y.val += i / 16;
            trgtng->state_flags |= TF1_PushAdd;
            if (shotst->hit_creature.sndsample_idx != 0)
            {
                play_creature_sound(trgtng, CrSnd_Hurt, 1, 0);
                thing_play_sample(trgtng, shotst->hit_creature.sndsample_idx, NORMAL_PITCH, 0, 3, 0, 2, FULL_LOUDNESS);
            }
        }
        else
        {
            if (shotst->model_flags & ShMF_Boulder) //Boulders move units slightly but without purpose
            {
                if (abs(shotng->velocity.x.val) >= abs(shotng->velocity.y.val))
                {
                    i = throw_strength * shotng->velocity.x.val;
                    trgtng->veloc_push_add.x.val += i / 64;
                    i = throw_strength * shotng->velocity.x.val * (CREATURE_RANDOM(shotng, 3) - 1);
                    trgtng->veloc_push_add.y.val += i / 64;
                }
                else
                {
                    i = throw_strength * shotng->velocity.y.val;
                    trgtng->veloc_push_add.y.val += i / 64;
                    i = throw_strength * shotng->velocity.y.val * (CREATURE_RANDOM(shotng, 3) - 1);
                    trgtng->veloc_push_add.x.val += i / 64;
                }
                trgtng->state_flags |= TF1_PushAdd;
            }
            else // Normal shots blast unconscious units out of the way
            {
                throw_strength *= 5;
                i = throw_strength * shotng->velocity.x.val;
                trgtng->veloc_push_add.x.val += i / 16;
                i = throw_strength * shotng->velocity.y.val;
                trgtng->veloc_push_add.y.val += i / 16;
                trgtng->state_flags |= TF1_PushAdd;
            }
        }
    }
    else // not for unconscious units
    {
        if (shotst->hit_creature.sndsample_idx != 0)
        {
            play_creature_sound(trgtng, CrSnd_Hurt, 1, 0);
            thing_play_sample(trgtng, shotst->hit_creature.sndsample_idx, NORMAL_PITCH, 0, 3, 0, 2, FULL_LOUDNESS);
        }
    }

    create_relevant_effect_for_shot_hitting_thing(shotng, trgtng);
    if (shotst->model_flags & ShMF_Boulder)
    {
        if (creature_is_being_unconscious(trgtng)  && !(game.conf.rules.game.classic_bugs_flags & ClscBug_FaintedImmuneToBoulder)) //We're not actually hitting the unconscious units with a boulder
        {
            return 0;
        } 
        else
        {
            struct CreatureStats* crstat = creature_stats_get_from_thing(trgtng);
            shotng->health -= crstat->damage_to_boulder;
        }

    }
    if (trgtng->health < 0)
    {
        shot_kill_creature(shotng, trgtng);
    } else
    {
        if (trgtng->owner != shotng->owner) 
        {
            check_hit_when_attacking_door(trgtng);
        }
    }

    if (shotst->area_range != 0)
    {
        detonate_shot(shotng, shotst->destroy_on_first_hit);
    }


    if (shotst->destroy_on_first_hit != 0) {
        delete_thing_structure(shotng, 0);
    }
    return 1;
}

TbBool shot_hit_shootable_thing_at(struct Thing *shotng, struct Thing *target, struct Coord3d *pos)
{
    if (!thing_exists(target))
        return false;
    if (target->class_id == TCls_Object) {
        return shot_hit_object_at(shotng, target, pos);
    }
    if (target->class_id == TCls_Creature) {
        return shot_hit_creature_at(shotng, target, pos);
    }
    if (target->class_id == TCls_Trap) {
        return shot_hit_trap_at(shotng, target, pos);
    }
    if (target->class_id == TCls_DeadCreature) {
        //TODO implement shooting dead bodies
    }
    if (target->class_id == TCls_Shot) {
        // On a shot for collision, both shots are destroyed
        //TODO maybe make both shots explode instead?
        shotng->health = -1;
        target->health = -1;
        return true;
    }
    return false;
}

HitTargetFlags collide_filter_thing_is_shootable(const struct Thing *thing, const struct Thing *parntng, HitTargetFlags hit_targets, long a4)
{
    PlayerNumber shot_owner = -1;
    if (thing_exists(parntng))
        shot_owner = parntng->owner;
    return thing_is_shootable(thing, shot_owner, hit_targets);
}

struct Thing *get_thing_collided_with_at_satisfying_filter_for_subtile(struct Thing *shotng, struct Coord3d *pos, Thing_Collide_Func filter, HitTargetFlags param1, long param2, MapSubtlCoord stl_x, MapSubtlCoord stl_y)
{
    struct Thing* parntng = INVALID_THING;
    if (shotng->parent_idx > 0) {
        parntng = thing_get(shotng->parent_idx);
    }
    struct Map* mapblk = get_map_block_at(stl_x, stl_y);
    unsigned long k = 0;
    long i = get_mapwho_thing_index(mapblk);
    while (i != 0)
    {
        struct Thing* thing = thing_get(i);
        TRACE_THING(thing);
        if (thing_is_invalid(thing))
        {
            ERRORLOG("Jump to invalid thing detected");
            break;
        }
        i = thing->next_on_mapblk;
        // Per thing code start
        if (thing->index != shotng->index)
        {
            if (filter(thing, parntng, param1, param2))
            {
                if (things_collide_while_first_moves_to(shotng, pos, thing)) {
                    return thing;
                }
            }
        }
        // Per thing code end
        k++;
        if (k > THINGS_COUNT)
        {
            ERRORLOG("Infinite loop detected when sweeping things list");
            break_mapwho_infinite_chain(mapblk);
            break;
        }
    }
    return false;
}

struct Thing *get_thing_collided_with_at_satisfying_filter(struct Thing *shotng, struct Coord3d *pos, Thing_Collide_Func filter, HitTargetFlags hit_targets, long a5)
{
    MapSubtlCoord stl_x_min;
    MapSubtlCoord stl_y_min;
    MapSubtlCoord stl_x_max;
    MapSubtlCoord stl_y_max;
    {
        int radius = 384;
        stl_x_min = coord_subtile(pos->x.val - radius);
        if (stl_x_min < 0)
            stl_x_min = 0;
        stl_y_min = coord_subtile(pos->y.val - radius);
        if (stl_y_min < 0)
            stl_y_min = 0;
        stl_x_max = coord_subtile(pos->x.val + radius);
        if (stl_x_max > gameadd.map_subtiles_x)
            stl_x_max = gameadd.map_subtiles_x;
        stl_y_max = coord_subtile(pos->y.val + radius);
        if (stl_y_max > gameadd.map_subtiles_y)
            stl_y_max = gameadd.map_subtiles_y;
    }
    for (MapSubtlCoord stl_y = stl_y_min; stl_y <= stl_y_max; stl_y++)
    {
        for (MapSubtlCoord stl_x = stl_x_min; stl_x <= stl_x_max; stl_x++)
        {
            struct Thing* coltng = get_thing_collided_with_at_satisfying_filter_for_subtile(shotng, pos, filter, hit_targets, a5, stl_x, stl_y);
            if (!thing_is_invalid(coltng)) {
                return coltng;
            }
        }
    }
    return INVALID_THING;
}

/**
 * Processes hitting another thing.
 *
 * @param shotng The thing to be moved.
 * @param nxpos Next position of the thing.
 * @return Gives true if the shot hit something and was destroyed.
 *     If the shot wasn't detonated, then the function returns false.
 * @note This function may delete the thing given in parameter.
 */
TbBool shot_hit_something_while_moving(struct Thing *shotng, struct Coord3d *nxpos)
{
    SYNCDBG(18,"Starting for %s index %d, hit type %d",thing_model_name(shotng),(int)shotng->index, (int)shotng->shot.hit_type);
    struct Thing* targetng = INVALID_THING;
    HitTargetFlags hit_targets = hit_type_to_hit_targets(shotng->shot.hit_type);
    targetng = get_thing_collided_with_at_satisfying_filter(shotng, nxpos, collide_filter_thing_is_shootable, hit_targets, 0);
    if (thing_is_invalid(targetng)) {
        return false;
    }
    SYNCDBG(18,"The %s index %d, collided with %s index %d",thing_model_name(shotng),(int)shotng->index,thing_model_name(targetng),(int)targetng->index);
    if (shot_hit_shootable_thing_at(shotng, targetng, nxpos)) {
        return true;
    }
    return false;
}

TngUpdateRet move_shot(struct Thing *shotng)
{
    SYNCDBG(18,"Starting for %s index %d",thing_model_name(shotng),(int)shotng->index);
    TRACE_THING(shotng);

    struct Coord3d pos;
    TbBool move_allowed = get_thing_next_position(&pos, shotng);
    struct ShotConfigStats* shotst = get_shot_model_stats(shotng->model);
    if (!(shotst->model_flags & ShMF_NoHit))
    {
        if (shot_hit_something_while_moving(shotng, &pos))
        {
            if ( (!(shotst->model_flags & ShMF_Penetrating)) || (!thing_exists(shotng)) ) // Shot may have been destroyed when it hit something
            {
                return TUFRet_Deleted;
            }
        }
    }
    if ((shotng->movement_flags & TMvF_Unknown10) != 0)
    {
      if ((shotst->model_flags & ShMF_StrengthBased) && thing_in_wall_at(shotng, &pos)) {
          if (shot_hit_door_at(shotng, &pos)) {
              return TUFRet_Deleted;
          }
      }
    } else
    {
      if ((!move_allowed) || thing_in_wall_at(shotng, &pos)) {
          if (shot_hit_wall_at(shotng, &pos)) {
              return TUFRet_Deleted;
          }
      }
    }
    move_thing_in_map(shotng, &pos);
    return TUFRet_Modified;
}

TngUpdateRet update_shot(struct Thing *thing)
{
    struct Thing *target;
    struct Coord3d pos1;
    struct Coord3d pos2;
    struct CoordDelta3d dtpos;
    SYNCDBG(18,"Starting for index %d, model %d",(int)thing->index,(int)thing->model);
    TRACE_THING(thing);
    TbBool hit = false;
    struct ShotConfigStats* shotst = get_shot_model_stats(thing->model);
    struct PlayerInfo* myplyr = get_my_player();
    if (shotst->shot_sound != 0)
    {
        if (!S3DEmitterIsPlayingSample(thing->snd_emitter_id, shotst->shot_sound, 0))
            thing_play_sample(thing, shotst->shot_sound, NORMAL_PITCH, 0, 3, 0, 2, FULL_LOUDNESS);
    }
    if (!shotst->no_air_damage)
    {
        thing->health--;
    }
    if (thing->health < 0)
    {
        hit = true;
    } else
    {
        long i;
        if (shotst->model_flags & ShMF_Navigable) //Navigable shot property combines with other shots.
        {
            target = thing_get(thing->shot.target_idx);
            struct ComponentVector cvect;
            if ((thing_exists(target)) && (target->class_id == TCls_Creature) && !thing_is_picked_up(target) && !creature_is_being_unconscious(target))
            {
                pos2.x.val = target->mappos.x.val;
                pos2.y.val = target->mappos.y.val;
                pos2.z.val = target->mappos.z.val;
                pos2.z.val += (target->clipbox_size_z >> 1);
                thing->move_angle_xy = get_angle_xy_to(&thing->mappos, &pos2);
                thing->move_angle_z = get_angle_yz_to(&thing->mappos, &pos2);
                angles_to_vector(thing->move_angle_xy, thing->move_angle_z, shotst->speed, &cvect);
                dtpos.x.val = cvect.x - thing->veloc_base.x.val;
                dtpos.y.val = cvect.y - thing->veloc_base.y.val;
                dtpos.z.val = cvect.z - thing->veloc_base.z.val;
                cvect.x = dtpos.x.val;
                cvect.y = dtpos.y.val;
                cvect.z = dtpos.z.val;
                i = LbSqrL(dtpos.x.val*(long)dtpos.x.val + dtpos.y.val*(long)dtpos.y.val + dtpos.z.val*(long)dtpos.z.val);
                if (i > 128)
                {
                  dtpos.x.val = ((long)cvect.x << 7) / i;
                  dtpos.y.val = ((long)cvect.y << 7) / i;
                  dtpos.z.val = ((long)cvect.z << 7) / i;
                  cvect.x = dtpos.x.val;
                  cvect.y = dtpos.y.val;
                  cvect.z = dtpos.z.val;
                }
                thing->veloc_push_add.x.val += cvect.x;
                thing->veloc_push_add.y.val += cvect.y;
                thing->veloc_push_add.z.val += cvect.z;
                thing->state_flags |= TF1_PushAdd;
            }
        }
        if (shotst->model_flags & ShMF_AlarmsUnits)
        {
            affect_nearby_friends_with_alarm(thing);
        }
        if (shotst->model_flags & ShMF_Boulder)
        {
            if (apply_wallhug_force_to_boulder(thing))
                hit = true;
        }
        if (shotst->visual.effect_model != 0)
        {
            if ((shotst->visual.shot_health == 0) ||
                ((shotst->visual.shot_health > 0) && ((shotst->health - thing->health) <= shotst->visual.shot_health)) ||
                ((shotst->visual.shot_health < 0) && ((thing->health - shotst->health) <= shotst->visual.shot_health)))
            {
                for (i = shotst->visual.amount; i > 0; i--)
                {
                    pos1.x.val = thing->mappos.x.val - UNSYNC_RANDOM(shotst->visual.random_range) + (shotst->visual.random_range / 2);
                    pos1.y.val = thing->mappos.y.val - UNSYNC_RANDOM(shotst->visual.random_range) + (shotst->visual.random_range / 2);
                    pos1.z.val = thing->mappos.z.val - UNSYNC_RANDOM(shotst->visual.random_range) + (shotst->visual.random_range / 2);
                    if (shotst->visual.effect_model != 0)
                    {
                        create_used_effect_or_element(&pos1, shotst->visual.effect_model, thing->owner);
                    }
                }
            }
        }
        if (shotst->periodical > 0) {
            unsigned short frequency = shotst->periodical;
            if (((game.play_gameturn + thing->index) % frequency) == 0) {
                detonate_shot(thing, false);
            }
        }
        switch (shotst->update_logic)
        {
        case ShUL_Lightning:
        {
            struct PlayerInfo* player;
            if (lightning_is_close_to_player(myplyr, &thing->mappos))
            {
              if (is_my_player_number(thing->owner))
              {
                  player = get_player(thing->owner);
                  if ((thing->parent_idx != 0) && (myplyr->controlled_thing_idx == thing->parent_idx))
                  {
                      PaletteSetPlayerPalette(player, lightning_palette);
                      myplyr->additional_flags |= PlaAF_LightningPaletteIsActive;
                  }
              }
            }
            break;
        }
        case ShUL_Wind:
            affect_nearby_enemy_creatures_with_wind(thing);
            break;
        case ShUL_Grenade:
            thing->move_angle_xy = (thing->move_angle_xy + LbFPMath_PI/9) & LbFPMath_AngleMask;
            break;
        case ShUL_GodLightning:
            draw_god_lightning(thing);
            lightning_modify_palette(thing);
            break;
        /**case ShUL_Vortex:
            //Not implemented, due to limited amount of shots, replaced by Lizard
            affect_nearby_stuff_with_vortex(thing);
            break;
            **/
        case ShUL_Lizard:
            thing->move_angle_xy = (thing->move_angle_xy + LbFPMath_PI/9) & LbFPMath_AngleMask;
            int skill = thing->shot_lizard2.range;
            target = thing_get(thing->shot_lizard.target_idx);
            if (thing_is_invalid(target)) break;
            MapCoordDelta dist;
            if (skill <= 35)
            {
                dist = get_2d_distance(&thing->mappos, &target->mappos);
                if (dist <= 260) hit = true;
            }
            else
            {
                struct Coord3d target_pos;
                target_pos.x.val = thing->shot_lizard.x;
                target_pos.y.val = thing->shot_lizard.posint * game.conf.crtr_conf.sprite_size;
                target_pos.z.val = target->mappos.z.val;
                dist = get_2d_distance(&thing->mappos, &target_pos);
                if (dist <= 260) hit = true;
            }
            break;
        case ShUL_GodLightBall:
            update_god_lightning_ball(thing);
            break;
        case ShUL_TrapTNT:
            thing->mappos.z.val = 0;
            break;
        case ShUL_TrapLightning:
            if (((game.play_gameturn - thing->creation_turn) % 16) == 0)
            {
              thing->shot.spell_level = 5;
              god_lightning_choose_next_creature(thing);
              target = thing_get(thing->shot.target_idx);
              if (thing_exists(target))
              {
                  shotst = get_shot_model_stats(ShM_GodLightBall);
                  draw_lightning(&thing->mappos,&target->mappos, shotst->effect_spacing, shotst->effect_id);
                  apply_damage_to_thing_and_display_health(target, shotst->damage, shotst->damage_type, thing->owner);
              }
            }
            break;
        default:
            // All shots that do not require special processing
            break;
        }
    }
    if (!thing_exists(thing)) {
        WARNLOG("Thing disappeared during update");
        return TUFRet_Deleted;
    }
    if (hit) {
        detonate_shot(thing, true);
        return TUFRet_Deleted;
    }
    return move_shot(thing);
}

struct Thing *create_shot(struct Coord3d *pos, ThingModel model, unsigned short owner)
{
    if ( !i_can_allocate_free_thing_structure(FTAF_FreeEffectIfNoSlots) )
    {
        ERRORDBG(3,"Cannot create shot %d (%s) for player %d. There are too many things allocated.",(int)model,shot_code_name(model),(int)owner);
        erstat_inc(ESE_NoFreeThings);
        return INVALID_THING;
    }
    struct ShotConfigStats* shotst = get_shot_model_stats(model);
    struct Thing* thing = allocate_free_thing_structure(FTAF_FreeEffectIfNoSlots);
    if (thing->index == 0) {
        ERRORDBG(3,"Should be able to allocate shot %d (%s) for player %d, but failed.",(int)model,shot_code_name(model),(int)owner);
        erstat_inc(ESE_NoFreeThings);
        return INVALID_THING;
    }
    thing->creation_turn = game.play_gameturn;
    thing->class_id = TCls_Shot;
    thing->model = model;
    memcpy(&thing->mappos,pos,sizeof(struct Coord3d));
    thing->parent_idx = thing->index;
    thing->owner = owner;
    thing->bounce_angle = shotst->bounce_angle;
    thing->fall_acceleration = shotst->fall_acceleration;
    thing->inertia_floor = shotst->inertia_floor;
    thing->inertia_air = shotst->inertia_air;
    thing->movement_flags ^= (thing->movement_flags ^ TMvF_Unknown08 * shotst->soft_landing) & TMvF_Unknown08;
    set_thing_draw(thing, shotst->sprite_anim_idx, 256, shotst->sprite_size_max, 0, 0, ODC_Default);
    thing->rendering_flags ^= (thing->rendering_flags ^ TRF_Unshaded * shotst->unshaded) & TRF_Unshaded;
    thing->rendering_flags ^= thing->rendering_flags ^ ((thing->rendering_flags ^ TRF_Transpar_8 * shotst->animation_transparency) & (TRF_Transpar_Flags));
    thing->rendering_flags ^= (thing->rendering_flags ^ shotst->hidden_projectile) & TRF_Unknown01;
    thing->clipbox_size_xy = shotst->size_xy;
    thing->clipbox_size_z = shotst->size_z;
    thing->solid_size_xy = shotst->size_xy;
    thing->solid_size_z = shotst->size_z;
    thing->shot.damage = shotst->damage;
    thing->shot.dexterity = 255;
    thing->health = shotst->health;
    if (shotst->light_radius)
    {
        struct InitLight ilght;
        LbMemorySet(&ilght, 0, sizeof(struct InitLight));
        memcpy(&ilght.mappos,&thing->mappos,sizeof(struct Coord3d));
        ilght.radius = shotst->light_radius;
        ilght.intensity = shotst->light_intensity;
        ilght.is_dynamic = 1;
        ilght.flags = shotst->lightf_53;
        thing->light_id = light_create_light(&ilght);
        if (thing->light_id == 0) {
            // Being out of free lights is quite common - so info instead of warning here
            SYNCDBG(8,"Cannot allocate dynamic light to %s.",thing_model_name(thing));
        }
    }
    place_thing_in_mapwho(thing);
    add_thing_to_its_class_list(thing);
    return thing;
}


/******************************************************************************/
#ifdef __cplusplus
}
#endif<|MERGE_RESOLUTION|>--- conflicted
+++ resolved
@@ -481,13 +481,8 @@
     long blocked_flags = get_thing_blocked_flags_at(shotng, pos);
     TbBool digging = (shotst->model_flags & ShMF_Digging);
     SubtlCodedCoords hit_stl_num;
-<<<<<<< HEAD
     HitPoints old_health;
-    short eff_kind;
-=======
-    short old_health;
     EffectOrEffElModel eff_kind;
->>>>>>> 146ad70f
     short smpl_idx;
     unsigned char range;
     struct SlabMap* slb;
