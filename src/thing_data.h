/******************************************************************************/
// Free implementation of Bullfrog's Dungeon Keeper strategy game.
/******************************************************************************/
/** @file thing_data.h
 *     Header file for thing_data.c.
 * @par Purpose:
 *     Thing struct support functions.
 * @par Comment:
 *     Just a header file - #defines, typedefs, function prototypes etc.
 * @author   Tomasz Lis
 * @date     17 Jun 2010 - 07 Jul 2010
 * @par  Copying and copyrights:
 *     This program is free software; you can redistribute it and/or modify
 *     it under the terms of the GNU General Public License as published by
 *     the Free Software Foundation; either version 2 of the License, or
 *     (at your option) any later version.
 */
/******************************************************************************/
#ifndef DK_THING_DATA_H
#define DK_THING_DATA_H

#include "globals.h"
#include "bflib_basics.h"

#ifdef __cplusplus
extern "C" {
#endif

typedef unsigned short Thingid;

/******************************************************************************/
/** Enums for thing->field_0 bit fields. */
enum ThingAllocFlags {
    TAlF_Exists            = 0x01,
    TAlF_IsInMapWho        = 0x02,
    TAlF_IsInStrucList     = 0x04,
    TAlF_InDungeonList     = 0x08,
    TAlF_IsInLimbo         = 0x10,
    TAlF_IsControlled      = 0x20,
    TAlF_IsFollowingLeader = 0x40,
    TAlF_IsDragged         = 0x80,
};

/** Enums for thing->field_1 bit fields. */
enum ThingFlags1 {
    TF1_IsDragged1     = 0x01,
    TF1_InCtrldLimbo   = 0x02,
    TF1_PushAdd        = 0x04,
    TF1_PushOnce       = 0x08,
    TF1_Unkn10         = 0x10,
    TF1_DoFootsteps    = 0x20,
};

enum ThingFlags2 {
    TF2_Unkn01         = 0x01,
    TF2_Spectator      = 0x02,
};

enum ThingRenderingFlags {
    TRF_Unknown01     = 0x01, /** Not Drawn **/
    TRF_Unknown02     = 0x02, // Not shaded

    TRF_Unknown04     = 0x04, // Tint1 (used to draw enemy creatures when they are blinking to owners color)
    TRF_Unknown08     = 0x08, // Tint2 (not used?)
    TRF_Tint_Flags    = 0x0C, // Tint flags

    TRF_Transpar_8     = 0x10, // Used on chicken effect when creature is turned to chicken
    TRF_Transpar_4     = 0x20, // Used for Invisible creatures and traps -- more transparent
    TRF_Transpar_Alpha = 0x30,
    TRF_Transpar_Flags = 0x30,

<<<<<<< HEAD
    TF4F_Unmoving      = 0x40,
    TF4F_BeingHit      = 0x80,    // Being hit (draw red sometimes)
=======
    TRF_Unknown40     = 0x40,    // Unconscious
    TRF_BeingHit      = 0x80,    // Being hit (draw red sometimes)
>>>>>>> db23ed4e
};

enum FreeThingAllocFlags {
    FTAF_Default             = 0x00,
    FTAF_FreeEffectIfNoSlots = 0x01,
    FTAF_LogFailures         = 0x80,
};

enum ThingMovementFlags {
    TMvF_Default            = 0x00,
    TMvF_IsOnWater          = 0x01,
    TMvF_IsOnLava           = 0x02,
    TMvF_Unknown04          = 0x04, //Touching ground? Also don't cast shadows when this is set
    TMvF_Unknown08          = 0x08,
    TMvF_Unknown10          = 0x10, //Stopped by walls?
    TMvF_Flying             = 0x20,
    TMvF_Unknown40          = 0x40,
    TMvF_IsOnSnow           = 0x80,
};

/******************************************************************************/
#pragma pack(1)

struct Room;

struct Thing {
    unsigned char alloc_flags;
    unsigned char state_flags;
    unsigned short next_on_mapblk;
    unsigned short prev_on_mapblk;
    unsigned char owner;
    unsigned char active_state;
    unsigned char continue_state;
    long creation_turn;
    struct Coord3d mappos;
    union {
//TCls_Empty
//TCls_Object
      struct {
        long gold_stored;
        short word_17v;
      } valuable;
      struct {
        short life_remaining;
        char byte_15;
        unsigned char byte_16;
        TbBool some_chicken_was_sacrificed;
        unsigned short angle;
      } food;
      struct {
        unsigned char box_kind;
      } custom_box;
      struct {
        short belongs_to;
        short cssize;
        short spr_size;
      } lair;
      struct {
        short belongs_to;
        short cssize;
        short spr_size;
      } torturer;
      struct {
        unsigned char state;
      } call_to_arms_flag;
      struct {
        unsigned char countdown_UNUSED;
        unsigned char beat_direction;
      } heart;
      struct {
        unsigned char number;
      } hero_gate;
      struct {
        unsigned char spell_level;
      } lightning;
      struct {
        short belongs_to;
        unsigned char shspeed;
      } armor;
      struct {
        short belongs_to;
        unsigned char effect_slot;
      } disease;
      struct {
        long room_idx;
      } roomflag;
      struct {
      short unused3;
      long last_turn_drawn;
      unsigned char display_timer;
      }roomflag2; // both roomflag and roomflag2 are used in same function on same object but have 2 bytes overlapping between room_idx and last_turn_drawn 
//TCls_Shot
      struct {
        unsigned char dexterity;
        short damage;
        unsigned char hit_type;
        short target_idx;
        unsigned char spell_level;
      } shot;
      struct {
        long x;
        short target_idx;
        unsigned char posint;
      } shot_lizard;
      struct {
        unsigned char range;
      } shot_lizard2;// both shot_lizard and shot_lizard2 are used in same function on same object but have 1 byte overlapping between x and range 
//TCls_EffectElem
//TCls_DeadCreature
      struct {
          unsigned char exp_level;
          unsigned char laid_to_rest;
      } corpse;
//TCls_Creature
      struct {
        long gold_carried;
        short health_bar_turns;
      } creature;
//TCls_Effect
      struct {
        char unused;
        short unused2;
        unsigned char hit_type;
      } shot_effect;
      struct {
        long number;
      } price_effect;
//TCls_EffectGen
      struct {
      short range;
      long generation_delay;
      } effect_generator;
//TCls_Trap
      struct {
        unsigned char num_shots;
        long rearm_turn;
        unsigned char revealed;
      } trap;
//TCls_Door
      struct {
      short orientation;
      unsigned char opening_counter;
      short closing_counter;
      unsigned char is_locked;
      } door;
//TCls_Unkn10
//TCls_Unkn11
//TCls_AmbientSnd
//TCls_CaveIn
      struct {
        unsigned char x;
        unsigned char y;
        short time;
        unsigned char model;
      }cave_in;
    };
    unsigned char model;
    unsigned short index;
    /** Parent index. The parent may either be a thing, or a slab index.
     * What it means depends on thing class, ie. it's thing index for shots
     *  and slab number for objects.
     */
    short parent_idx;
    unsigned char class_id;
    unsigned char fall_acceleration;
unsigned char field_21;
    unsigned char bounce_angle;
    unsigned char field_23;
    unsigned char field_24;
    unsigned char movement_flags;
    struct CoordDelta3d veloc_push_once;
    struct CoordDelta3d veloc_base;
    struct CoordDelta3d veloc_push_add;
    struct CoordDelta3d velocity;
    // Push when moving; needs to be signed
    short anim_speed;
    long anim_time; // animation time (measured in 1/256 of a frame)
unsigned short anim_sprite;
    unsigned short sprite_size;

unsigned char field_48;     // current frame
unsigned char field_49;     // max frames
    char field_4A;          // thing growth speed (when it is growing/shrinking)
unsigned short field_4B;    // min_sprite_size
unsigned short field_4D;    // max_sprite_size
    unsigned char rendering_flags;
    unsigned char field_50; // control rendering process (draw_class << 2) + (growth/shrink continiously) + (shrink/grow then stop)
unsigned char field_51;   // Tint color (from colours)
    short move_angle_xy;
    short move_angle_z;
    unsigned short clipbox_size_xy;
    unsigned short clipbox_size_yz;
    unsigned short solid_size_xy;
    unsigned short solid_size_yz;
    short health; //signed
unsigned short floor_height;
    unsigned short light_id;
    short ccontrol_idx;
    unsigned char snd_emitter_id;
    short next_of_class;
    short prev_of_class;
};

#define INVALID_THING (game.things.lookup[0])

/** Macro used for debugging problems related to things.
 * Should be executed in every function which changes a thing.
 * Can be defined to any SYNCLOG routine, making complete trace of usage on a thing.
 */
#define TRACE_THING(thing)

enum ThingAddFlags
{
    TAF_ROTATED_SHIFT = 16,
    TAF_ROTATED_MASK = 0x070000,
};

struct ThingAdd // Additional thing data
{
    unsigned long flags; //ThingAddFlags
    long last_turn_drawn;
    float time_spent_displaying_hurt_colour;
    // Used for delta time interpolated render position
    unsigned short previous_floor_height;
    unsigned short interp_floor_height;
    struct Coord3d previous_mappos;
    struct Coord3d interp_mappos;
    
    long interp_minimap_pos_x;
    long interp_minimap_pos_y;
    long previous_minimap_pos_x;
    long previous_minimap_pos_y;
    long interp_minimap_update_turn;
};

#pragma pack()
/******************************************************************************/
#define allocate_free_thing_structure(a1) allocate_free_thing_structure_f(a1, __func__)
struct Thing *allocate_free_thing_structure_f(unsigned char a1, const char *func_name);
TbBool i_can_allocate_free_thing_structure(unsigned char allocflags);
#define delete_thing_structure(thing, a2) delete_thing_structure_f(thing, a2, __func__)
void delete_thing_structure_f(struct Thing *thing, long a2, const char *func_name);
TbBool is_in_free_things_list(long tng_idx);

#define thing_get(tng_idx) thing_get_f(tng_idx, __func__)
struct Thing *thing_get_f(long tng_idx, const char *func_name);
TbBool thing_exists_idx(long tng_idx);
TbBool thing_exists(const struct Thing *thing);
short thing_is_invalid(const struct Thing *thing);
long thing_get_index(const struct Thing *thing);

TbBool thing_is_dragged_or_pulled(const struct Thing *thing);
struct PlayerInfo *get_player_thing_is_controlled_by(const struct Thing *thing);

void set_thing_draw(struct Thing *thing, long anim, long speed, long scale, char a5, char start_frame, unsigned char draw_class);

void query_thing(struct Thing *thing);
/******************************************************************************/
#ifdef __cplusplus
}
#endif
#endif<|MERGE_RESOLUTION|>--- conflicted
+++ resolved
@@ -69,13 +69,8 @@
     TRF_Transpar_Alpha = 0x30,
     TRF_Transpar_Flags = 0x30,
 
-<<<<<<< HEAD
-    TF4F_Unmoving      = 0x40,
-    TF4F_BeingHit      = 0x80,    // Being hit (draw red sometimes)
-=======
-    TRF_Unknown40     = 0x40,    // Unconscious
-    TRF_BeingHit      = 0x80,    // Being hit (draw red sometimes)
->>>>>>> db23ed4e
+    TRF_Unmoving       = 0x40,
+    TRF_BeingHit       = 0x80,    // Being hit (draw red sometimes)
 };
 
 enum FreeThingAllocFlags {
