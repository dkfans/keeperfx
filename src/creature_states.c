--- conflicted
+++ resolved
@@ -1069,7 +1069,6 @@
     return false;
 }
 
-<<<<<<< HEAD
 TbBool creature_find_safe_position_to_move_within_slab_with_radius(struct Coord3d* pos, const struct Thing* thing, MapSlabCoord slb_x, MapSlabCoord slb_y, MapSubtlCoord start_stl)
 {
     SYNCDBG(7, "Finding at (%d,%d)", (int)slb_x, (int)slb_y);
@@ -1110,8 +1109,6 @@
     return false;
 }
 
-=======
->>>>>>> 8db010ee
 /**
  * Finds any position for creature on one of subtiles of given slab.
  * To be used when finding correct, safe position fails.
