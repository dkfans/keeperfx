# *****************************************************************************
#  Free implementation of Bullfrog's Dungeon Keeper strategy game.
# *****************************************************************************
#   @file gtext_cze.po
#      KeeperFX GUI Strings translation file
#  @par Purpose:
#      Contains translation of the national strings in the game.
#  @par Comment:
#      Use this file to improve the translation for specific language.
#  @author   KeeperFX Team
#  @date     25 Dec 2013 - 02 Mar 2014
#  @par  Copying and copyrights:
#      This program is free software; you can redistribute it and/or modify
#      it under the terms of the GNU General Public License as published by
#      the Free Software Foundation; either version 2 of the License, or
#      (at your option) any later version.
#
# *****************************************************************************
"Project-Id-Version: GUI Strings for KeeperFX\n"
"Report-Msgid-Bugs-To: https://code.google.com/p/keeperfx/issues/list\n"
"POT-Creation-Date: 2012-09-02 01:12+0200\n"
"PO-Revision-Date: 2016-01-03 21:07+0100\n"
"Last-Translator: Ing. Jiří Vejda <jiri.vejda@gmail.com>\n"
"Language-Team: KeeperFX Team <code.google.com>\n"
"Language: cs_CZ\n"
"MIME-Version: 1.0\n"
"Content-Type: text/plain; charset=UTF-8\n"
"Content-Transfer-Encoding: 8bit\n"
"X-Generator: Poedit 1.6.4\n"
"Plural-Forms: nplurals=3; plural=(n==1) ? 0 : (n>=2 && n<=4) ? 1 : 2;\n"
"X-Poedit-SourceCharset: UTF-8\n"

#. Generic victory message
#: guitext:0
msgctxt "In-game message"
msgid "Success! The land is yours. Press Space to proceed to the next realm."
msgstr "Úspěch! Uzemí je tvoje. Stisknutím mezerníku se posuneš do další říše."

#. Level Eversmile information soon after start
#: guitext:1
msgctxt "In-game message"
msgid "This is a message. Right click to delete it."
msgstr "Toto je zpráva. Stisknutím pravého tlačítka myši ji smažeš."

#. Level Eversmile first objective
#: guitext:2
msgctxt "In-game message"
msgid ""
"The first thing a Keeper needs is somewhere to keep gold, when it's been "
"mined out of the rock by his imps. To create a Treasure Room, select the "
"Treasure Room icon from the Rooms Panel and fill the empty area to the west "
"with Treasure Room tiles."
msgstr ""
"První věc, kterou Strážce potrebuje, je uskladit zlato, když jej tví skřeti "
"vydolují ze skal. K tomu abys mohl Pokladnici zřídit, zvol ze záložky "
"Místnosti ikonu Pokladnice. Dlaždicemi pokladnice pak vyplníš volný prostor "
"na zapadní straně."

#. Level Eversmile information when started building Treasure Room
#: guitext:3
msgctxt "In-game message"
msgid ""
"Use the cursor keys to see other areas of the underworld. Rotate and zoom "
"the view with the right ctrl key and cursor keys."
msgstr ""
"Kurzorove sipky na klavesnici muzes pouzit na prohlizeni okolnich mistnosti. "
"Pomoci praveho tlacitka CTRL a kurzorovych sipek muzes take otacet pohled a "
"menit jeho meritko."

#. Level Eversmile objective when built Treasure Room
#: guitext:4
msgctxt "In-game message"
msgid ""
"Expertly done. Press the right mouse button to turn the pointer back into "
"the Hand of Evil. Mine out the gold to the east by tagging the area with the "
"left mouse button. Your Imps will dig out the gold and carry it back to your "
"Treasure Room."
msgstr ""
"Skvela prace. Stisknutim praveho tlacitka mysi (PTM) ted vratis sipku na "
"Ruku zla. Vydoluj zlato ve vychodni casti. Oblast pro tezbu oznacis levym "
"tlacitkem mysi. Tvi skreti z oznacenych prostor vydoluji zlato a odnesou ho "
"do pokladnice."

#. Level Eversmile information while digging gold
#: guitext:5
msgctxt "In-game message"
msgid ""
"If you want to make your creatures work harder, slap them by right clicking "
"the Hand of Evil on them. Slapping will harm your creatures."
msgstr ""
"Pokud chceš aby tvé line potvory pracovaly rychleji, propleskni je pravým "
"tlačítkem myši s funkcí Ruka zla. Proplesknutí zraní tvé příšery."

#. Level Eversmile information while digging gold
#: guitext:6
msgctxt "In-game message"
msgid ""
"Use the left mouse button to pluck your creatures from the dungeon. Use the "
"right mouse button to drop them over a room or tile belonging to your "
"dungeon. Creatures perform the task most relevant to the situation they're "
"dropped into."
msgstr ""
"Levym tlacitkem mysi (LTM) muzes uchopit obludu, pravym ji pak zase pustis "
"do oblasti nebo mistnosti tveho sklepeni. Potvory ziskaji volnost pohybu a "
"zacnou se chovat tak, jak to vyzaduje situace."

#. Level Eversmile objective after digging gold
#: guitext:7
msgctxt "In-game message"
msgid ""
"Greedily done, Keeper. Now, you need to turn some of your dungeon into a "
"Lair. Lairs are where creatures rest and recover. The area your imps just "
"mined out would be an ideal spot for some creatures to lurk. Select the Lair "
"icon from the Rooms Panel."
msgstr ""
"Vyborne, Strazce. Nyni budes potrebovat premenit cast tveho sklepeni v "
"Doupe. Doupata jsou mista, kde obludy odpocivaji a nabyvaji novych sil. Tvi "
"skreti prave vytezili prostor, ktery je pro tyto ucely idealni. Vyber "
"polozku Doupe z menu Mistnosti."

#. Level Eversmile objective after Lair built
#: guitext:8
msgctxt "In-game message"
msgid ""
"Dig a tunnel that connects to the Portal to the north. Portals appear on the "
"map as flashing squares, until they are claimed. Creatures only use Portals "
"claimed by a Keeper. Your imps claim a Portal as soon as it connects to your "
"dungeon."
msgstr ""
"Vykopej tunel k Portalu v severni casti sklepeni. Neobsazeny portal je na "
"mape zobrazen blikajicim polickem. Tve verne obludy budou prichazet pouze "
"tebou obsazenymi portaly. Skreti portal zaberou v okamziku, kdy je pripojen "
"k tvemu sklepeni."

#. Level Eversmile objective when digging w/o Treasure Room
#: guitext:9
msgctxt "In-game message"
msgid ""
"You should build a Treasure Room first. Select the Treasure Room icon from "
"the Rooms Panel and left click on the tiles in the area to the west of your "
"Dungeon Heart."
msgstr ""
"Nejdriv musis postavit pokladnici. Zvol v menu Mistnosti ikonu Pokladnice a "
"levym tlacitkem mysi vypln prostor zapadne od stredu sklepeni."

#. Level Eversmile information after some digging
#: guitext:10
msgctxt "In-game message"
msgid ""
"Pick up creatures by left clicking on them. Drop them by right clicking over "
"a room or tile belonging to your dungeon. Creatures perform tasks relevant "
"to the situation they're dropped into."
msgstr ""
"Kdyz levym tlacitkem mysi kliknes na obludu, tak ji uchopis. Pote presunes "
"sipku nad prostor kde chces obludu umistnit a pravym tlacitkem mysi ji zase "
"vypustis. Potvory se zacnou chovat tak, jak to vyzaduje situace."

#. Level Eversmile information after some digging
#: guitext:11
msgctxt "In-game message"
msgid ""
"If you want your creatures to work harder, slap them with a right click of "
"the hand. Your creatures take damage from each slap they receive."
msgstr ""
"Pravym kliknutim Rukou zla prinutis tve potvory, aby pracovaly rychleji. "
"Kazdy takovy uder jim vsak ubere trochu zivota. Rana pesti je holt rana "
"pesti."

#. Level Eversmile objective after digging gold w/o Treasure Room
#: guitext:12
msgctxt "In-game message"
msgid ""
"You have not yet built a Treasure Room. Until you build this room, you will "
"be unable to pay any creatures. Only imps give their loyalty freely. No "
"other creatures will serve you unpaid."
msgstr ""
"Stale jsi nepostavil Pokladnici. Dokud nepostavis pokladnici, tak nemuzes "
"vyplacet penize tvym sluzebnikum. A protoze krome skretu se tve potvory ridi "
"heslem ze zadarmo se do prace nechodi, musis postavit pokladnici."

#. Level Eversmile objective after getting first creature
#: guitext:13
msgctxt "In-game message"
msgid ""
"Your first minion has arrived. It's a giant Fly. It can spit corrosive vomit "
"at your enemies and its wings grant the hideous insect the speed to "
"intercept the most nimble trespassers."
msgstr ""
"Priletla prvni z tvych vernych. V podstate je to obrovska Moucha. Na nezvane "
"hosty vrha jedovate zvratky a jeji rychla kridla ji umoznuji zasahnout i ty "
"nejobratnejsi vetrelce."

#. Level Eversmile objective after getting first beetle
#: guitext:14
msgctxt "In-game message"
msgid ""
"A Beetle has scuttled into your realm. It's tough enough to absorb a lot of "
"damage. Like most creatures, Beetles require food. Dig out a new area, "
"select the Hatchery icon and create your Hatchery. Tasty snacks will soon "
"emerge from its enchanted soil."
msgstr ""
"Ziskal jsi prvniho Brouka. Je pomerne velky a snese velka poskozeni. Brouk, "
"jako ostatne vetsina oblud, potrebuje take neco k jidlu. Proto vykopej novy "
"prostor, zvol ikonu Kurnik a kurnik tam zaloz. V kurniku se brzo objevi i "
"zradlo pro brouky."

#. Level Eversmile objective after Hatchery built
#: guitext:15
msgctxt "In-game message"
msgid ""
"Imps fortify your walls to prevent intruders tunnelling in. If you want to "
"create more imps, go to the Research Panel, select the Imp icon and left "
"click anywhere in your dungeon. Each Imp you create costs more than the "
"previous one."
msgstr ""
"Skreti mohou vyztuzit zdi sklepeni, aby se vetrelci k tobe nemohli prokopat "
"tunelem. Pokud chces mit vice skretu, jdi do menu Vyzkum a klikni na ikonu "
"Skreti. Pak klikni levou mysi kamkoliv v tvem sklepeni. Kazdy skret navic "
"vsak stoji vice zlata nez ten predchozi."

#. Level Eversmile information after having few creatures
#: guitext:16
msgctxt "In-game message"
msgid ""
"Why not have a handful of creatures ready to drop on top of intruders? To "
"pick up creatures quickly, left click on them from within the Creatures "
"Panel. You can only drop creatures within the confines of your own dungeon."
msgstr ""
"Vetrelce jiste potesi, kdyz se kolem nich nahle objevi houf tvych bojovniku. "
"Rychly vyber bojovniku provedes tak, ze na ne kliknes v menu Obludy. Muzes "
"je vsak vypustit pouze na uzemi, ktere je ve tvem drzeni."

#. Level Eversmile objective some time after all rooms are built
#: guitext:17
msgctxt "In-game message"
msgid ""
"Intruders approach. They seek gaps in your fortifications, in order to gain "
"entry to your dungeon. A white trail on the map indicates their progress. "
"Click the icon at the top of the Control Panel to see a bigger map."
msgstr ""
"Blizi se nepratele. Snazi se proniknout do tveho sklepeni a proto hledaji "
"slaba mista tve obrany. Jejich pohyb je na mape vyznacen bilou stopou. V "
"horni casti menu Ovladani si muzes vysek mapy zvetsit."

#. Level Eversmile objective after first wave defeat
#: guitext:18
msgctxt "In-game message"
msgid ""
"Savour your first victory while you can. You have attracted the wrath of the "
"Lord of this realm. His party will soon be here."
msgstr ""
"Vychutnej si sve prvni vitezstvi, dokud mas cas. Prilakal jsi totiz na sebe "
"hnev Vladce zdejsiho kralovstvi. Urcite se brzo prizene se svou druzinou."

#. Levels Eversmile and Tickle objective, when LOTL comes
#: guitext:19
msgctxt "In-game message"
msgid ""
"The Lord of the Land has arrived. I can smell his fear. Defeat him and the "
"realm is yours."
msgstr ""
"Prave dorazil vladce tohoto kralovstvi. Je jasne citit jeho strach. Asi se "
"dost poti. Poraz ho a kralovstvi je tvoje."

#. Level Eversmile objective after LOTL defeat
#: guitext:20
msgctxt "In-game message"
msgid ""
"Your work here is done. Now there is no-one to prevent you from obliterating "
"this nauseating realm and expanding your empire into a neighbouring land. "
"Nice."
msgstr ""
"Tvá práce zde je u konce. Ted uz tu neni nikoho kdo by ti mohl zabranit ve "
"zniceni zdejsi rise. Ale potoze casy jsou zle, mel by ses vrhnout na "
"sousedni kralovstvi."

#. Level Eversmile objective when having no Imps
#: guitext:21
msgctxt "In-game message"
msgid ""
"You require more Imps. Use the Create Imp spell to conjure them into your "
"domain. Remember, each Imp you create is more expensive than the last."
msgstr ""
"Potrebujes vice skretu. Pouzitim kouzla Vytvorit skreta je pricarujes do "
"sveho sklepeni. Pamatuj ale, ze kazdy skret je drazsi nez ten predchozi."

#. Level Cosyton information soon after start
#: guitext:22
msgctxt "In-game message"
msgid ""
"When Imps have no other orders, they run around reinforcing your dungeon. "
"Fortified walls keep out intruders. Rooms with reinforced walls make your "
"creatures feel more at home and heroes more terrified."
msgstr ""
"Pokud skreti nemaji nic na praci, zpevnuji steny tveho sklepeni. Zpevnene "
"steny dokazi zadrzet vetrelce. V mistnostech se zpevnenymi stenami se navic "
"tve obludy citi jisteji a vetrelci maji naopak vetsi strach."

#. Level Cosyton information soon after start
#: guitext:23
msgctxt "In-game message"
msgid ""
"Possess creatures by choosing the Possess spell from the Research Panel and "
"left-clicking on the creature you want to control. Right-click to leave the "
"creature again."
msgstr ""
"Sve bojovniky muzes take ovladat. V menu Vyzkum zvol kouzlo Ovladnuti a "
"kliknutim leve mysi urcis obludu, kterou chces ovladat. Pravym tlacitkem "
"zase obludu uvolnite."

#. Level Cosyton first objective
#: guitext:24
msgctxt "In-game message"
msgid ""
"Remember the lessons you learned in Brana Hauk. You must build a Treasure "
"Room, a Lair and a Hatchery and you will need to claim a Portal. Build rooms "
"in squares of at least nine tiles to increase the efficiency of the room."
msgstr ""
"Vzpomen si, co jsi se naucil v Brana Hauku. Musis postavit pokladnici, doupe "
"a Líheň a budes potrebovat zabrat portal. Postav čvercové mistnosti velike "
"nejmene na devet poli, aby se zvýšila jejich ucinnost."

#. Level Cosyton objective after basic rooms built
#: guitext:25
msgctxt "In-game message"
msgid ""
"You will need to make your creatures stronger. In a Training Room, your "
"creatures can hone their fighting skills, gain new abilities and learn more "
"powerful spells."
msgstr ""
"Jiste budes potrebovat mit sve sluzebniky silnejsi. Postav Ucebnu, kde tve "
"prisery ziskaji bojove zkusenosti, ziskaji nove schopnosti a nauci se "
"silnejsi kouzla."

#. Level Cosyton objective after Training Room built
#: guitext:26
msgctxt "In-game message"
msgid ""
"Your plan proceeds smoothly, keeper. Allow your Imps time to fortify the "
"walls of your dungeon. This increases the efficiency of rooms and repels "
"would-be invaders."
msgstr ""
"Zatim to jde jako po masle. Dej ale svym skretum cas aby zpevnili steny "
"tvych sklepeni. To zvysi ucinnost mistnosti a mozna odradi nepratele."

#. Level Cosyton information after Training Room built
#: guitext:27
msgctxt "In-game message"
msgid ""
"The Training Room attracts ever more ferocious creatures, such as Demon "
"Spawn. Build it and they will come."
msgstr ""
"Zrizenim Ucebny prilakas nove, silnejsi obludy, napriklad Demonsky poter. "
"Postav tedy Ucebnu a oni urcite prijdou."

#. Level Cosyton information after attracting Demon Spawn
#: guitext:28
msgctxt "In-game message"
msgid ""
"To train creatures, drop them in the Training Room. The number that "
"occasionally appears above a creature's head indicates how much gold it has "
"cost for that creature to train."
msgstr ""
"Aby se obludy vycvicily, musis je prelozit do ucebny. Cislo ktere se pritom "
"objevi nad jeji hlavou znamena, kolik penez uz trenovani obludy stalo."

#. Level Cosyton information some time after Demon Spawn
#: guitext:29
msgctxt "In-game message"
msgid ""
"You can train creatures more rapidly by slapping them as they work out in "
"the Training Room."
msgstr "Uderem je muzes prinutit, aby se ucily rychleji."

#. Level Cosyton objective soon after 2nd Demon Spawn
#: guitext:30
msgctxt "In-game message"
msgid ""
"Heroes are already on their way. Make sure your creatures are well trained "
"and ready for the attack. The heroes you will face in this realm are tougher "
"than those you met beneath Brana Hauk."
msgstr ""
"Hrdinove uz jsou na ceste. Ujisti se ze tvy bojovnici jsou dostatecne silni "
"a priprav se na utok. Tito nepratele jsou totiz silnejsi nez ti, ktere jsi "
"pobil v Brana Hauku."

#. Level Cosyton objective after defeating LOTL (option 1)
#: guitext:31
msgctxt "In-game message"
msgid ""
"Harder the heroes may have been but they were obviously no match for your "
"forces."
msgstr "No, tihle mozna byli silejsi ale ty jsi byl jeste lepsi. Jen tak dal."

#. Level Cosyton objective after AP reached
#: guitext:32
msgctxt "In-game message"
msgid ""
"The heroes are on their way. Make sure your creatures are well trained and "
"ready for the attack."
msgstr ""
"Hrdinove uz jsou na ceste. Ujisti se ze tvy bojovnici jsou dostatecne silni "
"a priprav se na utok."

#. Level Cosyton objective after defeating LOTL (option 2)
#: guitext:33
msgctxt "In-game message"
msgid "Congratulations. You have conquered the enemy hordes."
msgstr "Gratuluji. Porazil jsi všechny nepřátele."

#. Level Waterdream Warm first objective
#: guitext:34
msgctxt "In-game message"
msgid ""
"Build a dungeon with a Treasure Room, a Lair, a Hatchery and a Training "
"Room. Make sure they're all big enough. Cramped conditions do nothing for "
"the morale of your minions."
msgstr ""
"Postav sklepení s Pokladnicí, Doupětem, Líhní a Tréningovou místností. "
"Ujisti se, že jsou dostatečně veliké. Stísněné podmínky nedělají tvým "
"miláčkům dobře."

#. Level Waterdream Warm objective after basic 5 rooms are built/claimed
#: guitext:35
msgctxt "In-game message"
msgid ""
"The time has come to build a Library. Libraries are where new devices, room "
"designs and magic spells are researched. Make a Library at least as big as "
"the other rooms. Researchers like quiet too, so try to build your Library "
"off the side of a corridor."
msgstr ""
"Nastal čas postavit Knihovnu. Knihovna je misto, kde se vynalézají nové "
"zařízení, druhy místností a kouzla. Udělej ji prinejmenším tak velkou jako "
"ostatní místosti. Badatelé také vyžadují klid, proto zkus postavit knihovnu "
"někde mimo hlavní chodbu."

#. Level Waterdream Warm information after started building library
#: guitext:36
msgctxt "In-game message"
msgid ""
"Your new Library will attract creatures like Warlocks, who are interested in "
"researching magic and dungeon designs. These evil mages are real bookworms, "
"as well as being magically proficient themselves."
msgstr ""
"Nova knihovna prilaka stvoreni jako napriklad Kouzelniky, kteri se zabyvaji "
"studiem magie a vybaveni sklepeni. Tito cerni magove casto lezi v magickych "
"knihach, proto take pouzivaji silna kouzla."

#. Level Waterdream Warm objective after finished building library
#: guitext:37
msgctxt "In-game message"
msgid ""
"That's a fine collection of parchments and tomes you've assembled. Most "
"creatures can engage in research but Warlocks make the best and keenest "
"researchers. Stupid Trolls have trouble holding books the right way up and "
"sometimes even chew the pages."
msgstr ""
"Vyborne, poridil jsi peknou sbirku kouzelnych svitku a knih. Vyzkumu se sice "
"muze venovat vetsina stvoreni ve Sklepeni, ale stejne nejlepsimi vyzkumniky "
"jsou Kouzelnici. Napriklad takovi polodebilni Trolove casto ani nevedi jak "
"spravne drzet knihu a navic z ni obcas vytrhnou nejakou tu stranku."

#. Level Waterdream Warm objective after attracting warlock
#: guitext:38
msgctxt "In-game message"
msgid ""
"The scent of arcane knowledge has lured a greedy Warlock into your dungeon. "
"Don't forget to train your Warlocks occasionally. Their spell casting "
"abilities make them fine long range fighters."
msgstr ""
"Do tveho sklepeni dorazil v predtuse ziskani novych kouzel a dovednosti Mag. "
"Doporucuji magy obcas vycvicit a zvysit tak uroven jejich dovednosti. "
"Vzhledem k tomu ze umi kouzlit, je vhodne je pouzivat jako bojovniky na "
"vetsi vzdalenosti."

#. Level Waterdream Warm objective
#: guitext:39
msgctxt "In-game message"
msgid ""
"The first wave of attackers lie hacked to pieces on the floor and give your "
"domain that lived in feeling but it surely won't be long before their kin "
"launch another assault."
msgstr ""
"Tvi bojovnici roztrhali prvni utocniky na kusy. Ted ale nesmis usnout na "
"vavrinech. Nebude dlouho trvat a prijdou dalsi kandidati na sezrani."

#. Level Waterdream Warm objective
#: guitext:40
msgctxt "In-game message"
msgid ""
"You meet with success yet again, Keeper. All those corpses will keep your "
"Hatchery's topsoil fertile. They also serve as warnings to other foolhardy "
"adventurers, of course."
msgstr ""
"Opet jsi dosahl vitezstvi. Zbytky tel nepratel poslouzi v kurniku jako "
"krmeni a navic samozrejme poslouzi jako varovani ostatnim dostatecne hloupym "
"dobrodruhum."

#. Level Waterdream Warm objective
#: guitext:41
msgctxt "In-game message"
msgid ""
"All is quiet again. Use this time to ready yourself for the next attacks. "
"The enemy is only regrouping. It is not yet defeated."
msgstr ""
"Zvlastni, to ticho kolem. Ale radsi se priprav na dalsi utoky. Nepritel jen "
"nabira nove sily a jeste zdaleka neni porazen."

#. Level Waterdream Warm information
#: guitext:42
msgctxt "In-game message"
msgid ""
"Is that Imp playing football with a decapitated head? Stay alert, Keeper."
msgstr "Ten skret snad hraje fotbal s utrzenou hlavou?! Dej si pozor!"

#. Level Waterdream Warm objective
#: guitext:43
msgctxt "In-game message"
msgid "Now would be an excellent time to train a Warlock."
msgstr "Ted je ten pravy cas vycvicit kouzelnika."

#. Level Waterdream Warm information
#: guitext:44
msgctxt "In-game message"
msgid ""
"Already your research bears fruit. The Speed Creature spell has been "
"perfected. Cast it on a creature and observe the dramatic increase in its "
"speed. The effect wears off after a while."
msgstr ""
"Vyzkum zacina prinaset vysledky. Vedci prave dokoncili kouzlo Zrychlit "
"obludu. Pouzij ho na nektere z tvych stvoreni a zpozorujes jeji velke "
"zrychleni. Ucinek kouzla vsak po jiste dobe odezni."

#. Level Flowerhat objective
#: guitext:45
msgctxt "In-game message"
msgid ""
"Build up your dungeon with the rooms available to you and claim the Portal "
"nearby but do not yet venture north. Powerful adversaries lurk there. It "
"would be wiser not to disturb them until you are prepared."
msgstr ""
"Postav Sklepeni se vsemi potrebnymi mistnostmi a zaber portal, ktery se "
"nachazi pobliz. Nepostupuj vsak na sever, narazis zde na silne protivniky. "
"Bude moudrejsi se na ne nejdriv radne pripravit."

#. Level Flowerhat information
#: guitext:46
msgctxt "In-game message"
msgid ""
"Clever research has given your Imps the engineering skill to build Bridges. "
"You will need Bridges to cross some of the more hazardous underworld terrain."
msgstr ""
"Vedci vykoumali zpusob, jakym tvi skreti mohou stavet Mosty. Mosty jsou "
"potreba pri prekonavani nebezpecneho terenu v podzemí."

#. Level Flowerhat objective
#: guitext:47
msgctxt "In-game message"
msgid ""
"A study of dungeon designs reveals that Workshops manufacture essential "
"furniture, such as Doors and Traps. If your Workshop occupies a square of at "
"least nine tiles, its mere presence will lure the underworld's finest "
"artisans into your dungeon."
msgstr ""
"Studiem vybaveni sklepeni vedci zjistili, ze Dilna muze produkovat dulezite "
"veci, jako napriklad dvere a pasti. Pokud je dilna velika minimalne devet "
"poli, tak muze prilakat do tveho sklepeni nejlepsi remeslniky podzemi."

#. Level Flowerhat information
#: guitext:48
msgctxt "In-game message"
msgid ""
"To manufacture Traps and Doors in your Workshop you will need to assign "
"creatures to it, by dropping them into the room. Manufactured items can be "
"selected from the Workshop Panel as soon as they're ready."
msgstr ""
"Aby jsi v Dílně vyrobil pasti a dveře, je třeba do ní přiřadit nějaké tvory "
"jecjich vhozením do místnosti. Vyrobené předměty můžeš vybrat ze záložky "
"Dílna jakmile budou připraveny."

#. Level Flowerhat objective
#: guitext:49
msgctxt "In-game message"
msgid ""
"When your troops are sufficient in number and have had some training, lead "
"them north and crush any who oppose you."
msgstr ""
"Jakmile mas dost kvalitne vycvicenych vojaku, prokopej se na sever a podivej "
"se na zoubek nepratelum, ktere zde najdes."

#. Level Flowerhat objective
#: guitext:50
msgctxt "In-game message"
msgid ""
"You will have to find a way to cross the river of molten lava that bars your "
"way."
msgstr ""
"Musis nejakym zpusobem prekrocit proud zhave lavy, ktery ti stoji v ceste."

#. Level Flowerhat objective
#: guitext:51
msgctxt "In-game message"
msgid ""
"The enemy's Dungeon Heart throbs before you. Assemble your minions nearby "
"and administer the coup de grace."
msgstr ""
"Pred tebou lezi srdce nepratelskeho sklepeni. Shromazdi sve miniony a udelej "
"to, co musis udelat."

#. Level Flowerhat information
#: guitext:52
msgctxt "In-game message"
msgid ""
"A Troll has joined you. Skilled in the craft of manufacturing, trolls are "
"best employed doing dark deeds in your Workshop. They don't complain about "
"the hours, because their labours keep them away from combat."
msgstr ""
"Mezi tve sluzebniky se pridal i Trol. Je to pilny pracovnik a proto by bylo "
"nejlepsi jej zamestnat v tve dilne. Navic neumi moc dobre bojovat."

#. Level Flowerhat objective
#: guitext:53
msgctxt "In-game message"
msgid ""
"With the enemy Dungeon Heart in ruins, you have trounced the once proud "
"opposition. Rule your new domain with terror and loathing, for a laugh."
msgstr ""
"Znicenim Srdce sklepeni jsi znicil sveho nepritele. Obsad dobita uzemi a "
"nastol desivy teror a bezpravi."

#. Level Flowerhat information
#: guitext:54
msgctxt "In-game message"
msgid ""
"Your Workshop has created a Wooden Door. Placed in a corridor, it restricts "
"access to the enemy. Your creatures may pass freely. Lock or unlock Doors by "
"clicking over them with the left mouse button."
msgstr ""
"Ve tvé Dílně prave vyrobili Drevene dvere. Umistnenim techto dveri do chodby "
"znemoznis nepratelum pruchod. Tvé stvoření jimi mohou volně prochazet. "
"Kliknutim levým tlačítkem myši nad dveřmi je můzeš zamknout či odemknout."

#. Level Flowerhat information
#: guitext:55
msgctxt "In-game message"
msgid ""
"Your Workshop has produced a Poison Gas trap. Position it and, when an "
"intruder sets it off, it will envelop the area in deadly vapours."
msgstr ""
"V dilne se podarilo sestrojit Past s jedovatym plynem. Pokud tuto past "
"vetrelci spusti, budou okamzite zahaleni oblaky jedovateho plynu."

#. Level Flowerhat information
#: guitext:56
msgctxt "In-game message"
msgid ""
"You have researched the Call to Arms spell. The first time you cast it, your "
"creatures gather around a banner created by the spell. Cast it again in a "
"target area. Call to Arms only costs gold when it's targetted beyond your "
"territory."
msgstr ""
"V knihovne vyvinuli nove kouzlo Mobilizace. Prvni pouziti tohoto kouzla "
"vytvori znameni, okolo ktereho se shromazdi tve obludy. Pak staci znovu "
"kouzlo pouzit tam, kde chces mit sve vojaky. Pokud posles vojaky za hranice "
"tveho uzemi, bude te to stat nejake penize."

#. Level Lushmeadow-on-Down objective
#: guitext:57
msgctxt "In-game message"
msgid ""
"Another Keeper controls this underworld realm. His dungeon lies to the "
"north. If you are to entice creatures to work for you instead of him, you "
"will have to build a more magnificent dungeon. Get on with it then."
msgstr ""
"Zda se, ze mas konkurenci. Na sever lezi dalsi sklepeni, ve kterem se snazi "
"jiny Strazce. Pokud se ti podari primet obludy aby nepracovaly pro nej ale "
"pro tebe, budes schopen vytvorit vetsi a lepsi sklepeni. Takze do toho!"

#. Level Lushmeadow-on-Down objective
#: guitext:58
msgctxt "In-game message"
msgid ""
"You have slain your rival. His defeat is a testimony to your clever dungeon "
"design. You have the makings of a Dungeon Keeper worthy of the name."
msgstr ""
"Tvuj rival je porazen. Jeho porazka svedci o kvalitnim vybaveni tvych "
"sklepeni. Dokazal jsi ze jsi hoden nosit titul Strazce."

#. Level Lushmeadow-on-Down information
#: guitext:59
msgctxt "In-game message"
msgid ""
"A Bile Demon chooses to side with you. Bile Demons demand large Lairs and "
"ample Hatcheries. These corpulent monstrosities attack somewhat "
"unconventionally."
msgstr ""
"Do tvych sluzeb se rozhodl vstoupit Divy demon. Divi demoni vyzaduji velka "
"doupata a bohate kurniky. Tyto zavalite stvury utoci na nepratele ponekud "
"zvlastnim zpusobem."

#. Level Lushmeadow-on-Down information
#: guitext:60
msgctxt "In-game message"
msgid ""
"Your loyal researchers have perfected the Sight of Evil spell. Cast it on an "
"unexplored area and it will be revealed to you for a moment."
msgstr ""
"Tvi vedci zaznamenali dalsi uspech a vytvorili kouzlo Oko zla. Toto kouzlo "
"ti docasne odhali neprozkoumana uzemi"

#. Level Lushmeadow-on-Down information
#: guitext:61
msgctxt "In-game message"
msgid ""
"You have claimed a Prison. Select imprison from the Information Panel and "
"your creatures subdue their foe, at which point your imps drag the bodies "
"off to a cell. Prisoners who die of starvation may rise again as Skeleton "
"warriors for you to command."
msgstr ""
"Zabral jsi Hladomornu. Z informacniho menu si zvol polozku Uveznit a tvi "
"skreti odvlecou omracene nepratele do hladomorny. Vezni, kteri v hladomorne "
"zemrou mohou byt znovu oziveni a budou pro tebe bojovat jako Kostlivci."

#. Level Lushmeadow-on-Down information
#: guitext:62
msgctxt "In-game message"
msgid ""
"Your dedicated librarians have designed a Guard Post. Place a Guard Post in "
"a strategically important area and assign creatures to occupy it by dropping "
"them there."
msgstr ""
"Vedci vyvinuli technologii stavby Straznice. Straznice bys mel stavet na "
"strategicky vyznamnych mistech. V straznici musi byt take strazni. Temi muze "
"byt kterakoliv obluda, kterou preneses do straznice."

#. Level Lushmeadow-on-Down information
#: guitext:63
msgctxt "In-game message"
msgid ""
"A Spider has joined your dungeon. They are natural enemies of Flies, so "
"endeavour to keep them apart. Overcoming such obstacles will temper your "
"mettle - whatever that means."
msgstr ""
"Do tveho sklepeni dorazil Pavouk. Pavouci jsou prirozeni nepratele much, "
"proto se snaz drzet mouchy a pavouky oddelene od sebe."

#. Level Snuggledell objective
#: guitext:64
msgctxt "In-game message"
msgid ""
"It's time to mete out the ultimate punishment to a keeper who dares to "
"challenge you for this corner of your subterranean empire. The price of "
"failure shall be oblivion."
msgstr ""
"Nastal cas ztrestat troufaleho strazce, ktery se odvazil ziskat tuto cast "
"tve podzemni rise. Odplatou mu budiz vecne zapomeni."

#. Level Snuggledell objective
#: guitext:65
msgctxt "In-game message"
msgid ""
"How satisfying it is to see an enemy Keeper's dungeon crumble and his power "
"dissipate. There'll be no controversy over this year's hall of infamy "
"nomination."
msgstr ""
"Jak sladky je pohled na pokoreneho nepratelskeho Strazce. Neni pochyb o tom, "
"kdo letos provadi nejdabelstejsi kousky."

#. Level Snuggledell information
#: guitext:66
msgctxt "In-game message"
msgid ""
"You have claimed a Torture Room. Place captive heroes and creatures into "
"this chamber of horrors to convert them to your supremely evil way. "
"Alternatively, place your own creatures within the room whenever "
"disciplinary measures become necessary."
msgstr ""
"Obsadil jsi Mucirnu. Do mucirny je dobre vsazovat zajate bojovniky a obludy "
"a nakladat s nimi podle tvych nejzvrhlejsich predstav. Pro utuzeni "
"discipliny muzes do mucirny odvlect i sve vlastni obludy."

#. Level Snuggledell information
#: guitext:67
msgctxt "In-game message"
msgid ""
"You have finally constructed a dungeon impressive enough to attract a Dark "
"Mistress. You must discipline these wicked wenches frequently. They respond "
"particularly well to a good slapping."
msgstr ""
"Podařilo se ti konečně vytvořit kobku dost rozsáhlou abys přilákal Temnou "
"milenku"

#. Level Snuggledell information
#: guitext:68
msgctxt "In-game message"
msgid ""
"Your manufacturers have created a Braced Door. If security matters, you can "
"be sure when you buy a Braced Door. You couldn't be certain with only a "
"curtain and a hole in the wall is no help at all."
msgstr ""
"V dilne vyrobili Zpevnene dvere. Pokud chces neco bezpecne zajistit, zamkni "
"to za zpevnenymi dvermi."

#. Level Snuggledell information
#: guitext:69
msgctxt "In-game message"
msgid ""
"Your researchers have devised a spell that unleashes the energy of a "
"thunderstorm on the target of your choice. Select the spell, aim at a "
"hostile creature and flash-fry him with a Lightning Strike."
msgstr ""
"Tvi vyzkumnici ti nabizi dalsi nove kouzlo, ktere vrhne na libovolne "
"nepratele silny proud energie. Vyber toto kouzlo, zamer nepritele a usmaz ho "
"oslnivym Bleskem."

#. Level Snuggledell information
#: guitext:70
msgctxt "In-game message"
msgid ""
"You have manufactured a powerful Lightning Trap. Try it out. It's bound to "
"give someone a shock."
msgstr ""
"Vyrobil jsi Past s blesky. Urcite stoji za vyzkouseni. Pokud ji nekdo "
"spusti, zpusobi mu tato past doslova sokujici prekvapeni."

#. Level Wishvale objective
#: guitext:71
msgctxt "In-game message"
msgid ""
"It appears you have arrived in the middle of a raging battle. Perhaps it "
"would be wise to stay out of the way until you are strong enough to "
"eliminate both sides."
msgstr ""
"Vpadl jsi doprostred zurici bitvy. Mozna bude moudrejsi vyckat do doby, nez "
"budes chopen porazit obe bojujici strany."

#. Level Wishvale information
#: guitext:72
msgctxt "In-game message"
msgid ""
"An Orc warlord joins you and brings with him the plans for building a "
"Barracks. In this room you can form creatures into teams."
msgstr ""
"Na tvou stranu se pridal Orcky valecnik a prinesl s sebou plany na stavbu "
"Kasaren. V tomto zarizeni muzes sve obludy formovat do bojovych skupin."

#. Level Wishvale objective
#: guitext:73
msgctxt "In-game message"
msgid ""
"I think I hear the clanking of plate armour. Yes, the Lord of the Land has "
"finally roused himself from the fireside to find out where all his loyal "
"servants have gone."
msgstr ""
"Mam pocit ze slysim rinceni tepane zbroje. To Vladce teto zeme se svou "
"druzinou opustil teplo domaciho krbu a vydal se zjistit, kde se ztraci jeho "
"bojovnici."

#. Level Wishvale objective
#: guitext:74
msgctxt "In-game message"
msgid ""
"You have turned local heroes into something of an endangered species, now "
"make the enemy Dungeon Keeper extinct."
msgstr ""
"Diky tobe se z mistnich hrdinu stal vymirajici druh. Myslim, ze ted je pravy "
"cas si pohrat s nepratelskym Strazcem."

#. Level Wishvale objective
#: guitext:75
msgctxt "In-game message"
msgid ""
"You have prevailed, Keeper. The bodies of your enemies litter the most "
"forlorn alcoves of your domain, in tribute to their futile efforts to keep "
"you at bay."
msgstr ""
"Zvitezil jsi, Strazce a tela tvych nepratel se povaluji v nejzapomenutejsich "
"castech tvych sklepeni. Je to dan za jejich marnou snahu te pokorit."

#. Level Tickle objective
#: guitext:76
msgctxt "In-game message"
msgid ""
"Seek out the one who would be your rival in this region of the underworld. "
"Explain the concept of early retirement to him. On the other hand, string "
"him up. It's in the only language he understands."
msgstr ""
"Ve zdejsich temnych chodbach existuje nekdo, kdo by ti mohl byt dustojnym "
"souperem. Pokus se mu vysvetlit, ze je zde misto pouze pro jednoho strazce. "
"Jenze on tomu asi nebude chtit rozumet, proto mam jeste pripraven plan B. "
"Zabij ho."

#. Level Tickle information
#: guitext:77
msgctxt "In-game message"
msgid ""
"You have researched the power of Invisibility. Cast it on a creature to hide "
"it from enemy eyes."
msgstr ""
"Ziskal jsi kouzlo Neviditelnost. Pusobenim tohoto kouzla ucinis vybranou "
"obludu neviditelnou."

#. Level Tickle information
#: guitext:78
msgctxt "In-game message"
msgid ""
"The Protect Creature spell has been researched at last. Cast it on a "
"creature to increase its toughness."
msgstr ""
"Vedci vyvinuli kouzlo Ochranit obludu. Obluda na kterou toto kouzlo pouzijes "
"vydrzi vice uderu."

#. Level Tickle objective
#: guitext:79
msgctxt "In-game message"
msgid ""
"That's another enemy successfully written off. The defenceless inhabitants "
"of the land above bow down before your depraved presence. As if that will "
"save them..."
msgstr ""
"Rozmazl jsi dalsiho nepritele. Ubozi bezbrani obyvatele krajiny nad tebou "
"sklaneji sve hlavy pred tvym hnevem. Asi si mysli, ze je to zachrani..."

#. Level Tickle information
#: guitext:80
msgctxt "In-game message"
msgid ""
"Researchers have found instructions for building a Temple to the dark gods. "
"Sacrifice creatures in the Temple's pool to receive gifts from these gods. "
"You might have to experiment with the offerings you make. The dark gods are "
"not easy to please."
msgstr ""
"Vyzkumnici objevili plany na stavbu Chramu. V chramu muzes temnym bohum "
"obetovat ruzna stvoreni. Tyto bozstva se ti pak mohou odmenit. Bohy ale neni "
"snadne uspokojit."

#. Level Moonbrush Wood objective
#: guitext:81
msgctxt "In-game message"
msgid ""
"This realm is ruled by four arrogant Wizards who think they've got "
"everything under control, because their feeble magical power impresses the "
"locals. But you're not from these parts..."
msgstr ""
"Tomuto kralovstvi vladnou ctyri arogantni Magove. Protoze zdejsi lide se "
"obavaji jejich iluzionistickych triku, tak maji ti ctyri pocit ze jsou "
"neomezenymi vladci."

#. Level Moonbrush Wood objective
#: guitext:82
msgctxt "In-game message"
msgid ""
"Well, you're done down here. Time to introduce yourself to the locals and re-"
"organise their nice little lives."
msgstr ""
"Paráda, tady jsi skončil. Je na čase se představit místním a přeorganizovat "
"jejich ubohé životy."

#. Levels Tickle and Moonbrush Wood information
#: guitext:83
msgctxt "In-game message"
msgid ""
"Behold, you have summoned a Horned Reaper. Try not make it angry. You'll "
"fail, because everything makes a Horned Reaper angry but at least try to "
"make sure that everything near it is an enemy creature when it finally goes "
"ballistic."
msgstr ""
"Dej si pozor, protoze jsi prave prilakal Rohateho sekace. Snaz se ho "
"nerozlitit. Ale bude to marna snaha, protoze Sekace nastve snad vsechno. "
"Proto kdyz uz se sekac rozjede, dbej na to aby kolem nej byli hlavne tvi "
"nepratele."

#. Level Moonbrush Wood information
#: guitext:84
msgctxt "In-game message"
msgid ""
"Your researchers have concocted a Disease spell. Cast it on enemy creatures "
"and watch the affliction spread like the plague."
msgstr ""
"Vedci objevili kouzlo Choroba. Pouzij toto kouzlo na nepratelske obludy a "
"pokochej se utrpenim a smrtelnymi krecemi tvych nepratel."

#. Level Moonbrush Wood information
#: guitext:85
msgctxt "In-game message"
msgid ""
"A Vampire has risen from your Graveyard, nourished by the souls of the dead "
"which have been brought here. You have to suck up to Vampires or they go off "
"in a huff, but they're extremely powerful and fearsome underlings to have in "
"your employ."
msgstr ""
"Nespasene duse hrdinu, hnijicich na tvem hrbitove, daly vzniknout Upiru. "
"Bohuzel, upiri mivaji zvlastni stravovaci navyky. Pokud jses ochoten se s "
"tim smirit, ziskas na svou stranu silneho a strasliveho sluzebnika."

#. Level Moonbrush Wood information
#: guitext:86
msgctxt "In-game message"
msgid ""
"You have researched the Graveyard. Your Imps will drag corpses here to "
"rot... And possibly to rise again as Vampires, ready to do your bidding. "
"That's style."
msgstr ""
"Vedci vyvinuli plany na stavbu Hrbitova. Na hrbitov nosi tvi skretove tela "
"mrtvych nepratel, aby tam shnila. Cas od casu nektera tela opet povstanou "
"jako Upiri, pripraveni plnit tve rozkazy."

#. Levels Tickle and Moonbrush Wood information
#: guitext:87
msgctxt "In-game message"
msgid ""
"You have manufactured an Iron Door. It's a formidable barrier. Use it well."
msgstr ""
"V dilne vyrobili Zelezne dvere. Tyto dvere jsou vskutku velice odolne. "
"Použij je dobře."

#. Level Elf's Dance objective
#: guitext:88
msgctxt "In-game message"
msgid ""
"Powerful creatures inhabit a cave south of here. There's a party of heroes "
"between you and them but, if you reach them and convert them to your side "
"before they join the other keepers, you will be unstoppable, unless you do "
"something stupid."
msgstr ""
"Jeskyni na jih od tveho sklepeni obyvaji straslive nestvury. Mezi touto "
"jeskyni a tebou je vsak jeste skupina hrdinu. Pokud se ti nejak podari tuto "
"skupinu ovladnout drive, nez tak ucini jini strazci, stanes se temer "
"neporazitelnym. Pokud ovsem neprovedes nejakou hloupost."

#. Level Elf's Dance objective
#: guitext:89
msgctxt "In-game message"
msgid ""
"You have overcome all resistance to your rule, O despicable one. It's time "
"to flex the old misery muscle on the pathetic inhabitants of the land above."
msgstr ""
"Rozdrtil jsi vsechen odpor, o Hnusny. Ted se muzes pobavit mrzkymi obyvateli "
"tam nahore."

#. Level Nevergrim information
#: guitext:90
msgctxt "In-game message"
msgid ""
"You have manufactured a Boulder Trap. Place it in a corridor and howl "
"deliriously as it rumbles inexorably towards unwary trespassers."
msgstr ""
"V dilne prave zkonstruovali Kamennou past. Tato past se umistuje do chodby a "
"vypousti velke kamenne koule. Tobe pak uz zbyva jen sledovat, jak vypustene "
"koule drti neopatrne vetrelce."

#. Level Nevergrim information
#: guitext:91
msgctxt "In-game message"
msgid ""
"With typical brilliance, you have researched the Cave-In spell. Use it to "
"block off passages and repair dungeon breaches. Interestingly, the rockfall "
"will crush to death any creatures caught beneath it."
msgstr ""
"Vedci vyzkoumali kouzlo Zaval. Toto kouzlo se da pouzit k zablokovani chodeb "
"a k oprave prulomu v tvych sklepenich. Na tomto kouzlu je zajimavy fakt, ze "
"zabije jakekoliv stvoreni ktere zaval zasahne."

#. Level Nevergrim information
#: guitext:92
msgctxt "In-game message"
msgid ""
"Your tireless librarians have researched the Scavenger Room. Creatures "
"placed within a Scavenger Room will lure their kin from other dungeons and "
"the outside world, into your domain."
msgstr ""
"Tvi neunavni vedci objevili plany na stavbu Ocistne mistnosti. Pokud do teto "
"mistnosti umistis nejakou obludu, ta zacne k tobe lakat z jinych sklepeni ci "
"svetu obludy podobne jejimu druhu."

#. Level Nevergrim information
#: guitext:93
msgctxt "In-game message"
msgid ""
"Your great wealth has bought the loyalty of a passing Dragon. They are "
"fickle creatures. Keep your eye on this one."
msgstr ""
"Diky svemu bohatstvi jsi ziskal do svych sluzeb potulneho Draka. Draci jsou "
"nevypocitatelni, proto na ne davej dobry pozor."

#. Level Nevergrim information
#: guitext:94
msgctxt "In-game message"
msgid "A Hell Hound has been lured to your domain by your Scavenger Room."
msgstr "Do tvych sklepeni byl z Ocistne mistnosti prilakan Pekelny pes."

#. Level Buffy Oak objective
#: guitext:95
msgctxt "In-game message"
msgid ""
"The other two Keepers in this region have put aside their differences for "
"the moment and joined forces, in an effort to destroy you. That's almost a "
"compliment. Kill the creeps."
msgstr ""
"Dva zdejsi Strazci docasne odlozili sve nepratelstvi a spojili sve sily "
"proti tobe. Vypada to, ze uz mas povest mocneho protivnika. Nic to ale "
"nemeni na faktu, ze by meli chcipnout."

#. Level Buffy Oak objective
#: guitext:96
msgctxt "In-game message"
msgid ""
"You have won a magnificent victory, Master. You have a talent for twisted "
"mercilessness that makes other Keepers look well behaved by comparison."
msgstr ""
"Dosahl jsi velkeho vitezstvi, Mistre. Diky tve zvracene nemilosrdnosti "
"vypadaji ostatni strazci v porovnani s tebou jako neskodne ovce."

#. Level Hearth information
#: guitext:97
msgctxt "In-game message"
msgid ""
"You have discovered a devastating magical power. Target it against a "
"creature to transform a fearsome monster into a clucking chicken. Marvellous."
msgstr ""
"Odhalil jsi znicujici magickou silu. Zamerenim tohoto kouzla zmenis vybranou "
"sebevice nebezpecnou obludu v kdakavou slepici. Mas rad kureci?"

#. Level Hearth information
#: guitext:98
msgctxt "In-game message"
msgid ""
"Your manufacturers have built an Alarm Trap. It will warn you of your "
"enemies' approach and summon nearby creatures to deal with the intruders."
msgstr ""
"Tvi sluzebnici postavili Poplasne zarizeni. Toto zarizeni te upozorni na "
"blizici se nepratele a zburcuje strazici obludy v okoli."

#. Level Buffy Oak information
#: guitext:99
msgctxt "In-game message"
msgid ""
"You have created a Magic Door. These are almost impregnable to all but "
"magical attacks. I recommend sealing off your Treasure Room or Dungeon Heart."
msgstr ""
"Vyvinul jsi Kouzelne dvere, ktere jsou temer neprekonatelna. Odolaji vsemu "
"krome kouzel. Doporucuji umistnit je k tve pokladnici nebo srdci sklepeni."

#. Level Nevergrim objective
#: guitext:100
msgctxt "In-game message"
msgid ""
"Elsewhere in this fiery realm you have a rival Keeper to contend with. I "
"advise extreme antisocial behaviour on your part."
msgstr ""
"Kdesi v teto risi ohne sidli dalsi nebezpecny Strazce. Doporucuji ti odlozit "
"posledni zbytky slusneho vychovani a nicit."

#. Level Nevergrim objective
#: guitext:101
msgctxt "In-game message"
msgid ""
"Notch up another victory, most malicious one. You have another land to add "
"to your dismal collection."
msgstr ""
"Muzes si udelat dalsi zarez za zniceneho nepritele. Zisklal jsi dalsi "
"prostory pro rozsireni tveho ponureho kralovstvi."

#. Level Hearth objective
#: guitext:102
msgctxt "In-game message"
msgid ""
"Your annihilation of the first wave has met with the approval of a pack of "
"demons from the fifth plane of hell. Train your creatures and prepare for "
"another battle. You're attracting quite an audience."
msgstr ""
"Zniceni prvni utocne vlny vyprovokovalo smecku demonu z pate pekelne urovne. "
"Trenuj sve potvory a priprav se na dalsi bitvu. Zda se ze se u tebe schazi "
"vybrana spolecnost."

#. Level Hearth objective
#: guitext:103
msgctxt "In-game message"
msgid ""
"The enemy are upon us. I'm just telling you in case you were having a doze."
msgstr "Nepritel se blizi. Rikam to jen pro pripad, kdyby sis dal slofika..."

#. Level Hearth objective
#: guitext:104
msgctxt "In-game message"
msgid ""
"All the heroes are dead, which is as it should be. This land and all its "
"spoils are yours. May I suggest that you waste everything?"
msgstr ""
"Vsichni nepratele jsou mrtvi, vsechno slape tak jak ma. Cela tato rise je "
"ted tvoje. Doporucuji vydrancovat, znasilnit, pozabijet a vypalit."

#. Level Hearth objective
#: guitext:105
msgctxt "In-game message"
msgid ""
"If lands had legs this one would be on its knees. Its desperate inhabitants "
"are preparing a full scale attack on your dungeon. It will be an ideal "
"opportunity to practise unspeakable evil on a massive scale. Go for it, "
"master."
msgstr ""
"Kdyby rise mohly mit nohy, klecela by ted tato zeme na kolenou. Zdejsi "
"zoufale obyvatelstvo se chysta podniknout na tva sklepeni hromadny utok. "
"Naskyta se ti tak skvela prilezitost vyzkouset ucinky tve nevyslovitelne "
"zloby ve velkem."

#. Level Woodly Rhyme information
#: guitext:106
#, fuzzy
msgctxt "In-game message"
msgid ""
"Your latest discovery is the Word of Power Trap. When activated, the trap "
"triggers an expanding ring of demonic energy that incinerates anything "
"caught in its area of effect. What a scream that should be."
msgstr ""
"Tvym nejnovejsim objevem je Ohniva past. Pokud je past aktivovana, vyvola "
"rozsirujici se kruh ohne, ktery spali cokoliv uvnitr kruhu. Upozornuji ze "
"posledni okamziky obeti byvaji velice zabavne."

#. Level Moonbrush Wood information
#: guitext:107
msgctxt "In-game message"
msgid ""
"The Hold Audience spell has been researched. It will immediately teleport "
"all of your creatures back to your Dungeon Heart. Let's hope you never need "
"it."
msgstr ""
"Bylo vyvinuto kouzlo Pozdržet návštěvu. Toto kouzlo okamzite teleportuje "
"vsechny tve obludy zpet k Srdci sklepeni. Doufejme, ze to nebudes nikdy "
"potrebovat."

#. Level Sleepiburgh objective
#: guitext:108
msgctxt "In-game message"
msgid ""
"You can't swing a cat for Dungeon Keepers fighting over the destiny of this "
"region. It should fall to you to settle the disagreement once and for all."
msgstr ""
"Nemam ani to nejmensi pochopeni pro Straze, kteri se snazi bojovat proti "
"osudu tohoto kraje. Vyreseni tohoto problemu ovsem lezi na tobe a tvych "
"obludach."

#. Level Buffy Oak information
#: guitext:109
msgctxt "In-game message"
msgid ""
"Your researchers have discovered the devastating Chicken spell. Cast it on "
"any creature to instantly transform the target into poultry. It's a fowl "
"weapon."
msgstr ""
"Tvi vedci vyzkoumali znicujici kouzlo Drubezator. Pusobenim tohoto kouzla se "
"kterakoliv obluda okamzite zmeni v neskodnou drubez."

#. Level Sleepiburgh information
#: guitext:110
msgctxt "In-game message"
msgid ""
"So, now you have a spell that turns fortified walls to dust. It's expensive "
"to cast and it's also possible that your enemies possess the same magic "
"power. This could still turn out to be one of those days."
msgstr ""
"Konecne jsi vyvinul kouzlo schopne rozbit opevnene zdi. Vyvolani tohoto "
"kouzla je znacne narocne, a navic je mozne ze nepritel take ovlada toto "
"kouzlo. Je na tobe, jak s temito fakty nalozis."

#. Level Sleepiburgh objective
#: guitext:111
msgctxt "In-game message"
msgid ""
"Only the Lord of this Land stands between you and hectares of desolation and "
"woe. I bet you can't wait to meet him."
msgstr ""
"Mezi tebou a hektary zalu a utrpeni jiz stoji pouze Vladce zdejsi rise. "
"Vsadim se, ze se ho uz nemuzes dockat."

#. Level Sleepiburgh objective
#: guitext:112
msgctxt "In-game message"
msgid "Your continued success makes me sick. Thank you, your wickedness."
msgstr "Z tvého nekonečnéhoúpěchu je mi špatně. Děkuji, Vaše zvrácenosti."

#. Level Woodly Rhyme objective
#: guitext:113
msgctxt "In-game message"
msgid ""
"You seem to have started a trend. Two other Dungeon Keepers also have "
"designs on this dark domain. Expect no quarter from your rivals."
msgstr ""
"Vypada to ze ostatni se snazi nasledovat tvych cinu. V teto oblasti totiz "
"buduji sva sklepeni jeste dva jini Strazci. Neocekavej ale od svych souperu "
"zadne slitovani."

#. Level Woodly Rhyme information
#: guitext:114
msgctxt "In-game message"
msgid ""
"Can you see how vulnerable one of your opponents has become? Then kill him."
msgstr "Vsiml sis, jak je jeden z tvych souperu zranitelny? Zab ho!"

#. Level Woodly Rhyme information
#: guitext:115
msgctxt "In-game message"
msgid ""
"I spy a keeper with hardly any creatures left under his control. I spy a "
"Keeper who's about to die."
msgstr ""
"Zda se, ze tento strazce ma pomerne malo oblud. A strazce bez oblud je "
"zhavym kandidatem na mrtvolu dne. Takze mu dej co mu nalezi."

#. Level Woodly Rhyme information
#: guitext:116
msgctxt "In-game message"
msgid ""
"This ancient dungeon possesses great archaeological significance. This "
"simply means there should be some interesting treasure worth stealing. Now "
"that's what I call practical archaeology."
msgstr ""
"Tyto starobyle chodby maji veliky archeologicky vyznam. Cesky receno, v "
"techto chodbach se muze skryvat zajimavy poklad, ktery se ti muze velice "
"hodit. Takze ted budeme provadet praktickou archeologii."

#. Level Woodly Rhyme information
#: guitext:117
msgctxt "In-game message"
msgid ""
"Your librarians have learned a spell that can break through fortified walls. "
"Give them a slap for not learning it earlier."
msgstr ""
"Tvi vedci vyvinuli kouzlo na bourani zpevnenych zdi. Dej jim poradnou ranu "
"za to, ze to kouzlo nevynalezli driv."

#. Level Woodly Rhyme information
#: guitext:118
msgctxt "In-game message"
msgid ""
"One of your opponents has developed a spell that can break through fortified "
"walls. Typical. Be on your guard."
msgstr ""
"Jeden z tvych protivniku vyvinul kouzlo na bourani zpevnenych zdi. To se ale "
"dalo cekat. Proto si dej pozor."

#. Level Woodly Rhyme information
#: guitext:119
msgctxt "In-game message"
msgid ""
"You have developed the Armageddon spell. That's quite a name to live up to. "
"Make sure you're the most powerful force in the region before casting it."
msgstr ""
"Vynalezl jsi kouzlo Armagedon. Jeho jmeno naznacuje jeho mocne ucinky. Pokud "
"hodlas toto kouzlo pouzit, tak radne zkontroluj ze opravdu mas prevahu nad "
"svymi neprateli."

#. Level Tulipscent information
#: guitext:120
msgctxt "In-game message"
msgid ""
"You will not find any easy path through this region. You will have to fight "
"hard to gain any advantage. But, if you intend to rule the world, you've "
"simply got to get through days like this."
msgstr ""
"Dobyti teto rise urcite nebude prochazka ruzovym sadem. Kazdy uspech si "
"budes muset tezce vybojovat. Pokud ale hodlas dobyt tento svet, musel jsi "
"takove problemy cekat."

#. Level Elf's Dance information
#: guitext:121
#, fuzzy
msgctxt "In-game message"
msgid ""
"Your manufacturers have crafted the Lava Trap. After enemy creature steps on "
"it, the area around changes into molten lava, which most creatures won't "
"even try to pass."
msgstr "Tvi delnici vyvinuli Lavovou past."

#. Level Mirthshire objective
#: guitext:122
msgctxt "In-game message"
msgid ""
"Your location is already known to the heroes of this land. They have moved "
"quickly to mobilise their forces against you. It's pathetic. They deserve to "
"have their heads impaled on lances for such impudence."
msgstr ""
"Mistni hrdinove se dozvedeli umistneni tvych sklepeni. Okamzite sebrali "
"vojsko a vyrazili dobyt tve pozice. Malem me to dojalo. Za svou drzost si "
"zaslouzi, aby jejich hlavy byly narazeny na jejich vlastni kopi."

#. Level Mirthshire objective
#: guitext:123
msgctxt "In-game message"
msgid ""
"You've upset the local Lord. He's on his way right now. Shall I alert the "
"media?"
msgstr ""
"Vladce zdejsiho kralovstvi se rozlitil a vyrazil dobit nase sklepeni. Mam "
"zavolat novinare?"

#. Level Mirthshire information
#: guitext:124
msgctxt "In-game message"
msgid ""
"The heroes of this realm possess treasures of great power. Obviously, these "
"should belong to you. I'm certain you will settle the matter of their "
"ownership in your own way."
msgstr ""
"Zdejsi hrdinove maji v drzeni velice silne artefakty. Ty vsak uz z principu "
"patri samozrejme tobe. Jsem si jisty, ze si sve problemy ohledne vlastnictvi "
"techto artefaktu vyresis ke sve plne spokojenosti."

#. Level Tulipscent objective
#: guitext:125
msgctxt "In-game message"
msgid ""
"It appears you have a rival. Another Keeper believes he is more ruthless and "
"evil than you. We shall soon see."
msgstr ""
"Abys mohl vyrabet dvere a pasti, musis v Dilne zamestnat nejake pracovniky. "
"Proste je preneses do dilny. Vyrobene veci muzes pouzit z menu Dilna."

#. Level Tulipscent information
#: guitext:126
msgctxt "In-game message"
msgid "This ancient realm is rich in magical artifacts. Go forth and plunder."
msgstr ""
"Tato starobyla rise je bohata na magicke artefakty. Musis rychle vyrazit a "
"rabovat."

#. Level Blaise End objective
#: guitext:127
msgctxt "In-game message"
msgid ""
"The guardians of this realm are asleep at the moment. Attack them as soon as "
"you can or they'll be breakfasted, wide awake and inherently more difficult "
"to slaughter."
msgstr ""
"Strazci tohoto kralovstvi momentalne polevili na ostrazitosti. Musis na ne "
"co nejrychleji zautocit, jinak se probudi a to s nimi bude o poznani tezsi "
"porizeni."

#. Level Blaise End information
#: guitext:128
msgctxt "In-game message"
msgid ""
"If you should encounter hero patrols, ensure that none of their number "
"escape. Otherwise your presence will be revealed and then you will be in "
"trouble."
msgstr ""
"Pokud se rozhodnes prepadat hlidky hrdinu, ujisti se ze zadny z nich "
"neunikne. Jinak by totiz byly tve pozice prozrazeny a ty bys mel velky "
"problem."

#. Level Blaise End information
#: guitext:129
msgctxt "In-game message"
msgid ""
"You're taking forever over this. Attack and destroy the heroes' stronghold "
"soon, preferably before hell freezes over."
msgstr ""
"Už ti to trvá věky. Napadni a znič už pevnost hrdinů, ideálně dřív než "
"zamrzne peklo."

#. Level Blaise End information
#: guitext:130
msgctxt "In-game message"
msgid ""
"Enemy reinforcements have arrived. So what? Let's hear it for more killing."
msgstr ""
"Právě dorazily nepřátelské posily. Co to znamená? No že bude víc mrtvol."

#. Level Blaise End objective
#: guitext:131
msgctxt "In-game message"
msgid ""
"The heroes of this realm have prepared for your coming by building an "
"underground stronghold of their own. Who do they think they are? Sorry, "
"master, that was a rhetorical question."
msgstr ""
"Hrdinove zdejsiho kraje zmenili taktiku a postavili svou vlastni podzemni "
"pevnost. Co si o sobe vubec mysli?! Omlouvam se, Mistre. To byla samozrejme "
"jen recnicka otazka."

#. Level Bonus 6 information
#: guitext:132
msgctxt "In-game message"
msgid ""
"You are about to face the greatest challenge yet to your evil aspirations. "
"Here it comes, ready or not."
msgstr ""
"Nyni se pred tebou nachazi prozatim nejtezsi zkouska tvych schopnosti. Bud "
"obstojis, nebo zemres."

#. Level Bonus 6 objective
#: guitext:133
msgctxt "In-game message"
msgid ""
"Three other Dungeon Keepers, each as evil and powerful as you, have expanded "
"their empires into this realm. Ultimately, only the one who rules the "
"underworld can conquer the realms above."
msgstr ""
"V teto oblasti se nachazeji jeste tri další Strazci sklepeni, stejne  "
"straslivi a mocni jako jsi ty. Vsichni chteji drancovat risi na povrchu. "
"Avsak vystoupit na povrch muze pouze jeden, a to Vladce podzemi."

#. Level Skybird Trill objective
#: guitext:134
msgctxt "In-game message"
msgid ""
"This realm is begging to be plunged into darkness. The Avatar himself has a "
"castle here. Another Keeper also seeks his soul. This could get messy."
msgstr ""
"Tato rise zacina upadat do temnoty a zapomeni. Sam Avatar zde ma svuj hrad. "
"Jeho dusi se vsak snazi ziskat jeste jiny Strazce. To ti muze zpusobit vazne "
"problemy."

#. Level Skybird Trill objective
#: guitext:135
msgctxt "In-game message"
msgid ""
"You have destroyed the Avatar's castle but your rival has already taken the "
"Avatar prisoner. Be that as it may, only the Keeper with the blackest heart "
"can destroy this legendary hero, so ransack your rival's dungeon and take "
"the prize."
msgstr ""
"Znicil jsi Avataruv hrad, ale tvuj souper jiz drzi Avatara ve svem zajeti. "
"Pravdou vsak je, ze legendarniho Avatara muze znicit pouze nejmocnejsi "
"Strazce. Proto dokaz ze ty jsi tim nejmocnejsim, vyplen souperova sklepeni a "
"vezmi si svou korist."

#. Level Skybird Trill objective
#: guitext:136
msgctxt "In-game message"
msgid ""
"The Avatar has been resurrected by loyal lieutenants in hiding. But their "
"act has revealed them to us, here in this realm. Now the Avatar rallies all "
"those who would stand against you. It's time you gave this self-righteous "
"oaf a proper kicking, master."
msgstr ""
"Avatar byl v ukrytu oziven svymi vernymi. Avsak spehove odhalili jeho ukryt. "
"Avatar nyni vsechny sily schopne se ti postavit, muj pane. Je nacase s tim "
"drzym spratkem konecne zuctovat."

#. Level Bonus 5 objective
#: guitext:137
msgctxt "In-game message"
msgid ""
"Powerful magic permeating through the rock from the realm above prevents a "
"dungeon from being constructed here. You will have to conquer this realm "
"another way."
msgstr ""
"Diky silnym magickym silam vysilanym z povrchu nemuzeme ve zdejsim "
"kralovstvi postavit sklepeni. Budes muset najit jiny zpusob jak ho dobyt."

#. Level Bonus 5 information
#: guitext:138
msgctxt "In-game message"
msgid ""
"Possess this Dragon to help you negotiate the fiery pits but be prepared to "
"transfer your soul to a more appropriate creature when the situation demands "
"it."
msgstr ""
"Ovladni tohoto draka a pokus se s nim vyresit ty nejpalcivejsi problemy. Bud "
"ale pripraven prenest svou dusi do jineho k danym ucelum vhodnejsiho "
"stvoreni, pokud to bude situace vyzadovat."

#. Level Bonus 5 objective
#: guitext:139
msgctxt "In-game message"
msgid ""
"Possess the Vampire below. Should you succeed in killing every hero in this "
"region, the Vampire will accompany you to the realm beyond."
msgstr ""
"Ovladni upira. Pokud uspejes a pobijes vsechny hrdiny tohoto kraje, pripoji "
"se tento upir k tvym silam v podzemnich sklepenich."

#. Level Bonus 2 objective
#: guitext:140
msgctxt "In-game message"
msgid ""
"These Imps have all turned rogue and therefore must die. The speed with "
"which you accomplish their destruction will determine your fitness for "
"greater tasks ahead."
msgstr ""
"Tito skreti kradli tve zlato a proto musi okamzite zemrit. Rychlost s jakou "
"dokazes potrestat tyto zradce urci, jestli jsi schopen schopen zvladnout "
"vetsi ukoly."

#. Level Bonus 2 information
#: guitext:141
msgctxt "In-game message"
msgid "Tempus fugit, Keeper. You have been warned."
msgstr "Čas uplynul, Strážce. Já tě varoval."

#. Level Bonus 2 objective
#: guitext:142
msgctxt "In-game message"
msgid ""
"You have failed. Perhaps you're not the harbinger of doom the forces of "
"darkness were hoping for."
msgstr ""
"Selhal jsi, priteli. Zrejme nejsi dost dobry posel zkazy jak doufaly sily "
"temnot."

#. Level Bonus 2 objective
#: guitext:143
#, fuzzy
msgctxt "In-game message"
msgid ""
"You are indeed a twisted soul, master. You made the Imps extinct with "
"panache which certain females find very attractive. A Dark Mistress has "
"devoted herself to helping you achieve your next goal. You may proceed to "
"your next conquest."
msgstr ""
"Zvladl jsi to skvele, muj pane. Zabil jsi skrety s takovou zrucnosti, ze "
"hned dve Temne pani se rozhodly vstoupit do tvych sluzeb a pomohou dosahnout "
"dalsiho uspechu. Muzes postoupit do dalsiho kralovstvi."

#. Level Bonus 3 objective
#: guitext:144
msgctxt "In-game message"
msgid ""
"You must have lightning reflexes to complete the task ahead of you. Kill "
"these Imps as quickly as you can."
msgstr ""
"Splneni tohoto ukolu vyzaduje velikou rychlost a zrucnost. Pobij tyto skrety "
"jak nejrychleji muzes."

#. Level Bonus 3 information
#: guitext:145
msgctxt "In-game message"
msgid "Half your allotted time has elapsed."
msgstr "Jiz uplynula polovina vyhrazeneho casu."

#. Level Bonus 3 objective
#: guitext:146
msgctxt "In-game message"
msgid "You are out of time. That was a shocking performance."
msgstr "Cas vyprsel. Zklamal jsi, pane."

#. Level Bonus 3 objective
#: guitext:147
msgctxt "In-game message"
msgid ""
"It is done. Tiny heaps of charred flesh smoulder where Imps once stood. You "
"certainly had your finger on the pulse this time. The dark gods will send "
"you a vicious creature to help you conquer the next realm."
msgstr ""
"Ukol jsi splnil. Drobne kousky spaleneho masa doutnaji prilepene na stenach "
"chodeb v mistech, kde jsi skrety dostihl. Temni bohove ti jako odmenu za "
"rychlost poslali Obra, aby ti pomohl dobyt dalsi risi."

#. Level Bonus 3 objective
#: guitext:148
msgctxt "In-game message"
msgid ""
"You have no gold left. It pays to keep your head in such a charged "
"environment."
msgstr "Jiz nemas zadne penize. Zda se, ze tu za chvili nastane pekele vedro."

#: guitext:149
msgctxt "In-game message"
msgid ""
"You have been called to this realm to punish a horde of revolting Bile "
"Demons by crushing them with Boulder Traps scattered around the perimeter of "
"the dungeon. You have very little time, so rock and roll!"
msgstr ""
"Byl jsi povolan rozdrtit vzpouru smecky Divych demonu. Mel bys pouzit "
"kamenne pasti rozmistnene po obvodu sklepeni. Mas velmi malo casu, proto "
"sebou budes muset trochu hodit."

#. Level Bonus 4 objective
#: guitext:150
msgctxt "In-game message"
msgid "Half your time has expired."
msgstr "Prave uplynula polovina urceneho casu."

#. Level Bonus 4 objective
#: guitext:151
msgctxt "In-game message"
msgid ""
"Your time is up. You have failed. I'm embarrassed to come from the same "
"inter-dimensional void as you."
msgstr ""
"Tvuj cas vyprsel. Selhal jsi. Je mi trapne, ze jsem s tebou musel travit cas!"

#. Level Bonus 4 objective
#: guitext:152
msgctxt "In-game message"
msgid ""
"Well done. You have excelled in your use of large balls of stone for which "
"the dark gods will repay you, by allowing you to use the warrior you found "
"when you reach the next realm."
msgstr ""
"Skvela prace. Tve schopnosti vyuzivat velkych kamennych kouli jsou skvele. "
"Temni bohove se ti odmeni pridelenim tri Superskretu, kteri ti pomohou "
"dosahnout dalsiho uspechu."

#. Level Bonus 4 objective
#: guitext:153
msgctxt "In-game message"
msgid ""
"This region of the underworld will test your ability to traverse the network "
"of caverns. Indeed, time is your enemy here. Defeat it and you will find "
"where a legendary warrior is imprisoned. That warrior will serve you well in "
"the future."
msgstr ""
"Tato podzemni oblast proveri tve schopnosti pronikat bludistem jeskyni a "
"sluji. Opet je zde tvym hlavnim nepritelem cas. Pokud dokazes prekonat cas, "
"najdes uvezneneho legendarniho valecnika jmenem Ug. Ug ti totiz dobre "
"poslouzi v dalsich ukolech."

#. Level Mistle objective
#: guitext:154
msgctxt "In-game message"
msgid ""
"The people of this realm speak of a Dungeon Keeper called Wisel, who is "
"bound to get in your way. When he does, you will have to consign him to "
"history. This will be no mean feat. Resources are scarce because of his "
"activities."
msgstr ""
"Obyvatele zdejsi rise vypovidali o Strazci jmenem Wisel, ktery se ti hodla "
"postavit do cesty. Pokud tak ucini, budes ho muset nalezite usmernit. Ovsem "
"nebude to jednoduche, protoze Wisel uz stacil vetsinu zlata vytezit."

#. Level Mistle objective
#: guitext:155
msgctxt "In-game message"
msgid ""
"Wisel is defeated. The land is yours to plunder and despoil for all "
"eternity. Give 'em hell, master."
msgstr ""
"Wisel je porazen. Jeho uzemi ted muzes pro vecnou slavu beztrestne vyplenit "
"a znicit."

#. Level Mistle information
#: guitext:156
msgctxt "In-game message"
msgid ""
"Your evil has corrupted a Samurai Warrior, he has forsaken honour to join "
"your cause. Should your minions suffer heavy casualties, this Warrior will "
"even call upon his brothers in arms to offer assistance. How kind. How "
"stupid!"
msgstr ""
"Tve zlo prilakalo Samuraje, ktery se vzdal sve cti aby se mohl prostavit po "
"tvem boku. Pokud tvi verni utrpi tezke ztraty, samuraj privola sve bratry ve "
"zbrani, aby ti nabidli svou pomoc."

#. Level Mistle information
#: guitext:157
msgctxt "In-game message"
msgid ""
"This region of the underworld is riddled with tunnels and many heroes "
"explore their labyrinthine ways. No-one said being evil would be easy."
msgstr "Tato cast podzemi je protkana chodbami, kterymi bloudi mnoho hrdinu."

#. Level Mistle information
#: guitext:158
msgctxt "In-game message"
msgid ""
"It is rumoured that two Dragons are held captive somewhere east of here. "
"Were you to find them and free them, they would make powerful servants."
msgstr ""
"Koluji zvesti, ze na vychod odtud jsou uvezneni dva draci. Pokud je dokazes "
"najit a osvobodit, mohou ti dobre poslouzit."

#. Level Mistle information
#: guitext:159
msgctxt "In-game message"
msgid ""
"A tunnel to the north leads to the Lord of the Realm's domain. This gate is "
"guarded well. It might be wise to direct the humans' attention towards your "
"subterranean enemy."
msgstr ""
"Chodba vedouci na sever usti na uzemi Vladce zdejsiho kralovstvi. Tato brana "
"je ovsem dobre strazena. Ucinis velice moudre, pokud upoutas pozornost svych "
"nepratel na tve podzemni nepratele."

#. Level Mistle information
#: guitext:160
msgctxt "In-game message"
msgid ""
"These Boulder Traps are ideal for crushing the foe but there are only three "
"of them at your disposal, so use them wisely."
msgstr ""
"Kamenne pasti jsou skvela zbrann k rozdrceni tvych nepratel. Satanuzel mas k "
"dispozici pouze tri pasti, proto se snaz jich vyuzit co nejlepe."

#: guitext:161
msgctxt "In-game message"
msgid "May I suggest that you kill or imprison anything that gets in your way?"
msgstr ""
"Mohu navrhnout zabít nebo uvěznit vsšchny, kteří se ti postaví do cesty?"

#. Level Blaise End objective
#: guitext:162
msgctxt "In-game message"
msgid ""
"Another realm falls under your evil reign. Another cloud of misery and "
"despair gathers. Lovely."
msgstr ""
"Dalsi kralovstvi podlehlo tvym silam zla. Nad dobitym uzemim stoupa narek a "
"zoufalstvi prezivsich."

#. Level Skybird Trill objective
#: guitext:163
msgctxt "In-game message"
msgid "You have failed. This is a grim day for evil."
msgstr "Byl jsi porazen. Toto je kruta rana silam zla."

#: guitext:164
msgctxt "In-game message"
msgid ""
"Dispense with a particularly obnoxious party of Dwarves which wanders this "
"region and recruit as many Bile Demons as you can. If you free the Wizard "
"held captive in this realm, he will serve you for some time to come."
msgstr ""
"Nyni bys mel pobit skupinu trpasliku ktera se potuluje zdejsim krajem, a "
"najmout pokud mozno co nejvic divych demonu. Take je v tomto kralovstvi "
"drzen v zajeti mocny kouzelnik. Pokud se ti podari osvobodit ho, bude ti z "
"vdecnosti nejakou dobu slouzit."

#: guitext:165
msgctxt "In-game message"
msgid ""
"Take more care of your Bile Demons or you will never make it beyond this "
"realm."
msgstr "Davej na sve dive demony vetsi pozor, jinak tuto risi tezko dobudes."

#. Level Bonus 1 objective
#: guitext:166
msgctxt "In-game message"
msgid "How time flies... hurry!"
msgstr "Čas rychle ubíhá ... pospěš!"

#. Level Skybird Trill information
#: guitext:167
msgctxt "In-game message"
msgid ""
"You will meet your nemesis, the Avatar, in this subterranean place. This is "
"your ultimate test. Remember, mercy is for losers."
msgstr ""
"Avatar musi zde, v tomto zatuchlem pozemnim sklepeni najit svou zkazu. Toto "
"je posledni a rozhodujici bitva. Pamatuj, ze slitovani je vlastnosti "
"porazenych."

#: guitext:168
msgctxt "In-game message"
msgid ""
"The Avatar and his allies are defeated, yet his power over this land "
"lingers. Prepare thyself..."
msgstr ""
"Avatar a jeho sluzebnici jsou porazeni, a jejich mrzke duse nyni bloumaji po "
"kraji. Priprav se..."

#. Level Skybird Trill objective
#: guitext:169
msgctxt "In-game message"
msgid ""
"You got rid of that Keeper easily. Now all that stands between you and total "
"world domination is that ponce in shining armour. Let's get him."
msgstr ""
"Tenhle Strazce pro tebe nebyl zadnym souperem. Nyni mezi tebou a tvou krutou "
"a krvavou vladou nad celym svetem stoji pouze tenhle hlupak v lesklem "
"brneni. Krasna hracka..."

#. Level Mirthshire objective
#: guitext:170
msgctxt "In-game message"
msgid "Success is thine. Truly, you have earned your title, Dungeon Keeper."
msgstr ""
"Uspel jsi ve svem poslani. Dokazal jsi, ze jsi hoden titulu Strazce Sklepeni."

#. Level Skybird Trill objective
#: guitext:171
msgctxt "In-game message"
msgid "What is this? The Avatar lives!"
msgstr "Co se to tu deje? Avatar žije!"

#. Level Skybird Trill win objective, also used in DD Level Belial
#: guitext:172
msgctxt "In-game message"
msgid ""
"Finally, you stand unchallenged. The world is yours to waste and despoil. I "
"bet you have never felt so bad."
msgstr ""
"Konecne jsi zlomil posledni odpor tvych nepratel. Nyni muzes bez problemu "
"nicit a drancovat cely svet. Vsadim se, ze sis nikdy nepripadal tak zlej."

#. Level Skybird Trill objective
#: guitext:173
msgctxt "In-game message"
msgid ""
"Marvellous, Keeper! The Avatar and all his pathetic army are finally dead! "
"There's only one Keeper to get rid of before becoming the absolute master! "
"So, what are you waiting for?"
msgstr ""
"Úžasné, Správče! Avatar a celá jeho ubohá armáda je konečně mrtvá! Zbývá tu "
"jen jeden Správce, kterého se musíš zbavit, aby jsi se stal absolutním "
"pánem! Takže, na co čekáš?"

#. Levels Moonbrush Wood and Bonus 1 information
#: guitext:174
msgctxt "In-game message"
msgid ""
"Did you see? Your Demon Spawn has evolved to become a powerful Dragon ready "
"to reduces your enemies into ashes!"
msgstr ""
"Viděl jsi? Tvůj Dábelský zplozenec se vyvinul, a stal se mocným Drakem, "
"který je připraven zredudovat tvé nepřátele na popel!"

#. Level Bonus 6 objective
#: guitext:175
msgctxt "In-game message"
msgid ""
"Well done! Your immense wealth has drew the attention of a Thief. He will "
"serve you well in the next realm!"
msgstr ""
"Výborně! Tvé nesmírné bohatství přilákalo Zloděje. Bude ti dobře sloužit v "
"příští říši!"

#. Level Flowerhat information
#: guitext:176
msgctxt "In-game message"
msgid ""
"Your researchers have discovered the Heal Creature spell that allows to "
"replenish the health of your creatures and keep them from dying for a while "
"longer."
msgstr ""
"Tví vědci objevili kouzlo Uzdravit příšeru, které umožňuje doplnit zdraví "
"tvých bytostí a udrží je o chvíli déle na živu."

#. Level Tulipscent information
#: guitext:177
msgctxt "In-game message"
msgid ""
"Try the Must Obey spell. When activated, it constantly forces your creatures "
"to obey to all your orders, making all of them working faster without the "
"possibility for them to take a nap. Be sure to have plenty of money so that "
"the spell will stay activated."
msgstr ""
"Zkus kouzlo Poslušnost. Pokud je aktivováno, nutí neustále tvé bytosti "
"poslouchat všechny tvé příkazy, takže všichni z nich pracují rychleji, bez "
"možnosti si zdřímnout. Ujisti se, že máš spoustu peněz, aby kouzlo zůstalo "
"aktivováno."

#. Level Tulipscent information
#: guitext:178
msgctxt "In-game message"
msgid ""
"A Tentacle has joined your dungeon. These rare little creatures enjoy to be "
"in water and their spine can even pierce the most solid armors and paralyze "
"your enemies! Marvellous!"
msgstr ""
"Chapadlo přišlo do tvé kobky. Tyto vzácné malé stvoření si lebedí ve vodě a "
"jejich páteře mohou prorazit ty nejpevnější brnění a ochromit tvé nepřátele! "
"Úžasné!"

#. Level Bonus 1 objective
#: guitext:179
msgctxt "In-game message"
msgid ""
"You have entered this realm to gain a creature for your further efforts. You "
"got the creature from start, so you must only keep it safe. And the only way "
"to make this place safe is to kill every hero in the realm."
msgstr ""
"Vstoupil jsi do této oblasti za účelem získání příšer pro své další cíle. "
"Máš své stvoření od začátku, takže se musíš udržet pouze v bezpečí. A jediný "
"způsob, jak zajistit, aby bylo toto místo bezpečné je zabít každého hrdinu v "
"oblasti."

#: guitext:180 guitext:181 guitext:182 guitext:183 guitext:184 guitext:185
#: guitext:186 guitext:187 guitext:188 guitext:189 guitext:190 guitext:191
#: guitext:192 guitext:193 guitext:194 guitext:195 guitext:196 guitext:197
#: guitext:198 guitext:199 guitext:200
msgctxt "In-game message"
msgid "Moo"
msgstr "Moo"

#: guitext:202
msgctxt "Level name"
msgid "Eversmile"
msgstr "Eversmile"

#: guitext:203
msgctxt "Level name"
msgid "Cosyton"
msgstr "Cosyton"

#: guitext:204
msgctxt "Level name"
msgid "Waterdream Warm"
msgstr "Teplý Vodnísen"

#: guitext:205
msgctxt "Level name"
msgid "Flowerhat"
msgstr "Kytičková Čepice"

#: guitext:206
msgctxt "Level name"
msgid "Lushmeadow-on-Down"
msgstr "Lushmeadow-on-Down"

#: guitext:207
msgctxt "Level name"
msgid "Snuggledell"
msgstr "Snuggledell"

#: guitext:208
msgctxt "Level name"
msgid "Wishvale"
msgstr "Wishvale"

#: guitext:209
msgctxt "Level name"
msgid "Tickle"
msgstr "Šimrov"

#: guitext:210
msgctxt "Level name"
msgid "Moonbrush Wood"
msgstr "Moonbrush Wood"

#: guitext:211
msgctxt "Level name"
msgid "Nevergrim"
msgstr "Nevergrim"

#: guitext:212
msgctxt "Level name"
msgid "Hearth"
msgstr "Srdce"

#: guitext:213
msgctxt "Level name"
msgid "Elf's Dance"
msgstr "Elfí Tanec"

#: guitext:214
msgctxt "Level name"
msgid "Buffy Oak"
msgstr "Hmyzí buk"

#: guitext:215
msgctxt "Level name"
msgid "Sleepiburgh"
msgstr "Spánkov"

#: guitext:216
msgctxt "Level name"
msgid "Woodly Rhyme"
msgstr "Woodly Rhyme"

#: guitext:217
msgctxt "Level name"
msgid "Tulipscent"
msgstr "Tulipscent"

#: guitext:218
msgctxt "Level name"
msgid "Mirthshire"
msgstr "Mirthshire"

#: guitext:219
msgctxt "Level name"
msgid "Blaise End"
msgstr "Blaise End"

#: guitext:220
msgctxt "Level name"
msgid "Mistle"
msgstr "Jmelí"

#: guitext:221
msgctxt "Level name"
msgid "Skybird Trill"
msgstr "Skybird Trill"

#: guitext:222
msgctxt "In-game interface description"
msgid ""
"Name and Health: Each creature has its own name. Behind is the creature "
"health bar. The higher the red bar, the better health the creature is in."
msgstr ""
"Jméno a zdraví: Každé stvoření má své vlastní jméno. Pod ním je ukazatel "
"života. Čím vyšší je červená stupnice, tím lepšímu zdraví se příšera těší. "
"[23.4]"

#: guitext:223
msgctxt "In-game interface description"
msgid ""
"Experience: The creature's experience level. Behind the level number is a "
"bar indicating the creatures progress towards attaining more experience."
msgstr ""
"Zkušenosti: Úroveň zkušenosti obludy. Pod číslem úrovně je ukazatal "
"znázorňující postup příšery k získání více zkušenosí. [23.3]"

#: guitext:224
msgctxt "In-game interface description"
msgid "Hunger: How badly a creature needs to suck down a chicken or two."
msgstr ""
"Hlad: Ukazuje jak moc by potvora potrebovala sezrat jedno nebo dve kuřátka."

#: guitext:225
msgctxt "In-game interface description"
msgid "Cancel"
msgstr "Zrušit"

#: guitext:226
msgctxt "Creature spell"
msgid "Arrow: The basic ranged weapon, effective at long distance."
msgstr ""
"Šíp: Základní zbraň pro boj na dálku, efektivní na dlouhé vzdálenosti. [25.4]"

#: guitext:227
#, fuzzy
msgctxt "Creature spell"
msgid ""
"Freeze: Changes the target creature to ice. It is then in suspended "
"animation and can be shattered with a well-aimed blow."
msgstr "Zmražení:"

#: guitext:228
#, fuzzy
msgctxt "Creature spell"
msgid ""
"Armour: This lowers the amount of damage a creature takes each time it is "
"hit, and provides complete immunity to electric shocks."
msgstr "Brnění:"

#: guitext:229
#, fuzzy
msgctxt "Creature spell"
msgid ""
"Lightning: A powerful magical weapon with electric attack. Casts a bolt of "
"lighting from the creature."
msgstr "Blesk:"

#: guitext:230
#, fuzzy
msgctxt "Creature spell"
msgid "Rebound: Causes any spell fired at you to bounce back at the attacker."
msgstr "Odražení: "

#: guitext:231
#, fuzzy
msgctxt "Creature spell"
msgid ""
"Fear: Causes the opponent to be terrified and wanting to skip engageing into "
"combat."
msgstr "Strach:"

#: guitext:232
#, fuzzy
msgctxt "Creature spell"
msgid ""
"Sight: Allows the creature to temporarely increase its awareness and notice "
"the invisible."
msgstr "Pohled:"

#: guitext:233
#, fuzzy
msgctxt "Creature spell"
msgid ""
"Missile: A simple spell that sends a screaming magic reptile at the "
"invaders. Very disconcerting."
msgstr "Raketa:"

#: guitext:234
msgctxt "Creature spell"
msgid ""
"Grenade: Throws a powerful explosive at the approaching enemy. It can also "
"bounce off walls and has the traditional delayed fuse."
msgstr "Granat:"

#: guitext:235
msgctxt "Creature spell"
msgid ""
"Navigating Missile: This homes in on the nearest hero or enemy creature and "
"explodes with devastating force."
msgstr "Samonavadeci raketa:"

#: guitext:236
msgctxt "Creature spell"
msgid ""
"Speed: Speeds up the creature so that it can perform fighting and working "
"tasks really quickly."
msgstr "Rychlost:"

#: guitext:237
#, fuzzy
msgctxt "Creature spell"
msgid ""
"Poison Cloud: Forms a cloud of noxious gas capable of damaging both the "
"enemy and your own creatures. The gas affects all who breathe it."
msgstr "Jedovaty mrak:"

#: guitext:238
msgctxt "Creature spell"
msgid "Group: Not used"
msgstr "Skupina: Nepoužito"

#: guitext:239
msgctxt "Creature spell"
msgid ""
"Invisibility: Cast on one of your minions, it makes the host creature "
"invisible to all enemies. Unless they possess a subnatural Sight."
msgstr "Neviditelnost:"

#: guitext:240
msgctxt "Creature spell"
msgid ""
"Teleport: With this spell, a creature can teleport anywhere on the map. If "
"you are Possessing a creature, then it teleports to its Lair or to the "
"Dungeon Heart."
msgstr "Teleport:"

#: guitext:241
msgctxt "Creature spell"
msgid "Flame Breath: The devasting constant stream of searing fire."
msgstr "Ohnivy dech:"

#: guitext:242
msgctxt "Creature spell"
msgid ""
"Illumination: Brings light onto darkness, allowing the creature to see but "
"also be seen by others."
msgstr "Svetelkovani:"

#: guitext:243
msgctxt "Creature spell"
msgid ""
"Flight: Causes the creature to take off from the ground and attack creatures "
"from the air."
msgstr "Letani:"

#: guitext:244
msgctxt "Creature spell"
msgid "Hail Storm: Creates a shower of hailstones wherever the spell lands."
msgstr "Krupobiti:"

#: guitext:245
msgctxt "Creature spell"
msgid ""
"Slow: Slows down the target creature, making it attacks and movement delayed."
msgstr "Zpomaleni:"

#: guitext:246
msgctxt "Creature spell"
msgid ""
"Drain: This spell drains the target creature a fair part of its health and "
"magical abilities."
msgstr "Vycerpani:"

#: guitext:247
#, fuzzy
msgctxt "Creature spell"
msgid ""
"Word of Power: Causes rings of demonic energy to emanate from the creature's "
"body and inflicts massive damage on the vicinity. Very effective against "
"crowded hordes of enemies, also pushes them back."
msgstr "Slovo moci:"

#: guitext:248
msgctxt "Creature spell"
msgid ""
"Heal: When this is cast, the creature is massively healed. Also, any nearby "
"creatures are healed by a quarter."
msgstr "Uzdraveni:"

#: guitext:249
msgctxt "Creature spell"
msgid ""
"Wind: Creates a force twelve gale in your Dungeon blowing every creature "
"away from you."
msgstr "Vitr:"

#: guitext:250
msgctxt "Creature spell"
msgid ""
"Meteor: More powerful that the fireball, this spell throws out a solid ball "
"of fire which does a lot of damage to an enemy."
msgstr "Meteor:"

#: guitext:251
msgctxt "Creature spell"
msgid ""
"Fireball: Fires a single fireball which homes in on the nearest enemy. Also "
"inflicts minor damage to a Dungeon's walls and doors."
msgstr "Fireball:"

#: guitext:252
msgctxt "Creature spell"
msgid ""
"Hand to Hand: The basic battle ability that allows to attack the enemy with "
"either bare hands or a sword."
msgstr "Boj zblizka:"

#: guitext:253
#, fuzzy
msgctxt "Creature spell"
msgid ""
"Fart: A close range gas attack that only damages enemy creatures."
msgstr ""
msgstr "Jedovaty mrak:"

#: guitext:254
msgctxt "Creature spell"
msgid ""
"Dig: This is the basic ability of the Imp and allows it to tunnel through "
"earth."
msgstr "Dolovat:"

#: guitext:255
msgctxt "Creature spell"
msgid ""
"Disease: Fired at a foe, gives them a Disease which is then spread to other "
"creatures. The infected are slowly dying and can only be healed in the "
"Temple."
msgstr "Nemoc:"

#: guitext:256
#, fuzzy
msgctxt "Creature spell"
msgid ""
"Chicken: Turns enemy into chicken for a while. The enemy isn't able to "
"attack but has the same strength and thus won't be as easy to kill as a "
"normal chicken."
msgstr "Kure:"

#: guitext:257
#, fuzzy
msgctxt "Creature spell"
msgid "Time Bomb: Turns your creature into a suicidal bomber."
msgstr "Casovana bomba:"

#: guitext:258
msgctxt "Creature name"
msgid "Fairy"
msgstr "Víla"

#: guitext:259
msgctxt "Creature name"
msgid "Imp"
msgstr "Skřet"

#: guitext:260
msgctxt "Creature name"
msgid "Beetle"
msgstr "Brouk"

#: guitext:261
msgctxt "Creature name"
msgid "Troll"
msgstr "Trol"

#: guitext:262
msgctxt "Creature name"
msgid "Demon Spawn"
msgstr "Zplozenec démona"

#: guitext:263
msgctxt "Creature name"
msgid "Warlock"
msgstr "Čaroděj"

#: guitext:264
msgctxt "Creature name"
msgid "Fly"
msgstr "Moucha"

#: guitext:265
msgctxt "Creature name"
msgid "Spider"
msgstr "Pavouk"

#: guitext:266
msgctxt "Creature name"
msgid "Skeleton"
msgstr "Kostlivec"

#: guitext:267
msgctxt "Creature name"
msgid "Horned Reaper"
msgstr "Rohatý sekáč"

#: guitext:268
msgctxt "Creature name"
msgid "Dragon"
msgstr "Drak"

#: guitext:269
msgctxt "Creature name"
msgid "Tentacle"
msgstr "Chapadlo"

#: guitext:270
msgctxt "Creature name"
msgid "Hound"
msgstr "Pekelný pes"

#: guitext:271
msgctxt "Creature name"
msgid "Ghost"
msgstr "Duch"

#: guitext:272
msgctxt "Creature name"
msgid "Mistress"
msgstr "Milenka"

#: guitext:273
msgctxt "Creature name"
msgid "Bile Demon"
msgstr "Žlučový démon"

#: guitext:274
msgctxt "Creature name"
msgid "Vampire"
msgstr "Upír"

#: guitext:275
msgctxt "Creature name"
msgid "Barbarian"
msgstr "Barbar"

#: guitext:276
msgctxt "Creature name"
msgid "Knight"
msgstr "Rytíř"

#: guitext:277
msgctxt "Creature name"
msgid "Wizard"
msgstr "Kouzelník"

#: guitext:278
msgctxt "Creature name"
msgid "Orc"
msgstr "Ork"

#: guitext:279
msgctxt "Creature name"
msgid "Mountain Dwarf"
msgstr "Trpslík z hor"

#: guitext:280
msgctxt "Creature name"
msgid "Valley Dwarf"
msgstr "Trpaslík z údolí"

#: guitext:281
msgctxt "Creature name"
msgid "Thief"
msgstr "Zloděj"

#: guitext:282
msgctxt "Creature name"
msgid "Samurai"
msgstr "Samuraj"

#: guitext:283
msgctxt "Creature name"
msgid "Priestess"
msgstr "Kněžka"

#: guitext:284
msgctxt "Creature name"
msgid "Giant"
msgstr "Obr"

#: guitext:285
msgctxt "Creature name"
msgid "Archer"
msgstr "Lučištník"

#: guitext:286
msgctxt "Creature name"
msgid "Monk"
msgstr "Mnich"

#: guitext:287
msgctxt "In-game interface description"
msgid ""
"Query: Select this and left click on a creature to view information on that "
"creature and track it on screen. LMB select."
msgstr ""
"Dotaz: Vyber tuhle polozku a pak levou mysi klikni na obludu. Ziskas tak "
"informace o vybrane oblude. Vyber provedes LTM."

#: guitext:288
msgctxt "Menu interface item"
msgid "Select game"
msgstr "Vyber hru"

#: guitext:289
msgctxt "Menu interface item"
msgid "Network Menu"
msgstr "Síťové menu"

#: guitext:290
msgctxt "Menu interface item"
msgid "Main Menu"
msgstr "Hlavní menu"

#: guitext:343
#, fuzzy
msgctxt "Menu interface, Main Menu title"
msgid "Main Menu"
msgstr "Hlavní menu"

#: guitext:291
msgctxt "In-game interface description"
msgid ""
"Anger: How angry the creature is. The higher the bar is, the angrier the "
"creature is."
msgstr "Hnev: Ukazuje jak je obluda vztekla."

#: guitext:292
msgctxt "In-game interface description"
msgid "Creature Kills: The total number of enemies the creature has slain."
msgstr "Pocet zabitych: Zobrazi pocet nepratel, kolik obluda zabila."

#: guitext:293
msgctxt "In-game interface description"
msgid ""
"Strength: The amount of damage the creature inflicts upon it's enemies with "
"each hit."
msgstr "Sila: Ukaze jake poskozeni zpusobi obluda nepriteli jednim uderem."

#: guitext:294
msgctxt "In-game interface description"
msgid "Wage: The creature's salary in gold which it takes on each payday."
msgstr "Zold: Za kolik bude s vami obluda spolupracovat."

#: guitext:295
msgctxt "In-game interface description"
msgid "Gold Held: The amount of gold the creature is carrying."
msgstr "Zlato: Zobrazi kolik zlata ma obluda u sebe."

#: guitext:296
msgctxt "In-game interface description"
msgid ""
"Defence: The chance a creature will avoid a blow. The higher the number, the "
"greater the chance of avoidance."
msgstr "Obrana: Ukaze do jake miry se obluda umi branit."

#: guitext:297
msgctxt "In-game interface description"
msgid ""
"Skill: The creature's ability to perform tasks. The higher the Skill level, "
"the better the creature's performance."
msgstr "Uroven: Zobrazi nakolik je obluda schopna splnit ukol."

#: guitext:298
msgctxt "In-game interface description"
msgid "Age/Time In Dungeon: The length of time you have employed the creature."
msgstr "Vek/Delka pobytu: Ukaze jak dlouho pro tebe obluda pracuje."

#: guitext:299
#, fuzzy
msgctxt "In-game interface description"
msgid ""
"Dexterity: The chance of a successful attack. Used to break enemy defence. "
"The higher the number, the greater the chance of hitting."
msgstr ""
"Obratnost: Ukaze jak je obluda schopna vyhnout pastim nebo uderu nepritele."

#: guitext:300
msgctxt "In-game interface description"
msgid ""
"Luck: The chance that a creature will do a double attack or a double defence "
"in combat. Taken into account only when the hit is not avoided."
msgstr ""
"Stesti: Jakou ma sanci na to, ze se obluda bude moci dvakrat branit nebo "
"dvakrat utocit."

#: guitext:301
msgctxt "In-game interface description"
msgid "Blood type: As if you care. Blood is blood, right?"
msgstr "Krevni skupina: To je snad jedno. Krev je jenom krev, ne?"

#: guitext:302
msgctxt "In-game interface description"
msgid ""
"Idle: The creature is either sleeping or not working. It's not involved in "
"anything constructive or useful. LMB pick up creature. RMB zoom."
msgstr ""
"Zahali: Obluda bud spi nebo nepracuje. LTM obludu uchopis, PTM vyvolas "
"detailni pohled."

#: guitext:303
msgctxt "In-game interface description"
msgid ""
"Working: The creature is performing tasks and doing work for you. LMB pick "
"up creature. RMB zoom."
msgstr ""
"Pracuje: Obluda pracuje na zadanem ukolu. LTM obludu uchopis, PTM vyvolas "
"detailni pohled."

#: guitext:304
msgctxt "In-game interface description"
msgid "Fighting: The creature is in a battle. LMB pick up creature. RMB zoom."
msgstr ""
"V boji: Obluda prave bojuje. LTM obludu uchopis, PTM vyvolas detailni "
"pohled. [9.3] a [22.2.1]"

#: guitext:305
msgctxt "In-game interface description"
msgid ""
"Fight: Your creatures always attack and not avoid any combat. LMB select."
msgstr "Bojovat: Tve obludy budou vyhledavat boj. Voli se LTM. [6.5.1]"

#: guitext:306
msgctxt "In-game interface description"
msgid ""
"Flee: Your creatures attempt to preserve their lives, running away if they "
"are too badly injured. LMB select."
msgstr "Ustoupit: Tve obludy se pokusi zachranit si zivot. Voli se LTM. [5.2]"

#: guitext:307
msgctxt "In-game interface description"
msgid ""
"Imprison: Your creatures stun their enemies in battle and imprison those "
"they defeat. LMB select."
msgstr ""
"Uveznovat: Tve obludy budou odnaset omracene nepratele do vezeni. Voli se "
"LTM. [5.1]"

#: guitext:308
msgctxt "In-game interface description"
msgid ""
"Defending: The creature is concentrating on avoiding its adversary's blows."
msgstr "Branit se: Obluda se bude snazit ubranit protivnikovym utokum."

#: guitext:309
msgctxt "In-game interface item"
msgid "Are you sure?"
msgstr "Jsi si jistý?"

#: guitext:310
msgctxt "In-game interface item"
msgid "Yes"
msgstr "Ano"

#: guitext:311
msgctxt "In-game interface item"
msgid "No"
msgstr "Ne"

#: guitext:312
msgctxt "In-game interface item"
msgid "For"
msgstr "Pro"

#: guitext:313
msgctxt "In-game interface description"
msgid "Shadows: The number of shadows cast by each creature. LMB toggle."
msgstr ""
"Stiny: Urcuje pocet stinu vrhanych kazdou obludou. Prepina se LTM. [3.2.2]"

#: guitext:314
#, fuzzy
msgctxt "In-game interface description"
msgid ""
"View Type: Swap between perspective views. Default view has warped walls "
"and can be rotated. Disable the warp effect for clean lines. Forced perspective "
"can only be rotated 90 degrees and changes the viewing angle. LMB toggle."
msgstr ""
"Typ pohledu: Prepina mezi zakladnim a nastavitelnym pohledem. Prepina se "
"LTM. [3.2.2]"

#: guitext:315
msgctxt "In-game interface description"
msgid ""
"Wall Height: Swap between high or low walls. If you make the walls one block "
"high, they are easier to see over. LMB toggle."
msgstr "Vyska zdi: Prepina mezi vysokou a nizkou zdi. Prepina se LTM. [3.2.2]"

#: guitext:316
msgctxt "In-game interface description"
msgid ""
"View Distance: The amount of dungeon drawn. This directly affects the speed "
"of the game. LMB toggle."
msgstr ""
"Rozsah pohledu: Urcuje jakou rozlohu sklepeni pohled zabere. Tato polozka "
"primo ovlivnuje rychlost hry. Prepina se LTM. [3.2.2]"

#: guitext:317
msgctxt "In-game interface description"
msgid "Gamma Correction: Adjust the brightness of the game. LMB toggle."
msgstr "Gamma korekce: Nastavuje jasnost obrazu. Volí se LTM. [3.2.2]"

#: guitext:318
msgctxt "In-game interface item"
msgid "Of"
msgstr "Od"

#: guitext:319
msgctxt "Slab description"
msgid "Empty Lair: Would suit itinerant creature."
msgstr "Prazdne doupe: Muze poskytnout nekterym obludam chvile odpocinku."

#: guitext:320
msgctxt "Menu interface item"
msgid "Paused"
msgstr "Pozastaveno"

#: guitext:321
msgctxt "In-game interface description"
msgid ""
"Zoom In: Zoom in the Dynamic Map. This increases the scale of the map. LMB "
"select."
msgstr ""
"Zvetseni meritka pohledu: Zvetsi meritko zobrazeni dynamicke mapy. Vyber se "
"provadi LTM. [4.1]"

#: guitext:322
msgctxt "In-game interface description"
msgid ""
"Zoom Out: Zoom out the Dynamic Map. This decreases the scale of the map. LMB "
"select."
msgstr ""
"Zmenseni meritka pohledu: Zmensi meritko zobrazeni dynamicke mapy. Vyber se "
"provadi LTM. [4.1]"

#: guitext:323
msgctxt "In-game interface description"
msgid ""
"Full Screen Map: Takes you to the Map Screen which displays your entire "
"Dungeon and the surrounding area. LMB select."
msgstr ""
"Celoobrazovkova mapa: Zobrazi mapu na celou obrazovku. Vyber se provadi LTM. "
"[4.1.1]"

#: guitext:324
#, fuzzy
msgctxt "Slab description"
msgid ""
"Impenetrable Rock: Your Imps cannot dig through this, the only solution is "
"to go round. It is visible even if far from your territory."
msgstr "Nerozbitný kamen: Tvi skreti se tim nedokazou prokopat. [12.4]"

#: guitext:325
#, fuzzy
msgctxt "Slab description"
msgid ""
"Earth: You can excavate this. To dig out some new caverns, choose a location "
"and tag for digging with LMB. Press LMB again to untag."
msgstr "Zeme: Tim se muzes prokopat. [12.1]"

#: guitext:326
#, fuzzy
msgctxt "Slab description"
msgid ""
"Gold Seam: Your source of wealth. Dig this out and your Imps will take it to "
"your Treasure Room. You can also pick up the lumps of treasure left on the "
"ground."
msgstr ""
"Zlata zila: To je zdroj tveho bohatstvi. Nech ji tezit a skreti vytezene "
"zlato odnesou do pokladnice. [12.2]"

#: guitext:327
#, fuzzy
msgctxt "Slab description"
msgid ""
"Lava: Burns any creature that step on it. Get over lava by casting Cave-In "
"or building a Bridge."
msgstr "Lava: Spali vsechna stvoreni, ktera do ni vstoupi. [14.2]"

#: guitext:328
#, fuzzy
msgctxt "Slab description"
msgid ""
"Water: Creatures move more slowly through water. Build the Bridge to make "
"new land on the water."
msgstr "Voda: Voda zpomali pohyb vsech stvoreni. [14.1]"

#: guitext:329
#, fuzzy
msgctxt "Slab description"
msgid ""
"Wall: A reinforced stone wall that enemies cannot break through. At least "
"without the Destroy Walls spell."
msgstr "Zed: Zpevnena kamenna zed dokaze zadrzet nepritele. 12.1"

#: guitext:330
msgctxt "Slab description"
msgid "Damaged Wall: Unless repaired, this wall will eventually collapse."
msgstr "Poskozena zed: Pokud tuto zed neopravis, muze se zhroutit."

#: guitext:331
#, fuzzy
msgctxt "Slab description"
msgid ""
"Path: Unclaimed earth floor. You can claim it if it is connected to already "
"claimed territory."
msgstr "Cesta: Nezabrane podzemní uzemí . [12.1]"

#: guitext:332
#, fuzzy
msgctxt "Slab description"
msgid ""
"Claimed area: Your dungeon territory. You can build rooms and drop your "
"creatures on it."
msgstr "Zabrane uzemi: Uzemi tveho sklepeni. [12.1]"

#: guitext:333
msgctxt "In-game interface item"
msgid "More..."
msgstr "Více ..."

#: guitext:334
msgctxt "In-game message"
msgid "Level completed - press Escape to continue"
msgstr "Úroveň dokončena - pro pokračování stiskni Esc"

#: guitext:335
msgctxt "In-game message"
msgid "You have been defeated. Press Space to restart."
msgstr "Byl jsi poražen. Stisknutím mezerníku spustíš novou hru."

#: guitext:336
msgctxt "On-screen message"
msgid "Recording FLIC"
msgstr "Nahrává se FLIC"

#: guitext:337
msgctxt "On-screen message"
msgid "Error recording FLIC"
msgstr "Nastala chyba při nahrávání FLICu"

#: guitext:338
msgctxt "On-screen message"
msgid "Finished recording FLIC"
msgstr "Bylo ukončeno nahrávaní FLICu"

#: guitext:339
msgctxt "Unused"
msgid "Time Bomb"
msgstr "Časovaná bomba"

#: guitext:340
msgctxt "In-game interface item"
msgid "Sound FX"
msgstr "Zvuky"

#: guitext:341
msgctxt "In-game interface item"
msgid "Music"
msgstr "Hudba"

#: guitext:342
msgctxt "In-game interface item"
msgid "UNUSED"
msgstr "NEPOUŽITO"

#: guitext:344
msgctxt "Menu interface item"
msgid "Load Menu"
msgstr "Menu načtení"

#: guitext:345
msgctxt "Menu interface, Main Menu item"
msgid "Load Game"
msgstr "Načíst hru"

#: guitext:346
msgctxt "Menu interface, Main Menu item"
msgid "Continue Game"
msgstr "Pokračovat ve hře"

#: guitext:347
msgctxt "Menu interface, Main Menu item"
msgid "Multiplayer"
msgstr "Hra více hráčů"

#: guitext:348
msgctxt "Menu interface item"
msgid "Return to Main Menu"
msgstr "Návrat do hlavního menu"

#: guitext:349
msgctxt "Menu interface item"
msgid "Play Intro"
msgstr "Přehrát intro"

#: guitext:350
msgctxt "Menu interface item"
msgid "Service Menu"
msgstr "Menu služeb"

#: guitext:351
msgctxt "Menu interface item"
msgid "Session Menu"
msgstr "Menu schůze"

#: guitext:352
msgctxt "Menu interface item"
msgid "Speed"
msgstr "Rychlost portu"

#: guitext:353
msgctxt "Menu interface item"
msgid "COM Port"
msgstr "COM Port"

#: guitext:354
msgctxt "Menu interface item"
msgid "Phone Number"
msgstr "Telefonní číslo"

#: guitext:355
msgctxt "Menu interface item"
msgid "IRQ"
msgstr "IRQ"

#: guitext:356
msgctxt "Menu interface item"
msgid "Statistics"
msgstr "Statistiky"

#: guitext:357
msgctxt "Menu interface item"
msgid "Level Completed"
msgstr "Úroveň dokončena"

#: guitext:358
msgctxt "Menu interface item"
msgid "UNUSED"
msgstr "NEPOUŽITO"

#: guitext:359
msgctxt "Menu interface, Main Menu item"
msgid "Quit"
msgstr "Ukončit"

#: guitext:360
msgctxt "Menu interface, Main Menu item"
msgid "Start New Game"
msgstr "Začít novou hru"

#: guitext:361
msgctxt "Unused"
msgid "This is a tale of valour and honour and how tasty heroes are...."
msgstr "Toto je příbeh o odvaze, cti a o tom jak chutná maso hrdinů ..."

#: guitext:362
msgctxt "Credits"
msgid "Designed By"
msgstr "Navrhnul"

#: guitext:363
msgctxt "Credits"
msgid "Project Leader"
msgstr "Vedoucí projektu"

#: guitext:364
msgctxt "Credits"
msgid "Lead Programmer"
msgstr "Hlavní programátor"

#: guitext:365
msgctxt "Credits"
msgid "Lead Artist"
msgstr "Vedoucí umělec"

#: guitext:366
msgctxt "Credits"
msgid "Programming"
msgstr "Programování"

#: guitext:367
msgctxt "Credits"
msgid "Engine Design"
msgstr "Design enginu"

#: guitext:368
msgctxt "Credits"
msgid "Music and Sfx"
msgstr "Hudba a zvukové efekty"

#: guitext:369
msgctxt "Credits"
msgid "Graphics Programmers"
msgstr "Programátoři grafiky"

#: guitext:370
msgctxt "Credits"
msgid "Artists"
msgstr "Umělci"

#: guitext:371
msgctxt "Credits"
msgid "Network Programming"
msgstr "Programátoři sítí "

#: guitext:372
msgctxt "Credits"
msgid "Testing Manager"
msgstr "Testovací manažer"

#: guitext:373
msgctxt "Credits"
msgid "Lead Testers"
msgstr "Vedoucí testeři"

#: guitext:374
msgctxt "Credits"
msgid "Lead Tester"
msgstr "Vedoucí tester"

#: guitext:375
msgctxt "Credits"
msgid "Management"
msgstr "Management"

#: guitext:376
msgctxt "Credits"
msgid "Marketing and PR"
msgstr "Marketing a PR"

#: guitext:377
msgctxt "Credits"
msgid "Tech Support"
msgstr "Technická podpora"

#: guitext:378
msgctxt "Credits"
msgid "Administration"
msgstr "Administrace"

#: guitext:379
msgctxt "Credits"
msgid "Thanks To"
msgstr "Poděkování"

#: guitext:380
msgctxt "Credits"
msgid "Producer"
msgstr "Producent"

#: guitext:381
msgctxt "Credits"
msgid "Level Design"
msgstr "Level design"

#: guitext:382
msgctxt "Credits"
msgid "Script By"
msgstr "Námět"

#: guitext:383
msgctxt "Credits"
msgid "Libraries and Tools"
msgstr "Knihovny a nástroje"

#: guitext:384
msgctxt "Credits"
msgid "Playtesters"
msgstr "Hru testovali"

#: guitext:385
msgctxt "Credits"
msgid "Localisation"
msgstr "Lokalizace"

#: guitext:386
msgctxt "Credits"
msgid "Special Thanks To"
msgstr "Speciální poděkovaní"

#: guitext:387
msgctxt "Credits"
msgid "Package Design"
msgstr "Návrh obalu"

#: guitext:388
msgctxt "Credits"
msgid "Documentation"
msgstr "Dokumentace"

#: guitext:389
msgctxt "Credits"
msgid "Documentation Layout"
msgstr "Úprava dokumentace"

#: guitext:390
msgctxt "Credits"
msgid "Production"
msgstr "Produkce"

#: guitext:391
msgctxt "Credits"
msgid "Quality Assurance"
msgstr "Záruka kvality"

#: guitext:392
msgctxt "Credits"
msgid "Lead Level Design"
msgstr "Vedouci sestaveni levelů"

#: guitext:393
msgctxt "Credits"
msgid "Intro"
msgstr "Intro"

#: guitext:394
msgctxt "Credits"
msgid "Testers"
msgstr "Testeři"

#: guitext:395
msgctxt "Menu interface item"
msgid "Sessions"
msgstr "Sezení"

#: guitext:396
msgctxt "Menu interface item"
msgid "Name"
msgstr "jméno"

#: guitext:397
msgctxt "Menu interface item"
msgid "Services"
msgstr "Služby"

#: guitext:398
msgctxt "Menu interface item"
msgid "Messages"
msgstr "Zprávy"

#: guitext:399
msgctxt "Menu interface item"
msgid "Create Game"
msgstr "Založit hru"

#: guitext:400
msgctxt "Menu interface item"
msgid "Join Game"
msgstr "Připojit se ke hře"

#: guitext:401
msgctxt "Menu interface item"
msgid "Start Game"
msgstr "Spustit hru"

#: guitext:402
msgctxt "Menu interface item"
msgid "Game Menu"
msgstr "Menu hra"

#: guitext:403
msgctxt "Menu interface item"
msgid "Cancel"
msgstr "Zrušit"

#: guitext:404
msgctxt "Menu interface item"
msgid "No Name"
msgstr "Anonym"

#: guitext:405
msgctxt "Menu interface item"
msgid "Players"
msgstr "Hráči"

#. Creature experience level
#: guitext:406
msgctxt "Menu interface item"
msgid "Level"
msgstr "Úroveň"

#: guitext:407
msgctxt "Menu interface item"
msgid "Levels"
msgstr "Úrovně"

#: guitext:408
msgctxt "Menu interface item"
msgid "Games"
msgstr "Hry"

#: guitext:409
msgctxt "Menu interface item"
msgid "Modem Menu"
msgstr "Menu hry přes modem"

#: guitext:410
msgctxt "Menu interface item"
msgid "Serial Menu"
msgstr "Menu hry přes sériový port"

#: guitext:411
msgctxt "Menu interface item"
msgid "Init"
msgstr "Inicializace"

#: guitext:412
msgctxt "Menu interface item"
msgid "Hangup"
msgstr "Zavěsit"

#: guitext:413
msgctxt "Menu interface item"
msgid "Clear"
msgstr "Vymazat"

#: guitext:414
msgctxt "Menu interface item"
msgid "Answer"
msgstr "Odpovědět"

#: guitext:415
msgctxt "Menu interface item"
msgid "Start"
msgstr "Start"

#: guitext:416
msgctxt "Menu interface item"
msgid "Ally"
msgstr "Spojenci"

#: guitext:417
msgctxt "Menu interface item"
msgid "Alliance"
msgstr "Spojenectví"

#: guitext:418
msgctxt "Menu interface item"
msgid "Credits"
msgstr "Titulky"

#: guitext:419
msgctxt "Menu interface item"
msgid "Ok"
msgstr "Ok"

#: guitext:420
msgctxt "Dungeon special decription"
msgid "Reveal Map: Reveals the entire underground realm to you."
msgstr "Odhalit mapu: Odhali ti celou mapu podzemi."

#: guitext:421
msgctxt "Dungeon special decription"
msgid ""
"Resurrect Creature: You may raise one of your fallen minions from the dead."
msgstr "Ozivit obludu: Muzes ozivit jednu ze svych padlych oblud."

#: guitext:422
msgctxt "Dungeon special decription"
msgid ""
"Transfer Creature: Pick one of your creatures to accompany you to the next "
"realm."
msgstr ""
"Prenest obludu: Umozni ti prenest jednu obludu s sebou do dalsiho kola."

#: guitext:423
msgctxt "Dungeon special decription"
msgid "Steal Hero: Subvert a hero to your cause."
msgstr "Ukrast hrdinu: Prevede vybraneho hrdinu na tvou stranu."

#: guitext:424
msgctxt "Dungeon special decription"
msgid "Multiply Creatures: Create a double of each of your creatures."
msgstr "Rozmnozit obludy: Vytvori kopii od kazde tve obludy."

#: guitext:425
msgctxt "Dungeon special decription"
msgid "Increase Level: Bestows greater skill on all your creatures."
msgstr "Zvysit uroven: Zvysi uroven vsech tvych oblud na maximum."

#: guitext:426
msgctxt "Dungeon special decription"
msgid "Make Safe: Reinforces your entire dungeon."
msgstr "Zabezpečit: Zpevni steny celeho tveho sklepeni."

#: guitext:427
msgctxt "Dungeon special decription"
msgid ""
"Locate Hidden World: You will be transported to a secret realm after you "
"have conquered this one."
msgstr ""
"Najit tajny svet: Po dobiti tohoto kralovstvi budes prenesen do tajne rise."

#: guitext:428
msgctxt "Dungeon special name"
msgid "Resurrect Creature"
msgstr "Vzkřísit obludu"

#: guitext:429
msgctxt "Dungeon special name"
msgid "Transfer Creature"
msgstr "Přenést obludu"

#: guitext:430
msgctxt "Menu interface item"
msgid "Bonus"
msgstr "Bonus"

#: guitext:431
msgctxt "Menu interface, Main Menu item"
msgid "High Score Table"
msgstr "Tabulka nejvyššího skóre"

#: guitext:432
msgctxt "Menu interface item"
msgid "Go to Query Mode"
msgstr "Prejit do Query modu"

#: guitext:433
msgctxt "Menu interface item"
msgid "More information"
msgstr "Dalsi informace"

#: guitext:434
msgctxt "Menu interface item"
msgid "Back to main Query Screen"
msgstr "Zpet do hlavni Query obrazovky"

#: guitext:435
msgctxt "Menu interface item"
msgid "Selected action"
msgstr "Zvolit akci"

#: guitext:436
msgctxt "Menu interface item"
msgid "Choose party"
msgstr "Vybrat skupinu"

#: guitext:437
msgctxt "Menu interface item"
msgid "Enter dungeon"
msgstr "Vstoupit do kobky"

#: guitext:438
msgctxt "Menu interface item"
msgid "Party members"
msgstr "Členové skupiny"

#: guitext:439
msgctxt "Menu interface item"
msgid "Available creatures"
msgstr "Příšery k dispozici"

#: guitext:440
msgctxt "Menu interface item"
msgid "Creature"
msgstr "Příšera"

#: guitext:441
msgctxt "Menu interface item"
msgid "Money available"
msgstr "Finance k dispozici"

#: guitext:442
msgctxt "Menu interface item"
msgid "Leader"
msgstr "Vůdce"

#: guitext:443
msgctxt "Menu interface item"
msgid "Hire"
msgstr "Najmout"

#: guitext:444
msgctxt "Menu interface item"
msgid "Fire"
msgstr "Vyrazit"

#: guitext:445
msgctxt "Menu interface item"
msgid "Cost"
msgstr "Výše žoldu"

#: guitext:446
msgctxt "Menu interface item"
msgid "Type"
msgstr "Typ"

#: guitext:447
#, fuzzy
msgctxt "In-game interface description"
msgid ""
"Information Panel: Miscellaneous information. Shows your and enemy progress "
"and allows changing creature tendencies."
msgstr "Informační panel: Různé informace. [5.0]"

#: guitext:448
#, fuzzy
msgctxt "In-game interface description"
msgid ""
"Room Panel: The rooms available for you to build. Here you can center map on "
"rooms or build new ones."
msgstr ""
"Panel místností: Typy místností, které jsou ti dispozici ke stavbě. [6.0]"

#: guitext:449
#, fuzzy
msgctxt "In-game interface description"
msgid ""
"Research Panel: The spells available to you. Here you can cast or cancel "
"them."
msgstr "Menu Vyzkum: Nabidne kouzla ke zkoumani. [7.0]"

#: guitext:450
#, fuzzy
msgctxt "In-game interface description"
msgid ""
"Workshop Panel: The traps and doors available to you. You can center the map "
"on them, place new ones or sell existing."
msgstr "Menu Dilna: Zde muzes vyrabet ruzne dvere a pasti. [8.0]"

#: guitext:451
#, fuzzy
msgctxt "In-game interface description"
msgid ""
"Creature Panel: Information on your creatures. Shows activity of your "
"creatures and allows picking them up."
msgstr "Menu Obludy: Poda informace o tvych priserkach. [9.0]"

#: guitext:452
#, fuzzy
msgctxt "In-game interface description"
msgid ""
"Research Time: The time until a new spell is researched. Scholars in your "
"Library are making progress on this bar."
msgstr "Doba vyzkumu: Kolik casu je potreba na vyzkoumani kouzla. [5.4]"

#: guitext:453
#, fuzzy
msgctxt "In-game interface description"
msgid ""
"Workshop Time: The time until a new trap is manufactured. Workers in your "
"Workshop are making progress on this bar."
msgstr "Doba vyroby: Kolik casu je potreba na vyrobu nove pasti. [5.5]"

#: guitext:454
#, fuzzy
msgctxt "In-game interface description"
msgid ""
"Time: The time until the next Creature Payday. This bar increases over time "
"and, when it reaches its peak, all of your creatures receive their wages."
msgstr ""
"Zbyva dni: Za kolik dni budes muset svym obludam muset vyplatit zold. [5.3]"

#: guitext:455
#, fuzzy
msgctxt "In-game interface description"
msgid ""
"Number of Rooms: The number of rooms held by this Keeper. Allows you to "
"compare your dungeon with the competitors."
msgstr "Pocet mistnosti: Kolik mistnosti vlastni tento Strazce. [5.6]"

#: guitext:456
#, fuzzy
msgctxt "In-game interface description"
msgid ""
"Number of Creatures: The number of creatures owned by this Keeper. Allows "
"you to compare your army with other Keepers."
msgstr "Pocet oblud: Kolik oblud slouzi tomuto Strazci. [5.7]"

#: guitext:457
msgctxt "Menu interface item"
msgid "Choose game"
msgstr "Vybrat hru"

#: guitext:458
msgctxt "Menu interface item"
msgid "Game type"
msgstr "Typ hry"

#: guitext:459
msgctxt "Menu interface item"
msgid "Keeper vs keeper"
msgstr "Strážce proti Strážci"

#: guitext:460
msgctxt "Menu interface item"
msgid "Keeper vs heroes"
msgstr "Strážce proti Hrdinům"

#: guitext:461
msgctxt "Menu interface item"
msgid "Deathmatch"
msgstr "Deathmatch"

#: guitext:462
#, fuzzy
msgctxt "In-game interface description"
msgid "Sell Room: Sell a room tile for half the building price. LMB select."
msgstr ""
"Prodat místnost: Prodá políčko místnosti za poloviční cenu. Položku vyberes "
"LTM. [6.4]"

#: guitext:463
#, fuzzy
msgctxt "In-game interface description"
msgid ""
"Sell Item: Sell a Trap or Door. Allows you to earn gold on manufacturing. "
"LMB select."
msgstr "Prodat předmět: Prodá dveře nebo past. Položku vybereš LTM. [8.1.2]"

#: guitext:464
msgctxt "In-game interface description"
msgid "Next Battle: Zoom to the next battle. LMB select."
msgstr "Další bitva: Přiblíží oblast s další bitvou. Položku vybereš LTM."

#: guitext:465
msgctxt "In-game interface item"
msgid "Close Window"
msgstr "Zavřít okno"

#: guitext:466
msgctxt "In-game interface item"
msgid "Zoom to area"
msgstr "Priblížit oblast"

#: guitext:467
msgctxt "Menu interface item"
msgid "No mouse installed"
msgstr "Není nainstalována žádná myš"

#: guitext:468
msgctxt "Menu interface item"
msgid "Define keys"
msgstr "Definovat klávesy"

#: guitext:469
msgctxt "Game controls"
msgid "Ally with player"
msgstr "Spojit se s hráčem"

#: guitext:470
msgctxt "Game controls"
msgid "Press a key"
msgstr "Stiskni klávesu"

#: guitext:471
msgctxt "Game controls"
msgid "UP"
msgstr "NAHORU"

#: guitext:472
msgctxt "Game controls"
msgid "DOWN"
msgstr "DOLŮ"

#: guitext:473
msgctxt "Game controls"
msgid "LEFT"
msgstr "DOLEVA"

#: guitext:474
msgctxt "Game controls"
msgid "RIGHT"
msgstr "DOPRAVA"

#: guitext:475
msgctxt "Game controls"
msgid "ROTATE"
msgstr "OTOČIT"

#: guitext:476
msgctxt "Game controls"
msgid "SPEED"
msgstr "RYCHLOST"

#: guitext:477
msgctxt "Game controls"
msgid "ROTATE LEFT"
msgstr "OTOČENÍ DOLEVA"

#: guitext:478
msgctxt "Game controls"
msgid "ROTATE RIGHT"
msgstr "OTOČENÍ DOPRAVA"

#: guitext:479
msgctxt "Game controls"
msgid "ZOOM IN"
msgstr "ZVĚTŠIT"

#: guitext:480
msgctxt "Game controls"
msgid "ZOOM OUT"
msgstr "ZMENŠIT"

#: guitext:481
msgctxt "Keyboard"
msgid "LEFT CONTROL"
msgstr "LEVÝ CTRL"

#: guitext:482
msgctxt "Keyboard"
msgid "RIGHT CONTROL"
msgstr "PRAVÝ CTRL"

#: guitext:483
msgctxt "Keyboard"
msgid "LEFT SHIFT"
msgstr "LEVÝ SHIFT"

#: guitext:484
msgctxt "Keyboard"
msgid "RIGHT SHIFT"
msgstr "PRAVÝ SHIFT"

#: guitext:485
msgctxt "Keyboard"
msgid "LEFT ALT"
msgstr "LEVÝ ALT"

#: guitext:486
msgctxt "Keyboard"
msgid "RIGHT ALT"
msgstr "PRAVÝ ALT"

#: guitext:487
msgctxt "Keyboard"
msgid "SPACE"
msgstr "MEZERNÍK"

#: guitext:488
msgctxt "Keyboard"
msgid "RETURN"
msgstr "ENTER"

#: guitext:489
msgctxt "Keyboard"
msgid "TAB"
msgstr "TABULÁTOR"

#: guitext:490
msgctxt "Keyboard"
msgid "CAPS LOCK"
msgstr "CAPS LOCK"

#: guitext:491
msgctxt "Keyboard"
msgid "BACKSPACE"
msgstr "BACKSPACE"

#: guitext:492
msgctxt "Keyboard"
msgid "INSERT"
msgstr "INSERT"

#: guitext:493
msgctxt "Keyboard"
msgid "DELETE"
msgstr "DELETE"

#: guitext:494
msgctxt "Keyboard"
msgid "HOME"
msgstr "HOME"

#: guitext:495
msgctxt "Keyboard"
msgid "END"
msgstr "END"

#: guitext:496
msgctxt "Keyboard"
msgid "PAGE UP"
msgstr "PAGE UP"

#: guitext:497
msgctxt "Keyboard"
msgid "PAGE DOWN"
msgstr "PAGE DOWN"

#: guitext:498
msgctxt "Keyboard"
msgid "NUM LOCK"
msgstr "NUM LOCK"

#: guitext:499
msgctxt "Keyboard"
msgid "NUM /"
msgstr "NUM /"

#: guitext:500
msgctxt "Keyboard"
msgid "NUM *"
msgstr "NUM *"

#: guitext:501
msgctxt "Keyboard"
msgid "NUM -"
msgstr "NUM -"

#: guitext:502
msgctxt "Keyboard"
msgid "NUM +"
msgstr "NUM +"

#: guitext:503
msgctxt "Keyboard"
msgid "NUM ENTER"
msgstr "NUM ENTER"

#: guitext:504
msgctxt "Keyboard"
msgid "NUM DELETE"
msgstr "NUM DELETE"

#: guitext:505
msgctxt "Keyboard"
msgid "NUM 1"
msgstr "NUM 1"

#: guitext:506
msgctxt "Keyboard"
msgid "NUM 2"
msgstr "NUM 2"

#: guitext:507
msgctxt "Keyboard"
msgid "NUM 3"
msgstr "NUM 3"

#: guitext:508
msgctxt "Keyboard"
msgid "NUM 4"
msgstr "NUM 4"

#: guitext:509
msgctxt "Keyboard"
msgid "NUM 5"
msgstr "NUM 5"

#: guitext:510
msgctxt "Keyboard"
msgid "NUM 6"
msgstr "NUM 6"

#: guitext:511
msgctxt "Keyboard"
msgid "NUM 7"
msgstr "NUM 7"

#: guitext:512
msgctxt "Keyboard"
msgid "NUM 8"
msgstr "NUM 8"

#: guitext:513
msgctxt "Keyboard"
msgid "NUM 9"
msgstr "NUM 9"

#: guitext:514
msgctxt "Keyboard"
msgid "NUM 0"
msgstr "NUM 0"

#: guitext:515
msgctxt "Keyboard"
msgid "F1"
msgstr "F1"

#: guitext:516
msgctxt "Keyboard"
msgid "F2"
msgstr "F2"

#: guitext:517
msgctxt "Keyboard"
msgid "F3"
msgstr "F3"

#: guitext:518
msgctxt "Keyboard"
msgid "F4"
msgstr "F4"

#: guitext:519
msgctxt "Keyboard"
msgid "F5"
msgstr "F5"

#: guitext:520
msgctxt "Keyboard"
msgid "F6"
msgstr "F6"

#: guitext:521
msgctxt "Keyboard"
msgid "F7"
msgstr "F7"

#: guitext:522
msgctxt "Keyboard"
msgid "F8"
msgstr "F8"

#: guitext:523
msgctxt "Keyboard"
msgid "F9"
msgstr "F9"

#: guitext:524
msgctxt "Keyboard"
msgid "F10"
msgstr "F10"

#: guitext:525
msgctxt "Keyboard"
msgid "F11"
msgstr "F11"

#: guitext:526
msgctxt "Keyboard"
msgid "F12"
msgstr "F12"

#: guitext:527
msgctxt "Keyboard"
msgid "UP"
msgstr "ŠIPKA NAHORU"

#: guitext:528
msgctxt "Keyboard"
msgid "DOWN"
msgstr "ŠIPKA DOLŮ"

#: guitext:529
msgctxt "Keyboard"
msgid "LEFT"
msgstr "ŠIPKA DOLEVA"

#: guitext:530
msgctxt "Keyboard"
msgid "RIGHT"
msgstr "ŠIPKA DOPRAVA"

#: guitext:531
msgctxt "Network game message"
msgid "Initialising Modem"
msgstr "Inicializuji modem"

#: guitext:532
msgctxt "Network game message"
msgid "Connecting Modem"
msgstr "Spojuji modem"

#: guitext:533
msgctxt "Network game message"
msgid "Dial"
msgstr "Vytáčení"

#: guitext:534
msgctxt "Network game message"
msgid "Continue"
msgstr "Pokračovat"

#: guitext:535
msgctxt "Network game message"
msgid "Line Engaged"
msgstr "Spojení navázáno"

#: guitext:536
msgctxt "Network game message"
msgid "Unknown Error"
msgstr "Neznámá chyba"

#: guitext:537
msgctxt "Network game message"
msgid "No Carrier"
msgstr "Žádný přepravce"

#: guitext:538
msgctxt "Network game message"
msgid "No Dial Tone"
msgstr "Žádný vyzváněcí tón"

#: guitext:539
msgctxt "Network game message"
msgid "No Response"
msgstr "Žádná odezva"

#: guitext:540
msgctxt "Network game message"
msgid "No Server"
msgstr "Server nenalezen"

#: guitext:541
msgctxt "Network game message"
msgid "Unable to initialise"
msgstr "Nemohu inicializovat systém"

#: guitext:542
msgctxt "Network game message"
msgid "Unable to create game"
msgstr "Nemohu vytvořit hru"

#: guitext:543
msgctxt "Network game message"
msgid "Unable to join game"
msgstr "Nemohu se připojit ke hře"

#: guitext:544
#, fuzzy
msgctxt "Slab description"
msgid ""
"Gems: Infinite wealth for your Imps to extract. Cannot be destroyed, but "
"takes longer to mine than Gold."
msgstr ""
"Drahokamy: Nekonecný zdroj bohatství, které pro tebe mohou Skřeti těžit. "
"[12.3]"

#: guitext:545
#, fuzzy
msgctxt "Object description"
msgid ""
"Hero Gate: Heroes use this portal to invade your dungeon. It cannot be "
"closed on your side."
msgstr ""
"Brána hrdinů: Hrdinové pouzívají tento portál k invazi do tvé kobky. [15.4]"

#: guitext:546
msgctxt "Creature name"
msgid "Tunneller"
msgstr "Tunneller"

#: guitext:547
msgctxt "Creature name"
msgid "Avatar"
msgstr "Avatar"

#: guitext:548
#, fuzzy
msgctxt "In-game interface description"
msgid "Toggle Computer Assistant: Currently - Aggressive. LMB toggle."
msgstr ""
"Přepnout počítačového asisteta: Momentálně - Agresivní. Přepnes LTM. [3.2.4]"

#: guitext:549
#, fuzzy
msgctxt "In-game interface description"
msgid "Toggle Computer Assistant: Currently - Defensive. LMB toggle."
msgstr ""
"Přepnout počítačového asisteta: Momentálně - Obranný. Přepnes LTM. [3.2.4]"

#: guitext:550
#, fuzzy
msgctxt "In-game interface description"
msgid "Toggle Computer Assistant: Currently - Construction Only. LMB toggle."
msgstr ""
"Přepnout počítačového asisteta: Momentálně - pouze stavět. Přepnes LTM. "
"[3.2.4]"

#: guitext:551
#, fuzzy
msgctxt "In-game interface description"
msgid "Toggle Computer Assistant: Currently - Move Only. LMB toggle."
msgstr ""
"Přepnout počítačového asisteta: Momentálně - pouze přesuny. Přepnes LTM. "
"[3.2.4]"

#: guitext:552
msgctxt "In-game tab with rooms"
msgid "Treasure Room"
msgstr "Pokladnice"

#: guitext:553
msgctxt "In-game tab with rooms"
msgid "Library"
msgstr "Knihovna"

#: guitext:554
msgctxt "In-game tab with rooms"
msgid "Lair"
msgstr "Doupě"

#: guitext:555
msgctxt "In-game tab with rooms"
msgid "Prison"
msgstr "Vězení"

#: guitext:556
msgctxt "In-game tab with rooms"
msgid "Torture Room"
msgstr "Mučírna"

#: guitext:557
msgctxt "In-game tab with rooms"
msgid "Training Room"
msgstr "Tréninková místnot"

#: guitext:558
msgctxt "In-game tab with rooms"
msgid "Dungeon Heart"
msgstr "Srdce sklepení"

#: guitext:559
msgctxt "In-game tab with rooms"
msgid "Workshop"
msgstr "Dílna"

#: guitext:560
msgctxt "In-game tab with rooms"
msgid "Scavenger Room"
msgstr "Očistec"

#: guitext:561
msgctxt "In-game tab with rooms"
msgid "Temple"
msgstr "Chrám"

#: guitext:562
msgctxt "In-game tab with rooms"
msgid "Graveyard"
msgstr "Hřbitov"

#: guitext:563
msgctxt "In-game tab with rooms"
msgid "Barracks"
msgstr "Kasárna"

#: guitext:564
msgctxt "In-game tab with rooms"
msgid "Hatchery"
msgstr "Líheň"

#: guitext:565
msgctxt "In-game tab with rooms"
msgid "Guard Post"
msgstr "Strážnice"

#: guitext:566
msgctxt "In-game tab with rooms"
msgid "Bridge"
msgstr "Most"

#: guitext:567
msgid "Fight"
msgstr "Boj"

#: guitext:568
msgid "Annoyed"
msgstr "Naštvaný"

#: guitext:569
msgctxt "Keyboard"
msgid "Shift"
msgstr "Shift"

#: guitext:570
msgctxt "Keyboard"
msgid "Control"
msgstr "Control"

#: guitext:571
msgctxt "Keyboard"
msgid "Alt"
msgstr "Alt"

#: guitext:572
msgctxt "Credits"
msgid "Additional Artwork"
msgstr "Další umělci"

#: guitext:573
msgctxt "Credits"
msgid "Additional Programming"
msgstr "Další programátoři"

#: guitext:574
msgctxt "Credits"
msgid "Manual And Documentation"
msgstr "Manuál a dokumentace"

#: guitext:575
msgctxt "Credits"
msgid "Installer"
msgstr "Instalátor"

#: guitext:576
msgctxt "Credits"
msgid "Additional Level Design"
msgstr "Další desinéři úrovní"

#: guitext:577 guitext:863
msgctxt "Credits"
msgid "Additional Thanks"
msgstr "Další poděkování"

#: guitext:578
msgctxt "Trap names"
msgid "Boulder Trap"
msgstr "Past z balvanem"

#: guitext:579
msgctxt "Trap names"
msgid "Alarm Trap"
msgstr "Past s poplašným zařízením"

#: guitext:580
msgctxt "Trap names"
msgid "Poison Gas Trap"
msgstr "Past s jedovatým plynem"

#: guitext:581
msgctxt "Trap names"
msgid "Lightning Trap"
msgstr "Past s blesky"

#: guitext:582
msgctxt "Trap names"
msgid "Word of Power Trap"
msgstr "Past Slovo moci"

#: guitext:583
msgctxt "Trap names"
msgid "Lava Trap"
msgstr "Past s lávou"

#: guitext:584
#, fuzzy
msgctxt "Trap description"
msgid ""
"Boulder Trap: A rolling rock that crushes everything in its path. Triggered "
"when enemy creature is close and within line of sight, or when slapped by a "
"Keeper. LMB select. RMB zoom."
msgstr ""
"Past s balvanem: Valici se kamen, ktery rozdrti vse co mu stoji v ceste. "
"Zvoli se LTM, PTM zvetsi oblast. [20.1]"

#: guitext:585
#, fuzzy
msgctxt "Trap description"
msgid ""
"Alarm Trap: Triggers a Call To Arms spell, so that creatures in the area are "
"summoned to it. LMB select. RMB zoom."
msgstr ""
"Poplasne zarizeni: Spusteni poplasneho zarizeni vyvola kouzlo Mobilizace. "
"Zvoli se LTM, PTM zvetsi oblast. [20.2]"

#: guitext:586
#, fuzzy
msgctxt "Trap description"
msgid ""
"Poison Gas Trap: A cloud of noxious vapours triggered by your enemies. Can "
"hurt owner creatures if they inhale it. LMB select. RMB zoom."
msgstr ""
"Past s jedovatym plynem: Past po aktivaci vypusti na nepratele oblak "
"jedovateho plynu. Zvoli se LTM, PTM zvetsi oblast. [20.3]"

#: guitext:587
#, fuzzy
msgctxt "Trap description"
msgid ""
"Lightning Trap: Strikes nearby enemy creatures with bolts of lightning when "
"tripped. Does no harm to owner creatures. LMB select. RMB zoom."
msgstr ""
"Past s blesky: Zasahne nepratele ve svem okoli svazkem blesku. Zvoli se LTM, "
"PTM zvetsi oblast. [20.4]"

#: guitext:588
#, fuzzy
msgctxt "Trap description"
msgid ""
"Word of Power Trap: Radiates devastating rings of demonic energy, pushing "
"and damaging all enemy creatures within range. LMB select. RMB zoom."
msgstr ""
"Past Slovo moci: Vysila kruhy nicive energie a zrani vsechny obludy v "
"dosahu. Zvoli se LTM, PTM zvetsi oblast. [20.5]"

#: guitext:589
#, fuzzy
msgctxt "Trap description"
msgid ""
"Lava Trap: The tile disintegrates revealing a pool of molten lava. Effects "
"are irreversible, so Bridge is needed to be able to step on affected area "
"again. LMB select. RMB zoom."
msgstr ""
"Past s lavou: Zmeni vybrane policko na zhavou lavu. Zvoli se LTM, PTM zvetsi "
"oblast. [20.6]"

#: guitext:590
msgctxt "Door name"
msgid "Wooden Door"
msgstr "Dřevěné dveře"

#: guitext:591
msgctxt "Door name"
msgid "Braced Door"
msgstr "Zpevněné dveře"

#: guitext:592
msgctxt "Door name"
msgid "Iron Door"
msgstr "Železné dveře"

#: guitext:593
msgctxt "Door name"
msgid "Magic Door"
msgstr "Kouzelné dveře"

#: guitext:594
#, fuzzy
msgctxt "Door description"
msgid ""
"Wooden Door: The simplest means of restricting access. Can be broken down "
"easily. LMB select. RMB zoom."
msgstr ""
"Drevene dvere: Nejjednodussi zpusob jak omezit pohyb po sklepenich. Zvoli se "
"LTM, PTM zvetsi oblast. [21.1]"

#: guitext:595
#, fuzzy
msgctxt "Door description"
msgid ""
"Braced Door: A wooden door reinforced with iron to last longer. LMB select. "
"RMB zoom."
msgstr ""
"Zpevnene dvere: Drevene dvere vylepsene zelezem. Zvoli se LTM, PTM zvetsi "
"oblast. [21.2]"

#: guitext:596
#, fuzzy
msgctxt "Door description"
msgid ""
"Iron Door: Strong, heavy door capable of sustaining massive damage. LMB "
"select. RMB zoom."
msgstr ""
"Zelezne dvere: Tezke a pevne dvere. Snesou velke poskozeni. Zvoli se LTM, "
"PTM zvetsi oblast. [21.3]"

#: guitext:597
#, fuzzy
msgctxt "Door description"
msgid ""
"Magic Door: A special door, highly resistant to physical damage but "
"susceptible to magical damage. LMB select. RMB zoom."
msgstr ""
"Kouzelne dvere: Specialni dvere. Jsou velice odolne vuci fyzickemu "
"poskozeni, ale neodolaji ruznym kouzlum. Zvoli se LTM, PTM zvetsi oblast. "
"[21.4]"

#: guitext:598
msgctxt "Room name"
msgid "Portal"
msgstr "Portál"

#: guitext:599
msgctxt "Room name"
msgid "Treasure Room"
msgstr "Pokladnice"

#: guitext:600
msgctxt "Room name"
msgid "Library"
msgstr "Knihovna"

#: guitext:601
msgctxt "Room name"
msgid "Prison"
msgstr "Vězení"

#: guitext:602
msgctxt "Room name"
msgid "Torture Chamber"
msgstr "Mučírna"

#: guitext:603
msgctxt "Room name"
msgid "Training Room"
msgstr "Tréninková místnost"

#: guitext:604
msgctxt "Room name"
msgid "Dungeon Heart"
msgstr "Srdce sklepení"

#: guitext:605
msgctxt "Room name"
msgid "Workshop"
msgstr "Dílna"

#: guitext:606
msgctxt "Room name"
msgid "Graveyard"
msgstr "Hřbitov"

#: guitext:607
msgctxt "Room name"
msgid "Barracks"
msgstr "Kasárna"

#: guitext:608
msgctxt "Room name"
msgid "Hatchery"
msgstr "Líheň"

#: guitext:609
msgctxt "Room name"
msgid "Lair"
msgstr "Doupě"

#: guitext:610
msgctxt "Room name"
msgid "Bridge"
msgstr "Most"

#: guitext:611
msgctxt "Room name"
msgid "Guard Post"
msgstr "Strážnice"

#: guitext:612
msgctxt "Room name"
msgid "Temple"
msgstr "Chrám"

#: guitext:613
msgctxt "Room name"
msgid "Scavenger Room"
msgstr "Očistec"

#: guitext:614
msgctxt "Object name"
msgid "Hero Gate"
msgstr "Brána hrdinů"

#: guitext:615
msgctxt "Room description"
msgid "Treasure Room: Your gold is stored here. LMB select. RMB zoom. [17.1]"
msgstr ""
"Pokladnice: Zde skladujes sve zlato. Zvoli se LTM, PTM zvetsi oblast. [17.1]"

#: guitext:616
msgctxt "Room description"
msgid ""
"Library: The room where spells are researched. LMB select. RMB zoom. [17.4]"
msgstr ""
"Knihovna: V teto mistnosti se vyvijeji nova kouzla. Zvoli se LTM, PTM zvetsi "
"oblast. [17.4]"

#: guitext:617
msgctxt "Room description"
msgid ""
"Prison: Place enemy creatures here for safe keeping. LMB select. RMB zoom. "
"[17.10]"
msgstr ""
"Vezeni: Do vezeni muzes uvrhnout nepratele kteri prezili tve utoky.Zvoli se "
"LTM, PTM zvetsi oblast. [17.10]"

#: guitext:618
msgctxt "Room description"
msgid ""
"Training Room: Place creatures in here to improve their experience. LMB "
"select. RMB zoom. [17.5]"
msgstr ""
"Trénonvací místnost: Zde si tvé obludy mohou zvyšovat úroveň svých "
"schopností. Zvolí se LTM, PTM zvětší oblast. [17.5]"

#: guitext:619
msgctxt "Room description"
msgid ""
"Torture Chamber: Torture creatures for your own evil ends. LMB select. RMB "
"zoom. [17.11]"
msgstr ""
"Mucirna: Zde se muci zajate obludy a hrdinove. Zvoli se LTM, PTM zvetsi "
"oblast. [17.11]"

#: guitext:620
msgctxt "Room description"
msgid "Dungeon Heart: The life force of your dungeon. [11.2]"
msgstr "Srdce sklepeni: Zivotne dulezity stred tveho sklepeni. [11.2]"

#: guitext:621
msgctxt "Room description"
msgid ""
"Workshop: Place creatures inside to manufacture Traps and Doors. LMB select. "
"RMB zoom. [17.8]"
msgstr ""
"Dilna: Do dilny je nutne umistnit nejake obludy aby pro tebe vyrabely dvere "
"a pasti. Zvoli se LTM, PTM zvetsi oblast. [17.8]"

#: guitext:622
msgctxt "Room description"
msgid ""
"Graveyard: Dead creatures are taken to this room to rot. LMB select. RMB "
"zoom. [17.13]"
msgstr ""
"Hrbitov: V teto mistnosti hniji tela tvych porazenych nepratel. Zvoli se "
"LTM, PTM zvetsi oblast. [17.13]"

#: guitext:623
msgctxt "Room description"
msgid ""
"Barracks: Group creatures by placing them into the room. LMB select. RMB "
"zoom. [17.9]"
msgstr ""
"Kasarna: Seskupuji zde umistnene obludy do vojenskych utvaru. Zvoli se LTM, "
"PTM zvetsi oblast. [17.9]"

#: guitext:624
msgctxt "Room description"
msgid ""
"Hatchery: Where creatures feast on cute, helpless little chicks. LMB select. "
"RMB zoom. [17.3]"
msgstr ""
"Líheň: V líhni se prisery krmi malymi, bezbranymi kuratky. Zvoli se LTM, PTM "
"zvetsi oblast. [17.3]"

#: guitext:625
msgctxt "Room description"
msgid ""
"Lair: Where your creatures sleep and replenish their energy. LMB select. RMB "
"zoom. [17.2]"
msgstr ""
"Doupe: V doupeti tve obludy odpocivaji a nabiraji novych sil. Zvoli se LTM, "
"PTM zvetsi oblast. [17.2]"

#: guitext:626
msgctxt "Room description"
msgid ""
"Bridge: Place this on water and lava to allow creatures to cross. LMB "
"select. RMB zoom. [17.6]"
msgstr ""
"Most: Mosty se buduji pres oblasti vody a lavy. Zvoli se LTM, PTM zvetsi "
"oblast. [17.6]"

#: guitext:627
msgctxt "Room description"
msgid ""
"Guard Post: Your creatures keep watch over your dungeon when placed on this "
"room. LMB select. RMB zoom. [17.7]"
msgstr ""
"Straznice: Ve straznicich dohlizeji strazne obludy na bezpecnost tvych "
"sklepeni. Zvoli se LTM, PTM zvetsi oblast. [17.7]"

#: guitext:628
msgctxt "Room description"
msgid ""
"Temple: Worshipping the dark gods makes creatures happier. Sacrifice "
"creatures by dropping them into the font. LMB select. RMB zoom. [17.12]"
msgstr ""
"Chram: Obeti temnym bohum zvysuji moralku tvych oblud. Obludu obetujes v "
"nadrzi. Zvoli se LTM, PTM zvetsi oblast. [17.12]"

#: guitext:629
msgctxt "Room description"
msgid ""
"Scavenger Room: Creatures placed onto the room lure their kin away from "
"other dungeons or through portals. LMB select. RMB zoom. [17.14]"
msgstr ""
"Ocistec: Obludy umistnene do teto mistnosti lanari dalsi obludy sveho druhu. "
"Zvoli se LTM, PTM zvetsi oblast. [17.14]"

#: guitext:630
msgctxt "Keeper spell name"
msgid "Possess Creature"
msgstr "Ovládnout stvoření"

#: guitext:631
msgctxt "Keeper spell name"
msgid "Create Imp"
msgstr "Stvořit skřeta"

#: guitext:632
msgctxt "Keeper spell name"
msgid "Sight of Evil"
msgstr "Oko zla"

#: guitext:633
msgctxt "Keeper spell name"
msgid "Call To Arms"
msgstr "Mobilizace"

#: guitext:634
msgctxt "Keeper spell name"
msgid "Hold Audience"
msgstr "Pozdržet návštěvu"

#: guitext:635
msgctxt "Keeper spell name"
msgid "Cave-In"
msgstr "Zával"

#: guitext:636
msgctxt "Keeper spell name"
msgid "Must Obey"
msgstr "Povinnost uposlechnout"

#: guitext:637
msgctxt "Keeper spell name"
msgid "Speed Monster"
msgstr "Urychlit příšeru"

#: guitext:638
msgctxt "Keeper spell name"
msgid "Protect Monster"
msgstr "Ochránit příšeru"

#: guitext:639
msgctxt "Keeper spell name"
msgid "Conceal Monster"
msgstr "Skrýt příšeru"

#: guitext:640
msgctxt "Keeper spell name"
msgid "Lightning Strike"
msgstr "Úder blesku"

#: guitext:641
msgctxt "Keeper spell name"
msgid "Chicken"
msgstr "Drůbežátor"

#: guitext:642
msgctxt "Keeper spell name"
msgid "Disease"
msgstr "Choroba"

#: guitext:643
msgctxt "Keeper spell name"
msgid "Destroy Walls"
msgstr "Zničit zdi"

#: guitext:644
msgctxt "Keeper spell name"
msgid "Heal"
msgstr "Uzdravení"

#: guitext:645
msgctxt "Keeper spell name"
msgid "Time Bomb"
msgstr "Časovaná bomba"

#: guitext:646
msgctxt "Keeper spell name"
msgid "Armageddon"
msgstr "Armagedon"

#: guitext:647
msgctxt "Keeper spell description"
msgid "Possess Creature: Control a creature directly. LMB select. [18.1]"
msgstr ""
"Ovládnout příšeru: Umožní ti přímo ovládat vybrané stvoření. Zvolí se LTM. "
"[18.1]"

#: guitext:648
msgctxt "Keeper spell description"
msgid ""
"Create Imp: Create summon a new Imp anywhere in your dungeon. LMB select. "
"[18.2]"
msgstr ""
"Vytvorit skreta: Vyvola kdekoliv na tvem uzemi skreta. Zvoli se LTM. [18.2]"

#: guitext:649
msgctxt "Keeper spell description"
msgid ""
"Sight of Evil: Reveal a hidden area of the map for a limited time. LMB "
"select. RMB zoom. [18.3]"
msgstr ""
"Oko zla: Na urcitou dobu odhali vybranou oblast mapy. Zvoli se LTM, PTM "
"zvetsi oblast. [18.3]"

#: guitext:650
msgctxt "Keeper spell description"
msgid ""
"Call To Arms: Calls all your creatures to an area of your dungeon. LMB "
"select, LMB again to reselect, LMB a third time to cancel. RMB zoom. [18.6]"
msgstr ""
"Mobilizace: Svola vsechny volne obludy do urcene oblasti tvych sklepeni. "
"Kouzlo vybiras stisknutim LTM, dalsim stisknutim LTM obnovis vyber a tretim "
"stisknutim vyber rusis. PTM zobrazi detailni pohled. [18.6]"

#: guitext:651
msgctxt "Keeper spell description"
msgid ""
"Hold Audience: Calls all your creatures to the Dungeon Heart. LMB select. "
"RMB zoom. [18.8]"
msgstr ""
"Pozdržet návštěvu: Teleportuje vsechny tve obludy na obranu srdce sklepeni. "
"Volba se provadi LTM, PTM zobrazi detailni pohled. 18.8"

#: guitext:652
msgctxt "Keeper spell description"
msgid "Cave In: Collapses the roof of the dungeon. LMB select. [18.13]"
msgstr "Zaval: Zborti strop chodby. Kouzlo se voli LTM. [18.13]"

#: guitext:653
msgctxt "Keeper spell description"
msgid ""
"Must Obey: Forces your creatures to obey your every command. LMB select. "
"[18.5]"
msgstr ""
"Hypnoticky prikaz: Prinuti obludu splnit i proti jeji vuli jakykoliv tvuj "
"prikaz. Kouzlo vyberes LTM. [18.5]"

#: guitext:654
msgctxt "Keeper spell description"
msgid "Speed Monster: Increases the speed of your monsters. LMB select. [18.4]"
msgstr ""
"Urychlit obludu: Zvysi rychlost tvych vybranych oblud. Vyber kouzla se "
"provadi LTM. [18.4]"

#: guitext:655
msgctxt "Keeper spell description"
msgid ""
"Protect Monster: Shields your creatures from attack. LBM select. [18.11]"
msgstr ""
"Ochránit obludu: Ochrání tvé příšeny před útokem. LTM pro zvolení. [18.11]"

#: guitext:656
msgctxt "Keeper spell description"
msgid ""
"Conceal Monster: Makes your creatures invisible to the enemy. LMB select. "
"[18.7]"
msgstr ""
"Skryj obludu: Zneviditelní tvé obludy pro nepřátele. LTM pro volbu. [18.7]"

#: guitext:657
msgctxt "Keeper spell description"
msgid ""
"Lightning Strike: Strikes an area of the dungeon with a devastating bolt of "
"lightning. LMB select. [18.10]"
msgstr ""
"Úder blesku: Udeří na vybranou oblast sklepení ničivým svazkem blesků. LTM "
"pro zvolení. [18.1]"

#: guitext:658
msgctxt "Keeper spell description"
msgid "Chicken: Transforms the enemy into a tasty morsel. LMB select. [18.12]"
msgstr "Drůbežátor: Promění nepřítele v chutné sousto. LTM pro výběr. [18.12]"

#: guitext:659
msgctxt "Keeper spell description"
msgid ""
"Disease: Inflicts a deadly plague on an enemy creature. LMB select. [18.14]"
msgstr ""
"Choroba: Způsobi vybraným nepřátelům smrtelnou nemoc. LTM pro zvolení. "
"[18.14]"

#: guitext:660
msgctxt "Keeper spell description"
msgid ""
"Destroy Walls: Breaks down reinforcemed enemy's walls. LMB select. [18.16]"
msgstr "Zničit zdi: Zbourá nepřátelské zpevněné zdi. LTM pro zvolení.  [18.16]"

#: guitext:661
msgctxt "Keeper spell description"
msgid ""
"Heal: Cast on an area of the dungeon to improve the health of your "
"creatures. LMB select. [18.9]"
msgstr ""
"Uzdravení: Vyčaruj toto kouzlo na určitou oblast sklepení pro přidání zivota "
"svým obludám. LTM pro zvolení. [18.9]"

#: guitext:662
msgctxt "Keeper spell description"
msgid "Time Bomb: Turns your creature into a suicidal bomber."
msgstr "Časovaná bomba: promění tvou příšeru v sebevražedného atentátníka."

#: guitext:663
msgctxt "Keeper spell description"
msgid ""
"Armageddon: Transports all the creatures in the land to your Dungeon Heart "
"for a final, decisive battle. LMB select. [18.15]"
msgstr ""
"Armagedon: Prenese vsechny obludy v zemi do tveho Srdce sklepeni, kde se "
"odehraje prudka, krvava a konecna bitva. Kouzlo se zvoli pomoci LTM. [18.15]"

#: guitext:664
msgctxt "Game event name"
msgid "Treasure Room full"
msgstr "Pokladnice je plná"

#: guitext:665
msgctxt "Game event name"
msgid "Scavenging detected"
msgstr "Detekováno očišťování"

#: guitext:666
msgctxt "Game event name"
msgid "Creature Payday"
msgstr "Výplatní den"

#: guitext:667
msgctxt "Game event name"
msgid "New spell picked up"
msgstr "Nalezeno nové kouzlo"

#: guitext:668
msgctxt "Game event name"
msgid "New room taken over"
msgstr "Zabrána nová místnost"

#: guitext:669
msgctxt "Game event name"
msgid "New area discovered"
msgstr "Objevena nová oblast"

#: guitext:670
msgctxt "Game event name"
msgid "Information"
msgstr "Informace"

#: guitext:671
msgctxt "Game event name"
msgid "Room lost"
msgstr "Přišel jsi o místnost"

#: guitext:672
msgctxt "Game event name"
msgid "Heart attacked"
msgstr "Srdce sklepení je napadeno"

#: guitext:673
msgctxt "Game event name"
msgid "Fight"
msgstr "Zaútočit"

#: guitext:674
msgctxt "Game event name"
msgid "Objective"
msgstr "Cíl"

#: guitext:675
msgctxt "Game event name"
msgid "Breach"
msgstr "Průnik nepřátel"

#: guitext:676
msgctxt "Game event name"
msgid "New spell researched"
msgstr "Vynalezeno nové kouzlo"

#: guitext:677
msgctxt "Game event name"
msgid "New room researched"
msgstr "Vynalezena nová místnost"

#: guitext:678
msgctxt "Game event name"
msgid "New Trap"
msgstr "Nová past"

#: guitext:679
msgctxt "Game event name"
msgid "New Door"
msgstr "Nové dveře"

#: guitext:680
msgctxt "Game event name"
msgid "New creature in dungeon"
msgstr "Nová příšera v kobce"

#: guitext:681
msgctxt "Game event name"
msgid "Creature annoyed"
msgstr "Tví přisluhovači jsou naštvaní"

#: guitext:682
msgctxt "Game event name"
msgid "No more living space"
msgstr "Nemáš prostor pro obludy"

#: guitext:683
msgctxt "Game event name"
msgid "Alarm triggered"
msgstr "Byl spuštěn poplach"

#: guitext:684
msgctxt "Game event name"
msgid "Room under attack"
msgstr "Místnost napadena"

#: guitext:685
msgctxt "Game event name"
msgid "Treasure Room needed"
msgstr "Potrebuješ Pokladnici"

#: guitext:686
msgctxt "Game event name"
msgid "Creatures becoming hungry"
msgstr "Příšery začínají být hladové"

#: guitext:687
msgctxt "Game event name"
msgid "Trap crate found"
msgstr "Byla nalezena bedna s pastí"

#: guitext:688
msgctxt "Game event name"
msgid "Door crate found"
msgstr "Byla nalezena bedna s dveřmi"

#: guitext:689
msgctxt "Game event name"
msgid "Dungeon Special found"
msgstr "Nalezen zvláštní bonus kobky"

#: guitext:690
msgctxt "Game event description"
msgid "Treasure Room full: LMB toggle. RMB delete."
msgstr "Pokladnice je plná: LTM přepnout, PTM smazat."

#: guitext:691
msgctxt "Game event description"
msgid "Creature being scavenged: LMB toggle. RMB delete."
msgstr "Příšera je očišťována: LTM přepnout, PTM smazat."

#: guitext:692
msgctxt "Game event description"
msgid "Creature Payday: LMB toggle. RMB delete."
msgstr "Den výplaty: LTM přepnout, PTM smazat."

#: guitext:693
msgctxt "Game event description"
msgid "New spell picked up: LMB toggle. RMB delete."
msgstr "Sebráno nové kouzlo: LTM přepnout, PTM smazat."

#: guitext:694
msgctxt "Game event description"
msgid "New room taken over: LBM toggle. RMB delete."
msgstr "Zabrána nová místnost: LTM přepnout, PTM smazat."

#: guitext:695
msgctxt "Game event description"
msgid "New area discovered: LMB toggle. RMB delete."
msgstr "Byla objevena nová oblast: LTM přepnout, PTM smazat."

#: guitext:696
msgctxt "Game event description"
msgid "Information: LMB toggle. RMB delete."
msgstr "Informace: LTM přepnout, PTM smazat."

#: guitext:697
msgctxt "Game event description"
msgid "Room lost: LMB toggle. RMB delete."
msgstr "Zracena místnost: LTM přepnout, PTM smazat."

#: guitext:698
msgctxt "Game event description"
msgid "Dungeon Heart Attacked: LMB toggle. RMB delete."
msgstr "Srdce sklepení je pod útokem: LTM přepnout, PTM smazat."

#: guitext:699
msgctxt "Game event description"
msgid "Fight: LMB toggle. RMB delete. [10.5]"
msgstr "Boj: LTM přepnout, PTM smazat. [10.5]"

#: guitext:700
msgctxt "Game event description"
msgid "Objective: LMB toggle. [11.3]"
msgstr "Úkol: Přepíná se LTM. [11.3]"

#: guitext:701
msgctxt "Game event description"
msgid "Breach: LMB toggle. RMB delete."
msgstr "Průnik nepřátel: LTM přepnout, PTM smazat."

#: guitext:702
msgctxt "Game event description"
msgid "New spell researched: LMB toggle. RMB delete."
msgstr "Objeveno nové kouzlo: LTM přepnout, PTM smazat."

#: guitext:703
msgctxt "Game event description"
msgid "New room researched: LMB toggle. RMB delete."
msgstr "Vynalezen nový typ místnosti: LTM přepnout, PTM smazat."

#: guitext:704
msgctxt "Game event description"
msgid "New trap: LMB toggle. RMB delete."
msgstr "Nová past: LTM přepnout, PTM smazat."

#: guitext:705
msgctxt "Game event description"
msgid "New door: LMB toggle. RMB delete."
msgstr "Nové dveře: LTM přepnout, PTM smazat."

#: guitext:706
msgctxt "Game event description"
msgid "New creature in dungeon: LMB toggle. RMB delete."
msgstr "Ve sklepení se objevila nová obluda: LTM přepnout, PTM smazat."

#: guitext:707
msgctxt "Game event description"
msgid "Creature is annoyed: LMB toggle. RMB delete."
msgstr "Obluda je otrávená: LTM přepnout, PTM smazat."

#: guitext:708
msgctxt "Game event description"
msgid "No more living set: LMB toggle. RMB delete."
msgstr "Žádný volný životní prostor: LTM přepnout, PTM smazat."

#: guitext:709
msgctxt "Game event description"
msgid "Alarm triggered: LMB toggle. RMB delete."
msgstr "Byl spuštěn poplach: LTM přepnout, PTM smazat."

#: guitext:710
msgctxt "Game event description"
msgid "Room under attack: LMB toggle. RMB delete."
msgstr "Místnost pod útokem: LTM přepnout, PTM smazat."

#: guitext:711
msgctxt "Game event description"
msgid "Need Treasure Room: LMB toggle. RMB delete."
msgstr "Potrebuješ pokladnici: LTM přepnout, PTM smazat."

#: guitext:712
msgctxt "Game event description"
msgid "Creatures becoming hungry: LMB toggle. RMB delete."
msgstr "Příšery začínají být hladové: LTM přepnout, PTM smazat."

#: guitext:713
msgctxt "Game event description"
msgid "Trap crate found: LMB toggle. RMB delete."
msgstr "Byla nalezena bedna s pastí: LTM přepnout, PTM smazat."

#: guitext:714
msgctxt "Game event description"
msgid "Door crate found: LMB toggle. RMB delete."
msgstr "Byla nalezena bedna s dveřmi: LTM přepnout, PTM smazat."

#: guitext:715
msgctxt "Game event description"
msgid "Dungeon special found: LMB toggle. RMB delete."
msgstr "Byl nalezen zvláštní bonus: LTM přepnout, PTM smazat."

#: guitext:716
msgctxt "Menu interface, Main Menu item; In-game interface, Options title"
msgid "Options"
msgstr "Nastavení"

#: guitext:717
msgctxt "In-game interface item"
msgid "Graphics Options"
msgstr "Nastavení grafiky"

#: guitext:718
msgctxt "In-game interface item"
msgid "Sound Options"
msgstr "Nastavení zvuku"

#: guitext:719
msgctxt "In-game interface item"
msgid "Load"
msgstr "Nahrát"

#: guitext:720
msgctxt "In-game interface item"
msgid "Save"
msgstr "Uložit"

#: guitext:721
msgctxt "In-game interface item"
msgid "Computer Assistance"
msgstr "Počítačový asistent"

#: guitext:722
msgctxt "In-game interface description"
msgid "Options: Open Options Panel. LMB open panel. [3.2]"
msgstr "Nastavení: otevře menu s nastavením. LTM pro otevření menu. [3.2]"

#: guitext:723
msgctxt "In-game interface description"
msgid "Graphics Menu: Customise the graphics. [3.2.2]"
msgstr "Grafika: Přizpůsobení grafiky. [3.2.2]"

#: guitext:724
msgctxt "In-game interface description"
msgid "Sound Menu: Adjust the sound and music volumes. [3.2.3]"
msgstr "Zvuk: Upravení hlasitosti hudby a zvukových efektů. [3.2.3]"

#: guitext:725
msgctxt "In-game interface description"
msgid "Load Game: Load a previously saved game. [3.2.1]"
msgstr "Nahrát hru: Načte předešlou uloženou pozici. [3.2.1]"

#: guitext:726
msgctxt "In-game interface description"
msgid "Save Game: Save your current game. [3.2.1]"
msgstr "Uložit hru: Uloží aktuální pozici ve hře. [3.2.1]"

#: guitext:727
msgctxt "In-game interface description"
msgid "Quit Game: Quit back to the Level Map. [3.2.5]"
msgstr "Ukončit hru: Vratí tě zpátky do mapy levelu. [3.2.5]"

#: guitext:728
msgctxt "In-game interface description"
msgid "Computer Assistance Menu: Customise the Computer Assistant. [3.2.4]"
msgstr ""
"Menu počítačové asistence: Přizpůsobení počítačového asistenta. [3.2.4]"

#: guitext:729
msgctxt "In-game interface description"
msgid ""
"Aggressive Computer Assistant: Constructs your dungeon and always trys to "
"attack the enemy. LMB select. [3.2.4]"
msgstr ""
"Agresivní počítacový asistent: Staví tvou kobku a vždy se snaží zaútočit na "
"nepřátele. Zvolí se LTM. [3.2.4]"

#: guitext:730
msgctxt "In-game interface description"
msgid ""
"Defensive Computer Assistant: Constructs your dungeon but does not attack "
"the enemy. LMB select. [3.2.4]"
msgstr ""
"Obranný počítacový asistent: Staví tvou kobku, ale neútočí na nepřátele. "
"Zvolí se LTM. [3.2.4]"

#: guitext:731
msgctxt "In-game interface description"
msgid ""
"Construction Only Computer Assistant: Digs, places rooms and traps but does "
"not move creatures. LMB select. [3.2.4]"
msgstr ""
"Počítačový asistent pouze pro stavbu: Doluje, umisťuje místnosti a pasti, "
"ale nepohybuje obludami. Zvolí se LTM. [3.2.4]"

#: guitext:732
msgctxt "In-game interface description"
msgid ""
"Move Only Computer Assistant: Moves and slaps your creatures. LMB select. "
"[3.2.4]"
msgstr ""
"Počítačový asistent pouze pro pohyb: Pohybuje a propleskává obludy. Zvolí se "
"LTM. [3.2.4]"

#: guitext:733
msgctxt "In-game interface description"
msgid ""
"Pick most experienced creatures: LMB Pick up creature. RMB Zoom. [22.2.1]"
msgstr ""
"Vybrat nejzkušenější obludu: LTM vybere obludu, PTM zobrazí detail. [22.2.1]"

#: guitext:734
msgctxt "In-game interface description"
msgid "Pick idle creatures: LMB Pick up creature. RMB Zoom. [22.2.1]"
msgstr ""
"Vybrat obludu v nečinnosti: LTM vybere obludu, PTM zobrazí detail. [22.2.1]"

#: guitext:735
msgctxt "In-game interface description"
msgid "Pick working creatures: LMB Pick up creature. RMB Zoom. [22.2.1]"
msgstr ""
"Vybrat pracující obludu: LTM vybere obludu, PTM zobrazí detail. [22.2.1]"

#: guitext:736
msgctxt "In-game interface description"
msgid "Pick fighting creatures: LMB Pick up creature. RMB Zoom. [22.2.1]"
msgstr ""
"Vybrat bojující obludy: LTM zvedneš obludu, PTM zobrazí detail. [22.2.1]"

#: guitext:737
msgctxt "In-game interface description"
msgid ""
"Invert Mouse: Inverts the vertical mouse movements while Possessing a "
"creature. LMB toggle."
msgstr ""
"Prevrácená myš: Převráti vertikální pohyb myši při Ovládání obludy. Přepíná "
"se LTM."

#: guitext:738
msgctxt "In-game interface description"
msgid ""
"Possess Creature mouse sensitivity: Adjusts the sensitivity of the mouse "
"movements when in Possess Creature mode. LMB toggle."
msgstr ""
"Citlivost myši při ovládání obludy: Upravuje citlivost pohybu myši v módu "
"Ovladání obludy. Přepíná se LTM."

#: guitext:739
msgctxt "In-game interface description"
msgid "More sensitive."
msgstr "Větší citlivost."

#: guitext:740
msgctxt "In-game interface description"
msgid "Less sensitive."
msgstr "Menší citlivost."

#: guitext:741
msgctxt "Statistic name"
msgid "Number of Creatures"
msgstr "Počet oblud"

#: guitext:742
msgctxt "Statistic name"
msgid "Gold Mined"
msgstr "Vytěžené zlato"

#: guitext:743
msgctxt "Statistic name"
msgid "Efficiency"
msgstr "Efektivnost"

#: guitext:744
msgctxt "Statistic name"
msgid "Secrets"
msgstr "Tajemství"

#: guitext:745
msgctxt "Statistic name"
msgid "Money"
msgstr "Peníze"

#: guitext:746
msgctxt "Statistic name"
msgid "Time"
msgstr "Čas"

#: guitext:747
msgctxt "Statistic name"
msgid "Style"
msgstr "Styl"

#: guitext:748
msgctxt "Statistic name"
msgid "Rating"
msgstr "Hodnocení"

#: guitext:749
msgctxt "Statistic name"
msgid "Creatures Attracted"
msgstr "Počet přilákaných příšer"

#: guitext:750
msgctxt "Statistic name"
msgid "Battles Won"
msgstr "Vyhraných bitev"

#: guitext:751
msgctxt "Statistic name"
msgid "Battles Lost"
msgstr "Prohraných bitev"

#: guitext:752
msgctxt "Statistic name"
msgid "Times Dungeon Breached"
msgstr "Počet narušení sklepení"

#: guitext:753
msgctxt "Statistic name"
msgid "Imps Deployed"
msgstr "Nasazeno Impů"

#: guitext:754
msgctxt "Statistic name"
msgid "Creatures Left"
msgstr "Přeživších příšer"

#: guitext:755
msgctxt "Statistic name"
msgid "Doors Destroyed"
msgstr "Zničeno dveří"

#: guitext:756
msgctxt "Statistic name"
msgid "Rooms Destroyed"
msgstr "Zničeno místností"

#: guitext:757
msgctxt "Statistic name"
msgid "Dungeon Area"
msgstr "Rozloha kobky"

#: guitext:758
msgctxt "Statistic name"
msgid "Ideas Researched"
msgstr "Vynalezeno kouzel"

#: guitext:759
msgctxt "Statistic name"
msgid "Creatures Scavenged"
msgstr "Odklizeno příšer"

#: guitext:760
msgctxt "Statistic name"
msgid "Creatures Summoned"
msgstr "Vyvolaných příšer"

#: guitext:761
msgctxt "Statistic name"
msgid "Creatures Sacrificed"
msgstr "Obětováno příšer"

#: guitext:762
msgctxt "Statistic name"
msgid "Creatures Tortured"
msgstr "Umučeno příšer"

#: guitext:763
msgctxt "Statistic name"
msgid "Creatures Trained"
msgstr "Vytrénováno příšer"

#: guitext:764
msgctxt "Statistic name"
msgid "Gold Pots Stolen"
msgstr "Ukradeno hrnců zlata"

#: guitext:765
msgctxt "Statistic name"
msgid "Spells Stolen"
msgstr "Ukradeno kouzel"

#: guitext:766
msgctxt "Statistic name"
msgid "Traps Manufactured"
msgstr "Vyrobeno pastí"

#: guitext:767
msgctxt "Statistic name"
msgid "Traps Unused"
msgstr "Nepožito pastí"

#: guitext:768
msgctxt "Statistic name"
msgid "Doors Manufactured"
msgstr "Vyrobeno dveří"

#: guitext:769
msgctxt "Statistic name"
msgid "Doors Unused"
msgstr "Nepožito dveří"

#: guitext:770
msgctxt "Statistic name"
msgid "Number of Rooms"
msgstr "Pocet místností"

#: guitext:771
msgctxt "Statistic name"
msgid "Number of Portals"
msgstr "Pocet portálů"

#: guitext:772
msgctxt "Statistic name"
msgid "Slaps"
msgstr "Pohlavků"

#: guitext:773
msgctxt "Statistic name"
msgid "Cave-Ins"
msgstr "Zavalení"

#: guitext:774
msgctxt "Statistic name"
msgid "Skeletons Raised"
msgstr "Vychováno Kostlivců"

#: guitext:775
msgctxt "Statistic name"
msgid "Bridges Built"
msgstr "Postaveno mostů"

#: guitext:776
msgctxt "Statistic name"
msgid "Rock Dug Out"
msgstr "Vykopáno skal"

#: guitext:777
msgctxt "Statistic name"
msgid "Salary Cost"
msgstr "Náklady na plat"

#: guitext:778
msgctxt "Statistic name"
msgid "Flies Eaten By Spiders"
msgstr "Mouchy sežrané pavouky"

#: guitext:779
msgctxt "Statistic name"
msgid "Territory Destroyed"
msgstr "Zničeno země"

#: guitext:780
msgctxt "Statistic name"
msgid "Rooms Constructed"
msgstr "Postaveno místností"

#: guitext:781
msgctxt "Statistic name"
msgid "Traps Used"
msgstr "Použito pastí"

#: guitext:782
msgctxt "Statistic name"
msgid "Keepers Destroyed"
msgstr "Zničeno Strážců"

#: guitext:783
msgctxt "Statistic name"
msgid "Area Claimed"
msgstr "Zabrané území"

#: guitext:784
msgctxt "Statistic name"
msgid "Backs Stabbed"
msgstr "Bodnutí do zad"

#: guitext:785
msgctxt "Statistic name"
msgid "Chickens Hatched"
msgstr "Vylíhnuto kuřat"

#: guitext:786
msgctxt "Statistic name"
msgid "Chickens Eaten"
msgstr "Snědeno kuřat"

#: guitext:787
msgctxt "Statistic name"
msgid "Hopes Dashed"
msgstr "Roztříštěných nadějí"

#: guitext:788
msgctxt "Statistic name"
msgid "Promises Broken"
msgstr "Porušeno slibů"

#: guitext:789
msgctxt "Statistic name"
msgid "Ghosts Raised"
msgstr "Vychováno Duchů"

#: guitext:790
msgctxt "Statistic name"
msgid "Doors Used"
msgstr "Použito dveří"

#: guitext:791
msgctxt "Statistic name"
msgid "Your Creatures Killed By You"
msgstr "Příšery, které ji zabil"

#: guitext:792
msgctxt "Statistic name"
msgid "Things Researched"
msgstr "Vynalezeno věcí"

#: guitext:793
msgctxt "Statistic name"
msgid "Last Creature Attracted"
msgstr "Poslední přilákaná příšera"

#: guitext:794
msgctxt "Statistic name"
msgid "Items Manufactured"
msgstr "Vyrobeno přednětů"

#: guitext:795
msgctxt "Statistic name"
msgid "Creatures Converted"
msgstr "Konvertováno příšer"

#: guitext:796
msgctxt "Statistic name"
msgid "Territory Lost"
msgstr "Ztraceno území"

#: guitext:797
msgctxt "Statistic name"
msgid "Traps Armed"
msgstr "Odjištěno pastí"

#: guitext:798
msgctxt "Statistic name"
msgid "Chickens Wasted"
msgstr "Vyplýtváno kuřat"

#: guitext:799
msgctxt "Statistic name"
msgid "Lies Told"
msgstr "Vysloveno lží"

#: guitext:800
msgctxt "Statistic name"
msgid "Creatures Annoyed"
msgstr "Rozmrzelých příšer"

#: guitext:801
msgctxt "Statistic name"
msgid "Graveyard Body Count"
msgstr "Počet mrtvých na hřitově"

#: guitext:802
msgctxt "Statistic name"
msgid "Vampires Created"
msgstr "Vytvořeno upírů"

#: guitext:803
msgctxt "Easter egg"
msgid ""
"When night does not give way to day, And children are too scared to play, "
"Abandon hope, embrace despair, You're destined for my Dragon's lair"
msgstr ""
"Když noc nedává cestu dni, a děti bojí si hrát, Opusť naději, přijmi "
"zoufalství, jsi předurčen pro mé Dračího doupě"

#: guitext:804
msgctxt "Easter egg"
msgid "If thou art bold and pure of heart, Come down here, be torn apart."
msgstr ""
"Pokud jsi odvážný a čistého srdce, Pojď sem dolů, abychom tě mohli roztrhat."

#: guitext:805
msgctxt "Easter egg"
msgid "Through my dungeon you may tread, But rest assured, you'll end up dead."
msgstr "Přes můj žalář můžeš šlapat, ale buď si jištý, že skončíš mrtvý."

#: guitext:806
msgctxt "Easter egg"
msgid "If you find you lose it all, Why not play Theme Hospital?"
msgstr ""
"Když přijdeš na to, že všechno prohráváš, proč si nezahrát Theme Hospital?"

#: guitext:807
msgctxt "Easter egg"
msgid "Armoured Knights who have true grit, Roast more quickly on a spit."
msgstr "Obrněné rytíře, kteří mají opravdou kuráž, opeč rychleji na rožni."

#: guitext:808
msgctxt "Easter egg"
msgid "Evil, malice, death, decay, I think you'll find they're here to stay."
msgstr ""
"Zlo, zloba, smrt, rozklad, myslím, že přijdeš na to, že jsou tady, aby tu "
"zůstali."

#: guitext:809
msgctxt "Easter egg"
msgid "Evil, malice, death, decay, Just another working day."
msgstr "Zlo, zloba, smrt, rozklad, jen další pracovní den."

#: guitext:810
msgctxt "Easter egg"
msgid "Evil, malice, death, decay, There really is no better way."
msgstr "Zlo, zloba, smrt, rozklad, pravdu není lepší cesty."

#: guitext:811
msgctxt "Easter egg"
msgid "Giant, Dwarf, Thief and Fairy, None of you are very scary."
msgstr "Obr, trpaslík, zloděj and víla, nikdo z vás není opravdu strašidelný."

#: guitext:812
msgctxt "Easter egg"
msgid "The denizens of your domain, Just cannot wait to kill again."
msgstr "Obyvatelé tvé domény se prostě nemohou dočkat někoho znovu zabít."

#: guitext:813
msgctxt "Easter egg"
msgid "The better creatures you employ, The greater carnage you enjoy."
msgstr "Čím lepší bytosti zaměstnáš, tím větší krveprolití si užiješ."

#: guitext:814
msgctxt "Easter egg"
msgid "Hark! The Avatar's abroad, And I can smell a frightened Lord."
msgstr "Slyš! Avatar je v cizině, A já cítím vyděšeného milostpána."

#: guitext:815
msgctxt "Easter egg"
msgid "Trespassers will meet their doom, In your dungeon's Torture Room."
msgstr "Vetřelci potkají svou zkázu, v mučírně tvého sklepení."

#: guitext:816
msgctxt "Easter egg"
msgid "Though intruders' hearts be pure, They'll end up on your dungeon floor."
msgstr "Přestože srdce vetřelců budou čistá, skončí na podlaze tvého sklepení."

#: guitext:817
msgctxt "Easter egg"
msgid ""
"Your tunnels will be dark and cold, And no place for a Knight of old, Even "
"if he claims he's bold."
msgstr ""
"Tvé tunely budou temné a chladné, A žádné místo pro rytíře staré, I když "
"tvrdí, že je odvážný."

#: guitext:818
msgctxt "Easter egg"
msgid "The fools who enter your domain, Will never see the light again."
msgstr "Hlupáci, kteří vstoupí do tvé doménu, už nikdy neuvidí světlo."

#: guitext:819
msgctxt "Easter egg"
msgid "Pain and anguish are your tools, To use upon intruding fools."
msgstr ""
"Bolest a úzkost jsou tvoje nástroje, Aby byly použity na bláznivé vetřelce."

#: guitext:820
msgctxt "Easter egg"
msgid ""
"When good guys head right for your treasure, Hunt and kill them at your "
"leisure."
msgstr ""
"Když dobří hoši míří přímo pro tvůj poklad, lov je a zabíjet je ve svém "
"volném čase."

#: guitext:821
msgctxt "Easter egg"
msgid ""
"Protect your gold and Dungeon Heart, And slap your minions till they fart."
msgstr ""
"Ochraňuj své zlato a srdce kobky, A propleskávej své služebníky dokud "
"neprdnou."

#: guitext:822
msgctxt "Easter egg"
msgid "Use your creatures' fear of you. To make them do what you want them to."
msgstr ""
"Použij strach, který tvé stvoření s tebe mají, abys je donutil dělat co "
"chceš."

#: guitext:823
msgctxt "Easter egg"
msgid "Wizard in your dungeon grim? A trap will make short work of him."
msgstr "Čaroděj v tvém žaláři ponurém? Past s ním udělá krátký proces."

#: guitext:824
msgctxt "Easter egg"
msgid "When your creatures give you hell, Stick them in your Prison Cell."
msgstr "Když ti tvé příšery dávají zabrat, strč je do vězení se babrat."

#: guitext:825
msgctxt "Easter egg"
msgid "Torture is the crowning glory, Of your Dungeon Keeper story."
msgstr "Mučení je koruna slávy, Z tvého Dungeon Správce příběhu."

#: guitext:826
msgctxt "Easter egg"
msgid "You are the Keeper, chosen one, And being evil is great fun."
msgstr "Ty jsi Strážce, vyvolený, A být zlý je zábavný."

#: guitext:827
msgctxt "Easter egg"
msgid "When your troops are hunger-stricken, Your Hatchery has yummy chicken."
msgstr "Když jsou tvoje jednotky zasaženy hladem, Tvoje líheň má báječné kuře."

#: guitext:828
msgctxt "Easter egg"
msgid "Fill the Avatar with dread. Really make him wet the bed."
msgstr "Naplň Avatara hrůzou. Opravdu, donuť jej promočit si postel."

#: guitext:829
msgctxt "In-game hint message"
msgid ""
"Imps are the lifeblood of your dungeon. Like blood, they must be allowed to "
"circulate."
msgstr ""
"Impové jsou životní mízou tvojí kobky. Jako krvi, musí jim být umožněno "
"kolovat kobkou."

#: guitext:830
msgctxt "In-game hint message"
msgid ""
"Feeling mean? Set your minions to imprison and when your cells are full, "
"spend some time torturing..."
msgstr ""
"Cítíš se zlý? Nastav své přisluhovače uvězňování, a když jsou tvoje cely "
"plné, strav nějaký čas mučením ..."

#: guitext:831
msgctxt "In-game hint message"
msgid ""
"If your creatures get unhappy, slap some sense into them. They'll soon "
"realise how lucky they are."
msgstr ""
"Pokud tvé příšery začnou být nešťasné, proliskuj je, aby dostaly rozum. Brzy "
"jim dojde, jak šťasné jsou."

#: guitext:832
msgctxt "In-game hint message"
msgid ""
"The underworld is your domain and the adventurers come to steal it. Never "
"show pity, even when the intruders are defenceless and pathetic."
msgstr ""
"Podsvětí je tvoje doména a dobrodruzi přicházejí ji ukrást. Nikdy neprojevuj "
"lítost, i když vetřelci jsou bezbranní a ubozí."

#: guitext:833
msgctxt "In-game hint message"
msgid ""
"Compassion is the hallmark of the good Keeper. But good Keepers never win. "
"Only evil ones."
msgstr ""
"Soucit je charakteristickým znakem hodného Správce. Ale hodní Správci nikdy "
"vyhrávají. Jen ti zlí."

#: guitext:834
msgctxt "In-game hint message"
msgid ""
"There's never a moment to waste. Already the bravest of the brave are "
"queuing up to enter your dungeon. So stop reading this and get going."
msgstr ""
"Nikdy není času nazbyt. Ti nejstatečnější ze statečných již stojí ve frontě, "
"aby vstoupili do té kobky. Takže přestat tohle číst a jdi na to."

#: guitext:835
msgctxt "In-game hint message"
msgid ""
"Build fast. You'll want the biggest possible welcoming committee ready for "
"the intruders."
msgstr ""
"Stavěj rychle. Budeš chtít co největší možný uvítací výbor připravený na "
"narušitele."

#: guitext:836
msgctxt "In-game hint message"
msgid ""
"Keep your Imps digging. There are always surprises to be found deep in the "
"earth."
msgstr ""
"Nechej své Impy kopat. Hluboko v zemi se vždy nachází nějaké překvapení."

#: guitext:837
msgctxt "In-game hint message"
msgid "He who controls the most gold controls the entire Underworld."
msgstr "Ten, kdo kontroluje nejvíce zlata, kontroluje celé podsvětí."

#: guitext:838
msgctxt "In-game hint message"
msgid "Fear and lack of mercy are your greatest weapons. Use them wisely."
msgstr ""
"Strach a žádné slitování jsou tvými největšími zbraněmi. Užívej je moudře."

#: guitext:839
msgctxt "In-game hint message"
msgid ""
"Foolish is the Keeper who sells all his rooms and refuses to pay his "
"creatures."
msgstr ""
"Hloupý je strážce, který prodá všechny své místnosti a odmítá zaplatit svým "
"přisluhovačům."

#: guitext:840
msgctxt "Menu interface item"
msgid "Return to options menu"
msgstr "Návrat do menu nastavení"

#: guitext:841
msgctxt "Menu interface item"
msgid "Exit"
msgstr "Ukončit"

#: guitext:842
msgctxt "Menu interface item"
msgid "Audio"
msgstr "Zvuk"

#: guitext:843
msgctxt "Menu interface item"
msgid "Invert Mouse"
msgstr "Prohodit tlačítka myši"

#: guitext:844
msgctxt "Menu interface item"
msgid "Mouse Sensitivity"
msgstr "Citlivost myši"

#: guitext:845
msgctxt "Menu interface item"
msgid "Computer"
msgstr "Počítač"

#: guitext:846
msgctxt "Menu interface item"
msgid "Computer Players"
msgstr "Počítačový hráč"

#: guitext:847
msgctxt "Menu interface item"
msgid "On"
msgstr "Zapnuto"

#: guitext:848
msgctxt "Menu interface item"
msgid "Off"
msgstr "Vypnuto"

#: guitext:849
msgctxt "Menu interface item"
msgid "Sensitivity"
msgstr "Citlivost"

#: guitext:850
msgctxt "Menu interface item"
msgid "Mouse Options"
msgstr "Nastavení myši"

#: guitext:851
msgctxt "Menu interface item"
msgid "Mouse"
msgstr "Myš"

#: guitext:852
msgctxt "Menu interface item"
msgid "Undo Pickup"
msgstr "Zpět zvednutí"

#: guitext:853
msgctxt "Menu interface item"
msgid "Pause"
msgstr "Pozastavit"

#: guitext:854
msgctxt "Menu interface item"
msgid "Map"
msgstr "Mapa"

#: guitext:855
msgctxt "On-screen message"
msgid "Insufficient Memory"
msgstr "Nedostatek paměti"

#: guitext:856
msgctxt "On-screen message"
msgid "Unable To Change Screen Resolution"
msgstr "Nelze změnit rozlišení obrazovky"

#: guitext:857
msgctxt "Menu interface item"
msgid "Query"
msgstr "Dotaz"

#: guitext:858
msgctxt "Credits"
msgid "Support Art"
msgstr "Podpůrná grafika"

#: guitext:859
msgctxt "Credits"
msgid "Navigation System"
msgstr "Navigační systém"

#: guitext:860
msgctxt "Credits"
msgid "Script"
msgstr "Námět"

#: guitext:861
msgctxt "Credits"
msgid "Voice Over"
msgstr "Hlasy"

#: guitext:862
msgctxt "Credits"
msgid "Finance"
msgstr "Finance"

#: guitext:864
msgctxt "Credits"
msgid "Localisation Management"
msgstr "Management lokalizace"

#: guitext:865
msgctxt "Credits"
msgid "Language Test Supervisor"
msgstr "Dozor jazykového překladu"

#: guitext:866
msgctxt "Credits"
msgid "Language Testers"
msgstr "Testeři jazykového překladu"

#: guitext:867
msgctxt "Credits"
msgid "Localisation Audio Management"
msgstr "Management lokalizace zvuku"

#: guitext:868
msgctxt "Network game message"
msgid "Attempting To Join"
msgstr "Pokouším se připojit"

#: guitext:869
msgctxt "Network game message"
msgid "Resyncing"
msgstr "Synchronizace"

#: guitext:870
msgctxt "Menu interface item"
msgid "1 Player"
msgstr "1 hráč"

#: guitext:871
msgctxt "Menu interface item"
msgid "2 Players"
msgstr "2 hráči"

#: guitext:872
msgctxt "Menu interface item"
msgid "3 Players"
msgstr "3 hráči"

#: guitext:873
msgctxt "Menu interface item"
msgid "4 Players"
msgstr "4 hráči"

#: guitext:874
msgctxt "Menu interface item"
msgid "Serial"
msgstr "Sériový port"

#: guitext:875
msgctxt "Menu interface item"
msgid "Modem"
msgstr "Modem"

#: guitext:876
msgctxt "Menu interface item"
msgid "IPX"
msgstr "IPX"

#: guitext:877
msgctxt "World direction"
msgid "N"
msgstr "S"

#: guitext:878
msgctxt "World direction"
msgid "E"
msgstr "V"

#: guitext:879
msgctxt "World direction"
msgid "S"
msgstr "J"

#: guitext:880
msgctxt "World direction"
msgid "W"
msgstr "Z"

#: guitext:881
msgctxt "Menu interface item"
msgid "Vs"
msgstr "Vs"

#: guitext:882
msgctxt "Credits"
msgid "Game design"
msgstr "Design hry"

#: guitext:883
msgctxt "Credits"
msgid "Associate Producer"
msgstr "Spolupracující producent"

#: guitext:884
msgctxt "Credits"
msgid "Additional Script"
msgstr "Další scénáristé"

#: guitext:885
msgctxt "Easter egg"
msgid "Happy Birthday"
msgstr "Šťastné narozeniny"

#: guitext:886
msgctxt "Menu interface message"
msgid "Error"
msgstr "Chyba"

#: guitext:887
msgctxt "Menu interface message"
msgid "Error Saving"
msgstr "Chyba při ukládání"

#: guitext:888
msgctxt "Menu interface message"
msgid "New Levels"
msgstr "Nové úrovně"

#: guitext:889
msgctxt "Menu interface message"
msgid "Please insert Data Disk CD-ROM"
msgstr "Prosím vložte disk CD-ROM"

#: guitext:890
msgctxt "Menu interface message"
msgid "Please insert Dungeon Keeper CD-ROM"
msgstr "Prosím vložte Dungeon Keeper CD-ROM"

#: guitext:891
msgctxt "Menu interface message"
msgid "Please insert The Deeper Dungeons CD-ROM"
msgstr "Prosím vložte The Deeper Dungeons CD-ROM"

#. DD Level Korros Tor first objective
#: guitext:892
msgctxt "In-game message"
msgid ""
"The might of two rival Dungeon Keepers challenge your claim to this realm. "
"Decimate them both to achieve total domination, but beware of bands of "
"heroes hidden in the caverns."
msgstr ""
"Dva mocní soupeřící Správci zpochybňují tvůj nárok na tuto říši. Zdecimuj je "
"oba, abys dosáhnul úplné nadvlády, ale pozor na bandy hrdinů ukrytých v "
"jeskyních."

#. DD Level Kari-Mar first objective
#: guitext:893
msgctxt "In-game message"
msgid ""
"Another Keeper has already claimed this realm. He is unfit to rule so "
"destroy him and take what is rightfully yours. Great riches lie in the "
"caverns around the land; explore to gain more power."
msgstr ""
"Další Správce již zabral tuto oblast. Nehodí se k vládě, zničit jej a vem si "
"co je právem tvoje. Velké bohatství spočívá v jeskyních kolem země; zkoumej, "
"abys získat více moci."

#. DD Level Belbata first objective
#: guitext:894
msgctxt "In-game message"
msgid ""
"This land is highly coveted amongst the evil and there are three enemy "
"Dungeon Keepers you must battle with to claim supremacy. Keep an eye out for "
"any rogue bands of heroes waiting to ambush a careless Keeper."
msgstr ""
"Tato země je velmi vyhledávaná mezi zlem a jsou zde tři nepřátelští Správci, "
"s kterými musíš bojovat o nárok na nadvládu. Dávej pozor na případné divoké "
"skupiny hrdinů, které čekají, aby mohly přepadnout neopatrného Správce."

#. DD Level Pladitz waypoint objective
#: guitext:895
msgctxt "In-game message"
msgid ""
"The Lord of the Land and his pitiful band of followers lie dead. Good "
"riddance to them and their sad, happy lives. Now seize your chance and "
"attack your rival Keeper. Domination awaits."
msgstr ""
"Pán země a jeho žalostná banda následovníků leží mrtvá. Dobře jsi se jich "
"zbavil a jejich smutných, šťastných životů. Nyní chyť svou šanci a zaútočit "
"na konkurenčního Správce. Nadvláda čeká."

#. DD Level Pladitz first objective
#: guitext:896
msgctxt "In-game message"
msgid ""
"You and a rival Dungeon Keeper are vying for control of this realm but the "
"Lord of the Land has constructed his own dungeon between you to halt your "
"conquest. Destroy him and the enemy Keeper to reign supreme."
msgstr ""
"Ty a soupeřící Dungeon Správce se předháníte o kontrolu této oblasti, ale "
"pán země vybudoval svou vlastní kobku mezi vámi, aby zastavil tvé vítězství. "
"Znič ho a nepřátelského Správce, abysbyl svrchovaným vládcem."

#. DD Level Pladitz waypoint objective
#: guitext:897
msgctxt "In-game message"
msgid ""
"You have done well to come this far but further hardships await. Search the "
"map carefully and you may find many secrets to aid your conquest."
msgstr ""
"Vedl sis dobře, že jsi se dostal tak daleko, ale další těžkosti čekají. "
"Prohledej pečlivě mapu a můžeš najít mnoho tajemství, které ti pomohou k "
"vítězství."

#. DD Level Abbadon first objective
#: guitext:898
msgctxt "In-game message"
msgid ""
"You have come to this realm with little to assist you so you must explore to "
"gain more power. Keep an eye out for any loathsome heroes who may try to "
"thwart your progress."
msgstr ""
"Přišel jsi do této oblasti s málem, které by ti mohlo pomoci, takže musíš "
"zkoumat, abys získal více moci. Dávejte pozor na případné odporné hrdiny, "
"kteří se mohou pokusit zmařit tvůj pokrok."

#. DD Level Daka-Gorn first objective
#: guitext:899
msgctxt "In-game message"
msgid ""
"Beware Keeper. This realm is infested with the sickly goodness of heroes and "
"fairies. Hunt them down and feed them their own entrails."
msgstr ""
"Dej si pozor Správče. Tato oblast je zamořená s chorobnou dobrotou hrdinů a "
"víl. Uštvi je a nakrm jejich vlastními vnitřnosti."

#. DD Level Morkardar first objective
#: guitext:900
msgctxt "In-game message"
msgid ""
"Your opponent for this realm has foolishly challenged your superior skill. "
"Such disrespect should be punished so make an example of his insolence."
msgstr ""
"Tvůj soupeř v této oblasti pošetile vyzval tvé vynikající dovednosti. Taková "
"neúcta by měla být potrestána, takže udělej příklad z jeho drzosti."

#. DD Level Morkardar information soon after start
#: guitext:901
msgctxt "In-game message"
msgid ""
"Ancient powers lie hidden in this realm. Seek them out and use them for your "
"own evil purposes."
msgstr ""
"Starověké síly leží skryty v této oblasti. Vyhledejte je a použij je pro své "
"vlastní zlé účely."

#. DD Level Abbadon objective after rooms built
#: guitext:902
msgctxt "In-game message"
msgid ""
"A foolish challenger stands between you and total dominance. Annihilate his "
"forces and feed his body to your ravenous minions."
msgstr ""
"Hloupý vyzyvatel stojí mezi tebou a celkovou nadvládu. Vyhlaď jeho síly a "
"nakrm jeho tělem své hladové oblíbence."

#. DD Level Daka-Gorn information after AP reached
#: guitext:903
msgctxt "In-game message"
msgid ""
"I can hear footsteps beyond the walls of the hero castle which dominates "
"this land. Tread carefully Keeper and rid the land of goodness once and for "
"all."
msgstr ""
"Slyším kroky hrdiny mimo zdi jeho hradu, který je dominuje této zemi. "
"Našlapuj opatrně Správče a zbav tuto zemi dobra jednou provždy."

#. DD Level Netzcaro first objective
#: guitext:904
msgctxt "In-game message"
msgid ""
"The once strong hero fortress of this realm has grown rotten and weak. Tear "
"down it's walls and let your creatures feast on the heroes within."
msgstr ""
"Kdysi silná hrdinská pevnost této oblasti shnila a zeslábla. Strhni její zdi "
"a nechtej své bytosti pohostit se na hrdinech uvnitř."

#. DD Level Netzcaro information after AP reached
#: guitext:905
msgctxt "In-game message"
msgid ""
"This realm will be a test of your cunning and deviousness. Your dungeon has "
"been fortified with seven steel doors to aid you in your conquest."
msgstr ""
"Tato říše bude to zkouška tvojí mazanosti a nevyzpytatelnosti. Tvoje kobka "
"byla opevněna sedmi ocelovými dveřmi, které ti pomohou v dobývání."

#. DD Level Netzcaro objective after AP reached
#: guitext:906
msgctxt "In-game message"
msgid ""
"Congratulations Keeper. This vial has given your researchers a much needed "
"boost. You can now construct Bridges that enable you to traverse water and "
"fire."
msgstr ""
"Gratulace Správče. Tato lahvička dala tvým vědcům tolik potřebnou podporu. "
"Nyní můžeš stavět mosty, které ti umožňí překlenout vodu a oheň."

#. DD Level Belial information soon after start
#: guitext:907
msgctxt "In-game message"
msgid ""
"Food is scarce in this land and the only Hatchery available to you is inside "
"a hero dungeon. Find this food before your creatures turn against you."
msgstr ""
"Jídlo je vzácné v této zemi a jediná Líheň  ti k dispozici je uvnitř kobky "
"hrdiny. Najdi toto jídlo předtím, než se tvé bytosti obrátit proti tobě."

#. DD Level Belial information after getting vampire
#: guitext:908
msgctxt "In-game message"
msgid ""
"Entombed in stone by a cruel band of heroes, the Vampire you have rescued "
"demands revenge for his imprisonment. His anger will make him a valuable "
"asset to your army of evil."
msgstr ""
"Pohřbený v kameni krutou skupinou hrdinů, Upír, kterého jsi zachránil, žádá "
"pomstu za jeho uvěznění. Jeho hněv ho činí cenným přínosem pro tvoji armádu "
"zla."

#. DD Level Batezek first objective
#: guitext:909
msgctxt "In-game message"
msgid ""
"You are surrounded on all sides by valiant heroes so show them the true "
"meaning of evil and terror."
msgstr ""
"Jsi obklíčen ze všech stran udatnými hrdiny, takže jim ukaž skutečný význam "
"zla a hrůzy."

#. DD Level Batezek objective after cleaning all good creatures
#: guitext:910
msgctxt "In-game message"
msgid ""
"The Lord of the Land has sent his fiercest warriors against you. Show them "
"no mercy and flay them alive."
msgstr ""
"Pán země poslal jeho nejdivočejší bojovníky proti tobě. Ukaž jim žádné "
"slitování a stáhni jejich kůži zaživa."

#. DD Level Benetzaron first objective
#: guitext:911
msgctxt "In-game message"
msgid ""
"Explore this realm to uncover riches and secrets. Tread carefully Keeper, or "
"you could be burned."
msgstr ""
"Prozkoumej tuto oblast, abys odhalil její bohatství a tajemství. Našlapuj "
"opatrně Správče nebo se můžeš spálit."

#. DD Level Svatona first objective
#: guitext:912
msgctxt "In-game message"
msgid ""
"Only one Dungeon Keeper can reign victorious over this land. Do not suffer a "
"humiliating defeat Keeper, the penalty for such failure is torture and death."
msgstr ""
"Pouze jeden Správce může vládnout vítězně této zemi. Neutrp ponižující "
"porážku Správče, trest za takové selhání je mučení a smrt."

#. DD Level Caddis Fell first objective
#: guitext:913
msgctxt "In-game message"
msgid ""
"Choices, choices Keeper. Choose your path wisely. Some routes are more "
"perilous than others ..."
msgstr ""
"Volby, volby Správče. Vyber svou cestu moudře. Některé mohou být "
"riskantnější než jiné ..."

#. DD Level Caddis Fell objective after good destroyed
#: guitext:914
msgctxt "In-game message"
msgid ""
"Congratulations Keeper, you have a powerful army indeed. Do not grow "
"complacent though, you still have another challenger to the north ..."
msgstr ""
"Gratulace Správče, máš opravdu mocnou armádu. Neusni ale na vavřínech, stále "
"máš dalšího vyzyvatele na severu ..."

#. DD Level Caddis Fell objective after player1 destroyed
#: guitext:915
msgctxt "In-game message"
msgid ""
"Congratulations Keeper, you have a powerful army indeed. Do not grow "
"complacent though, you still have another challenger to the south ..."
msgstr ""
"Gratulace Správče, máš opravdu mocnou armádu. Neusni ale na vavřínech, stále "
"máš dalšího vyzyvatele na jihu ..."

#. DD Level Caddis Fell objective after entrance claimed
#: guitext:916
msgctxt "In-game message"
msgid ""
"The Lord of the Land is a pathetic individual who breeds fluffy bunnies. "
"Pound him into the ground and then destroy the rival Keeper to achieve total "
"domination."
msgstr ""
"Pán země je ubohé individuum, které chová nadýchané zajíčky. Zadupej ho do "
"země a pak znič konkurenčního Správce k dosažení celkové nadvlády."

#. DD Level Kanasko first objective
#: guitext:917
msgctxt "In-game message"
msgid ""
"Make haste Keeper. The heroes of this realm are many and strong. Prepare "
"your forces well or face a humiliating defeat ..."
msgstr ""
"Pospěš Správče. Hrdinů v této oblasti je mnoho a jsou silní. Připravte své "
"síly dobře nebo čel zničující porážce ..."

#. DD Level Belial first objective
#: guitext:918
msgctxt "In-game message"
msgid ""
"The Avatar is a wretched being, full of happiness and good cheer. Food is "
"scarce in his land and the only Hatchery available is inside his dungeons. "
"Destroy his mighty fortress and wipe the smile from his face before your "
"creatures turn against you."
msgstr ""
"Avatar je ubohá bytost, plný štěstí a dobré nálady. Jídlo je vzácné v jeho "
"zemi a jediná Líheň k dispozici, je v jeho sklepení. Znič jeho mocnou "
"pevnost a smaž úsměv z jeho tváře, než se tvé bytosti obrátí proti tobě."

#. DD Level Belial objective after AP reached
#: guitext:919
msgctxt "In-game message"
msgid ""
"The Avatar has massed an army of heroic Lords to confront you. Prepare to be "
"attacked!"
msgstr ""
"Avatar nahromadil armádu hrdinských lordů, aby tě mohl konfrontovat. Připrav "
"se na napadení!"

#. DD Level Belial objective after AP reached
#: guitext:920
msgctxt "In-game message"
msgid "Decimate this outpost and send fear into the heart of the Avatar."
msgstr "Zdecimuj tuto strážní věž a zasej strach do srdce Avatara."

#. DD Level Belial objective after AP reached
#: guitext:921
msgctxt "In-game message"
msgid ""
"The Avatar's castle is ripe for the taking. Train your forces well, Keeper. "
"The ultimate battle awaits ..."
msgstr ""
"Avatarův hrad je zralý k převzetí. Vytrénuj své síly dobře, Správče. "
"Ultimátní bitva čeká ..."

#. DD Level Belial objective when adding Avatar
#: guitext:922
msgctxt "In-game message"
msgid ""
"You are now in the heart of the Avatar's castle. The sickly sweet smell of "
"goodness still hangs in the air. Kill the Avatar and send his soul to "
"eternal damnation."
msgstr ""
"Nyní jsi v srdci Avatarova hradu. Lepivý sladky pach dobroty stále visí ve "
"vzduchu. Zabij Avatara a pošli jeho duši do věčného zapomnění."

#. DD Levels generic information after finding a Mistress
#: guitext:923
msgctxt "In-game message"
msgid ""
"Well done, Keeper. The Mistress you have discovered is an excellent prize."
msgstr "Velmi dobře, Správče. Milenka, kterou jsi objevil, je perfekní cena."

#. DD Levels generic information after finding a Bile Demon
#: guitext:924
msgctxt "In-game message"
msgid ""
"The Bile Demon you have rescued will be a valuable but hungry asset to your "
"dungeon. Make sure your Hatchery can satisfy his voracious appetite."
msgstr ""
"Žlučový démon, kterého si zachránil, bude cenná, ale hladová,  pomoc pro tvé "
"sklepení."

#. DD Level Dixaroc first objective
#: guitext:925
msgctxt "In-game message"
msgid ""
"A devious Wizard has cheated you of your magical powers. Use your only "
"Spider and explore the realm. Find the Wizard, kill him and make an example "
"of his foolishness."
msgstr ""
"Vychytralý kouzelník tě obral o tvé magické síly. Použij pouze své pavouky a "
"prozkoumej zemi. Najdi kouzelníka, zabij ho a udělej z jeho pošetilosti "
"ukázkový příklad."

#. DD Level Dixaroc information after getting Imps
#: guitext:926
msgctxt "In-game message"
msgid "You have found some Imps who consider it a great honour to serve you."
msgstr "Našel jsi nějaké skřety, kteří považují za velkou čest ti sloužit."

#. DD Levels Dixaroc information after finding Bile Demons
#: guitext:927
msgctxt "In-game message"
msgid ""
"You have discovered a group of Bile Demons who will aid you in your fight."
msgstr "Nalezl jsi skupini Žlučových démonů, kteří tě podpoří v tvém boji."

#. DD Level Dixaroc information just after PLAYER1 destroyed
#: guitext:928
msgctxt "In-game message"
msgid ""
"The destruction of this pathetic Keeper brings with it a useful bonus. You "
"now have the ability to build Bridges. Dig deeper and you may find more "
"secrets to strengthen your powers."
msgstr ""
"Zničení tohoto ubohého správce sebou přináší užitečný bonus. Od teď más "
"schopnost stavět mosty. Kopej hlouběji a můžeš nalézt víc tajemství, které "
"tě posílí."

#. DD Level Dixaroc information some time after PLAYER1 destroyed
#: guitext:929
msgctxt "In-game message"
msgid "A warning, Keeper. There is a stench of hero in the air."
msgstr "Varování správče. Ve vzduchu je cítit pach hrdiny."

#. DD Level Dixaroc information after AP reached
#: guitext:930
msgctxt "In-game message"
msgid ""
"You have done well to get this far Keeper. Do not become complacent, "
"however. A great struggle lies ahead."
msgstr ""
"Doteď jsi si vedl dobře, Správče. Nenech se ale ukolébat. Velký zápas máš "
"před sebou."

#. DD Level Dixaroc information after AP reached
#: guitext:931
msgctxt "In-game message"
msgid ""
"Before you lies the Wizard's domain. Defeat him and you will regain your "
"powers."
msgstr ""
"Před tebou leží panství Kouzelníka. Poraž jej a získáš zpět své magické síly."

#. DD Level Dixaroc objective after wizard is dead
#: guitext:932
msgctxt "In-game message"
msgid ""
"Your magical powers are restored Keeper. You can finally show these fools "
"what you are made of."
msgstr ""
"Správče, tvé magické síly byly obnoveny. Teď můžeš ukázat těm hlupákům, co "
"jsi zač."

#. DD Level Caddis Fell objective after AP reached
#: guitext:933
msgctxt "In-game message"
msgid ""
"A black shadow is creeping over this land. Now is the time to strike. Take "
"control of your Vampire and use him to find and kill the Lord of the Land. "
"If you succeed, the Vampire will join you in the next realm."
msgstr ""
"Černý stín se příží nad touto zemí. Teď je čas zaútočit. Převezmi kontrolu "
"nad svým upírem a použij ho k nalezení a zabití pána země. Pokud uspěješ, "
"upíse se k tobě v další říši přidá."

#. DD Level Belial information after winning
#: guitext:934
msgctxt "In-game message"
msgid ""
"Your achievements are legendary Keeper. Tales of your evil and cunning will "
"become the horror stories of generations."
msgstr ""
"Strážce, Tvé úspěchy jsou legendární. Povídky o tvém zlu a mazanosti se "
"stanou děsivými příběhy po generace."

#: guitext:935 
msgctxt "Door name"
msgid "Secret Door"
msgstr "Tajné dveře"

#: guitext:936
msgctxt "Door description"
msgid ""
"Secret Door: This door remains hidden to enemies unless they observe it closely or see it "
"opening. RMB zoom."
msgstr "Tajné dveře: Tyto dveře zůstávají nepřátelům skryté, pokud je nepozorují zblízka nebo nevidí, jak se otevírají. Zvoli se LTM, PTM zvetsi"

#: guitext:937
msgctxt "Game event description"
msgid "Secret Door discovered: LMB toggle. RMB delete."
msgstr "Objevení tajných dveří: LTM přepnout, PTM smazat."

#: guitext:938
msgctxt "Game event name"
msgid "Secret Door discovered"
msgstr "Objevení tajných dveří"

#: guitext:939
msgctxt "Game event description"
msgid "Enemy spotted your Secret Door: LMB toggle. RMB delete."
msgstr "Nepřítel si všiml vašich tajných dveří: LTM přepnout, PTM smazat."

#: guitext:940
msgctxt "Game event name"
msgid "Enemy spotted your secret door"
msgstr "Nepřítel si všiml vašich tajných dveří"

#: guitext:941
msgctxt "Menu interface, Main Menu item"
msgid "Free Play levels"
msgstr "Hrát volné kola"

#: guitext:942
msgctxt "Menu interface item"
msgid "Land selection"
msgstr "Volba země"

#: guitext:943
msgctxt "Menu interface item"
msgid "Campaigns"
msgstr "Kampaně"

#: guitext:944
msgctxt "Menu interface item"
msgid "Add computer"
msgstr "Přidat počítač"

#: guitext:945
msgctxt "Game event name"
msgid "Your creature cannot reach the room it needs"
msgstr "Tvá příšera se není schopna dostat do místnosti kam potřebuje jít."

#: guitext:946
msgctxt "Game event description"
msgid "Work room unreachable: LMB toggle. RMB delete."
msgstr "Pracovna není dostupná: LTM přepnout, PTM smazat."

#: guitext:947
msgctxt "Game event name"
msgid "Your Imp cannot reach a room to drag something into"
msgstr ""
"Tvůj Imp se není schopen dostat do místnosti kde potřebuje něco donést."

#: guitext:948
msgctxt "Game event description"
msgid "Storage room unreachable: LMB toggle. RMB delete."
msgstr "Sklad není dostupný: LTM přepnout, PTM smazat."

#: guitext:949
msgctxt "In-game interface description"
msgid ""
"Armour: Part of the damage which won't affect creature health. The higher "
"the number, the larger part of damage is discarded."
msgstr ""
"Brnění: Část zranění, které nebude působit na příšeru. Čím větší je, tím "
"více zranění je ignorováno."

#: guitext:950
msgctxt "In-game interface description"
msgid "Speed: How fast the creature moves and perform its dungeon tasks."
msgstr "Rychlost: Jak rychle se příšera pohybuje a vykonává činnosti v kobce."

#: guitext:951
msgctxt "In-game interface description"
msgid "Loyalty: How resistant the creature is against scavenging by the enemy."
msgstr "Loajalita: Odolnost je příšery proti přiklonění k nepříteli."

#: guitext:952
msgctxt "In-game interface description"
msgid "Research Skill: unused."
msgstr "Schopnost výzkum: nepoužito."

#: guitext:953
msgctxt "In-game interface description"
msgid ""
"Manufacture Skill: How fast the creature works in Workshop. The higher the "
"Skill level, the better the creature's performance."
msgstr ""
"Schopnost výroba: Rychlost práce příšery v dílně. Čím vyšší zkušenost, tím "
"lepší výkonnost příšery."

#: guitext:954
msgctxt "In-game interface description"
msgid ""
"Training Skill: How fast the creature works on training. The higher the "
"Skill level, the better the creature's performance."
msgstr ""
"Schopnost trénování: Rychlost tréninku příšery. Čím vyšší zkušenost, tím "
"lepší výkonnost příšery."

#: guitext:955
msgctxt "In-game interface description"
msgid ""
"Scavenge Skill: How fast the creature works on scavenging. The higher the "
"Skill level, the better the creature's performance."
msgstr ""
"Schopnost točišťování: Jak rychle příšer a očišťuje. Čím vyšší zkušenost, "
"tím lepší výkonnost příšery."

#: guitext:956
msgctxt "In-game interface description"
msgid "Training Cost: Gold used for training the creature."
msgstr "Náklady na trénink: Zlato použité na trénink příšer."

#: guitext:957
msgctxt "In-game interface description"
msgid "Scavenge Cost: Gold used for scavenging by the creature."
msgstr "Cena přilákání: Zlato, které je potřeba, k přilákání příšery."

#: guitext:958
msgctxt "In-game interface description"
msgid ""
"Best Damage: How much harm can be made by the strongest attack the creature "
"has."
msgstr ""
"Největší poškození: Jaké zranění může příšera způsobil svým nejsilnějším "
"útokem."

#: guitext:959
msgctxt "In-game interface description"
msgid ""
"Weight: Mass of the creature. Some people say overweight can lead to heart "
"attack."
msgstr ""
"Váha: Hmotnost příšery. Někteří říkají, že nadváha může vést k infarktu."

#: guitext:960
msgctxt "Keeper spell name"
msgid "Hand Of Evil"
msgstr "Ruka zla"

#: guitext:961
msgctxt "Keeper spell name"
msgid "Slap"
msgstr "Proplesknutí"

#: guitext:962
msgctxt "Keeper spell description"
msgid ""
"Hand Of Evil: Ability to pick up your creatures and hold them in your hand. "
"Just don't hold them forever or they may get irritated."
msgstr ""
"Ruka zla: Schopnost zvednout příšeru a držet ji ve své ruce. Jen to nedělej "
"příliš dlouho, může se naštvat."

#: guitext:963
msgctxt "Keeper spell description"
msgid ""
"Slap: Makes your creatures work harder, for some time. Your creatures take "
"some damage from each slap they receive."
msgstr ""
"Proplesknutí: Přinutí tvé potvory pracovat rychleji. Každý takový úder jim "
"však ubere trochu života."

#: guitext:964
msgctxt "Keeper spell description"
msgid "Slap: Makes your creatures work harder, for some time. "
"Your creatures take some damage from each slap they receive."
msgstr ""

#: guitext:965
msgctxt "In-game interface description"
msgid ""
"Health: How much health points the creature has left to lose."
msgstr ""

#: guitext:966
msgctxt "In-game interface description"
msgid ""
"Health: The maximum amount of health points for this creature."
msgstr ""

#: guitext:967
msgctxt "Menu interface item"
msgid "Toggle Message"
msgstr ""

#: guitext:968
msgctxt "Menu interface item"
msgid "Return to Free Play levels"
msgstr ""

#: guitext:969
msgctxt "Menu interface item"
msgid "Map packs"
msgstr ""

#: guitext:970
msgctxt "Menu interface item"
msgid "The Deeper Dungeons"
msgstr ""

#: guitext:971
msgctxt "Menu interface item"
msgid "Standard Levels"
msgstr ""

#: guitext:972
msgctxt "Menu interface item"
msgid "Classic Levels"
msgstr ""

#: guitext:973
msgctxt "Menu interface item"
msgid "Legacy Levels"
msgstr ""

#: guitext:974
msgctxt "Menu interface item"
msgid "Personal Levels"
msgstr ""

#: guitext:975
msgctxt "Menu interface item"
msgid "Lost Levels"
msgstr ""

#: guitext:976 guitext:977 guitext:978 guitext:979 guitext:980
msgctxt "Unused"
msgid "Moo3"
msgstr ""

#: guitext:981
msgctxt "Trap names"
msgid "Special Trap"
msgstr ""

#: guitext:982
msgctxt "Trap names"
msgid "Freeze Trap"
msgstr ""

#: guitext:983
msgctxt "Trap names"
msgid "Fear Trap"
msgstr ""

#: guitext:984
msgctxt "Trap names"
msgid "Sentry Trap"
msgstr ""

#: guitext:985
msgctxt "Trap names"
msgid "Mimic Trap"
msgstr ""

#: guitext:986
msgctxt "Trap names"
msgid "Spawn Trap"
msgstr ""

#: guitext:987
msgctxt "Trap names"
msgid "Wind Trap"
msgstr ""

#: guitext:988
msgctxt "Trap names"
msgid "Spitfire Trap"
msgstr ""

#: guitext:989
msgctxt "Trap names"
msgid "Chicken Trap"
msgstr ""

#: guitext:990
msgctxt "Trap names"
msgid "Disease Trap"
msgstr ""

#: guitext:991
msgctxt "Trap names"
msgid "Power Trap"
msgstr ""

#: guitext:992
msgctxt "Trap names"
msgid "Switch"
msgstr ""

#: guitext:993
msgctxt "Trap names"
msgid "Hidden Switch"
msgstr ""

#: guitext:994
msgctxt "Door name"
msgid "Special Door"
msgstr ""

#: guitext:995
msgctxt "Door name"
msgid "Hidden Door"
msgstr ""

#: guitext:996
msgctxt "Mouse"
msgid "Scroll Wheel Up"
msgstr ""

#: guitext:997
msgctxt "Mouse"
msgid "Scroll Wheel Down"
msgstr ""

#: guitext:998
msgctxt "Mouse"
msgid "Mouse Button"
msgstr ""

#: guitext:999
msgctxt "Game controls"
msgid "Build Square Room"
msgstr ""

#: guitext:1000
msgctxt "Game controls"
msgid "Detect Room"
msgstr ""

#: guitext:1001
msgctxt "Game controls"
msgid "Increase Room Size"
msgstr ""

#: guitext:1002
msgctxt "Game controls"
msgid "Decrease Room Size"
msgstr ""

#: guitext:1003
msgctxt "Game controls"
msgid "Precision Sell"
msgstr ""

#: guitext:1004
msgctxt "Game controls"
msgid "Snap Camera"
msgstr ""

#: guitext:1005
msgctxt "Dungeon special decription"
msgid "Mysterious Box: There's no telling what this will do."
msgstr ""

#: guitext:1006
msgctxt "Network game message"
msgid "Joined player has different map version from host."
msgstr ""

#: guitext:1007
msgctxt "In-game interface description"
msgid "Display Resolution: Switch to the next configured display resolution. LMB toggle. RMB display current resolution."
msgstr ""

#: guitext:1008
#, fuzzy
msgctxt "In-game interface item"
msgid "Voice"
msgstr ""

#: guitext:1009
#, fuzzy
msgctxt "In-game interface item"
msgid "Ambience"
msgstr ""

#: guitext:1010
msgctxt "Unused"
msgid "Moo4"
msgstr ""

#: guitext:1011
msgctxt "Menu interface item""
msgid "Dungeon Keeper - Original Campaign"
msgstr ""

#: guitext:1012
msgctxt "Menu interface item""
msgid "Assmist Isle"
msgstr ""

#: guitext:1013
msgctxt "Menu interface item""
msgid "Ancient Keeper campaign"
msgstr ""

#: guitext:1014
msgctxt "Menu interface item""
msgid "Burdened Imps' Level Pack"
msgstr ""

#: guitext:1015
msgctxt "Menu interface item""
msgid "Conquest of the Arctic"
msgstr ""

#: guitext:1016
msgctxt "Menu interface item""
msgid "The Destiny of Ninja"
msgstr ""

#: guitext:1017
msgctxt "Menu interface item""
msgid "DzjeeAr's  6-level campaign"
msgstr ""

#: guitext:1018
msgctxt "Menu interface item""
msgid "DzjeeAr's 10-level campaign"
msgstr ""

#: guitext:1019
msgctxt "Menu interface item""
msgid "DzjeeAr's 25-level campaign"
msgstr ""

#: guitext:1020
msgctxt "Menu interface item""
msgid "Evil Keeper campaign"
msgstr ""

#: guitext:1021
msgctxt "Menu interface item""
msgid "Grinics' KReign campaign"
msgstr ""

#: guitext:1022
msgctxt "Menu interface item""
msgid "Japanese DKMaps8 pack"
msgstr ""

#: guitext:1023
msgctxt "Menu interface item""
msgid "KDK Levels"
msgstr ""

#: guitext:1024
msgctxt "Menu interface item""
msgid "Good Campaign"
msgstr ""

#: guitext:1025
msgctxt "Menu interface item""
msgid "Lord Vexer campaign"
msgstr ""

#: guitext:1026
msgctxt "Menu interface item""
msgid "Nikolai's Castles campaign"
msgstr ""

#: guitext:1027
msgctxt "Menu interface item""
msgid "Dungeon Keeper - NG+"
msgstr ""

#: guitext:1028
msgctxt "Menu interface item""
msgid "Post Ancient Keeper campaign"
msgstr ""

#: guitext:1029
msgctxt "Menu interface item""
msgid "Post Undead Keeper campaign"
msgstr ""

#: guitext:1030
msgctxt "Menu interface item""
msgid "Quest for the Hero campaign"
msgstr ""

#: guitext:1031
msgctxt "Menu interface item""
msgid "Revenge of the Lord"
msgstr ""

#: guitext:1032
msgctxt "Menu interface item""
msgid "Twin Keepers Campaign"
msgstr ""

#: guitext:1033
msgctxt "Menu interface item""
msgid "Undead Keeper campaign"
msgstr ""

#: guitext:1034 guitext:1035
msgctxt "Unused"
msgid "Moo5"
msgstr ""

#: guitext:1036
msgctxt "Trap names"
msgid "Demolition Trap"
msgstr ""

#: guitext:1037
msgctxt "Trap description"
msgid ""
"Demolition Trap: An explosive with unrivaled destructive power."
msgstr ""

#: guitext:1038
msgctxt "Trap description"
msgid ""
"Sentry Trap: Stands guard and shoots at enemies in sight."
msgstr ""

#: guitext:1039 guitext:1040
msgctxt "Unused"
msgid "Moo6"
msgstr ""

#: guitext:1041
msgctxt "Creature name"
msgid "Spirit"
msgstr ""

#: guitext:1042
msgctxt "Creature name"
msgid "Druid"
msgstr ""

#: guitext:1043
msgctxt "Creature name"
msgid "Time Mage"
msgstr ""

#: guitext:1044 guitext:1045 guitext:1046 guitext:1047 guitext:1048 guitext:1049
msgctxt "Unused"
msgid "Moo7"
msgstr ""

#: guitext:1050
msgctxt "Slab description"
msgid "Rock Formation."
msgstr "Skalní útvar."

#: guitext:1051
msgctxt "Slab description"
msgid "Bedrock: Unclaimed rock floor. You cannot claim it or build on it."
msgstr "Základní skála: Neupravená kamenitá podlaha. Nemůžete ji zabrat ani na ni stavět."

#: guitext:1052
msgctxt "Slab description"
msgid "Dense Gold Seam: Holds a lot of wealth for your Imps to extract. "
msgstr "Hustý zlatý základ: Obsahuje mnoho bohatství, které mohou tví Skřeti těžit."

#: guitext:1053
<<<<<<< HEAD
msgctxt "Creature spell"
msgid "Cleanse: Cures all negative effects inflicted on the creature."
msgstr "Čištění: Vyléčí všechny negativní účinky postihující bytost."
=======
msgctxt "Keeper spell name"
msgid "Rebound"
msgstr "Odražení"

#: guitext:1054
msgctxt "Keeper spell name"
msgid "Freeze"
msgstr "Zmražení"

#: guitext:1055
msgctxt "Keeper spell name"
msgid "Slow"
msgstr "Zpomaleni"

#: guitext:1056
msgctxt "Keeper spell name"
msgid "Flight"
msgstr "Letani"

#: guitext:1057
msgctxt "Keeper spell name"
msgid "Illumination"
msgstr "Svetelkovani"

#: guitext:1058
msgctxt "Keeper spell name"
msgid "Sight"
msgstr "Pohled"
>>>>>>> 74fcabf9
<|MERGE_RESOLUTION|>--- conflicted
+++ resolved
@@ -6905,11 +6905,7 @@
 msgstr "Hustý zlatý základ: Obsahuje mnoho bohatství, které mohou tví Skřeti těžit."
 
 #: guitext:1053
-<<<<<<< HEAD
 msgctxt "Creature spell"
-msgid "Cleanse: Cures all negative effects inflicted on the creature."
-msgstr "Čištění: Vyléčí všechny negativní účinky postihující bytost."
-=======
 msgctxt "Keeper spell name"
 msgid "Rebound"
 msgstr "Odražení"
@@ -6938,4 +6934,8 @@
 msgctxt "Keeper spell name"
 msgid "Sight"
 msgstr "Pohled"
->>>>>>> 74fcabf9
+
+#: guitext:1059
+msgctxt "Creature spell"
+msgid "Cleanse: Cures all negative effects inflicted on the creature."
+msgstr "Čištění: Vyléčí všechny negativní účinky postihující bytost."
