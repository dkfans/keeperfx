/******************************************************************************/
// Free implementation of Bullfrog's Dungeon Keeper strategy game.
/******************************************************************************/
/** @file lvl_script.c
 *     Level script commands support.
 * @par Purpose:
 *     Load, recognize and maintain the level script.
 * @par Comment:
 *     None.
 * @author   KeeperFX Team
 * @date     12 Feb 2009 - 11 Apr 2014
 * @par  Copying and copyrights:
 *     This program is free software; you can redistribute it and/or modify
 *     it under the terms of the GNU General Public License as published by
 *     the Free Software Foundation; either version 2 of the License, or
 *     (at your option) any later version.
 */
/******************************************************************************/
#include <math.h>

#include "lvl_script.h"

#include "globals.h"
#include "bflib_basics.h"
#include "bflib_memory.h"
#include "bflib_fileio.h"
#include "bflib_dernc.h"
#include "bflib_sound.h"
#include "bflib_guibtns.h"
#include "engine_redraw.h"
#include "front_simple.h"
#include "config_creature.h"
#include "config_crtrmodel.h"
#include "config_effects.h"
#include "config_lenses.h"
#include "config_rules.h"
#include "config_terrain.h"
#include "config_trapdoor.h"
#include "creature_states_mood.h"
#include "creature_control.h"
#include "gui_msgs.h"
#include "gui_soundmsgs.h"
#include "gui_topmsg.h"
#include "frontmenu_ingame_evnt.h"
#include "frontmenu_ingame_tabs.h"
#include "player_instances.h"
#include "player_data.h"
#include "player_utils.h"
#include "thing_factory.h"
#include "thing_physics.h"
#include "thing_effects.h"
#include "thing_navigate.h"
#include "thing_stats.h"
#include "creature_states.h"
#include "creature_states_hero.h"
#include "creature_states_pray.h"
#include "creature_groups.h"
#include "power_hand.h"
#include "room_library.h"
#include "room_entrance.h"
#include "room_util.h"
#include "magic.h"
#include "power_specials.h"
#include "map_blocks.h"
#include "lvl_filesdk1.h"
#include "frontend.h"
#include "game_merge.h"
#include "game_legacy.h"
#include "keeperfx.hpp"
#include "music_player.h"
#include "custom_sprites.h"
#include "console_cmd.h"
#include "map_locations.h"
#include "creature_groups.h"
#include "actionpt.h"


#include "lvl_script_commands.h"
#include "lvl_script_lib.h"
#include "lvl_script_statehandler.h"
#include "lvl_script_conditions.h"
#include "lvl_script_parser.h"

#ifdef __cplusplus
extern "C" {
#endif

/******************************************************************************/

extern long near_map_block_creature_filter_diagonal_random(const struct Thing *thing, MaxTngFilterParam param, long maximizer);

<<<<<<< HEAD
void script_process_value(unsigned long var_index, unsigned long plr_range_id, long val2, long val3, long val4, struct ScriptValue *value);
=======
static int script_current_condition = 0;

const struct CommandDesc dk1_command_desc[];
const struct CommandDesc subfunction_desc[] = {
    {"RANDOM",                     "Aaaaaaaa", Cmd_RANDOM, NULL, NULL},
    {"DRAWFROM",                   "Aaaaaaaa", Cmd_DRAWFROM, NULL, NULL},
    {"IMPORT",                     "PA      ", Cmd_IMPORT, NULL, NULL},
    {NULL,                         "        ", Cmd_NONE, NULL, NULL},
  };

const struct NamedCommand newcrtr_desc[] = {
  {"NEW_CREATURE_A",   1},
  {"NEW_CREATURE_B",   2},
  {NULL,               0},
};

const struct NamedCommand player_desc[] = {
  {"PLAYER0",          PLAYER0},
  {"PLAYER1",          PLAYER1},
  {"PLAYER2",          PLAYER2},
  {"PLAYER3",          PLAYER3},
  {"PLAYER_GOOD",      PLAYER_GOOD},
  {"ALL_PLAYERS",      ALL_PLAYERS},
  {"PLAYER_NEUTRAL",   PLAYER_NEUTRAL},
  {NULL,               0},
};

const struct NamedCommand variable_desc[] = {
    {"MONEY",                       SVar_MONEY},
    {"GAME_TURN",                   SVar_GAME_TURN},
    {"BREAK_IN",                    SVar_BREAK_IN},
    //{"CREATURE_NUM",              SVar_CREATURE_NUM},
    {"TOTAL_DIGGERS",               SVar_TOTAL_DIGGERS},
    {"TOTAL_CREATURES",             SVar_TOTAL_CREATURES},
    {"TOTAL_RESEARCH",              SVar_TOTAL_RESEARCH},
    {"TOTAL_DOORS",                 SVar_TOTAL_DOORS},
    {"TOTAL_AREA",                  SVar_TOTAL_AREA},
    {"TOTAL_CREATURES_LEFT",        SVar_TOTAL_CREATURES_LEFT},
    {"CREATURES_ANNOYED",           SVar_CREATURES_ANNOYED},
    {"BATTLES_LOST",                SVar_BATTLES_LOST},
    {"BATTLES_WON",                 SVar_BATTLES_WON},
    {"ROOMS_DESTROYED",             SVar_ROOMS_DESTROYED},
    {"SPELLS_STOLEN",               SVar_SPELLS_STOLEN},
    {"TIMES_BROKEN_INTO",           SVar_TIMES_BROKEN_INTO},
    {"GOLD_POTS_STOLEN",            SVar_GOLD_POTS_STOLEN},
    {"HEART_HEALTH",                SVar_HEART_HEALTH},
    {"GHOSTS_RAISED",               SVar_GHOSTS_RAISED},
    {"SKELETONS_RAISED",            SVar_SKELETONS_RAISED},
    {"VAMPIRES_RAISED",             SVar_VAMPIRES_RAISED},
    {"CREATURES_CONVERTED",         SVar_CREATURES_CONVERTED},
    {"EVIL_CREATURES_CONVERTED",    SVar_EVIL_CREATURES_CONVERTED},
    {"GOOD_CREATURES_CONVERTED",    SVar_GOOD_CREATURES_CONVERTED},
    {"TIMES_ANNOYED_CREATURE",      SVar_TIMES_ANNOYED_CREATURE},
    {"TIMES_TORTURED_CREATURE",     SVar_TIMES_TORTURED_CREATURE},
    {"TOTAL_DOORS_MANUFACTURED",    SVar_TOTAL_DOORS_MANUFACTURED},
    {"TOTAL_TRAPS_MANUFACTURED",    SVar_TOTAL_TRAPS_MANUFACTURED},
    {"TOTAL_MANUFACTURED",          SVar_TOTAL_MANUFACTURED},
    {"TOTAL_TRAPS_USED",            SVar_TOTAL_TRAPS_USED},
    {"TOTAL_DOORS_USED",            SVar_TOTAL_DOORS_USED},
    {"KEEPERS_DESTROYED",           SVar_KEEPERS_DESTROYED},
    {"CREATURES_SACRIFICED",        SVar_CREATURES_SACRIFICED},
    {"CREATURES_FROM_SACRIFICE",    SVar_CREATURES_FROM_SACRIFICE},
    {"TIMES_LEVELUP_CREATURE",      SVar_TIMES_LEVELUP_CREATURE},
    {"TOTAL_SALARY",                SVar_TOTAL_SALARY},
    {"CURRENT_SALARY",              SVar_CURRENT_SALARY},
    //{"TIMER",                     SVar_TIMER},
    {"DUNGEON_DESTROYED",           SVar_DUNGEON_DESTROYED},
    {"TOTAL_GOLD_MINED",            SVar_TOTAL_GOLD_MINED},
    //{"FLAG",                      SVar_FLAG},
    //{"ROOM",                      SVar_ROOM_SLABS},
    {"DOORS_DESTROYED",             SVar_DOORS_DESTROYED},
    {"CREATURES_SCAVENGED_LOST",    SVar_CREATURES_SCAVENGED_LOST},
    {"CREATURES_SCAVENGED_GAINED",  SVar_CREATURES_SCAVENGED_GAINED},
    {"ALL_DUNGEONS_DESTROYED",      SVar_ALL_DUNGEONS_DESTROYED},
    //{"DOOR",                      SVar_DOOR_NUM},
    {"GOOD_CREATURES",              SVar_GOOD_CREATURES},
    {"EVIL_CREATURES",              SVar_EVIL_CREATURES},
    {"TRAPS_SOLD",                  SVar_TRAPS_SOLD},
    {"DOORS_SOLD",                  SVar_DOORS_SOLD},
    {"MANUFACTURED_SOLD",           SVar_MANUFACTURED_SOLD},
    {"MANUFACTURE_GOLD",            SVar_MANUFACTURE_GOLD},
    {"TOTAL_SCORE",                 SVar_TOTAL_SCORE},
    {"BONUS_TIME",                  SVar_BONUS_TIME},
    {NULL,                           0},
};

const struct NamedCommand dk1_variable_desc[] = {
    {"MONEY",                       SVar_MONEY},
    {"GAME_TURN",                   SVar_GAME_TURN},
    {"BREAK_IN",                    SVar_BREAK_IN},
    //{"CREATURE_NUM",                SVar_CREATURE_NUM},
    {"TOTAL_IMPS",                  SVar_TOTAL_DIGGERS},
    {"TOTAL_CREATURES",             SVar_CONTROLS_TOTAL_CREATURES},
    {"TOTAL_RESEARCH",              SVar_TOTAL_RESEARCH},
    {"TOTAL_DOORS",                 SVar_TOTAL_DOORS},
    {"TOTAL_AREA",                  SVar_TOTAL_AREA},
    {"TOTAL_CREATURES_LEFT",        SVar_TOTAL_CREATURES_LEFT},
    {"CREATURES_ANNOYED",           SVar_CREATURES_ANNOYED},
    {"BATTLES_LOST",                SVar_BATTLES_LOST},
    {"BATTLES_WON",                 SVar_BATTLES_WON},
    {"ROOMS_DESTROYED",             SVar_ROOMS_DESTROYED},
    {"SPELLS_STOLEN",               SVar_SPELLS_STOLEN},
    {"TIMES_BROKEN_INTO",           SVar_TIMES_BROKEN_INTO},
    {"GOLD_POTS_STOLEN",            SVar_GOLD_POTS_STOLEN},
    //{"TIMER",                     SVar_TIMER},
    {"DUNGEON_DESTROYED",           SVar_DUNGEON_DESTROYED},
    {"TOTAL_GOLD_MINED",            SVar_TOTAL_GOLD_MINED},
    //{"FLAG",                      SVar_FLAG},
    //{"ROOM",                      SVar_ROOM_SLABS},
    {"DOORS_DESTROYED",             SVar_DOORS_DESTROYED},
    {"CREATURES_SCAVENGED_LOST",    SVar_CREATURES_SCAVENGED_LOST},
    {"CREATURES_SCAVENGED_GAINED",  SVar_CREATURES_SCAVENGED_GAINED},
    {"ALL_DUNGEONS_DESTROYED",      SVar_ALL_DUNGEONS_DESTROYED},
    //{"DOOR",                      SVar_DOOR_NUM},
    {NULL,                           0},
};

const struct NamedCommand controls_variable_desc[] = {
    {"TOTAL_DIGGERS",               SVar_CONTROLS_TOTAL_DIGGERS},
    {"TOTAL_CREATURES",             SVar_CONTROLS_TOTAL_CREATURES},
    {"TOTAL_DOORS",                 SVar_TOTAL_DOORS},
    {"TOTAL_AREA",                  SVar_TOTAL_AREA},
    {"GOOD_CREATURES",              SVar_CONTROLS_GOOD_CREATURES},
    {"EVIL_CREATURES",              SVar_CONTROLS_EVIL_CREATURES},
    {NULL,                           0},
};

const struct NamedCommand comparison_desc[] = {
  {"==",     MOp_EQUAL},
  {"!=",     MOp_NOT_EQUAL},
  {"<",      MOp_SMALLER},
  {">",      MOp_GREATER},
  {"<=",     MOp_SMALLER_EQ},
  {">=",     MOp_GREATER_EQ},
  {NULL,     0},
};

const struct NamedCommand head_for_desc[] = {
  {"ACTION_POINT",         MLoc_ACTIONPOINT},
  {"DUNGEON",              MLoc_PLAYERSDUNGEON},
  {"DUNGEON_HEART",        MLoc_PLAYERSHEART},
  {"APPROPIATE_DUNGEON",   MLoc_APPROPRTDUNGEON},
  {NULL,                   0},
};

const struct NamedCommand timer_desc[] = {
  {"TIMER0", 0},
  {"TIMER1", 1},
  {"TIMER2", 2},
  {"TIMER3", 3},
  {"TIMER4", 4},
  {"TIMER5", 5},
  {"TIMER6", 6},
  {"TIMER7", 7},
  {NULL,     0},
};

const struct NamedCommand flag_desc[] = {
  {"FLAG0",  0},
  {"FLAG1",  1},
  {"FLAG2",  2},
  {"FLAG3",  3},
  {"FLAG4",  4},
  {"FLAG5",  5},
  {"FLAG6",  6},
  {"FLAG7",  7},
  {NULL,     0},
};

const struct NamedCommand hero_objective_desc[] = {
  {"STEAL_GOLD",           CHeroTsk_StealGold},
  {"STEAL_SPELLS",         CHeroTsk_StealSpells},
  {"ATTACK_ENEMIES",       CHeroTsk_AttackEnemies},
  {"ATTACK_DUNGEON_HEART", CHeroTsk_AttackDnHeart},
  {"ATTACK_ROOMS",         CHeroTsk_AttackRooms},
  {"DEFEND_PARTY",         CHeroTsk_DefendParty},
  {"DEFEND_LOCATION",      CHeroTsk_DefendSpawn},
  {"DEFEND_HEART",         CHeroTsk_DefendHeart},
  {"DEFEND_ROOMS",         CHeroTsk_DefendRooms},
  {NULL,                   0},
};

const struct NamedCommand msgtype_desc[] = {
  {"SPEECH",           1},
  {"SOUND",            2},
  {NULL,               0},
};

const struct NamedCommand tendency_desc[] = {
  {"IMPRISON",         1},
  {"FLEE",             2},
  {NULL,               0},
};

const struct NamedCommand creature_select_criteria_desc[] = {
  {"MOST_EXPERIENCED",     CSelCrit_MostExperienced},
  {"MOST_EXP_WANDERING",   CSelCrit_MostExpWandering},
  {"MOST_EXP_WORKING",     CSelCrit_MostExpWorking},
  {"MOST_EXP_FIGHTING",    CSelCrit_MostExpFighting},
  {"LEAST_EXPERIENCED",    CSelCrit_LeastExperienced},
  {"LEAST_EXP_WANDERING",  CSelCrit_LeastExpWandering},
  {"LEAST_EXP_WORKING",    CSelCrit_LeastExpWorking},
  {"LEAST_EXP_FIGHTING",   CSelCrit_LeastExpFighting},
  {"NEAR_OWN_HEART",       CSelCrit_NearOwnHeart},
  {"NEAR_ENEMY_HEART",     CSelCrit_NearEnemyHeart},
  {"ON_ENEMY_GROUND",      CSelCrit_OnEnemyGround},
  {"ON_FRIENDLY_GROUND",   CSelCrit_OnFriendlyGround},
  {"ON_NEUTRAL_GROUND",    CSelCrit_OnNeutralGround},
  {"ANYWHERE",             CSelCrit_Any},
  {NULL,                   0},
};

const struct NamedCommand game_rule_desc[] = {
  {"BodiesForVampire",           1},
  {"PrisonSkeletonChance",       2},
  {"GhostConvertChance",         3},
  {"TortureConvertChance",       4},
  {"TortureDeathChance",         5},
  {"FoodGenerationSpeed",        6},
  {"StunEvilEnemyChance",        7},
  {"StunGoodEnemyChance",        8},
  {"BodyRemainsFor",             9},
  {"FightHateKillValue",        10},
  {"PreserveClassicBugs",       11},
  {"DungeonHeartHealHealth",    12},
  {"ImpWorkExperience",         13},
  {"GemEffectiveness",          14},
  {"RoomSellGoldBackPercent",   15},
  {"DoorSellValuePercent",      16},
  {"TrapSellValuePercent",      17},
  {"PayDayGap",                 18},
  {"PayDaySpeed",               19},
  {"PayDayProgress",            20},
  {"PlaceTrapsOnSubtiles",      21},
  {"DiseaseHPTemplePercentage", 22},
  {"DungeonHeartHealth",        23},
  {NULL,                         0},
};

const struct NamedCommand door_config_desc[] = {
  {"ManufactureLevel",      1},
  {"ManufactureRequired",   2},
  {"Health",                3},
  {"SellingValue",          4},
  {"NametextId",            5},
  {"TooltipTextId",         6},
  {"Crate",                 7},
  {"SymbolSprites",         8},
  {"PointerSprites",        9},
  {"PanelTabIndex",        10},
  {NULL,                    0},
};

const struct NamedCommand trap_config_desc[] = {
  {"NameTextID",           1},
  {"TooltipTextID",        2},
  {"SymbolSprites",        3},
  {"PointerSprites",       4},
  {"PanelTabIndex",        5},
  {"Crate",                6},
  {"ManufactureLevel",     7},
  {"ManufactureRequired",  8},
  {"Shots",                9},
  {"TimeBetweenShots",    10},
  {"SellingValue",        11},
  {"Model",               12},
  {"ModelSize",           13},
  {"AnimationSpeed",      14},
  {"TriggerType",         15},
  {"ActivationType",      16},
  {"EffectType",          17},
  {"Hidden",              18},
  {"TriggerAlarm",        19},
  {"Slappable",           20},
  {"Unanimated",          21},
  {NULL,                   0},
};

/**
 * Text names of groups of GUI Buttons.
 */
const struct NamedCommand gui_button_group_desc[] = {
  {"MINIMAP",         GID_MINIMAP_AREA},
  {"TABS",            GID_TABS_AREA},
  {"INFO",            GID_INFO_PANE},
  {"ROOM",            GID_ROOM_PANE},
  {"POWER",           GID_POWER_PANE},
  {"TRAP",            GID_TRAP_PANE},
  {"DOOR",            GID_DOOR_PANE},
  {"CREATURE",        GID_CREATR_PANE},
  {"MESSAGE",         GID_MESSAGE_AREA},
  {NULL,               0},
};

/**
 * Text names of campaign flags.
 */
const struct NamedCommand campaign_flag_desc[] = {
  {"CAMPAIGN_FLAG0",  0},
  {"CAMPAIGN_FLAG1",  1},
  {"CAMPAIGN_FLAG2",  2},
  {"CAMPAIGN_FLAG3",  3},
  {"CAMPAIGN_FLAG4",  4},
  {"CAMPAIGN_FLAG5",  5},
  {"CAMPAIGN_FLAG6",  6},
  {"CAMPAIGN_FLAG7",  7},
  {NULL,     0},
};

const struct NamedCommand script_operator_desc[] = {
  {"SET",         1},
  {"INCREASE",    2},
  {"DECREASE",    3},
  {"MULTIPLY",    4},
  {NULL,          0},
};

static struct ScriptValue *allocate_script_value(void)
{
    if (gameadd.script.values_num >= SCRIPT_VALUES_COUNT)
        return NULL;
    struct ScriptValue* value = &gameadd.script.values[gameadd.script.values_num];
    gameadd.script.values_num++;
    return value;
}

static void command_init_value(struct ScriptValue* value, unsigned long var_index, unsigned long plr_range_id)
{
    set_flag_byte(&value->flags, TrgF_REUSABLE, next_command_reusable);
    set_flag_byte(&value->flags, TrgF_DISABLED, false);
    value->valtype = var_index;
    value->plyr_range = plr_range_id;
    value->condit_idx = script_current_condition;
}

#define ALLOCATE_SCRIPT_VALUE(var_index, plr_range_id) \
    struct ScriptValue tmp_value = {0}; \
    struct ScriptValue* value; \
    if ((script_current_condition == CONDITION_ALWAYS) && (next_command_reusable == 0)) \
    { \
    /* Fill local structure */ \
        value = &tmp_value; \
    } \
    else \
    { \
        value = allocate_script_value(); \
        if (value == NULL) \
        { \
            SCRPTERRLOG("Too many VALUEs in script (limit is %d)", SCRIPT_VALUES_COUNT); \
            return; \
        } \
    } \
    command_init_value(value, var_index, plr_range_id);
>>>>>>> 1990d5e3

extern const struct CommandDesc command_desc[];
extern const struct CommandDesc dk1_command_desc[];


/******************************************************************************/
static int filter_criteria_type(long desc_type)
{
    return desc_type & 0x0F;
}

static long filter_criteria_loc(long desc_type)
{
    return desc_type >> 4;
}
/******************************************************************************/
/**
 * Reads word from 'line' into 'param'. Sets if 'line_end' was reached.
 * @param line The input line position pointer.
 * @param param Output parameter acquired from the line.
 * @param parth_level Paraenesis level within the line, set to -1 on EOLN.
 */
const struct CommandDesc *get_next_word(char **line, char *param, int *para_level, const struct CommandDesc *cmdlist_desc)
{
    char chr;
    SCRIPTDBG(12,"Starting");
    const struct CommandDesc* cmnd_desc = NULL;
    // Find start of an item to read
    unsigned int pos = 0;
    param[pos] = '\0';
    while (1)
    {
        chr = **line;
        // letter or number
        if ((isalnum(chr)) || (chr == '-'))
            break;
        // operator
        if ((chr == '\"') || (chr == '=') || (chr == '!') || (chr == '<') || (chr == '>') || (chr == '~'))
            break;
        // end of line
        if ((chr == '\r') || (chr == '\n') || (chr == '\0'))
        {
            (*para_level) = -1;
            return NULL;
        }
        // paraenesis open
        if (chr == '(') {
            (*para_level)++;
        } else
        // paraenesis close
        if (chr == ')') {
            (*para_level)--;
        }
        (*line)++;
    }

    chr = **line;
    // Text string
    if (isalpha(chr))
    {
        // Read the parameter
        while (isalnum(chr) || (chr == '_') || (chr == '[') || (chr == ']') || (chr == ':'))
        {
            param[pos] = chr;
            pos++;
            (*line)++;
            chr = **line;
            if (pos+1 >= MAX_TEXT_LENGTH) break;
        }
        param[pos] = '\0';
        strupr(param);
        // Check if it's a command
        int i = 0;
        cmnd_desc = NULL;
        while (cmdlist_desc[i].textptr != NULL)
        {
            if (strcmp(param, cmdlist_desc[i].textptr) == 0)
            {
                cmnd_desc = &cmdlist_desc[i];
                break;
            }
            i++;
        }
    } else
    // Number string
    if (isdigit(chr) || (chr == '-'))
    {
        if (chr == '-')
        {
          param[pos] = chr;
          pos++;
          (*line)++;
        }
        chr = **line;
        if (!isdigit(chr))
        {
          SCRPTERRLOG("Unexpected '-' not followed by a number");
          return NULL;
        }
        while ( isdigit(chr) )
        {
          param[pos] = chr;
          pos++;
          (*line)++;
          chr = **line;
          if (pos+1 >= MAX_TEXT_LENGTH) break;
        }
    } else
    // Multiword string taken into quotes
    if (chr == '\"')
    {
        (*line)++;
        chr = **line;
        while ((chr != '\0') && (chr != '\n') && (chr != '\r'))
        {
          if (chr == '\"')
          {
            (*line)++;
            break;
          }
          param[pos] = chr;
          pos++;
          (*line)++;
          chr = **line;
          if (pos+1 >= MAX_TEXT_LENGTH) break;
      }
    } else
    // Other cases - only operators are left
    {
        param[pos] = chr;
        pos++;
        (*line)++;
        switch (chr)
        {
        case '!':
            chr = **line;
            if (chr != '=')
            {
                SCRPTERRLOG("Expected '=' after '!'");
                return NULL;
            }
            param[pos] = chr;
            pos++;
            (*line)++;
            break;
        case '>':
        case '<':
            chr = **line;
            if (chr == '=')
            {
              param[pos] = chr;
              pos++;
              (*line)++;
            }
            break;
        case '=':
            chr = **line;
            if (chr != '=')
            {
              SCRPTERRLOG("Expected '=' after '='");
              return 0;
            }
            param[pos] = chr;
            pos++;
            (*line)++;
            break;
        default:
            break;
        }
    }
    chr = **line;
    if ((chr == '\0') || (chr == '\r')  || (chr == '\n'))
        *para_level = -1;
    param[pos] = '\0';
    return cmnd_desc;
}



/**
 * Returns if the command is 'preloaded'. Preloaded commands are initialized
 * before the whole level data is loaded.
 */
TbBool script_is_preloaded_command(long cmnd_index)
{
  switch (cmnd_index)
  {
  case Cmd_SWAP_CREATURE:
  case Cmd_LEVEL_VERSION:
      return true;
  default:
      return false;
  }
}



#define get_players_range(plr_range_id, plr_start, plr_end) get_players_range_f(plr_range_id, plr_start, plr_end, __func__, text_line_number)
long get_players_range_f(long plr_range_id, int *plr_start, int *plr_end, const char *func_name, long ln_num)
{
    if (plr_range_id < 0)
    {
        return -1;
    }
    if (plr_range_id == ALL_PLAYERS)
    {
        *plr_start = 0;
        *plr_end = PLAYERS_COUNT;
        return plr_range_id;
    } else
    if (plr_range_id == PLAYER_GOOD)
    {
        *plr_start = game.hero_player_num;
        *plr_end = game.hero_player_num+1;
        return plr_range_id;
    } else
    if (plr_range_id == PLAYER_NEUTRAL)
    {
        *plr_start = game.neutral_player_num;
        *plr_end = game.neutral_player_num+1;
        return plr_range_id;
    } else
    if (plr_range_id < PLAYERS_COUNT)
    {
        *plr_start = plr_range_id;
        *plr_end = (*plr_start) + 1;
        return plr_range_id;
    }
    return -2;
}

#define get_players_range_from_str(plrname, plr_start, plr_end) get_players_range_from_str_f(plrname, plr_start, plr_end, __func__, text_line_number)
long get_players_range_from_str_f(const char *plrname, int *plr_start, int *plr_end, const char *func_name, long ln_num)
{
    long plr_range_id = get_rid(player_desc, plrname);
    if (plr_range_id == -1)
    {
        plr_range_id = get_rid(cmpgn_human_player_options, plrname);
    }
    switch (get_players_range_f(plr_range_id, plr_start, plr_end, func_name, ln_num))
    {
    case -1:
        ERRORMSG("%s(line %lu): Invalid player name, '%s'",func_name,ln_num, plrname);
        *plr_start = 0;
        *plr_end = 0;
        return -1;
    case -2:
        ERRORMSG("%s(line %lu): Player '%s' out of range",func_name,ln_num, plrname);
        *plr_start = 0;
        *plr_end = 0;
        return -2;
    default:
        break;
    }
    return plr_range_id;
}

#define get_player_id(plrname, plr_range_id) get_player_id_f(plrname, plr_range_id, __func__, text_line_number)
TbBool get_player_id_f(const char *plrname, long *plr_range_id, const char *func_name, long ln_num)
{
    *plr_range_id = get_rid(player_desc, plrname);
    if (*plr_range_id == -1)
    {
      *plr_range_id = get_rid(cmpgn_human_player_options, plrname);
      if (*plr_range_id == -1)
      {
        ERRORMSG("%s(line %lu): Invalid player name, '%s'",func_name,ln_num, plrname);
        return false;
      }
    }
    return true;
}



static void process_fx_line(struct ScriptFxLine *fx_line)
{
    fx_line->partial_steps += fx_line->steps_per_turn;
    for (;fx_line->partial_steps >= FX_LINE_TIME_PARTS; fx_line->partial_steps -= FX_LINE_TIME_PARTS)
    {
        fx_line->here.z.val = get_floor_height_at(&fx_line->here);
        if (fx_line->here.z.val < FILLED_COLUMN_HEIGHT)
        {
          if (fx_line->effect > 0)
          {
            create_effect(&fx_line->here, fx_line->effect, 5); // Owner - neutral
          } else if (fx_line->effect < 0)
          {
            create_effect_element(&fx_line->here, -fx_line->effect, 5); // Owner - neutral
          }
        }

        fx_line->step++;
        if (fx_line->step >= fx_line->total_steps)
        {
          fx_line->used = false;
          break;
        }

        int remain_t = fx_line->total_steps - fx_line->step;

        int bx = fx_line->from.x.val * remain_t + fx_line->cx * fx_line->step;
        int by = fx_line->from.y.val * remain_t + fx_line->cy * fx_line->step;
        int dx = fx_line->cx * remain_t + fx_line->to.x.val * fx_line->step;
        int dy = fx_line->cy * remain_t + fx_line->to.y.val * fx_line->step;

        fx_line->here.x.val = (bx * remain_t + dx * fx_line->step) / fx_line->total_steps / fx_line->total_steps;
        fx_line->here.y.val = (by * remain_t + dy * fx_line->step) / fx_line->total_steps / fx_line->total_steps;
    }
}

static void player_reveal_map_area(PlayerNumber plyr_idx, long x, long y, long w, long h)
{
  SYNCDBG(0,"Revealing around (%d,%d)",x,y);
  reveal_map_area(plyr_idx, x-(w>>1), x+(w>>1)+(w%1), y-(h>>1), y+(h>>1)+(h%1));
}

void player_reveal_map_location(int plyr_idx, TbMapLocation target, long r)
{
    SYNCDBG(0, "Revealing location type %d", target);
    long x = 0;
    long y = 0;
    find_map_location_coords(target, &x, &y, plyr_idx, __func__);
    if ((x == 0) && (y == 0))
    {
        WARNLOG("Can't decode location %d", target);
        return;
  }
  reveal_map_area(plyr_idx, x-(r>>1), x+(r>>1)+(r&1), y-(r>>1), y+(r>>1)+(r&1));
}






static TbBool script_command_param_to_number(char type_chr, struct ScriptLine *scline, int idx, TbBool extended)
{
    switch (toupper(type_chr))
    {
    case 'N':
    {
        char* text;
        scline->np[idx] = strtol(scline->tp[idx], &text, 0);
        if (text != &scline->tp[idx][strlen(scline->tp[idx])]) {
            SCRPTWRNLOG("Numerical value \"%s\" interpreted as %ld", scline->tp[idx], scline->np[idx]);
        }
        break;
    }
    case 'P':{
        long plr_range_id;
        if (!get_player_id(scline->tp[idx], &plr_range_id)) {
            return false;
        }
        scline->np[idx] = plr_range_id;
        };break;
    case 'C':{
        long crtr_id = get_rid(creature_desc, scline->tp[idx]);
        if (extended)
        {
            if (crtr_id == -1)
            {
                if (0 == strcmp(scline->tp[idx], "ANY_CREATURE"))
                {
                    crtr_id = 0;
                }
            }
        }
        if (crtr_id == -1)
        {
            SCRPTERRLOG("Unknown creature, \"%s\"", scline->tp[idx]);
            return false;
        }
        scline->np[idx] = crtr_id;
        };break;
    case 'R':{
        long room_id = get_rid(room_desc, scline->tp[idx]);
        if (room_id == -1)
        {
            SCRPTERRLOG("Unknown room kind, \"%s\"", scline->tp[idx]);
            return false;
        }
        scline->np[idx] = room_id;
        };break;
    case 'S': {
        long slab_id = get_rid(slab_desc, scline->tp[idx]);
        if (slab_id == -1)
        {
            SCRPTERRLOG("Unknown slab kind, \"%s\"", scline->tp[idx]);
            return false;
        }
        scline->np[idx] = slab_id;
    }; break;
    case 'L':{
        TbMapLocation loc;
        if (!get_map_location_id(scline->tp[idx], &loc)) {
            return false;
        }
        scline->np[idx] = loc;
        };break;
    case 'O':{
        long opertr_id = get_rid(comparison_desc, scline->tp[idx]);
        if (opertr_id == -1) {
            SCRPTERRLOG("Unknown operator, \"%s\"", scline->tp[idx]);
            return false;
        }
        scline->np[idx] = opertr_id;
        };break;
    case 'X': {
        long prop_id = get_rid(creatmodel_properties_commands, scline->tp[idx]);
        if (prop_id == -1)
        {
            SCRPTERRLOG("Unknown creature property kind, \"%s\"", scline->tp[idx]);
            return false;
        }
        scline->np[idx] = prop_id;
    }; break;
    case 'A':
        break;
    case '!': // extended sign
        return true;
    default:
        return false;
    }
    return true;
}

TbBool script_command_param_to_text(char type_chr, struct ScriptLine *scline, int idx)
{
    switch (toupper(type_chr))
    {
    case 'N':
        itoa(scline->np[idx], scline->tp[idx], 10);
        break;
    case 'P':
        strcpy(scline->tp[idx], player_code_name(scline->np[idx]));
        break;
    case 'C':
        strcpy(scline->tp[idx], creature_code_name(scline->np[idx]));
        break;
    case 'R':
        strcpy(scline->tp[idx], room_code_name(scline->np[idx]));
        break;
    case 'L':
        get_map_location_code_name(scline->np[idx], scline->tp[idx]);
        break;
    case 'A':
        break;
    case '!': // extended sign
        return true;
    default:
        return false;
    }
    return true;
}

static int count_required_parameters(const char *args)
{
    int required = 0;
    for (int i = 0; i < COMMANDDESC_ARGS_COUNT; i++)
    {
        char chr = args[i];
        if (isupper(chr)) // Required arguments have upper-case type letters
        {
            required++;
        }
        else if (chr == '!')
        {
            continue;
        }
        else
            break;
    }
    return required;
}

int script_recognize_params(char **line, const struct CommandDesc *cmd_desc, struct ScriptLine *scline, int *para_level, int expect_level)
{
    int dst, src;
    for (dst = 0, src = 0; dst <= COMMANDDESC_ARGS_COUNT; dst++, src++)
    {
        TbBool extended = false;
        char chr = cmd_desc->args[src];
        if (*para_level < expect_level)
            break;
        if (chr == '!')
        {
            dst--;
            continue;
        }
        // Read the next parameter
        const struct CommandDesc *funcmd_desc;
        {
            char* funline = *line;
            int funpara_level = *para_level;
            char funcmd_buf[MAX_TEXT_LENGTH];
            LbMemorySet(funcmd_buf, 0, MAX_TEXT_LENGTH);
            funcmd_desc = get_next_word(&funline, funcmd_buf, &funpara_level, subfunction_desc);
            if (funpara_level < expect_level+1) {
                // Break the loop keeping variables as if the parameter wasn't read
                break;
            }
            if (funpara_level > (*para_level)+(dst > 0 ? 0 : 1)) {
                SCRPTWRNLOG("Unexpected paraenesis in parameter %d of command \"%s\"", dst + 1, scline->tcmnd);
            }
            *line = funline;
            *para_level = funpara_level;
            if (!isalpha(chr))
            {
                // Don't show parameter index - it may be bad, as we're decreasing dst to not overflow cmd_desc->args
                SCRPTWRNLOG("Excessive parameter of command \"%s\", value \"%s\"; ignoring", scline->tcmnd, funcmd_buf);
                dst--;
                continue;
            }
            // Access tp[dst] only if we're sure dst < COMMANDDESC_ARGS_COUNT
            LbMemoryCopy(scline->tp[dst], funcmd_buf, MAX_TEXT_LENGTH);
        }
        if (funcmd_desc != NULL)
        {
            struct ScriptLine* funscline = (struct ScriptLine*)LbMemoryAlloc(sizeof(struct ScriptLine));
            if (funscline == NULL) {
                SCRPTERRLOG("Can't allocate buffer to recognize line");
                return -1;
            }
            LbMemorySet(funscline, 0, sizeof(struct ScriptLine));
            LbMemoryCopy(funscline->tcmnd, scline->tp[dst], MAX_TEXT_LENGTH);
            int args_count = script_recognize_params(line, funcmd_desc, funscline, para_level, *para_level);
            if (args_count < 0)
            {
                LbMemoryFree(funscline);
                return -1;
            }
            // Count valid args
            if (args_count < COMMANDDESC_ARGS_COUNT)
            {
                int required = count_required_parameters(funcmd_desc->args);
                if (args_count < required)
                {
                  SCRPTERRLOG("Not enough parameters for \"%s\", got only %d", funcmd_desc->textptr,(int)args_count);
                  LbMemoryFree(funscline);
                  return -1;
                }
            }
            switch (funcmd_desc->index)
            {
            case Cmd_RANDOM:
            case Cmd_DRAWFROM:{
                // Create array of value ranges
                long range_total = 0;
                int fi;
                struct MinMax ranges[COMMANDDESC_ARGS_COUNT];
                if (level_file_version > 0)
                {
                    chr = cmd_desc->args[src];
                    int ri;
                    for (fi = 0, ri = 0; fi < COMMANDDESC_ARGS_COUNT; fi++, ri++)
                    {
                        if (funscline->tp[fi][0] == '\0') {
                            break;
                        }
                        if (toupper(chr) == 'A')
                        {
                            // Values which do not support range
                            if (strcmp(funscline->tp[fi],"~") == 0) {
                                SCRPTERRLOG("Parameter %d of function \"%s\" within command \"%s\" does not support range", fi+1, funcmd_desc->textptr, scline->tcmnd);
                                LbMemoryFree(funscline);
                                return -1;
                            }
                            // Values of that type cannot define ranges, as we cannot interpret them
                            ranges[ri].min = fi;
                            ranges[ri].max = fi;
                            range_total += 1;
                        } else
                        if ((ri > 0) && (strcmp(funscline->tp[fi],"~") == 0))
                        {
                            // Second step of defining range
                            ri--;
                            fi++;
                            if (!script_command_param_to_number(chr, funscline, fi, false)) {
                                SCRPTERRLOG("Parameter %d of function \"%s\" within command \"%s\" has unexpected range end value; discarding command", fi+1, funcmd_desc->textptr, scline->tcmnd);
                                LbMemoryFree(funscline);
                                return -1;
                            }
                            ranges[ri].max = funscline->np[fi];
                            if (ranges[ri].max < ranges[ri].min) {
                                SCRPTWRNLOG("Range definition in argument of function \"%s\" within command \"%s\" should have lower value first", funcmd_desc->textptr, scline->tcmnd);
                                ranges[ri].max = ranges[ri].min;
                            }
                            range_total += ranges[ri].max - ranges[ri].min; // +1 was already added
                        } else
                        {
                            // Single value or first step of defining range
                            if (!script_command_param_to_number(chr, funscline, fi, false)) {
                                SCRPTERRLOG("Parameter %d of function \"%s\" within command \"%s\" has unexpected value; discarding command", fi+1, funcmd_desc->textptr, scline->tcmnd);
                                LbMemoryFree(funscline);
                                return -1;
                            }
                            ranges[ri].min = funscline->np[fi];
                            ranges[ri].max = funscline->np[fi];
                            range_total += 1;
                        }
                    }
                } else
                {
                    // Old RANDOM command accepts only one range, and gives only numbers
                    fi = 0;
                    {
                        ranges[fi].min = atol(funscline->tp[0]);
                        ranges[fi].max = atol(funscline->tp[1]);
                    }
                    if (ranges[fi].max < ranges[fi].min) {
                        SCRPTWRNLOG("Range definition in argument of function \"%s\" within command \"%s\" should have lower value first", funcmd_desc->textptr, scline->tcmnd);
                        ranges[fi].max = ranges[fi].min;
                    }
                    range_total += ranges[fi].max - ranges[fi].min + 1;
                    fi++;
                }
                if (range_total <= 0) {
                    SCRPTERRLOG("Arguments of function \"%s\" within command \"%s\" define no values to select from", funcmd_desc->textptr, scline->tcmnd);
                    break;
                }
                if ((funcmd_desc->index != Cmd_RANDOM) && (level_file_version == 0)) {
                    SCRPTERRLOG("The function \"%s\" used within command \"%s\" is not supported in old level format", funcmd_desc->textptr, scline->tcmnd);
                    break;
                }
                // The new RANDOM command stores values to allow selecting different one every turn during gameplay
                if ((funcmd_desc->index == Cmd_RANDOM) && (level_file_version > 0))
                {
                    //TODO RANDOM make implementation - store ranges as variable to be used for selecting random value during gameplay
                    SCRPTERRLOG("The function \"%s\" used within command \"%s\" is not supported yet", funcmd_desc->textptr, scline->tcmnd);
                    break;
                }
                // DRAWFROM support - select random index now
                long range_index = rand() % range_total;
                // Get value from ranges array
                range_total = 0;
                for (fi=0; fi < COMMANDDESC_ARGS_COUNT; fi++)
                {
                    if ((range_index >= range_total) && (range_index <= range_total + ranges[fi].max - ranges[fi].min)) {
                        chr = cmd_desc->args[src];
                        if (toupper(chr) == 'A') {
                            strcpy(scline->tp[dst], funscline->tp[ranges[fi].min]);
                        } else {
                            scline->np[dst] = ranges[fi].min + range_index - range_total;
                            // Set text value for that number
                            script_command_param_to_text(chr, scline, dst);
                        }
                        break;
                    }
                    range_total += ranges[fi].max - ranges[fi].min + 1;
                }
                SCRPTLOG("Function \"%s\" returned value \"%s\"", funcmd_desc->textptr, scline->tp[dst]);
                };break;
            case Cmd_IMPORT:
            {
                long player_id = get_id(player_desc, funscline->tp[0]);
                if (player_id >= PLAYERS_FOR_CAMPAIGN_FLAGS)
                {
                    SCRPTERRLOG("Cannot fetch flag values for player, '%s'", funscline->tp[0]);
                    strcpy(scline->tp[dst], "0");
                    break;
                }
                long flag_id = get_id(campaign_flag_desc, funscline->tp[1]);
                if (flag_id == -1)
                {
                    SCRPTERRLOG("Unknown campaign flag name, '%s'", funscline->tp[1]);
                    strcpy(scline->tp[dst], "0");
                    break;
                }
                SCRPTLOG("Function \"%s\" returned value \"%ld\"", funcmd_desc->textptr,
                    intralvl.campaign_flags[player_id][flag_id]);
                ltoa(intralvl.campaign_flags[player_id][flag_id], scline->tp[dst], 10);
                break;
            }
            default:
                SCRPTWRNLOG("Parameter value \"%s\" is a command which isn't supported as function", scline->tp[dst]);
                break;
            }
            LbMemoryFree(funscline);
        }
        if (scline->tp[dst][0] == '\0') {
          break;
        }
        if (*para_level > expect_level+2) {
            SCRPTWRNLOG("Parameter %d of command \"%s\", value \"%s\", is at too high paraenesis level %d", dst + 1, scline->tcmnd, scline->tp[dst], (int)*para_level);
        }
        chr = cmd_desc->args[src];
        if (cmd_desc->args[src + 1] == '+')
        {
            // All other parameters will be same
            src -= 1;
        }
        if (cmd_desc->args[src + 1] == '!') //extended set (dst.e. ANY_CREATURE)
        {
            extended = true;
        }
        if (!script_command_param_to_number(chr, scline, dst, extended)) {
            SCRPTERRLOG("Parameter %d of command \"%s\", type %c, has unexpected value; discarding command", dst + 1, scline->tcmnd, chr);
            return -1;
        }
    }
    return dst;
}

long script_scan_line(char *line,TbBool preloaded)
{
    const struct CommandDesc *cmd_desc;
    SCRIPTDBG(12,"Starting");
    struct ScriptLine* scline = (struct ScriptLine*)LbMemoryAlloc(sizeof(struct ScriptLine));
    if (scline == NULL)
    {
      SCRPTERRLOG("Can't allocate buffer to recognize line");
      return 0;
    }
    int para_level = 0;
    LbMemorySet(scline, 0, sizeof(struct ScriptLine));
    if (next_command_reusable > 0)
        next_command_reusable--;
    if (level_file_version > 0)
    {
        cmd_desc = get_next_word(&line, scline->tcmnd, &para_level, command_desc);
    } else
    {
        cmd_desc = get_next_word(&line, scline->tcmnd, &para_level, dk1_command_desc);
    }
    if (cmd_desc == NULL)
    {
        if (isalnum(scline->tcmnd[0])) {
          SCRPTERRLOG("Invalid command, '%s' (lev ver %d)", scline->tcmnd,level_file_version);
        }
        LbMemoryFree(scline);
        return 0;
    }
    SCRIPTDBG(12,"Executing command %lu",cmd_desc->index);
    // Handling comments
    if (cmd_desc->index == Cmd_REM)
    {
        LbMemoryFree(scline);
        return 0;
    }
    scline->command = cmd_desc->index;
    // selecting only preloaded/not preloaded commands
    if (script_is_preloaded_command(cmd_desc->index) != preloaded)
    {
        LbMemoryFree(scline);
        return 0;
    }
    // Recognizing parameters
    int args_count = script_recognize_params(&line, cmd_desc, scline, &para_level, 0);
    if (args_count < 0)
    {
        LbMemoryFree(scline);
        return -1;
    }
    if (args_count < COMMANDDESC_ARGS_COUNT)
    {
        int required = count_required_parameters(cmd_desc->args);
        if (args_count < required) // Required arguments have upper-case type letters
        {
            SCRPTERRLOG("Not enough parameters for \"%s\", got only %d", cmd_desc->textptr,(int)args_count);
            LbMemoryFree(scline);
            return -1;
        }
    }
    script_add_command(cmd_desc, scline);
    LbMemoryFree(scline);
    SCRIPTDBG(13,"Finished");
    return 0;
}

short clear_script(void)
{
    LbMemorySet(&game.script, 0, sizeof(struct LevelScriptOld));
    LbMemorySet(&gameadd.script, 0, sizeof(struct LevelScript));
    gameadd.script.next_string = gameadd.script.strings;
    set_script_current_condition(CONDITION_ALWAYS);
    text_line_number = 1;
    return true;
}

short clear_quick_messages(void)
{
    for (long i = 0; i < QUICK_MESSAGES_COUNT; i++)
        LbMemorySet(gameadd.quick_messages[i], 0, MESSAGE_TEXT_LEN);
    return true;
}

static char* process_multiline_comment(char *buf, char *buf_end)
{
    for (char *p = buf; p < buf_end - 1; p++)
    {
        if ((*p == ' ') || (*p == 9)) // Tabs or spaces
            continue;
        if (p[0] == '/') // /
        {
            if (p[1] != '*') // /*
                break;
            p += 2;
            for (; p < buf_end - 1; p++)
            {
                if ((p[0] == '*') && (p[1] == '/'))
                {
                    buf = p + 2;
                    break;
                }
            }
            break;
        }
        else
            break;
    }
    return buf;
}

short preload_script(long lvnum)
{
  SYNCDBG(7,"Starting");
  set_script_current_condition(CONDITION_ALWAYS);
  next_command_reusable = 0;
  text_line_number = 1;
  level_file_version = DEFAULT_LEVEL_VERSION;
  clear_quick_messages();
  // Load the file
  long script_len = 1;
  char* script_data = (char*)load_single_map_file_to_buffer(lvnum, "txt", &script_len, LMFF_None);
  if (script_data == NULL)
    return false;
  // Process the file lines
  char* buf = script_data;
  char* buf_end = script_data + script_len;
  while (buf < buf_end)
  {
      // Check for long comment
      buf = process_multiline_comment(buf, buf_end);
    // Find end of the line
    int lnlen = 0;
    while (&buf[lnlen] < buf_end)
    {
      if ((buf[lnlen] == '\r') || (buf[lnlen] == '\n'))
        break;
      lnlen++;
    }
    // Get rid of the next line characters
    buf[lnlen] = 0;
    lnlen++;
    if (&buf[lnlen] < buf_end)
    {
      if ((buf[lnlen] == '\r') || (buf[lnlen] == '\n'))
        lnlen++;
    }
    //SCRPTLOG("Analyse");
    // Analyze the line
    script_scan_line(buf, true);
    // Set new line start
    text_line_number++;
    buf += lnlen;
  }
  LbMemoryFree(script_data);
  SYNCDBG(8,"Finished");
  return true;
}

short load_script(long lvnum)
{
    SYNCDBG(7,"Starting");

    // Clear script data
    gui_set_button_flashing(0, 0);
    clear_script();
    set_script_current_condition(CONDITION_ALWAYS);
    next_command_reusable = 0;
    text_line_number = 1;
    game.bonus_time = 0;
    game.flags_gui &= ~GGUI_CountdownTimer;
    game.flags_cd |= MFlg_DeadBackToPool;
    reset_creature_max_levels();
    reset_script_timers_and_flags();
    if ((game.operation_flags & GOF_ColumnConvert) != 0)
    {
        convert_old_column_file(lvnum);
        game.operation_flags &= ~GOF_ColumnConvert;
    }
    // Load the file
    long script_len = 1;
    char* script_data = (char*)load_single_map_file_to_buffer(lvnum, "txt", &script_len, LMFF_None);
    if (script_data == NULL)
      return false;
    // Process the file lines
    char* buf = script_data;
    char* buf_end = script_data + script_len;
    while (buf < buf_end)
    {
        buf = process_multiline_comment(buf, buf_end);
      // Find end of the line
      int lnlen = 0;
      while (&buf[lnlen] < buf_end)
      {
        if ((buf[lnlen] == '\r') || (buf[lnlen] == '\n'))
          break;
        lnlen++;
      }
      // Get rid of the next line characters
      buf[lnlen] = 0;
      lnlen++;
      if (&buf[lnlen] < buf_end)
      {
        if ((buf[lnlen] == '\r') || (buf[lnlen] == '\n'))
          lnlen++;
      }
      // Analyze the line
      script_scan_line(buf, false);
      // Set new line start
      text_line_number++;
      buf += lnlen;
    }
    LbMemoryFree(script_data);
    if (gameadd.script.win_conditions_num == 0)
      WARNMSG("No WIN GAME conditions in script file.");
    if (get_script_current_condition() != CONDITION_ALWAYS)
      WARNMSG("Missing ENDIF's in script file.");
    JUSTLOG("Used script resources: %d/%d tunneller triggers, %d/%d party triggers, %d/%d script values, %d/%d IF conditions, %d/%d party definitions",
        (int)gameadd.script.tunneller_triggers_num,TUNNELLER_TRIGGERS_COUNT,
        (int)gameadd.script.party_triggers_num,PARTY_TRIGGERS_COUNT,
        (int)gameadd.script.values_num,SCRIPT_VALUES_COUNT,
        (int)gameadd.script.conditions_num,CONDITIONS_COUNT,
        (int)gameadd.script.creature_partys_num,CREATURE_PARTYS_COUNT);
    return true;
}


struct Thing *get_creature_in_range_around_any_of_enemy_heart(PlayerNumber plyr_idx, ThingModel crmodel, MapSubtlDelta range)
{
    int n = GAME_RANDOM(PLAYERS_COUNT);
    for (int i = 0; i < PLAYERS_COUNT; i++, n = (n + 1) % PLAYERS_COUNT)
    {
        if (!players_are_enemies(plyr_idx, n))
            continue;
        struct Thing* heartng = get_player_soul_container(n);
        if (thing_exists(heartng))
        {
            struct Thing* creatng = get_creature_in_range_of_model_owned_and_controlled_by(heartng->mappos.x.val, heartng->mappos.y.val, range, crmodel, plyr_idx);
            if (!thing_is_invalid(creatng)) {
                return creatng;
            }
        }
    }
    return INVALID_THING;
}
static struct Thing *script_get_creature_by_criteria(PlayerNumber plyr_idx, long crmodel, long criteria) {
    switch (filter_criteria_type(criteria))
    {
    case CSelCrit_Any:
        return get_random_players_creature_of_model(plyr_idx, crmodel);
    case CSelCrit_MostExperienced:
        return find_players_highest_level_creature_of_breed_and_gui_job(crmodel, CrGUIJob_Any, plyr_idx, 0);
    case CSelCrit_MostExpWandering:
        return find_players_highest_level_creature_of_breed_and_gui_job(crmodel, CrGUIJob_Wandering, plyr_idx, 0);
    case CSelCrit_MostExpWorking:
        return find_players_highest_level_creature_of_breed_and_gui_job(crmodel, CrGUIJob_Working, plyr_idx, 0);
    case CSelCrit_MostExpFighting:
        return find_players_highest_level_creature_of_breed_and_gui_job(crmodel, CrGUIJob_Fighting, plyr_idx, 0);
    case CSelCrit_LeastExperienced:
        return find_players_lowest_level_creature_of_breed_and_gui_job(crmodel, CrGUIJob_Any, plyr_idx, 0);
    case CSelCrit_LeastExpWandering:
        return find_players_lowest_level_creature_of_breed_and_gui_job(crmodel, CrGUIJob_Wandering, plyr_idx, 0);
    case CSelCrit_LeastExpWorking:
        return find_players_lowest_level_creature_of_breed_and_gui_job(crmodel, CrGUIJob_Working, plyr_idx, 0);
    case CSelCrit_LeastExpFighting:
        return find_players_lowest_level_creature_of_breed_and_gui_job(crmodel, CrGUIJob_Fighting, plyr_idx, 0);
    case CSelCrit_NearOwnHeart:
    {
        const struct Coord3d* pos = dungeon_get_essential_pos(plyr_idx);
        return get_creature_near_and_owned_by(pos->x.val, pos->y.val, plyr_idx, crmodel);
    }
    case CSelCrit_NearEnemyHeart:
        return get_creature_in_range_around_any_of_enemy_heart(plyr_idx, crmodel, 11);
    case CSelCrit_OnEnemyGround:
        return get_random_players_creature_of_model_on_territory(plyr_idx, crmodel, 0);
    case CSelCrit_OnFriendlyGround:
        return get_random_players_creature_of_model_on_territory(plyr_idx, crmodel, 1);
    case CSelCrit_OnNeutralGround:
        return get_random_players_creature_of_model_on_territory(plyr_idx, crmodel, 2);
    case CSelCrit_NearAP:
    {
        int loc = filter_criteria_loc(criteria);
        struct ActionPoint *apt = action_point_get(loc);
        if (!action_point_exists(apt))
        {
            WARNLOG("Action point is invalid:%d", apt->num);
            return INVALID_THING;
        }
        if (apt->range == 0)
        {
            WARNLOG("Action point with zero range:%d", apt->num);
            return INVALID_THING;
        }
        // Action point range should be inside spiral in subtiles
        int dist = 2 * coord_subtile(apt->range + COORD_PER_STL - 1 ) + 1;
        dist = dist * dist;

        Thing_Maximizer_Filter filter = near_map_block_creature_filter_diagonal_random;
        struct CompoundTngFilterParam param;
        param.model_id = crmodel;
        param.plyr_idx = (unsigned char)plyr_idx;
        param.num1 = apt->mappos.x.val;
        param.num2 = apt->mappos.y.val;
        param.num3 = apt->range;
        return get_thing_spiral_near_map_block_with_filter(apt->mappos.x.val, apt->mappos.y.val,
                                                           dist,
                                                           filter, &param);
    }
    default:
        ERRORLOG("Invalid level up criteria %d",(int)criteria);
        return INVALID_THING;
    }
}

/**
 * Kills a creature which meets given criteria.
 * @param plyr_idx The player whose creature will be affected.
 * @param crmodel Model of the creature to find.
 * @param criteria Criteria, from CreatureSelectCriteria enumeration.
 * @return True if a creature was found and killed.
 */
TbBool script_kill_creature_with_criteria(PlayerNumber plyr_idx, long crmodel, long criteria)
{
    struct Thing *thing = script_get_creature_by_criteria(plyr_idx, crmodel, criteria);
    if (thing_is_invalid(thing)) {
        SYNCDBG(5,"No matching player %d creature of model %d found to kill",(int)plyr_idx,(int)crmodel);
        return false;
    }
    kill_creature(thing, INVALID_THING, -1, CrDed_NoUnconscious);
    return true;
}
/**
 * Changes owner of a creature which meets given criteria.
 * @param origin_plyr_idx The player whose creature will be affected.
 * @param dest_plyr_idx The player who will receive the creature.
 * @param crmodel Model of the creature to find.
 * @param criteria Criteria, from CreatureSelectCriteria enumeration.
 * @return True if a creature was found and changed owner.
 */
TbBool script_change_creature_owner_with_criteria(PlayerNumber origin_plyr_idx, long crmodel, long criteria, PlayerNumber dest_plyr_idx)
{
    struct Thing *thing = script_get_creature_by_criteria(origin_plyr_idx, crmodel, criteria);
    if (thing_is_invalid(thing)) {
        SYNCDBG(5,"No matching player %d creature of model %d found to kill",(int)origin_plyr_idx,(int)crmodel);
        return false;
    }
    change_creature_owner(thing, dest_plyr_idx);
    return true;
}

void script_kill_creatures(PlayerNumber plyr_idx, long crmodel, long criteria, long copies_num)
{
    SYNCDBG(3,"Killing %d of %s owned by player %d.",(int)copies_num,creature_code_name(crmodel),(int)plyr_idx);
    for (long i = 0; i < copies_num; i++)
    {
        script_kill_creature_with_criteria(plyr_idx, crmodel, criteria);
    }
}

/**
 * Increase level of  a creature which meets given criteria.
 * @param plyr_idx The player whose creature will be affected.
 * @param crmodel Model of the creature to find.
 * @param criteria Criteria, from CreatureSelectCriteria enumeration.
 * @return True if a creature was found and leveled.
 */
TbBool script_level_up_creature(PlayerNumber plyr_idx, long crmodel, long criteria, int count)
{
    struct Thing *thing = script_get_creature_by_criteria(plyr_idx, crmodel, criteria);
    if (thing_is_invalid(thing)) {
        SYNCDBG(5,"No matching player %d creature of model %d found to level up",(int)plyr_idx,(int)crmodel);
        return false;
    }
    creature_increase_multiple_levels(thing,count);
    return true;
}

/**
 * Cast a spell on a creature which meets given criteria.
 * @param plyr_idx The player whose creature will be affected.
 * @param crmodel Model of the creature to find.
 * @param criteria Criteria, from CreatureSelectCriteria enumeration.
 * @param fmcl_bytes encoded bytes: f=cast for free flag,m=power kind,c=caster player index,l=spell level.
 * @return TbResult whether the spell was successfully cast
 */
TbResult script_use_power_on_creature(PlayerNumber plyr_idx, long crmodel, long criteria, long fmcl_bytes)
{
    struct Thing *thing = script_get_creature_by_criteria(plyr_idx, crmodel, criteria);
    if (thing_is_invalid(thing)) {
        SYNCDBG(5,"No matching player %d creature of model %d found to use power on.",(int)plyr_idx,(int)crmodel);
        return Lb_FAIL;
    }

    char is_free = (fmcl_bytes >> 24) != 0;
    PowerKind pwkind = (fmcl_bytes >> 16) & 255;
    PlayerNumber caster =  (fmcl_bytes >> 8) & 255;
    long splevel = fmcl_bytes & 255;

    if (thing_is_in_power_hand_list(thing, plyr_idx))
    {
        char block = pwkind == PwrK_SLAP;
        block |= pwkind == PwrK_CALL2ARMS;
        block |= pwkind == PwrK_CAVEIN;
        block |= pwkind == PwrK_LIGHTNING;
        block |= pwkind == PwrK_MKDIGGER;
        block |= pwkind == PwrK_SIGHT;
        if (block)
        {
          SYNCDBG(5,"Found creature to use power on but it is being held.");
          return Lb_FAIL;
        }
    }

    MapSubtlCoord stl_x = thing->mappos.x.stl.num;
    MapSubtlCoord stl_y = thing->mappos.y.stl.num;
    unsigned long spell_flags = is_free ? PwMod_CastForFree : 0;

    switch (pwkind)
    {
      case PwrK_HEALCRTR:
        return magic_use_power_heal(caster, thing, 0, 0, splevel, spell_flags);
      case PwrK_SPEEDCRTR:
        return magic_use_power_speed(caster, thing, 0, 0, splevel, spell_flags);
      case PwrK_PROTECT:
        return magic_use_power_armour(caster, thing, 0, 0, splevel, spell_flags);
      case PwrK_CONCEAL:
        return magic_use_power_conceal(caster, thing, 0, 0, splevel, spell_flags);
      case PwrK_DISEASE:
        return magic_use_power_disease(caster, thing, 0, 0, splevel, spell_flags);
      case PwrK_CHICKEN:
        return magic_use_power_chicken(caster, thing, 0, 0, splevel, spell_flags);
      case PwrK_SLAP:
        return magic_use_power_slap_thing(caster, thing, spell_flags);
      case PwrK_CALL2ARMS:
        return magic_use_power_call_to_arms(caster, stl_x, stl_y, splevel, spell_flags);
      case PwrK_LIGHTNING:
        return magic_use_power_lightning(caster, stl_x, stl_y, splevel, spell_flags);
      case PwrK_CAVEIN:
        return magic_use_power_cave_in(caster, stl_x, stl_y, splevel, spell_flags);
      case PwrK_MKDIGGER:
        return magic_use_power_imp(caster, stl_x, stl_y, spell_flags);
      case PwrK_SIGHT:
        return magic_use_power_sight(caster, stl_x, stl_y, splevel, spell_flags);
      default:
        SCRPTERRLOG("Power not supported for this command: %d", (int) pwkind);
        return Lb_FAIL;
    }
}

TbResult script_use_spell_on_creature(PlayerNumber plyr_idx, long crmodel, long criteria, long fmcl_bytes)
{
    struct Thing *thing = script_get_creature_by_criteria(plyr_idx, crmodel, criteria);
    if (thing_is_invalid(thing)) {
        SYNCDBG(5,"No matching player %d creature of model %d found to use spell on.",(int)plyr_idx,(int)crmodel);
        return Lb_FAIL;
    }
    SpellKind spkind = (fmcl_bytes >> 8) & 255;
    const struct SpellInfo* spinfo = get_magic_info(spkind);

    if (spinfo->caster_affected ||
            (spkind == SplK_Freeze) || (spkind == SplK_Slow) || // These four should be also marked at configs somehow
            ( (spkind == SplK_Disease) && ((get_creature_model_flags(thing) & CMF_NeverSick) == 0) ) ||
            ( (spkind == SplK_Chicken) && ((get_creature_model_flags(thing) & CMF_NeverChickens) == 0) ) )
    {
        if (thing_is_picked_up(thing))
        {
            SYNCDBG(5,"Found creature to cast the spell on but it is being held.");
            return Lb_FAIL;
        }
        unsigned short sound;
        if (spinfo->caster_affected)
        {
            sound = spinfo->caster_affect_sound;
        }
        else if ( (spkind == SplK_Freeze) || (spkind == SplK_Slow) )
        {
            sound = 50;
        }
        else if (spkind == SplK_Disease)
        {
            sound = 59;
        }
        else if (spkind == SplK_Chicken)
        {
            sound = 109;
        }
        else
        {
            sound = 0;
        }
        long splevel = fmcl_bytes & 255;
        thing_play_sample(thing, sound, NORMAL_PITCH, 0, 3, 0, 4, FULL_LOUDNESS);
        apply_spell_effect_to_thing(thing, spkind, splevel);
        if (spkind == SplK_Disease)
        {
            struct CreatureControl *cctrl;
            cctrl = creature_control_get_from_thing(thing);
            cctrl->disease_caster_plyridx = game.neutral_player_num;
        }
        return Lb_SUCCESS;
    }
    else
    {
        SCRPTERRLOG("Spell not supported for this command: %d", (int)spkind);
        return Lb_FAIL;
    }
}

/**
 * Adds a dig task for the player between 2 map locations.
 * @param plyr_idx: The player who does the task.
 * @param origin: The start location of the disk task.
 * @param destination: The desitination of the disk task.
 * @return TbResult whether the spell was successfully cast
 */
TbResult script_computer_dig_to_location(long plyr_idx, long origin, long destination)
{
    struct Computer2* comp = get_computer_player(plyr_idx);
    long orig_x, orig_y = 0;
    long dest_x, dest_y = 0;

    //dig origin
    find_map_location_coords(origin, &orig_x, &orig_y, plyr_idx, __func__);
    if ((orig_x == 0) && (orig_y == 0))
    {
        WARNLOG("Can't decode origin location %d", origin);
        return Lb_FAIL;
    }
    struct Coord3d startpos;
    startpos.x.val = subtile_coord_center(stl_slab_center_subtile(orig_x));
    startpos.y.val = subtile_coord_center(stl_slab_center_subtile(orig_y));
    startpos.z.val = subtile_coord(1, 0);

    //dig destination
    find_map_location_coords(destination, &dest_x, &dest_y, plyr_idx, __func__);
    if ((dest_x == 0) && (dest_y == 0))
    {
        WARNLOG("Can't decode destination location %d", destination);
        return Lb_FAIL;
    }
    struct Coord3d endpos;
    endpos.x.val = subtile_coord_center(stl_slab_center_subtile(dest_x));
    endpos.y.val = subtile_coord_center(stl_slab_center_subtile(dest_y));
    endpos.z.val = subtile_coord(1, 0);

    if (create_task_dig_to_neutral(comp, startpos, endpos))
    {
        return Lb_SUCCESS;
    }
    return Lb_FAIL;
}

/**
 * Casts spell at a location set by subtiles.
 * @param plyr_idx caster player.
 * @param stl_x subtile's x position.
 * @param stl_y subtile's y position
 * @param fml_bytes encoded bytes: f=cast for free flag,m=power kind,l=spell level.
 * @return TbResult whether the spell was successfully cast
 */
TbResult script_use_power_at_pos(PlayerNumber plyr_idx, MapSubtlCoord stl_x, MapSubtlCoord stl_y, long fml_bytes)
{
    char is_free = (fml_bytes >> 16) != 0;
    PowerKind powerKind = (fml_bytes >> 8) & 255;
    long splevel = fml_bytes & 255;

    unsigned long spell_flags = PwCast_AllGround | PwCast_Unrevealed;
    if (is_free)
        spell_flags |= PwMod_CastForFree;

    return magic_use_power_on_subtile(plyr_idx, powerKind, splevel, stl_x, stl_y, spell_flags);
}

/**
 * Casts spell at a location set by action point/hero gate.
 * @param plyr_idx caster player.
 * @param target action point/hero gate.
 * @param fml_bytes encoded bytes: f=cast for free flag,m=power kind,l=spell level.
 * @return TbResult whether the spell was successfully cast
 */
TbResult script_use_power_at_location(PlayerNumber plyr_idx, TbMapLocation target, long fml_bytes)
{
    SYNCDBG(0, "Using power at location of type %d", target);
    long x = 0;
    long y = 0;
    find_map_location_coords(target, &x, &y, plyr_idx, __func__);
    if ((x == 0) && (y == 0))
    {
        WARNLOG("Can't decode location %d", target);
        return Lb_FAIL;
    }
    return script_use_power_at_pos(plyr_idx, x, y, fml_bytes);
}

/**
 * Casts a spell for player.
 * @param plyr_idx caster player.
 * @param power_kind the spell: magic id.
 * @param free cast for free flag.
 * @return TbResult whether the spell was successfully cast
 */
TbResult script_use_power(PlayerNumber plyr_idx, PowerKind power_kind, char free)
{
    return magic_use_power_on_level(plyr_idx, power_kind, 1, free != 0 ? PwMod_CastForFree : 0); // splevel gets ignored anyway -> pass 1
}

/**
 * Increases creatures' levels for player.
 * @param plyr_idx target player
 * @param count how many times should the level be increased
 */
void script_use_special_increase_level(PlayerNumber plyr_idx, int count)
{
    increase_level(get_player(plyr_idx), count);
}

/**
 * Multiplies every creature for player.
 * @param plyr_idx target player
 */
void script_use_special_multiply_creatures(PlayerNumber plyr_idx)
{
    multiply_creatures(get_player(plyr_idx));
}

/**
 * Fortifies player's dungeon.
 * @param plyr_idx target player
 */
void script_use_special_make_safe(PlayerNumber plyr_idx)
{
    make_safe(get_player(plyr_idx));
}

/**
 * Enables bonus level for current player.
 */
TbBool script_use_special_locate_hidden_world()
{
    return activate_bonus_level(get_player(my_player_number));
}

/**
 * Returns if the action point condition was activated.
 * Action point index and player to be activated should be stored inside condition.
 */
TbBool process_activation_status(struct Condition *condt)
{
    TbBool new_status;
    int plr_start;
    int plr_end;
    if (get_players_range(condt->plyr_range, &plr_start, &plr_end) < 0)
    {
        WARNLOG("Invalid player range %d in CONDITION command %d.",(int)condt->plyr_range,(int)condt->variabl_type);
        return false;
    }
    {
        new_status = false;
        for (long i = plr_start; i < plr_end; i++)
        {
            new_status = action_point_activated_by_player(condt->variabl_idx,i);
            if (new_status) break;
        }
    }
    return new_status;
}



static TbBool is_condition_met(unsigned char cond_idx)
{
    if (cond_idx >= CONDITIONS_COUNT)
    {
      if (cond_idx == CONDITION_ALWAYS)
          return true;
      else
          return false;
    }
    unsigned long i = gameadd.script.conditions[cond_idx].status;
    return ((i & 0x01) != 0);
}

static void add_to_party_process(struct ScriptContext *context)
{
    struct PartyTrigger* pr_trig = context->pr_trig;
    add_member_to_party(pr_trig->party_id, pr_trig->creatr_id, pr_trig->crtr_level, pr_trig->carried_gold, pr_trig->objectv, pr_trig->countdown);
}

static void process_party(struct PartyTrigger* pr_trig)
{
    struct ScriptContext context = {0};
    long n = pr_trig->creatr_id;

    context.pr_trig = pr_trig;

    switch (pr_trig->flags & TrgF_COMMAND_MASK)
    {
    case TrgF_ADD_TO_PARTY:
        add_to_party_process(&context);
        break;
    case TrgF_DELETE_FROM_PARTY:
        delete_member_from_party(pr_trig->party_id, pr_trig->creatr_id, pr_trig->crtr_level);
        break;
    case TrgF_CREATE_OBJECT:
        n |= ((pr_trig->crtr_level & 7) << 7);
        SYNCDBG(6, "Adding object %d at location %d", (int)n, (int)pr_trig->location);
        script_process_new_object(n, pr_trig->location, pr_trig->carried_gold);
        break;
    case TrgF_CREATE_PARTY:
        SYNCDBG(6, "Adding player %d party %d at location %d", (int)pr_trig->plyr_idx, (int)n, (int)pr_trig->location);
        script_process_new_party(&gameadd.script.creature_partys[n],
            pr_trig->plyr_idx, pr_trig->location, pr_trig->ncopies);
        break;
    case TrgF_CREATE_CREATURE:
        SCRIPTDBG(6, "Adding creature %d", n);
        script_process_new_creatures(pr_trig->plyr_idx, n, pr_trig->location,
            pr_trig->ncopies, pr_trig->carried_gold, pr_trig->crtr_level);
        break;
    }
}

void process_check_new_creature_partys(void)
{
    for (long i = 0; i < gameadd.script.party_triggers_num; i++)
    {
        struct PartyTrigger* pr_trig = &gameadd.script.party_triggers[i];
        if ((pr_trig->flags & TrgF_DISABLED) == 0)
        {
            if (is_condition_met(pr_trig->condit_idx))
            {
                process_party(pr_trig);
                if ((pr_trig->flags & TrgF_REUSABLE) == 0)
                    set_flag_byte(&pr_trig->flags, TrgF_DISABLED, true);
            }
      }
    }
}

void process_check_new_tunneller_partys(void)
{
    for (long i = 0; i < gameadd.script.tunneller_triggers_num; i++)
    {
        struct TunnellerTrigger* tn_trig = &gameadd.script.tunneller_triggers[i];
        if ((tn_trig->flags & TrgF_DISABLED) == 0)
        {
            if (is_condition_met(tn_trig->condit_idx))
            {
                long k = tn_trig->party_id;
                if (k > 0)
                {
                    long n = tn_trig->plyr_idx;
                    SCRIPTDBG(6, "Adding tunneler party %d", k);
                    struct Thing* thing = script_process_new_tunneler(n, tn_trig->location, tn_trig->heading,
                        tn_trig->crtr_level, tn_trig->carried_gold);
                    if (!thing_is_invalid(thing))
                    {
                        struct Thing* grptng = script_process_new_party(&gameadd.script.creature_partys[k - 1], n, tn_trig->location, 1);
                        if (!thing_is_invalid(grptng))
                        {
                            add_creature_to_group_as_leader(thing, grptng);
                        }
                        else
                        {
                            WARNLOG("No party created, only lone %s", thing_model_name(thing));
                        }
                    }
                }
                else
                {
                    SCRIPTDBG(6, "Adding tunneler, heading %d", tn_trig->heading);
                    script_process_new_tunneler(tn_trig->plyr_idx, tn_trig->location, tn_trig->heading,
                        tn_trig->crtr_level, tn_trig->carried_gold);
                }
                if ((tn_trig->flags & TrgF_REUSABLE) == 0)
                    tn_trig->flags |= TrgF_DISABLED;
            }
      }
    }
}

void process_win_and_lose_conditions(PlayerNumber plyr_idx)
{
    long i;
    long k;
    struct PlayerInfo* player = get_player(plyr_idx);
    if ((game.system_flags & GSF_NetworkActive) != 0)
      return;
    for (i=0; i < gameadd.script.win_conditions_num; i++)
    {
      k = gameadd.script.win_conditions[i];
      if (is_condition_met(k)) {
          SYNCDBG(8,"Win condition %d (cond. %d) met for player %d.",(int)i,(int)k,(int)plyr_idx);
          set_player_as_won_level(player);
      }
    }
    for (i=0; i < gameadd.script.lose_conditions_num; i++)
    {
      k = gameadd.script.lose_conditions[i];
      if (is_condition_met(k)) {
          SYNCDBG(8,"Lose condition %d (cond. %d) met for player %d.",(int)i,(int)k,(int)plyr_idx);
          set_player_as_lost_level(player);
      }
    }
}

void process_values(void)
{
    for (long i = 0; i < gameadd.script.values_num; i++)
    {
        struct ScriptValue* value = &gameadd.script.values[i];
        if ((value->flags & TrgF_DISABLED) == 0)
        {
            if (is_condition_met(value->condit_idx))
            {
                script_process_value(value->valtype, value->plyr_range, value->arg0, value->arg1, value->arg2, value);
                if ((value->flags & TrgF_REUSABLE) == 0)
                  set_flag_byte(&value->flags, TrgF_DISABLED, true);
            }
        }
    }

    for (int i = 0; i < gameadd.active_fx_lines; i++)
    {
        if (gameadd.fx_lines[i].used)
        {
            process_fx_line(&gameadd.fx_lines[i]);
        }
    }
    for (int i = gameadd.active_fx_lines; i > 0; i--)
    {
        if (gameadd.fx_lines[i-1].used)
        {
            break;
        }
        gameadd.active_fx_lines--;
    }
}

static void set_variable(int player_idx, long var_type, long var_idx, long new_val)
{
    struct Dungeon *dungeon = get_dungeon(player_idx);
    struct DungeonAdd *dungeonadd = get_dungeonadd(player_idx);
    struct Coord3d pos = {0};

    switch (var_type)
    {
    case SVar_FLAG:
        set_script_flag(player_idx, var_idx, saturate_set_unsigned(new_val, 8));
        break;
    case SVar_CAMPAIGN_FLAG:
        intralvl.campaign_flags[player_idx][var_idx] = new_val;
        break;
    case SVar_BOX_ACTIVATED:
        dungeonadd->box_info.activated[var_idx] = new_val;
        break;
    case SVar_SACRIFICED:
        dungeon->creature_sacrifice[var_idx] = new_val;
        if (find_temple_pool(player_idx, &pos))
        {
            process_sacrifice_creature(&pos, var_idx, player_idx, false);
        }
        break;
    case SVar_REWARDED:
        dungeonadd->creature_awarded[var_idx] = new_val;
        break;
    default:
        WARNLOG("Unexpected type:%d",(int)var_type);
    }
}
/**
 * Processes given VALUE immediately.
 * This processes given script command. It is used to process VALUEs at start when they have
 * no conditions, or during the gameplay when conditions are met.
 */
void script_process_value(unsigned long var_index, unsigned long plr_range_id, long val2, long val3, long val4, struct ScriptValue *value)
{
  struct CreatureStats *crstat;
  struct CreatureModelConfig *crconf;
  struct PlayerInfo *player;
  struct Dungeon *dungeon;
  struct SlabMap *slb;
  int plr_start;
  int plr_end;
  long i;
  if (get_players_range(plr_range_id, &plr_start, &plr_end) < 0)
  {
      WARNLOG("Invalid player range %d in VALUE command %d.",(int)plr_range_id,(int)var_index);
      return;
  }
  //TODO: split and make indexed by var_index
  const struct CommandDesc *desc;
  for (desc = command_desc; desc->textptr != NULL; desc++)
      if (desc-> index == var_index)
          break;
  if (desc == NULL)
  {
      WARNLOG("Unexpected index:%d", var_index);
      return;
  }
  if (desc->process_fn)
  {
      // TODO: move two functions up
      struct ScriptContext context;
      context.plr_start = plr_start;
      context.plr_end = plr_end;
      // TODO: this should be checked for sanity
      //for (i=plr_start; i < plr_end; i++)
      {
          context.player_idx = plr_start;
          context.value = value;
          desc->process_fn(&context);
      }
      return;
  }

  switch (var_index)
  {
  case Cmd_SET_HATE:
      for (i=plr_start; i < plr_end; i++)
      {
        dungeon = get_dungeon(i);
        if (dungeon_invalid(dungeon))
            continue;
        dungeon->hates_player[val2%DUNGEONS_COUNT] = val3;
      }
      break;
  case Cmd_SET_GENERATE_SPEED:
      game.generate_speed = saturate_set_unsigned(val2, 16);
      update_dungeon_generation_speeds();
      break;
  case Cmd_ROOM_AVAILABLE:
      for (i=plr_start; i < plr_end; i++)
      {
        set_room_available(i, val2, val3, val4);
      }
      break;
  case Cmd_CREATURE_AVAILABLE:
      for (i=plr_start; i < plr_end; i++)
      {
          if (!set_creature_available(i,val2,val3,val4)) {
              WARNLOG("Setting creature %s availability for player %d failed.",creature_code_name(val2),(int)i);
          }
      }
      break;
  case Cmd_MAGIC_AVAILABLE:
      for (i=plr_start; i < plr_end; i++)
      {
          if (!set_power_available(i,val2,val3,val4)) {
              WARNLOG("Setting power %s availability for player %d failed.",power_code_name(val2),(int)i);
          }
      }
      break;
  case Cmd_TRAP_AVAILABLE:
      for (i=plr_start; i < plr_end; i++)
      {
          if (!set_trap_buildable_and_add_to_amount(i, val2, val3, val4)) {
              WARNLOG("Setting trap %s availability for player %d failed.",trap_code_name(val2),(int)i);
          }
      }
      break;
  case Cmd_RESEARCH:
      for (i=plr_start; i < plr_end; i++)
      {
          if (!update_or_add_players_research_amount(i, val2, val3, val4)) {
              WARNLOG("Updating research points for type %d kind %d of player %d failed.",(int)val2,(int)val3,(int)i);
          }
      }
      break;
  case Cmd_RESEARCH_ORDER:
      for (i=plr_start; i < plr_end; i++)
      {
        if (!research_overriden_for_player(i))
          remove_all_research_from_player(i);
        add_research_to_player(i, val2, val3, val4);
      }
      break;
  case Cmd_SET_TIMER:
      for (i=plr_start; i < plr_end; i++)
      {
          restart_script_timer(i,val2);
      }
      break;
  case Cmd_SET_FLAG:
      for (i=plr_start; i < plr_end; i++)
      {
          set_variable(i, val4, val2, val3);
      }
      break;
  case Cmd_ADD_TO_FLAG:
      for (i=plr_start; i < plr_end; i++)
      {
          set_variable(i, val4, val2, get_condition_value(i, val4, val2) + val3);
      }
      break;
  case Cmd_MAX_CREATURES:
      for (i=plr_start; i < plr_end; i++)
      {
          SYNCDBG(4,"Setting player %d max attracted creatures to %d.",(int)i,(int)val2);
          dungeon = get_dungeon(i);
          if (dungeon_invalid(dungeon))
              continue;
          dungeon->max_creatures_attracted = val2;
      }
      break;
  case Cmd_DOOR_AVAILABLE:
      for (i=plr_start; i < plr_end; i++) {
          set_door_buildable_and_add_to_amount(i, val2, val3, val4);
      }
      break;
  case Cmd_DISPLAY_INFORMATION:
      if ((my_player_number >= plr_start) && (my_player_number < plr_end)) {
          set_general_information(val2, val3, stl_num_decode_x(val4), stl_num_decode_y(val4));
      }
      break;
  case Cmd_ADD_CREATURE_TO_POOL:
      add_creature_to_pool(val2, val3, 0);
      break;
  case Cmd_RESET_ACTION_POINT:
      action_point_reset_idx(val2);
      break;
  case Cmd_TUTORIAL_FLASH_BUTTON:
      gui_set_button_flashing(val2, val3);
      break;
  case Cmd_SET_CREATURE_MAX_LEVEL:
      for (i=plr_start; i < plr_end; i++)
      {
          dungeon = get_dungeon(i);
          if (dungeon_invalid(dungeon))
              continue;
          dungeon->creature_max_level[val2%CREATURE_TYPES_COUNT] = val3;
      }
      break;
  case Cmd_SET_CREATURE_HEALTH:
      change_max_health_of_creature_kind(val2, val3);
      break;
  case Cmd_SET_CREATURE_STRENGTH:
      crstat = creature_stats_get(val2);
      if (creature_stats_invalid(crstat))
          break;
      crstat->strength = saturate_set_unsigned(val3, 8);
      creature_stats_updated(val2);
      break;
  case Cmd_SET_CREATURE_ARMOUR:
      crstat = creature_stats_get(val2);
      if (creature_stats_invalid(crstat))
          break;
      crstat->armour = saturate_set_unsigned(val3, 8);
      creature_stats_updated(val2);
      break;
  case Cmd_SET_CREATURE_FEAR_WOUNDED:
      crstat = creature_stats_get(val2);
      if (creature_stats_invalid(crstat))
          break;
      crstat->fear_wounded = saturate_set_unsigned(val3, 8);
      creature_stats_updated(val2);
      break;
  case Cmd_SET_CREATURE_FEAR_STRONGER:
      crstat = creature_stats_get(val2);
      if (creature_stats_invalid(crstat))
          break;
      crstat->fear_stronger = saturate_set_unsigned(val3, 16);
      creature_stats_updated(val2);
      break;
  case Cmd_SET_CREATURE_FEARSOME_FACTOR:
      crstat = creature_stats_get(val2);
      if (creature_stats_invalid(crstat))
          break;
      crstat->fearsome_factor = saturate_set_unsigned(val3, 16);
      creature_stats_updated(val2);
      break;
  case Cmd_SET_CREATURE_PROPERTY:
      crconf = &gameadd.crtr_conf.model[val2];
      crstat = creature_stats_get(val2);
      switch (val3)
      {
      case 1: // BLEEDS
          crstat->bleeds = val4;
          break;
      case 2: // UNAFFECTED_BY_WIND
          if (val4)
          {
              crstat->affected_by_wind = 0;
          }
          else
          {
              crstat->affected_by_wind = 1;
          }
          break;
      case 3: // IMMUNE_TO_GAS
          crstat->immune_to_gas = val4;
          break;
      case 4: // HUMANOID_SKELETON
          crstat->humanoid_creature = val4;
          break;
      case 5: // PISS_ON_DEAD
          crstat->piss_on_dead = val4;
          break;
      case 7: // FLYING
          crstat->flying = val4;
          break;
      case 8: // SEE_INVISIBLE
          crstat->can_see_invisible = val4;
          break;
      case 9: // PASS_LOCKED_DOORS
          crstat->can_go_locked_doors = val4;
          break;
      case 10: // SPECIAL_DIGGER
          if (val4 >= 1)
          {
              crconf->model_flags |= CMF_IsSpecDigger;
          }
          else
          {
              crconf->model_flags ^= CMF_IsSpecDigger;
          }
          break;
      case 11: // ARACHNID
          if (val4 >= 1)
          {
              crconf->model_flags |= CMF_IsArachnid;
          }
          else
          {
              crconf->model_flags ^= CMF_IsArachnid;
          }
          break;
      case 12: // DIPTERA
          if (val4 >= 1)
          {
              crconf->model_flags |= CMF_IsDiptera;
          }
          else
          {
              crconf->model_flags ^= CMF_IsDiptera;
          }
          break;
      case 13: // LORD
          if (val4 >= 1)
          {
              crconf->model_flags |= CMF_IsLordOTLand;
          }
          else
          {
              crconf->model_flags ^= CMF_IsLordOTLand;
          }
          break;
      case 14: // SPECTATOR
          if (val4 >= 1)
          {
              crconf->model_flags |= CMF_IsSpectator;
          }
          else
          {
              crconf->model_flags ^= CMF_IsSpectator;
          }
          break;
      case 15: // EVIL
          if (val4 >= 1)
          {
              crconf->model_flags |= CMF_IsEvil;
          }
          else
          {
              crconf->model_flags ^= CMF_IsEvil;
          }
          break;
      case 16: // NEVER_CHICKENS
          if (val4 >= 1)
          {
              crconf->model_flags |= CMF_NeverChickens;
          }
          else
          {
              crconf->model_flags ^= CMF_NeverChickens;
          }
          break;
      case 17: // IMMUNE_TO_BOULDER
          if (val4 >= 1)
          {
              crconf->model_flags |= CMF_ImmuneToBoulder;
          }
          else
          {
              crconf->model_flags ^= CMF_ImmuneToBoulder;
          }
          break;
      case 18: // NO_CORPSE_ROTTING
          if (val4 >= 1)
          {
              crconf->model_flags |= CMF_NoCorpseRotting;
          }
          else
          {
              crconf->model_flags ^= CMF_NoCorpseRotting;
          }
          break;
      case 19: // NO_ENMHEART_ATTCK
          if (val4 >= 1)
          {
              crconf->model_flags |= CMF_NoEnmHeartAttack;
          }
          else
          {
              crconf->model_flags ^= CMF_NoEnmHeartAttack;
          }
          break;
      case 20: // TREMBLING_FAT
          if (val4 >= 1)
          {
              crconf->model_flags |= CMF_TremblingFat;
          }
          else
          {
              crconf->model_flags ^= CMF_TremblingFat;
          }
          break;
      case 21: // FEMALE
          if (val4 >= 1)
          {
              crconf->model_flags |= CMF_Female;
          }
          else
          {
              crconf->model_flags ^= CMF_Female;
          }
          break;
      case 22: // INSECT
          if (val4 >= 1)
          {
              crconf->model_flags |= CMF_Insect;
          }
          else
          {
              crconf->model_flags ^= CMF_Insect;
          }
          break;
      case 23: // ONE_OF_KIND
          if (val4 >= 1)
          {
              crconf->model_flags |= CMF_OneOfKind;
          }
          else
          {
              crconf->model_flags ^= CMF_OneOfKind;
          }
          break;
      case 24: // NO_IMPRISONMENT
          if (val4 >= 1)
          {
              crconf->model_flags |= CMF_NoImprisonment;
          }
          else
          {
              crconf->model_flags ^= CMF_NoImprisonment;
          }
          break;
      case 25: // NEVER_SICK
          if (val4 >= 1)
          {
              crconf->model_flags |= CMF_NeverSick;
          }
          else
          {
              crconf->model_flags ^= CMF_NeverSick;
          }
          break;
      case 26: // ILLUMINATED
          crstat->illuminated = val4;
          break;
      case 27: // ALLURING_SCVNGR
          crstat->entrance_force = val4;
          break;
      default:
          SCRPTERRLOG("Unknown creature property '%d'", val3);
          break;
      }
      creature_stats_updated(val2);
      break;
  case Cmd_ALLY_PLAYERS:
      for (i=plr_start; i < plr_end; i++)
      {
          set_ally_with_player(i, val2, val3);
          set_ally_with_player(val2, i, val3);
      }
      break;
      break;
  case Cmd_DEAD_CREATURES_RETURN_TO_POOL:
      set_flag_byte(&game.flags_cd, MFlg_DeadBackToPool, val2);
      break;
  case Cmd_BONUS_LEVEL_TIME:
      if (val2 > 0) {
          game.bonus_time = game.play_gameturn + val2;
          game.flags_gui |= GGUI_CountdownTimer;
      } else {
          game.bonus_time = 0;
          game.flags_gui &= ~GGUI_CountdownTimer;
      }
      if (level_file_version > 0)
      {
          gameadd.timer_real = (TbBool)val3;
      }
      else
      {
          gameadd.timer_real = false;
      }
      break;
  case Cmd_QUICK_OBJECTIVE:
      if ((my_player_number >= plr_start) && (my_player_number < plr_end))
          process_objective(gameadd.quick_messages[val2%QUICK_MESSAGES_COUNT], val3, stl_num_decode_x(val4), stl_num_decode_y(val4));
      break;
  case Cmd_QUICK_INFORMATION:
      if ((my_player_number >= plr_start) && (my_player_number < plr_end))
          set_quick_information(val2, val3, stl_num_decode_x(val4), stl_num_decode_y(val4));
      break;
  case Cmd_PLAY_MESSAGE:
      if ((my_player_number >= plr_start) && (my_player_number < plr_end))
      {
          switch (val2)
          {
          case 1:
              output_message(val3, 0, true);
              break;
          case 2:
              play_non_3d_sample(val3);
              break;
          }
      }
      break;
  case Cmd_ADD_GOLD_TO_PLAYER:
      for (i=plr_start; i < plr_end; i++)
      {
          if (val2 > SENSIBLE_GOLD)
          {
              val2 = SENSIBLE_GOLD;
              SCRPTWRNLOG("Gold added to player %d reduced to %d", (int)plr_range_id, SENSIBLE_GOLD);
          }
          player_add_offmap_gold(i, val2);
      }
      break;
  case Cmd_SET_CREATURE_TENDENCIES:
      for (i=plr_start; i < plr_end; i++)
      {
          player = get_player(i);
          set_creature_tendencies(player, val2, val3);
          if (is_my_player(player)) {
              dungeon = get_players_dungeon(player);
              game.creatures_tend_imprison = ((dungeon->creature_tendencies & 0x01) != 0);
              game.creatures_tend_flee = ((dungeon->creature_tendencies & 0x02) != 0);
          }
      }
      break;
  case Cmd_REVEAL_MAP_RECT:
      for (i=plr_start; i < plr_end; i++)
      {
          player_reveal_map_area(i, val2, val3, (val4)&0xffff, (val4>>16)&0xffff);
      }
      break;
  case Cmd_REVEAL_MAP_LOCATION:
      for (i=plr_start; i < plr_end; i++)
      {
          player_reveal_map_location(i, val2, val3);
      }
      break;
  case Cmd_CHANGE_SLAB_OWNER:
      if (val2 < 0 || val2 > 85)
      {
          SCRPTERRLOG("Value '%d' out of range. Range 0-85 allowed.", val2);
      } else
      if (val3 < 0 || val3 > 85)
      {
          SCRPTERRLOG("Value '%d' out of range. Range 0-85 allowed.", val3);
      } else
      {
          slb = get_slabmap_block(val2, val3);
          if (slb->room_index)
          {
              struct Room* room = room_get(slb->room_index);
              take_over_room(room, plr_range_id);
          } else
          if (slb->kind >= SlbT_WALLDRAPE && slb->kind <= SlbT_CLAIMED) //All slabs that can be owned but aren't rooms
          {
              short slbkind;
              if (slb->kind == SlbT_PATH)
              {
                  slbkind = SlbT_CLAIMED;
              }
              else
              {
                  slbkind = slb->kind;
              }
              place_slab_type_on_map(slbkind, slab_subtile(val2, 0), slab_subtile(val3, 0), plr_range_id, 0);
          }
      }
      break;
  case Cmd_CHANGE_SLAB_TYPE:
      if (val2 < 0 || val2 > 85)
      {
          SCRPTERRLOG("Value '%d' out of range. Range 0-85 allowed.", val2);
      } else
      if (val3 < 0 || val3 > 85)
      {
          SCRPTERRLOG("Value '%d' out of range. Range 0-85 allowed.", val3);
      } else
      if (val4 < 0 || val4 > 54)
      {
          SCRPTERRLOG("Unsupported slab '%d'. Slabs range 0-54 allowed.", val4);
      } else
      {
          replace_slab_from_script(val2, val3, val4);
      }
      break;
  case Cmd_KILL_CREATURE:
      for (i=plr_start; i < plr_end; i++)
      {
          script_kill_creatures(i, val2, val3, val4);
      }
      break;
    case Cmd_LEVEL_UP_CREATURE:
      for (i=plr_start; i < plr_end; i++)
      {
          script_level_up_creature(i, val2, val3, val4);
      }
      break;
    case Cmd_USE_POWER_ON_CREATURE:
      for (i=plr_start; i < plr_end; i++)
      {
          script_use_power_on_creature(i, val2, val3, val4);
      }
      break;
    case Cmd_USE_SPELL_ON_CREATURE:
      script_use_spell_on_creature(plr_range_id, val2, val3, val4);
      break;
    case Cmd_COMPUTER_DIG_TO_LOCATION:
        for (i = plr_start; i < plr_end; i++)
        {
            script_computer_dig_to_location(i, val2, val3);
        }
        break;
    case Cmd_USE_POWER_AT_POS:
      for (i=plr_start; i < plr_end; i++)
      {
          script_use_power_at_pos(i, val2, val3, val4);
      }
      break;
    case Cmd_USE_POWER_AT_LOCATION:
      for (i=plr_start; i < plr_end; i++)
      {
          script_use_power_at_location(i, val2, val3);
      }
      break;
    case Cmd_USE_POWER:
      for (i=plr_start; i < plr_end; i++)
      {
          script_use_power(i, val2, val3);
      }
      break;
    case Cmd_USE_SPECIAL_INCREASE_LEVEL:
      for (i=plr_start; i < plr_end; i++)
      {
          script_use_special_increase_level(i, val2);
      }
      break;
    case Cmd_USE_SPECIAL_MULTIPLY_CREATURES:
      for (i=plr_start; i < plr_end; i++)
      {
          for (int count = 0; count < val2; count++)
          {
            script_use_special_multiply_creatures(i);
          }
      }
      break;
    case Cmd_USE_SPECIAL_MAKE_SAFE:
      for (i=plr_start; i < plr_end; i++)
      {
          script_use_special_make_safe(i);
      }
      break;
    case Cmd_USE_SPECIAL_LOCATE_HIDDEN_WORLD:
      script_use_special_locate_hidden_world();
      break;
    case Cmd_CHANGE_CREATURE_OWNER:
      for (i=plr_start; i < plr_end; i++)
      {
          script_change_creature_owner_with_criteria(i, val2, val3, val4);
      }
      break;
  case Cmd_SET_CAMPAIGN_FLAG:
      for (i=plr_start; i < plr_end; i++)
      {
          intralvl.campaign_flags[i][val2] = saturate_set_signed(val3, 32);
      }
      break;
  case Cmd_ADD_TO_CAMPAIGN_FLAG:

      for (i=plr_start; i < plr_end; i++)
      {
          intralvl.campaign_flags[i][val2] = saturate_set_signed(intralvl.campaign_flags[i][val2] + val3, 32);
      }
      break;
  case Cmd_EXPORT_VARIABLE:
      for (i=plr_start; i < plr_end; i++)
      {
          SYNCDBG(8, "Setting campaign flag[%ld][%ld] to %ld.", i, val4, get_condition_value(i, val2, val3));
          intralvl.campaign_flags[i][val4] = get_condition_value(i, val2, val3);
      }
      break;
  case Cmd_QUICK_MESSAGE:
  {
      message_add_fmt(val2, "%s", gameadd.quick_messages[val3]);
      break;
  }
  case Cmd_DISPLAY_MESSAGE:
  {
        message_add_fmt(val2, "%s", get_string(val3));
        break;
  }
  case Cmd_CREATURE_ENTRANCE_LEVEL:
  {
    if (val2 > 0)
    {
        struct DungeonAdd* dungeonadd;
        if (plr_range_id == ALL_PLAYERS)
        {
            for (i = PLAYER3; i >= PLAYER0; i--)
            {
                dungeonadd = get_dungeonadd(i);
                if (!dungeonadd_invalid(dungeonadd))
                {
                    dungeonadd->creature_entrance_level = (val2 - 1);
                }
            }
        }
        else
        {
            dungeonadd = get_dungeonadd(plr_range_id);
            if (!dungeonadd_invalid(dungeonadd))
            {
                dungeonadd->creature_entrance_level = (val2 - 1);
            }
        }
    }
    break;
  }
  case Cmd_RANDOMISE_FLAG:
      for (i=plr_start; i < plr_end; i++)
      {
          set_variable(i, val4, val2, (rand() % val3) + 1);
      }
      break;
  case Cmd_COMPUTE_FLAG:
      {
        long src_plr_range = (val2 >> 24) & 255;
        long operation = (val2 >> 16) & 255;
        unsigned char flag_type = (val2 >> 8) & 255;
        unsigned char src_flag_type = val2 & 255;
        int src_plr_start, src_plr_end;
        if (get_players_range(src_plr_range, &src_plr_start, &src_plr_end) < 0)
        {
            WARNLOG("Invalid player range %d in VALUE command %d.",(int)src_plr_range,(int)var_index);
            return;
        }
        long sum = 0;
        for (i=src_plr_start; i < src_plr_end; i++)
        {
            sum += get_condition_value(i, src_flag_type, val4);
        }
        for (i=plr_start; i < plr_end; i++)
        {
            long current_flag_val = get_condition_value(i, flag_type, val3);
            long computed = sum;
            if (operation == SOpr_INCREASE) computed = current_flag_val + sum;
            if (operation == SOpr_DECREASE) computed = current_flag_val - sum;
            if (operation == SOpr_MULTIPLY) computed = current_flag_val * sum;
            computed = min(255, max(0, computed));
            SCRIPTDBG(7,"Changing player%d's %d flag from %d to %d based on flag of type %d.", i, val3, current_flag_val, computed, src_flag_type);
            set_variable(i, flag_type, val3, computed);
        }
      }
      break;
  case Cmd_SET_GAME_RULE:
      switch (val2)
      {
      case 1: //BodiesForVampire
          if (val3 >= 0)
          {
              SCRIPTDBG(7,"Changing rule %d from %d to %d", val2, game.bodies_for_vampire, val3);
              game.bodies_for_vampire = val3;
          }
          else
          {
              SCRPTERRLOG("Rule '%d' value %d out of range", val2, val3);
          }
          break;
      case 2: //PrisonSkeletonChance
          if (val3 >= 0 && val3 <= 100)
          {
              SCRIPTDBG(7, "Changing rule %d from %d to %d", val2, game.prison_skeleton_chance, val3);
              game.prison_skeleton_chance = val3;
          }
          else
          {
              SCRPTERRLOG("Rule '%d' value %d out of range", val2, val3);
          }
          break;
      case 3: //GhostConvertChance
          if (val3 >= 0 && val3 <= 100)
          {
              SCRIPTDBG(7, "Changing rule %d from %d to %d", val2, game.ghost_convert_chance, val3);
              game.ghost_convert_chance = val3;
          }
          else
          {
              SCRPTERRLOG("Rule '%d' value %d out of range", val2, val3);
          }
          break;
      case 4: //TortureConvertChance
          if (val3 >= 0 && val3 <= 100)
          {
              SCRIPTDBG(7, "Changing rule %d from %d to %d", val2, gameadd.torture_convert_chance, val3);
              gameadd.torture_convert_chance = val3;
          }
          else
          {
              SCRPTERRLOG("Rule '%d' value %d out of range", val2, val3);
          }
          break;
      case 5: //TortureDeathChance
          if (val3 >= 0 && val3 <= 100)
          {
              SCRIPTDBG(7, "Changing rule %d from %d to %d", val2, gameadd.torture_death_chance, val3);
              gameadd.torture_death_chance = val3;
          }
          else
          {
              SCRPTERRLOG("Rule '%d' value %d out of range", val2, val3);
          }
          break;
      case 6: //FoodGenerationSpeed
          if (val3 >= 0)
          {
              SCRIPTDBG(7, "Changing rule %d from %d to %d", val2, game.food_generation_speed, val3);
              game.food_generation_speed = val3;
          }
          else
          {
              SCRPTERRLOG("Rule '%d' value %d out of range", val2, val3);
          }
          break;
      case 7: //StunEvilEnemyChance
          if (val3 >= 0 && val3 <= 100)
          {
              SCRIPTDBG(7, "Changing rule %d from %d to %d", val2, gameadd.stun_enemy_chance_evil, val3);
              gameadd.stun_enemy_chance_evil = val3;
          }
          else
          {
              SCRPTERRLOG("Rule '%d' value %d out of range", val2, val3);
          }
          break;
      case 8: //StunGoodEnemyChance
          if (val3 >= 0 && val3 <= 100)
          {
              SCRIPTDBG(7, "Changing rule %d from %d to %d", val2, gameadd.stun_enemy_chance_good, val3);
              gameadd.stun_enemy_chance_good = val3;
          }
          else
          {
              SCRPTERRLOG("Rule '%d' value %d out of range", val2, val3);
          }
          break;
      case 9: //BodyRemainsFor
          if (val3 >= 0)
          {
              SCRIPTDBG(7, "Changing rule %d from %d to %d", val2, game.body_remains_for, val3);
              game.body_remains_for = val3;
          }
          else
          {
              SCRPTERRLOG("Rule '%d' value %d out of range", val2, val3);
          }
          break;
      case 10: //FightHateKillValue
          SCRIPTDBG(7, "Changing rule %d from %d to %d", val2, game.fight_hate_kill_value, val3);
          game.fight_hate_kill_value = val3;
          break;
      case 11: //PreserveClassicBugs
          if (val3 >= 0 && val3 <= 4096)
          {
              SCRIPTDBG(7, "Changing rule %d from %d to %d", val2, gameadd.classic_bugs_flags, val3);
              gameadd.classic_bugs_flags = val3;
          }
          else
          {
              SCRPTERRLOG("Rule '%d' value %d out of range", val2, val3);
          }
          break;
      case 12: //DungeonHeartHealHealth
          SCRIPTDBG(7, "Changing rule %d from %d to %d", val2, game.dungeon_heart_heal_health, val3);
          game.dungeon_heart_heal_health = val3;
          break;
      case 13: //ImpWorkExperience
          SCRIPTDBG(7, "Changing rule %d from %d to %d", val2, gameadd.digger_work_experience, val3);
          gameadd.digger_work_experience = val3;
          break;
      case 14: //GemEffectiveness
          SCRIPTDBG(7, "Changing rule %d from %d to %d", val2, gameadd.gem_effectiveness, val3);
          gameadd.gem_effectiveness = val3;
          break;
      case 15: //RoomSellGoldBackPercent
          SCRIPTDBG(7, "Changing rule %d from %d to %d", val2, gameadd.room_sale_percent, val3);
          gameadd.room_sale_percent = val3;
          break;
      case 16: //DoorSellGoldBackPercent
          SCRIPTDBG(7, "Changing rule %d from %d to %d", val2, gameadd.door_sale_percent, val3);
          gameadd.door_sale_percent = val3;
          break;
      case 17: //TrapSellGoldBackPercent
          SCRIPTDBG(7, "Changing rule %d from %d to %d", val2, gameadd.trap_sale_percent, val3);
          gameadd.trap_sale_percent = val3;
          break;
      case 18: //PayDayGap
          SCRIPTDBG(7, "Changing rule %d from %d to %d", val2, game.pay_day_gap, val3);
          game.pay_day_gap = val3;
          break;
      case 19: //PayDaySpeed
          if (val3 >= 0)
          {
              SCRIPTDBG(7, "Changing rule %s from %d to %d", val2, gameadd.pay_day_speed, val3);
              gameadd.pay_day_speed = val3;
          }
          else
          {
              SCRPTERRLOG("Rule '%d' value %d out of range", val2, val3);
          }
          break;
      case 20: //PayDayProgress
          if (val3 >= 0)
          {
              SCRIPTDBG(7, "Changing rule %d from %d to %d", val2, game.pay_day_progress, val3);
              game.pay_day_progress = val3;
          }
          else
          {
              SCRPTERRLOG("Rule '%d' value %d out of range", val2, val3);
          }
          break;
      case 21: //PlaceTrapsOnSubtiles
          SCRIPTDBG(7, "Changing rule %d from %d to %d", val2, gameadd.place_traps_on_subtiles, val3);
          gameadd.place_traps_on_subtiles = (TbBool)val3;
          break;
      case 22: //DiseaseHPTemplePercentage
          if (val3 >= 0 && val3 <= 100)
          {
              SCRIPTDBG(7, "Changing rule %d from %d to %d", val2, gameadd.disease_to_temple_pct, val3);
              gameadd.disease_to_temple_pct = val3;
          }
          else
          {
              SCRPTERRLOG("Rule '%d' value %d out of range", val2, val3);
          }
          break;
      case 23:  //DungeonHeartHealth
          if (val3 <= SHRT_MAX)
          {
              SCRIPTDBG(7, "Changing rule %d from %d to %d", val2, game.dungeon_heart_health, val3);
              game.dungeon_heart_health = val3;
              game.objects_config[5].health = val3;
              gameadd.object_conf.base_config[5].health = val3;
          }
          else
          {
              SCRPTERRLOG("Rule '%d' value %d out of range. Max %d.", val2, val3, SHRT_MAX);
          }
          break;
      default:
          WARNMSG("Unsupported Game RULE, command %d.", val2);
          break;
      }
      break;
  default:
      WARNMSG("Unsupported Game VALUE, command %d.",var_index);
      break;
  }
}


void process_level_script(void)
{
  SYNCDBG(6,"Starting");
  struct PlayerInfo *player;
  player = get_my_player();
  // Do NOT stop executing scripts after winning if the RUN_AFTER_VICTORY(1) script command has been issued
  if ((player->victory_state == VicS_Undecided) || (game.system_flags & GSF_RunAfterVictory))
  {
      process_conditions();
      process_check_new_creature_partys();
    //script_process_messages(); is not here, but it is in beta - check why
      process_check_new_tunneller_partys();
      process_values();
      process_win_and_lose_conditions(my_player_number); //player->id_number may be uninitialized yet
    //  show_onscreen_msg(8, "Flags %d %d %d %d %d %d", game.dungeon[0].script_flags[0],game.dungeon[0].script_flags[1],
    //    game.dungeon[0].script_flags[2],game.dungeon[0].script_flags[3],game.dungeon[0].script_flags[4],game.dungeon[0].script_flags[5]);
  }
  SYNCDBG(19,"Finished");
}


/******************************************************************************/

/******************************************************************************/
#ifdef __cplusplus
}
#endif<|MERGE_RESOLUTION|>--- conflicted
+++ resolved
@@ -89,363 +89,6 @@
 
 extern long near_map_block_creature_filter_diagonal_random(const struct Thing *thing, MaxTngFilterParam param, long maximizer);
 
-<<<<<<< HEAD
-void script_process_value(unsigned long var_index, unsigned long plr_range_id, long val2, long val3, long val4, struct ScriptValue *value);
-=======
-static int script_current_condition = 0;
-
-const struct CommandDesc dk1_command_desc[];
-const struct CommandDesc subfunction_desc[] = {
-    {"RANDOM",                     "Aaaaaaaa", Cmd_RANDOM, NULL, NULL},
-    {"DRAWFROM",                   "Aaaaaaaa", Cmd_DRAWFROM, NULL, NULL},
-    {"IMPORT",                     "PA      ", Cmd_IMPORT, NULL, NULL},
-    {NULL,                         "        ", Cmd_NONE, NULL, NULL},
-  };
-
-const struct NamedCommand newcrtr_desc[] = {
-  {"NEW_CREATURE_A",   1},
-  {"NEW_CREATURE_B",   2},
-  {NULL,               0},
-};
-
-const struct NamedCommand player_desc[] = {
-  {"PLAYER0",          PLAYER0},
-  {"PLAYER1",          PLAYER1},
-  {"PLAYER2",          PLAYER2},
-  {"PLAYER3",          PLAYER3},
-  {"PLAYER_GOOD",      PLAYER_GOOD},
-  {"ALL_PLAYERS",      ALL_PLAYERS},
-  {"PLAYER_NEUTRAL",   PLAYER_NEUTRAL},
-  {NULL,               0},
-};
-
-const struct NamedCommand variable_desc[] = {
-    {"MONEY",                       SVar_MONEY},
-    {"GAME_TURN",                   SVar_GAME_TURN},
-    {"BREAK_IN",                    SVar_BREAK_IN},
-    //{"CREATURE_NUM",              SVar_CREATURE_NUM},
-    {"TOTAL_DIGGERS",               SVar_TOTAL_DIGGERS},
-    {"TOTAL_CREATURES",             SVar_TOTAL_CREATURES},
-    {"TOTAL_RESEARCH",              SVar_TOTAL_RESEARCH},
-    {"TOTAL_DOORS",                 SVar_TOTAL_DOORS},
-    {"TOTAL_AREA",                  SVar_TOTAL_AREA},
-    {"TOTAL_CREATURES_LEFT",        SVar_TOTAL_CREATURES_LEFT},
-    {"CREATURES_ANNOYED",           SVar_CREATURES_ANNOYED},
-    {"BATTLES_LOST",                SVar_BATTLES_LOST},
-    {"BATTLES_WON",                 SVar_BATTLES_WON},
-    {"ROOMS_DESTROYED",             SVar_ROOMS_DESTROYED},
-    {"SPELLS_STOLEN",               SVar_SPELLS_STOLEN},
-    {"TIMES_BROKEN_INTO",           SVar_TIMES_BROKEN_INTO},
-    {"GOLD_POTS_STOLEN",            SVar_GOLD_POTS_STOLEN},
-    {"HEART_HEALTH",                SVar_HEART_HEALTH},
-    {"GHOSTS_RAISED",               SVar_GHOSTS_RAISED},
-    {"SKELETONS_RAISED",            SVar_SKELETONS_RAISED},
-    {"VAMPIRES_RAISED",             SVar_VAMPIRES_RAISED},
-    {"CREATURES_CONVERTED",         SVar_CREATURES_CONVERTED},
-    {"EVIL_CREATURES_CONVERTED",    SVar_EVIL_CREATURES_CONVERTED},
-    {"GOOD_CREATURES_CONVERTED",    SVar_GOOD_CREATURES_CONVERTED},
-    {"TIMES_ANNOYED_CREATURE",      SVar_TIMES_ANNOYED_CREATURE},
-    {"TIMES_TORTURED_CREATURE",     SVar_TIMES_TORTURED_CREATURE},
-    {"TOTAL_DOORS_MANUFACTURED",    SVar_TOTAL_DOORS_MANUFACTURED},
-    {"TOTAL_TRAPS_MANUFACTURED",    SVar_TOTAL_TRAPS_MANUFACTURED},
-    {"TOTAL_MANUFACTURED",          SVar_TOTAL_MANUFACTURED},
-    {"TOTAL_TRAPS_USED",            SVar_TOTAL_TRAPS_USED},
-    {"TOTAL_DOORS_USED",            SVar_TOTAL_DOORS_USED},
-    {"KEEPERS_DESTROYED",           SVar_KEEPERS_DESTROYED},
-    {"CREATURES_SACRIFICED",        SVar_CREATURES_SACRIFICED},
-    {"CREATURES_FROM_SACRIFICE",    SVar_CREATURES_FROM_SACRIFICE},
-    {"TIMES_LEVELUP_CREATURE",      SVar_TIMES_LEVELUP_CREATURE},
-    {"TOTAL_SALARY",                SVar_TOTAL_SALARY},
-    {"CURRENT_SALARY",              SVar_CURRENT_SALARY},
-    //{"TIMER",                     SVar_TIMER},
-    {"DUNGEON_DESTROYED",           SVar_DUNGEON_DESTROYED},
-    {"TOTAL_GOLD_MINED",            SVar_TOTAL_GOLD_MINED},
-    //{"FLAG",                      SVar_FLAG},
-    //{"ROOM",                      SVar_ROOM_SLABS},
-    {"DOORS_DESTROYED",             SVar_DOORS_DESTROYED},
-    {"CREATURES_SCAVENGED_LOST",    SVar_CREATURES_SCAVENGED_LOST},
-    {"CREATURES_SCAVENGED_GAINED",  SVar_CREATURES_SCAVENGED_GAINED},
-    {"ALL_DUNGEONS_DESTROYED",      SVar_ALL_DUNGEONS_DESTROYED},
-    //{"DOOR",                      SVar_DOOR_NUM},
-    {"GOOD_CREATURES",              SVar_GOOD_CREATURES},
-    {"EVIL_CREATURES",              SVar_EVIL_CREATURES},
-    {"TRAPS_SOLD",                  SVar_TRAPS_SOLD},
-    {"DOORS_SOLD",                  SVar_DOORS_SOLD},
-    {"MANUFACTURED_SOLD",           SVar_MANUFACTURED_SOLD},
-    {"MANUFACTURE_GOLD",            SVar_MANUFACTURE_GOLD},
-    {"TOTAL_SCORE",                 SVar_TOTAL_SCORE},
-    {"BONUS_TIME",                  SVar_BONUS_TIME},
-    {NULL,                           0},
-};
-
-const struct NamedCommand dk1_variable_desc[] = {
-    {"MONEY",                       SVar_MONEY},
-    {"GAME_TURN",                   SVar_GAME_TURN},
-    {"BREAK_IN",                    SVar_BREAK_IN},
-    //{"CREATURE_NUM",                SVar_CREATURE_NUM},
-    {"TOTAL_IMPS",                  SVar_TOTAL_DIGGERS},
-    {"TOTAL_CREATURES",             SVar_CONTROLS_TOTAL_CREATURES},
-    {"TOTAL_RESEARCH",              SVar_TOTAL_RESEARCH},
-    {"TOTAL_DOORS",                 SVar_TOTAL_DOORS},
-    {"TOTAL_AREA",                  SVar_TOTAL_AREA},
-    {"TOTAL_CREATURES_LEFT",        SVar_TOTAL_CREATURES_LEFT},
-    {"CREATURES_ANNOYED",           SVar_CREATURES_ANNOYED},
-    {"BATTLES_LOST",                SVar_BATTLES_LOST},
-    {"BATTLES_WON",                 SVar_BATTLES_WON},
-    {"ROOMS_DESTROYED",             SVar_ROOMS_DESTROYED},
-    {"SPELLS_STOLEN",               SVar_SPELLS_STOLEN},
-    {"TIMES_BROKEN_INTO",           SVar_TIMES_BROKEN_INTO},
-    {"GOLD_POTS_STOLEN",            SVar_GOLD_POTS_STOLEN},
-    //{"TIMER",                     SVar_TIMER},
-    {"DUNGEON_DESTROYED",           SVar_DUNGEON_DESTROYED},
-    {"TOTAL_GOLD_MINED",            SVar_TOTAL_GOLD_MINED},
-    //{"FLAG",                      SVar_FLAG},
-    //{"ROOM",                      SVar_ROOM_SLABS},
-    {"DOORS_DESTROYED",             SVar_DOORS_DESTROYED},
-    {"CREATURES_SCAVENGED_LOST",    SVar_CREATURES_SCAVENGED_LOST},
-    {"CREATURES_SCAVENGED_GAINED",  SVar_CREATURES_SCAVENGED_GAINED},
-    {"ALL_DUNGEONS_DESTROYED",      SVar_ALL_DUNGEONS_DESTROYED},
-    //{"DOOR",                      SVar_DOOR_NUM},
-    {NULL,                           0},
-};
-
-const struct NamedCommand controls_variable_desc[] = {
-    {"TOTAL_DIGGERS",               SVar_CONTROLS_TOTAL_DIGGERS},
-    {"TOTAL_CREATURES",             SVar_CONTROLS_TOTAL_CREATURES},
-    {"TOTAL_DOORS",                 SVar_TOTAL_DOORS},
-    {"TOTAL_AREA",                  SVar_TOTAL_AREA},
-    {"GOOD_CREATURES",              SVar_CONTROLS_GOOD_CREATURES},
-    {"EVIL_CREATURES",              SVar_CONTROLS_EVIL_CREATURES},
-    {NULL,                           0},
-};
-
-const struct NamedCommand comparison_desc[] = {
-  {"==",     MOp_EQUAL},
-  {"!=",     MOp_NOT_EQUAL},
-  {"<",      MOp_SMALLER},
-  {">",      MOp_GREATER},
-  {"<=",     MOp_SMALLER_EQ},
-  {">=",     MOp_GREATER_EQ},
-  {NULL,     0},
-};
-
-const struct NamedCommand head_for_desc[] = {
-  {"ACTION_POINT",         MLoc_ACTIONPOINT},
-  {"DUNGEON",              MLoc_PLAYERSDUNGEON},
-  {"DUNGEON_HEART",        MLoc_PLAYERSHEART},
-  {"APPROPIATE_DUNGEON",   MLoc_APPROPRTDUNGEON},
-  {NULL,                   0},
-};
-
-const struct NamedCommand timer_desc[] = {
-  {"TIMER0", 0},
-  {"TIMER1", 1},
-  {"TIMER2", 2},
-  {"TIMER3", 3},
-  {"TIMER4", 4},
-  {"TIMER5", 5},
-  {"TIMER6", 6},
-  {"TIMER7", 7},
-  {NULL,     0},
-};
-
-const struct NamedCommand flag_desc[] = {
-  {"FLAG0",  0},
-  {"FLAG1",  1},
-  {"FLAG2",  2},
-  {"FLAG3",  3},
-  {"FLAG4",  4},
-  {"FLAG5",  5},
-  {"FLAG6",  6},
-  {"FLAG7",  7},
-  {NULL,     0},
-};
-
-const struct NamedCommand hero_objective_desc[] = {
-  {"STEAL_GOLD",           CHeroTsk_StealGold},
-  {"STEAL_SPELLS",         CHeroTsk_StealSpells},
-  {"ATTACK_ENEMIES",       CHeroTsk_AttackEnemies},
-  {"ATTACK_DUNGEON_HEART", CHeroTsk_AttackDnHeart},
-  {"ATTACK_ROOMS",         CHeroTsk_AttackRooms},
-  {"DEFEND_PARTY",         CHeroTsk_DefendParty},
-  {"DEFEND_LOCATION",      CHeroTsk_DefendSpawn},
-  {"DEFEND_HEART",         CHeroTsk_DefendHeart},
-  {"DEFEND_ROOMS",         CHeroTsk_DefendRooms},
-  {NULL,                   0},
-};
-
-const struct NamedCommand msgtype_desc[] = {
-  {"SPEECH",           1},
-  {"SOUND",            2},
-  {NULL,               0},
-};
-
-const struct NamedCommand tendency_desc[] = {
-  {"IMPRISON",         1},
-  {"FLEE",             2},
-  {NULL,               0},
-};
-
-const struct NamedCommand creature_select_criteria_desc[] = {
-  {"MOST_EXPERIENCED",     CSelCrit_MostExperienced},
-  {"MOST_EXP_WANDERING",   CSelCrit_MostExpWandering},
-  {"MOST_EXP_WORKING",     CSelCrit_MostExpWorking},
-  {"MOST_EXP_FIGHTING",    CSelCrit_MostExpFighting},
-  {"LEAST_EXPERIENCED",    CSelCrit_LeastExperienced},
-  {"LEAST_EXP_WANDERING",  CSelCrit_LeastExpWandering},
-  {"LEAST_EXP_WORKING",    CSelCrit_LeastExpWorking},
-  {"LEAST_EXP_FIGHTING",   CSelCrit_LeastExpFighting},
-  {"NEAR_OWN_HEART",       CSelCrit_NearOwnHeart},
-  {"NEAR_ENEMY_HEART",     CSelCrit_NearEnemyHeart},
-  {"ON_ENEMY_GROUND",      CSelCrit_OnEnemyGround},
-  {"ON_FRIENDLY_GROUND",   CSelCrit_OnFriendlyGround},
-  {"ON_NEUTRAL_GROUND",    CSelCrit_OnNeutralGround},
-  {"ANYWHERE",             CSelCrit_Any},
-  {NULL,                   0},
-};
-
-const struct NamedCommand game_rule_desc[] = {
-  {"BodiesForVampire",           1},
-  {"PrisonSkeletonChance",       2},
-  {"GhostConvertChance",         3},
-  {"TortureConvertChance",       4},
-  {"TortureDeathChance",         5},
-  {"FoodGenerationSpeed",        6},
-  {"StunEvilEnemyChance",        7},
-  {"StunGoodEnemyChance",        8},
-  {"BodyRemainsFor",             9},
-  {"FightHateKillValue",        10},
-  {"PreserveClassicBugs",       11},
-  {"DungeonHeartHealHealth",    12},
-  {"ImpWorkExperience",         13},
-  {"GemEffectiveness",          14},
-  {"RoomSellGoldBackPercent",   15},
-  {"DoorSellValuePercent",      16},
-  {"TrapSellValuePercent",      17},
-  {"PayDayGap",                 18},
-  {"PayDaySpeed",               19},
-  {"PayDayProgress",            20},
-  {"PlaceTrapsOnSubtiles",      21},
-  {"DiseaseHPTemplePercentage", 22},
-  {"DungeonHeartHealth",        23},
-  {NULL,                         0},
-};
-
-const struct NamedCommand door_config_desc[] = {
-  {"ManufactureLevel",      1},
-  {"ManufactureRequired",   2},
-  {"Health",                3},
-  {"SellingValue",          4},
-  {"NametextId",            5},
-  {"TooltipTextId",         6},
-  {"Crate",                 7},
-  {"SymbolSprites",         8},
-  {"PointerSprites",        9},
-  {"PanelTabIndex",        10},
-  {NULL,                    0},
-};
-
-const struct NamedCommand trap_config_desc[] = {
-  {"NameTextID",           1},
-  {"TooltipTextID",        2},
-  {"SymbolSprites",        3},
-  {"PointerSprites",       4},
-  {"PanelTabIndex",        5},
-  {"Crate",                6},
-  {"ManufactureLevel",     7},
-  {"ManufactureRequired",  8},
-  {"Shots",                9},
-  {"TimeBetweenShots",    10},
-  {"SellingValue",        11},
-  {"Model",               12},
-  {"ModelSize",           13},
-  {"AnimationSpeed",      14},
-  {"TriggerType",         15},
-  {"ActivationType",      16},
-  {"EffectType",          17},
-  {"Hidden",              18},
-  {"TriggerAlarm",        19},
-  {"Slappable",           20},
-  {"Unanimated",          21},
-  {NULL,                   0},
-};
-
-/**
- * Text names of groups of GUI Buttons.
- */
-const struct NamedCommand gui_button_group_desc[] = {
-  {"MINIMAP",         GID_MINIMAP_AREA},
-  {"TABS",            GID_TABS_AREA},
-  {"INFO",            GID_INFO_PANE},
-  {"ROOM",            GID_ROOM_PANE},
-  {"POWER",           GID_POWER_PANE},
-  {"TRAP",            GID_TRAP_PANE},
-  {"DOOR",            GID_DOOR_PANE},
-  {"CREATURE",        GID_CREATR_PANE},
-  {"MESSAGE",         GID_MESSAGE_AREA},
-  {NULL,               0},
-};
-
-/**
- * Text names of campaign flags.
- */
-const struct NamedCommand campaign_flag_desc[] = {
-  {"CAMPAIGN_FLAG0",  0},
-  {"CAMPAIGN_FLAG1",  1},
-  {"CAMPAIGN_FLAG2",  2},
-  {"CAMPAIGN_FLAG3",  3},
-  {"CAMPAIGN_FLAG4",  4},
-  {"CAMPAIGN_FLAG5",  5},
-  {"CAMPAIGN_FLAG6",  6},
-  {"CAMPAIGN_FLAG7",  7},
-  {NULL,     0},
-};
-
-const struct NamedCommand script_operator_desc[] = {
-  {"SET",         1},
-  {"INCREASE",    2},
-  {"DECREASE",    3},
-  {"MULTIPLY",    4},
-  {NULL,          0},
-};
-
-static struct ScriptValue *allocate_script_value(void)
-{
-    if (gameadd.script.values_num >= SCRIPT_VALUES_COUNT)
-        return NULL;
-    struct ScriptValue* value = &gameadd.script.values[gameadd.script.values_num];
-    gameadd.script.values_num++;
-    return value;
-}
-
-static void command_init_value(struct ScriptValue* value, unsigned long var_index, unsigned long plr_range_id)
-{
-    set_flag_byte(&value->flags, TrgF_REUSABLE, next_command_reusable);
-    set_flag_byte(&value->flags, TrgF_DISABLED, false);
-    value->valtype = var_index;
-    value->plyr_range = plr_range_id;
-    value->condit_idx = script_current_condition;
-}
-
-#define ALLOCATE_SCRIPT_VALUE(var_index, plr_range_id) \
-    struct ScriptValue tmp_value = {0}; \
-    struct ScriptValue* value; \
-    if ((script_current_condition == CONDITION_ALWAYS) && (next_command_reusable == 0)) \
-    { \
-    /* Fill local structure */ \
-        value = &tmp_value; \
-    } \
-    else \
-    { \
-        value = allocate_script_value(); \
-        if (value == NULL) \
-        { \
-            SCRPTERRLOG("Too many VALUEs in script (limit is %d)", SCRIPT_VALUES_COUNT); \
-            return; \
-        } \
-    } \
-    command_init_value(value, var_index, plr_range_id);
->>>>>>> 1990d5e3
 
 extern const struct CommandDesc command_desc[];
 extern const struct CommandDesc dk1_command_desc[];
