--- conflicted
+++ resolved
@@ -7069,16 +7069,6 @@
 msgstr "Osłabiaj Ściany: Niszczy umocnienia wrogich murów."
 
 #: guitext:1063
-<<<<<<< HEAD
-msgctxt "Keeper spell name"
-msgid "Rage"
-msgstr "Wściekłość"
-
-#: guitext:1064
-msgctxt "Creature spell"
-msgid "Rage: Makes the creature attack recklessly, hitting harder and faster without dodging."
-msgstr "Wściekłość: Sprawia, że stworzenie atakuje lekkomyślnie, uderzając mocniej i szybciej, bez unikania."
-=======
 msgctxt "Game controls"
 msgid "Tilt Up"
 msgstr ""
@@ -7137,4 +7127,13 @@
 msgctxt "Door description"
 msgid "Midas Door: This door consumes gold from the owner to stay completely indestructible. RMB zoom."
 msgstr ""
->>>>>>> 55c4de56
+
+#: guitext:1078
+msgctxt "Keeper spell name"
+msgid "Rage"
+msgstr "Wściekłość"
+
+#: guitext:1079
+msgctxt "Creature spell"
+msgid "Rage: Makes the creature attack recklessly, hitting harder and faster without dodging."
+msgstr "Wściekłość: Sprawia, że stworzenie atakuje lekkomyślnie, uderzając mocniej i szybciej, bez unikania."