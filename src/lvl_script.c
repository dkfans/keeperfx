--- conflicted
+++ resolved
@@ -8098,12 +8098,9 @@
   {"HIDE_VARIABLE",                     "        ", Cmd_HIDE_VARIABLE, &cmd_no_param_check, &hide_variable_process},
   {"CREATE_EFFECT",                     "AAn     ", Cmd_CREATE_EFFECT, &create_effect_check, &create_effect_process},
   {"CREATE_EFFECT_AT_POS",              "ANNn    ", Cmd_CREATE_EFFECT_AT_POS, &create_effect_at_pos_check, &create_effect_process},
-<<<<<<< HEAD
-  {"SET_HAND_RULE",                     "PC!Aaaa ", Cmd_SET_HAND_RULE, &set_hand_rule_check, &set_hand_rule_process},
-=======
   {"HEART_LOST_QUICK_OBJECTIVE",        "NAl     ", Cmd_HEART_LOST_QUICK_OBJECTIVE, &heart_lost_quick_objective_check, &heart_lost_quick_objective_process},
   {"HEART_LOST_OBJECTIVE",              "Nl      ", Cmd_HEART_LOST_OBJECTIVE, &heart_lost_objective_check, &heart_lost_objective_process},
->>>>>>> eabdc3ee
+  {"SET_HAND_RULE",                     "PC!Aaaa ", Cmd_SET_HAND_RULE, &set_hand_rule_check, &set_hand_rule_process},
   {NULL,                                "        ", Cmd_NONE, NULL, NULL},
 };
 
