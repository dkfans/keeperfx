/******************************************************************************/
// Free implementation of Bullfrog's Dungeon Keeper strategy game.
/******************************************************************************/
/** @file globals.h
 *     KeeperFX global compile config file.
 * @par Purpose:
 *     Header file for global definitions.
 * @par Comment:
 *     Defines basic includes and definitions, used in whole program.
 * @author   Tomasz Lis
 * @date     08 Aug 2008 - 03 Jan 2009
 * @par  Copying and copyrights:
 *     This program is free software; you can redistribute it and/or modify
 *     it under the terms of the GNU General Public License as published by
 *     the Free Software Foundation; either version 2 of the License, or
 *     (at your option) any later version.
 */
/******************************************************************************/
#ifndef KEEPFX_GLOBALS_H
#define KEEPFX_GLOBALS_H

#include <stdio.h>
#include <stdint.h>
#include <stdlib.h>
#include <string.h>
#include <ctype.h>
#include <limits.h>
#include <time.h>
#include <assert.h>

#if defined(unix) && !defined(GO32)
#include <unistd.h>
#include <signal.h>
#include <sys/ioctl.h>
#include <termios.h>
#if !defined(stricmp)
#define stricmp strcasecmp
#endif
#if !defined(strnicmp)
#define strnicmp strncasecmp
#endif

#elif defined(MSDOS)
#include <dos.h>
#include <process.h>
#endif

#ifdef _MSC_VER
// static_assert is not defined in C standard
#ifndef __cplusplus
#define static_assert(a, b)
#endif
#define strcasecmp strcmp
#define strncasecmp strncmp
#endif

#include "version.h"

#ifndef BFDEBUG_LEVEL
#error "BFDEBUG_LEVEL should be defined in version.h"
#define BFDEBUG_LEVEL 0
#endif

<<<<<<< HEAD
#ifdef _WIN32
#if defined(BUILD_DLL)
# define DLLIMPORT __declspec (dllexport)
#else // Not defined BUILD_DLL
# define DLLIMPORT __declspec (dllimport)
#endif
#else
# define DLLIMPORT
#endif

=======
>>>>>>> d8b5682e
#ifdef __cplusplus
#include <algorithm>
using std::min;
using std::max;
extern "C" {
#endif

// Basic Definitions

#if defined(_WIN64) || defined(__x86_64__) || defined(__ppc64__)
#define _64_BIT_
#else
#define _32_BIT_
#endif

#if defined(unix) && !defined (GO32)
#define SEPARATOR "/"
#else
#define SEPARATOR "\\"
#endif

#ifndef false
#define false 0
#endif
#ifndef true
#define true 1
#endif
#ifndef NULL
#define NULL 0
#endif

#ifndef __cplusplus
#ifndef max
#define max(a,b) ((a)>(b)?(a):(b))
#endif
#ifndef min
#define min(a,b) ((a)<(b)?(a):(b))
#endif
#endif

// Return values for verification functions
#define VERIF_ERROR   0
#define VERIF_OK      1
#define VERIF_WARN    2

// Return values for all other functions
#define ERR_NONE           0
// Note: error codes -1..-79 are reserved standard C library errors with sign reverted.
//    these are defined in errno.h
#define ERR_BASE_RNC      -90

// Debug fuction-like macros - for free messages
#define ERRORMSG(format, ...) LbErrorLog(format "\n", ##__VA_ARGS__)
#define WARNMSG(format, ...) LbWarnLog(format "\n", ##__VA_ARGS__)
#define SYNCMSG(format, ...) LbSyncLog(format "\n", ##__VA_ARGS__)
#define JUSTMSG(format, ...) LbJustLog(format "\n", ##__VA_ARGS__)
#define SCRPTMSG(format, ...) LbScriptLog(format "\n", ##__VA_ARGS__)
#define NETMSG(format, ...) LbNetLog(format "\n", ##__VA_ARGS__)
#define NOMSG(format, ...)

// Debug function-like macros - for code logging (with function name)
#define ERRORLOG(format, ...) LbErrorLog("%s: " format "\n", __func__ , ##__VA_ARGS__)
#define WARNLOG(format, ...) LbWarnLog("%s: " format "\n", __func__ , ##__VA_ARGS__)
#define SYNCLOG(format, ...) LbSyncLog("%s: " format "\n", __func__ , ##__VA_ARGS__)
#define JUSTLOG(format, ...) LbJustLog("%s: " format "\n", __func__ , ##__VA_ARGS__)
#define SCRPTLOG(format, ...) LbScriptLog(text_line_number,"%s: " format "\n", __func__ , ##__VA_ARGS__)
#define SCRPTERRLOG(format, ...) LbErrorLog("%s(line %lu): " format "\n", __func__ , text_line_number, ##__VA_ARGS__)
#define SCRPTWRNLOG(format, ...) LbWarnLog("%s(line %lu): " format "\n", __func__ , text_line_number, ##__VA_ARGS__)
#define CONFLOG(format, ...) LbConfigLog(text_line_number,"%s: " format "\n", __func__ , ##__VA_ARGS__)
#define CONFERRLOG(format, ...) LbErrorLog("%s(line %lu): " format "\n", __func__ , text_line_number, ##__VA_ARGS__)
#define CONFWRNLOG(format, ...) LbWarnLog("%s(line %lu): " format "\n", __func__ , text_line_number, ##__VA_ARGS__)
#define NETLOG(format, ...) LbNetLog("%s: " format "\n", __func__ , ##__VA_ARGS__)
#define NOLOG(format, ...)

// Debug function-like macros - for debug code logging
#if (BFDEBUG_LEVEL > 0)
  #define SYNCDBG(dblv,format, ...) {\
    if (BFDEBUG_LEVEL > dblv)\
      LbSyncLog("%s: " format "\n", __func__ , ##__VA_ARGS__); }
  #define WARNDBG(dblv,format, ...) {\
    if (BFDEBUG_LEVEL > dblv)\
      LbWarnLog("%s: " format "\n", __func__ , ##__VA_ARGS__); }
  #define ERRORDBG(dblv,format, ...) {\
    if (BFDEBUG_LEVEL > dblv)\
      LbErrorLog("%s: " format "\n", __func__ , ##__VA_ARGS__); }
  #define NAVIDBG(dblv,format, ...) {\
    if (BFDEBUG_LEVEL > dblv)\
      LbNaviLog("%s: " format "\n", __func__ , ##__VA_ARGS__); }
  #define NETDBG(dblv,format, ...) {\
    if (BFDEBUG_LEVEL > dblv)\
      LbNetLog("%s: " format "\n", __func__ , ##__VA_ARGS__); }
  #define SCRIPTDBG(dblv,format, ...) {\
    if (BFDEBUG_LEVEL > dblv)\
      LbScriptLog(text_line_number,"%s: " format "\n", __func__ , ##__VA_ARGS__); }
  #define AIDBG(dblv,format, ...) {\
    if (BFDEBUG_LEVEL > dblv)\
      LbAiLog("%s: " format "\n", __func__ , ##__VA_ARGS__); }
#else
  #define SYNCDBG(dblv,format, ...)
  #define WARNDBG(dblv,format, ...)
  #define ERRORDBG(dblv,format, ...)
  #define NAVIDBG(dblv,format, ...)
  #define NETDBG(dblv,format, ...)
  #define SCRIPTDBG(dblv,format, ...)
  #define AIDBG(dblv,format, ...)
#endif

#if AUTOTESTING
  #include "event_monitoring.h"
  #define EVM_CREATURE_EVENT(event_name, plyr_id, thing) \
    evm_stat(0, "ev.%s,cr=%s,thing=%d,plyr=%d cnt=1", event_name, get_string(gameadd.crtr_conf.model[thing->model].namestr_idx), thing->index, plyr_id)
  #define EVM_CREATURE_EVENT_WITH_TARGET(event_name, plyr_id, thing, targ_val) \
    evm_stat(0, "ev.%s,cr=%s,thing=%d,plyr=%d cnt=1,targ=%d", event_name, get_string(gameadd.crtr_conf.model[thing->model].namestr_idx), thing->index, plyr_id, targ_val)
  #define EVM_MAP_EVENT(event_name, plyr_idx, x, y, opt) \
    evm_stat(0, "map.%s,x=%d,y=%d,plyr=%d,opt=%s cnt=1,x=%d,y=%d", event_name, x, y, plyr_idx, opt, x,y)
  #define EVM_CREATURE_STAT(event_name, plyr_id, thing, stat_name, stat_val) \
    evm_stat(0, "ev.%s,cr=%s,thing=%d,plyr=%d %s=%d", event_name, get_string(gameadd.crtr_conf.model[thing->model].namestr_idx), thing->index, plyr_id, stat_name, stat_val)
#else
  #define EVM_CREATURE_EVENT(event_name, plyr_id, thing)
  #define EVM_CREATURE_EVENT_WITH_TARGET(event_name, plyr_id, thing, targ_val)
  #define EVM_CREATURE_STAT(event_name, plyr_id, thing, stat_name, stat_val)
  #define EVM_MAP_EVENT(event_name, plyr_idx, x, y, opt)
#endif

#pragma pack(1)

/** Screen coordinate in scale of the game (resolution independent). */
typedef int ScreenCoord;
/** Screen coordinate in scale of the real screen. */
typedef int RealScreenCoord;
/** Player identification number, or owner of in-game thing/room/slab. */
typedef signed char PlayerNumber;
/** Type which stores thing class. */
typedef unsigned char ThingClass;
/** Type which stores thing model. */
typedef unsigned char ThingModel;
/** Type which stores thing index. */
typedef unsigned short ThingIndex;
/** Type which stores creature state index. */
typedef unsigned short CrtrStateId;
/** Type which stores creature experience level. */
typedef unsigned char CrtrExpLevel;
/** Type which stores creature annoyance reason, from CreatureAngerReasons enumeration. */
typedef unsigned char AnnoyMotive;
/** Type which stores room kind index. */
typedef unsigned char RoomKind;
/** Type which stores room role flags. */
typedef unsigned long RoomRole;
/** Type which stores room index. */
typedef unsigned short RoomIndex;
/** Type which stores slab kind index. */
typedef unsigned char SlabKind;
/** Type which stores SplK_* values. */
typedef unsigned short SpellKind;
/** Type which stores PwrK_* values. */
typedef unsigned short PowerKind;
/** Type which stores EvKind_* values. */
typedef unsigned char EventKind;
/** Type which stores dungeon special kind. */
typedef unsigned short SpecialKind;
/** Type which stores index of the new event, or negative index of updated event, in map events array. */
typedef short EventIndex;
typedef short BattleIndex;
typedef long HitPoints;
/** Type which stores TUFRet_* values. */
typedef short TngUpdateRet;
/** Type which stores CrStRet_* values. */
typedef short CrStateRet;
/** Type which stores CrCkRet_* values. */
typedef short CrCheckRet;
/** Type which stores Job_* values. */
typedef unsigned long long CreatureJob;
/** Creature instance index, stores CrInst_* values. */
typedef short CrInstance;
/** Creature attack type, stores AttckT_* values. */
typedef short CrAttackType;
/** Creature death flags, stores CrDed_* values. */
typedef unsigned short CrDeathFlags;
/** Level number within a campaign. */
typedef long LevelNumber;
/** Game turn number, used for in-game time computations. */
typedef unsigned long GameTurn;
/** Game turns difference, used for in-game time computations. */
typedef long GameTurnDelta;
/** Identifier of a national text string. */
typedef int TextStringId;
/** Map coordinate in full resolution. Position within subtile is scaled 0..255. */
typedef long MapCoord;
/** Distance between map coordinates in full resolution. */
typedef long MapCoordDelta;
/** Map subtile coordinate. Every slab consists of 3x3 subtiles. */
typedef long MapSubtlCoord;
/** Distance between map subtiles. */
typedef long MapSubtlDelta;
/** Map slab coordinate. Slab is a cubic part of map with specific content. */
typedef short MapSlabCoord;
/** Distance between map coordinates in slabs.  */
typedef short MapSlabDelta;
/** Map subtile 2D coordinates, coded into one number. */
typedef unsigned long SubtlCodedCoords;
/** Map slab 2D coordinates, coded into one number. */
typedef unsigned long SlabCodedCoords;
/** Index in the columns array. */
typedef short ColumnIndex;
/** A variable which bits store bool value for each player. */
typedef unsigned char PerPlayerFlags;
/** Movement speed on objects in the game. */
typedef short MoveSpeed;
/** Parameter for storing gold sum or price. */
typedef long GoldAmount;
/** Type for storing Action Point index.
 * Note that it stores index in array, not Action Point number.
 * Action Point number doesn't need type, it will probably be replaced by a string. */
typedef long ActionPointId;
/** Parameter for filtering functions which return an item with max filter parameter. */
typedef long FilterParam;
/** Type which stores IAvail_* values. */
typedef char ItemAvailability;
/** Type which stores types of damage as DmgT_* values. */
typedef unsigned char DamageType;
/** Type which stores hit filters for things as THit_* values. */
typedef unsigned char ThingHitType;
/** Type which stores hit filters for things as HitTF_* flags. */
typedef unsigned long HitTargetFlags;
/** Index within active_buttons[] array. */
typedef char ActiveButtonID;
/** Type which stores FeST_* values from FrontendMenuStates enumeration. */
typedef short FrontendMenuState;
/** Type which stores digger task type as DigTsk_* values. */
typedef unsigned short SpDiggerTaskType;
/** Flags for tracing route for creature movement. */
typedef unsigned char NaviRouteFlags;

struct Coord2d {
    union {
      unsigned short val;
      struct {
        unsigned char pos;
        unsigned char num;
        } stl;
    } x;
    union {
      unsigned short val;
      struct {
        unsigned char pos;
        unsigned char num;
        } stl;
    } y;
};


struct Coord3d {
    union {
      unsigned short val;
      struct {
        unsigned char pos;
        unsigned char num;
        } stl;
    } x;
    union {
      unsigned short val;
      struct {
        unsigned char pos;
        unsigned char num;
        } stl;
    } y;
    union {
      unsigned short val;
      struct {
        unsigned char pos;
        unsigned char num;
        } stl;
    } z;
};

struct CoordDelta3d {
    union {
      short val;
      struct {
        unsigned char pos;
        char num;
        } stl;
    } x;
    union {
      short val;
      struct {
        unsigned char pos;
        char num;
        } stl;
    } y;
    union {
      short val;
      struct {
        unsigned char pos;
        char num;
        } stl;
    } z;
};

struct Around { // sizeof = 2
  signed char delta_x;
  signed char delta_y;
};

struct AroundLByte {
  signed short delta_x;
  signed short delta_y;
};

#pragma pack()

struct IPOINT_2D {
    int x;
    int y;
};

struct IPOINT_3D {
    int x;
    int y;
    int z;
};

struct UPOINT_2D {
    unsigned int x;
    unsigned int y;
};

struct UPOINT_3D {
    unsigned int x;
    unsigned int y;
    unsigned int z;
};

struct USPOINT_2D {
    unsigned short x;
    unsigned short y;
};

struct IRECT_2D {
    int l;
    int r;
    int t;
    int b;
};

#ifdef __cplusplus
}
#endif
#endif // KEEPFX_GLOBALS_H<|MERGE_RESOLUTION|>--- conflicted
+++ resolved
@@ -61,19 +61,6 @@
 #define BFDEBUG_LEVEL 0
 #endif
 
-<<<<<<< HEAD
-#ifdef _WIN32
-#if defined(BUILD_DLL)
-# define DLLIMPORT __declspec (dllexport)
-#else // Not defined BUILD_DLL
-# define DLLIMPORT __declspec (dllimport)
-#endif
-#else
-# define DLLIMPORT
-#endif
-
-=======
->>>>>>> d8b5682e
 #ifdef __cplusplus
 #include <algorithm>
 using std::min;
