# ******************************************************************************
#  Free implementation of Bullfrog's Dungeon Keeper strategy game.
# ******************************************************************************
#   @file gtext_swe.po
#      KeeperFX GUI Strings translation file
#  @par Purpose:
#      Contains translation of the national strings in the game.
#  @par Comment:
#      Use this file to improve the translation for specific language.
#  @author   KeeperFX Team
#  @date     25 Aug 2012 - 02 Oct 2012
#  @par  Copying and copyrights:
#      This program is free software; you can redistribute it and/or modify
#      it under the terms of the GNU General Public License as published by
#      the Free Software Foundation; either version 2 of the License, or
#      (at your option) any later version.
#
# ******************************************************************************
msgid ""
msgstr ""
"Project-Id-Version: GUI Strings for KeeperFX\n"
"Report-Msgid-Bugs-To: https://github.com/dkfans/keeperfx/issues/Language-Team: KeeperFX Team <github.com/dkfans>\n"
"POT-Creation-Date: \n"
"PO-Revision-Date: \n"
"Last-Translator: \n"
"Language-Team: \n"
"Language: sv_SE\n"
"MIME-Version: 1.0\n"
"Content-Type: text/plain; charset=utf-8\n"
"Content-Transfer-Encoding: 8bit\n"
"X-Poedit-SourceCharset: utf-8\n"
"X-Generator: Poedit 3.4.2\n"

#. Generic victory message
#: guitext:0
msgctxt "In-game message"
msgid "Success! The land is yours. Press Space to proceed to the next realm."
msgstr "Framgång! Landet är ditt. Tryck på mellanslag för att fortsätta till nästa land."

#. Level Eversmile information soon after start
#: guitext:1
msgctxt "In-game message"
msgid "This is a message. Right click to delete it."
msgstr "Detta är ett meddelande. Högerklicka för att ta bort det."

#. Level Eversmile first objective
#: guitext:2
msgctxt "In-game message"
msgid ""
"The first thing a Keeper needs is somewhere to keep gold, when it's been mined out of the rock by his imps. To create a "
"Treasure Room, select the Treasure Room icon from the Rooms Panel and fill the empty area to the west with Treasure Room "
"tiles."
msgstr ""
"Det första en väktare behöver är någonstans att förvara sitt guld efter att det har brutits ur klippan av hans smådjävlar. "
"För att skapa en skattkammare, välj skattkammarikonen från rumspanelen och fyll det tomma området i väster med "
"skattkammarplattor."

#. Level Eversmile information when started building Treasure Room
#: guitext:3
msgctxt "In-game message"
msgid ""
"Use the cursor keys to see other areas of the underworld. Rotate and zoom the view with the right ctrl key and cursor keys."
msgstr ""
"Använd piltangenterna för att se andra områden i underjorden. Rotera och zooma visningen med höger CTRL-tangent och "
"piltangenterna."

#. Level Eversmile objective when built Treasure Room
#: guitext:4
msgctxt "In-game message"
msgid ""
"Expertly done. Press the right mouse button to turn the pointer back into the Hand of Evil. Mine out the gold to the east by "
"tagging the area with the left mouse button. Your Imps will dig out the gold and carry it back to your Treasure Room."
msgstr ""
"Proffsigt gjort. Tryck på höger musknapp för att förvandla pekaren tillbaka till ondskans hand. Gräv ut guldet i öster genom "
"att markera området med vänster musknapp. Dina smådjävlar kommer gräva fram guldet och bära det tillbaka till din "
"skattkammare."

#. Level Eversmile information while digging gold
#: guitext:5
msgctxt "In-game message"
msgid ""
"If you want to make your creatures work harder, slap them by right clicking the Hand of Evil on them. Slapping will harm your "
"creatures."
msgstr ""
"Om du vill få dina varelser att arbeta hårdare, daska till dem litet genom att högerklicka på dem med ondskans hand. Men tänk "
"på att du skadar dina varelser om du slår dem."

#. Level Eversmile information while digging gold
#: guitext:6
msgctxt "In-game message"
msgid ""
"Use the left mouse button to pluck your creatures from the dungeon. Use the right mouse button to drop them over a room or "
"tile belonging to your dungeon. Creatures perform the task most relevant to the situation they're dropped into."
msgstr ""
"Använd vänster musknapp för att plocka upp dina varelser. Använd högermusknapp för att släppa dem över ett rum eller område "
"tillhörande din grotta. Varelser utför den uppgift som är mest relevant för den situation de hamnar i."

#. Level Eversmile objective after digging gold
#: guitext:7
msgctxt "In-game message"
msgid ""
"Greedily done, Keeper. Now, you need to turn some of your dungeon into a Lair. Lairs are where creatures rest and recover. "
"The area your imps just mined out would be an ideal spot for some creatures to lurk. Select the Lair icon from the Rooms "
"Panel."
msgstr ""
"Lystet gjort, väktare. Nu behöver du bygga om en del av din grotta till lyor. Lyor är där varelser vilar och återhämtar sig. "
"Det område dina smådjävlar just grävt ut skulle vara ett superbt område för en del av dina varelser. Välj lya-ikonen från "
"rumspanelen."

#. Level Eversmile objective after Lair built
#: guitext:8
msgctxt "In-game message"
msgid ""
"Dig a tunnel that connects to the Portal to the north. Portals appear on the map as flashing squares, until they are claimed. "
"Creatures only use Portals claimed by a Keeper. Your imps claim a Portal as soon as it connects to your dungeon."
msgstr ""
"Gräv en tunnel som ansluter till portalen i norr. Portaler visas på kartan som blinkande fyrkanter tills de intas. Varelser "
"använder endast portaler som intagits av en väktare. Dina smådjävlar intar en portal så snart den ansluter till din grotta."

#. Level Eversmile objective when digging w/o Treasure Room
#: guitext:9
msgctxt "In-game message"
msgid ""
"You should build a Treasure Room first. Select the Treasure Room icon from the Rooms Panel and left click on the tiles in the "
"area to the west of your Dungeon Heart."
msgstr ""
"Du borde bygga en skattkammare först. Välj skattkammar-ikonen från rumspanelen och vänsterklicka på rutorna i området till "
"väster om ditt grotthjärta."

#. Level Eversmile information after some digging
#: guitext:10
msgctxt "In-game message"
msgid ""
"Pick up creatures by left clicking on them. Drop them by right clicking over a room or tile belonging to your dungeon. "
"Creatures perform tasks relevant to the situation they're dropped into."
msgstr ""
"Plocka upp varelser genom att vänsterklicka på dem. Släpp dem över ett rum eller område tillhörande grottan genom att "
"högerklicka. Varelser utför den uppgift som är mest relevant för den situation de hamnar i."

#. Level Eversmile information after some digging
#: guitext:11
msgctxt "In-game message"
msgid ""
"If you want your creatures to work harder, slap them with a right click of the hand. Your creatures take damage from each "
"slap they receive."
msgstr ""
"Om du vill få dina varelser att arbeta hårdare, daska till dem genom att högerklicka med handen på dem. Men tänk på att dina "
"varelser skadas för varje slag."

#. Level Eversmile objective after digging gold w/o Treasure Room
#: guitext:12
msgctxt "In-game message"
msgid ""
"You have not yet built a Treasure Room. Until you build this room, you will be unable to pay any creatures. Only imps give "
"their loyalty freely. No other creatures will serve you unpaid."
msgstr ""
"Du har ännu inte byggt någon skattkammare. Innan du byggt en sådan kommer du inte kunna avlöna några varelser. Endast "
"smådjävlar ger bort sin lojalitet utan ersättning. Inga andra varelser kommer tjäna dig utan betalning."

#. Level Eversmile objective after getting first creature
#: guitext:13
msgctxt "In-game message"
msgid ""
"Your first minion has arrived. It's a giant Fly. It can spit corrosive vomit at your enemies and its wings grant the hideous "
"insect the speed to intercept the most nimble trespassers."
msgstr ""
"Din första underhuggare har anlänt. Det är en fluga. Den kan spotta frätande spya mot dina fiender och dess vingar ger den "
"otäcka insekten en hastighet som mer än väl räcker för att hejda även de snabbaste inkräktarna."

#. Level Eversmile objective after getting first beetle
#: guitext:14
msgctxt "In-game message"
msgid ""
"A Beetle has scuttled into your realm. It's tough enough to absorb a lot of damage. Like most creatures, Beetles require "
"food. Dig out a new area, select the Hatchery icon and create your Hatchery. Tasty snacks will soon emerge from its enchanted "
"soil."
msgstr ""
"En skalbagge har skuttat in i din värld. Den är tuff nog att utstå mycket stryk. Som de flesta varelser kräver den mat. Gräv "
"ut ett nytt område, välj odlingsanstalt-ikonen och bygg din odling. Gott käk kommer snart dyka upp från dess förtrollade jord."

#. Level Eversmile objective after Hatchery built
#: guitext:15
msgctxt "In-game message"
msgid ""
"Imps fortify your walls to prevent intruders tunnelling in. If you want to create more imps, go to the Research Panel, select "
"the Imp icon and left click anywhere in your dungeon. Each Imp you create costs more than the previous one."
msgstr ""
"smådjävlar förstärker dina väggar för att förhindra inkräktare från att gräva sig in. Om du vill skapa fler smådjävlar, gå "
"till forskningspanelen, välj Smådjävuls-ikonen och vänsterklicka någonstans i din grotta. Varje Smådjävul du skapar kostar "
"mer än den föregående."

#. Level Eversmile information after having few creatures
#: guitext:16
msgctxt "In-game message"
msgid ""
"Why not have a handful of creatures ready to drop on top of intruders? To pick up creatures quickly, left click on them from "
"within the Creatures Panel. You can only drop creatures within the confines of your own dungeon."
msgstr ""
"Varför inte ha en handfull varelser redo att släppa ned på inkräktare? För att snabbt plocka upp en varelse, vänsterklicka på "
"dem från varelsepanelen. Du kan endast släppa varelser inom din grottas gränser."

#. Level Eversmile objective some time after all rooms are built
#: guitext:17
msgctxt "In-game message"
msgid ""
"Intruders approach. They seek gaps in your fortifications, in order to gain entry to your dungeon. A white trail on the map "
"indicates their progress. Click the icon at the top of the Control Panel to see a bigger map."
msgstr ""
"Inkräktare närmar sig. De letar efter hål i dina förstärkningar för att kunna ta sig in i din grotta. Ett vitt spår på kartan "
"visar deras framfart. Klicka på ikonen överst på kontrollpanelen för att öppna en större karta."

#. Level Eversmile objective after first wave defeat
#: guitext:18
msgctxt "In-game message"
msgid ""
"Savour your first victory while you can. You have attracted the wrath of the Lord of this realm. His party will soon be here."
msgstr ""
"Njut av din första seger medan du kan. Du har dragit på dig vreden från detta lands härskare. Han och hans hejdukar kommer "
"snart vara här."

#. Levels Eversmile and Tickle objective, when LOTL comes
#: guitext:19
msgctxt "In-game message"
msgid "The Lord of the Land has arrived. I can smell his fear. Defeat him and the realm is yours."
msgstr "Landets härskare har anlänt. Jag känner lukten av hans rädsla. Besegra honom och landet är ditt."

#. Level Eversmile objective after LOTL defeat
#: guitext:20
msgctxt "In-game message"
msgid ""
"Your work here is done. Now there is no-one to prevent you from obliterating this nauseating realm and expanding your empire "
"into a neighbouring land. Nice."
msgstr ""
"Ditt arbete här är genomfört. Nu finns det ingen som kan hindra dig från att utplåna detta vämjeliga ställe och expandera "
"ditt rike till grannlandet. Trevligt."

#. Level Eversmile objective when having no Imps
#: guitext:21
msgctxt "In-game message"
msgid ""
"You require more Imps. Use the Create Imp spell to conjure them into your domain. Remember, each Imp you create is more "
"expensive than the last."
msgstr ""
"Du behöver fler smådjävlar. Använd smådjävuls-trollformeln för att locka in dem till dina domäner. Kom ihåg, varje ny "
"smådjävul du skapar är dyrare än den förra."

#. Level Cosyton information soon after start
#: guitext:22
msgctxt "In-game message"
msgid ""
"When Imps have no other orders, they run around reinforcing your dungeon. Fortified walls keep out intruders. Rooms with "
"reinforced walls make your creatures feel more at home and heroes more terrified."
msgstr ""
"När smådjävlar inte har någon annan order springer de runt och förstärker din grotta. Förstärkta väggar håller inkräktare "
"borta. Rum med förstärkta väggar får dina varelser att känna sig mer hemmastadda och hjältar mer förskräckta."

#. Level Cosyton information soon after start
#: guitext:23
msgctxt "In-game message"
msgid ""
"Possess creatures by choosing the Possess spell from the Research Panel and left-clicking on the creature you want to "
"control. Right-click to leave the creature again."
msgstr ""
"Besätt varelser genom att välja besätt-trollformeln från forskningspanelen och vänsterklicka på den varelse du vill besätta. "
"Högerklicka för att lämna varelsen igen."

#. Level Cosyton first objective
#: guitext:24
msgctxt "In-game message"
msgid ""
"Remember the lessons you learned in Brana Hauk. You must build a Treasure Room, a Lair and a Hatchery and you will need to "
"claim a Portal. Build rooms in squares of at least nine tiles to increase the efficiency of the room."
msgstr ""
"Kom ihåg läxan du lärde dig i Storflin. Du måste bygga en skattkammare, en lya och en odlingsanstalt och du behöver inta en "
"portal. Bygg rum i fyrkanter med minst nio plattor för att öka rummets effektivitet."

#. Level Cosyton objective after basic rooms built
#: guitext:25
msgctxt "In-game message"
msgid ""
"You will need to make your creatures stronger. In a Training Room, your creatures can hone their fighting skills, gain new "
"abilities and learn more powerful spells."
msgstr ""
"Du måste göra dina varelser starkare. I ett träningsrum kan dina varelser öva sina stridsfärdigheter, skaffa sig nya "
"färdigheter och lära sig kraftfulla trollformler."

#. Level Cosyton objective after Training Room built
#: guitext:26
msgctxt "In-game message"
msgid ""
"Your plan proceeds smoothly, keeper. Allow your Imps time to fortify the walls of your dungeon. This increases the efficiency "
"of rooms and repels would-be invaders."
msgstr ""
"Din plan artar sig, väktare. Ge dina smådjävlar tid att förstärka grottans väggar. Det ökar effektiviteten på rummen och "
"avvisar potentiella inkräktare."

#. Level Cosyton information after Training Room built
#: guitext:27
msgctxt "In-game message"
msgid "The Training Room attracts ever more ferocious creatures, such as Demon Spawn. Build it and they will come."
msgstr "Träningsrummet attraherar ännu fler grymma varelser, som drakdemoner. Bygg ett så kommer de."

#. Level Cosyton information after attracting Demon Spawn
#: guitext:28
msgctxt "In-game message"
msgid ""
"To train creatures, drop them in the Training Room. The number that occasionally appears above a creature's head indicates "
"how much gold it has cost for that creature to train."
msgstr ""
"För att träna varelser, släng in dem i träningsrummet. Den siffra som ibland visas ovanför en varelses huvud indikerar hur "
"mycket guld det kostat för att träna den varelsen."

#. Level Cosyton information some time after Demon Spawn
#: guitext:29
msgctxt "In-game message"
msgid "You can train creatures more rapidly by slapping them as they work out in the Training Room."
msgstr "Du kan träna varelser snabbare genom att daska till dem när de tränar i träningsrummet."

#. Level Cosyton objective soon after 2nd Demon Spawn
#: guitext:30
msgctxt "In-game message"
msgid ""
"Heroes are already on their way. Make sure your creatures are well trained and ready for the attack. The heroes you will face "
"in this realm are tougher than those you met beneath Brana Hauk."
msgstr ""
"Hjältarna är redan på väg. Se till att dina varelser är vältränade och redo för attacken. De hjältar du kommer möta i detta "
"rike är tuffare än dem du mötte i Storflin."

#. Level Cosyton objective after defeating LOTL (option 1)
#: guitext:31
msgctxt "In-game message"
msgid "Harder the heroes may have been but they were obviously no match for your forces."
msgstr "Hjältarna kanske var hårdare och tuffare men de var tydligen ingen match för dina styrkor."

#. Level Cosyton objective after AP reached
#: guitext:32
msgctxt "In-game message"
msgid "The heroes are on their way. Make sure your creatures are well trained and ready for the attack."
msgstr "Hjältarna är på väg. Se till att dina varelser är vältränade och redo för attacken."

#. Level Cosyton objective after defeating LOTL (option 2)
#: guitext:33
msgctxt "In-game message"
msgid "Congratulations. You have conquered the enemy hordes."
msgstr "Gratulerar. Du har besegrat fiendestyrkorna."

#. Level Waterdream Warm first objective
#: guitext:34
msgctxt "In-game message"
msgid ""
"Build a dungeon with a Treasure Room, a Lair, a Hatchery and a Training Room. Make sure they're all big enough. Cramped "
"conditions do nothing for the morale of your minions."
msgstr ""
"Bygg en grotta med en skattkammare, en lya, en odlingsanstalt och ett träningsrum. Se till att alla rummen är tillräckligt "
"stora. Dåliga förhållanden är inte bra för dina underhuggares moral."

#. Level Waterdream Warm objective after basic 5 rooms are built/claimed
#: guitext:35
msgctxt "In-game message"
msgid ""
"The time has come to build a Library. Libraries are where new devices, room designs and magic spells are researched. Make a "
"Library at least as big as the other rooms. Researchers like quiet too, so try to build your Library off the side of a "
"corridor."
msgstr ""
"Det är dags att bygga ett bibliotek. Det är i bibliotek nya föremål, rumdesigner och magiska trollformler forskas fram. Gör "
"biblioteket minst lika stort som andra rum. Forskare gillar tystnad, så försök bygga biblioteket i änden på en korridor."

#. Level Waterdream Warm information after started building library
#: guitext:36
msgctxt "In-game message"
msgid ""
"Your new Library will attract creatures like Warlocks, who are interested in researching magic and dungeon designs. These "
"evil mages are real bookworms, as well as being magically proficient themselves."
msgstr ""
"Ditt nya bibliotek kommer dra till sig nya varelser, bland annat magiker, som är intresserade av magisk forskning och "
"grottdesigner. Dessa onda trollkarlar är riktiga bokmalar och är dessutom själva magiska experter."

#. Level Waterdream Warm objective after finished building library
#: guitext:37
msgctxt "In-game message"
msgid ""
"That's a fine collection of parchments and tomes you've assembled. Most creatures can engage in research but Warlocks make "
"the best and keenest researchers. Stupid Trolls have trouble holding books the right way up and sometimes even chew the pages."
msgstr ""
"Det är en fin samling pergament och skrifter du samlat. De flesta varelser kan engageras i forskning men magiker blir de "
"bästa och skarpaste forskarna. Dumma troll har problem med att hålla rätt sida upp och tuggar ibland även i sig sidorna."

#. Level Waterdream Warm objective after attracting warlock
#: guitext:38
msgctxt "In-game message"
msgid ""
"The scent of arcane knowledge has lured a greedy Warlock into your dungeon. Don't forget to train your Warlocks occasionally. "
"Their spell casting abilities make them fine long range fighters."
msgstr ""
"Lukten av hemlig kunskap har lockat ner en girig magiker i din grotta. Glöm inte bort att träna dina magiker ibland. Deras "
"förmåga att kasta trollformler gör dem till fina långdistanskämpar."

#. Level Waterdream Warm objective
#: guitext:39
msgctxt "In-game message"
msgid ""
"The first wave of attackers lie hacked to pieces on the floor and give your domain that lived in feeling but it surely won't "
"be long before their kin launch another assault."
msgstr ""
"Den första vågen av attackerare ligger sönderhackade på golvet och ger dina domäner den där hemtrevliga känslan, men det "
"kommer inte dröja länge innan deras släktingar drar igång nästa attack."

#. Level Waterdream Warm objective
#: guitext:40
msgctxt "In-game message"
msgid ""
"You meet with success yet again, Keeper. All those corpses will keep your Hatchery's topsoil fertile. They also serve as "
"warnings to other foolhardy adventurers, of course."
msgstr ""
"Du möter än en gång framgången, väktare. Alla dessa lik kommer hålla odlingsanstaltens ytskikt bördigt. Självklart tjänar de "
"också som en varning åt andra dumdristiga äventyrare."

#. Level Waterdream Warm objective
#: guitext:41
msgctxt "In-game message"
msgid ""
"All is quiet again. Use this time to ready yourself for the next attacks. The enemy is only regrouping. It is not yet "
"defeated."
msgstr ""
"Allt är lugnt igen. Använd denna tid till att förbereda dig på nästa attack. Fienden grupperar bara om sig. De är ännu inte "
"besegrade."

#. Level Waterdream Warm information
#: guitext:42
msgctxt "In-game message"
msgid "Is that Imp playing football with a decapitated head? Stay alert, Keeper."
msgstr "Spelar den där smådjävulen fotboll med ett halshugget huvud? Du måste vara mer uppmärksam, väktare."

#. Level Waterdream Warm objective
#: guitext:43
msgctxt "In-game message"
msgid "Now would be an excellent time to train a Warlock."
msgstr "Nu är det en utmärkt tidpunkt för att träna en magiker."

#. Level Waterdream Warm information
#: guitext:44
msgctxt "In-game message"
msgid ""
"Already your research bears fruit. The Speed Creature spell has been perfected. Cast it on a creature and observe the "
"dramatic increase in its speed. The effect wears off after a while."
msgstr ""
"Din forskning bär redan frukt. Trollformeln för hastighet har fulländats. Kasta den på varelser och lägg märke till den "
"dramatiska fartökning de får. Effekten försvinner efter ett tag."

#. Level Flowerhat objective
#: guitext:45
msgctxt "In-game message"
msgid ""
"Build up your dungeon with the rooms available to you and claim the Portal nearby but do not yet venture north. Powerful "
"adversaries lurk there. It would be wiser not to disturb them until you are prepared."
msgstr ""
"Bygg upp din grotta med de rum som finns tillgängliga och inta den närliggande portalen, men ge dig ännu inte av norrut. "
"Kraftfulla motståndare lurar där. Det är smartare att inte störa dem förrän du är redo."

#. Level Flowerhat information
#: guitext:46
msgctxt "In-game message"
msgid ""
"Clever research has given your Imps the engineering skill to build Bridges. You will need Bridges to cross some of the more "
"hazardous underworld terrain."
msgstr ""
"Smart forskning har gett dina smådjävlar den kunskap som behövs för att bygga broar. Du behöver broar för att kunna ta dig "
"över en del av den farligare underjordiska terrängen."

#. Level Flowerhat objective
#: guitext:47
msgctxt "In-game message"
msgid ""
"A study of dungeon designs reveals that Workshops manufacture essential furniture, such as Doors and Traps. If your Workshop "
"occupies a square of at least nine tiles, its mere presence will lure the underworld's finest artisans into your dungeon."
msgstr ""
"En studie av grottdesign avslöjar att verkstäder tillverkar viktiga möbler, som dörrar och fällor. Om din verkstad upptar "
"minst nio rutor, kommer dess blotta existens att locka ned underjordens bästa hantverkare till dina växande domäner."

#. Level Flowerhat information
#: guitext:48
msgctxt "In-game message"
msgid ""
"To manufacture Traps and Doors in your Workshop you will need to assign creatures to it, by dropping them into the room. "
"Manufactured items can be selected from the Workshop Panel as soon as they're ready."
msgstr ""
"För att tillverka fällor och dörrar i din verkstad behöver du tilldela varelser dit, genom att släppa dem i rummet. "
"Tillverkade föremål kan väljas från verkstadspanelen så snart de är klara."

#. Level Flowerhat objective
#: guitext:49
msgctxt "In-game message"
msgid "When your troops are sufficient in number and have had some training, lead them north and crush any who oppose you."
msgstr "När dina trupper är tillräckligt många i antal och vältränade, led dem norrut och krossa allt motstånd du möter."

#. Level Flowerhat objective
#: guitext:50
msgctxt "In-game message"
msgid "You will have to find a way to cross the river of molten lava that bars your way."
msgstr "Du måste finna en väg över lavafloden som korsar din väg."

#. Level Flowerhat objective
#: guitext:51
msgctxt "In-game message"
msgid "The enemy's Dungeon Heart throbs before you. Assemble your minions nearby and administer the coup de grace."
msgstr "Fiendens grotthjärta klappar framför dig. Installera dina underhuggare i närheten och sätt in nådastöten."

#. Level Flowerhat information
#: guitext:52
msgctxt "In-game message"
msgid ""
"A Troll has joined you. Skilled in the craft of manufacturing, trolls are best employed doing dark deeds in your Workshop. "
"They don't complain about the hours, because their labours keep them away from combat."
msgstr ""
"Ett troll har anslutit sig till dig. Då troll är formidabla hantverkare passar de bäst för svarta handlingar i din verkstad. "
"De klagar heller inte på arbetstiden, eftersom deras arbete håller dem borta från stridens hetta."

#. Level Flowerhat objective
#: guitext:53
msgctxt "In-game message"
msgid ""
"With the enemy Dungeon Heart in ruins, you have trounced the once proud opposition. Rule your new domain with terror and "
"loathing, for a laugh."
msgstr ""
"Med fiendens grotthjärta i spillror har du gått hårt åt det en gång så stolta motståndet. Regera din nya domän med terror och "
"avsky, för skojs skull. "

#. Level Flowerhat information
#: guitext:54
msgctxt "In-game message"
msgid ""
"Your Workshop has created a Wooden Door. Placed in a corridor, it restricts access to the enemy. Your creatures may pass "
"freely. Lock or unlock Doors by clicking over them with the left mouse button."
msgstr ""
"Din verkstad har producerat en trädörr. Placerad i en korridor förhindrar den att fienden klampar in. Dina varelser kan "
"passera fritt. Lås eller lås upp dörrar genom att klicka över dem med vänster musknapp."

#. Level Flowerhat information
#: guitext:55
msgctxt "In-game message"
msgid ""
"Your Workshop has produced a Poison Gas trap. Position it and, when an intruder sets it off, it will envelop the area in "
"deadly vapours."
msgstr ""
"Din verkstad har producerat en giftmolnsfälla. Fyll den med gift och den kommer att dränka området med dödliga ångor när en "
"inkräktare utlöser den."

#. Level Flowerhat information
#: guitext:56
msgctxt "In-game message"
msgid ""
"You have researched the Call to Arms spell. The first time you cast it, your creatures gather around a banner created by the "
"spell. Cast it again in a target area. Call to Arms only costs gold when it's targeted beyond your territory."
msgstr ""
"Du har forskat fram trollformeln Till Vapen. Första gången du använder den kommer dina varelser samlas runt en fana som "
"skapats av trollformeln. Kasta den igen i målområdet. Till Vapen kostar bara guld när dess mål ligger utanför ditt "
"territorium."

#. Level Lushmeadow-on-Down objective
#: guitext:57
msgctxt "In-game message"
msgid ""
"Another Keeper controls this underworld realm. His dungeon lies to the north. If you are to entice creatures to work for you "
"instead of him, you will have to build a more magnificent dungeon. Get on with it then."
msgstr ""
"En annan väktare kontrollerar detta underjordiska rike. Hans grotta ligger i norr. Om du tänkt dig att övertala varelserna "
"att arbeta för dig istället för åt honom, måste du bygga en praktfullare grotta. Sätt fart då!"

#. Level Lushmeadow-on-Down objective
#: guitext:58
msgctxt "In-game message"
msgid ""
"You have slain your rival. His defeat is a testimony to your clever dungeon design. You have the makings of a Dungeon Keeper "
"worthy of the name."
msgstr ""
"Du har dräpt din rival. Hans nederlag är ett bevis på din överlägsnagrottdesign. Du har goda förutsättningar att bli en "
"väktare värd sin titel."

#. Level Lushmeadow-on-Down information
#: guitext:59
msgctxt "In-game message"
msgid ""
"A Bile Demon chooses to side with you. Bile Demons demand large Lairs and ample Hatcheries. These corpulent monstrosities "
"attack somewhat unconventionally."
msgstr ""
"En gallgasdemon väljer att stå vid din sida. Gallgasdemoner kräver stora lyor och stora odlingsanstalter. Dessa korpulenta "
"monster attackerar dock en aning okonventionellt."

#. Level Lushmeadow-on-Down information
#: guitext:60
msgctxt "In-game message"
msgid ""
"Your loyal researchers have perfected the Sight of Evil spell. Cast it on an unexplored area and it will be revealed to you "
"for a moment."
msgstr ""
"Dina lojala forskare har fulländat trollformeln Ondskans Syn. Kasta den på ett outforskat område och du kommer under en tid "
"se dess hemligheter."

#. Level Lushmeadow-on-Down information
#: guitext:61
msgctxt "In-game message"
msgid ""
"You have claimed a Prison. Select imprison from the Information Panel and your creatures subdue their foe, at which point "
"your imps drag the bodies off to a cell. Prisoners who die of starvation may rise again as Skeleton warriors for you to "
"command."
msgstr ""
"Du har intagit ett fängelse. Välj fängsla från informationspanelen och dina varelser slår fienderna medvetslösa, varvid dina "
"smådjävlar drar kropparna till en cell. Fångar som dör av svält kan uppstå igen som skelettkrigare under ditt kommando."

#. Level Lushmeadow-on-Down information
#: guitext:62
msgctxt "In-game message"
msgid ""
"Your dedicated librarians have designed a Guard Post. Place a Guard Post in a strategically important area and assign "
"creatures to occupy it by dropping them there."
msgstr ""
"Dina hängivna bibliotekarier har designat en vaktpost. Placera en vaktpost på en strategiskt viktig plats och tilldela "
"varelser dit genom att släppa ned dem där."

#. Level Lushmeadow-on-Down information
#: guitext:63
msgctxt "In-game message"
msgid ""
"A Spider has joined your dungeon. They are natural enemies of Flies, so endeavour to keep them apart. Overcoming such "
"obstacles will temper your mettle - whatever that means."
msgstr ""
"En spindel har gått med dig i grottan. De är naturliga fiender till flugor, så se till att hålla dem ifrån varandra. Att "
"övervinna sådana hinder kommer pröva ditt skrot och korn - vad nu det betyder."

#. Level Snuggledell objective
#: guitext:64
msgctxt "In-game message"
msgid ""
"It's time to mete out the ultimate punishment to a keeper who dares to challenge you for this corner of your subterranean "
"empire. The price of failure shall be oblivion."
msgstr ""
"Det är dags att utmäta det ultimata straffet till en väktare som vågar utmana dig över detta hörn av ditt underjordiska "
"imperium. Priset för misslyckande skall vara glömska."

#. Level Snuggledell objective
#: guitext:65
msgctxt "In-game message"
msgid ""
"How satisfying it is to see an enemy Keeper's dungeon crumble and his power dissipate. There'll be no controversy over this "
"year's hall of infamy nomination."
msgstr ""
"Vad tillfredsställande det är att se en fiendes grotta raseras och hans makt försvinna. Det kommer inte vara några "
"kontroverser över detta års nomineringar till årets nidingsdåd."

#. Level Snuggledell information
#: guitext:66
msgctxt "In-game message"
msgid ""
"You have claimed a Torture Room. Place captive heroes and creatures into this chamber of horrors to convert them to your "
"supremely evil way. Alternatively, place your own creatures within the room whenever disciplinary measures become necessary."
msgstr ""
"Du har intagit en tortyrkammare. Placera fångade hjältar och varelser i denna skräckens kammare för att konvertera dem till "
"din överlägset onda sak. Alternativt, placera dina egna varelser i rummet när disciplinära åtgärder blivit ofrånkomliga."

#. Level Snuggledell information
#: guitext:67
msgctxt "In-game message"
msgid ""
"You have finally constructed a dungeon impressive enough to attract a Dark Mistress. You must discipline these wicked wenches "
"frequently. They respond particularly well to a good slapping."
msgstr ""
"Du har slutligen lyckats konstruera en grotta imponerande nog för att dra till sig mörkrets älskarinnor. Du måste med jämna "
"mellanrum disciplinera dessa galna slinkor. De svarar speciellt bra på en rejäl smäll."

#. Level Snuggledell information
#: guitext:68
msgctxt "In-game message"
msgid ""
"Your manufacturers have created a Braced Door. If security matters, you can be sure when you buy a Braced Door. You couldn't "
"be certain with only a curtain and a hole in the wall is no help at all."
msgstr ""
"Dina tillverkare har skapat en förstärkt dörr. Om säkerhet är viktigt kan du känna dig säker när du köper en förstärkt dörr. "
"Du kan inte vara säker med bara en gardin och bara ett hål i väggen är ingen hjälp alls."

#. Level Snuggledell information
#: guitext:69
msgctxt "In-game message"
msgid ""
"Your researchers have devised a spell that unleashes the energy of a thunderstorm on the target of your choice. Select the "
"spell, aim at a hostile creature and flash-fry him with a Lightning Strike."
msgstr ""
"Dina forskare har tagit fram en trollformel som frigör energin hos en rejäl blixt på önskat mål. Välj denna trollformel, "
"sikta på en fientlig varelse och stek honom med ett rejält blixtnedslag."

#. Level Snuggledell information
#: guitext:70
msgctxt "In-game message"
msgid "You have manufactured a powerful Lightning Trap. Try it out. It's bound to give someone a shock."
msgstr "Du har tillverkat en kraftfull blixtfälla. Testa den. Den kommer garanterat ge någon en chock."

#. Level Wishvale objective
#: guitext:71
msgctxt "In-game message"
msgid ""
"It appears you have arrived in the middle of a raging battle. Perhaps it would be wise to stay out of the way until you are "
"strong enough to eliminate both sides."
msgstr ""
"Det verkar som om du anlänt till en pågående strid. Det kanske är bäst att hålla sig undan tills du är stark nog att "
"eliminera båda sidor."

#. Level Wishvale information
#: guitext:72
msgctxt "In-game message"
msgid ""
"An Orc warlord joins you and brings with him the plans for building a Barracks. In this room you can form creatures into "
"teams."
msgstr ""
"Ett odjur till krigsherre slår sig samman med dig och med sig har han ritningarna för byggnad av barracker. I detta rum kan "
"du formera varelser till grupper."

#. Level Wishvale objective
#: guitext:73
msgctxt "In-game message"
msgid ""
"I think I hear the clanking of plate armour. Yes, the Lord of the Land has finally roused himself from the fireside to find "
"out where all his loyal servants have gone."
msgstr ""
"Jag tror bestämt att jag hör en rustning skramla. Ja, landets härskare har slutligen vaknat upp från slumrandet framför öppna "
"spisen, för att försöka ta reda på vart alla hans lojala tjänare tagit vägen."

#. Level Wishvale objective
#: guitext:74
msgctxt "In-game message"
msgid "You have turned local heroes into something of an endangered species, now make the enemy Dungeon Keeper extinct."
msgstr "Du har fått de lokala hjältarna att bli en utrotningshotad ras, utrota nu den fientliga grottväktaren."

#. Level Wishvale objective
#: guitext:75
msgctxt "In-game message"
msgid ""
"You have prevailed, Keeper. The bodies of your enemies litter the most forlorn alcoves of your domain, in tribute to their "
"futile efforts to keep you at bay."
msgstr ""
"Du har segrat, väktare. Fiendens kroppar skräpar ned de mest ödsliga bersåerna i dina domäner, i sin tribut till deras "
"fåfänga försök att hålla dig  i schack."

#. Level Tickle objective
#: guitext:76
msgctxt "In-game message"
msgid ""
"Seek out the one who would be your rival in this region of the underworld. Explain the concept of early retirement to him. On "
"the other hand, string him up. It's in the only language he understands."
msgstr ""
"Sök upp den som skulle vara din rival i denna del av underjorden. Förklara konceptet med förtidspensionering för honom. Å "
"andra sidan, häng honom. Det är det enda språk han förstår."

#. Level Tickle information
#: guitext:77
msgctxt "In-game message"
msgid "You have researched the power of Invisibility. Cast it on a creature to hide it from enemy eyes."
msgstr "Du har forskat fram trollformeln för osynlighet. Kasta den på en varelse för att dölja honom från fiendens ögon."

#. Level Tickle information
#: guitext:78
msgctxt "In-game message"
msgid "The Protect Creature spell has been researched at last. Cast it on a creature to increase its toughness."
msgstr ""
"Trollformeln för skydda varelser har äntligen forskats fram. Kasta den på en varelse för att öka hans överlevnadsförmåga."

#. Level Tickle objective
#: guitext:79
msgctxt "In-game message"
msgid ""
"That's another enemy successfully written off. The defenceless inhabitants of the land above bow down before your depraved "
"presence. As if that will save them..."
msgstr ""
"Det var ytterligare en fiende som framgångsrikt skrivits av. De försvarslösa invånarna i landet ovan bugar sig inför din "
"depraverade närvaro. Som om det skulle rädda dem..."

#. Level Tickle information
#: guitext:80
msgctxt "In-game message"
msgid ""
"Researchers have found instructions for building a Temple to the dark gods. Sacrifice creatures in the Temple's pool to "
"receive gifts from these gods. You might have to experiment with the offerings you make. The dark gods are not easy to please."
msgstr ""
"Forskarna har funnit instruktioner för hur man bygger ett tempel till de onda gudarna. Offra varelser i templets dopfunt för "
"att mottaga gåvor från dessa gudar. Du kanske måste experimentera lite med dina gåvor. De onda gudarna är inte lätta att "
"behaga."

#. Level Moonbrush Wood objective
#: guitext:81
msgctxt "In-game message"
msgid ""
"This realm is ruled by four arrogant Wizards who think they've got everything under control, because their feeble magical "
"power impresses the locals. But you're not from these parts..."
msgstr ""
"Detta rike styrs av fyra arroganta trollkarlar som tror att de har allt under kontroll, eftersom deras kraftlösa magiska "
"krafter imponerar på traktens invånare. Men du är inte ifrån trakten..."

#. Level Moonbrush Wood objective
#: guitext:82
msgctxt "In-game message"
msgid "Well, you're done down here. Time to introduce yourself to the locals and re-organise their nice little lives."
msgstr "Jaha, du är klar här. Dags att presentera dig för invånarna och organisera om deras trevliga små liv."

#. Levels Tickle and Moonbrush Wood information
#: guitext:83
msgctxt "In-game message"
msgid ""
"Behold, you have summoned a Horned Reaper. Try not make it angry. You'll fail, because everything makes a Horned Reaper angry "
"but at least try to make sure that everything near it is an enemy creature when it finally goes ballistic."
msgstr ""
"Skåda, du har kallat på en dödsängel. Försök att inte irritera den. Du kommer dock att misslyckas - allting gör den arg. Se i "
"alla fall till att det enda som finns nära när den exploderar är en fiendevarelse."

#. Level Moonbrush Wood information
#: guitext:84
msgctxt "In-game message"
msgid ""
"Your researchers have concocted a Disease spell. Cast it on enemy creatures and watch the affliction spread like the plague."
msgstr ""
"Dina forskare har kokat ihop en trollformel som orsakar sjukdom. Kasta den på fiendevarelser och se sjukdomen sprida sig som "
"pesten."

#. Level Moonbrush Wood information
#: guitext:85
msgctxt "In-game message"
msgid ""
"A Vampire has risen from your Graveyard, nourished by the souls of the dead which have been brought here. You have to suck up "
"to Vampires or they go off in a huff, but they're extremely powerful and fearsome underlings to have in your employ."
msgstr ""
"En vampyr har uppstått från din kyrkogård närd av de dödas själar som förts hit. Du måste fjäska för vampyrerna, annars drar "
"de iväg på nolltid. De är extremt kraftfulla och skräckinjagande underhuggare att ha till din tjänst."

#. Level Moonbrush Wood information
#: guitext:86
msgctxt "In-game message"
msgid ""
"You have researched the Graveyard. Your Imps will drag corpses here to rot... And possibly to rise again as Vampires, ready "
"to do your bidding. That's style."
msgstr ""
"Du har forskat fram kyrkogården. Dina smådjävlar kommer dra lik hit för att ruttna... och möjligtvis uppstå som vampyrer, "
"redo att uppfylla dina önskemål. Stilfullt."

#. Levels Tickle and Moonbrush Wood information
#: guitext:87
msgctxt "In-game message"
msgid "You have manufactured an Iron Door. It's a formidable barrier. Use it well."
msgstr "Du har tillverkat en järndörr. Den är en formidabel barriär. Använd den väl."

#. Level Elf's Dance objective
#: guitext:88
msgctxt "In-game message"
msgid ""
"Powerful creatures inhabit a cave south of here. There's a party of heroes between you and them but, if you reach them and "
"convert them to your side before they join the other keepers, you will be unstoppable, unless you do something stupid."
msgstr ""
"Kraftfulla varelser bor i en grotta åt söder. Det finns en grupp hjältar mellan dig och dem men om du når dem och omvänder "
"dem till din sida innan de slår sig samman med andra väktare i området, kommer du vara ostoppbar. Såvida du inte gör "
"någonting korkat."

#. Level Elf's Dance objective
#: guitext:89
msgctxt "In-game message"
msgid ""
"You have overcome all resistance to your rule, O despicable one. It's time to flex the old misery muscle on the pathetic "
"inhabitants of the land above."
msgstr ""
"Du har klarat av allt motstånd, du uslaste usling. Det är dags att spänna de gamla olycksmusklerna på de patetiska invånarna "
"i landet ovan."

#. Level Nevergrim information
#: guitext:90
msgctxt "In-game message"
msgid ""
"You have manufactured a Boulder Trap. Place it in a corridor and howl deliriously as it rumbles inexorably towards unwary "
"trespassers."
msgstr ""
"Du har tillverkat en stenfälla. Placera den i en korridor och skratta hysteriskt när den obevekligt rasar mot omedvetna "
"inkräktare."

#. Level Nevergrim information
#: guitext:91
msgctxt "In-game message"
msgid ""
"With typical brilliance, you have researched the Cave-In spell. Use it to block off passages and repair dungeon breaches. "
"Interestingly, the rockfall will crush to death any creatures caught beneath it."
msgstr ""
"Med typisk briljans har du forskat fram grottras-trollformeln. Använd den för att blockera passager. En intressant detalj är "
"att de nedfallande klipporna kommer krossa alla varelser som råkar befinna sig nedanför. "

#. Level Nevergrim information
#: guitext:92
msgctxt "In-game message"
msgid ""
"Your tireless librarians have researched the Scavenger Room. Creatures placed within a Scavenger Room will lure their kin "
"from other dungeons and the outside world, into your domain."
msgstr ""
"Dina outtröttliga bibliotekarier har forskat fram asätarrummet. Varelser placerade i asätarrummet kommer locka till sig "
"släktingar från andra grottor och från världen utanför till din domän."

#. Level Nevergrim information
#: guitext:93
msgctxt "In-game message"
msgid "Your great wealth has bought the loyalty of a passing Dragon. They are fickle creatures. Keep your eye on this one."
msgstr "Dina stora rikedomar har köpt lojaliteten hos en passerande drake. De är nyckfulla varelser. Håll ditt öga på denna."

#. Level Nevergrim information
#: guitext:94
msgctxt "In-game message"
msgid "A Hell Hound has been lured to your domain by your Scavenger Room."
msgstr "En helveteshund har lockats till din domän av asätarrummet."

#. Level Buffy Oak objective
#: guitext:95
msgctxt "In-game message"
msgid ""
"The other two Keepers in this region have put aside their differences for the moment and joined forces, in an effort to "
"destroy you. That's almost a compliment. Kill the creeps."
msgstr ""
"De andra två väktarna i detta område har lagt sina meningsskiljaktigheter åt sidan ett tag och slagit sig samman. Allt i ett "
"försök att krossa dig. Det är nästan som en komplimang. Döda krypen."

#. Level Buffy Oak objective
#: guitext:96
msgctxt "In-game message"
msgid ""
"You have won a magnificent victory, Master. You have a talent for twisted mercilessness that makes other Keepers look well "
"behaved by comparison."
msgstr ""
"Du har vunnit en magnifik seger, herre. Du har en talang för sjuk obarmhärtighet som får andra väktare att verka "
"väluppfostrade vid jämförelse."

#. Level Hearth information
#: guitext:97
msgctxt "In-game message"
msgid ""
"You have discovered a devastating magical power. Target it against a creature to transform a fearsome monster into a clucking "
"chicken. Marvellous."
msgstr ""
"Du har upptäckt en förödande magisk kraft. Rikta den mot en varelse för att förvandla ett rysligt monster till en kluckande "
"kyckling. Underbart."

#. Level Hearth information
#: guitext:98
msgctxt "In-game message"
msgid ""
"Your manufacturers have built an Alarm Trap. It will warn you of your enemies' approach and summon nearby creatures to deal "
"with the intruders."
msgstr ""
"Dina tillverkare har byggt en alarmfälla. Den kommer varna dig när fienden närmar sig och sammankalla varelser i närheten för "
"att ta hand om inkräktarna."

#. Level Buffy Oak information
#: guitext:99
msgctxt "In-game message"
msgid ""
"You have created a Magic Door. These are almost impregnable to all but magical attacks. I recommend sealing off your Treasure "
"Room or Dungeon Heart."
msgstr ""
"Du har skapat en magisk dörr. Dessa är nästan helt osårbara mot allt utom magiska attackar. Jag rekommenderar att du "
"tillsluter skattkammaren eller ditt grotthjärta med denna dörr."

#. Level Nevergrim objective
#: guitext:100
msgctxt "In-game message"
msgid ""
"Elsewhere in this fiery realm you have a rival Keeper to contend with. I advise extreme antisocial behaviour on your part."
msgstr ""
"Någonstans i detta glödheta rike har du en rivaliserande väktare att brottas med. Jag rekommenderar extremt asocialt beteende "
"från din sida."

#. Level Nevergrim objective
#: guitext:101
msgctxt "In-game message"
msgid "Notch up another victory, most malicious one. You have another land to add to your dismal collection."
msgstr "Bokför ännu en seger, du mest ondskefulla. Du har ytterligare ett land att lägga till din förskräckliga samling."

#. Level Hearth objective
#: guitext:102
msgctxt "In-game message"
msgid ""
"Your annihilation of the first wave has met with the approval of a pack of demons from the fifth plane of hell. Train your "
"creatures and prepare for another battle. You're attracting quite an audience."
msgstr ""
"Din förintelse av den första vågen har bemötts med gillande av en samling demoner från helvetets femte plan. Träna dina "
"varelser och förbered dem för ytterligare ett slag. Det är ingen liten publik du drar till dig."

#. Level Hearth objective
#: guitext:103
msgctxt "In-game message"
msgid "The enemy are upon us. I'm just telling you in case you were having a doze."
msgstr "Fienden är över oss. Jag bara säger det ifall att du hade slumrat till."

#. Level Hearth objective
#: guitext:104
msgctxt "In-game message"
msgid ""
"All the heroes are dead, which is as it should be. This land and all its spoils are yours. May I suggest that you waste "
"everything?"
msgstr ""
"Alla hjältar är döda, vilket är precis som det skall vara. Detta land och dess byten är ditt. Får jag rekommendera att du "
"förgör rubbet?"

#. Level Hearth objective
#: guitext:105
msgctxt "In-game message"
msgid ""
"If lands had legs this one would be on its knees. Its desperate inhabitants are preparing a full scale attack on your "
"dungeon. It will be an ideal opportunity to practise unspeakable evil on a massive scale. Go for it, master."
msgstr ""
"Om land hade ben skulle detta stå på knä. Dess desperata invånare förbereder en fullskalig attack mot din grotta. Detta är "
"ett utmärkt tillfälle att praktisera onämnbar ondska i massiv skala. Kör hårt, mästare."

#. Level Woodly Rhyme information
#: guitext:106
msgctxt "In-game message"
msgid ""
"Your latest discovery is the Word of Power Trap. When activated, the trap triggers an expanding ring of demonic energy that "
"incinerates anything caught in its area of effect. What a scream that should be."
msgstr ""
"Din senaste upptäckt är ordets makt-fällan. När den aktiverats utlöser fällan en expanderande eldring som kremerar allt som "
"fångas i mitten. Vilket skrikande det kommer bli."

#. Level Moonbrush Wood information
#: guitext:107
msgctxt "In-game message"
msgid ""
"The Hold Audience spell has been researched. It will immediately teleport all of your creatures back to your Dungeon Heart. "
"Let's hope you never need it."
msgstr ""
"Trollformeln Håll Audiens har forskats fram. Den kommer omedelbart kalla på alla dina varelser tillbaka till grotthjärtat. "
"Låt oss hoppas på att du aldrig behöver använda den."

#. Level Sleepiburgh objective
#: guitext:108
msgctxt "In-game message"
msgid ""
"You can't swing a cat for Dungeon Keepers fighting over the destiny of this region. It should fall to you to settle the "
"disagreement once and for all."
msgstr ""
"Du kan inte titta på när andra grottväktare slåss om ödet för denna region. Det bör ligga i ditt eget intresse att avgöra "
"detta en gång för alla."

#. Level Buffy Oak information
#: guitext:109
msgctxt "In-game message"
msgid ""
"Your researchers have discovered the devastating Chicken spell. Cast it on any creature to instantly transform the target "
"into poultry. It's a fowl weapon."
msgstr ""
"Dina forskare har upptäckt en förödande kycklingtrollformel. Kasta den på en varelse för att genast förvandla målet till en "
"fågel. Ett rejält fjäderfävapen."

#. Level Sleepiburgh information
#: guitext:110
msgctxt "In-game message"
msgid ""
"So, now you have a spell that turns fortified walls to dust. It's expensive to cast and it's also possible that your enemies "
"possess the same magic power. This could still turn out to be one of those days."
msgstr ""
"Så nu har du en trollformel som reducerar förstärkta väggar till damm. Den är dyr att använda och det finns en möjlighet att "
"dina fiender har samma magiska kraft. Detta skulle kunna visa sig vara en sådan dag."

#. Level Sleepiburgh objective
#: guitext:111
msgctxt "In-game message"
msgid "Only the Lord of this Land stands between you and hectares of desolation and woe. I bet you can't wait to meet him."
msgstr ""
"Endast detta rikes härskare står mellan dig och alla hektar av ödeläggelse och elände. Jag slår vad om att du är ivrig att få "
"träffa honom."

#. Level Sleepiburgh objective
#: guitext:112
msgctxt "In-game message"
msgid "Your continued success makes me sick. Thank you, your wickedness."
msgstr "Din fortsatta framgång får mig att må dåligt. Tack ska du ha din gamla galning."

#. Level Woodly Rhyme objective
#: guitext:113
msgctxt "In-game message"
msgid ""
"You seem to have started a trend. Two other Dungeon Keepers also have designs on this dark domain. Expect no quarter from "
"your rivals."
msgstr ""
"Du verkar ha startat en ny trend. Två andra grottväktare har också designer på denna mörka domän. Förvänta dig ingen hyra "
"från dina rivaler."

#. Level Woodly Rhyme information
#: guitext:114
msgctxt "In-game message"
msgid "Can you see how vulnerable one of your opponents has become? Then kill him."
msgstr "Kan du se hur sårbar en av dina motståndare har blivit? Döda honom när du tittat klart."

#. Level Woodly Rhyme information
#: guitext:115
msgctxt "In-game message"
msgid "I spy a keeper with hardly any creatures left under his control. I spy a Keeper who's about to die."
msgstr "Jag ser en väktare som knappt har några varelser kvar i tjänst. Jag ser en väktare som snart skall dö."

#. Level Woodly Rhyme information
#: guitext:116
msgctxt "In-game message"
msgid ""
"This ancient dungeon possesses great archaeological significance. This simply means there should be some interesting treasure "
"worth stealing. Now that's what I call practical archaeology."
msgstr ""
"Denna antika grotta har stort arkeologiskt värde. Det betyder helt enkelt att det bör finnas spännande skatter att stjäla. "
"Det är vad jag kallar praktisk arkeologi."

#. Level Woodly Rhyme information
#: guitext:117
msgctxt "In-game message"
msgid ""
"Your librarians have learned a spell that can break through fortified walls. Give them a slap for not learning it earlier."
msgstr ""
"Dina bokmalar har lärt sig en trollformel som kan slå igenom förstärkta väggar. Ge dem en smäll för att de inte lärt sig den "
"tidigare."

#. Level Woodly Rhyme information
#: guitext:118
msgctxt "In-game message"
msgid "One of your opponents has developed a spell that can break through fortified walls. Typical. Be on your guard."
msgstr "En av dina motståndare har utvecklat en trollformel som kan ta sig igenom förstärkta väggar. Typiskt. Var på din vakt."

#. Level Woodly Rhyme information
#: guitext:119
msgctxt "In-game message"
msgid ""
"You have developed the Armageddon spell. That's quite a name to live up to. Make sure you're the most powerful force in the "
"region before casting it."
msgstr ""
"Du har utvecklat en harmagedon-trollformel. Ganska tungt namn att leva upp till. Var säker på att du är den kraftfullaste i "
"området innan du använder den."

#. Level Tulipscent information
#: guitext:120
msgctxt "In-game message"
msgid ""
"You will not find any easy path through this region. You will have to fight hard to gain any advantage. But, if you intend to "
"rule the world, you've simply got to get through days like this."
msgstr ""
"Du kommer inte hitta någon lätt väg genom detta område. Du måste kämpa hårt för att nå ett övertag. Men om du hade tänkt dig "
"att styra världen, måste du helt enkelt bara klara av dagar som denna."

#. Level Elf's Dance information
#: guitext:121
msgctxt "In-game message"
msgid ""
"Your manufacturers have crafted the Lava Trap. After enemy creature steps on it, the area around changes into molten lava, "
"which most creatures won't even try to pass."
msgstr ""
"Din verkstad har producerat en lavafälla. Efter att fienden trampar på den, förvandlas plattan till lava, något som de flesta "
"varelser inte gärna vadar i. "

#. Level Mirthshire objective
#: guitext:122
msgctxt "In-game message"
msgid ""
"Your location is already known to the heroes of this land. They have moved quickly to mobilise their forces against you. It's "
"pathetic. They deserve to have their heads impaled on lances for such impudence."
msgstr ""
"Din närvaro är redan upptäckt av hjältarna i detta land. De har arbetat snabbt för att mobilisera sina styrkor mot dig. "
"Patetiskt. De förtjänar att få sina huvuden spetsade på lansar för sådan oförskämdhet."

#. Level Mirthshire objective
#: guitext:123
msgctxt "In-game message"
msgid "You've upset the local Lord. He's on his way right now. Shall I alert the media?"
msgstr "Du har retat upp den lokala härskaren. Han är på väg hit nu. Skall jag kontakta media?"

#. Level Mirthshire information
#: guitext:124
msgctxt "In-game message"
msgid ""
"The heroes of this realm possess treasures of great power. Obviously, these should belong to you. I'm certain you will settle "
"the matter of their ownership in your own way."
msgstr ""
"Hjältarna i detta rike har skatter av stort värde. Självklart bör de tillhöra dig. Jag är övertygad om att du kommer lösa "
"äganderättsförhållandena på ditt eget speciella sätt."

#. Level Tulipscent objective
#: guitext:125
msgctxt "In-game message"
msgid "It appears you have a rival. Another Keeper believes he is more ruthless and evil than you. We shall soon see."
msgstr ""
"Det verkar som om du har en rival. En annan väktare tror att han är hänsynlösare och ondare än du. Vi skall snart bli varse "
"svaret."

#. Level Tulipscent information
#: guitext:126
msgctxt "In-game message"
msgid "This ancient realm is rich in magical artefacts. Go forth and plunder."
msgstr "Detta gamla rike är rikt på magiska artefakter. Ryck fram och plundra."

#. Level Blaise End objective
#: guitext:127
msgctxt "In-game message"
msgid ""
"The guardians of this realm are asleep at the moment. Attack them as soon as you can or they'll be breakfasted, wide awake "
"and inherently more difficult to slaughter."
msgstr ""
"Vakterna i detta rike sover för tillfället. Anfall dem så snart du kan annars kommer de snart ha fått sin frukost, vara "
"klarvakna och mycket svårare att slakta."

#. Level Blaise End information
#: guitext:128
msgctxt "In-game message"
msgid ""
"If you should encounter hero patrols, ensure that none of their number escape. Otherwise your presence will be revealed and "
"then you will be in trouble."
msgstr ""
"Om du skulle stöta på en hjältepatrull, se till att ingen av dem slipper undan. Annars kan din närvaro avslöjas och då kommer "
"du hamna i trubbel."

#. Level Blaise End information
#: guitext:129
msgctxt "In-game message"
msgid "You're taking forever over this. Attack and destroy the heroes' stronghold soon, preferably before hell freezes over."
msgstr "Du tar en enorm tid på dig för detta. Anfall och förstör hjältarnas fäste snart, helst innan helvetetet fryser till is."

#. Level Blaise End information
#: guitext:130
msgctxt "In-game message"
msgid "Enemy reinforcements have arrived. So what? Let's hear it for more killing."
msgstr "Fiendeförstärkningar har anlänt. Och? Låt oss höra lite mer dödande nu då."

#. Level Blaise End objective
#: guitext:131
msgctxt "In-game message"
msgid ""
"The heroes of this realm have prepared for your coming by building an underground stronghold of their own. Who do they think "
"they are? Sorry, master, that was a rhetorical question."
msgstr ""
"Hjältarna i detta rike har förberett sig för din ankomst genom att bygga ett eget underjordiskt fäste. Vilka tror de att de "
"är? Jag är ledsen, herre, det var en retorisk fråga."

#. Level Bonus 6 information
#: guitext:132
msgctxt "In-game message"
msgid "You are about to face the greatest challenge yet to your evil aspirations. Here it comes, ready or not."
msgstr "Du kommer snart att möta den hittills svåraste utmaningen för dina onda mål. Här kommer den, klar eller inte."

#. Level Bonus 6 objective
#: guitext:133
msgctxt "In-game message"
msgid ""
"Three other Dungeon Keepers, each as evil and powerful as you, have expanded their empires into this realm. Ultimately, only "
"the one who rules the underworld can conquer the realms above."
msgstr ""
"Tre andra grottväktare, var och en lika ond och kraftfull som du, har utökat sina imperium till detta rike. Slutligen kan "
"endast den som styr underjorden erövra riket ovanför."

#. Level Skybird Trill objective
#: guitext:134
msgctxt "In-game message"
msgid ""
"This realm is begging to be plunged into darkness. The Avatar himself has a castle here. Another Keeper also seeks his soul. "
"This could get messy."
msgstr ""
"Detta rike ber om att få bli nedslungat i mörker. Avataren själv har ett slott här. En annan väktare söker också hans själ. "
"Detta kan bli kladdigt."

#. Level Skybird Trill objective
#: guitext:135
msgctxt "In-game message"
msgid ""
"You have destroyed the Avatar's castle but your rival has already taken the Avatar prisoner. Be that as it may, only the "
"Keeper with the blackest heart can destroy this legendary hero, so ransack your rival's dungeon and take the prize."
msgstr ""
"Du har förstört avatarens slott men din rival har redan tagit avataren till fånga. Det är som det är. Endast väktaren med "
"svartast hjärta kan förgöra denna legendariska hjälte, så leta igenom din rivals grotta och ta priset."

#. Level Skybird Trill objective
#: guitext:136
msgctxt "In-game message"
msgid ""
"The Avatar has been resurrected by loyal lieutenants in hiding. But their act has revealed them to us, here in this realm. "
"Now the Avatar rallies all those who would stand against you. It's time you gave this self-righteous oaf a proper kicking, "
"master."
msgstr ""
"Avataren har återuppväckts av gömda lojala löjtnanter. Men deras handling har avslöjat dem för oss, här i detta rike. Nu "
"samlar avataren alla som skulle kunna vara emot dig. Det är dags att du ger denna självrättfärdiga fåne en rejäl spark, herre."

#. Level Bonus 5 objective
#: guitext:137
msgctxt "In-game message"
msgid ""
"Powerful magic permeating through the rock from the realm above prevents a dungeon from being constructed here. You will have "
"to conquer this realm another way."
msgstr ""
"Kraftfull magisk genomträngning genom klippan från riket ovanför förhindrar att en grotta byggs här. Du måste erövra detta "
"rike på något annat sätt."

#. Level Bonus 5 information
#: guitext:138
msgctxt "In-game message"
msgid ""
"Possess this Dragon to help you negotiate the fiery pits but be prepared to transfer your soul to a more appropriate creature "
"when the situation demands it."
msgstr ""
"Besätt denna drake till hjälp för att övervinna de glödande hålen, men var beredd på att överföra din själ till en lämpligare "
"varelse när situationen kräver det."

#. Level Bonus 5 objective
#: guitext:139
msgctxt "In-game message"
msgid ""
"Possess the Vampire below. Should you succeed in killing every hero in this region, the Vampire will accompany you to the "
"realm beyond."
msgstr ""
"Besätt vampyren nedan. Om du skulle lyckas med att döda alla hjältar i detta område, kommer vampyren följa med dig till riket "
"bortanför."

#. Level Bonus 2 objective
#: guitext:140
msgctxt "In-game message"
msgid ""
"These Imps have all turned rogue and therefore must die. The speed with which you accomplish their destruction will determine "
"your fitness for greater tasks ahead."
msgstr ""
"Alla dessa smådjävlar har blivit riktiga lymlar och måste därför dö. Den hastighet med vilken du klarar av denna utrensning "
"kommer avgöra din förmåga att hanteras större uppgifter framöver."

#. Level Bonus 2 information
#: guitext:141
msgctxt "In-game message"
msgid "Tempus fugit, Keeper. You have been warned."
msgstr "Tempus fugit, väktare. Du har varnats."

#. Level Bonus 2 objective
#: guitext:142
msgctxt "In-game message"
msgid "You have failed. Perhaps you're not the harbinger of doom the forces of darkness were hoping for."
msgstr "Du har misslyckats. Kanske är du inte den undergångens budbärare som ondskans krafter har hoppats på."

#. Level Bonus 2 objective
#: guitext:143
msgctxt "In-game message"
msgid ""
"You are indeed a twisted soul, master. You made the Imps extinct with such panache that not one but two Dark Mistresses have "
"devoted themselves to helping you achieve your next goal. You may proceed to your next conquest."
msgstr ""
"Du är sannerligen en förvriden själ, mästare. Du utrotade smådjävlarna med sådan elegans att inte bara en, utan två av "
"mörkrets älskarinnor har vigt sig till att bistå dig i dina kommande mål. Du kan fortsätta till din nästa erövring. "

#. Level Bonus 3 objective
#: guitext:144
msgctxt "In-game message"
msgid "You must have lightning reflexes to complete the task ahead of you. Kill these Imps as quickly as you can."
msgstr ""
"Du måste ha blixtsnabba reflexer för att klara av den uppgift som ligger framför dig. Döda dessa smådjävlar så snabbt du kan."

#. Level Bonus 3 information
#: guitext:145
msgctxt "In-game message"
msgid "Half your allotted time has elapsed."
msgstr "Halva din tilldelade tid har förflutit."

#. Level Bonus 3 objective
#: guitext:146
msgctxt "In-game message"
msgid "You are out of time. That was a shocking performance."
msgstr "Tiden är ute. Det var en chockerande föreställning."

#. Level Bonus 3 objective
#: guitext:147
msgctxt "In-game message"
msgid ""
"It is done. Tiny heaps of charred flesh smoulder where Imps once stood. You certainly had your finger on the pulse this time. "
"The dark gods will send you a vicious creature to help you conquer the next realm."
msgstr ""
"Det är avklarat. Små högar med förkolnat kött ryker där smådjävlarna tidigare stod. Du hade verkligen fingret på avtryckaren "
"denna gång. De svarta gudarna kommer sända dig en ondskefull varelse för att hjälpa dig erövra nästa rike."

#. Level Bonus 3 objective
#: guitext:148
msgctxt "In-game message"
msgid "You have no gold left. It pays to keep your head in such a charged environment."
msgstr "Du har inget guld kvar. Det kostar att ha huvudet i en sådan laddad miljö."

#: guitext:149
msgctxt "In-game message"
msgid ""
"You have been called to this realm to punish a horde of revolting Bile Demons by crushing them with Boulder Traps scattered "
"around the perimeter of the dungeon. You have very little time, so rock and roll!"
msgstr ""
"Du har kallats till detta rike för att bestraffa en hord revolterande gallgasdemoner genom att krossa dem med stenfällor "
"placerade runt grottans ytterkanter. Du har kort tid på dig, så ROCK AND ROLL!"

#. Level Bonus 4 objective
#: guitext:150
msgctxt "In-game message"
msgid "Half your time has expired."
msgstr "Halva din tid har gått."

#. Level Bonus 4 objective
#: guitext:151
msgctxt "In-game message"
msgid "Your time is up. You have failed. I'm embarrassed to come from the same inter-dimensional void as you."
msgstr "Tiden är ute. Du har misslyckats. Jag skäms över att komma från samma interdimensionella rymd som du."

#. Level Bonus 4 objective
#: guitext:152
msgctxt "In-game message"
msgid ""
"Well done. You have excelled in your use of large balls of stone for which the dark gods will repay you, by allowing you to "
"use the warrior you found when you reach the next realm."
msgstr ""
"Bra gjort. Du har excellerat i din användning av stora stenbollar. För detta kommer de svarta gudarna belöna dig, genom att "
"ge dig tre överlägsna smådjävlar när du kommer till nästa rike."

#. Level Bonus 4 objective
#: guitext:153
msgctxt "In-game message"
msgid ""
"This region of the underworld will test your ability to traverse the network of caverns. Indeed, time is your enemy here. "
"Defeat it and you will find where a legendary warrior is imprisoned. That warrior will serve you well in the future."
msgstr ""
"Detta underjordiska område kommer testa din förmåga att ta dig igenom grottnätverket. Tiden är din fiende här. Besegra den "
"och du kommer hitta var den legendariske krigaren barbaren Hugo sitter fängslad. Hugo kommer tjäna dig väl i framtiden."

#. Level Mistle objective
#: guitext:154
msgctxt "In-game message"
msgid ""
"The people of this realm speak of a Dungeon Keeper called Wisel, who is bound to get in your way. When he does, you will have "
"to consign him to history. This will be no mean feat. Resources are scarce because of his activities."
msgstr ""
"Folket i detta rike talar om en grottväktare kallad Kloker, som säkert kommer stå i din väg. När han gör det måste du "
"förpassa honom till historien. Detta kommer inte vara alltför svårt. Hans resurser är knappa på grund av hans aktiviteter."

#. Level Mistle objective
#: guitext:155
msgctxt "In-game message"
msgid "Wisel is defeated. The land is yours to plunder and despoil for all eternity. Give 'em hell, master."
msgstr "Kloker är besegrad. Landet är ditt att plundra och ödelägga för all framtid. Gör deras liv till ett helvete, mästare."

#. Level Mistle information
#: guitext:156
msgctxt "In-game message"
msgid ""
"Your evil has corrupted a Samurai Warrior, he has forsaken honour to join your cause. Should your minions suffer heavy "
"casualties, this Warrior will even call upon his brothers in arms to offer assistance. How kind. How stupid!"
msgstr ""
"Din ondska har korrumperat en samurajkrigare. Han har övergivit sin samurajheder för att hjälpa din sak. Om din underhuggare "
"skulle lida stora skador, kommer denna krigare till och med att kalla på sina vapenbröder till hjälp. Vad snällt, vad korkat!"

#. Level Mistle information
#: guitext:157
msgctxt "In-game message"
msgid ""
"This region of the underworld is riddled with tunnels and many heroes explore their labyrinthine ways. No-one said being evil "
"would be easy."
msgstr ""
"Detta område av underjorden är översållat med tunnlar och många hjältar utforskar deras labyrintgångar. Ingen sa att det "
"skulle vara enkelt att vara ond."

#. Level Mistle information
#: guitext:158
msgctxt "In-game message"
msgid ""
"It is rumoured that two Dragons are held captive somewhere east of here. Were you to find them and free them, they would make "
"powerful servants."
msgstr ""
"Det ryktas att två drakar hålls fängslade någonstans i öster. Om du hittar dem och fritar dem kommer de att bli kraftfulla "
"tjänare."

#. Level Mistle information
#: guitext:159
msgctxt "In-game message"
msgid ""
"A tunnel to the north leads to the Lord of the Realm's domain. This gate is guarded well. It might be wise to direct the "
"humans' attention towards your subterranean enemy."
msgstr ""
"En tunnel i norr leder till rikets härskares domäner. Denna port är välbevakad. Det kan vara smart att rikta medborgarnas "
"uppmärksamhet mot din underjordiska fiende."

#. Level Mistle information
#: guitext:160
msgctxt "In-game message"
msgid ""
"These Boulder Traps are ideal for crushing the foe but there are only three of them at your disposal, so use them wisely."
msgstr ""
"Dessa stenfällor är idealiska för att krossa fienden, men det finns bara tre av dem till ditt förfogande. Så använd dem klokt."

#: guitext:161
msgctxt "In-game message"
msgid "May I suggest that you kill or imprison anything that gets in your way?"
msgstr "Får jag föreslå att du dödar eller fängslar allt som kommer i din väg?"

#. Level Blaise End objective
#: guitext:162
msgctxt "In-game message"
msgid "Another realm falls under your evil reign. Another cloud of misery and despair gathers. Lovely."
msgstr ""
"Ytterligare ett rike har fallit under ditt ondskefulla styre. Ytterligare ett moln av misär och förtvivlan samlas. Härligt."

#. Level Skybird Trill objective
#: guitext:163
msgctxt "In-game message"
msgid "You have failed. This is a grim day for evil."
msgstr "Du har misslyckats. Detta är en mörk dag för ondskan."

#: guitext:164
msgctxt "In-game message"
msgid ""
"Dispense with a particularly obnoxious party of Dwarves which wanders this region and recruit as many Bile Demons as you can. "
"If you free the Wizard held captive in this realm, he will serve you for some time to come."
msgstr ""
"Ta hand om en grupp med extra vidriga dvärgar som vandrar omkring i detta område och rekrytera så många gallgasdemoner du "
"kan. Om du befriar den magiker som hålls fängslad i detta rike, kommer han att tjäna dig för en tid."

#: guitext:165
msgctxt "In-game message"
msgid "Take more care of your Bile Demons or you will never make it beyond this realm."
msgstr "Ta bättre hand om dina gallgasdemoner, annars kommer du inte klara dig bortanför detta rike."

#. Level Bonus 1 objective
#: guitext:166
msgctxt "In-game message"
msgid "How time flies... hurry!"
msgstr "Tiden går... Skynda dig!"

#. Level Skybird Trill information
#: guitext:167
msgctxt "In-game message"
msgid ""
"You will meet your nemesis, the Avatar, in this subterranean place. This is your ultimate test. Remember, mercy is for losers."
msgstr ""
"Du kommer möta din nemesis, avataren, på denna underjordiska plats. Detta är ditt slutliga prov. Kom ihåg, nåd är för "
"förlorare."

#: guitext:168
msgctxt "In-game message"
msgid "The Avatar and his allies are defeated, yet his power over this land lingers. Prepare thyself..."
msgstr "Avataren och hans allierade är besegrade, men ändå fortlever hans makt över detta land. Var beredd."

#. Level Skybird Trill objective
#: guitext:169
msgctxt "In-game message"
msgid ""
"You got rid of that Keeper easily. Now all that stands between you and total world domination is that ponce in shining "
"armour. Let's get him."
msgstr ""
"Du gjorde dig av med den där väktaren ganska enkelt. Det enda som nu står mellan dig och total världsdominans är den där "
"veklingen i skinande rustning. Låt oss ta honom."

#. Level Mirthshire objective
#: guitext:170
msgctxt "In-game message"
msgid "Success is thine. Truly, you have earned your title, Dungeon Keeper."
msgstr "Segern är din. Du har verkligen förtjänat din titel, grottväktare."

#. Level Skybird Trill objective
#: guitext:171
msgctxt "In-game message"
msgid "What is this? The Avatar lives!"
msgstr "Vad är det här? Avataren lever!"

#. Level Skybird Trill win objective, also used in DD Level Belial
#: guitext:172
msgctxt "In-game message"
msgid "Finally, you stand unchallenged. The world is yours to waste and despoil. I bet you have never felt so bad."
msgstr ""
"Slutligen är du utan motstånd. Världen är din att förgöra och ödelägga. Jag slår vad om att du aldrig känt dig så ond "
"tidigare."

#. Level Skybird Trill objective
#: guitext:173
msgctxt "In-game message"
msgid ""
"Marvellous, Keeper! The Avatar and all his pathetic army are finally dead! There's only one Keeper to get rid of before "
"becoming the absolute master! So, what are you waiting for?"
msgstr ""
"Storartat, väktare! Avataren och hans patetiska armé är äntligen döda!Det är bara en annan väktare att göra sig av med för "
"att bli den oemotsagda mästaren! Nå, vad väntar du på? "

#. Levels Moonbrush Wood and Bonus 1 information
#: guitext:174
msgctxt "In-game message"
msgid "Did you see? Your Demon Spawn has evolved to become a powerful Dragon ready to reduce your enemies into ashes!"
msgstr "Såg du? Din drakdemon utvecklades till en kraftfull drake som är redo att förvandla dina fiender till aska. "

#. Level Bonus 6 objective
#: guitext:175
msgctxt "In-game message"
msgid "Well done! Your immense wealth has drawn the attention of a Thief. He will serve you well in the next realm!"
msgstr "Bra gjort! Din stora rikedom väckte intresset ifrån en tjuv. Han kommer att tjäna dig väl i nästa domän. "

#. Level Flowerhat information
#: guitext:176
msgctxt "In-game message"
msgid ""
"Your researchers have discovered the Heal Creature spell that allows to replenish the health of your creatures and keep them "
"from dying for a while longer."
msgstr "Dina forskare har upptäckt en trollformel som kan återge liv till dina varelser och därav förhindra dem från att dö. "

#. Level Tulipscent information
#: guitext:177
msgctxt "In-game message"
msgid ""
"Try the Must Obey spell. When activated, it constantly forces your creatures to obey to all your orders, making all of them "
"working faster without the possibility for them to take a nap. Be sure to have plenty of money so that the spell will stay "
"activated."
msgstr ""
"Prova tvingad lydnad-trollformlen. När den aktiveras, tvingar den dina varelser att lyda din order och får dem att arbeta "
"snabbare utan möjligheten att gå och sova. Se till att ha mycket pengar så att trollformeln fortsätter vara aktiverad. "

#. Level Tulipscent information
#: guitext:178
msgctxt "In-game message"
msgid ""
"A Tentacle has joined your dungeon. These rare little creatures enjoy to be in water and their spine can even pierce the most "
"solid armours and paralyse your enemies! Marvellous!"
msgstr ""
"En tentakel har anslutit sig till din grotta. Dessa söta små varelser gillar att gå omkring i vatten och deras näbb kan "
"penetrera de stärkaste av rustningar  och paralysera dina fiender! Utmärkt! "

#. Level Bonus 1 objective
#: guitext:179
msgctxt "In-game message"
msgid ""
"You have entered this realm to gain a creature for your further efforts. You got the creature from start, so you must only "
"keep it safe. And the only way to make this place safe is to kill every hero in the realm."
msgstr ""
"Du har gett dig in i denna domän för att få en varelse till dina framtida eskapader. Du fick en varelse ifrån början, så du "
"måste vara försiktig med den. Det enda sätt att göra området säkert är att mörda alla hjältar häromkring. "

#: guitext:180 guitext:181 guitext:182 guitext:183 guitext:184 guitext:185 guitext:186 guitext:187 guitext:188 guitext:189
#: guitext:190 guitext:191 guitext:192 guitext:193 guitext:194 guitext:195 guitext:196 guitext:197 guitext:198 guitext:199
#: guitext:200
msgctxt "In-game message"
msgid "Moo"
msgstr "Muu"

#: guitext:202
msgctxt "Level name"
msgid "Eversmile"
msgstr "Storflin"

#: guitext:203
msgctxt "Level name"
msgid "Cosyton"
msgstr "Mysberga"

#: guitext:204
msgctxt "Level name"
msgid "Waterdream Warm"
msgstr "Våtdrömma"

#: guitext:205
msgctxt "Level name"
msgid "Flowerhat"
msgstr "Blomsterhatt"

#: guitext:206
msgctxt "Level name"
msgid "Lushmeadow-on-Down"
msgstr "Grönskeäng"

#: guitext:207
msgctxt "Level name"
msgid "Snuggledell"
msgstr "Kramdalen"

#: guitext:208
msgctxt "Level name"
msgid "Wishvale"
msgstr "Önskedalen"

#: guitext:209
msgctxt "Level name"
msgid "Tickle"
msgstr "Kittlinge"

#: guitext:210
msgctxt "Level name"
msgid "Moonbrush Wood"
msgstr "Månskogen"

#: guitext:211
msgctxt "Level name"
msgid "Nevergrim"
msgstr "Jämtsnäll"

#: guitext:212
msgctxt "Level name"
msgid "Hearth"
msgstr "Hemhärda"

#: guitext:213
msgctxt "Level name"
msgid "Elf's Dance"
msgstr "Älvdansen"

#: guitext:214
msgctxt "Level name"
msgid "Buffy Oak"
msgstr "Fylleken"

#: guitext:215
msgctxt "Level name"
msgid "Sleepiburgh"
msgstr "Sovlanda"

#: guitext:216
msgctxt "Level name"
msgid "Woodly Rhyme"
msgstr "Trärimma"

#: guitext:217
msgctxt "Level name"
msgid "Tulipscent"
msgstr "Tulpanluktaby"

#: guitext:218
msgctxt "Level name"
msgid "Mirthshire"
msgstr "Munterås"

#: guitext:219
msgctxt "Level name"
msgid "Blaise End"
msgstr "Bortby"

#: guitext:220
msgctxt "Level name"
msgid "Mistle"
msgstr "Mistelby"

#: guitext:221
msgctxt "Level name"
msgid "Skybird Trill"
msgstr "Drillstad"

#: guitext:222 guitext:223 guitext:224
msgctxt "In-game interface description"
msgid "Hunger: How badly a creature needs to suck down a chicken or two."
msgstr "Hunger: Hur starkt en varelse behöver svälja ned en kyckling eller två."

#: guitext:225
msgctxt "In-game interface description"
msgid "Cancel"
msgstr "Avbryt"

#: guitext:226
msgctxt "Creature spell"
msgid "Arrow: The basic ranged weapon, effective at long distance."
msgstr "Pil: Det vanliga distansvapnet, effektivt på långa avstånd. "

#: guitext:227
msgctxt "Creature spell"
msgid ""
"Freeze: Changes the target creature to ice. It is then in suspended animation and can be shattered with a well-aimed blow."
msgstr "Frys: Fryser en motståndare till is. I sitt frusna tillstånd kan den krossas med ett välriktat slag. "

#: guitext:228
msgctxt "Creature spell"
msgid ""
"Armour: This lowers the amount of damage a creature takes each time it is hit, and provides complete immunity to electric "
"shocks."
msgstr ""
"Skydda: Denna trollformel reducerar mängden skada en varelse tar varje gång den blir skadad och ger ett hundraprocentigt "
"skydd mot blixt-trollformeln. "

#: guitext:229
msgctxt "Creature spell"
msgid "Lightning: A powerful magical weapon with electric attack. Casts a bolt of lighting from the creature."
msgstr "Blixtnedslag: Ett kraftfullt magiskt vapen med en elektrisk attack. Frammanar en blixt som skadar fiendevarelser. "

#: guitext:230
msgctxt "Creature spell"
msgid "Rebound: Causes any spell fired at you to bounce back at the attacker."
msgstr "Retur: Gör så att varje magi studsar tillbaka på anfallaren. "

#: guitext:231
msgctxt "Creature spell"
msgid "Fear: Causes the opponent to be terrified and wanting to skip engaging into combat."
msgstr "Rädsla: Används inte:"

#: guitext:232
msgctxt "Creature spell"
msgid "Sight: Allows the creature to temporarily increase its awareness and notice the invisible."
msgstr "Syn: Gör så att varelsen blir mer varsam och kan se det som är osynligt. "

#: guitext:233
msgctxt "Creature spell"
msgid "Missile: A simple spell that sends a screaming magic reptile at the invaders. Very disconcerting."
msgstr "Missil: En enkel trollformel som kastar iväg en magisk skrikande reptil på de som invarderar. Mycket oroväckande. "

#: guitext:234
msgctxt "Creature spell"
msgid ""
"Grenade: Throws a powerful explosive at the approaching enemy. It can also bounce off walls and has the traditional delayed "
"fuse."
msgstr ""
"Granat: Kastar ett kraftfullt sprängämne mot fienden. Den studsar också emot väggar och har den traditionella fördröjda "
"antändningen. "

#: guitext:235
msgctxt "Creature spell"
msgid ""
"Navigating Missile: A spell that sends a screaming magic reptile homing in on the nearest hero or enemy creature for double "
"damage. Nice."
msgstr ""
"Navigerande missil: En trollformel som slungar en vrålande målsökande magisk reptil mot den närmaste hjälte eller fientliga "
"varelse och orsakar dubbel skada. Trevligt "

#: guitext:236
msgctxt "Creature spell"
msgid "Speed: Speeds up the creature so that it can perform fighting and working tasks really quickly."
msgstr "Hastighet: Gör varelsen snabb så att den kan slåss och arbeta mycket snabbare. "

#: guitext:237
msgctxt "Creature spell"
msgid ""
"Poison Cloud: Forms a cloud of noxious gas capable of damaging both the enemy and your own creatures. The gas affects all who "
"breathe it."
msgstr ""
"Giftmoln: Skapar ett moln av kvävande gas som är kapabel att skada både fiender och dina egna varelser. Gasen påverkar alla "
"som inandas den. "

#: guitext:238
msgctxt "Creature spell"
msgid "Group: Not used"
msgstr "Grupp: Används inte"

#: guitext:239
#, fuzzy
msgctxt "Creature spell"
msgid "Invisibility: Makes the creature invisible to all enemies. Unless they possess a subnatural Sight."
msgstr ""
"Osynlighet: Förtrolla en av dina varelser och gör den osynlig till alla fiender - såvida de inte har en övernaturlig syn. "

#: guitext:240
msgctxt "Creature spell"
msgid ""
"Teleport: With this spell, a creature can teleport anywhere on the map. If you are Possessing a creature, then it teleports "
"to its Lair or to the Dungeon Heart."
msgstr ""
"Teleportering: Med denna kraft kan en varelse teleportera till till vartsomhelst i domänen. Om du besätter en varelse, så "
"teleporterar den till sin lya eller till grotthjärtat. "

#: guitext:241
msgctxt "Creature spell"
msgid "Flame Breath: The devastating constant stream of searing fire."
msgstr "Spruta eld: Den förödande konstanta strömmen av brännande eld. "

#: guitext:242
msgctxt "Creature spell"
msgid "Illumination: Brings light onto darkness, allowing the creature to see but also be seen by others."
msgstr "Belysning: Används inte"

#: guitext:243
msgctxt "Creature spell"
msgid "Flight: Causes the creature to take off from the ground and attack creatures from the air."
msgstr "Sväva: Gör så att varelsen kan lätta ifrån marken och attackera ifrån ovan. "

#: guitext:244
msgctxt "Creature spell"
msgid "Hail Storm: Creates a fury of hailstones."
msgstr "Hagelstorm: Frammanar en skur av hagel."

#: guitext:245
msgctxt "Creature spell"
msgid "Slow: Slows down the target creature, making its attacks and movement delayed."
msgstr "Långsam: Gör fienden långsam så att dess attacker och rörelse blir fördröjda. "

#: guitext:246
msgctxt "Creature spell"
msgid "Drain: This spell drains the target creature a part of its health and gives it to the caster."
msgstr "Blodsugning: Denna trollformel suger en andel av sin fiendes hälsa. "

#: guitext:247
msgctxt "Creature spell"
msgid ""
"Word of Power: Causes rings of demonic energy to emanate from the creature's body and inflicts massive damage on the "
"vicinity. Very effective against crowded hordes of enemies, also pushes them back."
msgstr ""
"Ordets makt: Frammanar ringar av demonisk energi ifrån varelsens kropp som orsakar massiv skada i omgivningen. Mycket "
"effektiv mot grupper av fiender och trycker dessutom undan dem. "

#: guitext:248
msgctxt "Creature spell"
msgid "Heal: When this is cast, the creature is massively healed."
msgstr "Hela: När denna trollformel används, blir varelsen kraftfullt helad. "

#: guitext:249
msgctxt "Creature spell"
msgid "Wind: Creates a force twelve gale in your Dungeon blowing every creature away from you."
msgstr "Vind: Frammanar en kraftfull blåst i din grotta som blåser bort alla varelser ifrån dig."

#: guitext:250
msgctxt "Creature spell"
msgid ""
"Meteor: More powerful than the fireball, this spell throws out a solid ball of fire which does a lot of damage to an enemy."
msgstr ""
"Meteorit: Mycket kraftfullare än eldklotet. Denna trollformel frammanar en solid eldboll som orsakar svåra sår på en fiende "
"och sin omgivning där den slår ned. "

#: guitext:251
msgctxt "Creature spell"
msgid ""
"Fireball: Fires a single fireball which homes in on the nearest enemy. Also inflicts minor damage to a Dungeon's walls and "
"doors."
msgstr "Eldklot: Avfyrar ett eldklot mot den närmaste fienden. "

#: guitext:252
msgctxt "Creature spell"
msgid "Hand to Hand: The basic battle ability that allows to attack the enemy with either bare hands or a sword."
msgstr ""
"Närstrid: Den grundläggande stridsförmågan som gör det möjligt att anfalla fienden med antingen händer, klor eller svärd. "

#: guitext:253
msgctxt "Creature spell"
msgid "Fart: A close range gas attack that only damages enemy creatures."
msgstr "Prutt: En närkampsgasattack som endast skadar fiendevarelser."

#: guitext:254
msgctxt "Creature spell"
msgid "Dig: This is the basic ability of the Imp and allows it to tunnel through earth."
msgstr "Gräva: Detta är den grundläggande förmågan som smådjävlar besitter så att de kan gräva tunnlar. "

#: guitext:255
msgctxt "Creature spell"
msgid ""
"Disease: Fired at a foe, gives them a Disease which is then spread to other creatures. The infected are slowly dying and can "
"only be healed in the Temple."
msgstr ""
"Sjukdom: Avfyras mot en fiende, gör så att de blir sjuka vilket i sin tur kan sprida sig emellan andra varelser. De "
"infekterade dör långsamt och kann endast botas i ett tempel. "

#: guitext:256
msgctxt "Creature spell"
msgid ""
"Chicken: Turns enemy into chicken for a while. The enemy isn't able to attack but has the same strength and thus won't be as "
"easy to kill as a normal chicken."
msgstr ""
"Kyckling: Förvandlar fienden till en kyckling en kort stund. Fienden kan inte attackera i denna form, men har samma styrka "
"som förut och kommer därav vara -något- svårare att döda än en vanlig kyckling. "

#: guitext:257
msgctxt "Creature spell"
msgid "Time Bomb: Turns your creature into a suicidal bomber."
msgstr "Tidsinställd bomb"

#: guitext:258
msgctxt "Creature name"
msgid "Fairy"
msgstr "Fé"

#: guitext:259
msgctxt "Creature name"
msgid "Imp"
msgstr "Smådjävul"

#: guitext:260
msgctxt "Creature name"
msgid "Beetle"
msgstr "Skalbagge"

#: guitext:261
msgctxt "Creature name"
msgid "Troll"
msgstr "Troll"

#: guitext:262
msgctxt "Creature name"
msgid "Demon Spawn"
msgstr "Drakdemon"

#: guitext:263
msgctxt "Creature name"
msgid "Warlock"
msgstr "Magiker"

#: guitext:264
msgctxt "Creature name"
msgid "Fly"
msgstr "Fluga"

#: guitext:265
msgctxt "Creature name"
msgid "Spider"
msgstr "Spindel"

#: guitext:266
msgctxt "Creature name"
msgid "Skeleton"
msgstr "Skelett"

#: guitext:267
msgctxt "Creature name"
msgid "Horned Reaper"
msgstr "Dödsängel"

#: guitext:268
msgctxt "Creature name"
msgid "Dragon"
msgstr "Drake"

#: guitext:269
msgctxt "Creature name"
msgid "Tentacle"
msgstr "Tentakel"

#: guitext:270
msgctxt "Creature name"
msgid "Hound"
msgstr "Helveteshund"

#: guitext:271
msgctxt "Creature name"
msgid "Ghost"
msgstr "Spöke"

#: guitext:272
msgctxt "Creature name"
msgid "Mistress"
msgstr "Mörkrets älskarinna"

#: guitext:273
msgctxt "Creature name"
msgid "Bile Demon"
msgstr "Gallgasdemon"

#: guitext:274
msgctxt "Creature name"
msgid "Vampire"
msgstr "Vampyr"

#: guitext:275
msgctxt "Creature name"
msgid "Barbarian"
msgstr "Barbar"

#: guitext:276
msgctxt "Creature name"
msgid "Knight"
msgstr "Riddare"

#: guitext:277
msgctxt "Creature name"
msgid "Wizard"
msgstr "Trollkarl"

#: guitext:278
msgctxt "Creature name"
msgid "Orc"
msgstr "Orch"

#: guitext:279
msgctxt "Creature name"
msgid "Mountain Dwarf"
msgstr "Bergsdvärg"

#: guitext:280
msgctxt "Creature name"
msgid "Valley Dwarf"
msgstr "Daladvärg"

#: guitext:281
msgctxt "Creature name"
msgid "Thief"
msgstr "Tjuv"

#: guitext:282
msgctxt "Creature name"
msgid "Samurai"
msgstr "Samurai"

#: guitext:283
msgctxt "Creature name"
msgid "Priestess"
msgstr "Prästinna"

#: guitext:284
msgctxt "Creature name"
msgid "Giant"
msgstr "Jätte"

#: guitext:285
msgctxt "Creature name"
msgid "Archer"
msgstr "Bågskytt"

#: guitext:286
msgctxt "Creature name"
msgid "Monk"
msgstr "Munk"

#: guitext:287
msgctxt "In-game interface description"
msgid "Query: Select this and left click on a creature to view information on that creature and track it on screen. LMB select."
msgstr "Förklaring: Välj denna och vänsterklicka på en varelse för att visa information om den varelsen. VMK väljer. [5.8]"

#: guitext:288
msgctxt "Menu interface item"
msgid "Select game"
msgstr "Välj Spel"

#: guitext:289
msgctxt "Menu interface item"
msgid "Network Menu"
msgstr "Nätverksmeny"

#: guitext:290
msgctxt "Menu interface item"
msgid "Main Menu"
msgstr "Huvudmeny"

#: guitext:343
msgctxt "Menu interface, Main Menu title"
msgid "Main Menu"
msgstr "Huvudmeny"

#: guitext:291
msgctxt "In-game interface description"
msgid "Anger: How angry the creature is. The higher the bar is, the angrier the creature is."
msgstr "Ilska: Hur arg en varelse är. Ju högre mätaren är, desto argare är varelsen. "

#: guitext:292
msgctxt "In-game interface description"
msgid "Creature Kills: The total number of enemies the creature has slain."
msgstr "Antal dödade: Antal fiender varelsen har slagit ihjäl. [23.7]"

#: guitext:293
msgctxt "In-game interface description"
msgid "Strength: The amount of damage the creature inflicts upon it's enemies with each hit."
msgstr "Styrka: Den skada varelsen åstadkommer på sina fiender. [23.12]"

#: guitext:294
msgctxt "In-game interface description"
msgid "Wage: The creature's salary in gold which it takes on each payday."
msgstr "Lön: Varelsens lön i guld som den kräver varje lönedag. [23.13]"

#: guitext:295
msgctxt "In-game interface description"
msgid "Gold Held: The amount of gold the creature is carrying."
msgstr "Innehav av guld: Den mängd guld varelsen bär. [23.8]"

#: guitext:296
msgctxt "In-game interface description"
msgid "Defence: The chance a creature will avoid a blow. The higher the number, the greater the chance of avoidance."
msgstr "Försvar: Chansen att en varelse kommer undvika ett slag. Ju högre siffra, desto större är chansen att undvika. "

#: guitext:297
msgctxt "In-game interface description"
msgid "Skill: The creature's ability to perform tasks. The higher the Skill level, the better the creature's performance."
msgstr "Skicklighet: Varelsens förmåga att utföra uppgifter [23.14]"

#: guitext:298
msgctxt "In-game interface description"
msgid "Age/Time In Dungeon: The length of time you have employed the creature."
msgstr "Tid i grottan: Den tid du har haft varelsen anställd. [23.10]"

#: guitext:299
msgctxt "In-game interface description"
msgid ""
"Dexterity: The chance of a successful attack. Used to break enemy defence. The higher the number, the greater the chance of "
"hitting."
msgstr "Smidighet: Chansen att en varelse kommer undvika en fälla eller fiendevapen. [23.15]"

#: guitext:300
msgctxt "In-game interface description"
msgid ""
"Luck: The chance that a creature will do a double attack or a double defence in combat. Taken into account only when the hit "
"is not avoided."
msgstr "Tur: Chansen att en varelse kommer göra en dubbelattack eller dubbelförsvar i strid. [23.11]"

#: guitext:301
msgctxt "In-game interface description"
msgid "Blood type: As if you care. Blood is blood, right?"
msgstr "Blodtyp: Som om du brydde dig. Blod är blod, eller hur? [23.16]"

#: guitext:302
msgctxt "In-game interface description"
msgid ""
"Idle: The creature is either sleeping or not working. It's not involved in anything constructive or useful. LMB pick up "
"creature. RMB zoom."
msgstr "Sysslolös: Antingen sover varelsen eller så arbetar han inte. VMK plockar upp varelse. HMK zoomar. [9.1 och 22.2.1]"

#: guitext:303
msgctxt "In-game interface description"
msgid "Working: The creature is performing tasks and doing work for you. LMB pick up creature. RMB zoom."
msgstr "Arbetar: Varelsen utför uppgifter. VMK plockar upp varelse. HMK zoomar. [9.2 och 22.2.1]"

#: guitext:304
msgctxt "In-game interface description"
msgid "Fighting: The creature is in a battle. LMB pick up creature. RMB zoom."
msgstr "Strider: Varelsen befinner sig i strid. VMK plockar upp varelse. HMK zoomar. . [9.3 och 22.2.1]"

#: guitext:305
msgctxt "In-game interface description"
msgid "Fight: Your creatures always attack and not avoid any combat. LMB select."
msgstr "Slåss: Dina varelser anfaller alltid. VMK väljer. [6.5.1]"

#: guitext:306
msgctxt "In-game interface description"
msgid "Flee: Your creatures attempt to preserve their lives, running away if they are too badly injured. LMB select."
msgstr "Fly: Dina varelser försöker att i strid rädda sina liv om de blir allt för skadade. VMK väljer. [5.2]"

#: guitext:307
msgctxt "In-game interface description"
msgid "Imprison: Your creatures stun their enemies in battle and imprison those they defeat. LMB select."
msgstr "Fängsla: Dina varelser bedövar sina fiender i strid och fängslar de som besegrats. VMK väljer. [5.1]"

#: guitext:308
msgctxt "In-game interface description"
msgid "Defending: The creature is concentrating on avoiding its adversary's blows."
msgstr "Försvar: Varelsen koncentrerar sig på att undvika fiendens slag."

#: guitext:309
msgctxt "In-game interface item"
msgid "Are you sure?"
msgstr "Är du säker?"

#: guitext:310
msgctxt "In-game interface item"
msgid "Yes"
msgstr "Ja"

#: guitext:311
msgctxt "In-game interface item"
msgid "No"
msgstr "Nej"

#: guitext:312
msgctxt "In-game interface item"
msgid "For"
msgstr "För"

#: guitext:313
msgctxt "In-game interface description"
msgid "Shadows: The number of shadows cast by each creature. LMB toggle."
msgstr "Skuggor: Det antal skuggor varje varelse kastar. VMK växlar. [3.2.2]"

#: guitext:314
#, fuzzy
msgctxt "In-game interface description"
msgid ""
"View Type: Swap between perspective views. Default view has warped walls and can be rotated. Disable the warp effect for "
"clean lines. Forced perspective can only be rotated 90 degrees and changes the viewing angle. LMB toggle."
msgstr "Visningstyp: Växla mellan standard och tvingade perspektivvisningar. VMK växlar. [3.2.2]"

#: guitext:315
msgctxt "In-game interface description"
msgid ""
"Wall Height: Swap between high or low walls. If you make the walls one block high, they are easier to see over. LMB toggle."
msgstr "Vägghöjd: Växla mellan höga och låga väggar. VMK växlar. [3.2.2]"

#: guitext:316
msgctxt "In-game interface description"
msgid "View Distance: The amount of dungeon drawn. This directly affects the speed of the game. LMB toggle."
msgstr "Visningsavstånd: Den yta av grottan som är ritad. Detta påverkar direkt spelets hastighet. VMK växlar. [3.2.2]"

#: guitext:317
msgctxt "In-game interface description"
msgid "Gamma Correction: Adjust the brightness of the game. LMB toggle."
msgstr "Gamma: Justerar ljusstyrkan i spelet. VMK växlar. [3.2.2]"

#: guitext:318
msgctxt "In-game interface item"
msgid "Of"
msgstr "Av"

#: guitext:319
msgctxt "Slab description"
msgid "Empty Lair: Would suit itinerant creature."
msgstr "Tom lya: Skulle passa en vandrande varelse."

#: guitext:320
msgctxt "Menu interface item"
msgid "Paused"
msgstr "Pause"

#: guitext:321
msgctxt "In-game interface description"
msgid "Zoom In: Zoom in the Dynamic Map. This increases the scale of the map. LMB select."
msgstr "Zooma in: Zooma in på den dynamiska kartan. VMK väljer. [4.1]"

#: guitext:322
msgctxt "In-game interface description"
msgid "Zoom Out: Zoom out the Dynamic Map. This decreases the scale of the map. LMB select."
msgstr "Zooma ut: Zooma ut från den dynamiska kartan. VMK väljer [4.1]"

#: guitext:323
msgctxt "In-game interface description"
msgid "Full Screen Map: Takes you to the Map Screen which displays your entire Dungeon and the surrounding area. LMB select."
msgstr "Fullskärmskarta: Tar dig till kartmenyn. VMK väljer. [4.1.1]"

#: guitext:324
msgctxt "Slab description"
msgid ""
"Impenetrable Rock: Your Imps cannot dig through this, the only solution is to go round. It is visible even if far from your "
"territory."
msgstr "Ogenomtränglig klippa: Dina smådjävlar kan inte gräva sig igenom denna."

#: guitext:325
msgctxt "Slab description"
msgid ""
"Earth: You can excavate this. To dig out some new caverns, choose a location and tag for digging with LMB. Press LMB again to "
"untag."
msgstr "Jord: Du kan gräva upp detta. [12.1]"

#: guitext:326
msgctxt "Slab description"
msgid ""
"Gold Seam: Your source of wealth. Dig this out and your Imps will take it to your Treasure Room. You can also pick up the "
"lumps of treasure left on the ground."
msgstr "Guldåder: Din källa till rikedom. Bryt denna och dina smådjävlar kommer ta den till din skattkammare. [12.2]"

#: guitext:327
msgctxt "Slab description"
msgid "Lava: Burns any creature that step on it. Get over lava by building a Bridge.or building a Bridge."
msgstr "Lava: Bränner alla varelser som kliver i den. Du kan korsa lava genom att bygga en bro över den. "

#: guitext:328
msgctxt "Slab description"
msgid "Water: Creatures move more slowly through water. Build the Bridge to make new land on the water."
msgstr "Vatten: Varelser rör sig långsamt genom vatten [14.1]"

#: guitext:329
msgctxt "Slab description"
msgid "Wall: A reinforced stone wall that enemies cannot break through. At least without the Destroy Walls spell."
msgstr "Vägg: En förstärkt stenvägg som fiender inte kan bryta sig igenom. [12.1]"

#: guitext:330
msgctxt "Slab description"
msgid "Damaged Wall: Unless repaired, this wall will eventually collapse."
msgstr "Skadad vägg: Om den inte repareras kommer den till slut att kollapsa"

#: guitext:331
msgctxt "Slab description"
msgid "Path: Unclaimed earth floor. You can claim it if it is connected to already claimed territory."
msgstr "Jordgolv: Ointaget område. [12.1]"

#: guitext:332
msgctxt "Slab description"
msgid "Claimed area: Your dungeon territory. You can build rooms and drop your creatures on it."
msgstr "Intaget område: Någon väktares grottområde. [12.1]"

#: guitext:333
msgctxt "In-game interface item"
msgid "More..."
msgstr "Mer..."

#: guitext:334
msgctxt "In-game message"
msgid "Level completed - press Escape to continue"
msgstr "Nivå Avklarad - Tryck På Esc För Att Fortsätta"

#: guitext:335
msgctxt "In-game message"
msgid "You have been defeated. Press Space to restart."
msgstr "Nivå Förlorad - Tryck På Esc För Att Starta Om"

#: guitext:336
msgctxt "On-screen message"
msgid "Recording FLIC"
msgstr "Spelar In Filmsekvens"

#: guitext:337
msgctxt "On-screen message"
msgid "Error recording FLIC"
msgstr "Fel Vid Inspelning Av Filmsekvens"

#: guitext:338
msgctxt "On-screen message"
msgid "Finished recording FLIC"
msgstr "Klar Med Inspelning Av Filmsekvens"

#: guitext:339
msgctxt "Unused"
msgid "Time Bomb"
msgstr "Tidsinställd bomb"

#: guitext:340
msgctxt "In-game interface item"
msgid "Sound FX"
msgstr "Ljudeffekter"

#: guitext:341
msgctxt "In-game interface item"
msgid "Music"
msgstr "Musik"

#: guitext:342
msgctxt "In-game interface item"
msgid "UNUSED"
msgstr "OANVÄND"

#: guitext:344
msgctxt "Menu interface item"
msgid "Load Menu"
msgstr "Laddningsmeny"

#: guitext:345
msgctxt "Menu interface, Main Menu item"
msgid "Load Game"
msgstr "Ladda Spel"

#: guitext:346
msgctxt "Menu interface, Main Menu item"
msgid "Continue Game"
msgstr "Fortsätt Spel"

#: guitext:347
msgctxt "Menu interface, Main Menu item"
msgid "Multiplayer"
msgstr "Multiplayer"

#: guitext:348
msgctxt "Menu interface item"
msgid "Return to Main Menu"
msgstr "Återvänd Till Huvudmenyn"

#: guitext:349
msgctxt "Menu interface item"
msgid "Play Intro"
msgstr "Intro"

#: guitext:350
msgctxt "Menu interface item"
msgid "Service Menu"
msgstr "Servicemeny"

#: guitext:351
msgctxt "Menu interface item"
msgid "Session Menu"
msgstr "Sessionsmeny"

#: guitext:352
msgctxt "Menu interface item"
msgid "Speed"
msgstr "Hastighet"

#: guitext:353
msgctxt "Menu interface item"
msgid "COM Port"
msgstr "COM-Port"

#: guitext:354
msgctxt "Menu interface item"
msgid "Phone Number"
msgstr "Telefonnummer"

#: guitext:355
msgctxt "Menu interface item"
msgid "IRQ"
msgstr "IRQ"

#: guitext:356
msgctxt "Menu interface item"
msgid "Statistics"
msgstr "Statistik"

#: guitext:357
msgctxt "Menu interface item"
msgid "Level Completed"
msgstr "Nivå avklarad"

#: guitext:358
msgctxt "Menu interface item"
msgid "UNUSED"
msgstr "OANVÄND"

#: guitext:359
msgctxt "Menu interface, Main Menu item"
msgid "Quit"
msgstr "Avsluta"

#: guitext:360
msgctxt "Menu interface, Main Menu item"
msgid "Start New Game"
msgstr "Starta Nytt Spel"

#: guitext:361
msgctxt "Unused"
msgid "This is a tale of valour and honour and how tasty heroes are...."
msgstr "Detta är berättelsen om tapperhet och ära och hur gott hjältar smakar..."

#: guitext:362
msgctxt "Credits"
msgid "Designed By"
msgstr "Designat Av"

#: guitext:363
msgctxt "Credits"
msgid "Project Leader"
msgstr "Projektledare"

#: guitext:364
msgctxt "Credits"
msgid "Lead Programmer"
msgstr "Huvudprogrammerare"

#: guitext:365
msgctxt "Credits"
msgid "Lead Artist"
msgstr "Huvudtecknare"

#: guitext:366
msgctxt "Credits"
msgid "Programming"
msgstr "Programmering"

#: guitext:367
msgctxt "Credits"
msgid "Engine Design"
msgstr "Spelmotordesign"

#: guitext:368
msgctxt "Credits"
msgid "Music and Sfx"
msgstr "Musik Och Ljudeffekter"

#: guitext:369
msgctxt "Credits"
msgid "Graphics Programmers"
msgstr "Grafikprogrammering"

#: guitext:370
msgctxt "Credits"
msgid "Artists"
msgstr "Tecknare"

#: guitext:371
msgctxt "Credits"
msgid "Network Programming"
msgstr "Nätverksprogrammering"

#: guitext:372
msgctxt "Credits"
msgid "Testing Manager"
msgstr "Testansvarig"

#: guitext:373
msgctxt "Credits"
msgid "Lead Testers"
msgstr "Huvudtestare"

#: guitext:374
msgctxt "Credits"
msgid "Lead Tester"
msgstr "Testansvarig"

#: guitext:375
msgctxt "Credits"
msgid "Management"
msgstr "Ledning"

#: guitext:376
msgctxt "Credits"
msgid "Marketing and PR"
msgstr "Marknadsföring Och Pr"

#: guitext:377
msgctxt "Credits"
msgid "Tech Support"
msgstr "Teknisk Support"

#: guitext:378
msgctxt "Credits"
msgid "Administration"
msgstr "Administration"

#: guitext:379
msgctxt "Credits"
msgid "Thanks To"
msgstr "Tack Till"

#: guitext:380
msgctxt "Credits"
msgid "Producer"
msgstr "Producent"

#: guitext:381
msgctxt "Credits"
msgid "Level Design"
msgstr "Nivådesign"

#: guitext:382
msgctxt "Credits"
msgid "Script By"
msgstr "Manus"

#: guitext:383
msgctxt "Credits"
msgid "Libraries and Tools"
msgstr "Bibliotek Och Verktyg"

#: guitext:384
msgctxt "Credits"
msgid "Playtesters"
msgstr "Speltestare"

#: guitext:385
msgctxt "Credits"
msgid "Localisation"
msgstr "Lokalisering"

#: guitext:386
msgctxt "Credits"
msgid "Special Thanks To"
msgstr "Speciellt Tack Till"

#: guitext:387
msgctxt "Credits"
msgid "Package Design"
msgstr "Förpackningsdesign"

#: guitext:388
msgctxt "Credits"
msgid "Documentation"
msgstr "Dokumentation"

#: guitext:389
msgctxt "Credits"
msgid "Documentation Layout"
msgstr "Dokumentationslayout"

#: guitext:390
msgctxt "Credits"
msgid "Production"
msgstr "Produktion"

#: guitext:391
msgctxt "Credits"
msgid "Quality Assurance"
msgstr "Kvalitetskontroll"

#: guitext:392
msgctxt "Credits"
msgid "Lead Level Design"
msgstr "Ansvarig Nivådesign"

#: guitext:393
msgctxt "Credits"
msgid "Intro"
msgstr "Intro"

#: guitext:394
msgctxt "Credits"
msgid "Testers"
msgstr "Testare"

#: guitext:395
msgctxt "Menu interface item"
msgid "Sessions"
msgstr "Sessioner"

#: guitext:396
msgctxt "Menu interface item"
msgid "Name"
msgstr "Namn"

#: guitext:397
msgctxt "Menu interface item"
msgid "Services"
msgstr "Uppkoppling"

#: guitext:398
msgctxt "Menu interface item"
msgid "Messages"
msgstr "Meddelanden"

#: guitext:399
msgctxt "Menu interface item"
msgid "Create Game"
msgstr "Skapa Spel"

#: guitext:400
msgctxt "Menu interface item"
msgid "Join Game"
msgstr "Gå Med I Spel"

#: guitext:401
msgctxt "Menu interface item"
msgid "Start Game"
msgstr "Starta Spel"

#: guitext:402
msgctxt "Menu interface item"
msgid "Game Menu"
msgstr "Spelmeny"

#: guitext:403
msgctxt "Menu interface item"
msgid "Cancel"
msgstr "Avbryt"

#: guitext:404
msgctxt "Menu interface item"
msgid "No Name"
msgstr "Inget namn"

#: guitext:405
msgctxt "Menu interface item"
msgid "Players"
msgstr "Spelare"

#. Creature experience level
#: guitext:406
msgctxt "Menu interface item"
msgid "Level"
msgstr "Nivå"

#: guitext:407
msgctxt "Menu interface item"
msgid "Levels"
msgstr "Nivåer"

#: guitext:408
msgctxt "Menu interface item"
msgid "Games"
msgstr "Spel"

#: guitext:409
msgctxt "Menu interface item"
msgid "Modem Menu"
msgstr "Modemmeny"

#: guitext:410
msgctxt "Menu interface item"
msgid "Serial Menu"
msgstr "Seriell Meny"

#: guitext:411
msgctxt "Menu interface item"
msgid "Init"
msgstr "Initiering"

#: guitext:412
msgctxt "Menu interface item"
msgid "Hangup"
msgstr "Lägg på"

#: guitext:413
msgctxt "Menu interface item"
msgid "Clear"
msgstr "Rensa"

#: guitext:414
msgctxt "Menu interface item"
msgid "Answer"
msgstr "Svara"

#: guitext:415
msgctxt "Menu interface item"
msgid "Start"
msgstr "Starta"

#: guitext:416
msgctxt "Menu interface item"
msgid "Ally"
msgstr "Vän"

#: guitext:417
msgctxt "Menu interface item"
msgid "Alliance"
msgstr "Allians"

#: guitext:418
msgctxt "Menu interface item"
msgid "Credits"
msgstr "Medverkande"

#: guitext:419
msgctxt "Menu interface item"
msgid "Ok"
msgstr "Ok"

#: guitext:420
msgctxt "Dungeon special description"
msgid "Reveal Map: Reveals the entire underground realm to you."
msgstr "Visa kartan: Avslöjar hela underjordens rike för dig."

#: guitext:421
msgctxt "Dungeon special description"
msgid "Resurrect Creature: You may raise one of your fallen minions from the dead."
msgstr "Återuppväck varelse: Du kan återuppväcka en av dina fallna underhuggare från döden."

#: guitext:422
msgctxt "Dungeon special description"
msgid "Transfer Creature: Pick one of your creatures to accompany you to the next realm."
msgstr "Överför varelse: Välj en av dina varelser som får följa med dig till nästa rike. "

#: guitext:423
msgctxt "Dungeon special description"
msgid "Steal Hero: Subvert a hero to your cause."
msgstr "Stjäl hjälte: Övertyga en hjälte att slåss för dina ändamål."

#: guitext:424
msgctxt "Dungeon special description"
msgid "Multiply Creatures: Create a double of each of your creatures."
msgstr "Föröka varelser: Skapa dubletter av dina varelser."

#: guitext:425
msgctxt "Dungeon special description"
msgid "Increase Level: Bestows greater skill on all your creatures."
msgstr "Öka nivå: Skänker större förmågor åt alla dina varelser."

#: guitext:426
msgctxt "Dungeon special description"
msgid "Make Safe: Reinforces your entire dungeon."
msgstr "Gör säker: Förstärker hela din grotta."

#: guitext:427
msgctxt "Dungeon special description"
msgid "Locate Hidden World: You will get access to a secret realm after you have conquered this one."
msgstr "Lokalisera en gömd värld: Du kommer att transporteras till en hemlig domän efter att du har erövrat denna. "

#: guitext:428
msgctxt "Dungeon special name"
msgid "Resurrect Creature"
msgstr "Återuppväck varelse"

#: guitext:429
msgctxt "Dungeon special name"
msgid "Transfer Creature"
msgstr "Överför varelse"

#: guitext:430
msgctxt "Menu interface item"
msgid "Bonus"
msgstr "Bonus"

#: guitext:431
msgctxt "Menu interface, Main Menu item"
msgid "High Score Table"
msgstr "Bästa Poäng"

#: guitext:432
msgctxt "Menu interface item"
msgid "Go to Query Mode"
msgstr "Gå till frågeläge"

#: guitext:433
msgctxt "Menu interface item"
msgid "More information"
msgstr "Mer information"

#: guitext:434
msgctxt "Menu interface item"
msgid "Back to main Query Screen"
msgstr "Tillbaka till frågeläget"

#: guitext:435
msgctxt "Menu interface item"
msgid "Selected action"
msgstr "Vald manöver"

#: guitext:436
msgctxt "Menu interface item"
msgid "Choose party"
msgstr "Välj grupp"

#: guitext:437
msgctxt "Menu interface item"
msgid "Enter dungeon"
msgstr "Gå in i grotta"

#: guitext:438
msgctxt "Menu interface item"
msgid "Party members"
msgstr "Gruppmedlem"

#: guitext:439
msgctxt "Menu interface item"
msgid "Available creatures"
msgstr "Tillgängliga varelser"

#: guitext:440
msgctxt "Menu interface item"
msgid "Creature"
msgstr "Varelse"

#: guitext:441
msgctxt "Menu interface item"
msgid "Money available"
msgstr "Tillgängligt kapital"

#: guitext:442
msgctxt "Menu interface item"
msgid "Leader"
msgstr "Ledare"

#: guitext:443
msgctxt "Menu interface item"
msgid "Hire"
msgstr "Anställ"

#: guitext:444
msgctxt "Menu interface item"
msgid "Fire"
msgstr "Sparka"

#: guitext:445
msgctxt "Menu interface item"
msgid "Cost"
msgstr "Kostnad"

#: guitext:446
msgctxt "Menu interface item"
msgid "Type"
msgstr "Typ"

#: guitext:447 guitext:448
msgctxt "In-game interface description"
msgid "Room Panel: The rooms available for you to build. Here you can center map on rooms or build new ones."
msgstr "Rumspanel: De rum som finns tillgängliga för dig att bygga. [6.0]"

#: guitext:449
msgctxt "In-game interface description"
msgid "Research Panel: The spells available to you. Here you can cast or cancel them."
msgstr "Forskningspanel: De trollformler som finns tillgängliga för dig. [7.0]"

#: guitext:450
msgctxt "In-game interface description"
msgid "Workshop Panel: The traps and doors available to you. You can center the map on them, place new ones or sell existing."
msgstr "Verkstadspanel: De fällor och dörrar som finns tillgängliga för dig. [8.0]"

#: guitext:451
msgctxt "In-game interface description"
msgid "Creature Panel: Information on your creatures. Shows activity of your creatures and allows picking them up."
msgstr "Varelsepanel: Information om dina varelser. [9.0]"

#: guitext:452
msgctxt "In-game interface description"
msgid "Research Time: The time until a new spell is researched. Scholars in your Library are making progress on this bar."
msgstr "Forskningstid: Den tid det tar innan en ny trollformel har forskats fram. [5.4]"

#: guitext:453
msgctxt "In-game interface description"
msgid "Workshop Time: The time until a new trap is manufactured. Workers in your Workshop are making progress on this bar."
msgstr "Verkstadstid: Den tid det tar innan en ny fälla eller dörr är tillverkad. [5.5]"

#: guitext:454
msgctxt "In-game interface description"
msgid ""
"Payday Time: The time until the next Creature Payday. This bar increases over time and, when it reaches its peak, all of your "
"creatures will want their wages."
msgstr ""
"Tid till löning:  Den tid som återstår innan nästa löneutbetalning till dina varelser. Denna mätare ökar i takt med tiden och "
"när den når sitt slut så kommer alla dina varelser att vilja ha sin lön. "

#: guitext:455
msgctxt "In-game interface description"
msgid "Number of Rooms: The number of rooms held by this Keeper. Allows you to compare your dungeon with the competitors."
msgstr "Antal rum: Det antal rum som hålls av denna väktare. [5.6]"

#: guitext:456
msgctxt "In-game interface description"
msgid "Number of Creatures: The number of creatures owned by this Keeper. Allows you to compare your army with other Keepers."
msgstr "Antal varelser: Det antal varelser som ägs av denna väktare. [5.7]"

#: guitext:457
msgctxt "Menu interface item"
msgid "Choose game"
msgstr "Välj spel"

#: guitext:458
msgctxt "Menu interface item"
msgid "Game type"
msgstr "Speltyp"

#: guitext:459
msgctxt "Menu interface item"
msgid "Keeper vs keeper"
msgstr "Väktare mot väktare"

#: guitext:460
msgctxt "Menu interface item"
msgid "Keeper vs heroes"
msgstr "Väktare mot hjältar"

#: guitext:461
msgctxt "Menu interface item"
msgid "Deathmatch"
msgstr "Dödsmatch"

#: guitext:462
msgctxt "In-game interface description"
msgid "Sell Room: Sell a room tile for half the building price. LMB select."
msgstr "Sälj rum: Sälj en rumsplatta för halva byggnadspriset. VMK väljer. [6.4]"

#: guitext:463
msgctxt "In-game interface description"
msgid "Sell Item: Sell a Trap or Door. Allows you to earn gold on manufacturing. LMB select."
msgstr "Sälj objekt: Sälj en fälla eller dörr. VMK väljer. [8.1.2]"

#: guitext:464
msgctxt "In-game interface description"
msgid "Next Battle: Zoom to the next battle. LMB select."
msgstr "Nästa strid: Zooma till nästa strid. VMK väljer."

#: guitext:465
msgctxt "In-game interface item"
msgid "Close Window"
msgstr "Stäng fönster"

#: guitext:466
msgctxt "In-game interface item"
msgid "Zoom to area"
msgstr "Zooma till område"

#: guitext:467
msgctxt "Menu interface item"
msgid "No mouse installed"
msgstr "Ingen Mus Installerad"

#: guitext:468
msgctxt "Menu interface item"
msgid "Define keys"
msgstr "Definiera Tangenter"

#: guitext:469
msgctxt "Game controls"
msgid "Ally with player"
msgstr "Gå Ihop Med Spelare"

#: guitext:470
msgctxt "Game controls"
msgid "Press a key"
msgstr "Tryck På En Tangent"

#: guitext:471
msgctxt "Game controls"
msgid "Up"
msgstr "Upp"

#: guitext:472
msgctxt "Game controls"
msgid "Down"
msgstr "Ned"

#: guitext:473
msgctxt "Game controls"
msgid "Left"
msgstr "Vänster"

#: guitext:474
msgctxt "Game controls"
msgid "Right"
msgstr "Höger"

#: guitext:475
msgctxt "Game controls"
msgid "Rotate"
msgstr "Rotera"

#: guitext:476
msgctxt "Game controls"
msgid "Speed"
msgstr "Hastighet"

#: guitext:477
msgctxt "Game controls"
msgid "Rotate Left"
msgstr "Rotera Vänster"

#: guitext:478
msgctxt "Game controls"
msgid "Rotate Right"
msgstr "Rotera Höger"

#: guitext:479
msgctxt "Game controls"
msgid "Zoom In"
msgstr "Zooma In"

#: guitext:480
msgctxt "Game controls"
msgid "Zoom Out"
msgstr "Zooma Ut"

#: guitext:481
msgctxt "Keyboard"
msgid "Left Control"
msgstr "Vänster Control"

#: guitext:482
msgctxt "Keyboard"
msgid "Right Control"
msgstr "Höger Control"

#: guitext:483
msgctxt "Keyboard"
msgid "Left Shift"
msgstr "Vänster Shift"

#: guitext:484
msgctxt "Keyboard"
msgid "Right Shift"
msgstr "Höger Shift"

#: guitext:485
msgctxt "Keyboard"
msgid "Left Alt"
msgstr "Vänster Alt"

#: guitext:486
msgctxt "Keyboard"
msgid "Right Alt"
msgstr "Höger Alt"

#: guitext:487
msgctxt "Keyboard"
msgid "Space"
msgstr "Mellanslag"

#: guitext:488
msgctxt "Keyboard"
msgid "Return"
msgstr "Blanksteg"

#: guitext:489
msgctxt "Keyboard"
msgid "Tab"
msgstr "Tab"

#: guitext:490
msgctxt "Keyboard"
msgid "Caps Lock"
msgstr "Caps Lock"

#: guitext:491
msgctxt "Keyboard"
msgid "Backspace"
msgstr "Backspace"

#: guitext:492
msgctxt "Keyboard"
msgid "Insert"
msgstr "Insert"

#: guitext:493
msgctxt "Keyboard"
msgid "Delete"
msgstr "Delete"

#: guitext:494
msgctxt "Keyboard"
msgid "Home"
msgstr "Home"

#: guitext:495
msgctxt "Keyboard"
msgid "End"
msgstr "End"

#: guitext:496
msgctxt "Keyboard"
msgid "Page Up"
msgstr "Page Up"

#: guitext:497
msgctxt "Keyboard"
msgid "Page Down"
msgstr "Page Down"

#: guitext:498
msgctxt "Keyboard"
msgid "Num Lock"
msgstr "Num Lock"

#: guitext:499
msgctxt "Keyboard"
msgid "Num /"
msgstr "Num /"

#: guitext:500
msgctxt "Keyboard"
msgid "Num *"
msgstr "Num /*"

#: guitext:501
msgctxt "Keyboard"
msgid "Num -"
msgstr "Num -"

#: guitext:502
msgctxt "Keyboard"
msgid "Num +"
msgstr "Num +"

#: guitext:503
msgctxt "Keyboard"
msgid "Num Enter"
msgstr "Num Enter"

#: guitext:504
msgctxt "Keyboard"
msgid "Num Delete"
msgstr "Num Delete"

#: guitext:505
msgctxt "Keyboard"
msgid "NUM 1"
msgstr "NUM 1"

#: guitext:506
msgctxt "Keyboard"
msgid "NUM 2"
msgstr "NUM 2"

#: guitext:507
msgctxt "Keyboard"
msgid "NUM 3"
msgstr "NUM 3"

#: guitext:508
msgctxt "Keyboard"
msgid "NUM 4"
msgstr "NUM 4"

#: guitext:509
msgctxt "Keyboard"
msgid "NUM 5"
msgstr "NUM 5"

#: guitext:510
msgctxt "Keyboard"
msgid "NUM 6"
msgstr "NUM 6"

#: guitext:511
msgctxt "Keyboard"
msgid "NUM 7"
msgstr "NUM 7"

#: guitext:512
msgctxt "Keyboard"
msgid "NUM 8"
msgstr "NUM 8"

#: guitext:513
msgctxt "Keyboard"
msgid "NUM 9"
msgstr "NUM 9"

#: guitext:514
msgctxt "Keyboard"
msgid "NUM 0"
msgstr "NUM 0"

#: guitext:515
msgctxt "Keyboard"
msgid "F1"
msgstr "F1"

#: guitext:516
msgctxt "Keyboard"
msgid "F2"
msgstr "F2"

#: guitext:517
msgctxt "Keyboard"
msgid "F3"
msgstr "F3"

#: guitext:518
msgctxt "Keyboard"
msgid "F4"
msgstr "F4"

#: guitext:519
msgctxt "Keyboard"
msgid "F5"
msgstr "F5"

#: guitext:520
msgctxt "Keyboard"
msgid "F6"
msgstr "F6"

#: guitext:521
msgctxt "Keyboard"
msgid "F7"
msgstr "F7"

#: guitext:522
msgctxt "Keyboard"
msgid "F8"
msgstr "F8"

#: guitext:523
msgctxt "Keyboard"
msgid "F9"
msgstr "F9"

#: guitext:524
msgctxt "Keyboard"
msgid "F10"
msgstr "F10"

#: guitext:525
msgctxt "Keyboard"
msgid "F11"
msgstr "F11"

#: guitext:526
msgctxt "Keyboard"
msgid "F12"
msgstr "F12"

#: guitext:527
msgctxt "Keyboard"
msgid "Up"
msgstr "Upp"

#: guitext:528
msgctxt "Keyboard"
msgid "Down"
msgstr "Ned"

#: guitext:529
msgctxt "Keyboard"
msgid "Left"
msgstr "Vänster"

#: guitext:530
msgctxt "Keyboard"
msgid "Right"
msgstr "Höger"

#: guitext:531
msgctxt "Network game message"
msgid "Initialising Modem"
msgstr "Initierar Modem"

#: guitext:532
msgctxt "Network game message"
msgid "Connecting Modem"
msgstr "Ansluter Modem"

#: guitext:533
msgctxt "Network game message"
msgid "Dial"
msgstr "Ring upp"

#: guitext:534
msgctxt "Network game message"
msgid "Continue"
msgstr "Fortsätt"

#: guitext:535
msgctxt "Network game message"
msgid "Line Engaged"
msgstr "Upptaget"

#: guitext:536
msgctxt "Network game message"
msgid "Unknown Error"
msgstr "Okänt Fel"

#: guitext:537
msgctxt "Network game message"
msgid "No Carrier"
msgstr "Ingen Linje"

#: guitext:538
msgctxt "Network game message"
msgid "No Dial Tone"
msgstr "Ingen Kopplingston"

#: guitext:539
msgctxt "Network game message"
msgid "No Response"
msgstr "Inget Svar"

#: guitext:540
msgctxt "Network game message"
msgid "No Server"
msgstr "Ingen Server"

#: guitext:541
msgctxt "Network game message"
msgid "Unable to initialise"
msgstr "Kan Inte Initiera"

#: guitext:542
msgctxt "Network game message"
msgid "Unable to create game"
msgstr "Kan Inte Skapa Spel"

#: guitext:543
msgctxt "Network game message"
msgid "Unable to join game"
msgstr "Kan Inte Gå Med I Spel"

#: guitext:544
msgctxt "Slab description"
msgid "Gems: Infinite wealth for your Imps to extract. Cannot be destroyed, but takes longer to mine than Gold."
msgstr "Ädelstenar: Obegränsat med rikedomar för dina smådjävlar att utvinna. [12.3]"

#: guitext:545
msgctxt "Object description"
msgid "Hero Gate: Heroes use this portal to invade your dungeon. It cannot be closed on your side."
msgstr "Hjälteport: Hjältar använder denna portal för att invadera din grotta. [15.4]"

#: guitext:546
msgctxt "Creature name"
msgid "Tunneller"
msgstr "Tunnelsnubbe"

#: guitext:547
msgctxt "Creature name"
msgid "Avatar"
msgstr "Avatar"

#: guitext:548
msgctxt "In-game interface description"
msgid "Toggle Computer Assistant: Currently - Aggressive. LMB toggle."
msgstr "Växla datorhjälp: Nuvarande - Aggressiv. VMK växlar. [3.2.4]"

#: guitext:549
msgctxt "In-game interface description"
msgid "Toggle Computer Assistant: Currently - Defensive. LMB toggle."
msgstr "Växla datorhjälp: Nuvarande - Defensiv. VMK växlar. [3.2.4]"

#: guitext:550
msgctxt "In-game interface description"
msgid "Toggle Computer Assistant: Currently - Construction Only. LMB toggle."
msgstr "Växla datorhjälp: Nuvarande - Endast konstruktion. VMK växlar. [3.2.4]"

#: guitext:551
msgctxt "In-game interface description"
msgid "Toggle Computer Assistant: Currently - Move Only. LMB toggle."
msgstr "Växla datorhjälp: Nuvarande - Endast flytta. VMK växlar. [3.2.4]"

#: guitext:552
msgctxt "In-game tab with rooms"
msgid "Treasure Room"
msgstr "Skattkammare"

#: guitext:553
msgctxt "In-game tab with rooms"
msgid "Library"
msgstr "Bibliotek"

#: guitext:554
msgctxt "In-game tab with rooms"
msgid "Lair"
msgstr "Lya"

#: guitext:555
msgctxt "In-game tab with rooms"
msgid "Prison"
msgstr "Fängelse"

#: guitext:556
msgctxt "In-game tab with rooms"
msgid "Torture Room"
msgstr "Tortyrkammare"

#: guitext:557
msgctxt "In-game tab with rooms"
msgid "Training Room"
msgstr "Träningsrum"

#: guitext:558
msgctxt "In-game tab with rooms"
msgid "Dungeon Heart"
msgstr "Grotthjärta"

#: guitext:559
msgctxt "In-game tab with rooms"
msgid "Workshop"
msgstr "Verkstad"

#: guitext:560
msgctxt "In-game tab with rooms"
msgid "Scavenger Room"
msgstr "Asätarrum"

#: guitext:561
msgctxt "In-game tab with rooms"
msgid "Temple"
msgstr "Tempel"

#: guitext:562
msgctxt "In-game tab with rooms"
msgid "Graveyard"
msgstr "Kyrkogård"

#: guitext:563
msgctxt "In-game tab with rooms"
msgid "Barracks"
msgstr "Barracker"

#: guitext:564
msgctxt "In-game tab with rooms"
msgid "Hatchery"
msgstr "Odlingsanstalt"

#: guitext:565
msgctxt "In-game tab with rooms"
msgid "Guard Post"
msgstr "Vaktpost"

#: guitext:566
msgctxt "In-game tab with rooms"
msgid "Bridge"
msgstr "Brygga"

#: guitext:567
msgid "Fight"
msgstr "Strid"

#: guitext:568
msgid "Annoyed"
msgstr "Irriterad"

#: guitext:569
msgctxt "Keyboard"
msgid "Shift"
msgstr "Shift"

#: guitext:570
msgctxt "Keyboard"
msgid "Control"
msgstr "Control"

#: guitext:571
msgctxt "Keyboard"
msgid "Alt"
msgstr "Alt"

#: guitext:572
msgctxt "Credits"
msgid "Additional Artwork"
msgstr "Övrig Grafik"

#: guitext:573
msgctxt "Credits"
msgid "Additional Programming"
msgstr "Övrig Programmering"

#: guitext:574
msgctxt "Credits"
msgid "Manual And Documentation"
msgstr "Handbok Och Dokumentation"

#: guitext:575
msgctxt "Credits"
msgid "Installer"
msgstr "Installerare"

#: guitext:576
msgctxt "Credits"
msgid "Additional Level Design"
msgstr "ÖVRIG NIVÅDESIGN"

#: guitext:577 guitext:863
msgctxt "Credits"
msgid "Additional Thanks"
msgstr "ÖVRIGT TACK"

#: guitext:578
msgctxt "Trap names"
msgid "Boulder Trap"
msgstr "Indy-fälla"

#: guitext:579
msgctxt "Trap names"
msgid "Alarm Trap"
msgstr "Alarmfälla"

#: guitext:580
msgctxt "Trap names"
msgid "Poison Gas Trap"
msgstr "Giftmolnsfälla"

#: guitext:581
msgctxt "Trap names"
msgid "Lightning Trap"
msgstr "Blixtfälla"

#: guitext:582
msgctxt "Trap names"
msgid "Word of Power Trap"
msgstr "Ordets makt-fälla"

#: guitext:583
msgctxt "Trap names"
msgid "Lava Trap"
msgstr "Lavafälla"

#: guitext:584
msgctxt "Trap description"
msgid ""
"Boulder Trap: A rolling rock that crushes everything in its path. Triggered when enemy creature is close and within line of "
"sight, or when slapped by a Keeper. LMB select. RMB zoom."
msgstr "Indy-fälla: En rullande sten som krossar allt i sin väg. VMK väljer. HMK zoomar. [20.1]"

#: guitext:585
msgctxt "Trap description"
msgid "Alarm Trap: Triggers a Call To Arms spell, so that creatures in the area are summoned to it. LMB select. RMB zoom."
msgstr "Alarmfälla: Utlöser trollformeln Vapengripare. VMK väljer. HMK zoomar. [20.2]"

#: guitext:586
msgctxt "Trap description"
msgid ""
"Poison Gas Trap: A cloud of noxious vapours triggered by your enemies. Can hurt owner creatures if they inhale it. LMB "
"select. RMB zoom."
msgstr "Giftmolnsfälla: Ett moln av skadliga ångor utlöses av dina fiender. VMK väljer. HMK zoomar. [20.3]"

#: guitext:587
msgctxt "Trap description"
msgid ""
"Lightning Trap: Strikes nearby enemy creatures with bolts of lightning when tripped. Does no harm to owner creatures. LMB "
"select. RMB zoom."
msgstr "Blixtfälla: Gör att varelser som befinner sig nära fällan träffas av blixten. VMK väljer. HMK zoomar. [20.4]"

#: guitext:588
msgctxt "Trap description"
msgid ""
"Word of Power Trap: Radiates devastating rings of demonic energy, pushing and damaging all enemy creatures within range. LMB "
"select. RMB zoom."
msgstr ""
"Ordets makt-fälla: Strålar ut förödande ringar med demonisk energi, vilket skadar alla varelser inom räckhåll. VMK väljer. "
"HMK zoomar. [20.5]"

#: guitext:589
msgctxt "Trap description"
msgid ""
"Lava Trap: The tile disintegrates revealing a pool of molten lava. Effects are irreversible, so Bridge is needed to be able "
"to step on affected area again. LMB select. RMB zoom."
msgstr "Lavafälla: Plattan löses upp och avslöjar en pool med flytande lava. VMK väljer. HMK zoomar. [20.6]"

#: guitext:590
msgctxt "Door name"
msgid "Wooden Door"
msgstr "Trädörr"

#: guitext:591
msgctxt "Door name"
msgid "Braced Door"
msgstr "Förstärkt dörr"

#: guitext:592
msgctxt "Door name"
msgid "Iron Door"
msgstr "Järndörr"

#: guitext:593
msgctxt "Door name"
msgid "Magic Door"
msgstr "Magisk dörr"

#: guitext:594
msgctxt "Door description"
msgid "Wooden Door: The simplest means of restricting access. Can be broken down easily. LMB select. RMB zoom."
msgstr "Trädörr: Den enklaste lösningen för att begränsa andras frihet. VMK väljer. HMK zoomar. [21.1]"

#: guitext:595
msgctxt "Door description"
msgid "Braced Door: A wooden door reinforced with iron to last longer. LMB select. RMB zoom."
msgstr "Förstärkt dörr: En trädörr förstärkt med järn. VMK väljer. HMK zoomar. [21.2]"

#: guitext:596
msgctxt "Door description"
msgid "Iron Door: Strong, heavy door capable of sustaining massive damage. LMB select. RMB zoom."
msgstr "Järndörr: Stark, tung dörr kapabel att stå emot betydande påverkan. VMK väljer. HMK zoomar. [21.3]"

#: guitext:597
msgctxt "Door description"
msgid "Magic Door: A special door, highly resistant to physical damage but susceptible to magical damage. LMB select. RMB zoom."
msgstr ""
"Magisk dörr: En specialdörr som är väldigt motståndskraftig mot fysisk skada men känslig för magisk påverkan. VMK väljer. HMK "
"zoomar. [21.4]"

#: guitext:598
msgctxt "Room name"
msgid "Portal"
msgstr "Portal"

#: guitext:599
msgctxt "Room name"
msgid "Treasure Room"
msgstr "Skattkammare"

#: guitext:600
msgctxt "Room name"
msgid "Library"
msgstr "Bibliotek"

#: guitext:601
msgctxt "Room name"
msgid "Prison"
msgstr "Fängelse"

#: guitext:602
msgctxt "Room name"
msgid "Torture Chamber"
msgstr "Tortyrkammare"

#: guitext:603
msgctxt "Room name"
msgid "Training Room"
msgstr "Träningsrum"

#: guitext:604
msgctxt "Room name"
msgid "Dungeon Heart"
msgstr "Grotthjärta"

#: guitext:605
msgctxt "Room name"
msgid "Workshop"
msgstr "Verkstad"

#: guitext:606
msgctxt "Room name"
msgid "Graveyard"
msgstr "Kyrkogård"

#: guitext:607
msgctxt "Room name"
msgid "Barracks"
msgstr "Barracker"

#: guitext:608
msgctxt "Room name"
msgid "Hatchery"
msgstr "Odlingsanstalt"

#: guitext:609
msgctxt "Room name"
msgid "Lair"
msgstr "Lya"

#: guitext:610
msgctxt "Room name"
msgid "Bridge"
msgstr "Brygga"

#: guitext:611
msgctxt "Room name"
msgid "Guard Post"
msgstr "Vaktpost"

#: guitext:612
msgctxt "Room name"
msgid "Temple"
msgstr "Tempel"

#: guitext:613
msgctxt "Room name"
msgid "Scavenger Room"
msgstr "Asätarrum"

#: guitext:614
msgctxt "Object name"
msgid "Hero Gate"
msgstr "Hjälteport"

#: guitext:615
msgctxt "Room description"
msgid "Treasure Room: Your gold is stored here. LMB select. RMB zoom. [17.1]"
msgstr "Skattkammare: Här förvaras ditt guld. VMK väljer. HMK zoomar. [17.1]"

#: guitext:616
msgctxt "Room description"
msgid "Library: The room where spells are researched. LMB select. RMB zoom. [17.4]"
msgstr "Bibliotek: Det rum där alla trollformler forskas fram. VMK väljer. HMK zoomar. [17.4]"

#: guitext:617
msgctxt "Room description"
msgid "Prison: Place enemy creatures here for safe keeping. LMB select. RMB zoom. [17.10]"
msgstr "Fängelse: Placera fiendevarelser här för säker förvaraing. VMK väljer. HMK zoomar. [17.10]"

#: guitext:618
msgctxt "Room description"
msgid "Training Room: Place creatures in here to improve their experience. LMB select. RMB zoom. [17.5]"
msgstr "Träningsrum: Placera varelser här för att förbättra deras egenskaper. VMK väljer. HMK zoomar. [17.5]"

#: guitext:619
msgctxt "Room description"
msgid "Torture Chamber: Torture creatures for your own evil ends. LMB select. RMB zoom. [17.11]"
msgstr "Tortyrkammare: Tortera varelser för din egen ondskefulla tillfredsställelses skull. VMK väljer. HMK zoomar. [17.11]"

#: guitext:620
msgctxt "Room description"
msgid "Dungeon Heart: The life force of your dungeon. [11.2]"
msgstr "Grotthjärta: Livskraften i din grotta. [11.2]"

#: guitext:621
msgctxt "Room description"
msgid "Workshop: Place creatures inside to manufacture Traps and Doors. LMB select. RMB zoom. [17.8]"
msgstr "Verkstad: Placera varelser här för att tillverka fällor och dörrar. VMK väljer. HMK zoomar. [17.8]"

#: guitext:622
msgctxt "Room description"
msgid "Graveyard: Dead creatures are taken to this room to rot. LMB select. RMB zoom. [17.13]"
msgstr "Kyrkogård: Döda varelser tas till detta rum för att ruttna. VMK väljer. HMK zoomar. [17.13]"

#: guitext:623
msgctxt "Room description"
msgid "Barracks: Group creatures by placing them into the room. LMB select. RMB zoom. [17.9]"
msgstr "Barracker: Gruppera varelser genom att placera dem i detta rum. VMK väljer. HMK zoomar. [17.9]"

#: guitext:624
msgctxt "Room description"
msgid "Hatchery: Where creatures feast on cute, helpless little chicks. LMB select. RMB zoom. [17.3]"
msgstr "Odlingsanstalt: Där varelser festar på söta små hjälplösa kycklingar. VMK väljer. HMK zoomar. [17.3]"

#: guitext:625
msgctxt "Room description"
msgid "Lair: Where your creatures sleep and replenish their energy. LMB select. RMB zoom. [17.2]"
msgstr "Lya: Här sover dina varelser och återhämtar sin energi. VMK väljer. HMK zoomar. [17.2]"

#: guitext:626
msgctxt "Room description"
msgid "Bridge: Place this on water and lava to allow creatures to cross. LMB select. RMB zoom. [17.6]"
msgstr "Brygga: Placera denna över vatten och lava för att låta varelser passera. VMK väljer. HMK zoomar. [17.6]"

#: guitext:627
msgctxt "Room description"
msgid "Guard Post: Your creatures keep watch over your dungeon when placed on this room. LMB select. RMB zoom. [17.7]"
msgstr "Vaktpost: Dina varelser håller koll på din grotta när de placeras i detta rum. VMK väljer. HMK zoomar. [17.7]"

#: guitext:628
msgctxt "Room description"
msgid ""
"Temple: Worshipping the dark gods makes creatures happier. Sacrifice creatures by dropping them into the font. LMB select. "
"RMB zoom. [17.12]"
msgstr ""
"Tempel: Att dyrka de svarta gudarna får varelserna på bättre humör. Offra varelser genom att släppa dem i dopfunten. VMK "
"väljer. HMK zoomar. [17.12]"

#: guitext:629
msgctxt "Room description"
msgid ""
"Scavenger Room: Creatures placed onto the room lure their kin away from other dungeons or through portals. LMB select. RMB "
"zoom. [17.14]"
msgstr ""
"Asätarrum: Varelser placerade i detta rum lockar till sig släktingar från andra grottor genom portalen. VMK väljer. HMK "
"zoomar. [17.14]"

#: guitext:630
msgctxt "Keeper spell name"
msgid "Possess Creature"
msgstr "Besätt Varelse"

#: guitext:631
msgctxt "Keeper spell name"
msgid "Create Imp"
msgstr "Skapa smådjävul"

#: guitext:632
msgctxt "Keeper spell name"
msgid "Sight of Evil"
msgstr "Ondskans syn"

#: guitext:633
msgctxt "Keeper spell name"
msgid "Call To Arms"
msgstr "Till vapen"

#: guitext:634
msgctxt "Keeper spell name"
msgid "Hold Audience"
msgstr "Håll audiens"

#: guitext:635
msgctxt "Keeper spell name"
msgid "Cave-In"
msgstr "Grottras"

#: guitext:636
msgctxt "Keeper spell name"
msgid "Must Obey"
msgstr "Tvingad lydnad"

#: guitext:637
msgctxt "Keeper spell name"
msgid "Speed Monster"
msgstr "Hastighet"

#: guitext:638
msgctxt "Keeper spell name"
msgid "Protect Monster"
msgstr "Skydda monster"

#: guitext:639
msgctxt "Keeper spell name"
msgid "Conceal Monster"
msgstr "Dölj monster"

#: guitext:640
msgctxt "Keeper spell name"
msgid "Lightning Strike"
msgstr "Blixtnedslag"

#: guitext:641
msgctxt "Keeper spell name"
msgid "Chicken"
msgstr "Kyckling"

#: guitext:642
msgctxt "Keeper spell name"
msgid "Disease"
msgstr "Sjukdom"

#: guitext:643
msgctxt "Keeper spell name"
msgid "Destroy Walls"
msgstr "Förstör väggar"

#: guitext:644
msgctxt "Keeper spell name"
msgid "Heal"
msgstr "Hela"

#: guitext:645
msgctxt "Keeper spell name"
msgid "Time Bomb"
msgstr "Tidsinställd bomb"

#: guitext:646
msgctxt "Keeper spell name"
msgid "Armageddon"
msgstr "Harmagedon"

#: guitext:647
msgctxt "Keeper spell description"
msgid "Possess Creature: Control a creature directly. LMB select. [18.1]"
msgstr "Besätt varelse: Kontrollera en varelse direkt. VMK väljer. [18.1]"

#: guitext:648
msgctxt "Keeper spell description"
msgid "Create Imp: Create summon a new Imp anywhere in your dungeon. LMB select. [18.2]"
msgstr "Skapa smådjävul: Kallar på en ny smådjävul var som helst i din grotta. VMK väljer. [18.2]"

#: guitext:649
msgctxt "Keeper spell description"
msgid "Sight of Evil: Reveal a hidden area of the map for a limited time. LMB select. RMB zoom. [18.3]"
msgstr "Ondskans syn: Avslöjar ett dolt område på kartan under begränsad tid. VMK väljer. HMK zoomar. [18.3]"

#: guitext:650
msgctxt "Keeper spell description"
msgid ""
"Call To Arms: Calls all your creatures to an area of your dungeon. LMB select, LMB again to reselect, LMB a third time to "
"cancel. RMB zoom. [18.6]"
msgstr ""
"Till vapen: Sammankallar alla dina varelser till ett område i grottan. VMK väljer, VMK igen för att ångra, VMK en tredje gång "
"för att avbryta. HMK zoomar. [18.6]"

#: guitext:651
msgctxt "Keeper spell description"
msgid "Hold Audience: Calls all your creatures to the Dungeon Heart. LMB select. RMB zoom. [18.8]"
msgstr "Håll audiens: Sammankallar dina varelser till grotthjärtat. VMK väljer. HMK zoomar. [18.8]"

#: guitext:652
msgctxt "Keeper spell description"
msgid "Cave In: Collapses the roof of the dungeon. LMB select. [18.13]"
msgstr "Grottras: River ned grottans tak. VMK väljer. [18.13]"

#: guitext:653
msgctxt "Keeper spell description"
msgid "Must Obey: Forces your creatures to obey your every command. LMB select. [18.5]"
msgstr "Tvingad lydnad: Tvingar dina varelser att lyda alla dina kommandon. VMK väljer. [18.5]"

#: guitext:654
msgctxt "Keeper spell description"
msgid "Speed Monster: Increases the speed of your monsters."
msgstr "Hastighet: Ökar hastigheten på dina monster."

#: guitext:655
msgctxt "Keeper spell description"
msgid "Protect Monster: Shields your creatures from attack."
msgstr "Skydda monster: Skyddar dina varelser från attacker."

#: guitext:656
msgctxt "Keeper spell description"
msgid "Conceal Monster: Makes your creatures invisible to the enemy."
msgstr "Dölj monster: Gör dina varelser osynliga för fienden."

#: guitext:657
msgctxt "Keeper spell description"
msgid "Lightning Strike: Strikes an area of the dungeon with a devastating bolt of lightning. LMB select. [18.10]"
msgstr "Blixtnedslag: Ett förödande blixtnedslag slår ned på ett område i grottan. VMK väljer. [18.10]"

#: guitext:658
msgctxt "Keeper spell description"
msgid "Chicken: Transforms the enemy into a tasty morsel. LMB select. [18.12]"
msgstr "Kyckling: Transformera fienden till smakfulla läckerbitar. VMK väljer. [18.12]"

#: guitext:659
msgctxt "Keeper spell description"
msgid "Disease: Inflicts a deadly plague on an enemy creature. LMB select. [18.14]"
msgstr "Sjukdom: Vållar en dödlig pest på en fiendevarelse. VMK väljer. [18.14]"

#: guitext:660
msgctxt "Keeper spell description"
msgid "Destroy Walls: Breaks down reinforcemed enemy's walls. LMB select. [18.16]"
msgstr "Förstör väggar: Bryter ned förstärkta fiendeväggar. VMK väljer. [18.16]"

#: guitext:661
msgctxt "Keeper spell description"
msgid "Heal: Cast on an area of the dungeon to improve the health of your creatures. LMB select. [18.9]"
msgstr "Hela: På en varelsen för att förbättra dess hälsa. VMK väljer. [18.9]"

#: guitext:662
msgctxt "Keeper spell description"
msgid "Time Bomb: Turns your creature into a suicidal bomber."
msgstr "Tidsinställd bomb"

#: guitext:663
msgctxt "Keeper spell description"
msgid ""
"Armageddon: Transports all the creatures in the land to your Dungeon Heart for a final, decisive battle. LMB select. [18.15]"
msgstr ""
"Harmagedon: Transporterar alla varelser i landet till ditt grotthjärta för ett slutligt, avgörande slag. VMK väljer. [18.15]"

#: guitext:664
msgctxt "Game event name"
msgid "Treasure Room full"
msgstr "Skattkammaren är full"

#: guitext:665
msgctxt "Game event name"
msgid "Scavenging detected"
msgstr "Asätning upptäckt"

#: guitext:666
msgctxt "Game event name"
msgid "Creature Payday"
msgstr "Varelsernas lönedag"

#: guitext:667
msgctxt "Game event name"
msgid "New spell picked up"
msgstr "Ny trollformel funnen"

#: guitext:668
msgctxt "Game event name"
msgid "New room taken over"
msgstr "Nytt rum övertaget"

#: guitext:669
msgctxt "Game event name"
msgid "New area discovered"
msgstr "Nytt område upptäckt"

#: guitext:670
msgctxt "Game event name"
msgid "Information"
msgstr "Information"

#: guitext:671
msgctxt "Game event name"
msgid "Room lost"
msgstr "Ett rum förlorat"

#: guitext:672
msgctxt "Game event name"
msgid "Heart attacked"
msgstr "Grotthjärta attackeras"

#: guitext:673
msgctxt "Game event name"
msgid "Fight"
msgstr "Strid"

#: guitext:674
msgctxt "Game event name"
msgid "Objective"
msgstr "Målsättning"

#: guitext:675
msgctxt "Game event name"
msgid "Breach"
msgstr "Inbrott"

#: guitext:676
msgctxt "Game event name"
msgid "New spell researched"
msgstr "Ny trollformel framtagen"

#: guitext:677
msgctxt "Game event name"
msgid "New room researched"
msgstr "Nytt rum framtaget"

#: guitext:678
msgctxt "Game event name"
msgid "New Trap"
msgstr "Ny fälla"

#: guitext:679
msgctxt "Game event name"
msgid "New Door"
msgstr "Ny dörr"

#: guitext:680
msgctxt "Game event name"
msgid "New creature in dungeon"
msgstr "Ny varelse i grottan"

#: guitext:681
msgctxt "Game event name"
msgid "Creature annoyed"
msgstr "Varelse irriterad"

#: guitext:682
msgctxt "Game event name"
msgid "No more living space"
msgstr "Slut på utrymme i lyan"

#: guitext:683
msgctxt "Game event name"
msgid "Alarm triggered"
msgstr "Alarm utlöst"

#: guitext:684
msgctxt "Game event name"
msgid "Room under attack"
msgstr "Ett rum attackeras"

#: guitext:685
msgctxt "Game event name"
msgid "Treasure Room needed"
msgstr "Skattkammare behövs"

#: guitext:686
msgctxt "Game event name"
msgid "Creatures becoming hungry"
msgstr "Varelser börjar bli hungriga"

#: guitext:687
msgctxt "Game event name"
msgid "Trap crate found"
msgstr "Fällåda funnen"

#: guitext:688
msgctxt "Game event name"
msgid "Door crate found"
msgstr "Dörrlåda funnen"

#: guitext:689
msgctxt "Game event name"
msgid "Dungeon Special found"
msgstr "Grottspecial hittad"

#: guitext:690
msgctxt "Game event description"
msgid "Treasure Room full: LMB toggle. RMB delete."
msgstr "Skattkammare full: VMK växlar. HMK raderar."

#: guitext:691
msgctxt "Game event description"
msgid "Creature being scavenged: LMB toggle. RMB delete."
msgstr "Asätning upptäckt: VMK växlar. HMK raderar."

#: guitext:692
msgctxt "Game event description"
msgid "Creature Payday: LMB toggle. RMB delete."
msgstr "Lönedag: VMK växlar. HMK raderar."

#: guitext:693
msgctxt "Game event description"
msgid "New spell picked up: LMB toggle. RMB delete."
msgstr "Trollformel funnen: VMK växlar. HMK raderar."

#: guitext:694
msgctxt "Game event description"
msgid "New room taken over: LBM toggle. RMB delete."
msgstr "Rum övertaget: VMK växlar. HMK raderar."

#: guitext:695
msgctxt "Game event description"
msgid "New area discovered: LMB toggle. RMB delete."
msgstr "Område upptäckt: VMK växlar. HMK raderar."

#: guitext:696
msgctxt "Game event description"
msgid "Information: LMB toggle. RMB delete."
msgstr "Information: VMK växlar. HMK raderar."

#: guitext:697
msgctxt "Game event description"
msgid "Room lost: LMB toggle. RMB delete."
msgstr "Rum förlorat: VMK växlar. HMK raderar."

#: guitext:698
msgctxt "Game event description"
msgid "Dungeon Heart Attacked: LMB toggle. RMB delete."
msgstr "Grotthjärta attackeras: VMK växlar. HMK raderar."

#: guitext:699
msgctxt "Game event description"
msgid "Fight: LMB toggle. RMB delete. [10.5]"
msgstr "Strid: VMK växlar. HMK raderar. [10.5]"

#: guitext:700
msgctxt "Game event description"
msgid "Objective: LMB toggle. [11.3]"
msgstr "Målsättning: VMK växlar. [10.3]"

#: guitext:701
msgctxt "Game event description"
msgid "Breach: LMB toggle. RMB delete."
msgstr "Inkräktare: VMK växlar. HMK raderar."

#: guitext:702
msgctxt "Game event description"
msgid "New spell researched: LMB toggle. RMB delete."
msgstr "Ny trollformel: VMK växlar. HMK raderar."

#: guitext:703
msgctxt "Game event description"
msgid "New room researched: LMB toggle. RMB delete."
msgstr "Nytt rum: VMK växlar. HMK raderar."

#: guitext:704
msgctxt "Game event description"
msgid "New trap: LMB toggle. RMB delete."
msgstr "Ny fälla: VMK växlar. HMK raderar."

#: guitext:705
msgctxt "Game event description"
msgid "New door: LMB toggle. RMB delete."
msgstr "Ny dörr: VMK växlar. HMK raderar."

#: guitext:706
msgctxt "Game event description"
msgid "New creature in dungeon: LMB toggle. RMB delete."
msgstr "Ny varelse: VMK växlar. HMK raderar."

#: guitext:707
msgctxt "Game event description"
msgid "Creature is annoyed: LMB toggle. RMB delete."
msgstr "Varelse irriterad: VMK växlar. HMK raderar."

#: guitext:708
msgctxt "Game event description"
msgid "No more living set: LMB toggle. RMB delete."
msgstr "För trångbebott: VMK växlar. HMK raderar."

#: guitext:709
msgctxt "Game event description"
msgid "Alarm triggered: LMB toggle. RMB delete."
msgstr "Alarm utlöst: VMK växlar. HMK raderar."

#: guitext:710
msgctxt "Game event description"
msgid "Room under attack: LMB toggle. RMB delete."
msgstr "Rum attackerat: VMK växlar. HMK raderar."

#: guitext:711
msgctxt "Game event description"
msgid "Need Treasure Room: LMB toggle. RMB delete."
msgstr "Skattkammare full: VMK växlar. HMK raderar."

#: guitext:712
msgctxt "Game event description"
msgid "Creatures becoming hungry: LMB toggle. RMB delete."
msgstr "Varelser hungriga: VMK växlar. HMK raderar."

#: guitext:713
msgctxt "Game event description"
msgid "Trap crate found: LMB toggle. RMB delete."
msgstr "Fälla hittad: VMK växlar. HMK raderar."

#: guitext:714
msgctxt "Game event description"
msgid "Door crate found: LMB toggle. RMB delete."
msgstr "Dörr hittad: VMK växlar. HMK raderar."

#: guitext:715
msgctxt "Game event description"
msgid "Dungeon special found: LMB toggle. RMB delete."
msgstr "Grottspecial hittad: VMK växlar. HMK raderar."

#: guitext:716
msgctxt "Menu interface, Main Menu item; In-game interface, Options title"
msgid "Options"
msgstr "Alternativ"

#: guitext:717
msgctxt "In-game interface item"
msgid "Graphics Options"
msgstr "Grafikalternativ"

#: guitext:718
msgctxt "In-game interface item"
msgid "Sound Options"
msgstr "Ljudalternativ"

#: guitext:719
msgctxt "In-game interface item"
msgid "Load"
msgstr "LADDA"

#: guitext:720
msgctxt "In-game interface item"
msgid "Save"
msgstr "Spara"

#: guitext:721
msgctxt "In-game interface item"
msgid "Computer Assistance"
msgstr "Datorhjälp"

#: guitext:722
msgctxt "In-game interface description"
msgid "Options: Open Options Panel. LMB open panel. [3.2]"
msgstr "Alternativ: Gå till alternativspanelen. VMK öppnar panelen. [3.2]"

#: guitext:723
msgctxt "In-game interface description"
msgid "Graphics Menu: Customise the graphics. [3.2.2]"
msgstr "Grafikmeny: Anpassa grafiken. [3.2.2]"

#: guitext:724
msgctxt "In-game interface description"
msgid "Sound Menu: Adjust the sound and music volumes. [3.2.3]"
msgstr "Ljudmeny: Justera ljud- och musikvolym. [3.2.3]"

#: guitext:725
msgctxt "In-game interface description"
msgid "Load Game: Load a previously saved game. [3.2.1]"
msgstr "Ladda spel: Ladda ett tidigare sparat spel. [3.2.1]"

#: guitext:726
msgctxt "In-game interface description"
msgid "Save Game: Save your current game. [3.2.1]"
msgstr "Spara spel: Spara nuvarande spel. [3.2.1]"

#: guitext:727
msgctxt "In-game interface description"
msgid "Quit Game: Quit back to the Level Map. [3.2.5]"
msgstr "Avsluta spel: Gå tillbaka till huvudmenyn. [3.2.5]"

#: guitext:728
msgctxt "In-game interface description"
msgid "Computer Assistance Menu: Customise the Computer Assistant. [3.2.4]"
msgstr "Datorhjälpsmeny: Anpassa datorhjälpen. [3.2.4]"

#: guitext:729
msgctxt "In-game interface description"
msgid "Aggressive Computer Assistant: Constructs your dungeon and always trys to attack the enemy. LMB select. [3.2.4]"
msgstr "Aggressiv datorhjälp: Bygger din grotta och försöker alltid attackera fienden. VMK väljer. [3.2.4]"

#: guitext:730
msgctxt "In-game interface description"
msgid "Defensive Computer Assistant: Constructs your dungeon but does not attack the enemy. LMB select. [3.2.4]"
msgstr "Defensiv datorhjälp: Bygger din grotta men attackerar inte fienden. VMK väljer. [3.2.4]"

#: guitext:731
msgctxt "In-game interface description"
msgid "Construction Only Computer Assistant: Digs, places rooms and traps but does not move creatures. LMB select. [3.2.4]"
msgstr "Endast konstruerande datorhjälp: Gräver, placerar rum och fällor men flyttar inte varelser. VMK väljer. [3.2.4]"

#: guitext:732
msgctxt "In-game interface description"
msgid "Move Only Computer Assistant: Moves and slaps your creatures. LMB select. [3.2.4]"
msgstr "Endast flyttande datorhjälp: Flyttar och slår dina varelser. VMK väljer. [3.2.4]"

#: guitext:733
msgctxt "In-game interface description"
msgid "Pick most experienced creatures: LMB Pick up creature. RMB Zoom. [22.2.1]"
msgstr "Mest erfarna varelser av denna typ: VMK plockar upp varelser. HMK zoomar. [22.2.1]"

#: guitext:734
msgctxt "In-game interface description"
msgid "Pick idle creatures: LMB Pick up creature. RMB Zoom. [22.2.1]"
msgstr "Sysslolösa varelser: VMK plockar upp varelser. HMK zoomar. [22.2.1]"

#: guitext:735
msgctxt "In-game interface description"
msgid "Pick working creatures: LMB Pick up creature. RMB Zoom. [22.2.1]"
msgstr "Arbetande varelser: VMK plockar upp varelser. HMK zoomar. [22.2.1]"

#: guitext:736
msgctxt "In-game interface description"
msgid "Pick fighting creatures: LMB Pick up creature. RMB Zoom. [22.2.1]"
msgstr "Stridande varelser: VMK plockar upp varelser. HMK zoomar. [22.2.1]"

#: guitext:737
msgctxt "In-game interface description"
msgid "Invert Mouse: Inverts the vertical mouse movements while Possessing a creature. LMB toggle."
msgstr "Invertera mus: Inverterar de vertikala musrörelserna när du besätter en varelse. VMK växlar."

#: guitext:738
msgctxt "In-game interface description"
msgid ""
"Possess Creature mouse sensitivity: Adjusts the sensitivity of the mouse movements when in Possess Creature mode. LMB toggle."
msgstr "Besätt varelse-muskänslighet: Justerar känsligheten på musrörelser när läget Besätt varelse är valt. VMK växlar."

#: guitext:739
msgctxt "In-game interface description"
msgid "More sensitive."
msgstr "Mer känslig."

#: guitext:740
msgctxt "In-game interface description"
msgid "Less sensitive."
msgstr "Mindre känslig."

#: guitext:741
msgctxt "Statistic name"
msgid "Number of Creatures"
msgstr "Totalt antal varelser"

#: guitext:742
msgctxt "Statistic name"
msgid "Gold Mined"
msgstr "Brutet guld"

#: guitext:743
msgctxt "Statistic name"
msgid "Efficiency"
msgstr "Effektivitet"

#: guitext:744
msgctxt "Statistic name"
msgid "Secrets"
msgstr "Hemligheter"

#: guitext:745
msgctxt "Statistic name"
msgid "Money"
msgstr "Pengar"

#: guitext:746
msgctxt "Statistic name"
msgid "Time"
msgstr "Tid"

#: guitext:747
msgctxt "Statistic name"
msgid "Style"
msgstr "Stilpoäng"

#: guitext:748
msgctxt "Statistic name"
msgid "Rating"
msgstr "Ranking"

#: guitext:749
msgctxt "Statistic name"
msgid "Creatures Attracted"
msgstr "Nytillkomna varelser"

#: guitext:750
msgctxt "Statistic name"
msgid "Battles Won"
msgstr "Vunna strider"

#: guitext:751
msgctxt "Statistic name"
msgid "Battles Lost"
msgstr "Förlorade strider"

#: guitext:752
msgctxt "Statistic name"
msgid "Times Dungeon Breached"
msgstr "Antal gånger din grotta brutits igenom"

#: guitext:753
msgctxt "Statistic name"
msgid "Imps Deployed"
msgstr "Utplacerade smådjävlar"

#: guitext:754
msgctxt "Statistic name"
msgid "Creatures Left"
msgstr "Antal varelser som lämnat dig"

#: guitext:755
msgctxt "Statistic name"
msgid "Doors Destroyed"
msgstr "Förstörda dörrar"

#: guitext:756
msgctxt "Statistic name"
msgid "Rooms Destroyed"
msgstr "Förstörda rum"

#: guitext:757
msgctxt "Statistic name"
msgid "Dungeon Area"
msgstr "Storlek på ditt grottområde"

#: guitext:758
msgctxt "Statistic name"
msgid "Ideas Researched"
msgstr "Påtänkta idéer"

#: guitext:759
msgctxt "Statistic name"
msgid "Creatures Scavenged"
msgstr "Lockade varelser"

#: guitext:760
msgctxt "Statistic name"
msgid "Creatures Summoned"
msgstr "Sammankallade varelser"

#: guitext:761
msgctxt "Statistic name"
msgid "Creatures Sacrificed"
msgstr "Offrade varelser"

#: guitext:762
msgctxt "Statistic name"
msgid "Creatures Tortured"
msgstr "Torterade varelser"

#: guitext:763
msgctxt "Statistic name"
msgid "Creatures Trained"
msgstr "Tränade varelser"

#: guitext:764
msgctxt "Statistic name"
msgid "Gold Pots Stolen"
msgstr "Stulna guldkittlar"

#: guitext:765
msgctxt "Statistic name"
msgid "Spells Stolen"
msgstr "Stulna trollformler"

#: guitext:766
msgctxt "Statistic name"
msgid "Traps Manufactured"
msgstr "Tillverkade fällor"

#: guitext:767
msgctxt "Statistic name"
msgid "Traps Unused"
msgstr "Oanvända fällor"

#: guitext:768
msgctxt "Statistic name"
msgid "Doors Manufactured"
msgstr "Tillverkade dörrar"

#: guitext:769
msgctxt "Statistic name"
msgid "Doors Unused"
msgstr "Oanvända dörrar"

#: guitext:770
msgctxt "Statistic name"
msgid "Number of Rooms"
msgstr "Antal rum"

#: guitext:771
msgctxt "Statistic name"
msgid "Number of Portals"
msgstr "Antal portaler"

#: guitext:772
msgctxt "Statistic name"
msgid "Slaps"
msgstr "Slag du tilldelat dina varelser"

#: guitext:773
msgctxt "Statistic name"
msgid "Cave-Ins"
msgstr "Grottras"

#: guitext:774
msgctxt "Statistic name"
msgid "Skeletons Raised"
msgstr "Återuppväckta skelett"

#: guitext:775
msgctxt "Statistic name"
msgid "Bridges Built"
msgstr "Byggda bryggor"

#: guitext:776
msgctxt "Statistic name"
msgid "Rock Dug Out"
msgstr "Uthuggna klippor"

#: guitext:777
msgctxt "Statistic name"
msgid "Salary Cost"
msgstr "Lönekostnad"

#: guitext:778
msgctxt "Statistic name"
msgid "Flies Eaten By Spiders"
msgstr "Flugor uppätna av spindlar"

#: guitext:779
msgctxt "Statistic name"
msgid "Territory Destroyed"
msgstr "Territorier förstörda"

#: guitext:780
msgctxt "Statistic name"
msgid "Rooms Constructed"
msgstr "Konstruerade rum"

#: guitext:781
msgctxt "Statistic name"
msgid "Traps Used"
msgstr "Använda fällor"

#: guitext:782
msgctxt "Statistic name"
msgid "Keepers Destroyed"
msgstr "Förgjorda väktare"

#: guitext:783
msgctxt "Statistic name"
msgid "Area Claimed"
msgstr "Intagna områden"

#: guitext:784
msgctxt "Statistic name"
msgid "Backs Stabbed"
msgstr "Antal mardrömmar"

#: guitext:785
msgctxt "Statistic name"
msgid "Chickens Hatched"
msgstr "Odlade kycklingar"

#: guitext:786
msgctxt "Statistic name"
msgid "Chickens Eaten"
msgstr "Uppätna kycklingar"

#: guitext:787
msgctxt "Statistic name"
msgid "Hopes Dashed"
msgstr "Grusade hopp"

#: guitext:788
msgctxt "Statistic name"
msgid "Promises Broken"
msgstr "Brutna löften"

#: guitext:789
msgctxt "Statistic name"
msgid "Ghosts Raised"
msgstr "Framkallade spöken"

#: guitext:790
msgctxt "Statistic name"
msgid "Doors Used"
msgstr "Använda dörrar"

#: guitext:791
msgctxt "Statistic name"
msgid "Your Creatures Killed By You"
msgstr "Dina egna varelser dödade av dig"

#: guitext:792
msgctxt "Statistic name"
msgid "Things Researched"
msgstr "Framforskade saker"

#: guitext:793
msgctxt "Statistic name"
msgid "Last Creature Attracted"
msgstr "Sista tilldragna varelse"

#: guitext:794
msgctxt "Statistic name"
msgid "Items Manufactured"
msgstr "Tillverkade objekt"

#: guitext:795
msgctxt "Statistic name"
msgid "Creatures Converted"
msgstr "Konverterade varelser"

#: guitext:796
msgctxt "Statistic name"
msgid "Territory Lost"
msgstr "Förlorade territorier"

#: guitext:797
msgctxt "Statistic name"
msgid "Traps Armed"
msgstr "Gillrade fällor"

#: guitext:798
msgctxt "Statistic name"
msgid "Chickens Wasted"
msgstr "Bortslösade kycklingar"

#: guitext:799
msgctxt "Statistic name"
msgid "Lies Told"
msgstr "Antal berättade lögner"

#: guitext:800
msgctxt "Statistic name"
msgid "Creatures Annoyed"
msgstr "Irriterade varelser"

#: guitext:801
msgctxt "Statistic name"
msgid "Graveyard Body Count"
msgstr "Lik på kyrkogården"

#: guitext:802
msgctxt "Statistic name"
msgid "Vampires Created"
msgstr "Uppväckta vampyrer"

#: guitext:803
msgctxt "Easter egg"
msgid ""
"When night does not give way to day, And children are too scared to play, Abandon hope, embrace despair, You're destined for "
"my Dragon's lair"
msgstr ""
"När natten inte ger plats åt dagen och barn är för rädda för att leka, överge hopp, omfamna misströstan, du är visst "
"destinerad för min drakeka."

#: guitext:804
msgctxt "Easter egg"
msgid "If thou art bold and pure of heart, Come down here, be torn apart."
msgstr "Om du är ren i hjärtat och inte velar, kliv ned och bli sliten i delar."

#: guitext:805
msgctxt "Easter egg"
msgid "Through my dungeon you may tread, But rest assured, you'll end up dead."
msgstr "In i min grotta du stiga må, men var säker på att du kommer dö då."

#: guitext:806
msgctxt "Easter egg"
msgid "If you find you lose it all, Why not play Theme Hospital?"
msgstr "Tycker din fiende att den är ball? Hälsa då ifrån Thor med ett blixtande skall."

#: guitext:807
msgctxt "Easter egg"
msgid "Armoured Knights who have true grit, Roast more quickly on a spit."
msgstr "Rustade riddare med äkta lugn, rostas snabbare i min ugn."

#: guitext:808
msgctxt "Easter egg"
msgid "Evil, malice, death, decay, I think you'll find they're here to stay."
msgstr "Ondska, illvilja, död och förfall, jag tror du märker att de stanna skall."

#: guitext:809
msgctxt "Easter egg"
msgid "Evil, malice, death, decay, Just another working day."
msgstr "Ondska, illvilja, död och förfall, en vanlig arbetsdag i alla fall."

#: guitext:810
msgctxt "Easter egg"
msgid "Evil, malice, death, decay, There really is no better way."
msgstr "Ondska, illvilja, död och förfall, det finns inget bättre kall."

#: guitext:811
msgctxt "Easter egg"
msgid "Giant, Dwarf, Thief and Fairy, None of you are very scary."
msgstr "Jätte, dvärg, tjuv och fé, ingen av er är speciellt upphetsande."

#: guitext:812
msgctxt "Easter egg"
msgid "The denizens of your domain, Just cannot wait to kill again."
msgstr "Invånarna i dina domäner, snart varandra i sin längtan att döda dräper."

#: guitext:813
msgctxt "Easter egg"
msgid "The better creatures you employ, The greater carnage you enjoy."
msgstr "Ju bättre varelser du hyr, desto större blodbad du styr."

#: guitext:814
msgctxt "Easter egg"
msgid "Hark! The Avatar's abroad, And I can smell a frightened Lord."
msgstr "Lyssna! Avataren är nära, jag känner lukten av rädsla hära."

#: guitext:815
msgctxt "Easter egg"
msgid "Trespassers will meet their doom, In your dungeon's Torture Room."
msgstr "Inkräktare sin undergång kommer möta, efter de i tortykammaren blivit blöta."

#: guitext:816
msgctxt "Easter egg"
msgid "Though intruders' hearts be pure, They'll end up on your dungeon floor."
msgstr "Även om inkräktarnas hjärta är rena, kommer de på grottans golv ligga med bena."

#: guitext:817
msgctxt "Easter egg"
msgid "Your tunnels will be dark and cold, And no place for a Knight of old, Even if he claims he's bold."
msgstr ""
"Dina tunnlar kommer vara mörka och kalla, och därmed ingen plats för en riddare av ålder, även om han påstår att han är "
"ballast av de balla."

#: guitext:818
msgctxt "Easter egg"
msgid "The fools who enter your domain, Will never see the light again."
msgstr "Den dåre som i dina domäner träder, kommer aldrig åter få se bra väder."

#: guitext:819
msgctxt "Easter egg"
msgid "Pain and anguish are your tools, To use upon intruding fools."
msgstr "Smärta och ångest dina verktyg är, att använda på de som inkräktar i din sfär."

#: guitext:820
msgctxt "Easter egg"
msgid "When good guys head right for your treasure, Hunt and kill them at your leisure."
msgstr "När goda män styr stegen mot din skatt, jaga och döda dem för ett gott skratt."

#: guitext:821
msgctxt "Easter egg"
msgid "Protect your gold and Dungeon Heart, And slap your minions till they fart."
msgstr "Skydda ditt guld och dunkande grotthjärta, samt slå dina underhuggare så de lär sig att fjärta."

#: guitext:822
msgctxt "Easter egg"
msgid "Use your creatures' fear of you. To make them do what you want them to."
msgstr "Använd dina varelsers rädsla för dig, så de snabbt som ögat gör rätt för sig."

#: guitext:823
msgctxt "Easter egg"
msgid "Wizard in your dungeon grim? A trap will make short work of him."
msgstr "Är en magiker i grottan bister? En fälla gör att han brister."

#: guitext:824
msgctxt "Easter egg"
msgid "When your creatures give you hell, Stick them in your Prison Cell."
msgstr "När dina varelser ger dig mer än du tåla, skicka in dem i din fängelsehåla."

#: guitext:825
msgctxt "Easter egg"
msgid "Torture is the crowning glory, Of your Dungeon Keeper story."
msgstr "Tortyr är kronan på verket så blid, av din fantastika grottväktartid."

#: guitext:826
msgctxt "Easter egg"
msgid "You are the Keeper, chosen one, And being evil is great fun."
msgstr "Du är väktaren du utvalda man, och att vara ond riktigt kul vara kan."

#: guitext:827
msgctxt "Easter egg"
msgid "When your troops are hunger-stricken, Your Hatchery has yummy chicken."
msgstr "När dina trupper hunger känner av, har din odlingsanstalt smaskiga kycklingar utan krav."

#: guitext:828
msgctxt "Easter egg"
msgid "Fill the Avatar with dread. Really make him wet the bed."
msgstr "Fyll Avataren med skräck, så att han i byxan lägger träck."

#: guitext:829
msgctxt "In-game hint message"
msgid "Imps are the lifeblood of your dungeon. Like blood, they must be allowed to circulate."
msgstr "smådjävlar är blodet i din grotta. Som blod måste de tillåtas att cirkulera."

#: guitext:830
msgctxt "In-game hint message"
msgid "Feeling mean? Set your minions to imprison and when your cells are full, spend some time torturing..."
msgstr "Känner du dig otäck? Släng dina underhuggare i fängelse och när cellerna är fulla, avsätt tid för tortyr."

#: guitext:831
msgctxt "In-game hint message"
msgid "If your creatures get unhappy, slap some sense into them. They'll soon realise how lucky they are."
msgstr "Om dina varelser blir olyckliga, slå litet vett i dem. De kommer snart inse hur lyckliga de är."

#: guitext:832
msgctxt "In-game hint message"
msgid ""
"The underworld is your domain and the adventurers come to steal it. Never show pity, even when the intruders are defenceless "
"and pathetic."
msgstr ""
"Underjorden är din domän och äventyrare kommer för att stjäla. Visa aldrig nåd, inte ens då inkräktarna är försvarslösa och "
"patetiska."

#: guitext:833
msgctxt "In-game hint message"
msgid "Compassion is the hallmark of the good Keeper. But good Keepers never win. Only evil ones."
msgstr "Medkänsla är kännetecknet på en god väktare. Men goda väktare vinner aldrig. Bara de onda."

#: guitext:834
msgctxt "In-game hint message"
msgid ""
"There's never a moment to waste. Already the bravest of the brave are queuing up to enter your dungeon. So stop reading this "
"and get going."
msgstr ""
"Du har ingen tid att slösa. Redan har de modigaste av de modiga ställt sig på kö utanför din grotta. Så sluta läs detta och "
"sätt fart."

#: guitext:835
msgctxt "In-game hint message"
msgid "Build fast. You'll want the biggest possible welcoming committee ready for the intruders."
msgstr "Bygg snabbt. Du vill väl ha största möjliga välkomsthälsning redo för dina inkräktare."

#: guitext:836
msgctxt "In-game hint message"
msgid "Keep your Imps digging. There are always surprises to be found deep in the earth."
msgstr "Håll dina smådjävlar grävande. Det finns alltid överaskningar att hitta djupt nere i jorden."

#: guitext:837
msgctxt "In-game hint message"
msgid "He who controls the most gold controls the entire Underworld."
msgstr "Den som kontrollerar mest guld, kontrollerar hela underjorden."

#: guitext:838
msgctxt "In-game hint message"
msgid "Fear and lack of mercy are your greatest weapons. Use them wisely."
msgstr "Rädsla och brist på nåd är dina bästa vapen. Använd dem klokt."

#: guitext:839
msgctxt "In-game hint message"
msgid "Foolish is the Keeper who sells all his rooms and refuses to pay his creatures."
msgstr "Dumdristig är den väktare som säljer alla sina rum och vägrar betala sina varelser."

#: guitext:840
msgctxt "Menu interface item"
msgid "Return to options menu"
msgstr "Återvänd Till Alternativ"

#: guitext:841
msgctxt "Menu interface item"
msgid "Exit"
msgstr "Avsluta"

#: guitext:842
msgctxt "Menu interface item"
msgid "Audio"
msgstr "Ljud"

#: guitext:843
msgctxt "Menu interface item"
msgid "Invert Mouse"
msgstr "Invertera mus"

#: guitext:844
msgctxt "Menu interface item"
msgid "Mouse Sensitivity"
msgstr "Muskänslighet"

#: guitext:845
msgctxt "Menu interface item"
msgid "Computer"
msgstr "Dator"

#: guitext:846
msgctxt "Menu interface item"
msgid "Computer Players"
msgstr "Datorspelare"

#: guitext:847
msgctxt "Menu interface item"
msgid "On"
msgstr "På"

#: guitext:848
msgctxt "Menu interface item"
msgid "Off"
msgstr "Av"

#: guitext:849
msgctxt "Menu interface item"
msgid "Sensitivity"
msgstr "Känslighet"

#: guitext:850
msgctxt "Menu interface item"
msgid "Mouse Options"
msgstr "Musalternativ"

#: guitext:851
msgctxt "Menu interface item"
msgid "Mouse"
msgstr "Mus"

#: guitext:852
msgctxt "Menu interface item"
msgid "Undo Pickup"
msgstr "Ångra Plocka Upp"

#: guitext:853
msgctxt "Menu interface item"
msgid "Pause"
msgstr "Pause"

#: guitext:854
msgctxt "Menu interface item"
msgid "Map"
msgstr "Karta"

#: guitext:855
msgctxt "On-screen message"
msgid "Insufficient Memory"
msgstr "Otillräckligt Med Minne"

#: guitext:856
msgctxt "On-screen message"
msgid "Unable To Change Screen Resolution"
msgstr "Kan Ej Ändra Upplösning"

#: guitext:857
msgctxt "Menu interface item"
msgid "Query"
msgstr "Förklaring"

#: guitext:858
msgctxt "Credits"
msgid "Support Art"
msgstr "Assisterande Tecknare"

#: guitext:859
msgctxt "Credits"
msgid "Navigation System"
msgstr "Navigeringssystem"

#: guitext:860
msgctxt "Credits"
msgid "Script"
msgstr "Manus"

#: guitext:861
msgctxt "Credits"
msgid "Voice Over"
msgstr "Tal"

#: guitext:862
msgctxt "Credits"
msgid "Finance"
msgstr "Ekonomi"

#: guitext:864
msgctxt "Credits"
msgid "Localisation Management"
msgstr "Lokaliseringsledning"

#: guitext:865
msgctxt "Credits"
msgid "Language Test Supervisor"
msgstr "Språktestledare"

#: guitext:866
msgctxt "Credits"
msgid "Language Testers"
msgstr "Språktestare"

#: guitext:867
msgctxt "Credits"
msgid "Localisation Audio Management"
msgstr "Ljudlokaliseringsledning"

#: guitext:868
msgctxt "Network game message"
msgid "Attempting To Join"
msgstr "Försöker Gå Med"

#: guitext:869
msgctxt "Network game message"
msgid "Resyncing"
msgstr "Omsynkroniserar"

#: guitext:870
msgctxt "Menu interface item"
msgid "1 Player"
msgstr "1 spelare"

#: guitext:871
msgctxt "Menu interface item"
msgid "2 Players"
msgstr "2 spelare"

#: guitext:872
msgctxt "Menu interface item"
msgid "3 Players"
msgstr "3 spelare"

#: guitext:873
msgctxt "Menu interface item"
msgid "4 Players"
msgstr "4 spelare"

#: guitext:874
msgctxt "Menu interface item"
msgid "Serial"
msgstr "Seriell"

#: guitext:875
msgctxt "Menu interface item"
msgid "Modem"
msgstr "Modem"

#: guitext:876
msgctxt "Menu interface item"
msgid "IPX"
msgstr "IPX"

#: guitext:877
msgctxt "World direction"
msgid "N"
msgstr "N"

#: guitext:878
msgctxt "World direction"
msgid "E"
msgstr "Ö"

#: guitext:879
msgctxt "World direction"
msgid "S"
msgstr "S"

#: guitext:880
msgctxt "World direction"
msgid "W"
msgstr "V"

#: guitext:881
msgctxt "Menu interface item"
msgid "Vs"
msgstr "Mot"

#: guitext:882
msgctxt "Credits"
msgid "Game design"
msgstr "Speldesign"

#: guitext:883
msgctxt "Credits"
msgid "Associate Producer"
msgstr "Assisterande Producent"

#: guitext:884
msgctxt "Credits"
msgid "Additional Script"
msgstr "Övrigt Manus"

#: guitext:885
msgctxt "Easter egg"
msgid "Happy Birthday"
msgstr "Grattis På Födelsedagen"

#: guitext:886
msgctxt "Menu interface message"
msgid "Error"
msgstr "Fel"

#: guitext:887
msgctxt "Menu interface message"
msgid "Error Saving"
msgstr "Fel vid sparning"

#: guitext:888
msgctxt "Menu interface message"
msgid "New Levels"
msgstr "Nya nivåer"

#: guitext:889
msgctxt "Menu interface message"
msgid "Please insert Data Disk CD-ROM"
msgstr "Lägg i Data Disk-cd:n"

#: guitext:890
msgctxt "Menu interface message"
msgid "Please insert Dungeon Keeper CD-ROM"
msgstr "Lägg i Dungeon Keeper-cd:n"

#: guitext:891
msgctxt "Menu interface message"
msgid "Please insert The Deeper Dungeons CD-ROM"
msgstr "Lägg i The Deeper Dungeons-cd:n"

#. DD Level Korros Tor first objective
#: guitext:892
msgctxt "In-game message"
msgid ""
"The might of two rival Dungeon Keepers challenge your claim to this realm. Decimate them both to achieve total domination, "
"but beware of bands of heroes hidden in the caverns."
msgstr ""
"Två rivaliserande Grottväktare utmanar ditt anspråk på detta rike. Decimera dem båda för att erhålla totalt herravälde, men "
"akta dig för skaror av hjältar som finns gömda i hålorna."

#. DD Level Kari-Mar first objective
#: guitext:893
msgctxt "In-game message"
msgid ""
"Another Keeper has already claimed this realm. He is unfit to rule so destroy him and take what is rightfully yours. Great "
"riches lie in the caverns around the land; explore to gain more power."
msgstr ""
"En annan Väktare har redan gjort anspråk på detta rike. Han är oduglig som regent så förgör honom och lägg beslag på det som "
"rättmätigen är ditt. Stora rikedomar ligger i landets grottor; utforska dem för att öka din makt."

#. DD Level Belbata first objective
#: guitext:894
msgctxt "In-game message"
msgid ""
"This land is highly coveted amongst the evil and there are three enemy Dungeon Keepers you must battle with to claim "
"supremacy. Keep an eye out for any rogue bands of heroes waiting to ambush a careless Keeper."
msgstr ""
"Detta land är hett eftertraktat bland de onda och det finns tre fiendeväktare du måste besegra för att kunna hävda "
"överhöghet. Var vaksam på de landstrykare och hjältar som väntar i bakhåll för att kunna överfalla en oförsiktig Väktare."

#. DD Level Pladitz waypoint objective
#: guitext:895
msgctxt "In-game message"
msgid ""
"The Lord of the Land and his pitiful band of followers lie dead. Good riddance to them and their sad, happy lives. Now seize "
"your chance and attack your rival Keeper. Domination awaits."
msgstr ""
"Landets härskare och hans ynkliga följe ligger döda. Skönt att de befriats från sina bedrövliga, lyckliga liv. Tag nu "
"tillfället i akt och attackera din rivaliserande Väktare. Herravälde väntar."

#. DD Level Pladitz first objective
#: guitext:896
msgctxt "In-game message"
msgid ""
"You and a rival Dungeon Keeper are vying for control of this realm but the Lord of the Land has constructed his own dungeon "
"between you to halt your conquest. Destroy him and the enemy Keeper to reign supreme."
msgstr ""
"Du och en rivaliserande Väktare kämpar om kontrollen för detta rike, men landets härskare har konstruerat sin egen grotta "
"mellan er för att sätta stopp för er erövring. Förinta honom och fiendeväktaren för att härska med suveränitet."

#. DD Level Pladitz waypoint objective
#: guitext:897
msgctxt "In-game message"
msgid ""
"You have done well to come this far but further hardships await. Search the map carefully and you may find many secrets to "
"aid your conquest."
msgstr ""
"Du har gjort ett bra jobb som kommit så här långt men ytterligare vedermödor väntar. Sök noggrant på kartan och du kan finna "
"många hemligheter att bistå dina erövringsförsök."

#. DD Level Abbadon first objective
#: guitext:898
msgctxt "In-game message"
msgid ""
"You have come to this realm with little to assist you so you must explore to gain more power. Keep an eye out for any "
"loathsome heroes who may try to thwart your progress."
msgstr ""
"Du har kommit till detta rike med begränsad hjälp så du måste utforska mer för att öka dina krafter. Var vaksam på vämjeliga "
"hjältar som kan försöka gäcka dina utvecklingsplaner."

#. DD Level Daka-Gorn first objective
#: guitext:899
msgctxt "In-game message"
msgid ""
"Beware Keeper. This realm is infested with the sickly goodness of heroes and fairies. Hunt them down and feed them their own "
"entrails."
msgstr ""
"Akta dig Väktare. Detta rike är översvämmat av hjältars och älvors kväljande godhet. Hitta dem och mata dem med deras egna "
"inälvor."

#. DD Level Morkardar first objective
#: guitext:900
msgctxt "In-game message"
msgid ""
"Your opponent for this realm has foolishly challenged your superior skill. Such disrespect should be punished so make an "
"example of his insolence."
msgstr ""
"Din motståndare för detta rike har dåraktigt nog utmanat din överlägsna skicklighet. Sådan respektlöshet skall bestraffas. "
"Statuera ett exempel för hans oförskämdhet."

#. DD Level Morkardar information soon after start
#: guitext:901
msgctxt "In-game message"
msgid "Ancient powers lie hidden in this realm. Seek them out and use them for your own evil purposes."
msgstr "Uråldriga krafter ligger dolda i denna värld. Sök upp dem och använd dem för dina egna onda ändamål."

#. DD Level Abbadon objective after rooms built
#: guitext:902
msgctxt "In-game message"
msgid ""
"A foolish challenger stands between you and total dominance. Annihilate his forces and feed his body to your ravenous minions."
msgstr ""
"En galen utmanare står mellan dig och total dominans. Tillintetgör hans styrkor och servera hans kropp till dina utsvultna "
"gunstlingar."

#. DD Level Daka-Gorn information after AP reached
#: guitext:903
msgctxt "In-game message"
msgid ""
"I can hear footsteps beyond the walls of the hero castle which dominates this land. Tread carefully Keeper and rid the land "
"of goodness once and for all."
msgstr ""
"Jag kan höra fotsteg bakom hjälteslottets väggar vilket dominerar detta land. Gå med lätta steg Väktare och befria landet "
"från godhet en gång för alla."

#. DD Level Netzcaro first objective
#: guitext:904
msgctxt "In-game message"
msgid ""
"The once strong hero fortress of this realm has grown rotten and weak. Tear down its walls and let your creatures feast on "
"the heroes within."
msgstr ""
"Det en gång så starka hjältefortet i detta rike har blivit ruttet och svagt. Riv ned dess väggar och låt dina varelser mumsa "
"på hjältarna därinne."

#. DD Level Netzcaro information after AP reached
#: guitext:905
msgctxt "In-game message"
msgid ""
"This realm will be a test of your cunning and deviousness. Your dungeon has been fortified with seven steel doors to aid you "
"in your conquest."
msgstr ""
"Detta rike kommer att testa din list och uppfinningsrikedom. Din grotta har förstärkts med sju ståldörrar för att bistå dig i "
"din erövring."

#. DD Level Netzcaro objective after AP reached
#: guitext:906
msgctxt "In-game message"
msgid ""
"Congratulations Keeper. This vial has given your researchers a much needed boost. You can now construct Bridges that enable "
"you to traverse water and fire."
msgstr ""
"Gratulerar Väktare. Denna lilla flaska har givit dina forskare en välbehövlig puff framåt. Du kan nu bygga broar som låter "
"dig färdas över vatten och eld."

#. DD Level Belial information soon after start
#: guitext:907
msgctxt "In-game message"
msgid ""
"Food is scarce in this land and the only Hatchery available to you is inside a hero dungeon. Find this food before your "
"creatures turn against you."
msgstr ""
"Mat är en bristvara i detta land och den enda tillgängliga Odlingsanstalten finns inuti en fäste av hjältar. Leta upp denna "
"mat innan dina varelser vänder sig emot dig."

#. DD Level Belial information after getting vampire
#: guitext:908
msgctxt "In-game message"
msgid ""
"Entombed in stone by a cruel band of heroes, the Vampire you have rescued demands revenge for his imprisonment. His anger "
"will make him a valuable asset to your army of evil."
msgstr ""
"Begravd i sten av en grym skara hjältar kräver den Vampyr du har räddat hämnd för sitt fängslande. Hans ilska kommer göra "
"honom till en värdefull tillgång i din ondskans armé."

#. DD Level Batezek first objective
#: guitext:909
msgctxt "In-game message"
msgid "You are surrounded on all sides by valiant heroes so show them the true meaning of evil and terror."
msgstr "Du är omringad från alla håll av tappra hjältar, så visa dem vad ondska och terror egentligen betyder."

#. DD Level Batezek objective after cleaning all good creatures
#: guitext:910
msgctxt "In-game message"
msgid "The Lord of the Land has sent his fiercest warriors against you. Show them no mercy and flay them alive."
msgstr "Härskaren i detta land har sänt sina skickligaste krigare mot dig. Visa dem ingen nåd och flå dem levande."

#. DD Level Benetzaron first objective
#: guitext:911
msgctxt "In-game message"
msgid "Explore this realm to uncover riches and secrets. Tread carefully Keeper, or you could be burned."
msgstr "Utforska detta rike för att blotta rikedomar och hemligheter. Gå försiktigt Väktare, annars kan du bli bränd."

#. DD Level Svatona first objective
#: guitext:912
msgctxt "In-game message"
msgid ""
"Only one Dungeon Keeper can reign victorious over this land. Do not suffer a humiliating defeat Keeper, the penalty for such "
"failure is torture and death."
msgstr ""
"Endast en Väktare kan härska segrande över detta land. Undvik att lida ettförnedrande nederlag Väktare, straffet för sådana "
"misslyckanden är tortyr och död."

#. DD Level Caddis Fell first objective
#: guitext:913
msgctxt "In-game message"
msgid "Choices, choices Keeper. Choose your path wisely. Some routes are more perilous than others ..."
msgstr "Olika val Väktare. Välj vist dina. Vissa är mer riskabla än andra..."

#. DD Level Caddis Fell objective after good destroyed
#: guitext:914
msgctxt "In-game message"
msgid ""
"Congratulations Keeper, you have a powerful army indeed. Do not grow complacent though, you still have another challenger to "
"the north ..."
msgstr ""
"Gratulerar Väktare, du har verkligen en kraftfull armé. Akta dig dock från att bli självbelåten, du har fortfarande en "
"utmanare väntande i norr..."

#. DD Level Caddis Fell objective after player1 destroyed
#: guitext:915
msgctxt "In-game message"
msgid ""
"Congratulations Keeper, you have a powerful army indeed. Do not grow complacent though, you still have another challenger to "
"the south ..."
msgstr ""
" Gratulerar Väktare, du har verkligen en kraftfull armé. Akta dig dock från att bli självbelåten, du har fortfarande en "
"utmanare väntande i söder..."

#. DD Level Caddis Fell objective after entrance claimed
#: guitext:916
msgctxt "In-game message"
msgid ""
"The Lord of the Land is a pathetic individual who breeds fluffy bunnies. Pound him into the ground and then destroy the rival "
"Keeper to achieve total domination."
msgstr ""
"Härskaren i detta land är en patetisk individ som föder upp luddiga kaniner. Sänk honom och förinta sedan den rivaliserande "
"Väktaren för att uppnå total kontroll."

#. DD Level Kanasko first objective
#: guitext:917
msgctxt "In-game message"
msgid ""
"Make haste Keeper. The heroes of this realm are many and strong. Prepare your forces well or face a humiliating defeat ..."
msgstr ""
"Skynda fort Väktare. Hjältarna i detta rike är många och starka. Förbered dina styrkor väl eller lid en förödmjukande "
"förlust..."

#. DD Level Belial first objective
#: guitext:918
msgctxt "In-game message"
msgid ""
"The Avatar is a wretched being, full of happiness and good cheer. Food is scarce in his land and the only Hatchery available "
"is inside his dungeons. Destroy his mighty fortress and wipe the smile from his face before your creatures turn against you."
msgstr ""
"Avataren är en som förbannelse, full av lycka och munterhet. Mat är en bristvara i hans land och den enda tillgängliga "
"Odlingsanstalten finns inuti hans grottor. Förstör hans mäktiga fästning och torka bort leendet från hans ansikte innan dina "
"varelser vänder sig emot dig."

#. DD Level Belial objective after AP reached
#: guitext:919
msgctxt "In-game message"
msgid "The Avatar has massed an army of heroic Lords to confront you. Prepare to be attacked!"
msgstr "Avataren har dragit samman en armé av hjältemodiga Landshärskare för att konfrontera dig. Förbered dig på attack!"

#. DD Level Belial objective after AP reached
#: guitext:920
msgctxt "In-game message"
msgid "Decimate this outpost and send fear into the heart of the Avatar."
msgstr "Decimera denna utpost och ingjut skräck i Avatarens hjärta."

#. DD Level Belial objective after AP reached
#: guitext:921
msgctxt "In-game message"
msgid "The Avatar's castle is ripe for the taking. Train your forces well, Keeper. The ultimate battle awaits ..."
msgstr "Avatarens slott är moget att plockas. Träna dina styrkor väl, Väktare. Den slutliga striden väntar..."

#. DD Level Belial objective when adding Avatar
#: guitext:922
msgctxt "In-game message"
msgid ""
"You are now in the heart of the Avatar's castle. The sickly sweet smell of goodness still hangs in the air. Kill the Avatar "
"and send his soul to eternal damnation."
msgstr ""
"Du befinner dig nu i hjärtat av Avatarens slott. Den sjukliga söta doften av godhet ligger fortfarande i luften. Döda "
"Avataren och sänd hans själ vidare till evig fördömelse."

#. DD Levels generic information after finding a Mistress
#: guitext:923
msgctxt "In-game message"
msgid "Well done, Keeper. The Mistress you have discovered is an excellent prize."
msgstr "Bra gjort, Väktare. Den Älskarinna du upptäckt är ett utmärkt pris."

#. DD Levels generic information after finding a Bile Demon
#: guitext:924
msgctxt "In-game message"
msgid ""
"The Bile Demon you have rescued will be a valuable but hungry asset to your dungeon. Make sure your Hatchery can satisfy his "
"voracious appetite."
msgstr ""
"Den Gallgasdemon du räddat kommer bli en värdefull men hungrig tillgång till din grotta. Se till att din Odlingsanstalt kan "
"tillfredsställa hans glupska aptit."

#. DD Level Dixaroc first objective
#: guitext:925
msgctxt "In-game message"
msgid ""
"A devious Wizard has cheated you of your magical powers. Use your only Spider and explore the realm. Find the Wizard, kill "
"him and make an example of his foolishness."
msgstr ""
"En falsk Magiker har lurat av dig dina magiska krafter. Använd din enda Spindel och utforska riket. Leta upp Magikern, döda "
"honom och låt hans dårskap få statuera ett exempel."

#. DD Level Dixaroc information after getting Imps
#: guitext:926
msgctxt "In-game message"
msgid "You have found some Imps who consider it a great honour to serve you."
msgstr "Du har hittat några smådjävlar som ser det som en stor ära att få tjäna dig."

#. DD Levels Dixaroc information after finding Bile Demons
#: guitext:927
msgctxt "In-game message"
msgid "You have discovered a group of Bile Demons who will aid you in your fight."
msgstr "Du har upptäckt en grupp Gallgasdemoner som kommer hjälpa dig i din strid."

#. DD Level Dixaroc information just after PLAYER1 destroyed
#: guitext:928
msgctxt "In-game message"
msgid ""
"The destruction of this pathetic Keeper brings with it a useful bonus. You now have the ability to build Bridges. Dig deeper "
"and you may find more secrets to strengthen your powers."
msgstr ""
"Förintandet av denna patetiska Väktare för med sig en användbar bonus. Du har nu förmågan att bygga broar. Gräv djupare och "
"du skall finna mer hemligheter att stärka din makt med."

#. DD Level Dixaroc information some time after PLAYER1 destroyed
#: guitext:929
msgctxt "In-game message"
msgid "A warning, Keeper. There is a stench of hero in the air."
msgstr "Var varnad, Väktare. Luften stinker av hjältar."

#. DD Level Dixaroc information after AP reached
#: guitext:930
msgctxt "In-game message"
msgid "You have done well to get this far Keeper. Do not become complacent, however. A great struggle lies ahead."
msgstr "Du har kämpat väl för att komma så här långt, Väktare. Bli dock inte självbelåten. En stor strid väntar."

#. DD Level Dixaroc information after AP reached
#: guitext:931
msgctxt "In-game message"
msgid "Before you lies the Wizard's domain. Defeat him and you will regain your powers."
msgstr "Innan du lägger under dig Trollkarlens domäner, besegra honom och du skall återfå dina krafter."

#. DD Level Dixaroc objective after wizard is dead
#: guitext:932
msgctxt "In-game message"
msgid "Your magical powers are restored Keeper. You can finally show these fools what you are made of."
msgstr "Din magiska kraft är återskapad, Väktare. Du kan äntligen visa dessa dårar vad du verkligen är gjord av."

#. DD Level Caddis Fell objective after AP reached
#: guitext:933
msgctxt "In-game message"
msgid ""
"A black shadow is creeping over this land. Now is the time to strike. Take control of your Vampire and use him to find and "
"kill the Lord of the Land. If you succeed, the Vampire will join you in the next realm."
msgstr ""
"En svart skugga drar in över detta land. Det är dags att gå till handling. Ta kontroll över din Vampyr och använd honom för "
"att söka upp och döda Landets härskare. Om du lyckas, kommer Vampyren att följa dig till nästa värld."

#. DD Level Belial information after winning
#: guitext:934
msgctxt "In-game message"
msgid "Your achievements are legendary Keeper. Tales of your evil and cunning will become the horror stories of generations."
msgstr ""
"Det du åstadkommit är legendariskt, Väktare. Berättelser om din ondska och slughet kommer att bli skräckhistorier för "
"generationer framöver."

#: guitext:935
msgctxt "Door name"
msgid "Secret Door"
msgstr "Hemlig dörr"

#: guitext:936
msgctxt "Door description"
msgid "Secret Door: This door remains hidden to enemies unless they observe it closely or see it opening. RMB zoom."
msgstr "Hemlig dörr: Denna dörr förblir dold för fiender om de inte observerar den noga eller ser den öppnas. HMK zoomar."

#: guitext:937
msgctxt "Game event description"
msgid "Secret Door discovered: LMB toggle. RMB delete."
msgstr "Hemlig dörr upptäckt: VMK växlar. HMK raderar."

#: guitext:938
msgctxt "Game event name"
msgid "Secret Door discovered"
msgstr "Hemlig dörr upptäckt"

#: guitext:939
msgctxt "Game event description"
msgid "Enemy spotted your Secret Door: LMB toggle. RMB delete."
msgstr "Fienden har upptäckt din hemliga dörr: VMK växlar. HMK raderar."

#: guitext:940
msgctxt "Game event name"
msgid "Enemy spotted your secret door"
msgstr "Fienden har upptäckt din hemliga dörr"

#: guitext:941
msgctxt "Menu interface, Main Menu item"
msgid "Free Play levels"
msgstr "Fria Spel-världar"

#: guitext:942
msgctxt "Menu interface item"
msgid "Land selection"
msgstr "Landsval"

#: guitext:943
msgctxt "Menu interface item"
msgid "Campaigns"
msgstr "Kampanjer"

#: guitext:944
msgctxt "Menu interface item"
msgid "Add computer"
msgstr "Lägg till dator."

#: guitext:945
msgctxt "Game event name"
msgid "Your creature cannot reach the room it needs"
msgstr "Din varelse kan inte nå ett rum den behöver."

#: guitext:946
msgctxt "Game event description"
msgid "Work room unreachable: LMB toggle. RMB delete."
msgstr "Arbetsrum oåtkomligt: VMK växlar. HMK raderar."

#: guitext:947
msgctxt "Game event name"
msgid "Your Imp cannot reach a room to drag something into"
msgstr "Din smådjävul kan inte nå ett rum att dra in något i."

#: guitext:948
msgctxt "Game event description"
msgid "Storage room unreachable: LMB toggle. RMB delete."
msgstr "Lagringsutrumme oåtkomligt: VMK växlar. HMK raderar."

#: guitext:949
msgctxt "In-game interface description"
msgid ""
"Armour: Part of the damage which won't affect creature health. The higher the number, the larger part of damage is discarded."
msgstr "Pansar: Blockerar en andel av skada som orsakats till varelsen. Ju högre värde desto större andel blockeras."

#: guitext:950
msgctxt "In-game interface description"
msgid "Speed: How fast the creature moves and perform its dungeon tasks."
msgstr "Snabbhet: Hur snabbt varelsen rör sig och utför sina uppgifter."

#: guitext:951
msgctxt "In-game interface description"
msgid "Loyalty: How resistant the creature is against scavenging by the enemy."
msgstr "Lojalitet: Varelsens motståndskraft mot fientligt asätande."

#: guitext:952
msgctxt "In-game interface description"
msgid ""
"Research Skill: How fast the creature works in Library. The higher the Skill level, the better the creature's performance."
msgstr ""
"Forskningsskicklighet: Hur effektivt varelsen arbetar i biblioteket. Ju högre skicklighetsnivå, desto bättre är varelsens "
"prestation. "

#: guitext:953
msgctxt "In-game interface description"
msgid ""
"Manufacture Skill: How fast the creature works in Workshop. The higher the Skill level, the better the creature's performance."
msgstr "Hantverksförmåga: Varelsens förmåga arbeta i verkstad. Ju högre värde desto bättre är varelsens prestation."

#: guitext:954
msgctxt "In-game interface description"
msgid ""
"Training Skill: How fast the creature works on training. The higher the Skill level, the better the creature's performance."
msgstr "Träningsskicklighet: Varelsens förmåga att träna. Ju högre värde desto bättre är varelsens prestation."

#: guitext:955
msgctxt "In-game interface description"
msgid ""
"Scavenge Skill: How fast the creature works on scavenging. The higher the Skill level, the better the creature's performance."
msgstr "Asätarskicklighet: Varelsens förmåga att asäta. Ju högre värde desto bättre är varelsens prestation."

#: guitext:956
msgctxt "In-game interface description"
msgid "Training Cost: Gold used for training the creature."
msgstr "Träningskostnad: Guldkostnad vid träning."

#: guitext:957
msgctxt "In-game interface description"
msgid "Scavenge Cost: Gold used for scavenging by the creature."
msgstr "Asätarkostnad: Guldkostnad vid asätande."

#: guitext:958
msgctxt "In-game interface description"
msgid "Best Damage: How much harm can be done by the strongest attack the creature has.has."
msgstr "Hur mycket skada varelsens starkaste attack kan orsaka."

#: guitext:959
msgctxt "In-game interface description"
msgid "Weight: Mass of the creature. Some people say overweight can lead to heart attack."
msgstr "Vikt: Varelsens massa. Vissa påstår att övervikt leder till infarkter."

#: guitext:960
msgctxt "In-game interface description"
msgid "Score: Estimate of an overall creature value. Added to player score when finishing the level."
msgstr ""
"Resultat: En uppskattning av ett genomsnittligt varelsevärde. Den lägga till till ditt resultat när du fullföljer domänen."

#: guitext:961
msgctxt "Keeper spell name"
msgid "Hand Of Evil"
msgstr "Den onda handen"

#: guitext:962
msgctxt "Keeper spell name"
msgid "Slap"
msgstr "Dask"

#: guitext:963
msgctxt "Keeper spell description"
msgid ""
"Hand Of Evil: Ability to pick up your creatures and hold them in your hand. Just don't hold them forever or they may get "
"irritated."
msgstr ""
"Den onda handen: Förmågan att plocka upp dina varelser och att hålla dem i din hand. Men håll inte i dem för alltid, annars "
"blir de irriterade."

#: guitext:964
msgctxt "Keeper spell description"
msgid "Slap: Makes your creatures work harder, for some time. Your creatures take some damage from each slap they receive."
msgstr "Dask: Går så att dina varelser arbetar hårdare, kortsiktigt.Dina varelser tar skada från varje dask de mottar."

#: guitext:965
msgctxt "In-game interface description"
msgid "Health: How much health points the creature has left to lose."
msgstr "Hälsa: Hur många hälsopoäng denna varelse har kvar att förlora innan den dör."

#: guitext:966
msgctxt "In-game interface description"
msgid "Health: The maximum amount of health points for this creature."
msgstr "Hälsa: Den maximala mängden hälsopoäng för denna varelse."

#: guitext:967
msgctxt "Menu interface item"
msgid "Toggle Message"
msgstr "Växla meddelande"

#: guitext:968
msgctxt "Menu interface item"
msgid "Return to Free Play levels"
msgstr "Tillbaka till Fria Spel-världar"

#: guitext:969
msgctxt "Menu interface item"
msgid "Map packs"
msgstr "Banpaket"

#: guitext:970
msgctxt "Menu interface item"
msgid "The Deeper Dungeons"
msgstr "Den djupare underjorden"

#: guitext:971
msgctxt "Menu interface item"
msgid "Standard Levels"
msgstr "Vanliga Världar"

#: guitext:972
msgctxt "Menu interface item"
msgid "Classic Levels"
msgstr "Klassiska världar"

#: guitext:973
msgctxt "Menu interface item"
msgid "Legacy Levels"
msgstr "Ursprungliga världar"

#: guitext:974
msgctxt "Menu interface item"
msgid "Personal Levels"
msgstr "Personliga världar"

#: guitext:975
msgctxt "Menu interface item"
msgid "Lost Levels"
msgstr "Försvunna världar"

#: guitext:976 guitext:977 guitext:978 guitext:979 guitext:980
msgctxt "Unused"
msgid "Moo3"
msgstr "Moo3"

#: guitext:981
msgctxt "Trap names"
msgid "Special Trap"
msgstr "Specialfälla"

#: guitext:982
msgctxt "Trap names"
msgid "Freeze Trap"
msgstr "Förfrysningsfälla"

#: guitext:983
msgctxt "Trap names"
msgid "Fear Trap"
msgstr "Fruktansfälla"

#: guitext:984
msgctxt "Trap names"
msgid "Sentry Trap"
msgstr "Vaktpostfälla"

#: guitext:985
msgctxt "Trap names"
msgid "Mimic Trap"
msgstr "Imiterande fälla"

#: guitext:986
msgctxt "Trap names"
msgid "Spawn Trap"
msgstr "Skapa fälla"

#: guitext:987
msgctxt "Trap names"
msgid "Wind Trap"
msgstr "Blåstfälla"

#: guitext:988
msgctxt "Trap names"
msgid "Spitfire Trap"
msgstr "Eldspottarfälla"

#: guitext:989
msgctxt "Trap names"
msgid "Chicken Trap"
msgstr "Kycklingfälla"

#: guitext:990
msgctxt "Trap names"
msgid "Disease Trap"
msgstr "Sjukdomsfälla"

#: guitext:991
msgctxt "Trap names"
msgid "Power Trap"
msgstr "Kraftfälla"

#: guitext:992
msgctxt "Trap names"
msgid "Switch"
msgstr "Knapp"

#: guitext:993
msgctxt "Trap names"
msgid "Hidden Switch"
msgstr "Dold knapp"

#: guitext:994
msgctxt "Door name"
msgid "Special Door"
msgstr "Specialdörr"

#: guitext:995
msgctxt "Door name"
msgid "Hidden Door"
msgstr "Dold dörr"

#: guitext:996
msgctxt "Mouse"
msgid "Scroll Wheel Up"
msgstr "Skrolla uppåt"

#: guitext:997
msgctxt "Mouse"
msgid "Scroll Wheel Down"
msgstr "Skrolla nedåt"

#: guitext:998
msgctxt "Mouse"
msgid "Mouse Button"
msgstr "Musknapp"

#: guitext:999
msgctxt "Game controls"
msgid "Build Square Room"
msgstr "Bygg fyrkantiga rum"

#: guitext:1000
msgctxt "Game controls"
msgid "Detect Room"
msgstr "Upptäck Rum"

#: guitext:1001
msgctxt "Game controls"
msgid "Increase Room Size"
msgstr "Öka rumsstorleken"

#: guitext:1002
msgctxt "Game controls"
msgid "Decrease Room Size"
msgstr "Reducera rumsstorleken"

#: guitext:1003
msgctxt "Game controls"
msgid "Precision Sell"
msgstr "Presicionssälj"

#: guitext:1004
msgctxt "Game controls"
msgid "Snap Camera"
msgstr "Upprätad kamera"

#: guitext:1005
msgctxt "Dungeon special decription"
msgid "Mysterious Box: There's no telling what this will do."
msgstr "Mystisk Låda: Det är omöjligt att säga vad den åstadkommer."

#: guitext:1006
msgctxt "Network game message"
msgid "Joined player has different map version from host."
msgstr ""

#: guitext:1007
msgctxt "In-game interface description"
msgid "Display Resolution: Switch to the next configured display resolution. LMB toggle. RMB display current resolution."
msgstr ""

#: guitext:1008
msgctxt "In-game interface item"
msgid "Voice"
msgstr ""

#: guitext:1009
msgctxt "In-game interface item"
msgid "Ambience"
msgstr ""

#: guitext:1010
msgctxt "Unused"
msgid "Moo4"
msgstr ""

#: guitext:1011
msgctxt "Menu interface item\""
msgid "Dungeon Keeper - Original Campaign"
msgstr ""

#: guitext:1012
msgctxt "Menu interface item\""
msgid "Assmist Isle"
msgstr ""

#: guitext:1013
msgctxt "Menu interface item\""
msgid "Ancient Keeper campaign"
msgstr ""

#: guitext:1014
msgctxt "Menu interface item\""
msgid "Burdened Imps' Level Pack"
msgstr ""

#: guitext:1015
msgctxt "Menu interface item\""
msgid "Conquest of the Arctic"
msgstr ""

#: guitext:1016
msgctxt "Menu interface item\""
msgid "The Destiny of Ninja"
msgstr ""

#: guitext:1017
msgctxt "Menu interface item\""
msgid "DzjeeAr's  6-level campaign"
msgstr ""

#: guitext:1018
msgctxt "Menu interface item\""
msgid "DzjeeAr's 10-level campaign"
msgstr ""

#: guitext:1019
msgctxt "Menu interface item\""
msgid "DzjeeAr's 25-level campaign"
msgstr ""

#: guitext:1020
msgctxt "Menu interface item\""
msgid "Evil Keeper campaign"
msgstr ""

#: guitext:1021
msgctxt "Menu interface item\""
msgid "Grinics' KReign campaign"
msgstr ""

#: guitext:1022
msgctxt "Menu interface item\""
msgid "Japanese DKMaps8 pack"
msgstr ""

#: guitext:1023
msgctxt "Menu interface item\""
msgid "KDK Levels"
msgstr ""

#: guitext:1024
msgctxt "Menu interface item\""
msgid "Good Campaign"
msgstr ""

#: guitext:1025
msgctxt "Menu interface item\""
msgid "Lord Vexer campaign"
msgstr ""

#: guitext:1026
msgctxt "Menu interface item\""
msgid "Nikolai's Castles campaign"
msgstr ""

#: guitext:1027
msgctxt "Menu interface item\""
msgid "Dungeon Keeper - NG+"
msgstr ""

#: guitext:1028
msgctxt "Menu interface item\""
msgid "Post Ancient Keeper campaign"
msgstr ""

#: guitext:1029
msgctxt "Menu interface item\""
msgid "Post Undead Keeper campaign"
msgstr ""

#: guitext:1030
msgctxt "Menu interface item\""
msgid "Quest for the Hero campaign"
msgstr ""

#: guitext:1031
msgctxt "Menu interface item\""
msgid "Revenge of the Lord"
msgstr ""

#: guitext:1032
msgctxt "Menu interface item\""
msgid "Twin Keepers Campaign"
msgstr ""

#: guitext:1033
msgctxt "Menu interface item\""
msgid "Undead Keeper campaign"
msgstr ""

#: guitext:1034 guitext:1035
msgctxt "Unused"
msgid "Moo5"
msgstr "Oanvänd5"

#: guitext:1036
msgctxt "Trap names"
msgid "Demolition Trap"
msgstr "Bomb Fälla"

#: guitext:1037
msgctxt "Trap description"
msgid "Demolition Trap: An explosive with unrivaled destructive power."
msgstr "Bomb Fälla: En explosion med makalös kraft."

#: guitext:1038
msgctxt "Trap description"
msgid "Sentry Trap: Stands guard and shoots at enemies in sight."
msgstr "Vakts Fälla: Står vakt och skjuter mot fiender som syns."

#: guitext:1039 guitext:1040
msgctxt "Unused"
msgid "Moo6"
msgstr "Oanvänd6"

#: guitext:1041
msgctxt "Creature name"
msgid "Spirit"
msgstr "Ande"

#: guitext:1042
msgctxt "Creature name"
msgid "Druid"
msgstr "Druid"

#: guitext:1043
msgctxt "Creature name"
msgid "Time Mage"
msgstr "Tids Magiker"

#: guitext:1044 guitext:1045 guitext:1046 guitext:1047 guitext:1048 guitext:1049
msgctxt "Unused"
msgid "Moo7"
msgstr ""

#: guitext:1050
msgctxt "Slab description"
msgid "Rock Formation."
msgstr "Stenformation."

#: guitext:1051
msgctxt "Slab description"
msgid "Bedrock: Unclaimed rock floor. You cannot claim it or build on it."
msgstr "Grundberg: Oöverklagad stenig mark. Du kan inte kräva den eller bygga på den."

#: guitext:1052
msgctxt "Slab description"
msgid "Dense Gold Seam: Holds a lot of wealth for your Imps to extract. "
msgstr "Tät guldåder: Innehåller mycket rikedom för dina Smådjävlar att utvinna."

#: guitext:1053
#, fuzzy
msgctxt "Keeper spell name"
msgid "Magic Shield"
msgstr "Retur"

#: guitext:1054
msgctxt "Keeper spell name"
msgid "Freeze"
msgstr "Frys"

#: guitext:1055
msgctxt "Keeper spell name"
msgid "Slow"
msgstr "Långsam"

#: guitext:1056
msgctxt "Keeper spell name"
msgid "Levitate"
msgstr "Sväva"

#: guitext:1057
msgctxt "Keeper spell name"
msgid "Illumination"
msgstr "Belysning"

#: guitext:1058
msgctxt "Keeper spell name"
msgid "Sight"
msgstr "Syn"

#: guitext:1059
msgctxt "Dungeon special decription"
msgid "Heal All: Restore full health to all your creatures."
msgstr "Hela Alla: Alla dina varelser läks."

#: guitext:1060
msgctxt "Dungeon special decription"
msgid "Increase Gold: Generates gold in your treasury."
msgstr "Öka Guld: Genererar guld i din skattkammare."

#: guitext:1061
msgctxt "Dungeon special decription"
msgid "Make Unhappy: All creatures of the enemy become upset."
msgstr "Göra Olyckliga: Alla varelser av fienden blir upprörda."

#: guitext:1062
msgctxt "Dungeon special decription"
msgid "Weaken Walls: Destroys the fortifications of enemy walls."
msgstr "Försvaga väggarna: Förstör befästningarna på fiendens murar."

#: guitext:1063
<<<<<<< HEAD
msgctxt "Keeper spell name"
msgid "Rage"
msgstr "Rasa"

#: guitext:1064
msgctxt "Creature spell"
msgid "Rage: Makes the creature attack recklessly, hitting harder and faster without dodging."
msgstr "Rasa: Får varelsen att attackera hänsynslöst, slå hårdare och snabbare utan att ducka."
=======
msgctxt "Game controls"
msgid "Tilt Up"
msgstr ""

#: guitext:1064
msgctxt "Game controls"
msgid "Tilt Down"
msgstr ""

#: guitext:1065
msgctxt "Game controls"
msgid "Reset Tilt"
msgstr ""

#: guitext:1066
msgctxt "Creature spell"
msgid "Heal Monster: The target creature is massively healed."
msgstr ""

#: guitext:1067
msgctxt "Creature spell"
msgid "Cleanse: Cures all negative effects inflicted on the creature."
msgstr "Rengöring: Botar alla negativa effekter som påverkar varelsen."

#: guitext:1068
msgctxt "Creature spell"
msgid "Cleanse Monster: Cures all negative effects inflicted on target creature."
msgstr ""

#: guitext:1069
msgctxt "Keeper spell description"
msgid "Magic Shield: Causes spells fired at the target to bounce back at the attacker."
msgstr ""

#: guitext:1070
msgctxt "Keeper spell description"
msgid "Levitate: Causes the target creature to take off from the ground and attack creatures from the air or cross lava unharmed."
msgstr ""

#: guitext:1071
msgctxt "Keeper spell description"
msgid "Sight: Allows the target creature to temporarily increase its awareness and notice the invisible."
msgstr ""

#: guitext:1072 guitext:1073 guitext:1074 guitext:1075
msgctxt "Unused"
msgid "Moo8"
msgstr ""

#: guitext:1076
msgctxt "Door name"
msgid "Midas Door"
msgstr ""

#: guitext:1077
msgctxt "Door description"
msgid "Midas Door: This door consumes gold from the owner to stay completely indestructible. RMB zoom."
msgstr ""
>>>>>>> 55c4de56
<|MERGE_RESOLUTION|>--- conflicted
+++ resolved
@@ -6129,16 +6129,6 @@
 msgstr "Försvaga väggarna: Förstör befästningarna på fiendens murar."
 
 #: guitext:1063
-<<<<<<< HEAD
-msgctxt "Keeper spell name"
-msgid "Rage"
-msgstr "Rasa"
-
-#: guitext:1064
-msgctxt "Creature spell"
-msgid "Rage: Makes the creature attack recklessly, hitting harder and faster without dodging."
-msgstr "Rasa: Får varelsen att attackera hänsynslöst, slå hårdare och snabbare utan att ducka."
-=======
 msgctxt "Game controls"
 msgid "Tilt Up"
 msgstr ""
@@ -6197,4 +6187,13 @@
 msgctxt "Door description"
 msgid "Midas Door: This door consumes gold from the owner to stay completely indestructible. RMB zoom."
 msgstr ""
->>>>>>> 55c4de56
+
+#: guitext:1078
+msgctxt "Keeper spell name"
+msgid "Rage"
+msgstr "Rasa"
+
+#: guitext:1079
+msgctxt "Creature spell"
+msgid "Rage: Makes the creature attack recklessly, hitting harder and faster without dodging."
+msgstr "Rasa: Får varelsen att attackera hänsynslöst, slå hårdare och snabbare utan att ducka."