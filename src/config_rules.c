--- conflicted
+++ resolved
@@ -91,13 +91,10 @@
   {"TORTURESCAVENGINGCOST",      &game.conf.rules.game.torture_scavenging_cost,    var_type(game.conf.rules.game.torture_scavenging_cost   ),SHRT_MIN,SHRT_MAX},
   {"EASTEREGGSPEECHCHANCE",      &game.conf.rules.game.easter_egg_speech_chance,   var_type(game.conf.rules.game.easter_egg_speech_chance  ),       0,LONG_MAX},
   {"EASTEREGGSPEECHINTERVAL",    &game.conf.rules.game.easter_egg_speech_interval, var_type(game.conf.rules.game.easter_egg_speech_interval),       0,LONG_MAX},
-<<<<<<< HEAD
   {"HANDLIGHTRADIUS",            &game.conf.rules.game.hand_light_radius,          var_type(game.conf.rules.game.hand_light_radius         ),       0,SHRT_MAX},
   {"HANDLIGHTINTENSITY",         &game.conf.rules.game.hand_light_intensity,       var_type(game.conf.rules.game.hand_light_intensity      ),       0,UCHAR_MAX},
-=======
   {"GLOBALAMBIENTLIGHT",         &game.conf.rules.game.global_ambient_light,       var_type(game.conf.rules.game.global_ambient_light      ),LONG_MIN,LONG_MAX},
   {"LIGHTENABLED",               &game.conf.rules.game.light_enabled,              var_type(game.conf.rules.game.light_enabled             ),       0,       1},
->>>>>>> b37484cf
   {NULL,                            NULL,0,0,0 },
 };
 
