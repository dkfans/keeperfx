# *****************************************************************************
#  Free implementation of Bullfrog's Dungeon Keeper strategy game.
# *****************************************************************************
#   @file gtext_eng.pot
#      KeeperFX GUI Strings translation template
#  @par Purpose:
#      Allows to create .po files used for translating the game.
#      Also, acts as a source of english translation strings.
#  @par Comment:
#      Use this file to create or update source strings in translations.
#  @author   KeeperFX Team
#  @date     25 Aug 2012 - 02 Oct 2012
#  @par  Copying and copyrights:
#      This program is free software; you can redistribute it and/or modify
#      it under the terms of the GNU General Public License as published by
#      the Free Software Foundation; either version 2 of the License, or
#      (at your option) any later version.
#
# *****************************************************************************
"Project-Id-Version: GUI Strings for KeeperFX\n"
"Report-Msgid-Bugs-To: https://github.com/dkfans/keeperfx/issues/"
"POT-Creation-Date: 2012-09-02 01:12+0200\n"
"PO-Revision-Date: 2013-11-13 19:11+0100\n"
"Language-Team: KeeperFX Team <github.com/dkfans>\n"
"MIME-Version: 1.0\n"
"Content-Type: text/plain; charset=utf-8\n"
"Content-Transfer-Encoding: 8bit\n"
"X-Generator: Poedit 1.5.7\n"

#. Generic victory message
#: guitext:0
msgctxt "In-game message"
msgid "Success! The land is yours. Press Space to proceed to the next realm."
msgstr ""

#. Level Eversmile information soon after start
#: guitext:1
msgctxt "In-game message"
msgid "This is a message. Right click to delete it."
msgstr ""

#. Level Eversmile first objective
#: guitext:2
msgctxt "In-game message"
msgid ""
"The first thing a Keeper needs is somewhere to keep gold, when it's been "
"mined out of the rock by his Imps. To create a Treasure Room, select the "
"Treasure Room icon from the Rooms Panel and fill the empty area to the west "
"with Treasure Room tiles."
msgstr ""

#. Level Eversmile information when started building Treasure Room
#: guitext:3
msgctxt "In-game message"
msgid ""
"Use the cursor keys to see other areas of the underworld. Rotate and zoom "
"the view with the right ctrl key and cursor keys."
msgstr ""

#. Level Eversmile objective when built Treasure Room
#: guitext:4
msgctxt "In-game message"
msgid ""
"Expertly done. Press the right mouse button to turn the pointer back into "
"the Hand of Evil. Mine out the gold to the east by tagging the area with the "
"left mouse button. Your Imps will dig out the gold and carry it back to your "
"Treasure Room."
msgstr ""

#. Level Eversmile information while digging gold
#: guitext:5
msgctxt "In-game message"
msgid ""
"If you want to make your creatures work harder, slap them by right clicking "
"the Hand of Evil on them. Slapping will harm your creatures."
msgstr ""

#. Level Eversmile information while digging gold
#: guitext:6
msgctxt "In-game message"
msgid ""
"Use the left mouse button to pluck your creatures from the dungeon. Use the "
"right mouse button to drop them over a room or tile belonging to your "
"dungeon. Creatures perform the task most relevant to the situation they're "
"dropped into."
msgstr ""

#. Level Eversmile objective after digging gold
#: guitext:7
msgctxt "In-game message"
msgid ""
"Greedily done, Keeper. Now, you need to turn some of your dungeon into a "
"Lair. Lairs are where creatures rest and recover. The area your Imps just "
"mined out would be an ideal spot for some creatures to lurk. Select the Lair "
"icon from the Rooms Panel."
msgstr ""

#. Level Eversmile objective after Lair built
#: guitext:8
msgctxt "In-game message"
msgid ""
"Dig a tunnel that connects to the Portal to the north. Portals appear on the "
"map as flashing squares, until they are claimed. Creatures only use Portals "
"claimed by a Keeper. Your Imps claim a Portal as soon as it connects to your "
"dungeon."
msgstr ""

#. Level Eversmile objective when digging w/o Treasure Room
#: guitext:9
msgctxt "In-game message"
msgid ""
"You should build a Treasure Room first. Select the Treasure Room icon from "
"the Rooms Panel and left click on the tiles in the area to the west of your "
"Dungeon Heart."
msgstr ""

#. Level Eversmile information after some digging
#: guitext:10
msgctxt "In-game message"
msgid ""
"Pick up creatures by left clicking on them. Drop them by right clicking over "
"a room or tile belonging to your dungeon. Creatures perform tasks relevant "
"to the situation they're dropped into."
msgstr ""

#. Level Eversmile information after some digging
#: guitext:11
msgctxt "In-game message"
msgid ""
"If you want your creatures to work harder, slap them with a right click of "
"the hand. Your creatures take damage from each slap they receive."
msgstr ""

#. Level Eversmile objective after digging gold w/o Treasure Room
#: guitext:12
msgctxt "In-game message"
msgid ""
"You have not yet built a Treasure Room. Until you build this room, you will "
"be unable to pay any creatures. Only Imps give their loyalty freely. No "
"other creatures will serve you unpaid."
msgstr ""

#. Level Eversmile objective after getting first creature
#: guitext:13
msgctxt "In-game message"
msgid ""
"Your first minion has arrived. It's a giant Fly. It can spit corrosive vomit "
"at your enemies and its wings grant the hideous insect the speed to "
"intercept the most nimble trespassers."
msgstr ""

#. Level Eversmile objective after getting first beetle
#: guitext:14
msgctxt "In-game message"
msgid ""
"A Beetle has scuttled into your realm. It's tough enough to absorb a lot of "
"damage. Like most creatures, Beetles require food. Dig out a new area, "
"select the Hatchery icon and create your Hatchery. Tasty snacks will soon "
"emerge from its enchanted soil."
msgstr ""

#. Level Eversmile objective after Hatchery built
#: guitext:15
msgctxt "In-game message"
msgid ""
"Imps fortify your walls to prevent intruders tunnelling in. If you want to "
"create more Imps, go to the Research Panel, select the Imp icon and left "
"click anywhere in your dungeon. Each Imp you create costs more than the "
"previous one."
msgstr ""

#. Level Eversmile information after having few creatures
#: guitext:16
msgctxt "In-game message"
msgid ""
"Why not have a handful of creatures ready to drop on top of intruders? To "
"pick up creatures quickly, left click on them from within the Creatures "
"Panel. You can only drop creatures within the confines of your own dungeon."
msgstr ""

#. Level Eversmile objective some time after all rooms are built
#: guitext:17
msgctxt "In-game message"
msgid ""
"Intruders approach. They seek gaps in your fortifications, in order to gain "
"entry to your dungeon. A white trail on the map indicates their progress. "
"Click the icon at the top of the Control Panel to see a bigger map."
msgstr ""

#. Level Eversmile objective after first wave defeat
#: guitext:18
msgctxt "In-game message"
msgid ""
"Savour your first victory while you can. You have attracted the wrath of the "
"Lord of this realm. His party will soon be here."
msgstr ""

#. Levels Eversmile and Tickle objective, when LOTL comes
#: guitext:19
msgctxt "In-game message"
msgid ""
"The Lord of the Land has arrived. I can smell his fear. Defeat him and the "
"realm is yours."
msgstr ""

#. Level Eversmile objective after LOTL defeat
#: guitext:20
msgctxt "In-game message"
msgid ""
"Your work here is done. Now there is no-one to prevent you from obliterating "
"this nauseating realm and expanding your empire into a neighbouring land. "
"Nice."
msgstr ""

#. Level Eversmile objective when having no Imps
#: guitext:21
msgctxt "In-game message"
msgid ""
"You require more Imps. Use the Create Imp spell to conjure them into your "
"domain. Remember, each Imp you create is more expensive than the last."
msgstr ""

#. Level Cosyton information soon after start
#: guitext:22
msgctxt "In-game message"
msgid ""
"When Imps have no other orders, they run around reinforcing your dungeon. "
"Fortified walls keep out intruders. Rooms with reinforced walls make your "
"creatures feel more at home and heroes more terrified."
msgstr ""

#. Level Cosyton information soon after start
#: guitext:23
msgctxt "In-game message"
msgid ""
"Possess creatures by choosing the Possess spell from the Research Panel and "
"left-clicking on the creature you want to control. Right-click to leave the "
"creature again."
msgstr ""

#. Level Cosyton first objective
#: guitext:24
msgctxt "In-game message"
msgid ""
"Remember the lessons you learned in Brana Hauk. You must build a Treasure "
"Room, a Lair and a Hatchery and you will need to claim a Portal. Build rooms "
"in squares of at least nine tiles to increase the efficiency of the room."
msgstr ""

#. Level Cosyton objective after basic rooms built
#: guitext:25
msgctxt "In-game message"
msgid ""
"You will need to make your creatures stronger. In a Training Room, your "
"creatures can hone their fighting skills, gain new abilities and learn more "
"powerful spells."
msgstr ""

#. Level Cosyton objective after Training Room built
#: guitext:26
msgctxt "In-game message"
msgid ""
"Your plan proceeds smoothly, keeper. Allow your Imps time to fortify the "
"walls of your dungeon. This increases the efficiency of rooms and repels "
"would-be invaders."
msgstr ""

#. Level Cosyton information after Training Room built
#: guitext:27
msgctxt "In-game message"
msgid ""
"The Training Room attracts ever more ferocious creatures, such as Demon "
"Spawn. Build it and they will come."
msgstr ""

#. Level Cosyton information after attracting Demon Spawn
#: guitext:28
msgctxt "In-game message"
msgid ""
"To train creatures, drop them in the Training Room. The number that "
"occasionally appears above a creature's head indicates how much gold it has "
"cost for that creature to train."
msgstr ""

#. Level Cosyton information some time after Demon Spawn
#: guitext:29
msgctxt "In-game message"
msgid ""
"You can train creatures more rapidly by slapping them as they work out in "
"the Training Room."
msgstr ""

#. Level Cosyton objective soon after 2nd Demon Spawn
#: guitext:30
msgctxt "In-game message"
msgid ""
"Heroes are already on their way. Make sure your creatures are well trained "
"and ready for the attack. The heroes you will face in this realm are tougher "
"than those you met beneath Brana Hauk."
msgstr ""

#. Level Cosyton objective after defeating LOTL (option 1)
#: guitext:31
msgctxt "In-game message"
msgid ""
"Harder the heroes may have been but they were obviously no match for your "
"forces."
msgstr ""

#. Level Cosyton objective after AP reached
#: guitext:32
msgctxt "In-game message"
msgid ""
"The heroes are on their way. Make sure your creatures are well trained and "
"ready for the attack."
msgstr ""

#. Level Cosyton objective after defeating LOTL (option 2)
#: guitext:33
msgctxt "In-game message"
msgid "Congratulations. You have conquered the enemy hordes."
msgstr ""

#. Level Waterdream Warm first objective
#: guitext:34
msgctxt "In-game message"
msgid ""
"Build a dungeon with a Treasure Room, a Lair, a Hatchery and a Training "
"Room. Make sure they're all big enough. Cramped conditions do nothing for "
"the morale of your minions."
msgstr ""

#. Level Waterdream Warm objective after basic 5 rooms are built/claimed
#: guitext:35
msgctxt "In-game message"
msgid ""
"The time has come to build a Library. Libraries are where new devices, room "
"designs and magic spells are researched. Make a Library at least as big as "
"the other rooms. Researchers like quiet too, so try to build your Library "
"off the side of a corridor."
msgstr ""

#. Level Waterdream Warm information after started building library
#: guitext:36
msgctxt "In-game message"
msgid ""
"Your new Library will attract creatures like Warlocks, who are interested in "
"researching magic and dungeon designs. These evil mages are real bookworms, "
"as well as being magically proficient themselves."
msgstr ""

#. Level Waterdream Warm objective after finished building library
#: guitext:37
msgctxt "In-game message"
msgid ""
"That's a fine collection of parchments and tomes you've assembled. Most "
"creatures can engage in research but Warlocks make the best and keenest "
"researchers. Stupid Trolls have trouble holding books the right way up and "
"sometimes even chew the pages."
msgstr ""

#. Level Waterdream Warm objective after attracting warlock
#: guitext:38
msgctxt "In-game message"
msgid ""
"The scent of arcane knowledge has lured a greedy Warlock into your dungeon. "
"Don't forget to train your Warlocks occasionally. Their spell casting "
"abilities make them fine long range fighters."
msgstr ""

#. Level Waterdream Warm objective
#: guitext:39
msgctxt "In-game message"
msgid ""
"The first wave of attackers lie hacked to pieces on the floor and give your "
"domain that lived in feeling but it surely won't be long before their kin "
"launch another assault."
msgstr ""

#. Level Waterdream Warm objective
#: guitext:40
msgctxt "In-game message"
msgid ""
"You meet with success yet again, Keeper. All those corpses will keep your "
"Hatchery's topsoil fertile. They also serve as warnings to other foolhardy "
"adventurers, of course."
msgstr ""

#. Level Waterdream Warm objective
#: guitext:41
msgctxt "In-game message"
msgid ""
"All is quiet again. Use this time to ready yourself for the next attacks. "
"The enemy is only regrouping. It is not yet defeated."
msgstr ""

#. Level Waterdream Warm information
#: guitext:42
msgctxt "In-game message"
msgid ""
"Is that Imp playing football with a decapitated head? Stay alert, Keeper."
msgstr ""

#. Level Waterdream Warm objective
#: guitext:43
msgctxt "In-game message"
msgid "Now would be an excellent time to train a Warlock."
msgstr ""

#. Level Waterdream Warm information
#: guitext:44
msgctxt "In-game message"
msgid ""
"Already your research bears fruit. The Speed Creature spell has been "
"perfected. Cast it on a creature and observe the dramatic increase in its "
"speed. The effect wears off after a while."
msgstr ""

#. Level Flowerhat objective
#: guitext:45
msgctxt "In-game message"
msgid ""
"Build up your dungeon with the rooms available to you and claim the Portal "
"nearby but do not yet venture north. Powerful adversaries lurk there. It "
"would be wiser not to disturb them until you are prepared."
msgstr ""

#. Level Flowerhat information
#: guitext:46
msgctxt "In-game message"
msgid ""
"Clever research has given your Imps the engineering skill to build Bridges. "
"You will need Bridges to cross some of the more hazardous underworld terrain."
msgstr ""

#. Level Flowerhat objective
#: guitext:47
msgctxt "In-game message"
msgid ""
"A study of dungeon designs reveals that Workshops manufacture essential "
"furniture, such as Doors and Traps. If your Workshop occupies a square of at "
"least nine tiles, its mere presence will lure the underworld's finest "
"artisans into your dungeon."
msgstr ""

#. Level Flowerhat information
#: guitext:48
msgctxt "In-game message"
msgid ""
"To manufacture Traps and Doors in your Workshop you will need to assign "
"creatures to it, by dropping them into the room. Manufactured items can be "
"selected from the Workshop Panel as soon as they're ready."
msgstr ""

#. Level Flowerhat objective
#: guitext:49
msgctxt "In-game message"
msgid ""
"When your troops are sufficient in number and have had some training, lead "
"them north and crush any who oppose you."
msgstr ""

#. Level Flowerhat objective
#: guitext:50
msgctxt "In-game message"
msgid ""
"You will have to find a way to cross the river of molten lava that bars your "
"way."
msgstr ""

#. Level Flowerhat objective
#: guitext:51
msgctxt "In-game message"
msgid ""
"The enemy's Dungeon Heart throbs before you. Assemble your minions nearby "
"and administer the coup de grace."
msgstr ""

#. Level Flowerhat information
#: guitext:52
msgctxt "In-game message"
msgid ""
"A Troll has joined you. Skilled in the craft of manufacturing, trolls are "
"best employed doing dark deeds in your Workshop. They don't complain about "
"the hours, because their labours keep them away from combat."
msgstr ""

#. Level Flowerhat objective
#: guitext:53
msgctxt "In-game message"
msgid ""
"With the enemy Dungeon Heart in ruins, you have trounced the once proud "
"opposition. Rule your new domain with terror and loathing, for a laugh."
msgstr ""

#. Level Flowerhat information
#: guitext:54
msgctxt "In-game message"
msgid ""
"Your Workshop has created a Wooden Door. Placed in a corridor, it restricts "
"access to the enemy. Your creatures may pass freely. Lock or unlock Doors by "
"clicking over them with the left mouse button."
msgstr ""

#. Level Flowerhat information
#: guitext:55
msgctxt "In-game message"
msgid ""
"Your Workshop has produced a Poison Gas trap. Position it and, when an "
"intruder sets it off, it will envelop the area in deadly vapours."
msgstr ""

#. Level Flowerhat information
#: guitext:56
msgctxt "In-game message"
msgid ""
"You have researched the Call to Arms spell. The first time you cast it, your "
"creatures gather around a banner created by the spell. Cast it again in a "
"target area. Call to Arms only costs gold when it's targeted beyond your "
"territory."
msgstr ""

#. Level Lushmeadow-on-Down objective
#: guitext:57
msgctxt "In-game message"
msgid ""
"Another Keeper controls this underworld realm. His dungeon lies to the "
"north. If you are to entice creatures to work for you instead of him, you "
"will have to build a more magnificent dungeon. Get on with it then."
msgstr ""

#. Level Lushmeadow-on-Down objective
#: guitext:58
msgctxt "In-game message"
msgid ""
"You have slain your rival. His defeat is a testimony to your clever dungeon "
"design. You have the makings of a Dungeon Keeper worthy of the name."
msgstr ""

#. Level Lushmeadow-on-Down information
#: guitext:59
msgctxt "In-game message"
msgid ""
"A Bile Demon chooses to side with you. Bile Demons demand large Lairs and "
"ample Hatcheries. These corpulent monstrosities attack somewhat "
"unconventionally."
msgstr ""

#. Level Lushmeadow-on-Down information
#: guitext:60
msgctxt "In-game message"
msgid ""
"Your loyal researchers have perfected the Sight of Evil spell. Cast it on an "
"unexplored area and it will be revealed to you for a moment."
msgstr ""

#. Level Lushmeadow-on-Down information
#: guitext:61
msgctxt "In-game message"
msgid ""
"You have claimed a Prison. Select imprison from the Information Panel and "
"your creatures subdue their foe, at which point your Imps drag the bodies "
"off to a cell. Prisoners who die of starvation may rise again as Skeleton "
"warriors for you to command."
msgstr ""

#. Level Lushmeadow-on-Down information
#: guitext:62
msgctxt "In-game message"
msgid ""
"Your dedicated librarians have designed a Guard Post. Place a Guard Post in "
"a strategically important area and assign creatures to occupy it by dropping "
"them there."
msgstr ""

#. Level Lushmeadow-on-Down information
#: guitext:63
msgctxt "In-game message"
msgid ""
"A Spider has joined your dungeon. They are natural enemies of Flies, so "
"endeavour to keep them apart. Overcoming such obstacles will temper your "
"mettle - whatever that means."
msgstr ""

#. Level Snuggledell objective
#: guitext:64
msgctxt "In-game message"
msgid ""
"It's time to mete out the ultimate punishment to a keeper who dares to "
"challenge you for this corner of your subterranean empire. The price of "
"failure shall be oblivion."
msgstr ""

#. Level Snuggledell objective
#: guitext:65
msgctxt "In-game message"
msgid ""
"How satisfying it is to see an enemy Keeper's dungeon crumble and his power "
"dissipate. There'll be no controversy over this year's hall of infamy "
"nomination."
msgstr ""

#. Level Snuggledell information
#: guitext:66
msgctxt "In-game message"
msgid ""
"You have claimed a Torture Room. Place captive heroes and creatures into "
"this chamber of horrors to convert them to your supremely evil way. "
"Alternatively, place your own creatures within the room whenever "
"disciplinary measures become necessary."
msgstr ""

#. Level Snuggledell information
#: guitext:67
msgctxt "In-game message"
msgid ""
"You have finally constructed a dungeon impressive enough to attract a Dark "
"Mistress. You must discipline these wicked wenches frequently. They respond "
"particularly well to a good slapping."
msgstr ""

#. Level Snuggledell information
#: guitext:68
msgctxt "In-game message"
msgid ""
"Your manufacturers have created a Braced Door. If security matters, you can "
"be sure when you buy a Braced Door. You couldn't be certain with only a "
"curtain and a hole in the wall is no help at all."
msgstr ""

#. Level Snuggledell information
#: guitext:69
msgctxt "In-game message"
msgid ""
"Your researchers have devised a spell that unleashes the energy of a "
"thunderstorm on the target of your choice. Select the spell, aim at a "
"hostile creature and flash-fry him with a Lightning Strike."
msgstr ""

#. Level Snuggledell information
#: guitext:70
msgctxt "In-game message"
msgid ""
"You have manufactured a powerful Lightning Trap. Try it out. It's bound to "
"give someone a shock."
msgstr ""

#. Level Wishvale objective
#: guitext:71
msgctxt "In-game message"
msgid ""
"It appears you have arrived in the middle of a raging battle. Perhaps it "
"would be wise to stay out of the way until you are strong enough to "
"eliminate both sides."
msgstr ""

#. Level Wishvale information
#: guitext:72
msgctxt "In-game message"
msgid ""
"An Orc warlord joins you and brings with him the plans for building a "
"Barracks. In this room you can form creatures into teams."
msgstr ""

#. Level Wishvale objective
#: guitext:73
msgctxt "In-game message"
msgid ""
"I think I hear the clanking of plate armour. Yes, the Lord of the Land has "
"finally roused himself from the fireside to find out where all his loyal "
"servants have gone."
msgstr ""

#. Level Wishvale objective
#: guitext:74
msgctxt "In-game message"
msgid ""
"You have turned local heroes into something of an endangered species, now "
"make the enemy Dungeon Keeper extinct."
msgstr ""

#. Level Wishvale objective
#: guitext:75
msgctxt "In-game message"
msgid ""
"You have prevailed, Keeper. The bodies of your enemies litter the most "
"forlorn alcoves of your domain, in tribute to their futile efforts to keep "
"you at bay."
msgstr ""

#. Level Tickle objective
#: guitext:76
msgctxt "In-game message"
msgid ""
"Seek out the one who would be your rival in this region of the underworld. "
"Explain the concept of early retirement to him. On the other hand, string "
"him up. It's in the only language he understands."
msgstr ""

#. Level Tickle information
#: guitext:77
msgctxt "In-game message"
msgid ""
"You have researched the power of Invisibility. Cast it on a creature to hide "
"it from enemy eyes."
msgstr ""

#. Level Tickle information
#: guitext:78
msgctxt "In-game message"
msgid ""
"The Protect Creature spell has been researched at last. Cast it on a "
"creature to increase its toughness."
msgstr ""

#. Level Tickle objective
#: guitext:79
msgctxt "In-game message"
msgid ""
"That's another enemy successfully written off. The defenceless inhabitants "
"of the land above bow down before your depraved presence. As if that will "
"save them..."
msgstr ""

#. Level Tickle information
#: guitext:80
msgctxt "In-game message"
msgid ""
"Researchers have found instructions for building a Temple to the dark gods. "
"Sacrifice creatures in the Temple's pool to receive gifts from these gods. "
"You might have to experiment with the offerings you make. The dark gods are "
"not easy to please."
msgstr ""

#. Level Moonbrush Wood objective
#: guitext:81
msgctxt "In-game message"
msgid ""
"This realm is ruled by four arrogant Wizards who think they've got "
"everything under control, because their feeble magical power impresses the "
"locals. But you're not from these parts..."
msgstr ""

#. Level Moonbrush Wood objective
#: guitext:82
msgctxt "In-game message"
msgid ""
"Well, you're done down here. Time to introduce yourself to the locals and re-"
"organise their nice little lives."
msgstr ""

#. Levels Tickle and Moonbrush Wood information
#: guitext:83
msgctxt "In-game message"
msgid ""
"Behold, you have summoned a Horned Reaper. Try not make it angry. You'll "
"fail, because everything makes a Horned Reaper angry but at least try to "
"make sure that everything near it is an enemy creature when it finally goes "
"ballistic."
msgstr ""

#. Level Moonbrush Wood information
#: guitext:84
msgctxt "In-game message"
msgid ""
"Your researchers have concocted a Disease spell. Cast it on enemy creatures "
"and watch the affliction spread like the plague."
msgstr ""

#. Level Moonbrush Wood information
#: guitext:85
msgctxt "In-game message"
msgid ""
"A Vampire has risen from your Graveyard, nourished by the souls of the dead "
"which have been brought here. You have to suck up to Vampires or they go off "
"in a huff, but they're extremely powerful and fearsome underlings to have in "
"your employ."
msgstr ""

#. Level Moonbrush Wood information
#: guitext:86
msgctxt "In-game message"
msgid ""
"You have researched the Graveyard. Your Imps will drag corpses here to "
"rot... And possibly to rise again as Vampires, ready to do your bidding. "
"That's style."
msgstr ""

#. Levels Tickle and Moonbrush Wood information
#: guitext:87
msgctxt "In-game message"
msgid ""
"You have manufactured an Iron Door. It's a formidable barrier. Use it well."
msgstr ""

#. Level Elf's Dance objective
#: guitext:88
msgctxt "In-game message"
msgid ""
"Powerful creatures inhabit a cave south of here. There's a party of heroes "
"between you and them but, if you reach them and convert them to your side "
"before they join the other keepers, you will be unstoppable, unless you do "
"something stupid."
msgstr ""

#. Level Elf's Dance objective
#: guitext:89
msgctxt "In-game message"
msgid ""
"You have overcome all resistance to your rule, O despicable one. It's time "
"to flex the old misery muscle on the pathetic inhabitants of the land above."
msgstr ""

#. Level Nevergrim information
#: guitext:90
msgctxt "In-game message"
msgid ""
"You have manufactured a Boulder Trap. Place it in a corridor and howl "
"deliriously as it rumbles inexorably towards unwary trespassers."
msgstr ""

#. Level Nevergrim information
#: guitext:91
msgctxt "In-game message"
msgid ""
"With typical brilliance, you have researched the Cave-In spell. Use it to "
"block off passages and repair dungeon breaches. Interestingly, the rockfall "
"will crush to death any creatures caught beneath it."
msgstr ""

#. Level Nevergrim information
#: guitext:92
msgctxt "In-game message"
msgid ""
"Your tireless librarians have researched the Scavenger Room. Creatures "
"placed within a Scavenger Room will lure their kin from other dungeons and "
"the outside world, into your domain."
msgstr ""

#. Level Nevergrim information
#: guitext:93
msgctxt "In-game message"
msgid ""
"Your great wealth has bought the loyalty of a passing Dragon. They are "
"fickle creatures. Keep your eye on this one."
msgstr ""

#. Level Nevergrim information
#: guitext:94
msgctxt "In-game message"
msgid "A Hell Hound has been lured to your domain by your Scavenger Room."
msgstr ""

#. Level Buffy Oak objective
#: guitext:95
msgctxt "In-game message"
msgid ""
"The other two Keepers in this region have put aside their differences for "
"the moment and joined forces, in an effort to destroy you. That's almost a "
"compliment. Kill the creeps."
msgstr ""

#. Level Buffy Oak objective
#: guitext:96
msgctxt "In-game message"
msgid ""
"You have won a magnificent victory, Master. You have a talent for twisted "
"mercilessness that makes other Keepers look well behaved by comparison."
msgstr ""

#. Level Hearth information
#: guitext:97
msgctxt "In-game message"
msgid ""
"You have discovered a devastating magical power. Target it against a "
"creature to transform a fearsome monster into a clucking chicken. Marvellous."
msgstr ""

#. Level Hearth information
#: guitext:98
msgctxt "In-game message"
msgid ""
"Your manufacturers have built an Alarm Trap. It will warn you of your "
"enemies' approach and summon nearby creatures to deal with the intruders."
msgstr ""

#. Level Buffy Oak information
#: guitext:99
msgctxt "In-game message"
msgid ""
"You have created a Magic Door. These are almost impregnable to all but "
"magical attacks. I recommend sealing off your Treasure Room or Dungeon Heart."
msgstr ""

#. Level Nevergrim objective
#: guitext:100
msgctxt "In-game message"
msgid ""
"Elsewhere in this fiery realm you have a rival Keeper to contend with. I "
"advise extreme antisocial behaviour on your part."
msgstr ""

#. Level Nevergrim objective
#: guitext:101
msgctxt "In-game message"
msgid ""
"Notch up another victory, most malicious one. You have another land to add "
"to your dismal collection."
msgstr ""

#. Level Hearth objective
#: guitext:102
msgctxt "In-game message"
msgid ""
"Your annihilation of the first wave has met with the approval of a pack of "
"demons from the fifth plane of hell. Train your creatures and prepare for "
"another battle. You're attracting quite an audience."
msgstr ""

#. Level Hearth objective
#: guitext:103
msgctxt "In-game message"
msgid ""
"The enemy are upon us. I'm just telling you in case you were having a doze."
msgstr ""

#. Level Hearth objective
#: guitext:104
msgctxt "In-game message"
msgid ""
"All the heroes are dead, which is as it should be. This land and all its "
"spoils are yours. May I suggest that you waste everything?"
msgstr ""

#. Level Hearth objective
#: guitext:105
msgctxt "In-game message"
msgid ""
"If lands had legs this one would be on its knees. Its desperate inhabitants "
"are preparing a full scale attack on your dungeon. It will be an ideal "
"opportunity to practise unspeakable evil on a massive scale. Go for it, "
"master."
msgstr ""

#. Level Woodly Rhyme information
#: guitext:106
msgctxt "In-game message"
msgid ""
"Your latest discovery is the Word of Power Trap. When activated, the trap "
"triggers an expanding ring of demonic energy that incinerates anything caught in its "
"area of effect. What a scream that should be."
msgstr ""

#. Level Moonbrush Wood information
#: guitext:107
msgctxt "In-game message"
msgid ""
"The Hold Audience spell has been researched. It will immediately teleport "
"all of your creatures back to your Dungeon Heart. Let's hope you never need "
"it."
msgstr ""

#. Level Sleepiburgh objective
#: guitext:108
msgctxt "In-game message"
msgid ""
"You can't swing a cat for Dungeon Keepers fighting over the destiny of this "
"region. It should fall to you to settle the disagreement once and for all."
msgstr ""

#. Level Buffy Oak information
#: guitext:109
msgctxt "In-game message"
msgid ""
"Your researchers have discovered the devastating Chicken spell. Cast it on "
"any creature to instantly transform the target into poultry. It's a fowl "
"weapon."
msgstr ""

#. Level Sleepiburgh information
#: guitext:110
msgctxt "In-game message"
msgid ""
"So, now you have a spell that turns fortified walls to dust. It's expensive "
"to cast and it's also possible that your enemies possess the same magic "
"power. This could still turn out to be one of those days."
msgstr ""

#. Level Sleepiburgh objective
#: guitext:111
msgctxt "In-game message"
msgid ""
"Only the Lord of this Land stands between you and hectares of desolation and "
"woe. I bet you can't wait to meet him."
msgstr ""

#. Level Sleepiburgh objective
#: guitext:112
msgctxt "In-game message"
msgid "Your continued success makes me sick. Thank you, your wickedness."
msgstr ""

#. Level Woodly Rhyme objective
#: guitext:113
msgctxt "In-game message"
msgid ""
"You seem to have started a trend. Two other Dungeon Keepers also have "
"designs on this dark domain. Expect no quarter from your rivals."
msgstr ""

#. Level Woodly Rhyme information
#: guitext:114
msgctxt "In-game message"
msgid ""
"Can you see how vulnerable one of your opponents has become? Then kill him."
msgstr ""

#. Level Woodly Rhyme information
#: guitext:115
msgctxt "In-game message"
msgid ""
"I spy a Keeper with hardly any creatures left under his control. I spy a "
"Keeper who's about to die."
msgstr ""

#. Level Woodly Rhyme information
#: guitext:116
msgctxt "In-game message"
msgid ""
"This ancient dungeon possesses great archaeological significance. This "
"simply means there should be some interesting treasure worth stealing. Now "
"that's what I call practical archaeology."
msgstr ""

#. Level Woodly Rhyme information
#: guitext:117
msgctxt "In-game message"
msgid ""
"Your librarians have learned a spell that can break through fortified walls. "
"Give them a slap for not learning it earlier."
msgstr ""

#. Level Woodly Rhyme information
#: guitext:118
msgctxt "In-game message"
msgid ""
"One of your opponents has developed a spell that can break through fortified "
"walls. Typical. Be on your guard."
msgstr ""

#. Level Woodly Rhyme information
#: guitext:119
msgctxt "In-game message"
msgid ""
"You have developed the Armageddon spell. That's quite a name to live up to. "
"Make sure you're the most powerful force in the region before casting it."
msgstr ""

#. Level Tulipscent information
#: guitext:120
msgctxt "In-game message"
msgid ""
"You will not find any easy path through this region. You will have to fight "
"hard to gain any advantage. But, if you intend to rule the world, you've "
"simply got to get through days like this."
msgstr ""

#. Level Elf's Dance information
#: guitext:121
msgctxt "In-game message"
msgid "Your manufacturers have crafted the Lava Trap. After enemy creature steps "
"on it, the area around changes into molten lava, which most creatures won't even "
"try to pass."
msgstr ""

#. Level Mirthshire objective
#: guitext:122
msgctxt "In-game message"
msgid ""
"Your location is already known to the heroes of this land. They have moved "
"quickly to mobilise their forces against you. It's pathetic. They deserve to "
"have their heads impaled on lances for such impudence."
msgstr ""

#. Level Mirthshire objective
#: guitext:123
msgctxt "In-game message"
msgid ""
"You've upset the local Lord. He's on his way right now. Shall I alert the "
"media?"
msgstr ""

#. Level Mirthshire information
#: guitext:124
msgctxt "In-game message"
msgid ""
"The heroes of this realm possess treasures of great power. Obviously, these "
"should belong to you. I'm certain you will settle the matter of their "
"ownership in your own way."
msgstr ""

#. Level Tulipscent objective
#: guitext:125
msgctxt "In-game message"
msgid ""
"It appears you have a rival. Another Keeper believes he is more ruthless and "
"evil than you. We shall soon see."
msgstr ""

#. Level Tulipscent information
#: guitext:126
msgctxt "In-game message"
msgid "This ancient realm is rich in magical artefacts. Go forth and plunder."
msgstr ""

#. Level Blaise End objective
#: guitext:127
msgctxt "In-game message"
msgid ""
"The guardians of this realm are asleep at the moment. Attack them as soon as "
"you can or they'll be breakfasted, wide awake and inherently more difficult "
"to slaughter."
msgstr ""

#. Level Blaise End information
#: guitext:128
msgctxt "In-game message"
msgid ""
"If you should encounter hero patrols, ensure that none of their number "
"escape. Otherwise your presence will be revealed and then you will be in "
"trouble."
msgstr ""

#. Level Blaise End information
#: guitext:129
msgctxt "In-game message"
msgid ""
"You're taking forever over this. Attack and destroy the heroes' stronghold "
"soon, preferably before hell freezes over."
msgstr ""

#. Level Blaise End information
#: guitext:130
msgctxt "In-game message"
msgid ""
"Enemy reinforcements have arrived. So what? Let's hear it for more killing."
msgstr ""

#. Level Blaise End objective
#: guitext:131
msgctxt "In-game message"
msgid ""
"The heroes of this realm have prepared for your coming by building an "
"underground stronghold of their own. Who do they think they are? Sorry, "
"master, that was a rhetorical question."
msgstr ""

#. Level Bonus 6 information
#: guitext:132
msgctxt "In-game message"
msgid ""
"You are about to face the greatest challenge yet to your evil aspirations. "
"Here it comes, ready or not."
msgstr ""

#. Level Bonus 6 objective
#: guitext:133
msgctxt "In-game message"
msgid ""
"Three other Dungeon Keepers, each as evil and powerful as you, have expanded "
"their empires into this realm. Ultimately, only the one who rules the "
"underworld can conquer the realms above."
msgstr ""

#. Level Skybird Trill objective
#: guitext:134
msgctxt "In-game message"
msgid ""
"This realm is begging to be plunged into darkness. The Avatar himself has a "
"castle here. Another Keeper also seeks his soul. This could get messy."
msgstr ""

#. Level Skybird Trill objective
#: guitext:135
msgctxt "In-game message"
msgid ""
"You have destroyed the Avatar's castle but your rival has already taken the "
"Avatar prisoner. Be that as it may, only the Keeper with the blackest heart "
"can destroy this legendary hero, so ransack your rival's dungeon and take "
"the prize."
msgstr ""

#. Level Skybird Trill objective
#: guitext:136
msgctxt "In-game message"
msgid ""
"The Avatar has been resurrected by loyal lieutenants in hiding. But their "
"act has revealed them to us, here in this realm. Now the Avatar rallies all "
"those who would stand against you. It's time you gave this self-righteous "
"oaf a proper kicking, master."
msgstr ""

#. Level Bonus 5 objective
#: guitext:137
msgctxt "In-game message"
msgid ""
"Powerful magic permeating through the rock from the realm above prevents a "
"dungeon from being constructed here. You will have to conquer this realm "
"another way."
msgstr ""

#. Level Bonus 5 information
#: guitext:138
msgctxt "In-game message"
msgid ""
"Possess this Dragon to help you negotiate the fiery pits but be prepared to "
"transfer your soul to a more appropriate creature when the situation demands "
"it."
msgstr ""

#. Level Bonus 5 objective
#: guitext:139
msgctxt "In-game message"
msgid ""
"Possess the Vampire below. Should you succeed in killing every hero in this "
"region, the Vampire will accompany you to the realm beyond."
msgstr ""

#. Level Bonus 2 objective
#: guitext:140
msgctxt "In-game message"
msgid ""
"These Imps have all turned rogue and therefore must die. The speed with "
"which you accomplish their destruction will determine your fitness for "
"greater tasks ahead."
msgstr ""

#. Level Bonus 2 information
#: guitext:141
msgctxt "In-game message"
msgid "Tempus fugit, Keeper. You have been warned."
msgstr ""

#. Level Bonus 2 objective
#: guitext:142
msgctxt "In-game message"
msgid ""
"You have failed. Perhaps you're not the harbinger of doom the forces of "
"darkness were hoping for."
msgstr ""

#. Level Bonus 2 objective
#: guitext:143
msgctxt "In-game message"
msgid ""
"You are indeed a twisted soul, master. You made the Imps extinct with such "
"panache that not one but two Dark Mistresses have devoted themselves to "
"helping you achieve your next goal. You may proceed to your next conquest."
msgstr ""

#. Level Bonus 3 objective
#: guitext:144
msgctxt "In-game message"
msgid ""
"You must have lightning reflexes to complete the task ahead of you. Kill "
"these Imps as quickly as you can."
msgstr ""

#. Level Bonus 3 information
#: guitext:145
msgctxt "In-game message"
msgid "Half your allotted time has elapsed."
msgstr ""

#. Level Bonus 3 objective
#: guitext:146
msgctxt "In-game message"
msgid "You are out of time. That was a shocking performance."
msgstr ""

#. Level Bonus 3 objective
#: guitext:147
msgctxt "In-game message"
msgid ""
"It is done. Tiny heaps of charred flesh smoulder where Imps once stood. You "
"certainly had your finger on the pulse this time. The dark gods will send "
"you a vicious creature to help you conquer the next realm."
msgstr ""

#. Level Bonus 3 objective
#: guitext:148
msgctxt "In-game message"
msgid ""
"You have no gold left. It pays to keep your head in such a charged "
"environment."
msgstr ""

#: guitext:149
msgctxt "In-game message"
msgid ""
"You have been called to this realm to punish a horde of revolting Bile "
"Demons by crushing them with Boulder Traps scattered around the perimeter of "
"the dungeon. You have very little time, so rock and roll!"
msgstr ""

#. Level Bonus 4 objective
#: guitext:150
msgctxt "In-game message"
msgid "Half your time has expired."
msgstr ""

#. Level Bonus 4 objective
#: guitext:151
msgctxt "In-game message"
msgid ""
"Your time is up. You have failed. I'm embarrassed to come from the same "
"inter-dimensional void as you."
msgstr ""

#. Level Bonus 4 objective
#: guitext:152
msgctxt "In-game message"
msgid ""
"Well done. You have excelled in your use of large balls of stone for which "
"the dark gods will repay you, by allowing you to use the warrior you found "
"when you reach the next realm."
msgstr ""

#. Level Bonus 4 objective
#: guitext:153
msgctxt "In-game message"
msgid ""
"This region of the underworld will test your ability to traverse the network "
"of caverns. Indeed, time is your enemy here. Defeat it and you will find "
"where a legendary warrior is imprisoned. That warrior will serve you well in "
"the future."
msgstr ""

#. Level Mistle objective
#: guitext:154
msgctxt "In-game message"
msgid ""
"The people of this realm speak of a Dungeon Keeper called Wisel, who is "
"bound to get in your way. When he does, you will have to consign him to "
"history. This will be no mean feat. Resources are scarce because of his "
"activities."
msgstr ""

#. Level Mistle objective
#: guitext:155
msgctxt "In-game message"
msgid ""
"Wisel is defeated. The land is yours to plunder and despoil for all "
"eternity. Give 'em hell, master."
msgstr ""

#. Level Mistle information
#: guitext:156
msgctxt "In-game message"
msgid ""
"Your evil has corrupted a Samurai Warrior, he has forsaken honour to join "
"your cause. Should your minions suffer heavy casualties, this Warrior will "
"even call upon his brothers in arms to offer assistance. How kind. How "
"stupid!"
msgstr ""

#. Level Mistle information
#: guitext:157
msgctxt "In-game message"
msgid ""
"This region of the underworld is riddled with tunnels and many heroes "
"explore their labyrinthine ways. No-one said being evil would be easy."
msgstr ""

#. Level Mistle information
#: guitext:158
msgctxt "In-game message"
msgid ""
"It is rumoured that two Dragons are held captive somewhere east of here. "
"Were you to find them and free them, they would make powerful servants."
msgstr ""

#. Level Mistle information
#: guitext:159
msgctxt "In-game message"
msgid ""
"A tunnel to the north leads to the Lord of the Realm's domain. This gate is "
"guarded well. It might be wise to direct the humans' attention towards your "
"subterranean enemy."
msgstr ""

#. Level Mistle information
#: guitext:160
msgctxt "In-game message"
msgid ""
"These Boulder Traps are ideal for crushing the foe but there are only three "
"of them at your disposal, so use them wisely."
msgstr ""

#: guitext:161
msgctxt "In-game message"
msgid "May I suggest that you kill or imprison anything that gets in your way?"
msgstr ""

#. Level Blaise End objective
#: guitext:162
msgctxt "In-game message"
msgid ""
"Another realm falls under your evil reign. Another cloud of misery and "
"despair gathers. Lovely."
msgstr ""

#. Level Skybird Trill objective
#: guitext:163
msgctxt "In-game message"
msgid "You have failed. This is a grim day for evil."
msgstr ""

#: guitext:164
msgctxt "In-game message"
msgid ""
"Dispense with a particularly obnoxious party of Dwarves which wanders this "
"region and recruit as many Bile Demons as you can. If you free the Wizard "
"held captive in this realm, he will serve you for some time to come."
msgstr ""

#: guitext:165
msgctxt "In-game message"
msgid ""
"Take more care of your Bile Demons or you will never make it beyond this "
"realm."
msgstr ""

#. Level Bonus 1 objective
#: guitext:166
msgctxt "In-game message"
msgid "How time flies... hurry!"
msgstr ""

#. Level Skybird Trill information
#: guitext:167
msgctxt "In-game message"
msgid ""
"You will meet your nemesis, the Avatar, in this subterranean place. This is "
"your ultimate test. Remember, mercy is for losers."
msgstr ""

#: guitext:168
msgctxt "In-game message"
msgid ""
"The Avatar and his allies are defeated, yet his power over this land lingers. "
"Prepare thyself..."
msgstr ""

#. Level Skybird Trill objective
#: guitext:169
msgctxt "In-game message"
msgid ""
"You got rid of that Keeper easily. Now all that stands between you and total "
"world domination is that ponce in shining armour. Let's get him."
msgstr ""

#. Level Mirthshire objective
#: guitext:170
msgctxt "In-game message"
msgid "Success is thine. Truly, you have earned your title, Dungeon Keeper."
msgstr ""

#. Level Skybird Trill objective
#: guitext:171
msgctxt "In-game message"
msgid "What is this? The Avatar lives!"
msgstr ""

#. Level Skybird Trill win objective, also used in DD Level Belial
#: guitext:172
msgctxt "In-game message"
msgid ""
"Finally, you stand unchallenged. The world is yours to waste and despoil. I "
"bet you have never felt so bad."
msgstr ""

#. Level Skybird Trill objective
#: guitext:173
msgctxt "In-game message"
msgid ""
"Marvellous, Keeper! The Avatar and all his pathetic army are finally dead! "
"There's only one Keeper to get rid of before becoming the absolute master! "
"So, what are you waiting for?"
msgstr ""

#. Levels Moonbrush Wood and Bonus 1 information
#: guitext:174
msgctxt "In-game message"
msgid ""
"Did you see? Your Demon Spawn has evolved to become a powerful Dragon ready "
"to reduce your enemies into ashes!"
msgstr ""

#. Level Bonus 6 objective
#: guitext:175
msgctxt "In-game message"
msgid ""
"Well done! Your immense wealth has drawn the attention of a Thief. He will "
"serve you well in the next realm!"
msgstr ""

#. Level Flowerhat information
#: guitext:176
msgctxt "In-game message"
msgid ""
"Your researchers have discovered the Heal Creature spell that allows to "
"replenish the health of your creatures and keep them from dying for a while "
"longer."
msgstr ""

#. Level Tulipscent information
#: guitext:177
msgctxt "In-game message"
msgid ""
"Try the Must Obey spell. When activated, it constantly forces your creatures "
"to obey to all your orders, making all of them working faster without the "
"possibility for them to take a nap. Be sure to have plenty of money so that "
"the spell will stay activated."
msgstr ""

#. Level Tulipscent information
#: guitext:178
msgctxt "In-game message"
msgid ""
"A Tentacle has joined your dungeon. These rare little creatures enjoy to be "
"in water and their spine can even pierce the most solid armours and paralyse "
"your enemies! Marvellous!"
msgstr ""

#. Level Bonus 1 objective
#: guitext:179
msgctxt "In-game message"
msgid ""
"You have entered this realm to gain a creature for your further efforts. You "
"got the creature from start, so you must only keep it safe. And the only way "
"to make this place safe is to kill every hero in the realm."
msgstr ""

#: guitext:180 guitext:181 guitext:182 guitext:183 guitext:184 guitext:185
#: guitext:186 guitext:187 guitext:188 guitext:189 guitext:190 guitext:191
#: guitext:192 guitext:193 guitext:194 guitext:195 guitext:196 guitext:197
#: guitext:198 guitext:199 guitext:200
msgctxt "In-game message"
msgid "Moo"
msgstr ""

#: guitext:202
msgctxt "Level name"
msgid "Eversmile"
msgstr ""

#: guitext:203
msgctxt "Level name"
msgid "Cosyton"
msgstr ""

#: guitext:204
msgctxt "Level name"
msgid "Waterdream Warm"
msgstr ""

#: guitext:205
msgctxt "Level name"
msgid "Flowerhat"
msgstr ""

#: guitext:206
msgctxt "Level name"
msgid "Lushmeadow-on-Down"
msgstr ""

#: guitext:207
msgctxt "Level name"
msgid "Snuggledell"
msgstr ""

#: guitext:208
msgctxt "Level name"
msgid "Wishvale"
msgstr ""

#: guitext:209
msgctxt "Level name"
msgid "Tickle"
msgstr ""

#: guitext:210
msgctxt "Level name"
msgid "Moonbrush Wood"
msgstr ""

#: guitext:211
msgctxt "Level name"
msgid "Nevergrim"
msgstr ""

#: guitext:212
msgctxt "Level name"
msgid "Hearth"
msgstr ""

#: guitext:213
msgctxt "Level name"
msgid "Elf's Dance"
msgstr ""

#: guitext:214
msgctxt "Level name"
msgid "Buffy Oak"
msgstr ""

#: guitext:215
msgctxt "Level name"
msgid "Sleepiburgh"
msgstr ""

#: guitext:216
msgctxt "Level name"
msgid "Woodly Rhyme"
msgstr ""

#: guitext:217
msgctxt "Level name"
msgid "Tulipscent"
msgstr ""

#: guitext:218
msgctxt "Level name"
msgid "Mirthshire"
msgstr ""

#: guitext:219
msgctxt "Level name"
msgid "Blaise End"
msgstr ""

#: guitext:220
msgctxt "Level name"
msgid "Mistle"
msgstr ""

#: guitext:221
msgctxt "Level name"
msgid "Skybird Trill"
msgstr ""

#: guitext:222
msgctxt "In-game interface description"
msgid ""
"Name and Health: Each creature has its own name. Behind is the creature "
"health bar. The higher the red bar, the better health the creature is in."
msgstr ""

#: guitext:223
msgctxt "In-game interface description"
msgid ""
"Experience: The creature's experience level. Behind the level number is a "
"bar indicating the creatures progress towards attaining more experience."
msgstr ""

#: guitext:224
msgctxt "In-game interface description"
msgid "Hunger: How badly a creature needs to suck down a chicken or two."
msgstr ""

#: guitext:225
msgctxt "In-game interface description"
msgid "Cancel"
msgstr ""

#: guitext:226
msgctxt "Creature spell"
msgid "Arrow: The basic ranged weapon, effective at long distance."
msgstr ""

#: guitext:227
msgctxt "Creature spell"
msgid ""
"Freeze: Changes the target creature to ice. It is then in suspended "
"animation and can be shattered with a well-aimed blow."
msgstr ""

#: guitext:228
msgctxt "Creature spell"
msgid ""
"Armour: This lowers the amount of damage a creature takes each time it is "
"hit, and provides complete immunity to electric shocks."
msgstr ""

#: guitext:229
msgctxt "Creature spell"
msgid ""
"Lightning: A powerful magical weapon with electric attack. Casts a bolt of "
"lighting from the creature."
msgstr ""

#: guitext:230
msgctxt "Creature spell"
msgid "Rebound: Causes any spell fired at you to bounce back at the attacker."
msgstr ""

#: guitext:231
msgctxt "Creature spell"
msgid ""
"Fear: Causes the opponent to be terrified and wanting to skip engaging into "
"combat."
msgstr ""

#: guitext:232
msgctxt "Creature spell"
msgid ""
"Sight: Allows the creature to temporarily increase its awareness and notice "
"the invisible."
msgstr ""

#: guitext:233
msgctxt "Creature spell"
msgid ""
"Missile: A simple spell that sends a screaming magic reptile at the "
"invaders. Very disconcerting."
msgstr ""

#: guitext:234
msgctxt "Creature spell"
msgid ""
"Grenade: Throws a powerful explosive at the approaching enemy. It can also "
"bounce off walls and has the traditional delayed fuse."
msgstr ""

#: guitext:235
msgctxt "Creature spell"
msgid ""
"Navigating Missile: A spell that sends a screaming magic reptile homing "
"in on the nearest hero or enemy creature for double damage. Nice."
msgstr ""

#: guitext:236
msgctxt "Creature spell"
msgid ""
"Speed: Speeds up the creature so that it can perform fighting and working "
"tasks really quickly."
msgstr ""

#: guitext:237
msgctxt "Creature spell"
msgid ""
"Poison Cloud: Forms a cloud of noxious gas capable of damaging both the "
"enemy and your own creatures. The gas affects all who breathe it."
msgstr ""

#: guitext:238
msgctxt "Creature spell"
msgid "Group: Not used"
msgstr ""

#: guitext:239
msgctxt "Creature spell"
msgid ""
"Invisibility: Cast on one of your minions, it makes the host creature "
"invisible to all enemies. Unless they possess a subnatural Sight."
msgstr ""

#: guitext:240
msgctxt "Creature spell"
msgid ""
"Teleport: With this spell, a creature can teleport anywhere on the map. If "
"you are Possessing a creature, then it teleports to its Lair or to the "
"Dungeon Heart."
msgstr ""

#: guitext:241
msgctxt "Creature spell"
msgid "Flame Breath: The devastating constant stream of searing fire."
msgstr ""

#: guitext:242
msgctxt "Creature spell"
msgid ""
"Illumination: Brings light onto darkness, allowing the creature to see but "
"also be seen by others."
msgstr ""

#: guitext:243
msgctxt "Creature spell"
msgid ""
"Flight: Causes the creature to take off from the ground and attack creatures "
"from the air or cross lava unharmed."
msgstr ""

#: guitext:244
msgctxt "Creature spell"
msgid "Hail Storm: Creates a fury of hailstones."
msgstr ""

#: guitext:245
msgctxt "Creature spell"
msgid ""
"Slow: Slows down the target creature, making it attacks and movement delayed."
msgstr ""

#: guitext:246
msgctxt "Creature spell"
msgid ""
"Drain: This spell drains the target creature a part of its health and gives it "
"to the caster."
msgstr ""

#: guitext:247
msgctxt "Creature spell"
msgid ""
"Word of Power: Causes rings of demonic energy to emanate from the creature's body and "
"inflicts massive damage on the vicinity. Very effective against crowded hordes of enemies, "
"also pushes them back."
msgstr ""

#: guitext:248
msgctxt "Creature spell"
msgid ""
"Heal: When this is cast, the creature is massively healed."
msgstr ""

#: guitext:249
msgctxt "Creature spell"
msgid ""
"Wind: Creates a force twelve gale in your dungeon blowing every creature "
"away from you. And nasty smells of course."
msgstr ""

#: guitext:250
msgctxt "Creature spell"
msgid ""
"Meteor: More powerful than the fireball, this spell throws out a solid ball "
"of fire which does a lot of damage to an enemy."
msgstr ""

#: guitext:251
msgctxt "Creature spell"
msgid ""
"Fireball: Fires a single fireball which homes in on the nearest enemy. Also "
"inflicts minor damage to a dungeon's walls and doors."
msgstr ""

#: guitext:252
msgctxt "Creature spell"
msgid ""
"Hand to Hand: The basic battle ability that allows to attack the enemy with "
"either bare hands or a sword."
msgstr ""

#: guitext:253
msgctxt "Creature spell"
msgid ""
"Fart: A close range gas attack that only damages enemy creatures."
msgstr ""

#: guitext:254
msgctxt "Creature spell"
msgid ""
"Dig: This is the basic ability of the Imp and allows it to tunnel through "
"earth."
msgstr ""

#: guitext:255
msgctxt "Creature spell"
msgid ""
"Disease: Fired at a foe, gives them a disease which is then spread to other "
"creatures. The infected are slowly dying and can only be healed in the "
"Temple."
msgstr ""

#: guitext:256
msgctxt "Creature spell"
msgid ""
"Chicken: Turns enemy into chicken for a while. The enemy isn't able to "
"attack but has the same strength and thus won't be as easy to kill as a "
"normal chicken."
msgstr ""

#: guitext:257
msgctxt "Creature spell"
msgid "Time Bomb: Turns your creature into a suicidal bomber."
msgstr ""

#: guitext:258
msgctxt "Creature name"
msgid "Fairy"
msgstr ""

#: guitext:259
msgctxt "Creature name"
msgid "Imp"
msgstr ""

#: guitext:260
msgctxt "Creature name"
msgid "Beetle"
msgstr ""

#: guitext:261
msgctxt "Creature name"
msgid "Troll"
msgstr ""

#: guitext:262
msgctxt "Creature name"
msgid "Demon Spawn"
msgstr ""

#: guitext:263
msgctxt "Creature name"
msgid "Warlock"
msgstr ""

#: guitext:264
msgctxt "Creature name"
msgid "Fly"
msgstr ""

#: guitext:265
msgctxt "Creature name"
msgid "Spider"
msgstr ""

#: guitext:266
msgctxt "Creature name"
msgid "Skeleton"
msgstr ""

#: guitext:267
msgctxt "Creature name"
msgid "Horned Reaper"
msgstr ""

#: guitext:268
msgctxt "Creature name"
msgid "Dragon"
msgstr ""

#: guitext:269
msgctxt "Creature name"
msgid "Tentacle"
msgstr ""

#: guitext:270
msgctxt "Creature name"
msgid "Hound"
msgstr ""

#: guitext:271
msgctxt "Creature name"
msgid "Ghost"
msgstr ""

#: guitext:272
msgctxt "Creature name"
msgid "Mistress"
msgstr ""

#: guitext:273
msgctxt "Creature name"
msgid "Bile Demon"
msgstr ""

#: guitext:274
msgctxt "Creature name"
msgid "Vampire"
msgstr ""

#: guitext:275
msgctxt "Creature name"
msgid "Barbarian"
msgstr ""

#: guitext:276
msgctxt "Creature name"
msgid "Knight"
msgstr ""

#: guitext:277
msgctxt "Creature name"
msgid "Wizard"
msgstr ""

#: guitext:278
msgctxt "Creature name"
msgid "Orc"
msgstr ""

#: guitext:279
msgctxt "Creature name"
msgid "Mountain Dwarf"
msgstr ""

#: guitext:280
msgctxt "Creature name"
msgid "Valley Dwarf"
msgstr ""

#: guitext:281
msgctxt "Creature name"
msgid "Thief"
msgstr ""

#: guitext:282
msgctxt "Creature name"
msgid "Samurai"
msgstr ""

#: guitext:283
msgctxt "Creature name"
msgid "Priestess"
msgstr ""

#: guitext:284
msgctxt "Creature name"
msgid "Giant"
msgstr ""

#: guitext:285
msgctxt "Creature name"
msgid "Archer"
msgstr ""

#: guitext:286
msgctxt "Creature name"
msgid "Monk"
msgstr ""

#: guitext:287
msgctxt "In-game interface description"
msgid ""
"Query: Select this and left click on a creature to view information on that "
"creature and track it on screen. LMB select."
msgstr ""

#: guitext:288
msgctxt "Menu interface item"
msgid "Select game"
msgstr ""

#: guitext:289
msgctxt "Menu interface item"
msgid "Network Menu"
msgstr ""

#: guitext:290
msgctxt "Menu interface item"
msgid "Main Menu"
msgstr ""

#: guitext:343
msgctxt "Menu interface, Main Menu title"
msgid "Main Menu"
msgstr ""

#: guitext:291
msgctxt "In-game interface description"
msgid ""
"Anger: How angry the creature is. The higher the bar is, the angrier the "
"creature is."
msgstr ""

#: guitext:292
msgctxt "In-game interface description"
msgid "Creature Kills: The total number of enemies the creature has slain."
msgstr ""

#: guitext:293
msgctxt "In-game interface description"
msgid ""
"Strength: The amount of damage the creature inflicts upon its enemies with "
"each hit."
msgstr ""

#: guitext:294
msgctxt "In-game interface description"
msgid "Wage: The creature's salary in gold which it takes on each payday."
msgstr ""

#: guitext:295
msgctxt "In-game interface description"
msgid "Gold Held: The amount of gold the creature is carrying."
msgstr ""

#: guitext:296
msgctxt "In-game interface description"
msgid ""
"Defence: The chance a creature will avoid a blow. The higher the number, the "
"greater the chance of avoidance."
msgstr ""

#: guitext:297
msgctxt "In-game interface description"
msgid ""
"Skill: The creature's ability to perform tasks. The higher the Skill level, "
"the better the creature's performance."
msgstr ""

#: guitext:298
msgctxt "In-game interface description"
msgid "Age/Time In Dungeon: The length of time you have employed the creature."
msgstr ""

#: guitext:299
msgctxt "In-game interface description"
msgid ""
"Dexterity: The chance of a successful attack. Used to break enemy defence. "
"The higher the number, the greater the chance of hitting."
msgstr ""

#: guitext:300
msgctxt "In-game interface description"
msgid ""
"Luck: The chance that a creature will do a double attack or a double defence "
"in combat. Taken into account only when the hit is not avoided."
msgstr ""

#: guitext:301
msgctxt "In-game interface description"
msgid "Blood type: As if you care. Blood is blood, right?"
msgstr ""

#: guitext:302
msgctxt "In-game interface description"
msgid ""
"Idle: The creature is either sleeping or not working. It's not involved in "
"anything constructive or useful. LMB pick up creature. RMB zoom."
msgstr ""

#: guitext:303
msgctxt "In-game interface description"
msgid ""
"Working: The creature is performing tasks and doing work for you. LMB pick "
"up creature. RMB zoom."
msgstr ""

#: guitext:304
msgctxt "In-game interface description"
msgid "Fighting: The creature is in a battle. LMB pick up creature. RMB zoom."
msgstr ""

#: guitext:305
msgctxt "In-game interface description"
msgid ""
"Fight: Your creatures always attack and will not avoid any combat. LMB select."
msgstr ""

#: guitext:306
msgctxt "In-game interface description"
msgid ""
"Flee: Your creatures attempt to preserve their lives, running away if they "
"are too badly injured. LMB select."
msgstr ""

#: guitext:307
msgctxt "In-game interface description"
msgid ""
"Imprison: Your creatures stun their enemies in battle and imprison those "
"they defeat. LMB select."
msgstr ""

#: guitext:308
msgctxt "In-game interface description"
msgid ""
"Defending: The creature is concentrating on avoiding its adversary's blows."
msgstr ""

#: guitext:309
msgctxt "In-game interface item"
msgid "Are you sure?"
msgstr ""

#: guitext:310
msgctxt "In-game interface item"
msgid "Yes"
msgstr ""

#: guitext:311
msgctxt "In-game interface item"
msgid "No"
msgstr ""

#: guitext:312
msgctxt "In-game interface item"
msgid "For"
msgstr ""

#: guitext:313
msgctxt "In-game interface description"
msgid "Shadows: The number of shadows cast by each creature. LMB toggle."
msgstr ""

#: guitext:314
msgctxt "In-game interface description"
msgid ""
"View Type: Swap between perspective views. Default view has warped walls "
"and can be rotated. Disable the warp effect for clean lines. Forced perspective "
"can only be rotated 90 degrees and changes the viewing angle. LMB toggle."
msgstr ""

#: guitext:315
msgctxt "In-game interface description"
msgid ""
"Wall Height: Swap between high or low walls. If you make the walls one block "
"high, they are easier to see over. LMB toggle."
msgstr ""

#: guitext:316
msgctxt "In-game interface description"
msgid ""
"View Distance: The amount of dungeon drawn. This directly affects the speed "
"of the game. LMB toggle."
msgstr ""

#: guitext:317
msgctxt "In-game interface description"
msgid "Gamma Correction: Adjust the brightness of the game. LMB toggle."
msgstr ""

#: guitext:318
msgctxt "In-game interface item"
msgid "Of"
msgstr ""

#: guitext:319
msgctxt "Slab description"
msgid "Empty Lair: Would suit itinerant creature."
msgstr ""

#: guitext:320
msgctxt "Menu interface item"
msgid "Paused"
msgstr ""

#: guitext:321
msgctxt "In-game interface description"
msgid ""
"Zoom In: Zoom in the Dynamic Map. This increases the scale of the map. LMB "
"select."
msgstr ""

#: guitext:322
msgctxt "In-game interface description"
msgid ""
"Zoom Out: Zoom out the Dynamic Map. This decreases the scale of the map. LMB "
"select."
msgstr ""

#: guitext:323
msgctxt "In-game interface description"
msgid ""
"Full Screen Map: Takes you to the Map Screen which displays your entire "
"Dungeon and the surrounding area. LMB select."
msgstr ""

#: guitext:324
msgctxt "Slab description"
msgid "Impenetrable Rock: Your Imps cannot dig through this, the only solution is to go round. It is visible even if far from your territory."
msgstr ""

#: guitext:325
msgctxt "Slab description"
msgid "Earth: You can excavate this. To dig out some new caverns, choose a location and tag for digging with LMB. Press LMB again to untag."
msgstr ""

#: guitext:326
msgctxt "Slab description"
msgid ""
"Gold Seam: Your source of wealth. Dig this out and your Imps will take it to "
"your Treasure Room. You can also pick up the lumps of treasure left on the ground."
msgstr ""

#: guitext:327
msgctxt "Slab description"
msgid "Lava: Burns any creature that step on it. Get over lava by building a Bridge."
msgstr ""

#: guitext:328
msgctxt "Slab description"
msgid "Water: Creatures move more slowly through water. Build the Bridge to make new land on the water."
msgstr ""

#: guitext:329
msgctxt "Slab description"
msgid "Wall: A reinforced stone wall that enemies cannot break through. At least without the Destroy Walls spell."
msgstr ""

#: guitext:330
msgctxt "Slab description"
msgid "Damaged Wall: Unless repaired, this wall will eventually collapse."
msgstr ""

#: guitext:331
msgctxt "Slab description"
msgid "Path: Unclaimed earth floor. You can claim it if it is connected to already claimed territory."
msgstr ""

#: guitext:332
msgctxt "Slab description"
msgid "Claimed area: Your dungeon territory. You can build rooms and drop your creatures on it."
msgstr ""

#: guitext:333
msgctxt "In-game interface item"
msgid "More..."
msgstr ""

#: guitext:334
msgctxt "In-game message"
msgid "Level completed - press Escape to continue"
msgstr ""

#: guitext:335
msgctxt "In-game message"
msgid "You have been defeated. Press Space to restart."
msgstr ""

#: guitext:336
msgctxt "On-screen message"
msgid "Recording FLIC"
msgstr ""

#: guitext:337
msgctxt "On-screen message"
msgid "Error recording FLIC"
msgstr ""

#: guitext:338
msgctxt "On-screen message"
msgid "Finished recording FLIC"
msgstr ""

#: guitext:339
msgctxt "Unused"
msgid "Time Bomb"
msgstr ""

#: guitext:340
msgctxt "In-game interface item"
msgid "Sound FX"
msgstr ""

#: guitext:341
msgctxt "In-game interface item"
msgid "Music"
msgstr ""

#: guitext:342
msgctxt "In-game interface item"
msgid "UNUSED"
msgstr ""

#: guitext:344
msgctxt "Menu interface item"
msgid "Load Menu"
msgstr ""

#: guitext:345
msgctxt "Menu interface, Main Menu item"
msgid "Load Game"
msgstr ""

#: guitext:346
msgctxt "Menu interface, Main Menu item"
msgid "Continue Game"
msgstr ""

#: guitext:347
msgctxt "Menu interface, Main Menu item"
msgid "Multiplayer"
msgstr ""

#: guitext:348
msgctxt "Menu interface item"
msgid "Return to Main Menu"
msgstr ""

#: guitext:349
msgctxt "Menu interface item"
msgid "Play Intro"
msgstr ""

#: guitext:350
msgctxt "Menu interface item"
msgid "Service Menu"
msgstr ""

#: guitext:351
msgctxt "Menu interface item"
msgid "Session Menu"
msgstr ""

#: guitext:352
msgctxt "Menu interface item"
msgid "Speed"
msgstr ""

#: guitext:353
msgctxt "Menu interface item"
msgid "COM Port"
msgstr ""

#: guitext:354
msgctxt "Menu interface item"
msgid "Phone Number"
msgstr ""

#: guitext:355
msgctxt "Menu interface item"
msgid "IRQ"
msgstr ""

#: guitext:356
msgctxt "Menu interface item"
msgid "Statistics"
msgstr ""

#: guitext:357
msgctxt "Menu interface item"
msgid "Level Completed"
msgstr ""

#: guitext:358
msgctxt "Menu interface item"
msgid "UNUSED"
msgstr ""

#: guitext:359
msgctxt "Menu interface, Main Menu item"
msgid "Quit"
msgstr ""

#: guitext:360
msgctxt "Menu interface, Main Menu item"
msgid "Start New Game"
msgstr ""

#: guitext:361
msgctxt "Unused"
msgid "This is a tale of valour and honour and how tasty heroes are...."
msgstr ""

#: guitext:362
msgctxt "Credits"
msgid "Designed By"
msgstr ""

#: guitext:363
msgctxt "Credits"
msgid "Project Leader"
msgstr ""

#: guitext:364
msgctxt "Credits"
msgid "Lead Programmer"
msgstr ""

#: guitext:365
msgctxt "Credits"
msgid "Lead Artist"
msgstr ""

#: guitext:366
msgctxt "Credits"
msgid "Programming"
msgstr ""

#: guitext:367
msgctxt "Credits"
msgid "Engine Design"
msgstr ""

#: guitext:368
msgctxt "Credits"
msgid "Music and Sfx"
msgstr ""

#: guitext:369
msgctxt "Credits"
msgid "Graphics Programmers"
msgstr ""

#: guitext:370
msgctxt "Credits"
msgid "Artists"
msgstr ""

#: guitext:371
msgctxt "Credits"
msgid "Network Programming"
msgstr ""

#: guitext:372
msgctxt "Credits"
msgid "Testing Manager"
msgstr ""

#: guitext:373
msgctxt "Credits"
msgid "Lead Testers"
msgstr ""

#: guitext:374
msgctxt "Credits"
msgid "Lead Tester"
msgstr ""

#: guitext:375
msgctxt "Credits"
msgid "Management"
msgstr ""

#: guitext:376
msgctxt "Credits"
msgid "Marketing and PR"
msgstr ""

#: guitext:377
msgctxt "Credits"
msgid "Tech Support"
msgstr ""

#: guitext:378
msgctxt "Credits"
msgid "Administration"
msgstr ""

#: guitext:379
msgctxt "Credits"
msgid "Thanks To"
msgstr ""

#: guitext:380
msgctxt "Credits"
msgid "Producer"
msgstr ""

#: guitext:381
msgctxt "Credits"
msgid "Level Design"
msgstr ""

#: guitext:382
msgctxt "Credits"
msgid "Script By"
msgstr ""

#: guitext:383
msgctxt "Credits"
msgid "Libraries and Tools"
msgstr ""

#: guitext:384
msgctxt "Credits"
msgid "Playtesters"
msgstr ""

#: guitext:385
msgctxt "Credits"
msgid "Localisation"
msgstr ""

#: guitext:386
msgctxt "Credits"
msgid "Special Thanks To"
msgstr ""

#: guitext:387
msgctxt "Credits"
msgid "Package Design"
msgstr ""

#: guitext:388
msgctxt "Credits"
msgid "Documentation"
msgstr ""

#: guitext:389
msgctxt "Credits"
msgid "Documentation Layout"
msgstr ""

#: guitext:390
msgctxt "Credits"
msgid "Production"
msgstr ""

#: guitext:391
msgctxt "Credits"
msgid "Quality Assurance"
msgstr ""

#: guitext:392
msgctxt "Credits"
msgid "Lead Level Design"
msgstr ""

#: guitext:393
msgctxt "Credits"
msgid "Intro"
msgstr ""

#: guitext:394
msgctxt "Credits"
msgid "Testers"
msgstr ""

#: guitext:395
msgctxt "Menu interface item"
msgid "Sessions"
msgstr ""

#: guitext:396
msgctxt "Menu interface item"
msgid "Name"
msgstr ""

#: guitext:397
msgctxt "Menu interface item"
msgid "Services"
msgstr ""

#: guitext:398
msgctxt "Menu interface item"
msgid "Messages"
msgstr ""

#: guitext:399
msgctxt "Menu interface item"
msgid "Create Game"
msgstr ""

#: guitext:400
msgctxt "Menu interface item"
msgid "Join Game"
msgstr ""

#: guitext:401
msgctxt "Menu interface item"
msgid "Start Game"
msgstr ""

#: guitext:402
msgctxt "Menu interface item"
msgid "Game Menu"
msgstr ""

#: guitext:403
msgctxt "Menu interface item"
msgid "Cancel"
msgstr ""

#: guitext:404
msgctxt "Menu interface item"
msgid "No Name"
msgstr ""

#: guitext:405
msgctxt "Menu interface item"
msgid "Players"
msgstr ""

#. Creature experience level
#: guitext:406
msgctxt "Menu interface item"
msgid "Level"
msgstr ""

#: guitext:407
msgctxt "Menu interface item"
msgid "Levels"
msgstr ""

#: guitext:408
msgctxt "Menu interface item"
msgid "Games"
msgstr ""

#: guitext:409
msgctxt "Menu interface item"
msgid "Modem Menu"
msgstr ""

#: guitext:410
msgctxt "Menu interface item"
msgid "Serial Menu"
msgstr ""

#: guitext:411
msgctxt "Menu interface item"
msgid "Init"
msgstr ""

#: guitext:412
msgctxt "Menu interface item"
msgid "Hangup"
msgstr ""

#: guitext:413
msgctxt "Menu interface item"
msgid "Clear"
msgstr ""

#: guitext:414
msgctxt "Menu interface item"
msgid "Answer"
msgstr ""

#: guitext:415
msgctxt "Menu interface item"
msgid "Start"
msgstr ""

#: guitext:416
msgctxt "Menu interface item"
msgid "Ally"
msgstr ""

#: guitext:417
msgctxt "Menu interface item"
msgid "Alliance"
msgstr ""

#: guitext:418
msgctxt "Menu interface item"
msgid "Credits"
msgstr ""

#: guitext:419
msgctxt "Menu interface item"
msgid "Ok"
msgstr ""

#: guitext:420
msgctxt "Dungeon special description"
msgid "Reveal Map: Reveals the entire underground realm to you."
msgstr ""

#: guitext:421
msgctxt "Dungeon special description"
msgid ""
"Resurrect Creature: You may raise one of your fallen minions from the dead."
msgstr ""

#: guitext:422
msgctxt "Dungeon special description"
msgid ""
"Transfer Creature: Pick one of your creatures to accompany you to the next "
"realm."
msgstr ""

#: guitext:423
msgctxt "Dungeon special description"
msgid "Steal Hero: Subvert a hero to your cause."
msgstr ""

#: guitext:424
msgctxt "Dungeon special description"
msgid "Multiply Creatures: Create a double of each of your creatures."
msgstr ""

#: guitext:425
msgctxt "Dungeon special description"
msgid "Increase Level: Bestows greater skill on all your creatures."
msgstr ""

#: guitext:426
msgctxt "Dungeon special description"
msgid "Make Safe: Reinforces your entire dungeon."
msgstr ""

#: guitext:427
msgctxt "Dungeon special description"
msgid ""
"Locate Hidden World: You will get access to a secret realm after you "
"have conquered this one."
msgstr ""

#: guitext:428
msgctxt "Dungeon special name"
msgid "Resurrect Creature"
msgstr ""

#: guitext:429
msgctxt "Dungeon special name"
msgid "Transfer Creature"
msgstr ""

#: guitext:430
msgctxt "Menu interface item"
msgid "Bonus"
msgstr ""

#: guitext:431
msgctxt "Menu interface, Main Menu item"
msgid "High Score Table"
msgstr ""

#: guitext:432
msgctxt "Menu interface item"
msgid "Go to Query Mode"
msgstr ""

#: guitext:433
msgctxt "Menu interface item"
msgid "More information"
msgstr ""

#: guitext:434
msgctxt "Menu interface item"
msgid "Back to main Query Screen"
msgstr ""

#: guitext:435
msgctxt "Menu interface item"
msgid "Selected action"
msgstr ""

#: guitext:436
msgctxt "Menu interface item"
msgid "Choose party"
msgstr ""

#: guitext:437
msgctxt "Menu interface item"
msgid "Enter dungeon"
msgstr ""

#: guitext:438
msgctxt "Menu interface item"
msgid "Party members"
msgstr ""

#: guitext:439
msgctxt "Menu interface item"
msgid "Available creatures"
msgstr ""

#: guitext:440
msgctxt "Menu interface item"
msgid "Creature"
msgstr ""

#: guitext:441
msgctxt "Menu interface item"
msgid "Money available"
msgstr ""

#: guitext:442
msgctxt "Menu interface item"
msgid "Leader"
msgstr ""

#: guitext:443
msgctxt "Menu interface item"
msgid "Hire"
msgstr ""

#: guitext:444
msgctxt "Menu interface item"
msgid "Fire"
msgstr ""

#: guitext:445
msgctxt "Menu interface item"
msgid "Cost"
msgstr ""

#: guitext:446
msgctxt "Menu interface item"
msgid "Type"
msgstr ""

#: guitext:447
msgctxt "In-game interface description"
msgid "Information Panel: Miscellaneous information. Shows your and enemy progress and allows changing creature tendencies."
msgstr ""

#: guitext:448
msgctxt "In-game interface description"
msgid "Room Panel: The rooms available for you to build. Here you can centre the map on rooms or build new ones."
msgstr ""

#: guitext:449
msgctxt "In-game interface description"
msgid "Research Panel: The spells available to you. Here you can cast or cancel them."
msgstr ""

#: guitext:450
msgctxt "In-game interface description"
msgid "Workshop Panel: The traps and doors available to you. You can centre the map on them, place new ones, or sell existing ones."
msgstr ""

#: guitext:451
msgctxt "In-game interface description"
msgid "Creature Panel: Information on your creatures. Shows activity of your creatures and allows picking them up."
msgstr ""

#: guitext:452
msgctxt "In-game interface description"
msgid "Research Time: The time until a new spell is researched. Scholars in your Library are making progress on this bar."
msgstr ""

#: guitext:453
msgctxt "In-game interface description"
msgid "Workshop Time: The time until a new trap is manufactured. Workers in your Workshop are making progress on this bar."
msgstr ""

#: guitext:454
msgctxt "In-game interface description"
msgid "Payday Time: The time until the next Creature Payday. This bar increases over time and, when it reaches its "
"peak, all of your creatures will want their wages."
msgstr ""

#: guitext:455
msgctxt "In-game interface description"
msgid "Number of Rooms: The number of rooms held by this Keeper. Allows you to compare your dungeon with the competitors."
msgstr ""

#: guitext:456
msgctxt "In-game interface description"
msgid ""
"Number of Creatures: The number of creatures owned by this Keeper. Allows you to compare your army with other Keepers."
msgstr ""

#: guitext:457
msgctxt "Menu interface item"
msgid "Choose game"
msgstr ""

#: guitext:458
msgctxt "Menu interface item"
msgid "Game type"
msgstr ""

#: guitext:459
msgctxt "Menu interface item"
msgid "Keeper vs keeper"
msgstr ""

#: guitext:460
msgctxt "Menu interface item"
msgid "Keeper vs heroes"
msgstr ""

#: guitext:461
msgctxt "Menu interface item"
msgid "Deathmatch"
msgstr ""

#: guitext:462
msgctxt "In-game interface description"
msgid ""
"Sell Room: Sell a room tile for half the building price. LMB select."
msgstr ""

#: guitext:463
msgctxt "In-game interface description"
msgid "Sell Item: Sell a Trap or Door. Allows you to earn gold on manufacturing. LMB select."
msgstr ""

#: guitext:464
msgctxt "In-game interface description"
msgid "Next Battle: Zoom to the next battle. LMB select."
msgstr ""

#: guitext:465
msgctxt "In-game interface item"
msgid "Close Window"
msgstr ""

#: guitext:466
msgctxt "In-game interface item"
msgid "Zoom to area"
msgstr ""

#: guitext:467
msgctxt "Menu interface item"
msgid "No mouse installed"
msgstr ""

#: guitext:468
msgctxt "Menu interface item"
msgid "Define keys"
msgstr ""

#: guitext:469
msgctxt "Game controls"
msgid "Ally with player"
msgstr ""

#: guitext:470
msgctxt "Game controls"
msgid "Press a key"
msgstr ""

#: guitext:471
msgctxt "Game controls"
msgid "Up"
msgstr ""

#: guitext:472
msgctxt "Game controls"
msgid "Down"
msgstr ""

#: guitext:473
msgctxt "Game controls"
msgid "Left"
msgstr ""

#: guitext:474
msgctxt "Game controls"
msgid "Right"
msgstr ""

#: guitext:475
msgctxt "Game controls"
msgid "Rotate"
msgstr ""

#: guitext:476
msgctxt "Game controls"
msgid "Speed"
msgstr ""

#: guitext:477
msgctxt "Game controls"
msgid "Rotate Left"
msgstr ""

#: guitext:478
msgctxt "Game controls"
msgid "Rotate Right"
msgstr ""

#: guitext:479
msgctxt "Game controls"
msgid "Zoom In"
msgstr ""

#: guitext:480
msgctxt "Game controls"
msgid "Zoom Out"
msgstr ""

#: guitext:481
msgctxt "Keyboard"
msgid "Left Control"
msgstr ""

#: guitext:482
msgctxt "Keyboard"
msgid "Right Control"
msgstr ""

#: guitext:483
msgctxt "Keyboard"
msgid "Left Shift"
msgstr ""

#: guitext:484
msgctxt "Keyboard"
msgid "Right Shift"
msgstr ""

#: guitext:485
msgctxt "Keyboard"
msgid "Left Alt"
msgstr ""

#: guitext:486
msgctxt "Keyboard"
msgid "Right Alt"
msgstr ""

#: guitext:487
msgctxt "Keyboard"
msgid "Space"
msgstr ""

#: guitext:488
msgctxt "Keyboard"
msgid "Return"
msgstr ""

#: guitext:489
msgctxt "Keyboard"
msgid "Tab"
msgstr ""

#: guitext:490
msgctxt "Keyboard"
msgid "Caps Lock"
msgstr ""

#: guitext:491
msgctxt "Keyboard"
msgid "Backspace"
msgstr ""

#: guitext:492
msgctxt "Keyboard"
msgid "Insert"
msgstr ""

#: guitext:493
msgctxt "Keyboard"
msgid "Delete"
msgstr ""

#: guitext:494
msgctxt "Keyboard"
msgid "Home"
msgstr ""

#: guitext:495
msgctxt "Keyboard"
msgid "End"
msgstr ""

#: guitext:496
msgctxt "Keyboard"
msgid "Page Up"
msgstr ""

#: guitext:497
msgctxt "Keyboard"
msgid "Page Down"
msgstr ""

#: guitext:498
msgctxt "Keyboard"
msgid "Num Lock"
msgstr ""

#: guitext:499
msgctxt "Keyboard"
msgid "Num /"
msgstr ""

#: guitext:500
msgctxt "Keyboard"
msgid "Num *"
msgstr ""

#: guitext:501
msgctxt "Keyboard"
msgid "Num -"
msgstr ""

#: guitext:502
msgctxt "Keyboard"
msgid "Num +"
msgstr ""

#: guitext:503
msgctxt "Keyboard"
msgid "Num Enter"
msgstr ""

#: guitext:504
msgctxt "Keyboard"
msgid "Num Delete"
msgstr ""

#: guitext:505
msgctxt "Keyboard"
msgid "Num 1"
msgstr ""

#: guitext:506
msgctxt "Keyboard"
msgid "Num 2"
msgstr ""

#: guitext:507
msgctxt "Keyboard"
msgid "Num 3"
msgstr ""

#: guitext:508
msgctxt "Keyboard"
msgid "Num 4"
msgstr ""

#: guitext:509
msgctxt "Keyboard"
msgid "Num 5"
msgstr ""

#: guitext:510
msgctxt "Keyboard"
msgid "Num 6"
msgstr ""

#: guitext:511
msgctxt "Keyboard"
msgid "Num 7"
msgstr ""

#: guitext:512
msgctxt "Keyboard"
msgid "Num 8"
msgstr ""

#: guitext:513
msgctxt "Keyboard"
msgid "Num 9"
msgstr ""

#: guitext:514
msgctxt "Keyboard"
msgid "Num 0"
msgstr ""

#: guitext:515
msgctxt "Keyboard"
msgid "F1"
msgstr ""

#: guitext:516
msgctxt "Keyboard"
msgid "F2"
msgstr ""

#: guitext:517
msgctxt "Keyboard"
msgid "F3"
msgstr ""

#: guitext:518
msgctxt "Keyboard"
msgid "F4"
msgstr ""

#: guitext:519
msgctxt "Keyboard"
msgid "F5"
msgstr ""

#: guitext:520
msgctxt "Keyboard"
msgid "F6"
msgstr ""

#: guitext:521
msgctxt "Keyboard"
msgid "F7"
msgstr ""

#: guitext:522
msgctxt "Keyboard"
msgid "F8"
msgstr ""

#: guitext:523
msgctxt "Keyboard"
msgid "F9"
msgstr ""

#: guitext:524
msgctxt "Keyboard"
msgid "F10"
msgstr ""

#: guitext:525
msgctxt "Keyboard"
msgid "F11"
msgstr ""

#: guitext:526
msgctxt "Keyboard"
msgid "F12"
msgstr ""

#: guitext:527
msgctxt "Keyboard"
msgid "Up"
msgstr ""

#: guitext:528
msgctxt "Keyboard"
msgid "Down"
msgstr ""

#: guitext:529
msgctxt "Keyboard"
msgid "Left"
msgstr ""

#: guitext:530
msgctxt "Keyboard"
msgid "Right"
msgstr ""

#: guitext:531
msgctxt "Network game message"
msgid "Initialising Modem"
msgstr ""

#: guitext:532
msgctxt "Network game message"
msgid "Connecting Modem"
msgstr ""

#: guitext:533
msgctxt "Network game message"
msgid "Dial"
msgstr ""

#: guitext:534
msgctxt "Network game message"
msgid "Continue"
msgstr ""

#: guitext:535
msgctxt "Network game message"
msgid "Line Engaged"
msgstr ""

#: guitext:536
msgctxt "Network game message"
msgid "Unknown Error"
msgstr ""

#: guitext:537
msgctxt "Network game message"
msgid "No Carrier"
msgstr ""

#: guitext:538
msgctxt "Network game message"
msgid "No Dial Tone"
msgstr ""

#: guitext:539
msgctxt "Network game message"
msgid "No Response"
msgstr ""

#: guitext:540
msgctxt "Network game message"
msgid "No Server"
msgstr ""

#: guitext:541
msgctxt "Network game message"
msgid "Unable to initialise"
msgstr ""

#: guitext:542
msgctxt "Network game message"
msgid "Unable to create game"
msgstr ""

#: guitext:543
msgctxt "Network game message"
msgid "Unable to join game"
msgstr ""

#: guitext:544
msgctxt "Slab description"
msgid "Gems: Infinite wealth for your Imps to extract. Cannot be destroyed, but takes longer to mine than Gold."
msgstr ""

#: guitext:545
msgctxt "Object description"
msgid "Hero Gate: Heroes use this portal to invade your dungeon. It cannot be closed on your side."
msgstr ""

#: guitext:546
msgctxt "Creature name"
msgid "Tunneller"
msgstr ""

#: guitext:547
msgctxt "Creature name"
msgid "Avatar"
msgstr ""

#: guitext:548
msgctxt "In-game interface description"
msgid "Toggle Computer Assistant: Currently - Aggressive. LMB toggle."
msgstr ""

#: guitext:549
msgctxt "In-game interface description"
msgid "Toggle Computer Assistant: Currently - Defensive. LMB toggle."
msgstr ""

#: guitext:550
msgctxt "In-game interface description"
msgid ""
"Toggle Computer Assistant: Currently - Construction Only. LMB toggle."
msgstr ""

#: guitext:551
msgctxt "In-game interface description"
msgid "Toggle Computer Assistant: Currently - Move Only. LMB toggle."
msgstr ""

#: guitext:552
msgctxt "In-game tab with rooms"
msgid "Treasure Room"
msgstr ""

#: guitext:553
msgctxt "In-game tab with rooms"
msgid "Library"
msgstr ""

#: guitext:554
msgctxt "In-game tab with rooms"
msgid "Lair"
msgstr ""

#: guitext:555
msgctxt "In-game tab with rooms"
msgid "Prison"
msgstr ""

#: guitext:556
msgctxt "In-game tab with rooms"
msgid "Torture Room"
msgstr ""

#: guitext:557
msgctxt "In-game tab with rooms"
msgid "Training Room"
msgstr ""

#: guitext:558
msgctxt "In-game tab with rooms"
msgid "Dungeon Heart"
msgstr ""

#: guitext:559
msgctxt "In-game tab with rooms"
msgid "Workshop"
msgstr ""

#: guitext:560
msgctxt "In-game tab with rooms"
msgid "Scavenger Room"
msgstr ""

#: guitext:561
msgctxt "In-game tab with rooms"
msgid "Temple"
msgstr ""

#: guitext:562
msgctxt "In-game tab with rooms"
msgid "Graveyard"
msgstr ""

#: guitext:563
msgctxt "In-game tab with rooms"
msgid "Barracks"
msgstr ""

#: guitext:564
msgctxt "In-game tab with rooms"
msgid "Hatchery"
msgstr ""

#: guitext:565
msgctxt "In-game tab with rooms"
msgid "Guard Post"
msgstr ""

#: guitext:566
msgctxt "In-game tab with rooms"
msgid "Bridge"
msgstr ""

#: guitext:567
msgid "Fight"
msgstr ""

#: guitext:568
msgid "Annoyed"
msgstr ""

#: guitext:569
msgctxt "Keyboard"
msgid "Shift"
msgstr ""

#: guitext:570
msgctxt "Keyboard"
msgid "Control"
msgstr ""

#: guitext:571
msgctxt "Keyboard"
msgid "Alt"
msgstr ""

#: guitext:572
msgctxt "Credits"
msgid "Additional Artwork"
msgstr ""

#: guitext:573
msgctxt "Credits"
msgid "Additional Programming"
msgstr ""

#: guitext:574
msgctxt "Credits"
msgid "Manual And Documentation"
msgstr ""

#: guitext:575
msgctxt "Credits"
msgid "Installer"
msgstr ""

#: guitext:576
msgctxt "Credits"
msgid "Additional Level Design"
msgstr ""

#: guitext:577 guitext:863
msgctxt "Credits"
msgid "Additional Thanks"
msgstr ""

#: guitext:578
msgctxt "Trap names"
msgid "Boulder Trap"
msgstr ""

#: guitext:579
msgctxt "Trap names"
msgid "Alarm Trap"
msgstr ""

#: guitext:580
msgctxt "Trap names"
msgid "Poison Gas Trap"
msgstr ""

#: guitext:581
msgctxt "Trap names"
msgid "Lightning Trap"
msgstr ""

#: guitext:582
msgctxt "Trap names"
msgid "Word of Power Trap"
msgstr ""

#: guitext:583
msgctxt "Trap names"
msgid "Lava Trap"
msgstr ""

#: guitext:584
msgctxt "Trap description"
msgid ""
"Boulder Trap: A rolling rock that crushes everything in its path. Triggered when enemy creature "
"is close and within line of sight, or when slapped by a Keeper. LMB select. RMB zoom."
msgstr ""

#: guitext:585
msgctxt "Trap description"
msgid "Alarm Trap: Triggers a Call To Arms spell, so that creatures in the area are summoned to it. LMB select. RMB zoom."
msgstr ""

#: guitext:586
msgctxt "Trap description"
msgid ""
"Poison Gas Trap: A cloud of noxious vapours triggered by your enemies. Can hurt owner creatures if they inhale it. LMB "
"select. RMB zoom."
msgstr ""

#: guitext:587
msgctxt "Trap description"
msgid ""
"Lightning Trap: Strikes nearby enemy creatures with bolts of lightning when tripped. Does no harm to owner creatures. LMB "
"select. RMB zoom."
msgstr ""

#: guitext:588
msgctxt "Trap description"
msgid ""
"Word of Power Trap: Radiates devastating rings of demonic energy, pushing and "
"damaging all enemy creatures within range. LMB select. RMB zoom."
msgstr ""

#: guitext:589
msgctxt "Trap description"
msgid ""
"Lava Trap: The tile disintegrates revealing a pool of molten lava. Effects are irreversible, so Bridge is needed to be able to step on affected area again. LMB "
"select. RMB zoom."
msgstr ""

#: guitext:590
msgctxt "Door name"
msgid "Wooden Door"
msgstr ""

#: guitext:591
msgctxt "Door name"
msgid "Braced Door"
msgstr ""

#: guitext:592
msgctxt "Door name"
msgid "Iron Door"
msgstr ""

#: guitext:593
msgctxt "Door name"
msgid "Magic Door"
msgstr ""

#: guitext:594
msgctxt "Door description"
msgid ""
"Wooden Door: The simplest means of restricting access. Can be broken down easily. LMB select. RMB zoom."
msgstr ""

#: guitext:595
msgctxt "Door description"
msgid ""
"Braced Door: A wooden door reinforced with iron to last longer. LMB select. RMB zoom."
msgstr ""

#: guitext:596
msgctxt "Door description"
msgid ""
"Iron Door: Strong, heavy door capable of sustaining massive damage. LMB "
"select. RMB zoom."
msgstr ""

#: guitext:597
msgctxt "Door description"
msgid ""
"Magic Door: A special door, highly resistant to physical damage but "
"susceptible to magical damage. LMB select. RMB zoom."
msgstr ""

#: guitext:598
msgctxt "Room name"
msgid "Portal"
msgstr ""

#: guitext:599
msgctxt "Room name"
msgid "Treasure Room"
msgstr ""

#: guitext:600
msgctxt "Room name"
msgid "Library"
msgstr ""

#: guitext:601
msgctxt "Room name"
msgid "Prison"
msgstr ""

#: guitext:602
msgctxt "Room name"
msgid "Torture Chamber"
msgstr ""

#: guitext:603
msgctxt "Room name"
msgid "Training Room"
msgstr ""

#: guitext:604
msgctxt "Room name"
msgid "Dungeon Heart"
msgstr ""

#: guitext:605
msgctxt "Room name"
msgid "Workshop"
msgstr ""

#: guitext:606
msgctxt "Room name"
msgid "Graveyard"
msgstr ""

#: guitext:607
msgctxt "Room name"
msgid "Barracks"
msgstr ""

#: guitext:608
msgctxt "Room name"
msgid "Hatchery"
msgstr ""

#: guitext:609
msgctxt "Room name"
msgid "Lair"
msgstr ""

#: guitext:610
msgctxt "Room name"
msgid "Bridge"
msgstr ""

#: guitext:611
msgctxt "Room name"
msgid "Guard Post"
msgstr ""

#: guitext:612
msgctxt "Room name"
msgid "Temple"
msgstr ""

#: guitext:613
msgctxt "Room name"
msgid "Scavenger Room"
msgstr ""

#: guitext:614
msgctxt "Object name"
msgid "Hero Gate"
msgstr ""

#: guitext:615
msgctxt "Room description"
msgid "Treasure Room: Your gold is stored here. LMB select. RMB zoom. [17.1]"
msgstr ""

#: guitext:616
msgctxt "Room description"
msgid ""
"Library: The room where spells are researched. LMB select. RMB zoom. [17.4]"
msgstr ""

#: guitext:617
msgctxt "Room description"
msgid ""
"Prison: Place enemy creatures here for safe keeping. LMB select. RMB zoom. "
"[17.10]"
msgstr ""

#: guitext:618
msgctxt "Room description"
msgid ""
"Training Room: Place creatures in here to improve their experience. LMB "
"select. RMB zoom. [17.5]"
msgstr ""

#: guitext:619
msgctxt "Room description"
msgid ""
"Torture Chamber: Torture creatures for your own evil ends. LMB select. RMB "
"zoom. [17.11]"
msgstr ""

#: guitext:620
msgctxt "Room description"
msgid "Dungeon Heart: The life force of your dungeon. [11.2]"
msgstr ""

#: guitext:621
msgctxt "Room description"
msgid ""
"Workshop: Place creatures inside to manufacture Traps and Doors. LMB select. "
"RMB zoom. [17.8]"
msgstr ""

#: guitext:622
msgctxt "Room description"
msgid ""
"Graveyard: Dead creatures are taken to this room to rot. LMB select. RMB "
"zoom. [17.13]"
msgstr ""

#: guitext:623
msgctxt "Room description"
msgid ""
"Barracks: Group creatures by placing them into the room. LMB select. RMB "
"zoom. [17.9]"
msgstr ""

#: guitext:624
msgctxt "Room description"
msgid ""
"Hatchery: Where creatures feast on cute, helpless little chicks. LMB select. "
"RMB zoom. [17.3]"
msgstr ""

#: guitext:625
msgctxt "Room description"
msgid ""
"Lair: Where your creatures sleep and replenish their health. LMB select. RMB "
"zoom. [17.2]"
msgstr ""

#: guitext:626
msgctxt "Room description"
msgid ""
"Bridge: Place this on water and lava to allow creatures to cross. LMB "
"select. RMB zoom. [17.6]"
msgstr ""

#: guitext:627
msgctxt "Room description"
msgid ""
"Guard Post: Your creatures keep watch over your dungeon when placed on this "
"room. LMB select. RMB zoom. [17.7]"
msgstr ""

#: guitext:628
msgctxt "Room description"
msgid ""
"Temple: Worshipping the dark gods makes creatures happier. Sacrifice "
"creatures by dropping them into the fountain. LMB select. RMB zoom. [17.12]"
msgstr ""

#: guitext:629
msgctxt "Room description"
msgid ""
"Scavenger Room: Creatures placed onto the room lure their kin away from "
"other dungeons or through portals. LMB select. RMB zoom. [17.14]"
msgstr ""

#: guitext:630
msgctxt "Keeper spell name"
msgid "Possess Creature"
msgstr ""

#: guitext:631
msgctxt "Keeper spell name"
msgid "Create Imp"
msgstr ""

#: guitext:632
msgctxt "Keeper spell name"
msgid "Sight of Evil"
msgstr ""

#: guitext:633
msgctxt "Keeper spell name"
msgid "Call To Arms"
msgstr ""

#: guitext:634
msgctxt "Keeper spell name"
msgid "Hold Audience"
msgstr ""

#: guitext:635
msgctxt "Keeper spell name"
msgid "Cave-In"
msgstr ""

#: guitext:636
msgctxt "Keeper spell name"
msgid "Must Obey"
msgstr ""

#: guitext:637
msgctxt "Keeper spell name"
msgid "Speed Monster"
msgstr ""

#: guitext:638
msgctxt "Keeper spell name"
msgid "Protect Monster"
msgstr ""

#: guitext:639
msgctxt "Keeper spell name"
msgid "Conceal Monster"
msgstr ""

#: guitext:640
msgctxt "Keeper spell name"
msgid "Lightning Strike"
msgstr ""

#: guitext:641
msgctxt "Keeper spell name"
msgid "Chicken"
msgstr ""

#: guitext:642
msgctxt "Keeper spell name"
msgid "Disease"
msgstr ""

#: guitext:643
msgctxt "Keeper spell name"
msgid "Destroy Walls"
msgstr ""

#: guitext:644
msgctxt "Keeper spell name"
msgid "Heal"
msgstr ""

#: guitext:645
msgctxt "Keeper spell name"
msgid "Time Bomb"
msgstr ""

#: guitext:646
msgctxt "Keeper spell name"
msgid "Armageddon"
msgstr ""

#: guitext:647
msgctxt "Keeper spell description"
msgid "Possess Creature: Control a creature directly. LMB select. [18.1]"
msgstr ""

#: guitext:648
msgctxt "Keeper spell description"
msgid ""
"Create Imp: Create summon a new Imp anywhere in your dungeon. LMB select. "
"[18.2]"
msgstr ""

#: guitext:649
msgctxt "Keeper spell description"
msgid ""
"Sight of Evil: Reveal a hidden area of the map for a limited time. LMB "
"select. RMB zoom. [18.3]"
msgstr ""

#: guitext:650
msgctxt "Keeper spell description"
msgid ""
"Call To Arms: Calls creatures in range to any destination. LMB Select. "
"Cast in range of creatures to gather, cast again for destination. "
"RMB zoom. LMB Cancel. [18.6]"
msgstr ""

#: guitext:651
msgctxt "Keeper spell description"
msgid ""
"Hold Audience: Calls all your creatures to the Dungeon Heart. LMB select. "
"RMB zoom. [18.8]"
msgstr ""

#: guitext:652
msgctxt "Keeper spell description"
msgid "Cave In: Collapses the roof of the dungeon. LMB select. [18.13]"
msgstr ""

#: guitext:653
msgctxt "Keeper spell description"
msgid ""
"Must Obey: Forces your creatures to obey your every command. LMB select. "
"[18.5]"
msgstr ""

#: guitext:654
msgctxt "Keeper spell description"
msgid "Speed Monster: Increases the speed of your monsters. LMB select. [18.4]"
msgstr ""

#: guitext:655
msgctxt "Keeper spell description"
msgid ""
"Protect Monster: Shields your creatures from attack. LBM select. [18.11]"
msgstr ""

#: guitext:656
msgctxt "Keeper spell description"
msgid ""
"Conceal Monster: Makes your creatures invisible to the enemy. LMB select. "
"[18.7]"
msgstr ""

#: guitext:657
msgctxt "Keeper spell description"
msgid ""
"Lightning Strike: Strikes an area of the dungeon with a devastating bolt of "
"lightning. LMB select. [18.10]"
msgstr ""

#: guitext:658
msgctxt "Keeper spell description"
msgid "Chicken: Transforms the enemy into a tasty morsel. LMB select. [18.12]"
msgstr ""

#: guitext:659
msgctxt "Keeper spell description"
msgid ""
"Disease: Inflicts a deadly plague on an enemy creature. LMB select. [18.14]"
msgstr ""

#: guitext:660
msgctxt "Keeper spell description"
msgid ""
"Destroy Walls: Breaks down reinforced enemy's walls. LMB select. [18.16]"
msgstr ""

#: guitext:661
msgctxt "Keeper spell description"
msgid ""
"Heal: Cast on a creature to improve its health. LMB select. [18.9]"
msgstr ""

#: guitext:662
msgctxt "Keeper spell description"
msgid "Time Bomb: Turns your creature into a suicidal bomber."
msgstr ""

#: guitext:663
msgctxt "Keeper spell description"
msgid ""
"Armageddon: Transports all the creatures in the land to your Dungeon Heart "
"for a final, decisive battle. LMB select. [18.15]"
msgstr ""

#: guitext:664
msgctxt "Game event name"
msgid "Treasure Room full"
msgstr ""

#: guitext:665
msgctxt "Game event name"
msgid "Scavenging detected"
msgstr ""

#: guitext:666
msgctxt "Game event name"
msgid "Creature Payday"
msgstr ""

#: guitext:667
msgctxt "Game event name"
msgid "New spell picked up"
msgstr ""

#: guitext:668
msgctxt "Game event name"
msgid "New room taken over"
msgstr ""

#: guitext:669
msgctxt "Game event name"
msgid "New area discovered"
msgstr ""

#: guitext:670
msgctxt "Game event name"
msgid "Information"
msgstr ""

#: guitext:671
msgctxt "Game event name"
msgid "Room lost"
msgstr ""

#: guitext:672
msgctxt "Game event name"
msgid "Heart attacked"
msgstr ""

#: guitext:673
msgctxt "Game event name"
msgid "Fight"
msgstr ""

#: guitext:674
msgctxt "Game event name"
msgid "Objective"
msgstr ""

#: guitext:675
msgctxt "Game event name"
msgid "Breach"
msgstr ""

#: guitext:676
msgctxt "Game event name"
msgid "New spell researched"
msgstr ""

#: guitext:677
msgctxt "Game event name"
msgid "New room researched"
msgstr ""

#: guitext:678
msgctxt "Game event name"
msgid "New Trap"
msgstr ""

#: guitext:679
msgctxt "Game event name"
msgid "New Door"
msgstr ""

#: guitext:680
msgctxt "Game event name"
msgid "New creature in dungeon"
msgstr ""

#: guitext:681
msgctxt "Game event name"
msgid "Creature annoyed"
msgstr ""

#: guitext:682
msgctxt "Game event name"
msgid "No more living space"
msgstr ""

#: guitext:683
msgctxt "Game event name"
msgid "Alarm triggered"
msgstr ""

#: guitext:684
msgctxt "Game event name"
msgid "Room under attack"
msgstr ""

#: guitext:685
msgctxt "Game event name"
msgid "Treasure Room needed"
msgstr ""

#: guitext:686
msgctxt "Game event name"
msgid "Creatures becoming hungry"
msgstr ""

#: guitext:687
msgctxt "Game event name"
msgid "Trap crate found"
msgstr ""

#: guitext:688
msgctxt "Game event name"
msgid "Door crate found"
msgstr ""

#: guitext:689
msgctxt "Game event name"
msgid "Dungeon Special found"
msgstr ""

#: guitext:690
msgctxt "Game event description"
msgid "Treasure Room full: LMB toggle. RMB delete."
msgstr ""

#: guitext:691
msgctxt "Game event description"
msgid "Creature being scavenged: LMB toggle. RMB delete."
msgstr ""

#: guitext:692
msgctxt "Game event description"
msgid "Creature Payday: LMB toggle. RMB delete."
msgstr ""

#: guitext:693
msgctxt "Game event description"
msgid "New spell picked up: LMB toggle. RMB delete."
msgstr ""

#: guitext:694
msgctxt "Game event description"
msgid "New room taken over: LBM toggle. RMB delete."
msgstr ""

#: guitext:695
msgctxt "Game event description"
msgid "New area discovered: LMB toggle. RMB delete."
msgstr ""

#: guitext:696
msgctxt "Game event description"
msgid "Information: LMB toggle. RMB delete."
msgstr ""

#: guitext:697
msgctxt "Game event description"
msgid "Room lost: LMB toggle. RMB delete."
msgstr ""

#: guitext:698
msgctxt "Game event description"
msgid "Dungeon Heart Attacked: LMB toggle. RMB delete."
msgstr ""

#: guitext:699
msgctxt "Game event description"
msgid "Fight: LMB toggle. RMB delete. [10.5]"
msgstr ""

#: guitext:700
msgctxt "Game event description"
msgid "Objective: LMB toggle. [11.3]"
msgstr ""

#: guitext:701
msgctxt "Game event description"
msgid "Breach: LMB toggle. RMB delete."
msgstr ""

#: guitext:702
msgctxt "Game event description"
msgid "New spell researched: LMB toggle. RMB delete."
msgstr ""

#: guitext:703
msgctxt "Game event description"
msgid "New room researched: LMB toggle. RMB delete."
msgstr ""

#: guitext:704
msgctxt "Game event description"
msgid "New trap: LMB toggle. RMB delete."
msgstr ""

#: guitext:705
msgctxt "Game event description"
msgid "New door: LMB toggle. RMB delete."
msgstr ""

#: guitext:706
msgctxt "Game event description"
msgid "New creature in dungeon: LMB toggle. RMB delete."
msgstr ""

#: guitext:707
msgctxt "Game event description"
msgid "Creature is annoyed: LMB toggle. RMB delete."
msgstr ""

#: guitext:708
msgctxt "Game event description"
msgid "No more living set: LMB toggle. RMB delete."
msgstr ""

#: guitext:709
msgctxt "Game event description"
msgid "Alarm triggered: LMB toggle. RMB delete."
msgstr ""

#: guitext:710
msgctxt "Game event description"
msgid "Room under attack: LMB toggle. RMB delete."
msgstr ""

#: guitext:711
msgctxt "Game event description"
msgid "Need Treasure Room: LMB toggle. RMB delete."
msgstr ""

#: guitext:712
msgctxt "Game event description"
msgid "Creatures becoming hungry: LMB toggle. RMB delete."
msgstr ""

#: guitext:713
msgctxt "Game event description"
msgid "Trap crate found: LMB toggle. RMB delete."
msgstr ""

#: guitext:714
msgctxt "Game event description"
msgid "Door crate found: LMB toggle. RMB delete."
msgstr ""

#: guitext:715
msgctxt "Game event description"
msgid "Dungeon Special found: LMB toggle. RMB delete."
msgstr ""

#: guitext:716
msgctxt "Menu interface, Main Menu item; In-game interface, Options title"
msgid "Options"
msgstr ""

#: guitext:717
msgctxt "In-game interface item"
msgid "Graphics Options"
msgstr ""

#: guitext:718
msgctxt "In-game interface item"
msgid "Sound Options"
msgstr ""

#: guitext:719
msgctxt "In-game interface item"
msgid "Load"
msgstr ""

#: guitext:720
msgctxt "In-game interface item"
msgid "Save"
msgstr ""

#: guitext:721
msgctxt "In-game interface item"
msgid "Computer Assistance"
msgstr ""

#: guitext:722
msgctxt "In-game interface description"
msgid "Options: Open Options Panel. LMB open panel. [3.2]"
msgstr ""

#: guitext:723
msgctxt "In-game interface description"
msgid "Graphics Menu: Customise the graphics. [3.2.2]"
msgstr ""

#: guitext:724
msgctxt "In-game interface description"
msgid "Sound Menu: Adjust the sound and music volumes. [3.2.3]"
msgstr ""

#: guitext:725
msgctxt "In-game interface description"
msgid "Load Game: Load a previously saved game. [3.2.1]"
msgstr ""

#: guitext:726
msgctxt "In-game interface description"
msgid "Save Game: Save your current game. [3.2.1]"
msgstr ""

#: guitext:727
msgctxt "In-game interface description"
msgid "Quit Game: Quit back to the Level Map. [3.2.5]"
msgstr ""

#: guitext:728
msgctxt "In-game interface description"
msgid "Computer Assistance Menu: Customise the Computer Assistant. [3.2.4]"
msgstr ""

#: guitext:729
msgctxt "In-game interface description"
msgid ""
"Aggressive Computer Assistant: Constructs your dungeon and always tries to "
"attack the enemy. LMB select. [3.2.4]"
msgstr ""

#: guitext:730
msgctxt "In-game interface description"
msgid ""
"Defensive Computer Assistant: Constructs your dungeon but does not attack "
"the enemy. LMB select. [3.2.4]"
msgstr ""

#: guitext:731
msgctxt "In-game interface description"
msgid ""
"Construction Only Computer Assistant: Digs, places rooms and traps but does "
"not move creatures. LMB select. [3.2.4]"
msgstr ""

#: guitext:732
msgctxt "In-game interface description"
msgid ""
"Move Only Computer Assistant: Moves and slaps your creatures. LMB select. "
"[3.2.4]"
msgstr ""

#: guitext:733
msgctxt "In-game interface description"
msgid ""
"Pick up creatures: LMB All creatures. Ctrl LMB Experienced Creatures. RMB Zoom. [22.2.1]"
msgstr ""

#: guitext:734
msgctxt "In-game interface description"
msgid "Pick idle creatures: LMB Pick up creature. RMB Zoom. [22.2.1]"
msgstr ""

#: guitext:735
msgctxt "In-game interface description"
msgid "Pick working creatures: LMB Pick up creature. RMB Zoom. [22.2.1]"
msgstr ""

#: guitext:736
msgctxt "In-game interface description"
msgid "Pick fighting creatures: LMB Pick up creature. RMB Zoom. [22.2.1]"
msgstr ""

#: guitext:737
msgctxt "In-game interface description"
msgid ""
"Invert Mouse: Inverts the vertical mouse movements while Possessing a "
"creature. LMB toggle."
msgstr ""

#: guitext:738
msgctxt "In-game interface description"
msgid ""
"Possess Creature mouse sensitivity: Adjusts the sensitivity of the mouse "
"movements when in Possess Creature mode. LMB toggle."
msgstr ""

#: guitext:739
msgctxt "In-game interface description"
msgid "More sensitive."
msgstr ""

#: guitext:740
msgctxt "In-game interface description"
msgid "Less sensitive."
msgstr ""

#: guitext:741
msgctxt "Statistic name"
msgid "Number of Creatures"
msgstr ""

#: guitext:742
msgctxt "Statistic name"
msgid "Gold Mined"
msgstr ""

#: guitext:743
msgctxt "Statistic name"
msgid "Efficiency"
msgstr ""

#: guitext:744
msgctxt "Statistic name"
msgid "Secrets"
msgstr ""

#: guitext:745
msgctxt "Statistic name"
msgid "Money"
msgstr ""

#: guitext:746
msgctxt "Statistic name"
msgid "Time"
msgstr ""

#: guitext:747
msgctxt "Statistic name"
msgid "Style"
msgstr ""

#: guitext:748
msgctxt "Statistic name"
msgid "Rating"
msgstr ""

#: guitext:749
msgctxt "Statistic name"
msgid "Creatures Attracted"
msgstr ""

#: guitext:750
msgctxt "Statistic name"
msgid "Battles Won"
msgstr ""

#: guitext:751
msgctxt "Statistic name"
msgid "Battles Lost"
msgstr ""

#: guitext:752
msgctxt "Statistic name"
msgid "Times Dungeon Breached"
msgstr ""

#: guitext:753
msgctxt "Statistic name"
msgid "Imps Deployed"
msgstr ""

#: guitext:754
msgctxt "Statistic name"
msgid "Creatures Left"
msgstr ""

#: guitext:755
msgctxt "Statistic name"
msgid "Doors Destroyed"
msgstr ""

#: guitext:756
msgctxt "Statistic name"
msgid "Rooms Destroyed"
msgstr ""

#: guitext:757
msgctxt "Statistic name"
msgid "Dungeon Area"
msgstr ""

#: guitext:758
msgctxt "Statistic name"
msgid "Ideas Researched"
msgstr ""

#: guitext:759
msgctxt "Statistic name"
msgid "Creatures Scavenged"
msgstr ""

#: guitext:760
msgctxt "Statistic name"
msgid "Creatures Summoned"
msgstr ""

#: guitext:761
msgctxt "Statistic name"
msgid "Creatures Sacrificed"
msgstr ""

#: guitext:762
msgctxt "Statistic name"
msgid "Creatures Tortured"
msgstr ""

#: guitext:763
msgctxt "Statistic name"
msgid "Creatures Trained"
msgstr ""

#: guitext:764
msgctxt "Statistic name"
msgid "Gold Pots Stolen"
msgstr ""

#: guitext:765
msgctxt "Statistic name"
msgid "Spells Stolen"
msgstr ""

#: guitext:766
msgctxt "Statistic name"
msgid "Traps Manufactured"
msgstr ""

#: guitext:767
msgctxt "Statistic name"
msgid "Traps Unused"
msgstr ""

#: guitext:768
msgctxt "Statistic name"
msgid "Doors Manufactured"
msgstr ""

#: guitext:769
msgctxt "Statistic name"
msgid "Doors Unused"
msgstr ""

#: guitext:770
msgctxt "Statistic name"
msgid "Number of Rooms"
msgstr ""

#: guitext:771
msgctxt "Statistic name"
msgid "Number of Portals"
msgstr ""

#: guitext:772
msgctxt "Statistic name"
msgid "Slaps"
msgstr ""

#: guitext:773
msgctxt "Statistic name"
msgid "Cave-Ins"
msgstr ""

#: guitext:774
msgctxt "Statistic name"
msgid "Skeletons Raised"
msgstr ""

#: guitext:775
msgctxt "Statistic name"
msgid "Bridges Built"
msgstr ""

#: guitext:776
msgctxt "Statistic name"
msgid "Rock Dug Out"
msgstr ""

#: guitext:777
msgctxt "Statistic name"
msgid "Salary Cost"
msgstr ""

#: guitext:778
msgctxt "Statistic name"
msgid "Flies Eaten By Spiders"
msgstr ""

#: guitext:779
msgctxt "Statistic name"
msgid "Territory Destroyed"
msgstr ""

#: guitext:780
msgctxt "Statistic name"
msgid "Rooms Constructed"
msgstr ""

#: guitext:781
msgctxt "Statistic name"
msgid "Traps Used"
msgstr ""

#: guitext:782
msgctxt "Statistic name"
msgid "Keepers Destroyed"
msgstr ""

#: guitext:783
msgctxt "Statistic name"
msgid "Area Claimed"
msgstr ""

#: guitext:784
msgctxt "Statistic name"
msgid "Backs Stabbed"
msgstr ""

#: guitext:785
msgctxt "Statistic name"
msgid "Chickens Hatched"
msgstr ""

#: guitext:786
msgctxt "Statistic name"
msgid "Chickens Eaten"
msgstr ""

#: guitext:787
msgctxt "Statistic name"
msgid "Hopes Dashed"
msgstr ""

#: guitext:788
msgctxt "Statistic name"
msgid "Promises Broken"
msgstr ""

#: guitext:789
msgctxt "Statistic name"
msgid "Ghosts Raised"
msgstr ""

#: guitext:790
msgctxt "Statistic name"
msgid "Doors Used"
msgstr ""

#: guitext:791
msgctxt "Statistic name"
msgid "Your Creatures Killed By You"
msgstr ""

#: guitext:792
msgctxt "Statistic name"
msgid "Things Researched"
msgstr ""

#: guitext:793
msgctxt "Statistic name"
msgid "Last Creature Attracted"
msgstr ""

#: guitext:794
msgctxt "Statistic name"
msgid "Items Manufactured"
msgstr ""

#: guitext:795
msgctxt "Statistic name"
msgid "Creatures Converted"
msgstr ""

#: guitext:796
msgctxt "Statistic name"
msgid "Territory Lost"
msgstr ""

#: guitext:797
msgctxt "Statistic name"
msgid "Traps Armed"
msgstr ""

#: guitext:798
msgctxt "Statistic name"
msgid "Chickens Wasted"
msgstr ""

#: guitext:799
msgctxt "Statistic name"
msgid "Lies Told"
msgstr ""

#: guitext:800
msgctxt "Statistic name"
msgid "Creatures Annoyed"
msgstr ""

#: guitext:801
msgctxt "Statistic name"
msgid "Graveyard Body Count"
msgstr ""

#: guitext:802
msgctxt "Statistic name"
msgid "Vampires Created"
msgstr ""

#: guitext:803
msgctxt "Easter egg"
msgid ""
"When night does not give way to day, And children are too scared to play, "
"Abandon hope, embrace despair, You're destined for my Dragon's lair"
msgstr ""

#: guitext:804
msgctxt "Easter egg"
msgid "If thou art bold and pure of heart, Come down here, be torn apart."
msgstr ""

#: guitext:805
msgctxt "Easter egg"
msgid "Through my dungeon you may tread, But rest assured, you'll end up dead."
msgstr ""

#: guitext:806
msgctxt "Easter egg"
msgid "If you find you lose it all, Why not play Theme Hospital?"
msgstr ""

#: guitext:807
msgctxt "Easter egg"
msgid "Armoured Knights who have true grit, Roast more quickly on a spit."
msgstr ""

#: guitext:808
msgctxt "Easter egg"
msgid "Evil, malice, death, decay, I think you'll find they're here to stay."
msgstr ""

#: guitext:809
msgctxt "Easter egg"
msgid "Evil, malice, death, decay, Just another working day."
msgstr ""

#: guitext:810
msgctxt "Easter egg"
msgid "Evil, malice, death, decay, There really is no better way."
msgstr ""

#: guitext:811
msgctxt "Easter egg"
msgid "Giant, Dwarf, Thief and Fairy, None of you are very scary."
msgstr ""

#: guitext:812
msgctxt "Easter egg"
msgid "The denizens of your domain, Just cannot wait to kill again."
msgstr ""

#: guitext:813
msgctxt "Easter egg"
msgid "The better creatures you employ, The greater carnage you enjoy."
msgstr ""

#: guitext:814
msgctxt "Easter egg"
msgid "Hark! The Avatar's abroad, And I can smell a frightened Lord."
msgstr ""

#: guitext:815
msgctxt "Easter egg"
msgid "Trespassers will meet their doom, In your dungeon's Torture Room."
msgstr ""

#: guitext:816
msgctxt "Easter egg"
msgid "Though intruders' hearts be pure, They'll end up on your dungeon floor."
msgstr ""

#: guitext:817
msgctxt "Easter egg"
msgid ""
"Your tunnels will be dark and cold, And no place for a Knight of old, Even "
"if he claims he's bold."
msgstr ""

#: guitext:818
msgctxt "Easter egg"
msgid "The fools who enter your domain, Will never see the light again."
msgstr ""

#: guitext:819
msgctxt "Easter egg"
msgid "Pain and anguish are your tools, To use upon intruding fools."
msgstr ""

#: guitext:820
msgctxt "Easter egg"
msgid ""
"When good guys head right for your treasure, Hunt and kill them at your "
"leisure."
msgstr ""

#: guitext:821
msgctxt "Easter egg"
msgid ""
"Protect your gold and Dungeon Heart, And slap your minions till they fart."
msgstr ""

#: guitext:822
msgctxt "Easter egg"
msgid "Use your creatures' fear of you. To make them do what you want them to."
msgstr ""

#: guitext:823
msgctxt "Easter egg"
msgid "Wizard in your dungeon grim? A trap will make short work of him."
msgstr ""

#: guitext:824
msgctxt "Easter egg"
msgid "When your creatures give you hell, Stick them in your Prison Cell."
msgstr ""

#: guitext:825
msgctxt "Easter egg"
msgid "Torture is the crowning glory, Of your Dungeon Keeper story."
msgstr ""

#: guitext:826
msgctxt "Easter egg"
msgid "You are the Keeper, chosen one, And being evil is great fun."
msgstr ""

#: guitext:827
msgctxt "Easter egg"
msgid "When your troops are hunger-stricken, Your Hatchery has yummy chicken."
msgstr ""

#: guitext:828
msgctxt "Easter egg"
msgid "Fill the Avatar with dread. Really make him wet the bed."
msgstr ""

#: guitext:829
msgctxt "In-game hint message"
msgid ""
"Imps are the lifeblood of your dungeon. Like blood, they must be allowed to "
"circulate."
msgstr ""

#: guitext:830
msgctxt "In-game hint message"
msgid ""
"Feeling mean? Set your minions to imprison and when your cells are full, "
"spend some time torturing..."
msgstr ""

#: guitext:831
msgctxt "In-game hint message"
msgid ""
"If your creatures get unhappy, slap some sense into them. They'll soon "
"realise how lucky they are."
msgstr ""

#: guitext:832
msgctxt "In-game hint message"
msgid ""
"The underworld is your domain and the adventurers come to steal it. Never "
"show pity, even when the intruders are defenceless and pathetic."
msgstr ""

#: guitext:833
msgctxt "In-game hint message"
msgid ""
"Compassion is the hallmark of the good Keeper. But good Keepers never win. "
"Only evil ones."
msgstr ""

#: guitext:834
msgctxt "In-game hint message"
msgid ""
"There's never a moment to waste. Already the bravest of the brave are "
"queuing up to enter your dungeon. So stop reading this and get going."
msgstr ""

#: guitext:835
msgctxt "In-game hint message"
msgid ""
"Build fast. You'll want the biggest possible welcoming committee ready for "
"the intruders."
msgstr ""

#: guitext:836
msgctxt "In-game hint message"
msgid ""
"Keep your Imps digging. There are always surprises to be found deep in the "
"earth."
msgstr ""

#: guitext:837
msgctxt "In-game hint message"
msgid "He who controls the most gold controls the entire Underworld."
msgstr ""

#: guitext:838
msgctxt "In-game hint message"
msgid "Fear and lack of mercy are your greatest weapons. Use them wisely."
msgstr ""

#: guitext:839
msgctxt "In-game hint message"
msgid ""
"Foolish is the Keeper who sells all his rooms and refuses to pay his "
"creatures."
msgstr ""

#: guitext:840
msgctxt "Menu interface item"
msgid "Return to options menu"
msgstr ""

#: guitext:841
msgctxt "Menu interface item"
msgid "Exit"
msgstr ""

#: guitext:842
msgctxt "Menu interface item"
msgid "Audio"
msgstr ""

#: guitext:843
msgctxt "Menu interface item"
msgid "Invert Mouse"
msgstr ""

#: guitext:844
msgctxt "Menu interface item"
msgid "Mouse Sensitivity"
msgstr ""

#: guitext:845
msgctxt "Menu interface item"
msgid "Computer"
msgstr ""

#: guitext:846
msgctxt "Menu interface item"
msgid "Computer Players"
msgstr ""

#: guitext:847
msgctxt "Menu interface item"
msgid "On"
msgstr ""

#: guitext:848
msgctxt "Menu interface item"
msgid "Off"
msgstr ""

#: guitext:849
msgctxt "Menu interface item"
msgid "Sensitivity"
msgstr ""

#: guitext:850
msgctxt "Menu interface item"
msgid "Mouse Options"
msgstr ""

#: guitext:851
msgctxt "Menu interface item"
msgid "Mouse"
msgstr ""

#: guitext:852
msgctxt "Menu interface item"
msgid "Undo Pickup"
msgstr ""

#: guitext:853
msgctxt "Menu interface item"
msgid "Pause"
msgstr ""

#: guitext:854
msgctxt "Menu interface item"
msgid "Map"
msgstr ""

#: guitext:855
msgctxt "On-screen message"
msgid "Insufficient Memory"
msgstr ""

#: guitext:856
msgctxt "On-screen message"
msgid "Unable To Change Screen Resolution"
msgstr ""

#: guitext:857
msgctxt "Menu interface item"
msgid "Query"
msgstr ""

#: guitext:858
msgctxt "Credits"
msgid "Support Art"
msgstr ""

#: guitext:859
msgctxt "Credits"
msgid "Navigation System"
msgstr ""

#: guitext:860
msgctxt "Credits"
msgid "Script"
msgstr ""

#: guitext:861
msgctxt "Credits"
msgid "Voice Over"
msgstr ""

#: guitext:862
msgctxt "Credits"
msgid "Finance"
msgstr ""

#: guitext:864
msgctxt "Credits"
msgid "Localisation Management"
msgstr ""

#: guitext:865
msgctxt "Credits"
msgid "Language Test Supervisor"
msgstr ""

#: guitext:866
msgctxt "Credits"
msgid "Language Testers"
msgstr ""

#: guitext:867
msgctxt "Credits"
msgid "Localisation Audio Management"
msgstr ""

#: guitext:868
msgctxt "Network game message"
msgid "Attempting To Join"
msgstr ""

#: guitext:869
msgctxt "Network game message"
msgid "Resyncing"
msgstr ""

#: guitext:870
msgctxt "Menu interface item"
msgid "1 Player"
msgstr ""

#: guitext:871
msgctxt "Menu interface item"
msgid "2 Players"
msgstr ""

#: guitext:872
msgctxt "Menu interface item"
msgid "3 Players"
msgstr ""

#: guitext:873
msgctxt "Menu interface item"
msgid "4 Players"
msgstr ""

#: guitext:874
msgctxt "Menu interface, Network service item"
msgid "Serial"
msgstr ""

#: guitext:875
msgctxt "Menu interface, Network service item"
msgid "Modem"
msgstr ""

#: guitext:876
msgctxt "Menu interface, Network service item"
msgid "IPX"
msgstr ""

#: guitext:877
msgctxt "World direction"
msgid "N"
msgstr ""

#: guitext:878
msgctxt "World direction"
msgid "E"
msgstr ""

#: guitext:879
msgctxt "World direction"
msgid "S"
msgstr ""

#: guitext:880
msgctxt "World direction"
msgid "W"
msgstr ""

#: guitext:881
msgctxt "Menu interface item"
msgid "Vs"
msgstr ""

#: guitext:882
msgctxt "Credits"
msgid "Game design"
msgstr ""

#: guitext:883
msgctxt "Credits"
msgid "Associate Producer"
msgstr ""

#: guitext:884
msgctxt "Credits"
msgid "Additional Script"
msgstr ""

#: guitext:885
msgctxt "Easter egg"
msgid "Happy Birthday"
msgstr ""

#: guitext:886
msgctxt "Menu interface message"
msgid "Error"
msgstr ""

#: guitext:887
msgctxt "Menu interface message"
msgid "Error Saving"
msgstr ""

#: guitext:888
msgctxt "Menu interface message"
msgid "New Levels"
msgstr ""

#: guitext:889
msgctxt "Menu interface message"
msgid "Please insert Data Disk CD-ROM"
msgstr ""

#: guitext:890
msgctxt "Menu interface message"
msgid "Please insert Dungeon Keeper CD-ROM"
msgstr ""

#: guitext:891
msgctxt "Menu interface message"
msgid "Please insert The Deeper Dungeons CD-ROM"
msgstr ""

#. DD Level Korros Tor first objective
#: guitext:892
msgctxt "In-game message"
msgid ""
"The might of two rival Dungeon Keepers challenge your claim to this realm. "
"Decimate them both to achieve total domination, but beware of bands of "
"heroes hidden in the caverns."
msgstr ""

#. DD Level Kari-Mar first objective
#: guitext:893
msgctxt "In-game message"
msgid ""
"Another Keeper has already claimed this realm. He is unfit to rule so "
"destroy him and take what is rightfully yours. Great riches lie in the "
"caverns around the land; explore to gain more power."
msgstr ""

#. DD Level Belbata first objective
#: guitext:894
msgctxt "In-game message"
msgid ""
"This land is highly coveted amongst the evil and there are three enemy "
"Dungeon Keepers you must battle with to claim supremacy. Keep an eye out for "
"any rogue bands of heroes waiting to ambush a careless Keeper."
msgstr ""

#. DD Level Pladitz waypoint objective
#: guitext:895
msgctxt "In-game message"
msgid ""
"The Lord of the Land and his pitiful band of followers lie dead. Good "
"riddance to them and their sad, happy lives. Now seize your chance and "
"attack your rival Keeper. Domination awaits."
msgstr ""

#. DD Level Pladitz first objective
#: guitext:896
msgctxt "In-game message"
msgid ""
"You and a rival Dungeon Keeper are vying for control of this realm but the "
"Lord of the Land has constructed his own dungeon between you to halt your "
"conquest. Destroy him and the enemy Keeper to reign supreme."
msgstr ""

#. DD Level Pladitz waypoint objective
#: guitext:897
msgctxt "In-game message"
msgid ""
"You have done well to come this far but further hardships await. Search the "
"map carefully and you may find many secrets to aid your conquest."
msgstr ""

#. DD Level Abbadon first objective
#: guitext:898
msgctxt "In-game message"
msgid ""
"You have come to this realm with little to assist you so you must explore to "
"gain more power. Keep an eye out for any loathsome heroes who may try to "
"thwart your progress."
msgstr ""

#. DD Level Daka-Gorn first objective
#: guitext:899
msgctxt "In-game message"
msgid ""
"Beware Keeper. This realm is infested with the sickly goodness of heroes and "
"fairies. Hunt them down and feed them their own entrails."
msgstr ""

#. DD Level Morkardar first objective
#: guitext:900
msgctxt "In-game message"
msgid ""
"Your opponent for this realm has foolishly challenged your superior skill. "
"Such disrespect should be punished so make an example of his insolence."
msgstr ""

#. DD Level Morkardar information soon after start
#: guitext:901
msgctxt "In-game message"
msgid ""
"Ancient powers lie hidden in this realm. Seek them out and use them for your "
"own evil purposes."
msgstr ""

#. DD Level Abbadon objective after rooms built
#: guitext:902
msgctxt "In-game message"
msgid ""
"A foolish challenger stands between you and total dominance. Annihilate his "
"forces and feed his body to your ravenous minions."
msgstr ""

#. DD Level Daka-Gorn information after AP reached
#: guitext:903
msgctxt "In-game message"
msgid ""
"I can hear footsteps beyond the walls of the hero castle which dominates "
"this land. Tread carefully Keeper and rid the land of goodness once and for "
"all."
msgstr ""

#. DD Level Netzcaro first objective
#: guitext:904
msgctxt "In-game message"
msgid ""
"The once strong hero fortress of this realm has grown rotten and weak. Tear "
"down its walls and let your creatures feast on the heroes within."
msgstr ""

#. DD Level Netzcaro information after AP reached
#: guitext:905
msgctxt "In-game message"
msgid ""
"This realm will be a test of your cunning and deviousness. Your dungeon has "
"been fortified with seven steel doors to aid you in your conquest."
msgstr ""

#. DD Level Netzcaro objective after AP reached
#: guitext:906
msgctxt "In-game message"
msgid ""
"Congratulations Keeper. This vial has given your researchers a much needed "
"boost. You can now construct Bridges that enable you to traverse water and "
"fire."
msgstr ""

#. DD Level Belial information soon after start
#: guitext:907
msgctxt "In-game message"
msgid ""
"Food is scarce in this land and the only Hatchery available to you is inside "
"a hero dungeon. Find this food before your creatures turn against you."
msgstr ""

#. DD Level Belial information after getting vampire
#: guitext:908
msgctxt "In-game message"
msgid ""
"Entombed in stone by a cruel band of heroes, the Vampire you have rescued "
"demands revenge for his imprisonment. His anger will make him a valuable "
"asset to your army of evil."
msgstr ""

#. DD Level Batezek first objective
#: guitext:909
msgctxt "In-game message"
msgid ""
"You are surrounded on all sides by valiant heroes so show them the true "
"meaning of evil and terror."
msgstr ""

#. DD Level Batezek objective after cleaning all good creatures
#: guitext:910
msgctxt "In-game message"
msgid ""
"The Lord of the Land has sent his fiercest warriors against you. Show them "
"no mercy and flay them alive."
msgstr ""

#. DD Level Benetzaron first objective
#: guitext:911
msgctxt "In-game message"
msgid ""
"Explore this realm to uncover riches and secrets. Tread carefully Keeper, or "
"you could be burned."
msgstr ""

#. DD Level Svatona first objective
#: guitext:912
msgctxt "In-game message"
msgid ""
"Only one Dungeon Keeper can reign victorious over this land. Do not suffer a "
"humiliating defeat Keeper, the penalty for such failure is torture and death."
msgstr ""

#. DD Level Caddis Fell first objective
#: guitext:913
msgctxt "In-game message"
msgid ""
"Choices, choices Keeper. Choose your path wisely. Some routes are more "
"perilous than others ..."
msgstr ""

#. DD Level Caddis Fell objective after good destroyed
#: guitext:914
msgctxt "In-game message"
msgid ""
"Congratulations Keeper, you have a powerful army indeed. Do not grow "
"complacent though, you still have another challenger to the north ..."
msgstr ""

#. DD Level Caddis Fell objective after player1 destroyed
#: guitext:915
msgctxt "In-game message"
msgid ""
"Congratulations Keeper, you have a powerful army indeed. Do not grow "
"complacent though, you still have another challenger to the south ..."
msgstr ""

#. DD Level Caddis Fell objective after entrance claimed
#: guitext:916
msgctxt "In-game message"
msgid ""
"The Lord of the Land is a pathetic individual who breeds fluffy bunnies. "
"Pound him into the ground and then destroy the rival Keeper to achieve total "
"domination."
msgstr ""

#. DD Level Kanasko first objective
#: guitext:917
msgctxt "In-game message"
msgid ""
"Make haste Keeper. The heroes of this realm are many and strong. Prepare "
"your forces well or face a humiliating defeat ..."
msgstr ""

#. DD Level Belial first objective
#: guitext:918
msgctxt "In-game message"
msgid ""
"The Avatar is a wretched being, full of happiness and good cheer. Food is "
"scarce in his land and the only Hatchery available is inside his dungeons. "
"Destroy his mighty fortress and wipe the smile from his face before your "
"creatures turn against you."
msgstr ""

#. DD Level Belial objective after AP reached
#: guitext:919
msgctxt "In-game message"
msgid ""
"The Avatar has massed an army of heroic Lords to confront you. Prepare to be "
"attacked!"
msgstr ""

#. DD Level Belial objective after AP reached
#: guitext:920
msgctxt "In-game message"
msgid "Decimate this outpost and send fear into the heart of the Avatar."
msgstr ""

#. DD Level Belial objective after AP reached
#: guitext:921
msgctxt "In-game message"
msgid ""
"The Avatar's castle is ripe for the taking. Train your forces well, Keeper. "
"The ultimate battle awaits ..."
msgstr ""

#. DD Level Belial objective when adding Avatar
#: guitext:922
msgctxt "In-game message"
msgid ""
"You are now in the heart of the Avatar's castle. The sickly sweet smell of "
"goodness still hangs in the air. Kill the Avatar and send his soul to "
"eternal damnation."
msgstr ""

#. DD Levels generic information after finding a Mistress
#: guitext:923
msgctxt "In-game message"
msgid ""
"Well done, Keeper. The Mistress you have discovered is an excellent prize."
msgstr ""

#. DD Levels generic information after finding a Bile Demon
#: guitext:924
msgctxt "In-game message"
msgid ""
"The Bile Demon you have rescued will be a valuable but hungry asset to your "
"dungeon. Make sure your Hatchery can satisfy his voracious appetite."
msgstr ""

#. DD Level Dixaroc first objective
#: guitext:925
msgctxt "In-game message"
msgid ""
"A devious Wizard has cheated you of your magical powers. Use your only "
"Spider and explore the realm. Find the Wizard, kill him and make an example "
"of his foolishness."
msgstr ""

#. DD Level Dixaroc information after getting Imps
#: guitext:926
msgctxt "In-game message"
msgid "You have found some Imps who consider it a great honour to serve you."
msgstr ""

#. DD Levels Dixaroc information after finding Bile Demons
#: guitext:927
msgctxt "In-game message"
msgid ""
"You have discovered a group of Bile Demons who will aid you in your fight."
msgstr ""

#. DD Level Dixaroc information just after PLAYER1 destroyed
#: guitext:928
msgctxt "In-game message"
msgid ""
"The destruction of this pathetic Keeper brings with it a useful bonus. You "
"now have the ability to build Bridges. Dig deeper and you may find more "
"secrets to strengthen your powers."
msgstr ""

#. DD Level Dixaroc information some time after PLAYER1 destroyed
#: guitext:929
msgctxt "In-game message"
msgid "A warning, Keeper. There is a stench of hero in the air."
msgstr ""

#. DD Level Dixaroc information after AP reached
#: guitext:930
msgctxt "In-game message"
msgid ""
"You have done well to get this far Keeper. Do not become complacent, "
"however. A great struggle lies ahead."
msgstr ""

#. DD Level Dixaroc information after AP reached
#: guitext:931
msgctxt "In-game message"
msgid ""
"Before you lies the Wizard's domain. Defeat him and you will regain your "
"powers."
msgstr ""

#. DD Level Dixaroc objective after wizard is dead
#: guitext:932
msgctxt "In-game message"
msgid ""
"Your magical powers are restored Keeper. You can finally show these fools "
"what you are made of."
msgstr ""

#. DD Level Caddis Fell objective after AP reached
#: guitext:933
msgctxt "In-game message"
msgid ""
"A black shadow is creeping over this land. Now is the time to strike. Take "
"control of your Vampire and use him to find and kill the Lord of the Land. "
"If you succeed, the Vampire will join you in the next realm."
msgstr ""

#. DD Level Belial information after winning
#: guitext:934
msgctxt "In-game message"
msgid ""
"Your achievements are legendary Keeper. Tales of your evil and cunning will "
"become the horror stories of generations."
msgstr ""

#: guitext:935 
msgctxt "Door name"
msgid "Secret Door"
msgstr ""

#: guitext:936
msgctxt "Door description"
msgid ""
"Secret Door: This door remains hidden to enemies unless they observe it closely or see it "
"opening. RMB zoom."
msgstr ""

#: guitext:937
msgctxt "Game event description"
msgid "Secret Door discovered: LMB toggle. RMB delete."
msgstr ""

#: guitext:938
msgctxt "Game event name"
msgid "Secret Door discovered"
msgstr ""

#: guitext:939
msgctxt "Game event description"
msgid "Enemy spotted your Secret Door: LMB toggle. RMB delete."
msgstr ""

#: guitext:940
msgctxt "Game event name"
msgid "Enemy spotted your secret door"
msgstr ""

#: guitext:941
msgctxt "Menu interface, Main Menu item"
msgid "Free Play levels"
msgstr ""

#: guitext:942
msgctxt "Menu interface item"
msgid "Land selection"
msgstr ""

#: guitext:943
msgctxt "Menu interface item"
msgid "Campaigns"
msgstr ""

#: guitext:944
msgctxt "Menu interface item"
msgid "Add computer"
msgstr ""

#: guitext:945
msgctxt "Game event name"
msgid "Your creature cannot reach the room it needs"
msgstr ""

#: guitext:946
msgctxt "Game event description"
msgid "Work room unreachable: LMB toggle. RMB delete."
msgstr ""

#: guitext:947
msgctxt "Game event name"
msgid "Your Imp cannot reach a room to drag something into"
msgstr ""

#: guitext:948
msgctxt "Game event description"
msgid "Storage room unreachable: LMB toggle. RMB delete."
msgstr ""

#: guitext:949
msgctxt "In-game interface description"
msgid ""
"Armour: Part of the damage which won't affect creature health. "
"The higher the number, the larger part of damage is discarded."
msgstr ""

#: guitext:950
msgctxt "In-game interface description"
msgid ""
"Speed: How fast the creature moves and perform its dungeon tasks."
msgstr ""

#: guitext:951
msgctxt "In-game interface description"
msgid ""
"Loyalty: How resistant the creature is against scavenging by the enemy."
msgstr ""

#: guitext:952
msgctxt "In-game interface description"
msgid "Research Skill: How fast the creature works in Library. The higher the Skill level, "
"the better the creature's performance."
msgstr ""

#: guitext:953
msgctxt "In-game interface description"
msgid "Manufacture Skill: How fast the creature works in Workshop. The higher the Skill level, the better the creature's performance."
msgstr ""

#: guitext:954
msgctxt "In-game interface description"
msgid "Training Skill: How fast the creature works on training. The higher the Skill level, "
"the better the creature's performance."
msgstr ""

#: guitext:955
msgctxt "In-game interface description"
msgid "Scavenge Skill: How fast the creature works on scavenging. The higher the Skill level, the better the creature's performance."
msgstr ""

#: guitext:956
msgctxt "In-game interface description"
msgid "Training Cost: Gold used for training the creature."
msgstr ""

#: guitext:957
msgctxt "In-game interface description"
msgid "Scavenge Cost: Gold used for scavenging by the creature."
msgstr ""

#: guitext:958
msgctxt "In-game interface description"
msgid "Best Damage: How much harm can be done by the strongest attack the creature has."
msgstr ""

#: guitext:959
msgctxt "In-game interface description"
msgid "Weight: Mass of the creature. Some people say overweight can lead to heart attack."
msgstr ""

#: guitext:960
msgctxt "In-game interface description"
msgid "Score: Estimate of an overall creature value. Added to player score when finishing the level."
msgstr ""

#: guitext:961
msgctxt "Keeper spell name"
msgid "Hand Of Evil"
msgstr ""

#: guitext:962
msgctxt "Keeper spell name"
msgid "Slap"
msgstr ""

#: guitext:963
msgctxt "Keeper spell description"
msgid "Hand Of Evil: Ability to pick up your creatures and hold them in your hand. "
"Just don't hold them forever or they may get irritated."
msgstr ""

#: guitext:964
msgctxt "Keeper spell description"
msgid "Slap: Makes your creatures work harder, for some time. "
"Your creatures take some damage from each slap they receive."
msgstr ""

#: guitext:965
msgctxt "In-game interface description"
msgid ""
"Health: How much health points the creature has left to lose."
msgstr ""

#: guitext:966
msgctxt "In-game interface description"
msgid ""
"Health: The maximum amount of health points for this creature."
msgstr ""

#: guitext:967
msgctxt "Menu interface item"
msgid "Toggle Message"
msgstr ""

#: guitext:968
msgctxt "Menu interface item"
msgid "Return to Free Play levels"
msgstr ""

#: guitext:969
msgctxt "Menu interface item"
msgid "Map packs"
msgstr ""

#: guitext:970
msgctxt "Menu interface item"
msgid "The Deeper Dungeons"
msgstr ""

#: guitext:971
msgctxt "Menu interface item"
msgid "Standard Levels"
msgstr ""

#: guitext:972
msgctxt "Menu interface item"
msgid "Classic Levels"
msgstr ""

#: guitext:973
msgctxt "Menu interface item"
msgid "Legacy Levels"
msgstr ""

#: guitext:974
msgctxt "Menu interface item"
msgid "Personal Levels"
msgstr ""

#: guitext:975
msgctxt "Menu interface item"
msgid "Lost Levels"
msgstr ""

#: guitext:976 guitext:977 guitext:978 guitext:979 guitext:980
msgctxt "Unused"
msgid "Moo3"
msgstr ""

#: guitext:981
msgctxt "Trap names"
msgid "Special Trap"
msgstr ""

#: guitext:982
msgctxt "Trap names"
msgid "Freeze Trap"
msgstr ""

#: guitext:983
msgctxt "Trap names"
msgid "Fear Trap"
msgstr ""

#: guitext:984
msgctxt "Trap names"
msgid "Sentry Trap"
msgstr ""

#: guitext:985
msgctxt "Trap names"
msgid "Mimic Trap"
msgstr ""

#: guitext:986
msgctxt "Trap names"
msgid "Spawn Trap"
msgstr ""

#: guitext:987
msgctxt "Trap names"
msgid "Wind Trap"
msgstr ""

#: guitext:988
msgctxt "Trap names"
msgid "Spitfire Trap"
msgstr ""

#: guitext:989
msgctxt "Trap names"
msgid "Chicken Trap"
msgstr ""

#: guitext:990
msgctxt "Trap names"
msgid "Disease Trap"
msgstr ""

#: guitext:991
msgctxt "Trap names"
msgid "Power Trap"
msgstr ""

#: guitext:992
msgctxt "Trap names"
msgid "Switch"
msgstr ""

#: guitext:993
msgctxt "Trap names"
msgid "Hidden Switch"
msgstr ""

#: guitext:994
msgctxt "Door name"
msgid "Special Door"
msgstr ""

#: guitext:995
msgctxt "Door name"
msgid "Hidden Door"
msgstr ""

#: guitext:996
msgctxt "Mouse"
msgid "Scroll Wheel Up"
msgstr ""

#: guitext:997
msgctxt "Mouse"
msgid "Scroll Wheel Down"
msgstr ""

#: guitext:998
msgctxt "Mouse"
msgid "Mouse Button"
msgstr ""

#: guitext:999
msgctxt "Game controls"
msgid "Build Square Room"
msgstr ""

#: guitext:1000
msgctxt "Game controls"
msgid "Detect Room"
msgstr ""

#: guitext:1001
msgctxt "Game controls"
msgid "Increase Room Size"
msgstr ""

#: guitext:1002
msgctxt "Game controls"
msgid "Decrease Room Size"
msgstr ""

#: guitext:1003
msgctxt "Game controls"
msgid "Precision Sell"
msgstr ""

#: guitext:1004
msgctxt "Game controls"
msgid "Snap Camera"
msgstr ""

#: guitext:1005
msgctxt "Dungeon special description"
msgid "Mysterious Box: There's no telling what this will do."
msgstr ""

#: guitext:1006
msgctxt "Network game message"
msgid "Joined player has different map version from host."
msgstr ""

#: guitext:1007
msgctxt "In-game interface description"
msgid "Display Resolution: Switch to the next configured display resolution. LMB toggle. RMB display current resolution."
msgstr ""

#: guitext:1008
msgctxt "In-game interface item"
msgid "Voice"
msgstr ""

#: guitext:1009
msgctxt "In-game interface item"
msgid "Ambience"
msgstr ""

#: guitext:1010
msgctxt "Unused"
msgid "Moo4"
msgstr ""

#: guitext:1011
msgctxt "Menu interface item""
msgid "Dungeon Keeper - Original Campaign"
msgstr ""

#: guitext:1012
msgctxt "Menu interface item""
msgid "Assmist Isle"
msgstr ""

#: guitext:1013
msgctxt "Menu interface item""
msgid "Ancient Keeper campaign"
msgstr ""

#: guitext:1014
msgctxt "Menu interface item""
msgid "Burdened Imps' Level Pack"
msgstr ""

#: guitext:1015
msgctxt "Menu interface item""
msgid "Conquest of the Arctic"
msgstr ""

#: guitext:1016
msgctxt "Menu interface item""
msgid "The Destiny of Ninja"
msgstr ""

#: guitext:1017
msgctxt "Menu interface item""
msgid "DzjeeAr's  6-level campaign"
msgstr ""

#: guitext:1018
msgctxt "Menu interface item""
msgid "DzjeeAr's 10-level campaign"
msgstr ""

#: guitext:1019
msgctxt "Menu interface item""
msgid "DzjeeAr's 25-level campaign"
msgstr ""

#: guitext:1020
msgctxt "Menu interface item""
msgid "Evil Keeper campaign"
msgstr ""

#: guitext:1021
msgctxt "Menu interface item""
msgid "Grinics' KReign campaign"
msgstr ""

#: guitext:1022
msgctxt "Menu interface item""
msgid "Japanese DKMaps8 pack"
msgstr ""

#: guitext:1023
msgctxt "Menu interface item""
msgid "KDK Levels"
msgstr ""

#: guitext:1024
msgctxt "Menu interface item""
msgid "Good Campaign"
msgstr ""

#: guitext:1025
msgctxt "Menu interface item""
msgid "Lord Vexer campaign"
msgstr ""

#: guitext:1026
msgctxt "Menu interface item""
msgid "Nikolai's Castles campaign"
msgstr ""

#: guitext:1027
msgctxt "Menu interface item""
msgid "Dungeon Keeper - NG+"
msgstr ""

#: guitext:1028
msgctxt "Menu interface item""
msgid "Post Ancient Keeper campaign"
msgstr ""

#: guitext:1029
msgctxt "Menu interface item""
msgid "Post Undead Keeper campaign"
msgstr ""

#: guitext:1030
msgctxt "Menu interface item""
msgid "Quest for the Hero campaign"
msgstr ""

#: guitext:1031
msgctxt "Menu interface item""
msgid "Revenge of the Lord"
msgstr ""

#: guitext:1032
msgctxt "Menu interface item""
msgid "Twin Keepers Campaign"
msgstr ""

#: guitext:1033
msgctxt "Menu interface item""
msgid "Undead Keeper campaign"
msgstr ""

#: guitext:1034 guitext:1035
msgctxt "Unused"
msgid "Moo5"
msgstr ""

#: guitext:1036
msgctxt "Trap names"
msgid "Demolition Trap"
msgstr ""

#: guitext:1037
msgctxt "Trap description"
msgid ""
"Demolition Trap: An explosive with unrivaled destructive power."
msgstr ""

#: guitext:1038
msgctxt "Trap description"
msgid ""
"Sentry Trap: Stands guard and shoots at enemies in sight."
msgstr ""

#: guitext:1039 guitext:1040
msgctxt "Unused"
msgid "Moo6"
msgstr ""

#: guitext:1041
msgctxt "Creature name"
msgid "Spirit"
msgstr ""

#: guitext:1042
msgctxt "Creature name"
msgid "Druid"
msgstr ""

#: guitext:1043
msgctxt "Creature name"
msgid "Time Mage"
msgstr ""

#: guitext:1044 guitext:1045 guitext:1046 guitext:1047 guitext:1048 guitext:1049
msgctxt "Unused"
msgid "Moo7"
msgstr ""

#: guitext:1050
msgctxt "Slab description"
msgid "Rock Formation."
msgstr ""

#: guitext:1051
msgctxt "Slab description"
msgid "Bedrock: Unclaimed rock floor. You cannot claim it or build on it."
msgstr ""

#: guitext:1052
msgctxt "Slab description"
msgid "Dense Gold Seam: Holds a lot of wealth for your Imps to extract. "
msgstr ""

#: guitext:1053
<<<<<<< HEAD
msgctxt "Creature spell"
msgid "Cleanse: Cures all negative effects inflicted on the creature."
=======
msgctxt "Keeper spell name"
msgid "Rebound"
msgstr ""

#: guitext:1054
msgctxt "Keeper spell name"
msgid "Freeze"
msgstr ""

#: guitext:1055
msgctxt "Keeper spell name"
msgid "Slow"
msgstr ""

#: guitext:1056
msgctxt "Keeper spell name"
msgid "Flight"
msgstr ""

#: guitext:1057
msgctxt "Keeper spell name"
msgid "Illumination"
msgstr ""

#: guitext:1058
msgctxt "Keeper spell name"
msgid "Sight"
>>>>>>> 74fcabf9
msgstr ""<|MERGE_RESOLUTION|>--- conflicted
+++ resolved
@@ -6101,10 +6101,6 @@
 msgstr ""
 
 #: guitext:1053
-<<<<<<< HEAD
-msgctxt "Creature spell"
-msgid "Cleanse: Cures all negative effects inflicted on the creature."
-=======
 msgctxt "Keeper spell name"
 msgid "Rebound"
 msgstr ""
@@ -6132,5 +6128,9 @@
 #: guitext:1058
 msgctxt "Keeper spell name"
 msgid "Sight"
->>>>>>> 74fcabf9
+msgstr ""
+
+#: guitext:1059
+msgctxt "Creature spell"
+msgid "Cleanse: Cures all negative effects inflicted on the creature."
 msgstr ""