--- conflicted
+++ resolved
@@ -32,30 +32,21 @@
 extern "C" {
 #endif
 
-#define CREATURE_TYPES_MAX 128
-#define CREATURE_STATES_MAX 256
-
-#define MAX_SIZEXY            768
+#define CREATURE_TYPES_MAX                128
+#define CREATURE_STATES_MAX               256
+
+#define MAX_SIZEXY                        768
 /** Max amount of spells casted at the creature at once. */
-#define CREATURE_MAX_SPELLS_CASTED_AT 5
-<<<<<<< HEAD
-/** Max amount of creatures supported on any map. */
-#define CREATURES_COUNT       256
-/** absolute max number of possible melee combat opponents. actual max is game.conf.rules.creature.max_melee_opponents  */
+#define CREATURE_MAX_SPELLS_CASTED_AT       5
+/** Absolute max number of possible melee combat opponents. Actual max is game.conf.rules.creature.max_melee_opponents. */
 #define COMBAT_MELEE_OPPONENTS_LIMIT       32
-/** absolute max number of possible range combat opponents. actual max is game.conf.rules.creature.max_ranged_opponents */
+/** Absolute max number of possible ranged combat opponents. Actual max is game.conf.rules.creature.max_ranged_opponents. */
 #define COMBAT_RANGED_OPPONENTS_LIMIT      32
-=======
-/** Number of possible melee combat opponents. */
-#define COMBAT_MELEE_OPPONENTS_LIMIT       4
-/** Number of possible range combat opponents. */
-#define COMBAT_RANGED_OPPONENTS_LIMIT      4
->>>>>>> 0f03908f
 /** Amount of instances. */
 /** Max amount of rooms needed for a creature to be attracted to a dungeon. */
-#define ENTRANCE_ROOMS_COUNT               3
-#define INSTANCE_TYPES_MAX 2000
-#define LAIR_ENEMY_MAX 5
+#define ENTRANCE_ROOMS_COUNT                3
+#define INSTANCE_TYPES_MAX               2000
+#define LAIR_ENEMY_MAX                      5
 
 #define INVALID_CRTR_CONTROL (game.persons.cctrl_lookup[0])
 /******************************************************************************/
