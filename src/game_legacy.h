--- conflicted
+++ resolved
@@ -125,11 +125,8 @@
     struct ObjectsConfig object_conf;
     struct RulesConfig rules;
     struct PlayerStateConfig plyr_conf;
-<<<<<<< HEAD
+    struct ColumnConfig column_conf;
     struct LuaFuncsConf lua;
-=======
-    struct ColumnConfig column_conf;
->>>>>>> b86d0328
 };
 
 struct Game {
