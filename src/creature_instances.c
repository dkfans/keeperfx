--- conflicted
+++ resolved
@@ -711,17 +711,12 @@
         slb->health -= 2;
     } else
     {
-<<<<<<< HEAD
-        place_slab_type_on_map(SlbT_EARTH, stl_x, stl_y, creatng->owner, 0);
-        do_slab_efficiency_alteration(subtile_slab_fast(stl_x), subtile_slab_fast(stl_y));
-=======
         MapSlabCoord slb_x = subtile_slab_fast(stl_x);
         MapSlabCoord slb_y = subtile_slab_fast(stl_y);
         place_slab_type_on_map(SlbT_EARTH, stl_x, stl_y, creatng->owner, 0);
         do_slab_efficiency_alteration(slb_x, slb_y);
         create_dirt_rubble_for_dug_slab(slb_x, slb_y);
         thing_play_sample(creatng, 73, NORMAL_PITCH, 0, 3, 0, 2, FULL_LOUDNESS);
->>>>>>> da58dc85
     }
     thing_play_sample(creatng, 63+UNSYNC_RANDOM(6), NORMAL_PITCH, 0, 3, 0, 2, FULL_LOUDNESS);
     return 1;
