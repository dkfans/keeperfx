#define WIN32_LEAN_AND_MEAN
#include <windows.h>

#include "keeperfx.hpp"

#include "bflib_coroutine.h"
#include "bflib_math.h"
#include "bflib_memory.h"
#include "bflib_keybrd.h"
#include "bflib_inputctrl.h"
#include "bflib_datetm.h"
#include "bflib_sprfnt.h"
#include "bflib_fileio.h"
#include "bflib_dernc.h"
#include "bflib_sndlib.h"
#include "bflib_cpu.h"
#include "bflib_crash.h"
#include "bflib_video.h"
#include "bflib_vidraw.h"
#include "bflib_guibtns.h"
#include "bflib_sound.h"
#include "bflib_mouse.h"
#include "bflib_filelst.h"
#include "bflib_network.h"
#include "bflib_planar.h"

#include "custom_sprites.h"
#include "version.h"
<<<<<<< HEAD

#include "ariadne.h"
#include "ariadne_wallhug.h"
#include "creature_control.h"
#include "creature_states.h"
#include "creature_instances.h"
#include "creature_graphics.h"
#include "creature_states_rsrch.h"
#include "creature_states_lair.h"
#include "creature_states_mood.h"
=======
#include "front_simple.h"
#include "frontend.h"
#include "front_input.h"
#include "gui_parchment.h"
#include "gui_frontmenu.h"
#include "gui_msgs.h"
#include "scrcapt.h"
#include "vidmode.h"
#include "kjm_input.h"
#include "packets.h"
>>>>>>> d522feb0
#include "config.h"
#include "config_settings.h"
#include "config_strings.h"
#include "config_campaigns.h"
#include "config_terrain.h"
#include "config_objects.h"
#include "config_magic.h"
#include "config_creature.h"
#include "config_compp.h"
#include "config_effects.h"
<<<<<<< HEAD
=======
#include "lvl_script.h"
#include "thing_list.h"
#include "player_instances.h"
#include "player_utils.h"
#include "player_states.h"
#include "player_computer.h"
#include "game_heap.h"
#include "game_saves.h"
>>>>>>> d522feb0
#include "engine_render.h"
#include "engine_lenses.h"
#include "engine_camera.h"
#include "engine_arrays.h"
#include "engine_textures.h"
#include "engine_redraw.h"
<<<<<<< HEAD
#include "frontmenu_ingame_tabs.h"
#include "front_landview.h"
#include "front_lvlstats.h"
#include "front_easter.h"
#include "front_fmvids.h"
#include "front_simple.h"
#include "frontend.h"
#include "front_input.h"
#include "game_heap.h"
#include "game_legacy.h"
#include "game_loop.h"
#include "game_merge.h"
#include "game_saves.h"
#include "gui_boxmenu.h"
#include "gui_draw.h"
#include "gui_tooltips.h"
#include "gui_topmsg.h"
#include "gui_soundmsgs.h"
#include "gui_frontbtns.h"
#include "gui_parchment.h"
#include "gui_frontmenu.h"
#include "gui_msgs.h"
#include "kjm_input.h"
#include "lens_api.h"
#include "light_data.h"
#include "lvl_script.h"
#include "lvl_filesdk1.h"
#include "magic.h"
=======
#include "front_easter.h"
#include "front_fmvids.h"
#include "thing_stats.h"
#include "thing_physics.h"
#include "thing_creature.h"
#include "thing_objects.h"
#include "thing_effects.h"
#include "thing_doors.h"
#include "thing_traps.h"
#include "thing_navigate.h"
#include "thing_shots.h"
#include "thing_factory.h"
#include "slab_data.h"
#include "room_data.h"
#include "room_entrance.h"
#include "room_util.h"
>>>>>>> d522feb0
#include "map_columns.h"
#include "map_events.h"
#include "map_utils.h"
#include "map_blocks.h"
<<<<<<< HEAD
#include "net_game.h"
#include "packets.h"
#include "player_instances.h"
#include "player_utils.h"
#include "player_states.h"
#include "player_computer.h"
#include "power_process.h"
#include "power_hand.h"
#include "power_specials.h"
#include "room_data.h"
#include "room_entrance.h"
#include "room_jobs.h"
#include "room_library.h"
#include "room_list.h"
#include "room_util.h"
#include "scrcapt.h"
#include "slab_data.h"
=======
#include "creature_control.h"
#include "creature_states.h"
#include "creature_instances.h"
#include "creature_graphics.h"
#include "creature_states_mood.h"
#include "lens_api.h"
#include "light_data.h"
#include "magic.h"
#include "power_process.h"
#include "power_hand.h"
#include "game_merge.h"
#include "gui_topmsg.h"
#include "gui_boxmenu.h"
#include "gui_soundmsgs.h"
#include "gui_frontbtns.h"
#include "frontmenu_ingame_tabs.h"
#include "ariadne.h"
>>>>>>> d522feb0
#include "sounds.h"
#include "thing_doors.h"
#include "thing_effects.h"
#include "thing_factory.h"
#include "thing_stats.h"
#include "thing_physics.h"
#include "thing_creature.h"
#include "thing_corpses.h"
#include "thing_objects.h"
#include "thing_traps.h"
#include "thing_shots.h"
#include "thing_navigate.h"
#include "thing_list.h"
#include "vidmode.h"
#include "vidfade.h"
#include "KeeperSpeech.h"
<<<<<<< HEAD

=======
#include "config_settings.h"
#include "game_legacy.h"
#include "room_list.h"
#include "game_loop.h"
>>>>>>> d522feb0
#include "music_player.h"
#include "packets_updating.h"

#ifdef AUTOTESTING
#include "event_monitoring.h"
#endif

#ifdef _MSC_VER
#define strcasecmp _stricmp
#endif

int test_variable;

char cmndline[CMDLN_MAXLEN+1];
unsigned short bf_argc;
char *bf_argv[CMDLN_MAXLEN+1];

short default_loc_player = 0;
TbBool force_player_num = false;
struct StartupParameters start_params;

struct Room *droom = &_DK_game.rooms[25];

//static
TbClockMSec last_loop_time=0;

#ifdef __cplusplus
extern "C" {
#endif

<<<<<<< HEAD
DLLIMPORT unsigned char _DK_tag_cursor_blocks_place_door(unsigned char a1, long a2, long a3);
DLLIMPORT void _DK_tag_cursor_blocks_dig(unsigned char a1, long a2, long a3, long a4);
DLLIMPORT void _DK_tag_cursor_blocks_thing_in_hand(unsigned char a1, long a2, long a3, int a4, long a5);
=======
// DLLIMPORT int _DK_can_thing_be_queried(struct Thing *thing, long a2);
>>>>>>> d522feb0
DLLIMPORT long _DK_ceiling_init(unsigned long a1, unsigned long a2);
DLLIMPORT void __stdcall _DK_IsRunningMark(void);
DLLIMPORT void __stdcall _DK_IsRunningUnmark(void);
DLLIMPORT void _DK_update_flames_nearest_camera(struct Camera *camera);
DLLIMPORT long _DK_ceiling_block_is_solid_including_corners_return_height(long a1, long a2, long a3);
// Now variables
DLLIMPORT extern HINSTANCE _DK_hInstance;

/******************************************************************************/

extern void faststartup_network_game(CoroutineLoop *context);
extern void faststartup_saved_packet_game(void);
extern TngUpdateRet damage_creatures_with_physical_force(struct Thing *thing, ModTngFilterParam param);
<<<<<<< HEAD
extern TbBool update_creature_pool_state(void);
extern CoroutineLoopState set_not_has_quit(CoroutineLoop *context);

/******************************************************************************/

=======
extern CoroutineLoopState set_not_has_quit(CoroutineLoop *context);
extern void startup_network_game(CoroutineLoop *context, TbBool local);

/******************************************************************************/

TbClockMSec timerstarttime = 0;
struct TimerTime Timer;
TbBool TimerGame = false;
TbBool TimerNoReset = false;
TbBool TimerFreeze = false;

>>>>>>> d522feb0
TbPixel get_player_path_colour(unsigned short owner)
{
  return player_path_colours[player_colors_map[owner % PLAYERS_EXT_COUNT]];
}

void setup_stuff(void)
{
    setup_texture_block_mem();
    init_fades_table();
    init_alpha_table();
}

TbBool all_dungeons_destroyed(const struct PlayerInfo *win_player)
{
    long win_plyr_idx;
    long i;
    win_plyr_idx = win_player->id_number;
    for (i=0; i < PLAYERS_COUNT; i++)
    {
      if (i == win_plyr_idx)
        continue;
      if (!player_is_friendly_or_defeated(i,win_plyr_idx))
        return false;
    }
    SYNCDBG(4, "Returning true for player %ld",win_plyr_idx);
    return true;
}

void give_shooter_drained_health(struct Thing *shooter, long health_delta)
{
    struct CreatureControl *cctrl;
    HitPoints max_health;
    HitPoints health;
    if ( !thing_exists(shooter) )
        return;
    cctrl = creature_control_get_from_thing(shooter);
    max_health = cctrl->max_health;
    health = shooter->health + health_delta;
    if (health < max_health) {
        shooter->health = health;
    } else {
        shooter->health = max_health;
    }
}

long get_foot_creature_has_down(struct Thing *thing)
{
    struct CreatureControl *cctrl;
    unsigned short val;
    long i;
    int n;
    //return _DK_get_foot_creature_has_down(thing);
    cctrl = creature_control_get_from_thing(thing);
    val = thing->field_48;
    if (val == (cctrl->field_CE >> 8))
        return 0;
    unsigned short frame = (creature_is_dragging_something(thing)) ? CGI_Drag : CGI_Ambulate;
    n = get_creature_model_graphics(thing->model, frame);
    i = convert_td_iso(n);
    if (i != thing->anim_sprite)
        return 0;
    if (val == 1)
        return 1;
    if (val == 4)
        return 2;
    return 0;
}

void process_keeper_spell_effect(struct Thing *thing)
{
    struct CreatureControl *cctrl;
    //_DK_process_keeper_spell_effect(thing);
    TRACE_THING(thing);
    cctrl = creature_control_get_from_thing(thing);
    cctrl->field_2AE--;
    if (cctrl->field_2AE <= 0)
    {
        cctrl->field_2B0 = 0;
        return;
    }
    if (cctrl->field_2B0 == 7)
    {
        struct Coord3d pos;
        long amp;
        long direction;
        long delta_x;
        long delta_y;
        amp = 5 * thing->clipbox_size_xy / 8;
<<<<<<< HEAD
        direction = UNSYNC_RANDOM(2*LbFPMath_PI);
=======
        direction = CREATURE_RANDOM(thing, 2*LbFPMath_PI);
>>>>>>> d522feb0
        delta_x = (amp * LbSinL(direction) >> 8);
        delta_y = (amp * LbCosL(direction) >> 8);
        pos.x.val = thing->mappos.x.val + (delta_x >> 8);
        pos.y.val = thing->mappos.y.val - (delta_y >> 8);
        pos.z.val = thing->mappos.z.val;
        create_effect_element(&pos, TngEffElm_Heal, thing->owner); // Heal
    }
}

unsigned long lightning_is_close_to_player(struct PlayerInfo *player, struct Coord3d *pos)
{
    //return _DK_lightning_is_close_to_player(player, pos);
    return get_2d_box_distance(&player->acamera->mappos, pos) < subtile_coord(45,0);
}

static TngUpdateRet affect_thing_by_wind(struct Thing *thing, ModTngFilterParam param)
{
    SYNCDBG(18,"Starting for %s index %d",thing_model_name(thing),(int)thing->index);
    if (thing->index == param->num2) {
        return TUFRet_Unchanged;
    }
    struct Thing *shotng;
    shotng = (struct Thing *)param->ptr3;
    if ((thing->index == shotng->index) || (thing->index == shotng->parent_idx)) {
        return TUFRet_Unchanged;
    }
    MapCoordDelta dist;
    dist = LONG_MAX;
    TbBool apply_velocity;
    apply_velocity = false;
    if (thing->class_id == TCls_Creature)
    {
        if (!thing_is_picked_up(thing) && !creature_is_being_unconscious(thing))
        {
            struct CreatureStats *crstat;
            crstat = creature_stats_get_from_thing(thing);
            dist = get_2d_box_distance(&shotng->mappos, &thing->mappos) + 1;
            if ((dist < param->num1) && crstat->affected_by_wind)
            {
                set_start_state(thing);
                struct CreatureControl *cctrl;
                cctrl = creature_control_get_from_thing(thing);
                cctrl->idle.start_gameturn = game.play_gameturn;
                apply_velocity = true;
            }
        }
    } else
    if (thing->class_id == TCls_EffectElem)
    {
        if (!thing_is_picked_up(thing))  // What EffectElem is ever possible to pick up?
        {
            struct EffectElementStats *eestat;
            eestat = get_effect_element_model_stats(thing->model);
            dist = get_2d_box_distance(&shotng->mappos, &thing->mappos) + 1;
            if ((dist < param->num1) && eestat->affected_by_wind)
            {
                apply_velocity = true;
            }
        }
    } else
    if (thing->class_id == TCls_Shot)
    {
        if (!thing_is_picked_up(thing))
        {
            struct ShotConfigStats *shotst;
            shotst = get_shot_model_stats(thing->model);
            dist = get_2d_box_distance(&shotng->mappos, &thing->mappos) + 1;
            if ((dist < param->num1) && !shotst->wind_immune)
            {
                apply_velocity = true;
            }
        }
    } else
    if (thing->class_id == TCls_Effect)
    {
        if (!thing_is_picked_up(thing))
        {

            struct EffectConfigStats *effcst;
            effcst = get_effect_model_stats(thing->model);
            dist = get_2d_box_distance(&shotng->mappos, &thing->mappos) + 1;
            if ((dist < param->num1) && effcst->old->affected_by_wind)
            {
                apply_velocity = true;
            }
        }
    }
    if (apply_velocity)
    {
        struct ComponentVector wind_push;
        wind_push.x = (shotng->veloc_base.x.val * param->num1) / dist;
        wind_push.y = (shotng->veloc_base.y.val * param->num1) / dist;
        wind_push.z = (shotng->veloc_base.z.val * param->num1) / dist;
        SYNCDBG(8,"Applying (%d,%d,%d) to %s index %d",(int)wind_push.x,(int)wind_push.y,(int)wind_push.z,thing_model_name(thing),(int)thing->index);
        apply_transitive_velocity_to_thing(thing, &wind_push);
        return TUFRet_Modified;
    }
    return TUFRet_Unchanged;
}

void affect_nearby_enemy_creatures_with_wind(struct Thing *shotng)
{
    //_DK_affect_nearby_enemy_creatures_with_wind(shotng); return;
    Thing_Modifier_Func do_cb;
    struct CompoundTngFilterParam param;
    param.plyr_idx = -1;
    param.class_id = 0;
    param.model_id = 0;
    param.num1 = 2048;
    param.num2 = shotng->parent_idx;
    param.ptr3 = shotng;
    do_cb = affect_thing_by_wind;
    do_to_things_with_param_spiral_near_map_block(&shotng->mappos, param.num1-COORD_PER_STL, do_cb, &param);
}

void affect_nearby_stuff_with_vortex(struct Thing *thing)
{
    //TODO implement vortex; it's not implemented in original DK
    WARNLOG("Not implemented");
}

void affect_nearby_friends_with_alarm(struct Thing *traptng)
{
    //_DK_affect_nearby_friends_with_alarm(thing);
    SYNCDBG(8,"Starting");
    if (is_neutral_thing(traptng)) {
        return;
    }
    struct Dungeon *dungeon;
    unsigned long k;
    int i;
    dungeon = get_players_num_dungeon(traptng->owner);
    k = 0;
    i = dungeon->creatr_list_start;
    while (i != 0)
    {
        struct CreatureControl *cctrl;
        struct Thing *thing;
        thing = thing_get(i);
        TRACE_THING(thing);
        cctrl = creature_control_get_from_thing(thing);
        if (creature_control_invalid(cctrl))
        {
            ERRORLOG("Jump to invalid creature detected");
            break;
        }
        i = cctrl->players_next_creature_idx;
        // Thing list loop body
        if (!thing_is_picked_up(thing) && !is_thing_directly_controlled(thing) &&
            !creature_is_being_unconscious(thing) && !creature_is_kept_in_custody(thing) &&
            (cctrl->combat_flags == 0) && !creature_is_dragging_something(thing) && !creature_is_dying(thing))
        {
            struct StateInfo *stati;
            stati = get_thing_state_info_num(get_creature_state_besides_interruptions(thing));
            if (stati->react_to_cta && (get_2d_box_distance(&traptng->mappos, &thing->mappos) < 4096))
            {
                creature_mark_if_woken_up(thing);
                if (external_set_thing_state(thing, CrSt_ArriveAtAlarm))
                {
                    if (setup_person_move_to_position(thing, traptng->mappos.x.stl.num, traptng->mappos.y.stl.num, 0))
                    {
                        thing->continue_state = CrSt_ArriveAtAlarm;
                        cctrl->field_2FA = game.play_gameturn + 800;
                        cctrl->alarm_stl_x = traptng->mappos.x.stl.num;
                        cctrl->alarm_stl_y = traptng->mappos.y.stl.num;
                    }
                }
            }
        }
        // Thing list loop body ends
        k++;
        if (k > CREATURES_COUNT)
        {
            ERRORLOG("Infinite loop detected when sweeping creatures list");
            break;
        }
    }
}

long apply_wallhug_force_to_boulder(struct Thing *thing)
{
  unsigned short angle;
  long collide;
  unsigned short new_angle;
  struct Coord3d pos2;
  struct Coord3d pos;
  struct ShotConfigStats *shotst = get_shot_model_stats(thing->model);
  short speed = shotst->speed;
  pos.x.val = move_coord_with_angle_x(thing->mappos.x.val,speed,thing->move_angle_xy);
  pos.y.val = move_coord_with_angle_y(thing->mappos.y.val,speed,thing->move_angle_xy);
  pos.z.val = thing->mappos.z.val;
  if ( (ACTION_RANDOM(8) == 0) && (!thing->velocity.z.val ) )
  {
    if ( thing_touching_floor(thing) )
    {
      long top_cube = get_top_cube_at(thing->mappos.x.stl.num, thing->mappos.y.stl.num, NULL);
      if ( ((top_cube & 0xFFFFFFFE) != 0x28) && (top_cube != 39) )
      {
        thing->veloc_push_add.z.val += 48;
        thing->state_flags |= TF1_PushAdd;
      }
    }
  }
  if ( thing_in_wall_at(thing, &pos) )
  {
    long blocked_flags = get_thing_blocked_flags_at(thing, &pos);
    if ( blocked_flags & SlbBloF_WalledX )
    {
      angle = thing->move_angle_xy;
      if ( (angle) && (angle <= ANGLE_SOUTH) )
        collide = process_boulder_collision(thing, &pos, 1, 0);
      else
        collide = process_boulder_collision(thing, &pos, -1, 0);
    }
    else if ( blocked_flags & SlbBloF_WalledY )
    {
      angle = thing->move_angle_xy;
      if ( (angle <= ANGLE_EAST) || (angle > ANGLE_WEST) )
        collide = process_boulder_collision(thing, &pos, 0, -1);
      else
        collide = process_boulder_collision(thing, &pos, 0, 1);
    }
    else
    {
      collide = 0;
    }
    if ( collide != 1 )
    {
      if ( (thing->model != ShM_SolidBoulder) && (collide == 0) )
      {
        thing->health -= game.boulder_reduce_health_wall;
      }
      slide_thing_against_wall_at(thing, &pos, blocked_flags);
      if ( blocked_flags & SlbBloF_WalledX )
      {
        angle = thing->move_angle_xy;
        if ( (angle) && ( (angle <= ANGLE_EAST) || (angle > ANGLE_WEST) ) )
        {
          unsigned short y = thing->mappos.y.val;
          pos2.x.val = thing->mappos.x.val;
          pos2.z.val = 0;
          pos2.y.val = y - STL_PER_SLB * speed;
          pos2.z.val = get_thing_height_at(thing, &pos2);
          new_angle = (thing_in_wall_at(thing, &pos2) < 1) ? ANGLE_NORTH : ANGLE_SOUTH;
        }
        else
        {
          pos2.x.val = thing->mappos.x.val;
          pos2.z.val = 0;
          pos2.y.val = thing->mappos.y.val + STL_PER_SLB * speed;
          pos2.z.val = get_thing_height_at(thing, &pos2);
          new_angle = (thing_in_wall_at(thing, &pos2) < 1) ? ANGLE_SOUTH : ANGLE_NORTH;
        }
      }
      else if ( blocked_flags & SlbBloF_WalledY )
      {
        angle = thing->move_angle_xy;
        if ( (angle) && (angle <= ANGLE_SOUTH) ) 
        {
          pos2.z.val = 0;
          pos2.y.val = thing->mappos.y.val;
          pos2.x.val = thing->mappos.x.val + STL_PER_SLB * speed;
          pos2.z.val = get_thing_height_at(thing, &pos2);
          new_angle = (thing_in_wall_at(thing, &pos2) < 1) ? ANGLE_EAST : ANGLE_WEST;
        }
        else
        {
          unsigned short x = thing->mappos.x.val;
          pos2.z.val = 0;
          pos2.y.val = thing->mappos.y.val;
          pos2.x.val = x - STL_PER_SLB * speed;
          pos2.z.val = get_thing_height_at(thing, &pos2);
          new_angle = (thing_in_wall_at(thing, &pos2) < 1) ? ANGLE_WEST : ANGLE_EAST;
        }
      }
      else
      {
        ERRORLOG("Cannot find boulder wall hug angle!");
        new_angle = 0;
      }
      thing->move_angle_xy = new_angle;
    }
  }
  angle = thing->move_angle_xy;
  thing->velocity.x.val = distance_with_angle_to_coord_x(shotst->speed,angle);
  thing->velocity.y.val = distance_with_angle_to_coord_y(shotst->speed,angle);
  return 0;
}

long process_boulder_collision(struct Thing *boulder, struct Coord3d *pos, int direction_x, int direction_y)
{ 
    unsigned short boulder_radius = (boulder->clipbox_size_xy >> 1);
    MapSubtlCoord pos_x = (pos->x.val + boulder_radius * direction_x) >> 8;
    MapSubtlCoord pos_y = (pos->y.val + boulder_radius * direction_y) >> 8;
    MapSubtlCoord stl_x = stl_slab_center_subtile(pos_x);
    MapSubtlCoord stl_y = stl_slab_center_subtile(pos_y);

    struct Room *room = subtile_room_get(stl_x, stl_y);
    if (room_exists(room))
    {
        if (room->kind == RoK_GUARDPOST)  // Collide with Guardposts
        {
            if (room->owner != game.neutral_player_num)
            {
                struct Dungeon *dungeon = get_dungeon(room->owner);
                if (!dungeon_invalid(dungeon))
                {
                    dungeon->rooms_destroyed++; // add to player stats
                }
            }
            delete_room_slab(subtile_slab(stl_x), subtile_slab(stl_y), 0); // destroy guardpost
            for (long k = 0; k < AROUND_TILES_COUNT; k++)
            {
                create_dirt_rubble_for_dug_block(stl_x + around[k].delta_x, stl_y + around[k].delta_y, 4, room->owner);
            }
            if (boulder->model != ShM_SolidBoulder) // Solid Boulder (shot20) takes no damage when destroying guardposts
            {
                boulder->health -= game.boulder_reduce_health_room; // decrease boulder health
            }
            return 1; // guardpost destroyed
        }
    }
    else
    {
        if (subtile_has_door_thing_on(stl_x, stl_y)) // Collide with Doors
        {
            struct Thing *doortng = get_door_for_position(stl_x, stl_y);
            short door_health = doortng->health;
            doortng->health -= boulder->health; // decrease door health
            boulder->health -= door_health; // decrease boulder health
            if (doortng->health <= 0)
            {
                return 2; // door destroyed
            }
        }
    }
    return 0; // Default: No collision OR boulder destroyed on door
}

void draw_flame_breath(struct Coord3d *pos1, struct Coord3d *pos2, long delta_step, long num_per_step)
{
  //_DK_draw_flame_breath(pos1, pos2, a3, a4);
  MapCoordDelta dist_x;
  MapCoordDelta dist_y;
  MapCoordDelta dist_z;
  dist_x = pos2->x.val - (MapCoordDelta)pos1->x.val;
  dist_y = pos2->y.val - (MapCoordDelta)pos1->y.val;
  dist_z = pos2->z.val - (MapCoordDelta)pos1->z.val;
  int delta_x;
  int delta_y;
  int delta_z;
  if (dist_x >= 0)
  {
      delta_x = delta_step;
    } else {
        dist_x = -dist_x;
        delta_x = -delta_step;
    }
    if (dist_y >= 0) {
        delta_y = delta_step;
    } else {
        dist_y = -dist_y;
        delta_y = -delta_step;
    }
    if (dist_z >= 0) {
        delta_z = delta_step;
    } else {
        dist_z = -dist_z;
        delta_z = -delta_step;
    }
    // Now our dist_x,dist_y,dist_z is always non-negative,
    // and sign is stored in delta_x,delta_y,delta_z.
    if ((dist_x != 0) || (dist_y != 0) || (dist_z != 0))
    {
        int nsteps;
        // Find max dimension, and scale deltas to it
        if ((dist_z > dist_x) && (dist_z > dist_y))
        {
            nsteps = dist_z / delta_step;
            delta_y = dist_y * delta_y / dist_z;
            delta_x = dist_x * delta_x / dist_z;
        } else
        if ((dist_x > dist_y) && (dist_x > dist_z))
        {
            nsteps = dist_x / delta_step;
            delta_y = dist_y * delta_y / dist_x;
            delta_z = dist_z * delta_z / dist_x;
        } else
        if ((dist_y > dist_x) && (dist_y > dist_z))
        {
            nsteps = dist_y / delta_step;
            delta_x = dist_x * delta_x / dist_y;
            delta_z = dist_z * delta_z / dist_y;
        } else
        { // No dominate direction
            nsteps = (dist_x + dist_y + dist_z) / delta_step;
            delta_x = dist_x * delta_x / (dist_x + dist_y + dist_z);
            delta_y = dist_y * delta_y / (dist_x + dist_y + dist_z);
            delta_z = dist_z * delta_z / (dist_x + dist_y + dist_z);
        }
        struct EffectElementStats *eestat;
        eestat = get_effect_element_model_stats(9);
        int sprsize;
        int delta_size;
        delta_size = ((eestat->sprite_size_max - eestat->sprite_size_min) << 8) / (nsteps+1);
        sprsize = (eestat->sprite_size_min << 8);
        int deviat;
        deviat = 1;
        struct Coord3d curpos;
        curpos.x.val = pos1->x.val;
        curpos.y.val = pos1->y.val;
        curpos.z.val = pos1->z.val;
        int i;
        for (i=nsteps+1; i > 0; i--)
        {
            int devrange;
            devrange = 2 * deviat;
            int k;
            for (k = num_per_step; k > 0; k--)
            {
                struct Coord3d tngpos;
<<<<<<< HEAD
                tngpos.x.val = curpos.x.val + deviat - UNSYNC_RANDOM(devrange);
=======
                tngpos.x.val = curpos.x.val + deviat - UNSYNC_RANDOM(devrange); // I hope it is only visual
>>>>>>> d522feb0
                tngpos.y.val = curpos.y.val + deviat - UNSYNC_RANDOM(devrange);
                tngpos.z.val = curpos.z.val + deviat - UNSYNC_RANDOM(devrange);
                if ((tngpos.x.val < subtile_coord(map_subtiles_x,0)) && (tngpos.y.val < subtile_coord(map_subtiles_y,0)))
                {
                    struct Thing *eelemtng;
                    eelemtng = create_thing(&tngpos, TCls_EffectElem, TngEffElm_BallOfLight, game.neutral_player_num, -1);
                    if (!thing_is_invalid(eelemtng)) {
                        eelemtng->sprite_size = sprsize >> 8;
                    }
                }
            }
            curpos.x.val += delta_x;
            curpos.y.val += delta_y;
            curpos.z.val += delta_z;
            deviat += 16;
            sprsize += delta_size;
        }
    }
}

void draw_lightning(const struct Coord3d *pos1, const struct Coord3d *pos2, long eeinterspace, long eemodel)
{
    //_DK_draw_lightning(pos1, pos2, a3, a4);
    MapCoordDelta dist_x;
    MapCoordDelta dist_y;
    MapCoordDelta dist_z;
    dist_x = pos2->x.val - (MapCoordDelta)pos1->x.val;
    dist_y = pos2->y.val - (MapCoordDelta)pos1->y.val;
    dist_z = pos2->z.val - (MapCoordDelta)pos1->z.val;
    int delta_x;
    int delta_y;
    int delta_z;
    if (dist_x >= 0) {
        delta_x = eeinterspace;
    } else {
        dist_x = -dist_x;
        delta_x = -eeinterspace;
    }
    if (dist_y >= 0) {
        delta_y = eeinterspace;
    } else {
        dist_y = -dist_y;
        delta_y = -eeinterspace;
    }
    if (dist_z >= 0) {
        delta_z = eeinterspace;
    } else {
        dist_z = -dist_z;
        delta_z = -eeinterspace;
    }
    if ((dist_x != 0) || (dist_y != 0) || (dist_z != 0))
    {
        int nsteps;
        if ((dist_z >= dist_x) && (dist_z >= dist_y))
        {
            nsteps = dist_z / eeinterspace;
            delta_y = delta_y * dist_y / dist_z;
            delta_x = dist_x * delta_x / dist_z;
        } else
        if ((dist_x >= dist_y) && (dist_x >= dist_z))
        {
            nsteps = dist_x / eeinterspace;
            delta_y = delta_y * dist_y / dist_x;
            delta_z = delta_z * dist_z / dist_x;
        } else
        {
            nsteps = dist_y / eeinterspace;
            delta_x = dist_x * delta_x / dist_y;
            delta_z = delta_z * dist_z / dist_y;
        }
        int deviat_x;
        int deviat_y;
        int deviat_z;
        deviat_x = 0;
        deviat_y = 0;
        deviat_z = 0;
        struct Coord3d curpos;
        curpos.x.val = pos1->x.val + UNSYNC_RANDOM(eeinterspace/4);
        curpos.y.val = pos1->y.val + UNSYNC_RANDOM(eeinterspace/4);
        curpos.z.val = pos1->z.val + UNSYNC_RANDOM(eeinterspace/4);
        int i;
        for (i=nsteps+1; i > 0; i--)
        {
            struct Coord3d tngpos;
            tngpos.x.val = curpos.x.val + deviat_x;
            tngpos.y.val = curpos.y.val + deviat_y;
            tngpos.z.val = curpos.z.val + deviat_z;
            if ((tngpos.x.val < subtile_coord(map_subtiles_x,0)) && (tngpos.y.val < subtile_coord(map_subtiles_y,0)))
            {
                create_thing(&tngpos, TCls_EffectElem, eemodel, game.neutral_player_num, -1);
            }
            if (UNSYNC_RANDOM(6) >= 3) {
                deviat_x -= 32;
            } else {
                deviat_x += 32;
            }
            if (UNSYNC_RANDOM(6) >= 3) {
                deviat_y -= 32;
            } else {
                deviat_y += 32;
            }
            if (UNSYNC_RANDOM(6) >= 3) {
                deviat_z -= 32;
            } else {
                deviat_z += 32;
            }
            int deviat_limit;
            long dist;
            dist = get_3d_box_distance(&curpos, pos2);
            deviat_limit = 128;
            if (dist < 1024)
              deviat_limit = (dist * 128) / 1024;
            // Limit deviations
            if (deviat_x >= -deviat_limit) {
                deviat_x = -deviat_limit;
            } else
            if (deviat_x > deviat_limit) {
                deviat_x = deviat_limit;
            }
            if (deviat_y < -deviat_limit) {
                deviat_y = -deviat_limit;
            } else
            if (deviat_y > deviat_limit) {
                deviat_y = deviat_limit;
            }
            if (deviat_z < -deviat_limit) {
                deviat_z = -deviat_limit;
            } else
            if (deviat_z > deviat_limit) {
                deviat_z = deviat_limit;
            }
            curpos.x.val += delta_x;
            curpos.y.val += delta_y;
            curpos.z.val += delta_z;
        }
    }
}

TbBool any_player_close_enough_to_see(const struct Coord3d *pos)
{
    struct PlayerInfo *player;
    int i;
    for (i=0; i < PLAYERS_COUNT; i++)
    {
      player = get_player(i);
      if ( (player_exists(player)) && ((player->allocflags & PlaF_CompCtrl) == 0))
      {
        if (player->acamera == NULL)
          continue;
        if (get_2d_box_distance(&player->acamera->mappos, pos) <= (24 << 8))
          return true;
      }
    }
    return false;
}

void update_thing_animation(struct Thing *thing)
{
    SYNCDBG(18,"Starting for %s",thing_model_name(thing));
    int i;
    struct CreatureControl *cctrl;
    if (thing->class_id == TCls_Creature)
    {
      cctrl = creature_control_get_from_thing(thing);
      if (!creature_control_invalid(cctrl))
        cctrl->field_CE = thing->field_40;
    }
    if ((thing->anim_speed != 0) && (thing->field_49 != 0))
    {
        thing->field_40 += thing->anim_speed;
        i = (thing->field_49 << 8);
        if (i <= 0) i = 256;
        while (thing->field_40  < 0)
        {
          thing->field_40 += i;
        }
        if (thing->field_40 > i-1)
        {
          if (thing->field_4F & TF4F_Unknown40)
          {
            thing->anim_speed = 0;
            thing->field_40 = i-1;
          } else
          {
            thing->field_40 %= i;
          }
        }
        thing->field_48 = (thing->field_40 >> 8) & 0xFF;
    }
    if (thing->field_4A != 0)
    {
      thing->sprite_size += thing->field_4A;
      if (thing->sprite_size > thing->field_4B)
      {
        if (thing->sprite_size >= thing->field_4D)
        {
          thing->sprite_size = thing->field_4D;
          if ((thing->field_50 & 0x02) != 0)
            thing->field_4A = -thing->field_4A;
          else
            thing->field_4A = 0;
        }
      } else
      {
        thing->sprite_size = thing->field_4B;
        if ((thing->field_50 & 0x02) != 0)
          thing->field_4A = -thing->field_4A;
        else
          thing->field_4A = 0;
      }
    }
}

void init_censorship(void)
{
  if ( censorship_enabled() )
  {
    // Modification for Dark Mistress
      set_creature_model_graphics(20, 14, 48);
  }
}

void engine_init(void)
{
    //_DK_engine_init(); return;
    fill_floor_heights_table();
    generate_wibble_table();
    load_ceiling_table();
}

void init_keeper(void)
{
    SYNCDBG(8,"Starting");
    engine_init();
    init_iso_3d_conversion_tables();
    init_objects();
    init_colours();
    init_spiral_steps();
    init_key_to_strings();
    // Load configs which may have per-campaign part, and even be modified within a level
    load_computer_player_config(CnfLd_Standard);
    load_stats_files();
    check_and_auto_fix_stats();
    init_creature_scores();
    // Load graphics structures
    load_cubes_config(CnfLd_Standard);
    //load_cube_file();
    init_top_texture_to_cube_table();
    load_texture_anim_file();
    game.neutral_player_num = neutral_player_number;
    game.field_14EA34 = 4;
    game.field_14EA38 = 200;
    game.field_14EA28 = 256;
    game.field_14EA2A = 256;
    game.field_14EA2C = 256;
    game.field_14EA2E = 256;
    if (game.generate_speed <= 0)
      game.generate_speed = game.default_generate_speed;
    poly_pool_end = &poly_pool[sizeof(poly_pool)-128];
    lbDisplay.GlassMap = pixmap.ghost;
    lbDisplay.DrawColour = colours[15][15][15];
    game.comp_player_aggressive = 0;
    game.comp_player_defensive = 1;
    game.comp_player_construct = 0;
    game.comp_player_creatrsonly = 0;
    game.creatures_tend_imprison = 0;
    game.creatures_tend_flee = 0;
    game.operation_flags |= GOF_ShowPanel;
    game.numfield_D |= (GNFldD_Unkn20 | GNFldD_Unkn40);
    init_censorship();
    SYNCDBG(9,"Finished");
}

short ceiling_set_info(long height_max, long height_min, long step)
{
    SYNCDBG(6,"Starting");
    long dist;
    if (step <= 0)
    {
      ERRORLOG("Illegal ceiling step value");
      return 0;
    }
    if (height_max > 15)
    {
      ERRORLOG("Max height is too high");
      return 0;
    }
    if (height_min > height_max)
    {
      ERRORLOG("Ceiling max height is smaller than min height");
      return 0;
    }
    dist = (height_max - height_min) / step;
    if ( dist >= 2500 )
      dist = 2500;
    game.field_14A80C = dist;
    if (dist > 20)
    {
      ERRORLOG("Ceiling search distance too big");
      return 0;
    }
    game.field_14A804 = height_max;
    game.field_14A808 = height_min;
    game.field_14A814 = step;
    game.field_14A810 = (2*game.field_14A80C+1) * (2*game.field_14A80C+1);
    return 1;
}

void IsRunningMark(void)
{
    _DK_IsRunningMark();
/*  HKEY hKey;
  if ( !RegCreateKeyA(HKEY_LOCAL_MACHINE, "SOFTWARE\\Bullfrog Productions Ltd\\Dungeon Keeper\\IsRunning", &hKey) )
    RegCloseKey(hKey);*/
}

void IsRunningUnmark(void)
{
    _DK_IsRunningUnmark();
    /*HKEY hKey;
    if ( !RegOpenKeyExA(HKEY_LOCAL_MACHINE, "SOFTWARE\\Bullfrog Productions Ltd\\Dungeon Keeper\\IsRunning",
            0, 0x20019u, &hKey) )
    {
        RegCloseKey(hKey);
        RegDeleteKeyA(HKEY_LOCAL_MACHINE, "SOFTWARE\\Bullfrog Productions Ltd\\Dungeon Keeper\\IsRunning");
    }*/
}

/**
 * Initial video setup - loads only most important files to show startup screens.
 */
TbBool initial_setup(void)
{
    SYNCDBG(6,"Starting");
    // setting this will force video mode change, even if previous one is same
    MinimalResolutionSetup = true;
    // Set size of static textures buffer
    game_load_files[1].SLength = max((ulong)TEXTURE_BLOCKS_STAT_COUNT*block_dimension*block_dimension,(ulong)LANDVIEW_MAP_WIDTH*LANDVIEW_MAP_HEIGHT);
    if (LbDataLoadAll(game_load_files))
    {
        ERRORLOG("Unable to load game_load_files");
        return false;
    }
    // was LoadMcgaData, but minimal should be enough at this point.
    if (!LoadMcgaDataMinimal())
    {
        ERRORLOG("Loading MCGA files failed");
        return false;
    }
    load_pointer_file(0);
    update_screen_mode_data(320, 200);
    clear_game();
    lbDisplay.DrawFlags |= 0x4000u;
    return true;
}

/**
 * Displays 'legal' screens, intro and initializes basic game data.
 * If true is returned, then all files needed for startup were loaded,
 * and there should be the loading screen visible.
 * @return Returns true on success, false on error which makes the
 *   gameplay impossible (usually files loading failure).
 * @note The current screen resolution at end of this function may vary.
 */
short setup_game(void)
{
  struct CPU_INFO cpu_info; // CPU status variable
  short result;
  OSVERSIONINFO v;
  // Do only a very basic setup
  cpu_detect(&cpu_info);
  SYNCMSG("CPU %s type %d family %d model %d stepping %d features %08x",cpu_info.vendor,
      (int)cpu_get_type(&cpu_info),(int)cpu_get_family(&cpu_info),(int)cpu_get_model(&cpu_info),
      (int)cpu_get_stepping(&cpu_info),cpu_info.feature_edx);
  if (cpu_info.BrandString)
  {
      SYNCMSG("%s", &cpu_info.brand[0]);
  }
  v.dwOSVersionInfoSize = sizeof(OSVERSIONINFO);
  if (GetVersionEx(&v))
  {
      SYNCMSG("Operating System: %s %ld.%ld.%ld", (v.dwPlatformId == VER_PLATFORM_WIN32_NT) ? "Windows NT" : "Windows", v.dwMajorVersion,v.dwMinorVersion,v.dwBuildNumber);
  }  
  update_memory_constraits();
  // Enable features that require more resources
  update_features(_DK_mem_size);

  //Default feature settings (in case the options are absent from keeperfx.cfg)
  features_enabled |= Ft_Wibble; // enable wibble
  features_enabled |= Ft_LiquidWibble; // enable liquid wibble by default
  features_enabled &= ~Ft_FreezeOnLoseFocus; // don't freeze the game, if the game window loses focus
  features_enabled &= ~Ft_UnlockCursorOnPause; // don't unlock the mouse cursor from the window, if the user pauses the game
  features_enabled |= Ft_LockCursorInPossession; // lock the mouse cursor to the window, when the user enters possession mode (when the cursor is already unlocked)
  features_enabled &= ~Ft_PauseMusicOnGamePause; // don't pause the music, if the user pauses the game
  features_enabled &= ~Ft_MuteAudioOnLoseFocus; // don't mute the audio, if the game window loses focus

  // Configuration file
  if ( !load_configuration() )
  {
      ERRORLOG("Configuration load error.");
      return 0;
  }

  LbIKeyboardOpen();

  if (LbDataLoadAll(legal_load_files) != 0)
  {
      ERRORLOG("Error on allocation/loading of legal_load_files.");
      return 0;
  }

  // View the legal screen

  if (!setup_screen_mode_zero(get_frontend_vidmode()))
  {
      ERRORLOG("Unable to set display mode for legal screen");
      return 0;
  }

  result = init_actv_bitmap_screen(RBmp_SplashLegal);
 if ( result )
 {
     result = show_actv_bitmap_screen(3000);
     free_actv_bitmap_screen();
 } else
      SYNCLOG("Legal image skipped");

  // Now do more setup
  // Prepare the Game structure
  clear_complete_game();
  // Moon phase calculation
  calculate_moon_phase(true,true);
  // Start the sound system
  if (!init_sound())
    WARNMSG("Sound system disabled.");
  // Note: for some reason, signal handlers must be installed AFTER
  // init_sound(). This will probably change when we'll move sound
  // to SDL - then we'll put that line earlier, before setup_game().
  LbErrorParachuteInstall();

  // View second splash screen
  result = init_actv_bitmap_screen(RBmp_SplashFx);
 if ( result )
 {
     result = show_actv_bitmap_screen(4000);
     free_actv_bitmap_screen();
 } else
      SYNCLOG("startup_fx image skipped");
  draw_clear_screen();

  // View Bullfrog company logo animation when new moon
  if ( is_new_moon )
    if ( !game.no_intro )
    {
        result = moon_video();
        if ( !result ) {
            ERRORLOG("Unable to play new moon movie");
        }
    }

  result = 1;
  // The 320x200 mode is required only for the intro;
  // loading and no CD screens can run in both 320x2?0 and 640x4?0.
  if ( result && (!game.no_intro) )
  {
      LbPaletteDataFillBlack(engine_palette);
      int mode_ok = LbScreenSetup(get_movies_vidmode(), 320, 200, engine_palette, 2, 0);
      if (mode_ok != 1)
      {
        ERRORLOG("Can't enter movies screen mode to play intro");
        result=0;
      }
  }

  if ( result )
  {
      draw_clear_screen();
      result = wait_for_cd_to_be_available();
  }

  game.frame_skip = start_params.frame_skip;

  if ( result && (!game.no_intro) )
  {
     result = intro_replay();
  }
  // Intro problems shouldn't force the game to quit,
  // so we're re-setting the result flag
  result = 1;

  if ( result )
  {
      display_loading_screen();
  }
  LbDataFreeAll(legal_load_files);

  if ( result )
  {
      IsRunningMark();
      if ( !initial_setup() )
        result = 0;
  }

  if ( result )
  {
    load_settings();
    if ( !setup_gui_strings_data() )
      result = 0;
  }

  if ( result )
  {
    if ( !setup_heaps() )
      result = 0;
  }

  if ( result )
  {
      init_keeper();
      switch (start_params.force_ppro_poly)
      {
      case 1:
          gpoly_enable_pentium_pro(true);
          break;
      case 2:
          gpoly_enable_pentium_pro(false);
          break;
      default:
          if (cpu_info.feature_intl == 0)
          {
              gpoly_enable_pentium_pro(false);
          } else
          if ( ((cpu_info.feature_intl>>8) & 0x0F) < 0x06 ) {
              gpoly_enable_pentium_pro(false);
          } else {
              gpoly_enable_pentium_pro(true);
          }
          break;
      }
      set_gamma(settings.gamma_correction, 0);
      SetMusicPlayerVolume(settings.redbook_volume);
      SetSoundMasterVolume(settings.sound_volume);
      SetMusicMasterVolume(settings.sound_volume);
      setup_3d();
      setup_stuff();
      init_lookups();
      result = 1;
  }

  if (result) {
      KEEPERSPEECH_REASON reason = KeeperSpeechInit();
      if (reason == KSR_NO_LIB_INSTALLED) {
          SYNCLOG("Speech recognition disabled: %s",
              KeeperSpeechErrorMessage(reason));
      } else
      if (reason != KSR_OK) {
          ERRORLOG("Failed to initialize Speech recognition module: %s",
              KeeperSpeechErrorMessage(reason));
      }
  }

  return result;
}

/** Returns if cursor for given player is at top of the dungeon in 3D view.
 *  Cursor placed at top of dungeon is marked by green/red "volume box";
 *   if there's no volume box, cursor should be of the field behind it
 *   (the exact field in a line of view through cursor). If cursor is at top
 *   of view, then pointed map field is a bit lower than the line of view
 *   through cursor.
 *
 * @param player
 * @return
 */
TbBool players_cursor_is_at_top_of_view(struct PlayerInfo *player)
{
    int i;
    i = player->work_state;
    if ( (i == PSt_BuildRoom) || (i == PSt_PlaceDoor) || (i == PSt_PlaceTrap) || (i == PSt_SightOfEvil) || (i == PSt_Sell) || (i == PSt_PlaceTerrain) || (i == PSt_MkDigger)
        || (i == PSt_MkGoodCreatr) || (i == PSt_MkBadCreatr) )
        return true;
    if ( (i == PSt_OrderCreatr) && (player->controlled_thing_idx > 0) )
        return true;  
    if ( (i == PSt_CtrlDungeon) && (player->primary_cursor_state != CSt_DefaultArrow) && (player->thing_under_hand == 0) )
        return true;
    return false;
}

TbBool engine_point_to_map(struct Camera *camera, long screen_x, long screen_y, long *map_x, long *map_y)
{
    struct PlayerInfo *player;
    player = get_my_player();
    *map_x = 0;
    *map_y = 0;
    if ( (pointer_x >= 0) && (pointer_y >= 0)
      && (pointer_x < (player->engine_window_width/pixel_size))
      && (pointer_y < (player->engine_window_height/pixel_size)) )
    {
        if ( players_cursor_is_at_top_of_view(player) )
        {
              *map_x = subtile_coord(top_pointed_at_x,top_pointed_at_frac_x);
              *map_y = subtile_coord(top_pointed_at_y,top_pointed_at_frac_y);
        } else
        {
              *map_x = subtile_coord(block_pointed_at_x,pointed_at_frac_x);
              *map_y = subtile_coord(block_pointed_at_y,pointed_at_frac_y);
        }
        // Clipping coordinates
        if (*map_y < 0)
          *map_y = 0;
        else if (*map_y > subtile_coord(map_subtiles_y,-1))
          *map_y = subtile_coord(map_subtiles_y,-1);
        if (*map_x < 0)
          *map_x = 0;
        else if (*map_x > subtile_coord(map_subtiles_x,-1))
          *map_x = subtile_coord(map_subtiles_x,-1);
        return true;
    }
    return false;
}

TbBool screen_to_map(struct Camera *camera, long screen_x, long screen_y, struct Coord3d *mappos)
{
    TbBool result;
    long x;
    long y;
    SYNCDBG(19,"Starting");
    result = false;
    if (camera != NULL)
    {
      switch (camera->view_mode)
      {
        case PVM_CreatureView:
        case PVM_IsometricView:
        case PVM_FrontView:
          // 3D view mode
          result = engine_point_to_map(camera,screen_x,screen_y,&x,&y);
          break;
        case PVM_ParchmentView: //map mode
          result = point_to_overhead_map(camera,screen_x/pixel_size,screen_y/pixel_size,&x,&y);
          break;
        default:
          result = false;
          break;
      }
    }
    if ( result )
    {
      mappos->x.val = x;
      mappos->y.val = y;
    }
    if ( mappos->x.val > ((map_subtiles_x<<8)-1) )
      mappos->x.val = ((map_subtiles_x<<8)-1);
    if ( mappos->y.val > ((map_subtiles_y<<8)-1) )
      mappos->y.val = ((map_subtiles_y<<8)-1);
    SYNCDBG(19,"Finished");
    return result;
}

void update_creatr_model_activities_list(void)
{
    //_DK_update_breed_activities();
    struct Dungeon *dungeon;
    dungeon = get_my_dungeon();
    ThingModel crmodel;
    int num_breeds;
    num_breeds = no_of_breeds_owned;
    // Add to breed activities
    for (crmodel=1; crmodel < CREATURE_TYPES_COUNT; crmodel++)
    {
        if ((dungeon->owned_creatures_of_model[crmodel] > 0)
            && (crmodel != get_players_spectator_model(my_player_number)))
        {
            int i;
            for (i=0; i < num_breeds; i++)
            {
                if (breed_activities[i] == crmodel)
                {
                    break;
                }
            }
            if (num_breeds == i)
            {
                breed_activities[i] = crmodel;
                num_breeds++;
            }
        }
    }
    // Remove from breed activities
    for (crmodel=1; crmodel < CREATURE_TYPES_COUNT; crmodel++)
    {
        if ((dungeon->owned_creatures_of_model[crmodel] <= 0)
          && (crmodel != get_players_special_digger_model(my_player_number)))
        {
            int i;
            for (i=0; i < num_breeds; i++)
            {
                if (breed_activities[i] == crmodel)
                {
                    for (; i < num_breeds-1;  i++) {
                        breed_activities[i] = breed_activities[i+1];
                    }
                    num_breeds--;
                    breed_activities[i] = 0;
                    break;
                }
            }
        }
        no_of_breeds_owned = num_breeds;
    }
}

void toggle_hero_health_flowers(void)
{
    const char *statstr;
    toggle_flag_byte(&game.flags_cd,MFlg_NoHeroHealthFlower);
    if (game.flags_cd & MFlg_NoHeroHealthFlower)
    {
      statstr = "off";
    } else
    {
      do_sound_menu_click();
      statstr = "on";
    }
    show_onscreen_msg(2*game.num_fps, "Hero health flowers %s", statstr);
}

void reset_gui_based_on_player_mode(void)
{
    struct PlayerInfo *player;
    //_DK_reset_gui_based_on_player_mode();
    player = get_my_player();
    if ((player->view_type == PVT_CreatureContrl) || (player->view_type == PVT_CreaturePasngr))
    {
        turn_on_menu(GMnu_CREATURE_QUERY1);
    } else
    {
        turn_on_menu(GMnu_MAIN);
        if (game.active_panel_mnu_idx > 0)
        {
            initialise_tab_tags(game.active_panel_mnu_idx);
            turn_on_menu(game.active_panel_mnu_idx);
            MenuNumber mnuidx;
            mnuidx = menu_id_to_number(GMnu_MAIN);
            if (mnuidx != MENU_INVALID_ID) {
                setup_radio_buttons(&active_menus[mnuidx]);
            }
        }
        else
        {
            turn_on_menu(GMnu_ROOM);
        }
    }
    set_gui_visible(true);
}

void reinit_tagged_blocks_for_player(PlayerNumber plyr_idx)
{
    //_DK_reinit_tagged_blocks_for_player(plyr_idx); return;
    // Clear tagged blocks
    MapSubtlCoord stl_x;
    MapSubtlCoord stl_y;
    for (stl_y=0; stl_y < map_subtiles_y; stl_y++)
    {
        for (stl_x=0; stl_x < map_subtiles_x; stl_x++)
        {
            struct Map *mapblk;
            mapblk = get_map_block_at(stl_x, stl_y);
            mapblk->flags &= ~SlbAtFlg_Unexplored;
            mapblk->flags &= ~SlbAtFlg_TaggedValuable;
        }
    }
    // Reinit with data from current players dungeon
    struct Dungeon *dungeon;
    dungeon = get_dungeon(plyr_idx);
    int task_idx;
    for (task_idx = 0; task_idx < dungeon->highest_task_number; task_idx++)
    {
        struct MapTask  *mtask;
        mtask = &dungeon->task_list[task_idx];
        MapSubtlCoord taskstl_x;
        MapSubtlCoord taskstl_y;
        taskstl_x = stl_num_decode_x(mtask->coords);
        taskstl_y = stl_num_decode_y(mtask->coords);
        switch (mtask->kind)
        {
        case 2:
            for (stl_y = taskstl_y - 1; stl_y <= taskstl_y + 1; stl_y++)
            {
                for (stl_x = taskstl_x - 1; stl_x <= taskstl_x + 1; stl_x++)
                {
                    struct Map *mapblk;
                    mapblk = get_map_block_at(stl_x, stl_y);
                    mapblk->flags |= SlbAtFlg_TaggedValuable;
                }
            }
            break;
        case 1:
        case 3:
            for (stl_y = taskstl_y - 1; stl_y <= taskstl_y + 1; stl_y++)
            {
                for (stl_x = taskstl_x - 1; stl_x <= taskstl_x + 1; stl_x++)
                {
                    struct Map *mapblk;
                    mapblk = get_map_block_at(stl_x, stl_y);
                    mapblk->flags |= SlbAtFlg_Unexplored;
                }
            }
            break;
        default:
            break;
        }
    }
}

void instant_instance_selected(CrInstance check_inst_id)
{
    //_DK_instant_instance_selected(check_inst_id);
    struct PlayerInfo *player;
    player = get_player(my_player_number);
    struct Thing *ctrltng;
    ctrltng = thing_get(player->controlled_thing_idx);
    struct CreatureStats *crstat;
    crstat = creature_stats_get_from_thing(ctrltng);
    long i;
    long k;
    int avail_pos;
    int match_avail_pos;
    avail_pos = 0;
    match_avail_pos = 0;
    for (i=0; i < CREATURE_MAX_LEVEL; i++)
    {
        k = crstat->learned_instance_id[i];
        if (creature_instance_is_available(ctrltng, k))
        {
            if (k == check_inst_id) {
                match_avail_pos = avail_pos;
                break;
            }
            avail_pos++;
        }
    }
    first_person_instance_top_half_selected = match_avail_pos < 6 && (first_person_instance_top_half_selected || match_avail_pos < 4);
}

TbBool toggle_computer_player(PlayerNumber plyr_idx)
{
    struct PlayerInfo *player;
    player = get_player(plyr_idx);
    struct Dungeon *dungeon;
    dungeon = get_players_dungeon(player);
    if (dungeon_invalid(dungeon)) {
        ERRORLOG("Player %d has no dungeon",(int)plyr_idx);
        return false;
    }
    if ((dungeon->computer_enabled & 0x01) == 0)
    {
        dungeon->computer_enabled |= 0x01;
    } else
    {
        dungeon->computer_enabled &= ~0x01;
    }
    struct Computer2 *comp;
    comp = get_computer_player(player->id_number);
    computer_force_dump_held_things_on_map(comp, &dungeon->essential_pos);
    return true;
}

void reinit_level_after_load(void)
{
    struct PlayerInfo *player;
    int i;
    SYNCDBG(6,"Starting");
    init_custom_sprites(SPRITE_LAST_LEVEL);
    // Reinit structures from within the game
    player = get_my_player();
    player->lens_palette = 0;
    init_lookups();
    init_navigation();
    reinit_packets_after_load();
    game.flags_font |= start_params.flags_font;
    parchment_loaded = 0;
    for (i=0; i < PLAYERS_COUNT; i++)
    {
      player = get_player(i);
      if (player_exists(player))
        set_engine_view(player, player->view_mode);
    }
    start_rooms = &game.rooms[1];
    end_rooms = &game.rooms[ROOMS_COUNT];
    load_texture_map_file(game.texture_id, 2);
    init_animating_texture_maps();
    init_gui();
    reset_gui_based_on_player_mode();
    erstats_clear();
    player = get_my_player();
    reinit_tagged_blocks_for_player(player->id_number);
    restore_computer_player_after_load();
    sound_reinit_after_load();
}

/**
 * Sets to defaults some basic parameters which are
 * later copied into Game structure.
 */
TbBool set_default_startup_parameters(void)
{
    memset(&start_params, 0, sizeof(struct StartupParameters));
    start_params.packet_checksum_verify = 1;
    set_flag_byte(&start_params.flags_font,FFlg_unk01,false);
    // Set levels to 0, as we may not have the campaign loaded yet
    start_params.selected_level_number = 0;
    start_params.num_fps = 20;
    start_params.one_player = 1;
    start_params.computer_chat_flags = CChat_None;
    set_flag_byte(&start_params.flags_cd,MFlg_IsDemoMode,false);
    set_flag_byte(&start_params.flags_cd,MFlg_unk40,true);
    start_params.force_ppro_poly = 0;
    return true;
}

void clear_slabsets(void)
{
    struct SlabSet *sset;
    struct SlabObj *sobj;
    int i;
    for (i=0; i < SLABSET_COUNT; i++)
    {
        sset = &game.slabset[i];
        memset(sset, 0, sizeof(struct SlabSet));
        game.slabobjs_idx[i] = -1;
    }
    game.slabset_num = SLABSET_COUNT;
    game.slabobjs_num = 0;
    for (i=0; i < SLABOBJS_COUNT; i++)
    {
        sobj = &game.slabobjs[i];
        memset(sobj, 0, sizeof(struct SlabObj));
    }
}

void clear_map(void)
{
    clear_mapmap();
    clear_slabs();
    clear_columns();
    clear_slabsets();
}

void clear_things_and_persons_data(void)
{
    struct Thing *thing;
    long i;
    for (i=0; i < THINGS_COUNT; i++)
    {
        thing = &game.things_data[i];
        memset(thing, 0, sizeof(struct Thing));
        thing->owner = PLAYERS_COUNT;
        thing->mappos.x.val = subtile_coord_center(map_subtiles_x/2);
        thing->mappos.y.val = subtile_coord_center(map_subtiles_y/2);
    }
    for (i=0; i < CREATURES_COUNT; i++)
    {
      memset(&game.cctrl_data[i], 0, sizeof(struct CreatureControl));
    }
}

void clear_computer(void)
{
    long i;
    SYNCDBG(8,"Starting");
    for (i=0; i < COMPUTER_TASKS_COUNT; i++)
    {
        LbMemorySet(&game.computer_task[i], 0, sizeof(struct ComputerTask));
    }
    for (i=0; i < GOLD_LOOKUP_COUNT; i++)
    {
        LbMemorySet(&game.gold_lookup[i], 0, sizeof(struct GoldLookup));
    }
    for (i=0; i < PLAYERS_COUNT; i++)
    {
        LbMemorySet(&game.computer[i], 0, sizeof(struct Computer2));
    }
}

void init_keepers_map_exploration(void)
{
    struct PlayerInfo *player;
    int i;
    for (i=0; i < PLAYERS_COUNT; i++)
    {
      player = get_player(i);
      if (player_exists(player) && (player->is_active == 1))
      {
          // Additional init - the main one is in init_player()
          if ((player->allocflags & PlaF_CompCtrl) != 0) {
              init_keeper_map_exploration_by_terrain(player);
              init_keeper_map_exploration_by_creatures(player);
          }
      }
    }
}

void clear_players_for_save(void)
{
    struct PlayerInfo *player;
    unsigned short id_mem;
    unsigned short mem2;
    unsigned short memflg;
    struct Camera cammem;
    int i;
    for (i=0; i < PLAYERS_COUNT; i++)
    {
      player = get_player(i);
      id_mem = player->id_number;
      mem2 = player->is_active;
      memflg = player->allocflags;
      LbMemoryCopy(&cammem,&player->cameras[CamIV_FirstPerson],sizeof(struct Camera));
      memset(player, 0, sizeof(struct PlayerInfo));
      player->id_number = id_mem;
      player->is_active = mem2;
      set_flag_byte(&player->allocflags,PlaF_Allocated,((memflg & PlaF_Allocated) != 0));
      set_flag_byte(&player->allocflags,PlaF_CompCtrl,((memflg & PlaF_CompCtrl) != 0));
      LbMemoryCopy(&player->cameras[CamIV_FirstPerson],&cammem,sizeof(struct Camera));
      player->acamera = &player->cameras[CamIV_FirstPerson];
    }
}

void delete_all_thing_structures(void)
{
    long i;
    struct Thing *thing;
    for (i=1; i < THINGS_COUNT; i++)
    {
      thing = thing_get(i);
      if (thing_exists(thing)) {
          delete_thing_structure(thing, 1);
      }
    }
    for (i=0; i < THINGS_COUNT-1; i++) {
      game.free_things[i] = i+1;
    }
    game.free_things_start_index = 0;
}

void delete_all_structures(void)
{
    SYNCDBG(6,"Starting");
    delete_all_thing_structures();
    delete_all_control_structures();
    delete_all_room_structures();
    delete_all_action_point_structures();
    light_initialise();
    SYNCDBG(16,"Done");
}

/**
 * Clears game structures at end of level.
 * Also used as part of clearing before new level is loaded.
 */
void clear_game_for_summary(void)
{
    SYNCDBG(6,"Starting");
    delete_all_structures();
    clear_shadow_limits(&game.lish);
    clear_stat_light_map();
    clear_mapwho();
    game.entrance_room_id = 0;
    game.action_rand_seed = 0;
    game.operation_flags &= ~GOF_Unkn04;
    game.operation_flags &= ~GOF_Paused;
    clear_columns();
    clear_action_points();
    clear_players();
    clear_dungeons();
}

void clear_game(void)
{
    SYNCDBG(6,"Starting");
    clear_game_for_summary();
    game.audiotrack = 0;
    clear_map();
    clear_computer();
    clear_script();
    clear_events();
    clear_things_and_persons_data();
    ceiling_set_info(12, 4, 1);
    init_animating_texture_maps();
    init_thing_objects();
}

void clear_game_for_save(void)
{
    SYNCDBG(6,"Starting");
    delete_all_structures();
    light_initialise();
    clear_mapwho();
    game.entrance_room_id = 0;
    game.action_rand_seed = 0;
    set_flag_byte(&game.operation_flags,GOF_Unkn04,false);
    clear_columns();
    clear_players_for_save();
    clear_dungeons();
}

void reset_creature_max_levels(void)
{
    int i;
    int k;
    for (i=0; i < DUNGEONS_COUNT; i++)
    {
        struct Dungeon *dungeon;
        dungeon = get_dungeon(i);
        for (k=1; k < CREATURE_TYPES_COUNT; k++)
        {
            dungeon->creature_max_level[k] = CREATURE_MAX_LEVEL+1;
        }
    }
}

void change_engine_window_relative_size(long w_delta, long h_delta)
{
    struct PlayerInfo *myplyr;
    myplyr=get_my_player();
    setup_engine_window(myplyr->engine_window_x, myplyr->engine_window_y,
        myplyr->engine_window_width+w_delta, myplyr->engine_window_height+h_delta);
}

void PaletteSetPlayerPalette(struct PlayerInfo *player, unsigned char *pal)
{
    if (pal == blue_palette) // if the requested palette is the Freeze palette
    {
      if ((player->additional_flags & PlaAF_FreezePaletteIsActive) != 0)
        return; // Freeze palette is already on
      player->additional_flags |= PlaAF_FreezePaletteIsActive; // flag Freeze palette is active
    } else
    {
      player->additional_flags &= ~PlaAF_FreezePaletteIsActive; // flag Freeze palette is not active
    }
    if ( (player->lens_palette == 0) || ((pal != player->main_palette) && (pal == player->lens_palette)) )
    {
        player->main_palette = pal;
        player->palette_fade_step_pain = 0;
        player->palette_fade_step_possession = 0;
        if (is_my_player(player))
        {
            LbScreenWaitVbi();
            LbPaletteSet(pal);
        }
    }
}

TbBool set_gamma(char corrlvl, TbBool do_set)
{
    char *fname;
    TbBool result = true;
    if (corrlvl < 0)
      corrlvl = 0;
    else
    if (corrlvl > 4)
      corrlvl = 4;
    settings.gamma_correction = corrlvl;
    copy_settings_to_dk_settings();
    fname=prepare_file_fmtpath(FGrp_StdData,"pal%05d.dat",settings.gamma_correction);
    if (!LbFileExists(fname))
    {
      WARNMSG("Palette file \"%s\" doesn't exist.", fname);
      result = false;
    }
    if (result)
    {
      result = (LbFileLoadAt(fname, engine_palette) != -1);
    }
    if ((result) && (do_set))
    {
      struct PlayerInfo *myplyr;
      myplyr=get_my_player();
      PaletteSetPlayerPalette(myplyr, engine_palette);
    }
    if (!result)
      ERRORLOG("Can't load palette file.");
    return result;
}

void centre_engine_window(void)
{
    long x1;
    long y1;
    struct PlayerInfo *player=get_my_player();
    if ((game.operation_flags & GOF_ShowGui) != 0)
      x1 = (MyScreenWidth-player->engine_window_width-status_panel_width) / 2 + status_panel_width;
    else
      x1 = (MyScreenWidth-player->engine_window_width) / 2;
    y1 = (MyScreenHeight-player->engine_window_height) / 2;
    setup_engine_window(x1, y1, player->engine_window_width, player->engine_window_height);
}

void turn_off_query(PlayerNumber plyr_idx)
{
    //_DK_turn_off_query(a);
    struct PlayerInfo *player;
    player = get_player(plyr_idx);
    set_player_instance(player, PI_UnqueryCrtr, 0);
}

void level_lost_go_first_person(PlayerNumber plyr_idx)
{
    struct CreatureControl *cctrl;
    struct PlayerInfo *player;
    struct Dungeon *dungeon;
    struct Thing *thing;
    ThingModel spectator_breed;
    SYNCDBG(6,"Starting for player %d",(int)plyr_idx);
    //_DK_level_lost_go_first_person(plridx);
    player = get_player(plyr_idx);
    dungeon = get_dungeon(player->id_number);
    if (dungeon_invalid(dungeon)) {
        ERRORLOG("Unable to get player %d dungeon",(int)plyr_idx);
        return;
    }
    spectator_breed = get_players_spectator_model(plyr_idx);
    player->dungeon_camera_zoom = get_camera_zoom(player->acamera);
    thing = create_and_control_creature_as_controller(player, spectator_breed, &dungeon->mappos);
    if (thing_is_invalid(thing)) {
        ERRORLOG("Unable to create spectator creature");
        return;
    }
    cctrl = creature_control_get_from_thing(thing);
    cctrl->flgfield_1 |= CCFlg_NoCompControl;
    SYNCDBG(8,"Finished");
}

// TODO: replace this function by find_location_pos
void find_map_location_coords(long location, long *x, long *y, int plyr_idx, const char *func_name)
{
    struct ActionPoint *apt;
    struct Thing *thing;
    struct Coord3d pos;

    long pos_x;
    long pos_y;
    long i;
    SYNCDBG(15,"From %s; Location %ld, pos(%ld,%ld)",func_name, location, *x, *y);
    pos_y = 0;
    pos_x = 0;
    i = get_map_location_longval(location);
    switch (get_map_location_type(location))
    {
    case MLoc_ACTIONPOINT:
        // Location stores action point index
        apt = action_point_get(i);
        if (!action_point_is_invalid(apt))
        {
          pos_y = apt->mappos.y.stl.num;
          pos_x = apt->mappos.x.stl.num;
        } else
          WARNMSG("%s: Action Point %d location not found",func_name,i);
        break;
    case MLoc_HEROGATE:
        thing = find_hero_gate_of_number(i);
        if (!thing_is_invalid(thing))
        {
          pos_y = thing->mappos.y.stl.num;
          pos_x = thing->mappos.x.stl.num;
        } else
          WARNMSG("%s: Hero Gate %d location not found",func_name,i);
        break;
    case MLoc_PLAYERSHEART:
        if (i < PLAYERS_COUNT)
        {
            thing = get_player_soul_container(i);
        } else
          thing = INVALID_THING;
        if (!thing_is_invalid(thing))
        {
          pos_y = thing->mappos.y.stl.num;
          pos_x = thing->mappos.x.stl.num;
        } else
          WARNMSG("%s: Dungeon Heart location for player %d not found",func_name,i);
        break;
    case MLoc_NONE:
        pos_y = *y;
        pos_x = *x;
        break;
    case MLoc_THING:
        thing = thing_get(i);
        if (!thing_is_invalid(thing))
        {
          pos_y = thing->mappos.y.stl.num;
          pos_x = thing->mappos.x.stl.num;
        } else
          WARNMSG("%s: Thing %d location not found",func_name,i);
        break;
    case MLoc_METALOCATION:
        if (get_coords_at_meta_action(&pos, plyr_idx, i))
        {
            pos_x = pos.x.stl.num;
            pos_y = pos.y.stl.num;
        }
        else
          WARNMSG("%s: Metalocation not found %d",func_name,i);
        break;
    case MLoc_CREATUREKIND:
    case MLoc_OBJECTKIND:
    case MLoc_ROOMKIND:
    case MLoc_PLAYERSDUNGEON:
    case MLoc_APPROPRTDUNGEON:
    case MLoc_DOORKIND:
    case MLoc_TRAPKIND:
    default:
          WARNMSG("%s: Unsupported location, %lu.",func_name,location);
        break;
    }
    *y = pos_y;
    *x = pos_x;
}

void set_general_information(long msg_id, long target, long x, long y)
{
    struct PlayerInfo *player;
    long pos_x;
    long pos_y;
    player = get_my_player();
    find_map_location_coords(target, &x, &y, my_player_number, __func__);
    pos_x = 0;
    pos_y = 0;
    if ((x != 0) || (y != 0))
    {
        pos_y = subtile_coord_center(y);
        pos_x = subtile_coord_center(x);
    }
    event_create_event(pos_x, pos_y, EvKind_Information, player->id_number, -msg_id);
}

void set_quick_information(long msg_id, long target, long x, long y)
{
    struct PlayerInfo *player;
    long pos_x;
    long pos_y;
    player = get_my_player();
    find_map_location_coords(target, &x, &y, my_player_number, __func__);
    pos_x = 0;
    pos_y = 0;
    if ((x != 0) || (y != 0))
    {
        pos_y = subtile_coord_center(y);
        pos_x = subtile_coord_center(x);
    }
    event_create_event(pos_x, pos_y, EvKind_QuickInformation, player->id_number, -msg_id);
}

void set_general_objective(long msg_id, long target, long x, long y)
{
    process_objective(get_string(msg_id), target, x, y);
}

void process_objective(const char *msg_text, long target, long x, long y)
{
    struct PlayerInfo *player;
    long pos_x;
    long pos_y;
    player = get_my_player();
    find_map_location_coords(target, &x, &y, my_player_number, __func__);
    pos_y = y;
    pos_x = x;
    set_level_objective(msg_text);
    display_objectives(player->id_number, pos_x, pos_y);
}

short winning_player_quitting(struct PlayerInfo *player, long *plyr_count)
{
    struct PlayerInfo *swplyr;
    int i;
    int k;
    int n;
    if (player->victory_state == VicS_LostLevel)
    {
      return 0;
    }
    k = 0;
    n = 0;
    for (i=0; i < PLAYERS_COUNT; i++)
    {
      swplyr = get_player(i);
      if (player_exists(swplyr))
      {
        if (swplyr->is_active == 1)
        {
          k++;
          if (swplyr->victory_state == VicS_LostLevel)
            n++;
        }
      }
    }
    *plyr_count = k;
    return ((k - n) == 1);
}

short lose_level(struct PlayerInfo *player)
{
    if (!is_my_player(player))
        return false;
    if ((game.system_flags & GSF_NetworkActive) != 0)
    {
        LbNetwork_Stop();
    }
    quit_game = 1;
    return true;
}

short resign_level(struct PlayerInfo *player)
{
    if (!is_my_player(player))
        return false;
    if ((game.system_flags & GSF_NetworkActive) != 0)
    {
        LbNetwork_Stop();
    }
    quit_game = 1;
    return true;
}

short complete_level(struct PlayerInfo *player)
{
    SYNCDBG(6,"Starting");
    if (!is_my_player(player))
        return false;
    if ((game.system_flags & GSF_NetworkActive) != 0)
    {
        LbNetwork_Stop();
        quit_game = 1;
        return true;
    }
    LevelNumber lvnum;
    lvnum = get_continue_level_number();
    if (get_loaded_level_number() == lvnum)
    {
        SYNCDBG(7,"Progressing the campaign");
        move_campaign_to_next_level();
    }
    quit_game = 1;
    return true;
}

void clear_lookups(void)
{
    long i;
    SYNCDBG(8,"Starting");
    for (i=0; i < THINGS_COUNT; i++)
    {
      game.things.lookup[i] = NULL;
    }
    game.things.end = NULL;

    memset(&game.persons, 0, sizeof(struct Persons));

    for (i=0; i < COLUMNS_COUNT; i++)
    {
      game.columns.lookup[i] = NULL;
    }
    game.columns.end = NULL;
}

void check_players_won(void)
{
    SYNCDBG(13, "Starting");

    if ((game.system_flags & GSF_NetworkActive) == 0)
        return;

    for (int playerIdx = 0; playerIdx < PLAYERS_COUNT; ++playerIdx)
    {
        PlayerInfo* curPlayer = get_player(playerIdx);
        TbBool won = true;
        if (!player_exists(curPlayer)
              || !curPlayer->is_active
              || curPlayer->victory_state != VicS_Undecided)
            continue;

        // check if any other player is still alive
        for (int other_player = 0; other_player < PLAYERS_COUNT; other_player++)
        {
            if (other_player == playerIdx)
                continue;

            PlayerInfo* player2 = get_player(other_player);
            if (!player_exists(player2) || !player2->is_active)
                continue;

            // TODO: many dungeon hearts?
            struct Thing* heartng = get_player_soul_container(other_player);
            if (heartng->active_state == ObSt_BeingDestroyed)
                continue;

            if ((player2->allied_players & (1 << playerIdx)) == 0)
            {
                won = false;
                break;
            }
        }
        if (won)
        {
            set_player_as_won_level(curPlayer);
        }
    }
}

void check_players_lost(void)
{
  long i;
  SYNCDBG(13, "Starting");
  //_DK_check_players_lost(); return;
  for (i=0; i < PLAYERS_COUNT; i++)
  {
      struct PlayerInfo *player;
      player = get_player(i);
      if (player_exists(player) && (player->is_active == 1))
      {
          struct Thing *heartng;
          heartng = get_player_soul_container(i);
          if ((!thing_exists(heartng) || (heartng->active_state == ObSt_BeingDestroyed)) && (player->victory_state == VicS_Undecided))
          {
            event_kill_all_players_events(i);
            set_player_as_lost_level(player);
            //this would easily prevent computer player activities on dead player, but it also makes dead player unable to use
            //floating spirit, so it can't be done this way: player->is_active = 0;
            if (is_my_player_number(i)) {
                LbPaletteSet(engine_palette);
            }
          }
      }
  }
}

void blast_slab(MapSlabCoord slb_x, MapSlabCoord slb_y, PlayerNumber plyr_idx)
{
    struct SlabMap *slb;
    slb = get_slabmap_block(slb_x, slb_y);
    if (slabmap_block_invalid(slb)) {
        return;
    }
    if (slabmap_owner(slb) != plyr_idx) {
        return;
    }
    struct Thing *doortng;
    doortng = get_door_for_position(slab_subtile_center(slb_x), slab_subtile_center(slb_y));
    if (!thing_is_invalid(doortng)) {
        destroy_door(doortng);
    }
    struct SlabAttr *slbattr;
    slbattr = get_slab_attrs(slb);
    if (slbattr->category == SlbAtCtg_FortifiedGround)
    {
      place_slab_type_on_map(10, slab_subtile_center(slb_x), slab_subtile_center(slb_y), game.neutral_player_num, 1);
      decrease_dungeon_area(plyr_idx, 1);
      do_unprettying(game.neutral_player_num, slb_x, slb_y);
      do_slab_efficiency_alteration(slb_x, slb_y);
      remove_traps_around_subtile(slab_subtile_center(slb_x), slab_subtile_center(slb_y), NULL);
      struct Coord3d pos;
      pos.x.val = subtile_coord_center(slab_subtile_center(slb_x));
      pos.y.val = subtile_coord_center(slab_subtile_center(slb_y));
      pos.z.val = get_floor_height_at(&pos);
      create_effect_element(&pos, TngEffElm_RedFlameBig, plyr_idx);
    }
}

static void process_dungeon_devastation_effects(void)
{
    SYNCDBG(8,"Starting");
    //_DK_process_dungeon_devastation_effects(); return;
    int plyr_idx;
    for (plyr_idx=0; plyr_idx < PLAYERS_COUNT; plyr_idx++)
    {
        struct Dungeon *dungeon;
        dungeon = get_players_num_dungeon(plyr_idx);
        if (dungeon->devastation_turn == 0)
            continue;
        if ((game.play_gameturn & 1) != 0)
            continue;
        dungeon->devastation_turn++;
        if (dungeon->devastation_turn >= max(map_tiles_x,map_tiles_y))
            continue;
        MapSlabCoord slb_x;
        MapSlabCoord slb_y;
        int i;
        int range;
        slb_x = subtile_slab(dungeon->devastation_centr_x) - dungeon->devastation_turn;
        slb_y = subtile_slab(dungeon->devastation_centr_y) - dungeon->devastation_turn;
        range = 2*dungeon->devastation_turn;
        for (i = 0; i <= range; i++)
        {
            blast_slab(slb_x + i, slb_y,         dungeon->owner);
            blast_slab(slb_x + i, slb_y + range, dungeon->owner);
        }
        for (i = 0; i <= range; i++)
        {
            blast_slab(slb_x,         slb_y + i, dungeon->owner);
            blast_slab(slb_x + range, slb_y + i, dungeon->owner);
        }
    }
}

void count_players_creatures_being_paid(int *creatures_count)
{
    unsigned long k;
    long i;
    const struct StructureList *slist;
    slist = get_list_for_thing_class(TCls_Creature);
    i = slist->index;
    k = 0;
    while (i != 0)
    {
        struct Thing *thing;
        thing = thing_get(i);
        if (thing_is_invalid(thing))
        {
            ERRORLOG("Jump to invalid thing detected");
            break;
        }
        i = thing->next_of_class;
        // Per-thing code
        if ((thing->owner != game.hero_player_num) && (thing->owner != game.neutral_player_num))
        {
            struct CreatureStats *crstat;
            crstat = creature_stats_get_from_thing(thing);
            if (crstat->pay != 0)
            {
                struct CreatureControl *cctrl;
                cctrl = creature_control_get_from_thing(thing);
                if (cctrl->prepayments_received > 0)
                {
                    cctrl->prepayments_received--;
                } else
                {
                    cctrl->paydays_owed++;
                    creatures_count[thing->owner]++;
                }
            }
        }
        // Per-thing code ends
        k++;
        if (k > THINGS_COUNT)
        {
            ERRORLOG("Infinite loop detected when sweeping things list");
            break;
        }
    }
}

void process_payday(void)
{
    //_DK_process_payday();
    game.pay_day_progress = game.pay_day_progress + (gameadd.pay_day_speed / 100);
    PlayerNumber plyr_idx;
    for (plyr_idx=0; plyr_idx < PLAYERS_COUNT; plyr_idx++)
    {
        if ((plyr_idx == game.hero_player_num) || (plyr_idx == game.neutral_player_num)) {
            continue;
        }
        struct PlayerInfo *player;
        player = get_player(plyr_idx);
        if (player_exists(player) && (player->is_active == 1))
        {
            compute_and_update_player_payday_total(plyr_idx);
        }
    }
    if (game.pay_day_gap <= game.pay_day_progress)
    {
        output_message(SMsg_Payday, 0, true);
        game.pay_day_progress = 0;
        // Prepare a list which counts how many creatures of each owner needs pay
        int player_paid_creatures_count[PLAYERS_EXT_COUNT];

        for (plyr_idx=0; plyr_idx < PLAYERS_EXT_COUNT; plyr_idx++)
        {
            player_paid_creatures_count[plyr_idx] = 0;
        }
        count_players_creatures_being_paid(player_paid_creatures_count);
        // Players which have creatures being paid, should get payday notification
        for (plyr_idx=0; plyr_idx < PLAYERS_EXT_COUNT; plyr_idx++)
        {
            if (player_paid_creatures_count[plyr_idx] > 0)
            {
                struct Dungeon *dungeon;
                dungeon = get_players_num_dungeon(plyr_idx);
                event_create_event_or_update_nearby_existing_event(0, 0,
                    EvKind_CreaturePayday, plyr_idx, dungeon->creatures_total_pay);
            }
        }
    }
}

void count_dungeon_stuff(void)
{
  struct PlayerInfo *player;
  struct Dungeon *dungeon;
  int i;

  game.field_14E4A4 = 0;
  game.field_14E4A0 = 0;
  game.field_14E49E = 0;

  for (i=0; i < DUNGEONS_COUNT; i++)
  {
    dungeon = get_dungeon(i);
    player = get_player(i);
    if (player_exists(player))
    {
      game.field_14E4A0 += dungeon->total_money_owned;
      game.field_14E4A4 += dungeon->num_active_diggers;
      game.field_14E49E += dungeon->num_active_creatrs;
    }
  }
}

void process_dungeons(void)
{
  SYNCDBG(12,"Starting");
  //check_players_won(); // This should be managed from levelscript
  check_players_lost();
  process_dungeon_power_magic();
  count_dungeon_stuff();
  process_dungeon_devastation_effects();
  process_entrance_generation();
  process_payday();
  process_things_in_dungeon_hand();
  SYNCDBG(12,"Finished");
}

<<<<<<< HEAD
void process_level_script(void)
{
  SYNCDBG(13,"Starting");
  struct PlayerInfo *player;
  player = get_my_player();
  // Do NOT stop executing scripts after winning if the RUN_AFTER_VICTORY(1) script command has been issued
  if ((player->victory_state == VicS_Undecided) || (game.system_flags & GSF_RunAfterVictory))
  {
      process_conditions();
      process_check_new_creature_partys();
    //script_process_messages(); is not here, but it is in beta - check why
      process_check_new_tunneller_partys();
      process_values();
      process_win_and_lose_conditions(my_player_number); //player->id_number may be uninitialized yet
    //  show_onscreen_msg(8, "Flags %d %d %d %d %d %d", game.dungeon[0].script_flags[0],game.dungeon[0].script_flags[1],
    //    game.dungeon[0].script_flags[2],game.dungeon[0].script_flags[3],game.dungeon[0].script_flags[4],game.dungeon[0].script_flags[5]);
  }
  SYNCDBG(19,"Finished");
}

void update_player_camera_fp(struct Camera *cam, struct Thing *thing)
{
    struct CreatureStatsOLD *creature_stats_OLD = &game.creature_stats_OLD[thing->model];
    struct CreatureStats* crstat = creature_stats_get_from_thing(thing);
    struct CreatureControl *cctrl = creature_control_get_from_thing(thing);
    creature_stats_OLD->eye_height = crstat->eye_height + (crstat->eye_height * crtr_conf.exp.size_increase_on_exp * cctrl->explevel) / 100;
    _DK_update_player_camera_fp(cam, thing);
}

void view_move_camera_left(struct Camera *cam, long a2)
{
    _DK_view_move_camera_left(cam, a2); return;
}

void view_move_camera_right(struct Camera *cam, long a2)
{
    _DK_view_move_camera_right(cam, a2); return;
}

void view_move_camera_up(struct Camera *cam, long a2)
{
    _DK_view_move_camera_up(cam, a2); return;
}

void view_move_camera_down(struct Camera *cam, long a2)
{
    _DK_view_move_camera_down(cam, a2); return;
}

void view_process_camera_inertia(struct Camera *cam)
{
    int i;
    i = cam->field_20;
    if (i > 0) {
        view_move_camera_right(cam, abs(i));
    } else
    if (i < 0) {
        view_move_camera_left(cam, abs(i));
    }
    if ( cam->field_24 ) {
        cam->field_24 = 0;
    } else {
        cam->field_20 /= 2;
    }
    i = cam->field_25;
    if (i > 0) {
        view_move_camera_down(cam, abs(i));
    } else
    if (i < 0) {
        view_move_camera_up(cam, abs(i));
    }
    if (cam->field_29) {
        cam->field_29 = 0;
    } else {
        cam->field_25 /= 2;
    }
    if (cam->field_1B) {
        cam->orient_a = (cam->field_1B + cam->orient_a) & LbFPMath_AngleMask;
    }
    if (cam->field_1F) {
        cam->field_1F = 0;
    } else {
        cam->field_1B /= 2;
    }
}

void update_player_camera(struct PlayerInfo *player)
{
    //_DK_update_player_camera(player);
    struct Dungeon *dungeon;
    dungeon = get_players_dungeon(player);
    struct Camera *cam;
    cam = player->acamera;
    view_process_camera_inertia(cam);
    switch (cam->view_mode)
    {
    case PVM_CreatureView:
        if (player->controlled_thing_idx > 0) {
            struct Thing *ctrltng;
            ctrltng = thing_get(player->controlled_thing_idx);
            update_player_camera_fp(cam, ctrltng);
        } else
        if (player->instance_num != PI_HeartZoom) {
            ERRORLOG("Cannot go first person without controlling creature");
        }
        break;
    case PVM_IsometricView:
        player->cameras[CamIV_FrontView].mappos.x.val = cam->mappos.x.val;
        player->cameras[CamIV_FrontView].mappos.y.val = cam->mappos.y.val;
        break;
    case PVM_FrontView:
        player->cameras[CamIV_Isometric].mappos.x.val = cam->mappos.x.val;
        player->cameras[CamIV_Isometric].mappos.y.val = cam->mappos.y.val;
        break;
    }
    if (dungeon->camera_deviate_quake) {
        dungeon->camera_deviate_quake--;
    }
    if (dungeon->camera_deviate_jump > 0) {
        dungeon->camera_deviate_jump -= 32;
    }
}

void update_all_players_cameras(void)
{
  int i;
  struct PlayerInfo *player;
  SYNCDBG(6,"Starting");
  for (i=0; i<PLAYERS_COUNT; i++)
  {
    player = get_player(i);
    if (player_exists(player) && ((player->allocflags & PlaF_CompCtrl) == 0))
    {
          update_player_camera(player);
    }
  }
}

=======
>>>>>>> d522feb0
void update_flames_nearest_camera(struct Camera *camera)
{
  if (camera == NULL)
    return;
  _DK_update_flames_nearest_camera(camera);
}

void update_near_creatures_for_footsteps(long *near_creatures, const struct Coord3d *srcpos)
{
    long near_distance[3];
    // Don't allow creatures which are far by over 20 subtiles
    near_distance[0] = subtile_coord(20,0);
    near_distance[1] = subtile_coord(20,0);
    near_distance[2] = subtile_coord(20,0);
    near_creatures[0] = 0;
    near_creatures[1] = 0;
    near_creatures[2] = 0;
    // Find the closest thing for footsteps
    struct Thing *thing;
    unsigned long k;
    long i;
    const struct StructureList *slist;
    slist = get_list_for_thing_class(TCls_Creature);
    i = slist->index;
    k = 0;
    while (i != 0)
    {
        thing = thing_get(i);
        if (thing_is_invalid(thing))
        {
            ERRORLOG("Jump to invalid thing detected");
            break;
        }
        i = thing->next_of_class;
        // Per-thing code
        thing->state_flags &= ~TF1_DoFootsteps;
        if ( (!thing_is_picked_up(thing)) && (!thing_is_dragged_or_pulled(thing)) )
        {
            struct CreatureSound *crsound;
            crsound = get_creature_sound(thing, CrSnd_Foot);
            if (crsound->index > 0)
            {
                struct CreatureControl *cctrl;
                cctrl = creature_control_get_from_thing(thing);
                long ndist;
                ndist = get_2d_box_distance(srcpos, &thing->mappos);
                if (ndist < near_distance[0])
                {
                    if (((cctrl->distance_to_destination != 0) && ((int)thing->field_60 >= (int)thing->mappos.z.val))
                      || ((thing->movement_flags & TMvF_Flying) != 0))
                    {
                        // Insert the new item to our list
                        int n;
                        for (n = 2; n>0; n--)
                        {
                            near_creatures[n] = near_creatures[n-1];
                            near_distance[n] = near_distance[n-1];
                        }
                        near_distance[0] = ndist;
                        near_creatures[0] = thing->index;
                    }
                }
            }
        }
        // Per-thing code ends
        k++;
        if (k > THINGS_COUNT)
        {
            ERRORLOG("Infinite loop detected when sweeping things list");
            break;
        }
    }
}

long stop_playing_flight_sample_in_all_flying_creatures(void)
{
    struct Thing *thing;
    unsigned long k;
    long i;
    long naffected;
    naffected = 0;
    const struct StructureList *slist;
    slist = get_list_for_thing_class(TCls_Creature);
    i = slist->index;
    k = 0;
    while (i != 0)
    {
        thing = thing_get(i);
        if (thing_is_invalid(thing))
        {
          ERRORLOG("Jump to invalid thing detected");
          break;
        }
        i = thing->next_of_class;
        // Per-thing code
        if ((get_creature_model_flags(thing) & CMF_IsDiptera) && ((thing->state_flags & TF1_DoFootsteps) == 0))
        {
            if ( S3DEmitterIsPlayingSample(thing->snd_emitter_id, 25, 0) ) {
                S3DDeleteSampleFromEmitter(thing->snd_emitter_id, 25, 0);
            }
        }
        // Per-thing code ends
        k++;
        if (k > THINGS_COUNT)
        {
          ERRORLOG("Infinite loop detected when sweeping things list");
          break;
        }
    }
    return naffected;
}

void update_footsteps_nearest_camera(struct Camera *cam)
{
    static long timeslice = 0;
    static long near_creatures[3];
    struct Coord3d srcpos;
    SYNCDBG(6,"Starting");
    if (cam == NULL)
        return;
    //_DK_update_footsteps_nearest_camera(camera);
    srcpos.x.val = cam->mappos.x.val;
    srcpos.y.val = cam->mappos.y.val;
    srcpos.z.val = cam->mappos.z.val;
    if (timeslice == 0) {
        update_near_creatures_for_footsteps(near_creatures, &srcpos);
    }
    long i;
    for (i=0; i < 3; i++)
    {
        struct Thing *thing;
        if (near_creatures[i] == 0)
            break;
        thing = thing_get(near_creatures[i]);
        if (thing_is_creature(thing)) {
            thing->state_flags |= TF1_DoFootsteps;
            play_thing_walking(thing);
        }
    }
    if (timeslice == 0)
    {
        stop_playing_flight_sample_in_all_flying_creatures();
    }
    timeslice = (timeslice + 1) % 4;
}

int clear_active_dungeons_stats(void)
{
  struct Dungeon *dungeon;
  int i;
  for (i=0; i <= game.hero_player_num; i++)
  {
      dungeon = get_dungeon(i);
      if (dungeon_invalid(dungeon))
          break;
      memset((char *)dungeon->field_64, 0, CREATURE_TYPES_COUNT * 15 * sizeof(unsigned short));
      memset((char *)dungeon->guijob_all_creatrs_count, 0, CREATURE_TYPES_COUNT*3*sizeof(unsigned short));
      memset((char *)dungeon->guijob_angry_creatrs_count, 0, CREATURE_TYPES_COUNT*3*sizeof(unsigned short));
  }
  return i;
}

TbBool valid_cave_in_position(PlayerNumber plyr_idx, MapSubtlCoord stl_x, MapSubtlCoord stl_y)
{
    struct Map *mapblk;
    mapblk = get_map_block_at(stl_x,stl_y);
    if ((mapblk->flags & SlbAtFlg_Blocking) != 0)
        return false;
    struct SlabMap *slb;
    slb = get_slabmap_for_subtile(stl_x,stl_y);
    return (plyr_idx == game.neutral_player_num) || (slabmap_owner(slb) == game.neutral_player_num) || (slabmap_owner(slb) == plyr_idx);
}

long update_cave_in(struct Thing *thing)
{
    //return _DK_update_cave_in(thing);
    thing->health--;
    thing->field_4F |= TF4F_Unknown01;
    if (thing->health < 1)
    {
        delete_thing_structure(thing, 0);
        return 1;
    }

    const struct MagicStats *pwrdynst;
    pwrdynst = get_power_dynamic_stats(PwrK_CAVEIN);
    struct Thing *efftng;
    struct Coord3d pos;
    PlayerNumber owner;
    owner = thing->owner;
    if ((game.play_gameturn % 3) == 0)
    {
        int n;
        n = UNSYNC_RANDOM(AROUND_TILES_COUNT);
<<<<<<< HEAD
        pos.x.val = thing->mappos.x.val + UNSYNC_RANDOM(0x2C0) * around[n].delta_x;
        pos.y.val = thing->mappos.y.val + UNSYNC_RANDOM(0x2C0) * around[n].delta_y;
=======
        pos.x.val = thing->mappos.x.val + UNSYNC_RANDOM(704) * around[n].delta_x;
        pos.y.val = thing->mappos.y.val + UNSYNC_RANDOM(704) * around[n].delta_y;
>>>>>>> d522feb0
        if (subtile_has_slab(coord_subtile(pos.x.val),coord_subtile(pos.y.val)))
        {
            pos.z.val = get_ceiling_height(&pos) - 128;
            efftng = create_effect_element(&pos, TngEff_Flash, owner);
            if (!thing_is_invalid(efftng)) {
                efftng->health = pwrdynst->time;
            }
        }
    }

    GameTurnDelta turns_between;
    GameTurnDelta turns_alive;
    turns_between = pwrdynst->time / 5;
    turns_alive = game.play_gameturn - thing->creation_turn;
    if ((turns_alive != 0) && ((turns_between < 1) || (3 * turns_between / 4 == turns_alive % turns_between)))
    {
        pos.x.val = thing->mappos.x.val + UNSYNC_RANDOM(128);
        pos.y.val = thing->mappos.y.val + UNSYNC_RANDOM(128);
        pos.z.val = get_floor_height_at(&pos) + 384;
        create_effect(&pos, TngEff_HarmlessGas4, owner);
    }

    if ((turns_alive % game.turns_per_collapse_dngn_dmg) == 0)
    {
        pos.x.val = thing->mappos.x.val;
        pos.y.val = thing->mappos.y.val;
        pos.z.val = subtile_coord(1,0);
        Thing_Modifier_Func do_cb;
        struct CompoundTngFilterParam param;
        param.plyr_idx = -1;
        param.class_id = 0;
        param.model_id = 0;
        param.num1 = thing->owner;
        param.num2 = game.collapse_dungeon_damage;
        param.ptr3 = 0;
        do_cb = damage_creatures_with_physical_force;
        do_to_things_with_param_around_map_block(&pos, do_cb, &param);
    }

    if ((8 * pwrdynst->time / 10 >= thing->health) && (2 * pwrdynst->time / 10 <= thing->health))
    {
        if ((pwrdynst->time < 10) || ((thing->health % (pwrdynst->time / 10)) == 0))
        {
            int round_idx;
<<<<<<< HEAD
            // TODO: Random
            round_idx = GAME_RANDOM(AROUND_TILES_COUNT);
=======
            round_idx = CREATURE_RANDOM(thing, AROUND_TILES_COUNT);
>>>>>>> d522feb0
            set_coords_to_slab_center(&pos, subtile_slab(thing->mappos.x.val + 3 * around[round_idx].delta_x), subtile_slab(thing->mappos.y.val + 3 * around[round_idx].delta_y));
            if (subtile_has_slab(coord_subtile(pos.x.val), coord_subtile(pos.y.val)) && valid_cave_in_position(thing->owner, coord_subtile(pos.x.val), coord_subtile(pos.y.val)))
            {
                struct Thing *ncavitng;
                ncavitng = get_cavein_at_subtile_owned_by(coord_subtile(pos.x.val), coord_subtile(pos.y.val), -1);
                if (thing_is_invalid(ncavitng))
                {
                    long dist;
                    struct Coord3d pos2;
                    pos2.x.val = subtile_coord(thing->cave_in.x,0);
                    pos2.y.val = subtile_coord(thing->cave_in.y,0);
                    pos2.z.val = subtile_coord(1,0);
                    dist = get_2d_box_distance(&pos, &pos2);
                    if (pwrdynst->strength[thing->cave_in.model] >= coord_subtile(dist))
                    {
                        ncavitng = create_thing(&pos, TCls_CaveIn, thing->cave_in.model, owner, -1);
                        if (!thing_is_invalid(ncavitng))
                        {
                            thing->health += 5;
                            if (thing->health > 0)
                            {
                                ncavitng->cave_in.x = thing->cave_in.x;
                                ncavitng->cave_in.y = thing->cave_in.y;
                            }
                        }
                    }
                }
            }
        }
    }
    return 1;
}

void update(void)
{
    struct PlayerInfo *player;
    SYNCDBG(8,"Starting for turn %ld",(long)game.play_gameturn);

    TbClockMSec tick_start = LbTimerClock();

    if ((game.operation_flags & GOF_Paused) == 0)
        update_light_render_area();
    process_packets();
    if (quit_game || exit_keeper) {
        return;
    }
    if (game.game_kind == GKind_Unknown1)
    {
        game.field_14EA4B = 0;
        return;
    }

    if ((game.operation_flags & GOF_Paused) == 0)
    {
        player = get_my_player();
        if (player->additional_flags & PlaAF_LightningPaletteIsActive)
        {
            PaletteSetPlayerPalette(player, engine_palette);
            set_flag_byte(&player->additional_flags,PlaAF_LightningPaletteIsActive,false);
        }
        clear_active_dungeons_stats();
        update_creature_pool_state();
        if ((game.play_gameturn & 0x01) != 0)
            update_animating_texture_maps();
        update_things();
        process_rooms();
        process_dungeons();
        update_research();
        update_manufacturing();
        event_process_events();
        update_all_events();
        process_level_script();
        if ((game.numfield_D & GNFldD_Unkn04) != 0)
            process_computer_players2();
        process_players();
        process_action_points();
        process_armageddon();
        process_updating_packets();

        player = get_my_player();
        if (player->view_mode == PVM_CreatureView)
            update_flames_nearest_camera(player->acamera);
        update_footsteps_nearest_camera(player->acamera);
        PaletteFadePlayer(player);
#if (BFDEBUG_LEVEL > 9)
        lights_stats_debug_dump();
        things_stats_debug_dump();
        creature_stats_debug_dump();
#endif
    }

    message_update();
    update_all_players_cameras();
    update_player_sounds();
    game.field_14EA4B = 0;
    tick_time = LbTimerClock() - tick_start;
    SYNCDBG(6,"Finished");
}

long near_map_block_thing_filter_queryable_object(const struct Thing *thing, MaxTngFilterParam param, long maximizer)
{
/* Currently this only makes Dungeon Heart blinking; maybe I'll find a purpose for it later
    long dist_x,dist_y;
    if ((thing->class_id == TCls_Object) && (thing->model == 5))
    {
      if (thing->owner == param->plyr_idx)
      {
          // note that abs() is not required because we're computing square of the values
          dist_x = param->num1-(MapCoord)thing->mappos.x.val;
          dist_y = param->num2-(MapCoord)thing->mappos.y.val;
          // This function should return max value when the distance is minimal, so:
          return LONG_MAX-(dist_x*dist_x + dist_y*dist_y);
      }
    }
*/
    // If conditions are not met, return -1 to be sure thing will not be returned.
    return -1;
}

struct Thing *get_queryable_object_near(MapCoord pos_x, MapCoord pos_y, long plyr_idx)
{
    Thing_Maximizer_Filter filter;
    struct CompoundTngFilterParam param;
    SYNCDBG(19,"Starting");
    //return _DK_get_queryable_object_near(pos_x, pos_y, plyr_idx);
    filter = near_map_block_thing_filter_queryable_object;
    param.plyr_idx = plyr_idx;
    param.num1 = pos_x;
    param.num2 = pos_y;
    return get_thing_near_revealed_map_block_with_filter(pos_x, pos_y, filter, &param);
}

void set_player_cameras_position(struct PlayerInfo *player, long pos_x, long pos_y)
{
    player->cameras[CamIV_Parchment].mappos.x.val = pos_x;
    player->cameras[CamIV_FrontView].mappos.x.val = pos_x;
    player->cameras[CamIV_Isometric].mappos.x.val = pos_x;
    player->cameras[CamIV_Parchment].mappos.y.val = pos_y;
    player->cameras[CamIV_FrontView].mappos.y.val = pos_y;
    player->cameras[CamIV_Isometric].mappos.y.val = pos_y;
}

void scale_tmap2(long a1, long flags, long a3, long a4x, long a4y, long a6x, long a6y)
{
    if ((a6x == 0) || (a6y == 0)) {
        return;
    }
    long xstart;
    long ystart;
    long xend;
    long yend;
    char orient;
    switch (flags)
    {
    case 0:
        xstart = 0;
        ystart = 0;
        xend = 2097151 / a6x;
        yend = 2097151 / a6y;
        orient = 0;
        break;
    case 0x10:
        xstart = 2097151;
        ystart = 0;
        xend = -2097151 / a6x;
        yend = 2097151 / a6y;
        orient = 0;
        break;
    case 0x20:
        xstart = 0;
        ystart = 2097151;
        xend = 2097151 / a6x;
        yend = -2097151 / a6y;
        orient = 0;
        break;
    case 0x30:
        xstart = 2097151;
        ystart = 2097151;
        xend = -2097151 / a6x;
        yend = -2097151 / a6y;
        orient = 0;
        break;
    case 0x40:
        ystart = 0;
        xstart = 0;
        yend = 2097151 / a6y;
        xend = 2097151 / a6x;
        orient = 1;
        break;
    case 0x50:
        ystart = 0;
        xstart = 2097151;
        yend = 2097151 / a6y;
        xend = -2097151 / a6x;
        orient = 1;
        break;
    case 0x60:
        ystart = 2097151;
        xstart = 0;
        yend = -2097151 / a6y;
        xend = 2097151 / a6x;
        orient = 1;
        break;
    case 0x70:
        xstart = 2097151;
        ystart = 2097151;
        yend = -2097151 / a6y;
        xend = -2097151 / a6x;
        orient = 1;
        break;
    default:
          return;
    }
    long v10;
    long v12;
    v10 = a4x;
    if (v10 < 0)
    {
        a6x += a4x;
        if (a6x < 0) {
            return;
        }
        xstart -= xend * a4x;
        v10 = 0;
    }
    if (v10 + a6x > vec_window_width)
    {
        a6x = vec_window_width - v10;
        if (a6x < 0) {
            return;
        }
    }
    v12 = a4y;
    if (v12 < 0)
    {
        a6y += a4y;
        if (a6y < 0) {
            return;
        }
        ystart -= a4y * yend;
        v12 = 0;
    }
    if (v12 + a6y > vec_window_height)
    {
        a6y = vec_window_height - v12;
        if (a6y < 0) {
            return;
        }
    }
    int i;
    long hlimits[480];
    long wlimits[640];
    long *xlim;
    long *ylim;
    unsigned char *dbuf;
    unsigned char *block;
    if (!orient)
    {
        xlim = wlimits;
        for (i = a6x; i > 0; i--)
        {
            *xlim = xstart;
            xlim++;
            xstart += xend;
        }
        ylim = hlimits;
        for (i = a6y; i > 0; i--)
        {
            *ylim = ystart;
            ylim++;
            ystart += yend;
        }
        dbuf = &vec_screen[v10 + v12 * vec_screen_width];
        block = block_ptrs[a1];
        ylim = hlimits;
        long px;
        long py;
        int srcx;
        int srcy;
        unsigned char *d;
        if ( a3 >= 0 )
        {
          for (py = a6y; py > 0; py--)
          {
              xlim = wlimits;
              d = dbuf;
              srcy = (((*ylim) & 0xFF0000u) >> 16);
              for (px = a6x; px > 0; px--)
              {
                srcx = (((*xlim) & 0xFF0000u) >> 16);
                xlim++;
                *d = pixmap.fade_tables[256 * a3 + block[(srcy << 8) + srcx]];
                ++d;
              }
              dbuf += vec_screen_width;
              ylim++;
          }
        } else
        {
          for (py = a6y; py > 0; py--)
          {
            xlim = wlimits;
            d = dbuf;
            srcy = (((*ylim) & 0xFF0000u) >> 16);
            for (px = a6x; px > 0; px--)
            {
              srcx = (((*xlim) & 0xFF0000u) >> 16);
              xlim++;
              *d = block[(srcy << 8) + srcx];
              ++d;
            }
            dbuf += vec_screen_width;
            ylim++;
          }
        }
    } else
    {
        ylim = wlimits;
        for (i = a6y; i > 0; i--)
        {
          *ylim = ystart;
          ylim++;
          ystart += yend;
        }
        xlim = hlimits;
        for (i = a6x; i > 0; i--)
        {
          *xlim = xstart;
          xlim++;
          xstart += xend;
        }
        dbuf = &vec_screen[v10 + v12 * vec_screen_width];
        block = block_ptrs[a1];
        ylim = wlimits;
        long px;
        long py;
        int srcx;
        int srcy;
        unsigned char *d;
        if ( a3 >= 0 )
        {
          for (py = a6y; py > 0; py--)
          {
              xlim = hlimits;
              d = dbuf;
              srcy = (((*ylim) & 0xFF0000u) >> 16);
              for (px = a6x; px > 0; px--)
              {
                srcx = (((*xlim) & 0xFF0000u) >> 16);
                xlim++;
                *d = pixmap.fade_tables[256 * a3 + block[(srcx << 8) + srcy]];
                ++d;
              }
              dbuf += vec_screen_width;
              ylim++;
          }
        } else
        {
          for (py = a6y; py > 0; py--)
          {
            xlim = hlimits;
            d = dbuf;
            srcy = (((*ylim) & 0xFF0000u) >> 16);
            for (px = a6x; px > 0; px--)
            {
              srcx = (((*xlim) & 0xFF0000u) >> 16);
              xlim++;
              *d = block[(srcx << 8) + srcy];
              ++d;
            }
            dbuf += vec_screen_width;
            ylim++;
          }
        }
    }
}

void draw_texture(long a1, long a2, long a3, long a4, long a5, long a6, long a7)
{
    //_DK_draw_texture(a1, a2, a3, a4, a5, a6, a7);
    scale_tmap2(a5, a6, a7, a1 / pixel_size, a2 / pixel_size, a3 / pixel_size, a4 / pixel_size);
}

void update_block_pointed(int i,long x, long x_frac, long y, long y_frac)
{
    struct Map *mapblk;
    struct Column *colmn;
    short visible;
    unsigned int smask;
    long k;

    if (i > 0)
    {
      mapblk = get_map_block_at(x,y);
      visible = map_block_revealed_bit(mapblk, player_bit);
      if ((!visible) || ((mapblk->data & 0x7FF) > 0))
      {
        if (visible)
          k = mapblk->data & 0x7FF;
        else
          k = game.unrevealed_column_idx;
        colmn = get_column(k);
        smask = colmn->solidmask;
        if ((temp_cluedo_mode) && (smask != 0))
        {
          if (visible)
            k = mapblk->data & 0x7FF;
          else
            k = game.unrevealed_column_idx;
          colmn = get_column(k);
          if (colmn->solidmask >= 8)
          {
            if ( (!visible) || (((get_navigation_map(x,y) & 0x80) == 0) && ((mapblk->flags & SlbAtFlg_IsRoom) == 0)) )
              smask &= 3;
          }
        }
        if (smask & (1 << (i-1)))
        {
          pointed_at_frac_x = x_frac;
          pointed_at_frac_y = y_frac;
          block_pointed_at_x = x;
          block_pointed_at_y = y;
          me_pointed_at = mapblk;
        }
        if (((!temp_cluedo_mode) && (i == 5)) || ((temp_cluedo_mode) && (i == 2)))
        {
          top_pointed_at_frac_x = x_frac;
          top_pointed_at_frac_y = y_frac;
          top_pointed_at_x = x;
          top_pointed_at_y = y;
        }
      }
    } else
    {
        mapblk = get_map_block_at(x,y);
        floor_pointed_at_x = x;
        floor_pointed_at_y = y;
        block_pointed_at_x = x;
        block_pointed_at_y = y;
        pointed_at_frac_x = x_frac;
        pointed_at_frac_y = y_frac;
        me_pointed_at = mapblk;
    }
}

void update_blocks_pointed(void)
{
    long x;
    long y;
    long x_frac;
    long y_frac;
    long hori_ptr_y;
    long vert_ptr_y;
    long hori_hdelta_y;
    long vert_hdelta_y;
    long hori_ptr_x;
    long vert_ptr_x;
    long hvdiv_x;
    long hvdiv_y;
    long long lltmp;
    long k;
    int i;
    SYNCDBG(19,"Starting");
    if ((!vert_offset[1]) && (!hori_offset[1]))
    {
        block_pointed_at_x = 0;
        block_pointed_at_y = 0;
        me_pointed_at = INVALID_MAP_BLOCK;//get_map_block_at(0,0);
    } else
    {
        hori_ptr_y = (long)hori_offset[0] * (pointer_y - y_init_off);
        vert_ptr_y = (long)vert_offset[0] * (pointer_y - y_init_off);
        hori_hdelta_y = (long)hori_offset[0] * ((long)high_offset[1] >> 8);
        vert_hdelta_y = (long)vert_offset[0] * ((long)high_offset[1] >> 8);
        vert_ptr_x = (long)(vert_offset[1] * (pointer_x - x_init_off)) >> 1;
        hori_ptr_x = (long)(hori_offset[1] * (pointer_x - x_init_off)) >> 1;
        lltmp = hori_offset[0] * (long long)vert_offset[1] - vert_offset[0] * (long long)hori_offset[1];
        hvdiv_x = (lltmp >> 11);
        if (hvdiv_x == 0) hvdiv_x = 1;
        lltmp = vert_offset[0] * (long long)hori_offset[1] - hori_offset[0] * (long long)vert_offset[1];
        hvdiv_y = (lltmp >> 11);
        if (hvdiv_y == 0) hvdiv_y = 1;
        for (i=0; i < 8; i++)
        {
          k = (vert_ptr_x - (vert_ptr_y >> 1)) / hvdiv_x;
          x_frac = (k & 3) << 6;
          x = k >> 2;
          k = (hori_ptr_x - (hori_ptr_y >> 1)) / hvdiv_y;
          y_frac = (k & 3) << 6;
          y = k >> 2;
          if ((x >= 0) && (x < map_subtiles_x) && (y >= 0) && (y < map_subtiles_y))
          {
              update_block_pointed(i,x,x_frac,y,y_frac);
          }
          hori_ptr_y -= hori_hdelta_y;
          vert_ptr_y -= vert_hdelta_y;
        }
    }
    SYNCDBG(19,"Finished");
}

void engine(struct PlayerInfo *player, struct Camera *cam)
{
    TbGraphicsWindow grwnd;
    TbGraphicsWindow ewnd;
    unsigned short flg_mem;

    SYNCDBG(9,"Starting");
    //_DK_engine(cam); return;

    flg_mem = lbDisplay.DrawFlags;
    update_engine_settings(player);
    mx = cam->mappos.x.val;
    my = cam->mappos.y.val;
    mz = cam->mappos.z.val;
    pointer_x = (GetMouseX() - player->engine_window_x) / pixel_size;
    pointer_y = (GetMouseY() - player->engine_window_y) / pixel_size;
    lens = (cam->field_13 * ((long)MyScreenWidth))/pixel_size / 320;
    if (lens_mode == 0)
        update_blocks_pointed();
    LbScreenStoreGraphicsWindow(&grwnd);
    store_engine_window(&ewnd,pixel_size);
    view_height_over_2 = ewnd.height/2;
    view_width_over_2 = ewnd.width/2;
    LbScreenSetGraphicsWindow(ewnd.x, ewnd.y, ewnd.width, ewnd.height);
    setup_vecs(lbDisplay.GraphicsWindowPtr, 0, lbDisplay.GraphicsScreenWidth,
        ewnd.width, ewnd.height);
    camera_zoom = scale_camera_zoom_to_screen(cam->zoom);
    draw_view(cam, 0);
    lbDisplay.DrawFlags = flg_mem;
    thing_being_displayed = 0;
    LbScreenLoadGraphicsWindow(&grwnd);
}

void find_frame_rate(void)
{
    static TbClockMSec prev_time2=0;
    static TbClockMSec cntr_time2=0;
    unsigned long curr_time;
    curr_time = LbTimerClock();
    cntr_time2++;
    if (curr_time-prev_time2 >= 1000)
    {
        double time_fdelta = 1000.0*((double)(cntr_time2))/(curr_time-prev_time2);
        prev_time2 = curr_time;
        game.time_delta = (unsigned long)(time_fdelta*256.0);
        cntr_time2 = 0;
    }
}

void packet_load_find_frame_rate(unsigned long incr)
{
    static TbClockMSec start_time=0;
    static TbClockMSec extra_frames=0;
    TbClockMSec curr_time;
    curr_time = LbTimerClock();
    if ((curr_time-start_time) < 5000)
    {
        extra_frames += incr;
    } else
    {
        double time_fdelta = 1000.0*((double)(extra_frames+incr))/(curr_time-start_time);
        start_time = curr_time;
        game.time_delta = (unsigned long)(time_fdelta*256.0);
        extra_frames = 0;
    }
}

/**
 * Checks if the game screen needs redrawing.
 */
short display_should_be_updated_this_turn(void)
{
    if ((game.operation_flags & GOF_Paused) != 0)
      return true;
    if ( (game.turns_fastforward == 0) && (!game.numfield_149F38) )
    {
      find_frame_rate();
      if ( (game.frame_skip == 0) || ((game.play_gameturn % game.frame_skip) == 0))
        return true;
    } else
    if ( ((game.play_gameturn & 0x3F)==0) ||
         ((game.numfield_149F38) && ((game.play_gameturn & 7)==0)) )
    {
      packet_load_find_frame_rate(64);
      return true;
    }
    return false;
}

/**
 * Makes last updates to the video buffer, and swaps buffers to show
 * the new image.
 */
TbBool keeper_screen_swap(void)
{
/*  // For resolution 640x480, move the graphics data 40 lines lower
  if ( lbDisplay.ScreenMode == Lb_SCREEN_MODE_640_480_8 )
    if (LbScreenLock() == Lb_SUCCESS)
    {
      int i;
      int scrmove_x=0;
      int scrmove_y=40;
      int scanline_len=640;
      for (i=400;i>=0;i--)
        memcpy(lbDisplay.WScreen+scanline_len*(i+scrmove_y)+scrmove_x, lbDisplay.WScreen+scanline_len*i, scanline_len-scrmove_x);
      memset(lbDisplay.WScreen, 0, scanline_len*scrmove_y);
      LbScreenUnlock();
    }*/
  LbScreenSwap();
  return true;
}

/**
 * Waits until the next game turn. Delay is usually controlled by
 * num_fps variable.
 */
TbBool keeper_wait_for_next_turn(void)
{
    if ((game.numfield_D & GNFldD_Unkn10) != 0)
    {
        // No idea when such situation occurs
        TbClockMSec sleep_end = last_loop_time + 1000;
        LbSleepUntil(sleep_end);
        last_loop_time = LbTimerClock();
        return true;
    }
    if (game.frame_skip == 0)
    {
        // Standard delaying system
        TbClockMSec sleep_end = last_loop_time + 1000/game.num_fps;
        LbSleepUntil(sleep_end);
        last_loop_time = LbTimerClock();
        return true;
    }
    return false;
}

TbBool keeper_wait_for_screen_focus(void)
{
    do {
        if ( !LbWindowsControl() )
        {
          if ((game.system_flags & GSF_NetworkActive) == 0)
          {
            exit_keeper = 1;
            break;
          }
          SYNCLOG("Alex's point reached");
        }
        if (LbIsActive())
          return true;
        if ((game.system_flags & GSF_NetworkActive) != 0)
          return true;
        if (!freeze_game_on_focus_lost())
          return true;
        LbSleepFor(50);
    } while ((!exit_keeper) && (!quit_game));
    return false;
}

void keeper_gameplay_loop(void)
{
    short do_draw;
    struct PlayerInfo *player;
    SYNCDBG(5,"Starting");
    player = get_my_player();
    PaletteSetPlayerPalette(player, engine_palette);
    if ((game.operation_flags & GOF_SingleLevel) != 0)
        initialise_eye_lenses();

    if (start_params.show_ticks)
    {
        game.flags_gui |= GGUI_ShowTickTime;
    }

#ifdef AUTOTESTING
    if ((start_params.autotest_flags & ATF_AI_Player) != 0)
    {
        toggle_computer_player(player->id_number);
    }
#endif

    SYNCDBG(0,"Entering the gameplay loop for level %d",(int)get_loaded_level_number());

    KeeperSpeechClearEvents();
    LbErrorParachuteUpdate(); // For some reasone parachute keeps changing; Remove when won't be needed anymore

    //the main gameplay loop starts
    while ((!quit_game) && (!exit_keeper))
    {
        if ((game.flags_font & FFlg_unk10) != 0)
        {
          if (game.play_gameturn == 4)
              LbNetwork_ChangeExchangeTimeout(0);
        }

#ifdef AUTOTESTING
        if ((start_params.autotest_flags & ATF_ExitOnTurn) && (start_params.autotest_exit_turn == game.play_gameturn))
        {
            quit_game = true;
            exit_keeper = true;
            break;
        }
        evm_stat(1, "turn,edg=%d,%s val=%ld,t=1,action_seed=%ld",
                 game.play_gameturn & 1, evm_get_suffix(),
                 game.play_gameturn, game.action_rand_seed);
        if (start_params.autotest_flags & ATF_FixedSeed)
        {
            game.action_rand_seed = game.play_gameturn;
            game.unsync_rand_seed = game.play_gameturn;
            srand(game.play_gameturn); // It shouldnt change anything
        }
        else
#endif
        {
            // make randomness of next turn independent of this one
            game.action_rand_seed = gameadd.action_turn_rand_seed;
            if ((game.operation_flags & GOF_Paused) == 0)
            {
                gameadd.action_turn_rand_seed++;
            }
        }

        // Check if we should redraw screen in this turn
        do_draw = display_should_be_updated_this_turn() || (!LbIsActive());

        LbWindowsControl();
        input_eastegg();
        input();
        update();

        if (quit_game || exit_keeper)
            do_draw = false;

        if ( do_draw )
            keeper_screen_redraw();
        keeper_wait_for_screen_focus();
        // Direct information/error messages
        if (LbScreenLock() == Lb_SUCCESS)
        {
            if ( do_draw )
                perform_any_screen_capturing();
            draw_onscreen_direct_messages();
            LbScreenUnlock();
        }

        // Music and sound control
        if ( !SoundDisabled )
        {
            if ( (game.turns_fastforward == 0) && (!game.numfield_149F38) )
            {
                MonitorStreamedSoundTrack();
                process_sound_heap();
            }
        }

        // Move the graphics window to center of screen buffer and swap screen
        if ( do_draw )
            keeper_screen_swap();

        // Make delay if the machine is too fast
        if ( (!game.packet_load_enable) || (game.turns_fastforward == 0) )
            keeper_wait_for_next_turn();
        if (game.turns_packetoff == game.play_gameturn)
            exit_keeper = 1;
    } // end while
    SYNCDBG(0,"Gameplay loop finished after %lu turns",(unsigned long)game.play_gameturn);
}

TbBool can_thing_be_queried(struct Thing *thing, PlayerNumber plyr_idx)
{
    // return _DK_can_thing_be_queried(thing, a2);
    if ( (!thing_is_creature(thing)) || !( (thing->owner == plyr_idx) || (creature_is_kept_in_custody_by_player(thing, plyr_idx)) ) || (thing->alloc_flags & TAlF_IsInLimbo) || (thing->state_flags & TF1_InCtrldLimbo) || (thing->active_state == CrSt_CreatureUnconscious) )
    {
        return false;
    }
    unsigned char state = (thing->active_state == CrSt_MoveToPosition) ? thing->continue_state : thing->active_state;
    if ( (state == CrSt_CreatureSacrifice) || (state == CrSt_CreatureBeingSacrificed) || (state == CrSt_CreatureBeingSummoned) )
    {
        return false;
    }
    else
    {
        return true;
    }
}

<<<<<<< HEAD
TbBool tag_cursor_blocks_sell_area(PlayerNumber plyr_idx, MapSubtlCoord stl_x, MapSubtlCoord stl_y, long a4, TbBool single_subtile)
{
    SYNCDBG(7,"Starting");
    // _DK_tag_cursor_blocks_sell_area(plyr_idx, stl_x, stl_y, a4);
    MapSlabCoord slb_x = subtile_slab_fast(stl_x);
    MapSlabCoord slb_y = subtile_slab_fast(stl_y);
    struct SlabMap *slb;
    slb = get_slabmap_block(slb_x, slb_y);
    int floor_height_z = floor_height_for_volume_box(plyr_idx, slb_x, slb_y);
    TbBool allowed = false;
    if (render_roomspace.slab_count > 1)
    {
        allowed = true; // roomspace selling support is basic, this makes roomspace selling work over any slabtype
    }
    else if (floor_height_z == 1)
    {
        if ( ( ((subtile_is_sellable_room(plyr_idx, stl_x, stl_y)) || ( (slabmap_owner(slb) == plyr_idx) && ( (slab_is_door(slb_x, slb_y))
            || (single_subtile ? (subtile_has_trap_on(stl_x, stl_y)) : (slab_has_trap_on(slb_x, slb_y))) ) ) ) )
            && ( slb->kind != SlbT_ENTRANCE && slb->kind != SlbT_DUNGHEART ) )
        {
            allowed = true;
        }
    }
    if ( is_my_player_number(plyr_idx) && !game_is_busy_doing_gui() && game.small_map_state != 2 )
    {
        map_volume_box.visible = 1;
        map_volume_box.color = allowed;
        map_volume_box.beg_x = single_subtile ? (subtile_coord(stl_x,0)) : (subtile_coord((render_roomspace.left * 3), 0));
        map_volume_box.beg_y = single_subtile ? (subtile_coord(stl_y,0)) : (subtile_coord((render_roomspace.top * 3), 0));
        map_volume_box.end_x = single_subtile ? (subtile_coord(stl_x + 1,0)) : (subtile_coord((3*a4) + (render_roomspace.right * 3), 0));
        map_volume_box.end_y = single_subtile ? (subtile_coord(stl_y + 1,0)) : (subtile_coord((3*a4) + (render_roomspace.bottom * 3), 0));
        map_volume_box.floor_height_z = floor_height_z;
        render_roomspace.is_roomspace_a_single_subtile = single_subtile;
    }
    return allowed;
}

long packet_place_door(MapSubtlCoord stl_x, MapSubtlCoord stl_y, PlayerNumber plyr_idx, ThingModel tngmodel, TbBool able)
=======
long packet_place_door(MapSubtlCoord stl_x, MapSubtlCoord stl_y, PlayerNumber plyr_idx, ThingModel tngmodel, unsigned char a5)
>>>>>>> d522feb0
{
    //return _DK_packet_place_door(a1, a2, a3, a4, a5);
    delete_room_slabbed_objects(get_slab_number(subtile_slab(stl_x), subtile_slab(stl_y)));

    if (!able)
    {
        if (is_my_player_number(plyr_idx))
            play_non_3d_sample(119);
        return 0;
    }
    if (!player_place_door_at(stl_x, stl_y, plyr_idx, tngmodel))
    {
        return 0;
    }
    remove_dead_creatures_from_slab(subtile_slab(stl_x), subtile_slab(stl_y));
    return 1;
}

void initialise_map_collides(void)
{
    SYNCDBG(7,"Starting");
    //_DK_initialise_map_collides(); return;
    MapSlabCoord slb_x;
    MapSlabCoord slb_y;
    for (slb_y=0; slb_y < map_tiles_y; slb_y++)
    {
        for (slb_x=0; slb_x < map_tiles_x; slb_x++)
        {
            struct SlabMap *slb;
            slb = get_slabmap_block(slb_x, slb_y);
            int ssub_x;
            int ssub_y;
            for (ssub_y=0; ssub_y < STL_PER_SLB; ssub_y++)
            {
                for (ssub_x=0; ssub_x < STL_PER_SLB; ssub_x++)
                {
                    MapSubtlCoord stl_x;
                    MapSubtlCoord stl_y;
                    stl_x = slab_subtile(slb_x,ssub_x);
                    stl_y = slab_subtile(slb_y,ssub_y);
                    struct Map *mapblk;
                    mapblk = get_map_block_at(stl_x, stl_y);
                    mapblk->flags = 0;
                    update_map_collide(slb->kind, stl_x, stl_y);
                }
            }
        }
    }
}

void initialise_map_health(void)
{
    SYNCDBG(7,"Starting");
    //_DK_initialise_map_health();
    MapSlabCoord slb_x;
    MapSlabCoord slb_y;
    for (slb_y=0; slb_y < map_tiles_y; slb_y++)
    {
        for (slb_x=0; slb_x < map_tiles_x; slb_x++)
        {
            struct SlabMap *slb;
            slb = get_slabmap_block(slb_x, slb_y);
            struct SlabAttr *slbattr;
            slbattr = get_slab_attrs(slb);
            slb->health = game.block_health[slbattr->block_health_index];
        }
    }
}

long ceiling_block_is_solid_including_corners_return_height(long a1, long a2, long a3)
{
    return _DK_ceiling_block_is_solid_including_corners_return_height(a1, a2, a3);
}

long get_ceiling_filled_subtiles_from_cubes(const struct Column *col)
{
    if (col->solidmask == 0) {
        return 0;
    }
    int i;
    for (i = COLUMN_STACK_HEIGHT-1; i >= 0; i--)
    {
        if (col->cubes[i] != 0)
            break;
    }
    return i + 1;
}

int get_ceiling_or_floor_filled_subtiles(int stl_num)
{
    const struct Map *mapblk;
    mapblk = get_map_block_at_pos(stl_num);
    const struct Column *col;
    col = get_map_column(mapblk);
    if (get_map_ceiling_filled_subtiles(mapblk) > 0) {
        return get_ceiling_filled_subtiles_from_cubes(col);
    } else {
        return get_map_floor_filled_subtiles(mapblk);
    }
}
long ceiling_init(unsigned long a1, unsigned long a2)
{
    return _DK_ceiling_init(a1, a2);
    //TODO Fix, then enable rewritten version
    MapSubtlCoord stl_x;
    MapSubtlCoord stl_y;
    for (stl_y=0; stl_y < map_subtiles_y; stl_y++)
    {
        for (stl_x=0; stl_x < map_subtiles_x; stl_x++)
        {
            int filled_h;
            if (map_pos_solid_at_ceiling(stl_x, stl_y))
            {
                filled_h = get_ceiling_or_floor_filled_subtiles(get_subtile_number(stl_x,stl_y));
            } else
            if (stl_x > 0 && map_pos_solid_at_ceiling(stl_x-1, stl_y))
            {
                filled_h = get_ceiling_or_floor_filled_subtiles(get_subtile_number(stl_x-1,stl_y));
            } else
            if (stl_y > 0 && map_pos_solid_at_ceiling(stl_x, stl_y-1))
            {
                filled_h = get_ceiling_or_floor_filled_subtiles(get_subtile_number(stl_x,stl_y-1));
            } else
            if (stl_x > 0 && stl_y > 0 && map_pos_solid_at_ceiling(stl_x-1, stl_y-1)) {
                filled_h = get_ceiling_or_floor_filled_subtiles(get_subtile_number(stl_x-1,stl_y-1));
            } else {
                filled_h = -1;
            }

            if (filled_h <= -1)
            {
              if (game.field_14A810 <= 0)
              {
                  filled_h = game.field_14A804;
              }
              else
              {
                int i;
                i = 0;
                while ( 1 )
                {
                    struct MapOffset *sstep;
                    sstep = &spiral_step[i];
                    MapSubtlCoord cstl_x;
                    MapSubtlCoord cstl_y;
                    cstl_x = stl_x + sstep->h;
                    cstl_y = stl_y + sstep->v;
                    if ((cstl_x >= 0) && (cstl_x <= map_subtiles_x))
                    {
                        if ((cstl_y >= 0) && (cstl_y <= map_subtiles_y))
                        {
                            filled_h = ceiling_block_is_solid_including_corners_return_height(sstep->both + get_subtile_number(stl_x,stl_y), cstl_x, cstl_y);
                            if (filled_h > -1)
                            {
                                int delta_tmp;
                                int delta_max;
                                delta_tmp = abs(stl_x - cstl_x);
                                delta_max = abs(stl_y - cstl_y);
                                if (delta_max <= delta_tmp)
                                    delta_max = delta_tmp;
                                if (filled_h < game.field_14A804)
                                {
                                    filled_h += game.field_14A814 * delta_max;
                                    if (filled_h >= game.field_14A804)
                                        filled_h = game.field_14A804;
                                } else
                                if ( filled_h > game.field_14A804 )
                                {
                                    filled_h -= game.field_14A814 * delta_max;
                                    if (filled_h <= game.field_14A808)
                                        filled_h = game.field_14A808;
                                }
                                break;
                            }
                        }
                    }
                    ++i;
                    if (i >= game.field_14A810) {
                        filled_h = game.field_14A804;
                        break;
                    }
                }
              }
            }
            struct Map *mapblk;
            mapblk = get_map_block_at(stl_x,stl_y);
            set_mapblk_filled_subtiles(mapblk, filled_h);
        }
    }
    return 1;
}

void do_creature_swap(long ncrt_id, long crtr_id)
{
//TODO SCRIPT rewrite from DD
  WARNMSG("Swapping creatures is only supported in Deeper Dungeons");
}

TbBool swap_creature(long ncrt_id, long crtr_id)
{
    if ((crtr_id < 0) || (crtr_id >= CREATURE_TYPES_COUNT))
    {
        ERRORLOG("Creature index %d is invalid", crtr_id);
        return false;
    }
    if (creature_swap_idx[crtr_id] > 0)
    {
        ERRORLOG("Creature of index %d already swapped", crtr_id);
        return false;
    }
    do_creature_swap(ncrt_id, crtr_id);
    return true;
}

<<<<<<< HEAD
static TbBool wait_at_frontend()
=======
static TbBool wait_at_frontend(void)
>>>>>>> d522feb0
{
    struct PlayerInfo *player;
    // This is an improvised coroutine-like stuff
    CoroutineLoop loop;
    memset(&loop, 0, sizeof(loop));

    SYNCDBG(0,"Falling into frontend menu.");
    // Moon phase calculation
    calculate_moon_phase(true,false);
    update_extra_levels_visibility();
    // Returning from Demo Mode
    if (game.flags_cd & MFlg_IsDemoMode)
    {
      close_packet_file();
      game.packet_load_enable = 0;
    }
    game.numfield_15 = -1;
    // Make sure campaigns are loaded
    if (!load_campaigns_list())
    {
<<<<<<< HEAD
        ERRORLOG("No valid campaign files found");
        exit_keeper = 1;
        return true;
=======
      ERRORLOG("No valid campaign files found");
      exit_keeper = 1;
      return true;
>>>>>>> d522feb0
    }
    // Make sure mappacks are loaded
    if (!load_mappacks_list())
    {
      WARNMSG("No valid mappack files found");
    }
    //Set level number and campaign (for single level mode: GOF_SingleLevel)
    if ((start_params.operation_flags & GOF_SingleLevel) != 0)
    {
        TbBool result = false;
        if (start_params.selected_campaign[0] != '\0')
        {
            result = change_campaign(strcat(start_params.selected_campaign,".cfg"));
        }
        if (!result) {
            if (!change_campaign("")) {
                WARNMSG("Unable to load default campaign for the specified level CMD Line parameter");
            }
            else if (start_params.selected_campaign[0] != '\0') { // only show this log message if the user actually specified a campaign
                WARNMSG("Unable to load campaign associated with the specified level CMD Line parameter, default loaded.");
            }
            else {
                JUSTLOG("No campaign specified. Default campaign loaded for selected level (%d).", start_params.selected_level_number);
            }
        }
        set_selected_level_number(start_params.selected_level_number);
        //game.selected_level_number = start_params.selected_level_number;
    }
    else
    {
        set_selected_level_number(first_singleplayer_level());
    }
    // Init load/save catalogue
    initialise_load_game_slots();
    // Prepare to enter PacketLoad game
    if ((game.packet_load_enable) && (!game.numfield_149F47))
    {
      faststartup_saved_packet_game();
      return true;
    }
    // Prepare to enter network/standard game
    if ((game.operation_flags & GOF_SingleLevel) != 0)
    {
      faststartup_network_game(&loop);
      coroutine_process(&loop);
      return true;
    }

    if ( !setup_screen_mode_minimal(get_frontend_vidmode()) )
    {
<<<<<<< HEAD
        FatalError = 1;
        exit_keeper = 1;
        return true;
=======
      FatalError = 1;
      exit_keeper = 1;
      return true;
>>>>>>> d522feb0
    }
    LbScreenClear(0);
    LbScreenSwap();
    if (frontend_load_data() != Lb_SUCCESS)
    {
      ERRORLOG("Unable to load frontend data");
      exit_keeper = 1;
      return true;
    }
    memset(scratch, 0, PALETTE_SIZE);
    LbPaletteSet(scratch);
    frontend_set_state(get_startup_menu_state());
    try_restore_frontend_error_box();

    short finish_menu = 0;
    set_flag_byte(&game.flags_cd,MFlg_unk40,false);
    // TODO move to separate function
    // Begin the frontend loop
<<<<<<< HEAD
    long loop_start_time = LbTimerClock();
=======
    long fe_last_loop_time = LbTimerClock();
>>>>>>> d522feb0
    do
    {
        if (!LbWindowsControl())
        {
          if ((game.system_flags & GSF_NetworkActive) == 0)
          {
              exit_keeper = 1;
              SYNCDBG(0,"Windows Control exit condition invoked");
              break;
          }
        }
        update_mouse();
        update_key_modifiers();
        old_mouse_over_button = frontend_mouse_over_button;
        frontend_mouse_over_button = 0;

        frontend_input();
        if ( exit_keeper )
        {
          SYNCDBG(0,"Frontend Input exit condition invoked");
          break; // end while
        }

        frontend_update(&finish_menu);
        if ( exit_keeper )
        {
          SYNCDBG(0,"Frontend Update exit condition invoked");
          break; // end while
        }

        if ((!finish_menu) && (LbIsActive()))
        {
          frontend_draw();
          LbScreenSwap();
        }

        if (!SoundDisabled)
        {
          process_3d_sounds();
          process_sound_heap();
          MonitorStreamedSoundTrack();
        }

<<<<<<< HEAD
        if (fade_palette_in)
        {
          fade_in();
          fade_palette_in = 0;
        } else
        {
          LbSleepUntil(loop_start_time + 30);
        }
        loop_start_time = LbTimerClock();
=======
      if (fade_palette_in)
      {
        fade_in();
        fade_palette_in = 0;
      } else
      {
        LbSleepUntil(fe_last_loop_time + 30);
      }
      fe_last_loop_time = LbTimerClock();
>>>>>>> d522feb0
    } while (!finish_menu);

    LbPaletteFade(0, 8, Lb_PALETTE_FADE_CLOSED);
    LbScreenClear(0);
    LbScreenSwap();
    FrontendMenuState prev_state;
    prev_state = frontend_menu_state;
    frontend_set_state(FeSt_INITIAL);
    if (exit_keeper)
    {
      player = get_my_player();
      player->flgfield_6 &= ~PlaF6_PlyrHasQuit;
      return true;
    }
    reenter_video_mode();

    display_loading_screen();

    short flgmem;
    switch (prev_state)
    {
    case FeSt_START_KPRLEVEL:
          my_player_number = default_loc_player;
          game.game_kind = GKind_LocalGame;
          set_flag_byte(&game.system_flags,GSF_NetworkActive,false);
          player = get_my_player();
          player->is_active = 1;
          startup_network_game(&loop, true);
          break;
    case FeSt_START_MPLEVEL:
          set_flag_byte(&game.system_flags,GSF_NetworkActive,true);
          game.game_kind = GKind_MultiGame;
          player = get_my_player();
          player->is_active = 1;
          startup_network_game(&loop, false);
          break;
    case FeSt_LOAD_GAME:
          flgmem = game.numfield_15;
          set_flag_byte(&game.system_flags,GSF_NetworkActive,false);
          LbScreenClear(0);
          LbScreenSwap();
          if (!load_game(game.numfield_15))
          {
              ERRORLOG("Loading game %d failed; quitting.",(int)game.numfield_15);
              quit_game = 1;
          }
          game.numfield_15 = flgmem;
          break;
    case FeSt_PACKET_DEMO:
          game.flags_cd |= MFlg_IsDemoMode;
          startup_saved_packet_game();
          set_gui_visible(false);
          set_flag_byte(&game.operation_flags,GOF_ShowPanel,false);
          break;
    }

    coroutine_add(&loop, &set_not_has_quit);
    coroutine_process(&loop);
    if (loop.error)
    {
        frontend_set_state(FeSt_INITIAL);
        return false;
    }
    return true;
}

void game_loop(void)
{
    //_DK_game_loop(); return;
    unsigned long total_play_turns;
    unsigned long playtime;
    playtime = 0;
    total_play_turns = 0;
    SYNCDBG(0,"Entering gameplay loop.");

    while ( !exit_keeper )
    {
      update_mouse();
      while (!wait_at_frontend())
      {
<<<<<<< HEAD
          if ( exit_keeper )
            break;
=======
          if (exit_keeper)
              break;
>>>>>>> d522feb0
      }
      if ( exit_keeper )
        break;
      struct PlayerInfo *player;
      player = get_my_player();
      if (game.game_kind == GKind_LocalGame)
      {
        if (game.numfield_15 == -1)
        {
          set_player_instance(player, PI_HeartZoom, 0);
        } else
        {
          game.numfield_15 = -1;
          set_flag_byte(&game.operation_flags,GOF_Paused,false);
        }
      }
      unsigned long starttime;
      unsigned long endtime;
      struct Dungeon *dungeon;
      // get_my_dungeon() can't be used here because players are not initialized yet
      dungeon = get_dungeon(my_player_number);
      starttime = LbTimerClock();
      dungeon->lvstats.start_time = starttime;
      dungeon->lvstats.end_time = starttime;
      if (!TimerNoReset)
      {
        TimerFreeze = true;
        memset(&Timer, 0, sizeof(Timer));
      }
      LbScreenClear(0);
      LbScreenSwap();
      keeper_gameplay_loop();
      set_pointer_graphic_none();
      LbScreenClear(0);
      LbScreenSwap();
      StopMusicPlayer();
      turn_off_all_menus();
      delete_all_structures();
      clear_mapwho();
      endtime = LbTimerClock();
      quit_game = 0;
      if ((game.operation_flags & GOF_SingleLevel) != 0)
          exit_keeper=true;
      playtime += endtime-starttime;
      SYNCDBG(0,"Play time is %d seconds",playtime>>10);
      total_play_turns += game.play_gameturn;
      reset_eye_lenses();
      close_packet_file();
      game.packet_load_enable = false;
      game.packet_save_enable = false;
    } // end while

    ShutdownMusicPlayer();
    // Stop the movie recording if it's on
    if ((game.system_flags & GSF_CaptureMovie) != 0) {
        movie_record_stop();
    }
    SYNCDBG(7,"Done");
}

short reset_game(void)
{
    SYNCDBG(6,"Starting");
    IsRunningUnmark();

    KeeperSpeechExit();

    LbMouseSuspend();
    LbIKeyboardClose();
    LbScreenReset();
    LbDataFreeAll(game_load_files);
    free_gui_strings_data();
    FreeAudio();
    return LbMemoryReset();
}

short process_command_line(unsigned short argc, char *argv[])
{
  char fullpath[CMDLN_MAXLEN+1];
  strncpy(fullpath, argv[0], CMDLN_MAXLEN);

  sprintf( keeper_runtime_directory, fullpath);
  char *endpos = strrchr( keeper_runtime_directory, '\\');
  if (endpos==NULL)
      endpos=strrchr( keeper_runtime_directory, '/');
  if (endpos!=NULL)
      *endpos='\0';
  else
      strcpy(keeper_runtime_directory, ".");

  AssignCpuKeepers = 0;
  SoundDisabled = 0;
  // Note: the working log file is set up in LbBullfrogMain
  LbErrorLogSetup(0, 0, 1);

  set_default_startup_parameters();

  short bad_param;
  LevelNumber level_num;
  bad_param = 0;
  unsigned short narg;
  level_num = LEVELNUMBER_ERROR;
  TbBool one_player_mode = 0;
  narg = 1;
  while ( narg < argc )
  {
      char *par;
      par = argv[narg];
      if ( (par == NULL) || ((par[0] != '-') && (par[0] != '/')) )
          return -1;
      char parstr[CMDLN_MAXLEN+1];
      char pr2str[CMDLN_MAXLEN+1];
      char pr3str[CMDLN_MAXLEN+1];
      strncpy(parstr, par+1, CMDLN_MAXLEN);
      if (narg + 1 < argc)
      {
          strncpy(pr2str,  argv[narg+1], CMDLN_MAXLEN);
          if (narg + 2 < argc)
              strncpy(pr3str,  argv[narg+2], CMDLN_MAXLEN);
          else
              pr3str[0]='\0';
      }
      else
      {
          pr2str[0]='\0';
          pr3str[0]='\0';
      }

      if (strcasecmp(parstr, "nointro") == 0)
      {
        start_params.no_intro = 1;
      } else
      if (strcasecmp(parstr, "nocd") == 0)
      {
          set_flag_byte(&start_params.flags_cd,MFlg_NoCdMusic,true);
      } else
      if (strcasecmp(parstr, "1player") == 0)
      {
          start_params.one_player = 1;
          one_player_mode = 1;
      } else
      if ((strcasecmp(parstr, "s") == 0) || (strcasecmp(parstr, "nosound") == 0))
      {
          SoundDisabled = 1;
      } else
      if (strcasecmp(parstr, "fps") == 0)
      {
          narg++;
          start_params.num_fps = atoi(pr2str);
      } else
      if (strcasecmp(parstr, "human") == 0)
      {
          narg++;
          default_loc_player = atoi(pr2str);
          force_player_num = true;
      } else
      if (strcasecmp(parstr, "vidsmooth") == 0)
      {
          smooth_on = 1;
      } else
      if ( strcasecmp(parstr,"level") == 0 )
      {
        set_flag_byte(&start_params.operation_flags,GOF_SingleLevel,true);
        level_num = atoi(pr2str);
        narg++;
      } else
      if ( strcasecmp(parstr,"campaign") == 0 )
      {
        strcpy(start_params.selected_campaign, pr2str);
        narg++;
      } else
      if ( strcasecmp(parstr,"ppropoly") == 0 )
      {
          start_params.force_ppro_poly = atoi(pr2str);
          narg++;
      } else
      if ( strcasecmp(parstr,"altinput") == 0 )
      {
          SYNCLOG("Mouse auto reset disabled");
          lbMouseGrab = false;
      } else
      if ( strcasecmp(parstr,"show.ticks") == 0 )
      {
          start_params.show_ticks = 1;
          narg++;
      } else
      if (strcasecmp(parstr,"packetload") == 0)
      {
         if (start_params.packet_save_enable)
            WARNMSG("PacketSave disabled to enable PacketLoad.");
         start_params.packet_load_enable = true;
         start_params.packet_save_enable = false;
         strncpy(start_params.packet_fname,pr2str,sizeof(start_params.packet_fname)-1);
         narg++;
      } else
      if (strcasecmp(parstr,"packetsave") == 0)
      {
         if (start_params.packet_load_enable)
            WARNMSG("PacketLoad disabled to enable PacketSave.");
         start_params.packet_load_enable = false;
         start_params.packet_save_enable = true;
         strncpy(start_params.packet_fname,pr2str,sizeof(start_params.packet_fname)-1);
         narg++;
      } else
      if (strcasecmp(parstr,"q") == 0)
      {
         set_flag_byte(&start_params.operation_flags,GOF_SingleLevel,true);
      } else
      if (strcasecmp(parstr,"columnconvert") == 0)
      {
         set_flag_byte(&start_params.operation_flags,GOF_ColumnConvert,true);
      } else
      if (strcasecmp(parstr,"lightconvert") == 0)
      {
         set_flag_byte(&start_params.operation_flags,GOF_LightConvert,true);
      } else
      if (strcasecmp(parstr, "dbgshots") == 0)
      {
          start_params.debug_flags |= DFlg_ShotsDamage;
      } else
      if (strcasecmp(parstr, "dbgpathfind") == 0)
      {
	      start_params.debug_flags |= DFlg_CreatrPaths;
      } else
      if (strcasecmp(parstr, "compuchat") == 0)
      {
          if (strcasecmp(pr2str,"scarce") == 0) {
              start_params.computer_chat_flags = CChat_TasksScarce;
          } else
          if (strcasecmp(pr2str,"frequent") == 0) {
              start_params.computer_chat_flags = CChat_TasksScarce|CChat_TasksFrequent;
          } else {
              start_params.computer_chat_flags = CChat_None;
          }
          narg++;
      } else
      if (strcasecmp(parstr, "sessions") == 0) {
          narg++;
          LbNetwork_InitSessionsFromCmdLine(pr2str);
      } else
      if (strcasecmp(parstr,"alex") == 0)
      {
         set_flag_byte(&start_params.flags_font,FFlg_AlexCheat,true);
      } else
      if (strcasecmp(parstr,"connect") == 0)
      {
          narg++;
          LbNetwork_InitSessionsFromCmdLine(pr2str);
          game_flags2 |= GF2_Connect;
      } else
      if (strcasecmp(parstr,"server") == 0)
      {
          game_flags2 |= GF2_Server;
      } else
      if (strcasecmp(parstr,"frameskip") == 0)
      {
         start_params.frame_skip = atoi(pr2str);
         narg++;
      }
      else if (strcasecmp(parstr, "timer") == 0)
      {
          game_flags2 |= GF2_Timer;
          if (strcasecmp(pr2str, "game") == 0)
          {
              TimerGame = true;
          }
          else if (strcasecmp(pr2str, "continuous") == 0)
          {
              TimerNoReset = true;
          }
          narg++;
      }
#ifdef AUTOTESTING
      else if (strcasecmp(parstr, "exit_at_turn") == 0)
      {
         set_flag_byte(&start_params.autotest_flags, ATF_ExitOnTurn, true);
         start_params.autotest_exit_turn = atol(pr2str);
         narg++;
      } else
      if (strcasecmp(parstr, "fixed_seed") == 0)
      {
         set_flag_byte(&start_params.autotest_flags, ATF_FixedSeed, true);
      } else
      if (strcasecmp(parstr, "tests") == 0)
      {
        set_flag_byte(&start_params.autotest_flags, ATF_TestsCampaign, true);

        if (!change_campaign("../tests/campaign.cfg"))
        {
          ERRORLOG("Unable to load tests campaign");
          bad_param=narg;
        }
      } else
      if (strcasecmp(parstr, "ai_player") == 0)
      {
         set_flag_byte(&start_params.autotest_flags, ATF_AI_Player, true);
         fe_computer_players = 1;
      } else
      if (strcasecmp(parstr, "monitoring") == 0)
      {
          int instance_no = atoi(pr3str);
          evm_init(pr2str, instance_no);
          narg++;
          if ((instance_no > 0) || (strcmp(pr3str, "0") == 0))
              narg++;
      }
#endif
      else
      {
        WARNMSG("Unrecognized command line parameter '%s'.",parstr);
        bad_param=narg;
      }
      narg++;
  }

  if (level_num == LEVELNUMBER_ERROR)
  {
      if (first_singleplayer_level() > 0)
      {
          level_num = first_singleplayer_level();
      }
      else
      {
          level_num = 1;
      }
  }
  else {
      if (one_player_mode) {
          AssignCpuKeepers = 1;
      }
  }
  start_params.selected_level_number = level_num;
  my_player_number = default_loc_player;
  return (bad_param==0);
}

int LbBullfrogMain(unsigned short argc, char *argv[])
{
    short retval;
    retval=0;
    LbErrorLogSetup("/", log_file_name, 5);

    retval = process_command_line(argc,argv);
    if (retval < 1)
    {
        static const char *msg_text="Command line parameters analysis failed.\n";
        error_dialog_fatal(__func__, 1, msg_text);
        LbErrorLogClose();
        return 0;
    }

    retval = true;
    retval &= (LbTimerInit() != Lb_FAIL);
    retval &= (LbScreenInitialize() != Lb_FAIL);
    LbSetTitle(PROGRAM_NAME);
    LbSetIcon(1);
    LbScreenSetDoubleBuffering(true);
#ifdef AUTOTESTING
    if (start_params.autotest_flags & ATF_FixedSeed)
    {
      srand(1);
    }
    else
#else
    srand(LbTimerClock());
#endif
    if (!retval)
    {
        static const char *msg_text="Basic engine initialization failed.\n";
        error_dialog_fatal(__func__, 1, msg_text);
        LbErrorLogClose();
        return 0;
    }

    retval = setup_game();
    if (retval)
    {
      if ((install_info.lang_id == Lang_Japanese) ||
          (install_info.lang_id == Lang_ChineseInt) ||
          (install_info.lang_id == Lang_ChineseTra) ||
          (install_info.lang_id == Lang_Korean))
      {
        switch (install_info.lang_id)
        {
        case Lang_Japanese:
            dbc_set_language(1);
            break;
        case Lang_ChineseInt:
            dbc_set_language(2);
            break;
        case Lang_ChineseTra:
            dbc_set_language(3);
            break;
        case Lang_Korean:
            dbc_set_language(4);
            break;
        }
        if (dbc_initialize("fxdata"))
        {
          ERRORLOG("DBC fonts Initialization failed.");
        }
      }
    }
    if ( retval )
    {
        game_loop();
    }
#ifdef AUTO_TESTING
    ev_done();
#endif
    reset_game();
    LbScreenReset();
    if ( !retval )
    {
        static const char *msg_text="Setting up game failed.\n";
        error_dialog_fatal(__func__, 2, msg_text);
    } else
    {
        SYNCDBG(0,"finished properly");
    }
    LbErrorLogClose();
    return 0;
}

void get_cmdln_args(unsigned short &argc, char *argv[])
{
    char *ptr;
    const char *cmndln_orig;
    cmndln_orig = GetCommandLineA();
    strncpy(cmndline, cmndln_orig, CMDLN_MAXLEN);
    ptr = cmndline;
    bf_argc = 0;
    while (*ptr != '\0')
    {
        if ((*ptr == '\t') || (*ptr == ' '))
        {
            ptr++;
            continue;
        }
        if (*ptr == '\"')
        {
            ptr++;
            bf_argv[bf_argc] = ptr;
            bf_argc++;
            while (*ptr != '\0')
            {
              if (*ptr == '\"')
              {
                  *ptr++ = '\0';
                  break;
              }
              ptr++;
            }
        } else
        {
            bf_argv[bf_argc] = ptr;
            bf_argc++;
            while (*ptr != '\0')
            {
              if ((*ptr == '\t') || (*ptr == ' '))
              {
                  *ptr++ = '\0';
                  break;
              }
              ptr++;
            }
        }
    }
}

LONG __stdcall Vex_handler(
    _EXCEPTION_POINTERS *ExceptionInfo
)
{
    LbJustLog("=== Crash ===");
    LbCloseLog();
    return 0;
}

int main(int argc, char *argv[])
{
  char *text;
  _DK_hInstance = GetModuleHandle(NULL);

  AddVectoredExceptionHandler(0, &Vex_handler);
  get_cmdln_args(bf_argc, bf_argv);

//TODO DLL_CLEANUP delete when won't be needed anymore
  memcpy(_DK_menu_list,menu_list,40*sizeof(struct GuiMenu *));
  memcpy(_DK_player_instance_info,player_instance_info,17*sizeof(struct PlayerInstanceInfo));
  memcpy(_DK_states,states,145*sizeof(struct StateInfo));
  memcpy(_DK_room_data,room_data,17*sizeof(struct RoomData));

#if (BFDEBUG_LEVEL > 1)
  if (sizeof(struct Game) != SIZEOF_Game)
  {
      long delta1;
      long delta2;
      long delta3;
      if (sizeof(struct PlayerInfo) != SIZEOF_PlayerInfo)
      {
          text = buf_sprintf("Bad compilation - struct PlayerInfo has wrong size!\nThe difference is %d bytes.\n",sizeof(struct PlayerInfo)-SIZEOF_PlayerInfo);
          error_dialog(__func__, 1, text);
          return 1;
      }
      if (sizeof(struct Dungeon) != SIZEOF_Dungeon)
      {
          text = buf_sprintf("Bad compilation - struct Dungeon has wrong size!\nThe difference is %d bytes.\n",sizeof(struct Dungeon)-SIZEOF_Dungeon);
          error_dialog(__func__, 1, text);
          return 1;
      }
      if (sizeof(struct CreatureControl) != SIZEOF_CreatureControl)
      {
          //delta1 =((char *)&game.cctrl_data[0].moveto_pos) - ((char *)&game.cctrl_data);
          text = buf_sprintf("Bad compilation - struct CreatureControl has wrong size!\nThe difference is %d bytes.\n",sizeof(struct CreatureControl)-SIZEOF_CreatureControl);
          error_dialog(__func__, 1, text);
          return 1;
      }
      delta1 =((char *)&game.land_map_start) - ((char *)&game) - 0x1DD40;
      delta2 =((char *)&game.cctrl_data) - ((char *)&game) - 0x66157;
      delta3 =((char *)&game.creature_scores) - ((char *)&game) - 0x14EA4C;
      text = buf_sprintf("Bad compilation - struct Game has wrong size!\nThe difference is %d bytes.\n"
          "Field \"land_map_start\" is moved by %ld bytes.\nField \"cctrl_data\" is moved by %ld bytes.\n"
          "Field \"creature_scores\" is moved by %ld bytes.\n",sizeof(struct Game)-SIZEOF_Game,delta1,delta2,delta3);
      error_dialog(__func__, 1, text);
      return 1;
  }
  if (sizeof(struct S3DSample) != 37)
  {
      text = buf_sprintf("Bad compilation - struct S3DSample has wrong size!\nThe difference is %d bytes.\n",sizeof(struct S3DSample)-37);
      error_dialog(__func__, 1, text);
      return 1;
  }
#endif

  try {
  LbBullfrogMain(bf_argc, bf_argv);
  } catch (...)
  {
      text = buf_sprintf("Exception raised!");
      error_dialog(__func__, 1, text);
      return 1;
  }

//  LbFileSaveAt("!tmp_file", &_DK_game, sizeof(struct Game));

  return 0;
}

void update_time(void)
{
    unsigned long time = ((unsigned long)clock()) - timerstarttime;
    Timer.MSeconds = time % 1000;
    time /= 1000;
    Timer.Seconds = time % 60;
    time /= 60;
    Timer.Minutes = time % 60;
    Timer.Hours = time / 60;
}

__attribute__((regparm(3))) struct GameTime get_game_time(unsigned long turns, unsigned long fps)
{
    struct GameTime GameT;
    unsigned long time = turns / fps;
    GameT.Seconds = time % 60;
    time /= 60;
    GameT.Minutes = time % 60;
    GameT.Hours = time / 60;
    return GameT;
}

#ifdef __cplusplus
}
#endif<|MERGE_RESOLUTION|>--- conflicted
+++ resolved
@@ -26,7 +26,6 @@
 
 #include "custom_sprites.h"
 #include "version.h"
-<<<<<<< HEAD
 
 #include "ariadne.h"
 #include "ariadne_wallhug.h"
@@ -37,7 +36,6 @@
 #include "creature_states_rsrch.h"
 #include "creature_states_lair.h"
 #include "creature_states_mood.h"
-=======
 #include "front_simple.h"
 #include "frontend.h"
 #include "front_input.h"
@@ -48,7 +46,6 @@
 #include "vidmode.h"
 #include "kjm_input.h"
 #include "packets.h"
->>>>>>> d522feb0
 #include "config.h"
 #include "config_settings.h"
 #include "config_strings.h"
@@ -59,8 +56,6 @@
 #include "config_creature.h"
 #include "config_compp.h"
 #include "config_effects.h"
-<<<<<<< HEAD
-=======
 #include "lvl_script.h"
 #include "thing_list.h"
 #include "player_instances.h"
@@ -69,43 +64,12 @@
 #include "player_computer.h"
 #include "game_heap.h"
 #include "game_saves.h"
->>>>>>> d522feb0
 #include "engine_render.h"
 #include "engine_lenses.h"
 #include "engine_camera.h"
 #include "engine_arrays.h"
 #include "engine_textures.h"
 #include "engine_redraw.h"
-<<<<<<< HEAD
-#include "frontmenu_ingame_tabs.h"
-#include "front_landview.h"
-#include "front_lvlstats.h"
-#include "front_easter.h"
-#include "front_fmvids.h"
-#include "front_simple.h"
-#include "frontend.h"
-#include "front_input.h"
-#include "game_heap.h"
-#include "game_legacy.h"
-#include "game_loop.h"
-#include "game_merge.h"
-#include "game_saves.h"
-#include "gui_boxmenu.h"
-#include "gui_draw.h"
-#include "gui_tooltips.h"
-#include "gui_topmsg.h"
-#include "gui_soundmsgs.h"
-#include "gui_frontbtns.h"
-#include "gui_parchment.h"
-#include "gui_frontmenu.h"
-#include "gui_msgs.h"
-#include "kjm_input.h"
-#include "lens_api.h"
-#include "light_data.h"
-#include "lvl_script.h"
-#include "lvl_filesdk1.h"
-#include "magic.h"
-=======
 #include "front_easter.h"
 #include "front_fmvids.h"
 #include "thing_stats.h"
@@ -122,12 +86,10 @@
 #include "room_data.h"
 #include "room_entrance.h"
 #include "room_util.h"
->>>>>>> d522feb0
 #include "map_columns.h"
 #include "map_events.h"
 #include "map_utils.h"
 #include "map_blocks.h"
-<<<<<<< HEAD
 #include "net_game.h"
 #include "packets.h"
 #include "player_instances.h"
@@ -145,7 +107,6 @@
 #include "room_util.h"
 #include "scrcapt.h"
 #include "slab_data.h"
-=======
 #include "creature_control.h"
 #include "creature_states.h"
 #include "creature_instances.h"
@@ -158,43 +119,19 @@
 #include "power_hand.h"
 #include "game_merge.h"
 #include "gui_topmsg.h"
-#include "gui_boxmenu.h"
-#include "gui_soundmsgs.h"
-#include "gui_frontbtns.h"
-#include "frontmenu_ingame_tabs.h"
-#include "ariadne.h"
->>>>>>> d522feb0
-#include "sounds.h"
-#include "thing_doors.h"
-#include "thing_effects.h"
-#include "thing_factory.h"
-#include "thing_stats.h"
-#include "thing_physics.h"
-#include "thing_creature.h"
-#include "thing_corpses.h"
-#include "thing_objects.h"
-#include "thing_traps.h"
-#include "thing_shots.h"
-#include "thing_navigate.h"
-#include "thing_list.h"
 #include "vidmode.h"
 #include "vidfade.h"
 #include "KeeperSpeech.h"
-<<<<<<< HEAD
-
-=======
 #include "config_settings.h"
 #include "game_legacy.h"
 #include "room_list.h"
 #include "game_loop.h"
->>>>>>> d522feb0
 #include "music_player.h"
 #include "packets_updating.h"
 
 #ifdef AUTOTESTING
 #include "event_monitoring.h"
 #endif
-
 #ifdef _MSC_VER
 #define strcasecmp _stricmp
 #endif
@@ -218,13 +155,7 @@
 extern "C" {
 #endif
 
-<<<<<<< HEAD
-DLLIMPORT unsigned char _DK_tag_cursor_blocks_place_door(unsigned char a1, long a2, long a3);
-DLLIMPORT void _DK_tag_cursor_blocks_dig(unsigned char a1, long a2, long a3, long a4);
-DLLIMPORT void _DK_tag_cursor_blocks_thing_in_hand(unsigned char a1, long a2, long a3, int a4, long a5);
-=======
 // DLLIMPORT int _DK_can_thing_be_queried(struct Thing *thing, long a2);
->>>>>>> d522feb0
 DLLIMPORT long _DK_ceiling_init(unsigned long a1, unsigned long a2);
 DLLIMPORT void __stdcall _DK_IsRunningMark(void);
 DLLIMPORT void __stdcall _DK_IsRunningUnmark(void);
@@ -238,13 +169,11 @@
 extern void faststartup_network_game(CoroutineLoop *context);
 extern void faststartup_saved_packet_game(void);
 extern TngUpdateRet damage_creatures_with_physical_force(struct Thing *thing, ModTngFilterParam param);
-<<<<<<< HEAD
 extern TbBool update_creature_pool_state(void);
 extern CoroutineLoopState set_not_has_quit(CoroutineLoop *context);
 
 /******************************************************************************/
 
-=======
 extern CoroutineLoopState set_not_has_quit(CoroutineLoop *context);
 extern void startup_network_game(CoroutineLoop *context, TbBool local);
 
@@ -256,7 +185,6 @@
 TbBool TimerNoReset = false;
 TbBool TimerFreeze = false;
 
->>>>>>> d522feb0
 TbPixel get_player_path_colour(unsigned short owner)
 {
   return player_path_colours[player_colors_map[owner % PLAYERS_EXT_COUNT]];
@@ -345,11 +273,7 @@
         long delta_x;
         long delta_y;
         amp = 5 * thing->clipbox_size_xy / 8;
-<<<<<<< HEAD
-        direction = UNSYNC_RANDOM(2*LbFPMath_PI);
-=======
         direction = CREATURE_RANDOM(thing, 2*LbFPMath_PI);
->>>>>>> d522feb0
         delta_x = (amp * LbSinL(direction) >> 8);
         delta_y = (amp * LbCosL(direction) >> 8);
         pos.x.val = thing->mappos.x.val + (delta_x >> 8);
@@ -771,11 +695,7 @@
             for (k = num_per_step; k > 0; k--)
             {
                 struct Coord3d tngpos;
-<<<<<<< HEAD
-                tngpos.x.val = curpos.x.val + deviat - UNSYNC_RANDOM(devrange);
-=======
                 tngpos.x.val = curpos.x.val + deviat - UNSYNC_RANDOM(devrange); // I hope it is only visual
->>>>>>> d522feb0
                 tngpos.y.val = curpos.y.val + deviat - UNSYNC_RANDOM(devrange);
                 tngpos.z.val = curpos.z.val + deviat - UNSYNC_RANDOM(devrange);
                 if ((tngpos.x.val < subtile_coord(map_subtiles_x,0)) && (tngpos.y.val < subtile_coord(map_subtiles_y,0)))
@@ -2506,147 +2426,6 @@
   SYNCDBG(12,"Finished");
 }
 
-<<<<<<< HEAD
-void process_level_script(void)
-{
-  SYNCDBG(13,"Starting");
-  struct PlayerInfo *player;
-  player = get_my_player();
-  // Do NOT stop executing scripts after winning if the RUN_AFTER_VICTORY(1) script command has been issued
-  if ((player->victory_state == VicS_Undecided) || (game.system_flags & GSF_RunAfterVictory))
-  {
-      process_conditions();
-      process_check_new_creature_partys();
-    //script_process_messages(); is not here, but it is in beta - check why
-      process_check_new_tunneller_partys();
-      process_values();
-      process_win_and_lose_conditions(my_player_number); //player->id_number may be uninitialized yet
-    //  show_onscreen_msg(8, "Flags %d %d %d %d %d %d", game.dungeon[0].script_flags[0],game.dungeon[0].script_flags[1],
-    //    game.dungeon[0].script_flags[2],game.dungeon[0].script_flags[3],game.dungeon[0].script_flags[4],game.dungeon[0].script_flags[5]);
-  }
-  SYNCDBG(19,"Finished");
-}
-
-void update_player_camera_fp(struct Camera *cam, struct Thing *thing)
-{
-    struct CreatureStatsOLD *creature_stats_OLD = &game.creature_stats_OLD[thing->model];
-    struct CreatureStats* crstat = creature_stats_get_from_thing(thing);
-    struct CreatureControl *cctrl = creature_control_get_from_thing(thing);
-    creature_stats_OLD->eye_height = crstat->eye_height + (crstat->eye_height * crtr_conf.exp.size_increase_on_exp * cctrl->explevel) / 100;
-    _DK_update_player_camera_fp(cam, thing);
-}
-
-void view_move_camera_left(struct Camera *cam, long a2)
-{
-    _DK_view_move_camera_left(cam, a2); return;
-}
-
-void view_move_camera_right(struct Camera *cam, long a2)
-{
-    _DK_view_move_camera_right(cam, a2); return;
-}
-
-void view_move_camera_up(struct Camera *cam, long a2)
-{
-    _DK_view_move_camera_up(cam, a2); return;
-}
-
-void view_move_camera_down(struct Camera *cam, long a2)
-{
-    _DK_view_move_camera_down(cam, a2); return;
-}
-
-void view_process_camera_inertia(struct Camera *cam)
-{
-    int i;
-    i = cam->field_20;
-    if (i > 0) {
-        view_move_camera_right(cam, abs(i));
-    } else
-    if (i < 0) {
-        view_move_camera_left(cam, abs(i));
-    }
-    if ( cam->field_24 ) {
-        cam->field_24 = 0;
-    } else {
-        cam->field_20 /= 2;
-    }
-    i = cam->field_25;
-    if (i > 0) {
-        view_move_camera_down(cam, abs(i));
-    } else
-    if (i < 0) {
-        view_move_camera_up(cam, abs(i));
-    }
-    if (cam->field_29) {
-        cam->field_29 = 0;
-    } else {
-        cam->field_25 /= 2;
-    }
-    if (cam->field_1B) {
-        cam->orient_a = (cam->field_1B + cam->orient_a) & LbFPMath_AngleMask;
-    }
-    if (cam->field_1F) {
-        cam->field_1F = 0;
-    } else {
-        cam->field_1B /= 2;
-    }
-}
-
-void update_player_camera(struct PlayerInfo *player)
-{
-    //_DK_update_player_camera(player);
-    struct Dungeon *dungeon;
-    dungeon = get_players_dungeon(player);
-    struct Camera *cam;
-    cam = player->acamera;
-    view_process_camera_inertia(cam);
-    switch (cam->view_mode)
-    {
-    case PVM_CreatureView:
-        if (player->controlled_thing_idx > 0) {
-            struct Thing *ctrltng;
-            ctrltng = thing_get(player->controlled_thing_idx);
-            update_player_camera_fp(cam, ctrltng);
-        } else
-        if (player->instance_num != PI_HeartZoom) {
-            ERRORLOG("Cannot go first person without controlling creature");
-        }
-        break;
-    case PVM_IsometricView:
-        player->cameras[CamIV_FrontView].mappos.x.val = cam->mappos.x.val;
-        player->cameras[CamIV_FrontView].mappos.y.val = cam->mappos.y.val;
-        break;
-    case PVM_FrontView:
-        player->cameras[CamIV_Isometric].mappos.x.val = cam->mappos.x.val;
-        player->cameras[CamIV_Isometric].mappos.y.val = cam->mappos.y.val;
-        break;
-    }
-    if (dungeon->camera_deviate_quake) {
-        dungeon->camera_deviate_quake--;
-    }
-    if (dungeon->camera_deviate_jump > 0) {
-        dungeon->camera_deviate_jump -= 32;
-    }
-}
-
-void update_all_players_cameras(void)
-{
-  int i;
-  struct PlayerInfo *player;
-  SYNCDBG(6,"Starting");
-  for (i=0; i<PLAYERS_COUNT; i++)
-  {
-    player = get_player(i);
-    if (player_exists(player) && ((player->allocflags & PlaF_CompCtrl) == 0))
-    {
-          update_player_camera(player);
-    }
-  }
-}
-
-=======
->>>>>>> d522feb0
 void update_flames_nearest_camera(struct Camera *camera)
 {
   if (camera == NULL)
@@ -2841,13 +2620,8 @@
     {
         int n;
         n = UNSYNC_RANDOM(AROUND_TILES_COUNT);
-<<<<<<< HEAD
-        pos.x.val = thing->mappos.x.val + UNSYNC_RANDOM(0x2C0) * around[n].delta_x;
-        pos.y.val = thing->mappos.y.val + UNSYNC_RANDOM(0x2C0) * around[n].delta_y;
-=======
         pos.x.val = thing->mappos.x.val + UNSYNC_RANDOM(704) * around[n].delta_x;
         pos.y.val = thing->mappos.y.val + UNSYNC_RANDOM(704) * around[n].delta_y;
->>>>>>> d522feb0
         if (subtile_has_slab(coord_subtile(pos.x.val),coord_subtile(pos.y.val)))
         {
             pos.z.val = get_ceiling_height(&pos) - 128;
@@ -2892,12 +2666,7 @@
         if ((pwrdynst->time < 10) || ((thing->health % (pwrdynst->time / 10)) == 0))
         {
             int round_idx;
-<<<<<<< HEAD
-            // TODO: Random
-            round_idx = GAME_RANDOM(AROUND_TILES_COUNT);
-=======
             round_idx = CREATURE_RANDOM(thing, AROUND_TILES_COUNT);
->>>>>>> d522feb0
             set_coords_to_slab_center(&pos, subtile_slab(thing->mappos.x.val + 3 * around[round_idx].delta_x), subtile_slab(thing->mappos.y.val + 3 * around[round_idx].delta_y));
             if (subtile_has_slab(coord_subtile(pos.x.val), coord_subtile(pos.y.val)) && valid_cave_in_position(thing->owner, coord_subtile(pos.x.val), coord_subtile(pos.y.val)))
             {
@@ -3686,48 +3455,7 @@
     }
 }
 
-<<<<<<< HEAD
-TbBool tag_cursor_blocks_sell_area(PlayerNumber plyr_idx, MapSubtlCoord stl_x, MapSubtlCoord stl_y, long a4, TbBool single_subtile)
-{
-    SYNCDBG(7,"Starting");
-    // _DK_tag_cursor_blocks_sell_area(plyr_idx, stl_x, stl_y, a4);
-    MapSlabCoord slb_x = subtile_slab_fast(stl_x);
-    MapSlabCoord slb_y = subtile_slab_fast(stl_y);
-    struct SlabMap *slb;
-    slb = get_slabmap_block(slb_x, slb_y);
-    int floor_height_z = floor_height_for_volume_box(plyr_idx, slb_x, slb_y);
-    TbBool allowed = false;
-    if (render_roomspace.slab_count > 1)
-    {
-        allowed = true; // roomspace selling support is basic, this makes roomspace selling work over any slabtype
-    }
-    else if (floor_height_z == 1)
-    {
-        if ( ( ((subtile_is_sellable_room(plyr_idx, stl_x, stl_y)) || ( (slabmap_owner(slb) == plyr_idx) && ( (slab_is_door(slb_x, slb_y))
-            || (single_subtile ? (subtile_has_trap_on(stl_x, stl_y)) : (slab_has_trap_on(slb_x, slb_y))) ) ) ) )
-            && ( slb->kind != SlbT_ENTRANCE && slb->kind != SlbT_DUNGHEART ) )
-        {
-            allowed = true;
-        }
-    }
-    if ( is_my_player_number(plyr_idx) && !game_is_busy_doing_gui() && game.small_map_state != 2 )
-    {
-        map_volume_box.visible = 1;
-        map_volume_box.color = allowed;
-        map_volume_box.beg_x = single_subtile ? (subtile_coord(stl_x,0)) : (subtile_coord((render_roomspace.left * 3), 0));
-        map_volume_box.beg_y = single_subtile ? (subtile_coord(stl_y,0)) : (subtile_coord((render_roomspace.top * 3), 0));
-        map_volume_box.end_x = single_subtile ? (subtile_coord(stl_x + 1,0)) : (subtile_coord((3*a4) + (render_roomspace.right * 3), 0));
-        map_volume_box.end_y = single_subtile ? (subtile_coord(stl_y + 1,0)) : (subtile_coord((3*a4) + (render_roomspace.bottom * 3), 0));
-        map_volume_box.floor_height_z = floor_height_z;
-        render_roomspace.is_roomspace_a_single_subtile = single_subtile;
-    }
-    return allowed;
-}
-
 long packet_place_door(MapSubtlCoord stl_x, MapSubtlCoord stl_y, PlayerNumber plyr_idx, ThingModel tngmodel, TbBool able)
-=======
-long packet_place_door(MapSubtlCoord stl_x, MapSubtlCoord stl_y, PlayerNumber plyr_idx, ThingModel tngmodel, unsigned char a5)
->>>>>>> d522feb0
 {
     //return _DK_packet_place_door(a1, a2, a3, a4, a5);
     delete_room_slabbed_objects(get_slab_number(subtile_slab(stl_x), subtile_slab(stl_y)));
@@ -3942,11 +3670,7 @@
     return true;
 }
 
-<<<<<<< HEAD
-static TbBool wait_at_frontend()
-=======
 static TbBool wait_at_frontend(void)
->>>>>>> d522feb0
 {
     struct PlayerInfo *player;
     // This is an improvised coroutine-like stuff
@@ -3967,15 +3691,9 @@
     // Make sure campaigns are loaded
     if (!load_campaigns_list())
     {
-<<<<<<< HEAD
-        ERRORLOG("No valid campaign files found");
-        exit_keeper = 1;
-        return true;
-=======
       ERRORLOG("No valid campaign files found");
       exit_keeper = 1;
       return true;
->>>>>>> d522feb0
     }
     // Make sure mappacks are loaded
     if (!load_mappacks_list())
@@ -4026,15 +3744,9 @@
 
     if ( !setup_screen_mode_minimal(get_frontend_vidmode()) )
     {
-<<<<<<< HEAD
         FatalError = 1;
         exit_keeper = 1;
         return true;
-=======
-      FatalError = 1;
-      exit_keeper = 1;
-      return true;
->>>>>>> d522feb0
     }
     LbScreenClear(0);
     LbScreenSwap();
@@ -4053,11 +3765,7 @@
     set_flag_byte(&game.flags_cd,MFlg_unk40,false);
     // TODO move to separate function
     // Begin the frontend loop
-<<<<<<< HEAD
-    long loop_start_time = LbTimerClock();
-=======
     long fe_last_loop_time = LbTimerClock();
->>>>>>> d522feb0
     do
     {
         if (!LbWindowsControl())
@@ -4101,7 +3809,6 @@
           MonitorStreamedSoundTrack();
         }
 
-<<<<<<< HEAD
         if (fade_palette_in)
         {
           fade_in();
@@ -4111,17 +3818,6 @@
           LbSleepUntil(loop_start_time + 30);
         }
         loop_start_time = LbTimerClock();
-=======
-      if (fade_palette_in)
-      {
-        fade_in();
-        fade_palette_in = 0;
-      } else
-      {
-        LbSleepUntil(fe_last_loop_time + 30);
-      }
-      fe_last_loop_time = LbTimerClock();
->>>>>>> d522feb0
     } while (!finish_menu);
 
     LbPaletteFade(0, 8, Lb_PALETTE_FADE_CLOSED);
@@ -4202,13 +3898,8 @@
       update_mouse();
       while (!wait_at_frontend())
       {
-<<<<<<< HEAD
-          if ( exit_keeper )
-            break;
-=======
           if (exit_keeper)
               break;
->>>>>>> d522feb0
       }
       if ( exit_keeper )
         break;
