--- conflicted
+++ resolved
@@ -391,7 +391,7 @@
     {"COOLDOWN",       0, field(game.conf.magic_conf.power_cfgstats[0].cast_cooldown),          0, LONG_MIN,ULONG_MAX, NULL,                                value_default,   assign_default},
     {"SPELL",          0, field(game.conf.magic_conf.power_cfgstats[0].spell_idx),              0, LONG_MIN,ULONG_MAX, spell_desc,                          value_default,   assign_default},
     {"EFFECT",         0, field(game.conf.magic_conf.power_cfgstats[0].effect_id),              0, LONG_MIN,ULONG_MAX, NULL,                                value_effOrEffEl,assign_default},
-    {"USEFUNCTION",    0, field(game.conf.magic_conf.power_cfgstats[0].magic_use_func_idx),     0, LONG_MIN,ULONG_MAX, magic_use_func_commands,             value_default,   assign_default},
+    {"USEFUNCTION",    0, field(game.conf.magic_conf.power_cfgstats[0].magic_use_func_idx),     0, LONG_MIN,ULONG_MAX, magic_use_func_commands,             value_function,  assign_default},
     {"CREATURETYPE",   0, field(game.conf.magic_conf.power_cfgstats[0].creature_model),         0, LONG_MIN,ULONG_MAX, creature_desc,                       value_default,   assign_default},
     {"COSTFORMULA",    0, field(game.conf.magic_conf.power_cfgstats[0].cost_formula),           0, LONG_MIN,ULONG_MAX, magic_cost_formula_commands,         value_default,   assign_default},
     {NULL},
@@ -2081,478 +2081,6 @@
   return true;
 }
 
-<<<<<<< HEAD
-TbBool parse_magic_power_blocks(char *buf, long len, const char *config_textname, unsigned short flags)
-{
-  struct PowerConfigStats *powerst;
-  long long k = 0;
-  // Initialize the array
-  for (int i = 0; i < MAGIC_ITEMS_MAX; i++) {
-    powerst = &game.conf.magic_conf.power_cfgstats[i];
-    if ((!flag_is_set(flags,CnfLd_AcceptPartial)) || (strlen(powerst->code_name) <= 0))
-    {
-        if (flag_is_set(flags, CnfLd_ListOnly))
-        {
-            memset(powerst->code_name, 0, COMMAND_WORD_LEN);
-            power_desc[i].name = powerst->code_name;
-            power_desc[i].num = i;
-        }
-      powerst->artifact_model = 0;
-      powerst->can_cast_flags = 0;
-      powerst->config_flags = 0;
-      powerst->overcharge_check_idx = 0;
-      powerst->work_state = 0;
-      powerst->bigsym_sprite_idx = 0;
-      powerst->medsym_sprite_idx = 0;
-      powerst->name_stridx = 0;
-      powerst->tooltip_stridx = 0;
-      powerst->select_sample_idx = 0;
-      powerst->pointer_sprite_idx = 0;
-      powerst->panel_tab_idx = 0;
-      powerst->select_sound_idx = 0;
-      powerst->cast_cooldown = 0;
-      powerst->cost_formula = Cost_Default;
-    }
-  }
-  if (!flag_is_set(flags, CnfLd_AcceptPartial)) {
-    for (int i = 0; i < MAGIC_ITEMS_MAX; i++) {
-        game.conf.object_conf.object_to_power_artifact[i] = 0;
-    }
-  }
-  power_desc[MAGIC_ITEMS_MAX - 1].name = NULL; // must be null for get_id
-  // Load the file
-  const char * blockname = NULL;
-  int blocknamelen = 0;
-  long pos = 0;
-  while (iterate_conf_blocks(buf, &pos, len, &blockname, &blocknamelen))
-  {
-    // look for blocks starting with "power", followed by one or more digits
-    if (blocknamelen < 6) {
-        continue;
-    } else if (memcmp(blockname, "power", 5) != 0) {
-        continue;
-    }
-    const int i = natoi(&blockname[5], blocknamelen - 5);
-    if (i < 0 || i >= MAGIC_ITEMS_MAX) {
-        continue;
-    } else if (i >= game.conf.magic_conf.power_types_count) {
-        game.conf.magic_conf.power_types_count = i + 1;
-    }
-    struct MagicStats* pwrdynst = &game.conf.magic_conf.keeper_power_stats[i];
-    powerst = &game.conf.magic_conf.power_cfgstats[i];
-#define COMMAND_TEXT(cmd_num) get_conf_parameter_text(magic_power_commands,cmd_num)
-    while (pos<len)
-    {
-      // Finding command number in this line
-      int cmd_num = recognize_conf_command(buf, &pos, len, magic_power_commands);
-      // Now store the config item in correct place
-      if (cmd_num == ccr_endOfBlock) break; // if next block starts
-      //Do the name when listing, the rest when not listing.
-      if ((flag_is_set(flags, CnfLd_ListOnly) && cmd_num > 1) || (!flag_is_set(flags, CnfLd_ListOnly) && cmd_num <= 1))
-      {
-          cmd_num = ccr_comment;
-      }
-      int n = 0;
-      char word_buf[COMMAND_WORD_LEN];
-      switch (cmd_num)
-      {
-      case 1: // NAME
-          if (get_conf_parameter_single(buf,&pos,len,powerst->code_name,COMMAND_WORD_LEN) <= 0)
-          {
-              CONFWRNLOG("Couldn't read \"%s\" parameter in [%.*s] block of %s file.",
-                  COMMAND_TEXT(cmd_num), blocknamelen, blockname, config_textname);
-              break;
-          }
-          else
-          {
-              power_desc[i].name = powerst->code_name;
-              power_desc[i].num = i;
-          }
-          break;
-      case 2: // POWER
-          while (get_conf_parameter_single(buf,&pos,len,word_buf,sizeof(word_buf)) > 0)
-          {
-              k = atoi(word_buf);
-              if (n > SPELL_MAX_LEVEL)
-              {
-                CONFWRNLOG("Too many \"%s\" parameters in [%.*s] block of %s file.",
-                    COMMAND_TEXT(cmd_num), blocknamelen, blockname, config_textname);
-                break;
-              }
-              pwrdynst->strength[n] = k;
-              n++;
-          }
-          if (n == POWER_MAX_LEVEL+1) // Old power max is one short for spell max, so duplicate final power value to use for lvl10 creatures.
-          {
-              pwrdynst->strength[n] = pwrdynst->strength[n-1];
-          }
-          if (n <= POWER_MAX_LEVEL)
-          {
-              CONFWRNLOG("Couldn't read all \"%s\" parameters in [%.*s] block of %s file.",
-                  COMMAND_TEXT(cmd_num), blocknamelen, blockname, config_textname);
-          }
-          break;
-      case 3: // COST
-          while (get_conf_parameter_single(buf,&pos,len,word_buf,sizeof(word_buf)) > 0)
-          {
-              k = atoi(word_buf);
-              if (n > POWER_MAX_LEVEL)
-              {
-                CONFWRNLOG("Too many \"%s\" parameters in [%.*s] block of %s file.",
-                    COMMAND_TEXT(cmd_num), blocknamelen, blockname, config_textname);
-                break;
-              }
-              pwrdynst->cost[n] = k;
-              n++;
-          }
-          if (n <= POWER_MAX_LEVEL)
-          {
-              CONFWRNLOG("Couldn't read all \"%s\" parameters in [%.*s] block of %s file.",
-                  COMMAND_TEXT(cmd_num), blocknamelen, blockname, config_textname);
-          }
-          break;
-      case 4: // Duration
-          if (get_conf_parameter_single(buf,&pos,len,word_buf,sizeof(word_buf)) > 0)
-          {
-              k = atoi(word_buf);
-              pwrdynst->duration = k;
-              n++;
-          }
-          if (n < 1)
-          {
-              CONFWRNLOG("Couldn't read \"%s\" parameter in [%.*s] block of %s file.",
-                  COMMAND_TEXT(cmd_num), blocknamelen, blockname, config_textname);
-          }
-          break;
-      case 5: // CASTABILITY
-          powerst->can_cast_flags = 0;
-          while (get_conf_parameter_single(buf,&pos,len,word_buf,sizeof(word_buf)) > 0)
-          {
-              k = get_long_id(powermodel_castability_commands, word_buf);
-              if ((k != 0) && (k != -1))
-              {
-                  powerst->can_cast_flags |= k;
-                  n++;
-              } else
-              {
-                  CONFWRNLOG("Incorrect value of \"%s\" parameter \"%s\" in [%.*s] block of %s file.",
-                      COMMAND_TEXT(cmd_num),word_buf, blocknamelen, blockname, config_textname);
-              }
-          }
-          break;
-      case 6: // ARTIFACT
-          if (get_conf_parameter_single(buf,&pos,len,word_buf,sizeof(word_buf)) > 0)
-          {
-              k = get_id(object_desc, word_buf);
-              if (k >= 0) {
-                  powerst->artifact_model = k;
-                  game.conf.object_conf.object_to_power_artifact[k] = i;
-                  n++;
-              }
-          }
-          if (n < 1)
-          {
-              CONFWRNLOG("Incorrect object model \"%s\" in [%.*s] block of %s file.",
-                  word_buf, blocknamelen, blockname, config_textname);
-              break;
-          }
-          break;
-      case 7: // NAMETEXTID
-          if (get_conf_parameter_single(buf,&pos,len,word_buf,sizeof(word_buf)) > 0)
-          {
-              k = atoi(word_buf);
-              powerst->name_stridx = k;
-              n++;
-          }
-          if (n < 1)
-          {
-              CONFWRNLOG("Couldn't read \"%s\" parameter in [%.*s] block of %s file.",
-                  COMMAND_TEXT(cmd_num), blocknamelen, blockname, config_textname);
-          }
-          break;
-      case 8: // TOOLTIPTEXTID
-          if (get_conf_parameter_single(buf,&pos,len,word_buf,sizeof(word_buf)) > 0)
-          {
-              k = atoi(word_buf);
-              powerst->tooltip_stridx = k;
-              n++;
-          }
-          if (n < 1)
-          {
-              CONFWRNLOG("Couldn't read \"%s\" parameter in [%.*s] block of %s file.",
-                  COMMAND_TEXT(cmd_num), blocknamelen, blockname, config_textname);
-          }
-          break;
-      case 10: // SYMBOLSPRITES
-          if (get_conf_parameter_single(buf,&pos,len,word_buf,sizeof(word_buf)) > 0)
-          {
-              powerst->bigsym_sprite_idx = get_icon_id(word_buf);
-              if (powerst->bigsym_sprite_idx != bad_icon_id)
-              {
-                  n++;
-              }
-          }
-          if (get_conf_parameter_single(buf,&pos,len,word_buf,sizeof(word_buf)) > 0)
-          {
-              powerst->medsym_sprite_idx = get_icon_id(word_buf);
-              if (powerst->medsym_sprite_idx != bad_icon_id)
-              {
-                  n++;
-              }
-          }
-          if (n < 2)
-          {
-              CONFWRNLOG("Incorrect value of \"%s\" parameter in [%.*s] block of %s file.",
-                  COMMAND_TEXT(cmd_num), blocknamelen, blockname, config_textname);
-          }
-          break;
-      case 11: // POINTERSPRITES
-          if (get_conf_parameter_single(buf,&pos,len,word_buf,sizeof(word_buf)) > 0)
-          {
-              k = get_icon_id(word_buf);
-              if (k >= 0)
-              {
-                  powerst->pointer_sprite_idx = k;
-                  n++;
-              }
-          }
-          if (n < 1)
-          {
-              powerst->pointer_sprite_idx = bad_icon_id;
-            CONFWRNLOG("Incorrect value of \"%s\" parameter in [%.*s] block of %s file.",
-                COMMAND_TEXT(cmd_num), blocknamelen, blockname, config_textname);
-          }
-          break;
-      case 12: // PANELTABINDEX
-          if (get_conf_parameter_single(buf,&pos,len,word_buf,sizeof(word_buf)) > 0)
-          {
-            powerst->panel_tab_idx = get_icon_id(word_buf);
-            if (powerst->panel_tab_idx != bad_icon_id)
-            {
-                n++;
-            }
-          }
-          if (n < 1)
-          {
-            CONFWRNLOG("Incorrect value of \"%s\" parameter in [%.*s] block of %s file.",
-                COMMAND_TEXT(cmd_num), blocknamelen, blockname, config_textname);
-          }
-          break;
-      case 13: // SOUNDSAMPLES
-          if (get_conf_parameter_single(buf,&pos,len,word_buf,sizeof(word_buf)) > 0)
-          {
-            k = atoi(word_buf);
-            if (k >= 0)
-            {
-                powerst->select_sample_idx = k;
-                n++;
-            }
-          }
-          if (n < 1)
-          {
-            CONFWRNLOG("Incorrect value of \"%s\" parameter in [%.*s] block of %s file.",
-                COMMAND_TEXT(cmd_num), blocknamelen, blockname, config_textname);
-          }
-          break;
-      case 14: // PROPERTIES
-          powerst->config_flags = 0;
-          while (get_conf_parameter_single(buf,&pos,len,word_buf,sizeof(word_buf)) > 0)
-          {
-              k = get_id(powermodel_properties_commands, word_buf);
-              if (k > 0) {
-                  powerst->config_flags |= k;
-                  n++;
-              } else {
-                  CONFWRNLOG("Incorrect value of \"%s\" parameter \"%s\" in [%.*s] block of %s file.",
-                      COMMAND_TEXT(cmd_num), word_buf, blocknamelen, blockname, config_textname);
-              }
-          }
-          break;
-      case 15: // CASTEXPANDFUNC
-          powerst->overcharge_check_idx = 0;
-          k = recognize_conf_parameter(buf,&pos,len,powermodel_expand_check_func_type);
-          if (k > 0)
-          {
-              powerst->overcharge_check_idx = k;
-              n++;
-          }
-          if (n < 1)
-          {
-              CONFWRNLOG("Couldn't read \"%s\" parameter in [%.*s] block of %s file.",
-                  COMMAND_TEXT(cmd_num), blocknamelen, blockname, config_textname);
-          }
-          break;
-      case 16: // PLAYERSTATE
-          if (get_conf_parameter_single(buf,&pos,len,word_buf,sizeof(word_buf)) > 0)
-          {
-              k = get_id(player_state_commands, word_buf);
-              if (k >= 0) {
-                  powerst->work_state = k;
-                  n++;
-              }
-          }
-          if (n < 1)
-          {
-              CONFWRNLOG("Incorrect player state \"%s\" in [%.*s] block of %s file.",
-                  word_buf, blocknamelen, blockname,config_textname);
-              break;
-          }
-          break;
-      case 17: // PARENTPOWER
-          if (get_conf_parameter_single(buf,&pos,len,word_buf,sizeof(word_buf)) > 0)
-          {
-              k = get_id(power_desc, word_buf);
-              if (k >= 0) {
-                  powerst->parent_power = k;
-                  n++;
-              }
-          }
-          if (n < 1)
-          {
-              CONFWRNLOG("Incorrect Keeper Power \"%s\" in [%.*s] block of %s file.",
-                  word_buf, blocknamelen, blockname,config_textname);
-              break;
-          }
-          break;
-      case 18: //SOUNDPLAYED
-          if (get_conf_parameter_single(buf,&pos,len,word_buf,sizeof(word_buf)) > 0)
-          {
-              k = atoi(word_buf);
-              if (k >= 0)
-              {
-                  powerst->select_sound_idx = k;
-                  n++;
-              }
-          }
-          if (n < 1)
-          {
-              CONFWRNLOG("Incorrect value of \"%s\" parameter in [%.*s] block of %s file.",
-                  COMMAND_TEXT(cmd_num), blocknamelen, blockname, config_textname);
-          }
-          break;
-      case 19: //COOLDOWN
-          if (get_conf_parameter_single(buf, &pos, len, word_buf, sizeof(word_buf)) > 0)
-          {
-              k = atoi(word_buf);
-              if (k >= 0)
-              {
-                  powerst->cast_cooldown = k;
-                  n++;
-              }
-          }
-          if (n < 1)
-          {
-              CONFWRNLOG("Incorrect value of \"%s\" parameter in [%.*s] block of %s file.",
-                  COMMAND_TEXT(cmd_num), blocknamelen, blockname, config_textname);
-          }
-          break;
-      case 20: //SPELL
-          if (get_conf_parameter_single(buf, &pos, len, word_buf, sizeof(word_buf)) > 0)
-          {
-              k = get_id(spell_desc,word_buf);
-              if (k >= 0)
-              {
-                  powerst->spell_idx = k;
-                  n++;
-              }
-          }
-          if (n < 1)
-          {
-              CONFWRNLOG("Incorrect value of \"%s\" parameter in [%.*s] block of %s file.",
-                  COMMAND_TEXT(cmd_num), blocknamelen, blockname, config_textname);
-          }
-          break;
-      case 21: //EFFECT
-          if (get_conf_parameter_single(buf, &pos, len, word_buf, sizeof(word_buf)) > 0)
-          {
-              k = effect_or_effect_element_id(word_buf);
-              powerst->effect_id = k;
-              n++;
-          }
-          if (n < 1)
-          {
-              CONFWRNLOG("Incorrect value of \"%s\" parameter in [%.*s] block of %s file.",
-                  COMMAND_TEXT(cmd_num), blocknamelen, blockname, config_textname);
-          }
-          break;
-      case 22: //USEFUNCTION
-          if (get_conf_parameter_single(buf, &pos, len, word_buf, sizeof(word_buf)) > 0)
-          {
-              k = get_function_idx(word_buf,magic_use_func_commands);
-              if (k != 0)
-              {
-                  powerst->magic_use_func_idx = k;
-                  n++;
-              }
-          }
-          if (n < 1)
-          {
-              CONFWRNLOG("Incorrect value of \"%s\" parameter in [%.*s] block of %s file.",
-                  COMMAND_TEXT(cmd_num), blocknamelen, blockname, config_textname);
-          }
-          break;
-      case 23: //CREATURETYPE
-          if (get_conf_parameter_single(buf, &pos, len, word_buf, sizeof(word_buf)) > 0)
-          {
-              k = get_id(creature_desc,word_buf);
-              if (k >= 0)
-              {
-                  powerst->creature_model = k;
-                  n++;
-              }
-          }
-          if (n < 1)
-          {
-              CONFWRNLOG("Incorrect value of \"%s\" parameter in [%.*s] block of %s file.",
-                  COMMAND_TEXT(cmd_num), blocknamelen, blockname, config_textname);
-          }
-          break;
-      case 24: //COSTFORMULA
-          if (get_conf_parameter_single(buf, &pos, len, word_buf, sizeof(word_buf)) > 0)
-          {
-              k = get_id(magic_cost_formula_commands, word_buf);
-              if (k >= 0)
-              {
-                  powerst->cost_formula = k;
-                  n++;
-              }
-          }
-          if (n < 1)
-          {
-              CONFWRNLOG("Incorrect value of \"%s\" parameter in [%.*s] block of %s file.",
-                  COMMAND_TEXT(cmd_num), blocknamelen, blockname, config_textname);
-          }
-          break;
-      case ccr_comment:
-          break;
-      case ccr_endOfFile:
-          break;
-      default:
-          CONFWRNLOG("Unrecognized command (%d) in [%.*s] block of %s file.",
-              cmd_num, blocknamelen, blockname, config_textname);
-          break;
-      }
-      skip_conf_to_next_line(buf,&pos,len);
-    }
-#undef COMMAND_TEXT
-  }
-  if ((flags & CnfLd_ListOnly) == 0)
-  {
-    // Mark powers which have children
-    for (int i = 0; i < game.conf.magic_conf.power_types_count; i++)
-    {
-        powerst = get_power_model_stats(i);
-        struct PowerConfigStats* parent_powerst = get_power_model_stats(powerst->parent_power);
-        if (!power_model_stats_invalid(parent_powerst)) {
-            parent_powerst->config_flags |= PwCF_IsParent;
-        }
-    }
-  }
-  return true;
-}
-
-=======
->>>>>>> 7d22db52
 TbBool parse_magic_special_blocks(char *buf, long len, const char *config_textname, unsigned short flags)
 {
   struct SpecialConfigStats *specst;
