/******************************************************************************/
// Free implementation of Bullfrog's Dungeon Keeper strategy game.
/******************************************************************************/
/** @file thing_shots.c
 *     Shots support functions.
 * @par Purpose:
 *     Functions to support shot things.
 * @par Comment:
 *     None.
 * @author   Tomasz Lis
 * @date     17 Jun 2010 - 07 Jul 2010
 * @par  Copying and copyrights:
 *     This program is free software; you can redistribute it and/or modify
 *     it under the terms of the GNU General Public License as published by
 *     the Free Software Foundation; either version 2 of the License, or
 *     (at your option) any later version.
 */
/******************************************************************************/
#include "pre_inc.h"
#include "thing_shots.h"

#include "globals.h"
#include "bflib_basics.h"
#include "bflib_memory.h"
#include "bflib_math.h"
#include "bflib_sound.h"
#include "creature_states.h"
#include "thing_data.h"
#include "thing_factory.h"
#include "thing_effects.h"
#include "thing_physics.h"
#include "thing_navigate.h"
#include "thing_objects.h"
#include "front_simple.h"
#include "thing_stats.h"
#include "map_blocks.h"
#include "magic.h"
#include "room_garden.h"
#include "config_creature.h"
#include "config_terrain.h"
#include "power_process.h"
#include "gui_topmsg.h"
#include "gui_soundmsgs.h"
#include "creature_states.h"
#include "creature_groups.h"
#include "game_legacy.h"
#include "engine_lenses.h"

#include "keeperfx.hpp"
#include "post_inc.h"

#ifdef __cplusplus
extern "C" {
#endif
/******************************************************************************/
/******************************************************************************/
TbBool thing_is_shot(const struct Thing *thing)
{
    if (thing_is_invalid(thing))
        return false;
    if (thing->class_id != TCls_Shot)
        return false;
    return true;
}

TbBool shot_is_slappable(const struct Thing *thing, PlayerNumber plyr_idx)
{
    if (thing->owner == plyr_idx)
    {
        // Normally, thing models 15 and 20 are slappable. But this is up to config file.
        struct ShotConfigStats* shotst = get_shot_model_stats(thing->model);
        return ((shotst->model_flags & ShMF_Slappable) != 0);
    }
    return false;
}

TbBool shot_model_is_navigable(long tngmodel)
{
    // Normally, only shot model 6 is navigable
    struct ShotConfigStats* shotst = get_shot_model_stats(tngmodel);
    return ((shotst->model_flags & ShMF_Navigable) != 0);
}

TbBool shot_is_boulder(const struct Thing *shotng)
{
    struct ShotConfigStats* shotst = get_shot_model_stats(shotng->model);
    return ((shotst->model_flags & ShMF_Boulder) != 0);
}

TbBool detonate_shot(struct Thing *shotng, TbBool destroy)
{
    struct ShotConfigStats* shotst = get_shot_model_stats(shotng->model);
    SYNCDBG(8,"Starting for %s index %d owner %d",thing_model_name(shotng),(int)shotng->index,(int)shotng->owner);
    struct Thing* castng = INVALID_THING;
    struct PlayerInfo* myplyr = get_my_player();
    short spell_level;
    // Identify the creator of the shot
    if (shotng->index != shotng->parent_idx) {
        castng = thing_get(shotng->parent_idx);
        TRACE_THING(castng);
    }
    // If the shot has area_range, then make area damage
    if (shotst->area_range != 0) {
        struct CreatureStats* crstat = creature_stats_get_from_thing(castng);
        //TODO SPELLS Spell level should be taken from within the shot, not from caster creature
        // Caster may have leveled up, or even may be already dead
        // But currently shot do not store its level, so we don't really have a choice
        struct CreatureControl* cctrl = creature_control_get_from_thing(castng);
        long dist = compute_creature_attack_range(shotst->area_range * COORD_PER_STL, crstat->luck, cctrl->explevel);
        long damage = compute_creature_attack_spell_damage(shotst->area_damage, crstat->luck, cctrl->explevel, shotng);
        HitTargetFlags hit_targets = hit_type_to_hit_targets(shotst->area_hit_type);
        explosion_affecting_area(shotng, &shotng->mappos, dist, damage, shotst->area_blow, hit_targets, shotst->damage_type);
    }
   
    create_used_effect_or_element(&shotng->mappos, shotst->explode.effect1_model, shotng->owner);
    create_used_effect_or_element(&shotng->mappos, shotst->explode.effect2_model, shotng->owner);
    if (shotst->explode.around_effect1_model != 0)
    {
        create_effect_around_thing(shotng, shotst->explode.around_effect1_model);
    }
    if (shotst->explode.around_effect2_model > 0)
    {
        create_effect_around_thing(shotng, shotst->explode.around_effect2_model);
    }

    //TODO CONFIG shot model dependency, make config option instead
    switch (shotng->model)
    {
    case ShM_Lightning:
    case ShM_GodLightning:
    case ShM_GodLightBall:
        if (lens_mode != 0) {
            PaletteSetPlayerPalette(myplyr, engine_palette);
        }
        break;
    case ShM_TrapTNT:
        spell_level = shotng->shot.damage;
        if (spell_level > SPELL_MAX_LEVEL)
        {
            spell_level = SPELL_MAX_LEVEL;
        }
        magic_use_power_destroy_walls(shotng->owner, shotng->mappos.x.stl.num, shotng->mappos.y.stl.num, spell_level, PwMod_CastForFree);
        break;
    default:
        break;
    }
    if (destroy)
    {
        delete_thing_structure(shotng, 0);
    }
    return true;
}

struct Thing *get_shot_collided_with_same_type_on_subtile(struct Thing *shotng, struct Coord3d *nxpos, MapSubtlCoord stl_x, MapSubtlCoord stl_y)
{
    const struct Thing *parentng;
    if (shotng->parent_idx > 0) {
        parentng = thing_get(shotng->parent_idx);
    } else {
        parentng = INVALID_THING;
    }
    struct Map* mapblk = get_map_block_at(stl_x, stl_y);
    if (map_block_invalid(mapblk))
        return INVALID_THING;
    unsigned long k = 0;
    long i = get_mapwho_thing_index(mapblk);
    while (i != 0)
    {
        struct Thing* thing = thing_get(i);
        if (thing_is_invalid(thing))
        {
            WARNLOG("Jump out of things array");
            break;
        }
        i = thing->next_on_mapblk;
        // Per thing code
        if ((thing->index != shotng->index) && collide_filter_thing_is_of_type(thing, parentng, shotng->class_id, shotng->model))
        {
            if (things_collide_while_first_moves_to(shotng, nxpos, thing)) {
                return thing;
            }
        }
        // Per thing code ends
        k++;
        if (k > THINGS_COUNT)
        {
            ERRORLOG("Infinite loop detected when sweeping things list");
            break_mapwho_infinite_chain(mapblk);
            break;
        }
    }
    return INVALID_THING;
}

struct Thing *get_shot_collided_with_same_type(struct Thing *shotng, struct Coord3d *nxpos)
{
    MapSubtlCoord stl_x_beg = coord_subtile(nxpos->x.val - 384);
    if (stl_x_beg < 0)
        stl_x_beg = 0;
    MapSubtlCoord stl_y_beg = coord_subtile(nxpos->y.val - 384);
    if (stl_y_beg < 0)
        stl_y_beg = 0;
    MapSubtlCoord stl_x_end = coord_subtile(nxpos->x.val + 384);
    if (stl_x_end >= gameadd.map_subtiles_x)
      stl_x_end = gameadd.map_subtiles_x;
    MapSubtlCoord stl_y_end = coord_subtile(nxpos->y.val + 384);
    if (stl_y_end >= gameadd.map_subtiles_y)
      stl_y_end = gameadd.map_subtiles_y;
    for (MapSubtlCoord stl_y = stl_y_beg; stl_y <= stl_y_end; stl_y++)
    {
        for (MapSubtlCoord stl_x = stl_x_beg; stl_x <= stl_x_end; stl_x++)
        {
            struct Thing* thing = get_shot_collided_with_same_type_on_subtile(shotng, nxpos, stl_x, stl_y);
            if (!thing_is_invalid(thing)) {
                return thing;
            }
        }
    }
    return INVALID_THING;
}

TbBool give_gold_to_creature_or_drop_on_map_when_digging(struct Thing *creatng, MapSubtlCoord stl_x, MapSubtlCoord stl_y, long damage)
{
    struct CreatureStats* crstat = creature_stats_get_from_thing(creatng);
    struct Dungeon* dungeon = get_dungeon(creatng->owner);
    struct SlabMap* slb = get_slabmap_for_subtile(stl_x, stl_y);
    long gold = calculate_gold_digged_out_of_slab_with_single_hit(damage, slb);
    creatng->creature.gold_carried += gold;
    if (!dungeon_invalid(dungeon)) {
        dungeon->lvstats.gold_mined += gold;
    }
    if (crstat->gold_hold <= creatng->creature.gold_carried)
    {
        struct Thing* gldtng = drop_gold_pile(creatng->creature.gold_carried, &creatng->mappos);
        creatng->creature.gold_carried = 0;
        struct Room* room;
        room = get_room_thing_is_on(creatng);
        if (!room_is_invalid(room))
        {
            if (room_role_matches(room->kind, RoRoF_GoldStorage))
            {
                if (room->owner == creatng->owner)
                {
                    gold_being_dropped_at_treasury(gldtng, room);
                }
            }
        }
    }
    return true;
}

SubtlCodedCoords process_dig_shot_hit_wall(struct Thing *thing, long blocked_flags, short *health)
{
    MapSubtlCoord stl_x;
    MapSubtlCoord stl_y;
    unsigned short k;
    struct Thing* diggertng = INVALID_THING;
    if (thing->index != thing->parent_idx)
      diggertng = thing_get(thing->parent_idx);
    if (!thing_exists(diggertng))
    {
        ERRORLOG("Digging shot hit wall, but there's no digger creature index %d.",thing->parent_idx);
        return 0;
    }
    TbBool can_dig;
    switch ( blocked_flags )
    {
        case SlbBloF_WalledX:
        {
            k = thing->move_angle_xy & 0xFC00;
            if (k != 0)
            {
              stl_x = thing->mappos.x.stl.num - 1;
              stl_y = thing->mappos.y.stl.num;
            }
            else
            {
              stl_x = thing->mappos.x.stl.num + 1;
              stl_y = thing->mappos.y.stl.num;
            }
            can_dig = true;
            break;
        }
        case SlbBloF_WalledY:
        {
            k = thing->move_angle_xy & 0xFE00;
            if ((k != ANGLE_NORTH) && (k != ANGLE_WEST))
            {
              stl_x = thing->mappos.x.stl.num;
              stl_y = thing->mappos.y.stl.num + 1;
            }
            else
            {
              stl_x = thing->mappos.x.stl.num;
              stl_y = thing->mappos.y.stl.num - 1;
            }
            can_dig = true;
            break;
        }
        case SlbBloF_WalledX|SlbBloF_WalledY:
        case SlbBloF_WalledX|SlbBloF_WalledY|SlbBloF_WalledZ:
        {
            k = (thing->move_angle_xy & 0x700) | 256;
            switch(k)
            {
                case ANGLE_NORTHEAST:
                {
                    stl_x = thing->mappos.x.stl.num + 1;
                    stl_y = thing->mappos.y.stl.num - 1;
                    break;
                }
                case ANGLE_SOUTHEAST:
                {
                    stl_x = thing->mappos.x.stl.num + 1;
                    stl_y = thing->mappos.y.stl.num + 1;
                    break;
                }
                case ANGLE_SOUTHWEST:
                {
                    stl_x = thing->mappos.x.stl.num - 1;
                    stl_y = thing->mappos.y.stl.num + 1;
                    break;
                }
                case ANGLE_NORTHWEST:
                {
                    stl_x = thing->mappos.x.stl.num - 1;
                    stl_y = thing->mappos.y.stl.num - 1;
                    break;
                }
                default:
                {
                    ERRORLOG("Tried to dig from subtile (%d, %d) diagonally, but angle was not diagonal: thing move angle was %d, and got a digging angle of %d.", thing->mappos.x.stl.num, thing->mappos.y.stl.num, thing->move_angle_xy, k);
                    stl_x = thing->mappos.x.stl.num;
                    stl_y = thing->mappos.y.stl.num;
                    break;
                }
            }
            can_dig = subtile_is_diggable_at_diagonal_angle(thing, k, stl_x, stl_y);
            break;
        }
        default:
        {
            stl_x = thing->mappos.x.stl.num;
            stl_y = thing->mappos.y.stl.num;
            can_dig = true;
            break;
        }
    }
    SubtlCodedCoords result = get_subtile_number(stl_x, stl_y);
    struct SlabMap* slb = get_slabmap_for_subtile(stl_x, stl_y);
    *health = slb->health;
    // You can only dig your own tiles or non-fortified neutral ground (dirt/gold)
    // If you're not the tile owner, unless the classic bug mode is enabled.
    if (!(gameadd.classic_bugs_flags & ClscBug_BreakNeutralWalls))
    {
        if (slabmap_owner(slb) != diggertng->owner)
        {
            struct SlabAttr* slbattr = get_slab_attrs(slb);
            // and if it's fortified
            if (slbattr->category == SlbAtCtg_FortifiedWall)
            {
                // digging not allowed
                return result;
            }
        }
    }
    else
    {
        if ((slabmap_owner(slb) != game.neutral_player_num) && (slabmap_owner(slb) != diggertng->owner))
        {
            return result;
        }
    }

    struct Map* mapblk = get_map_block_at(stl_x, stl_y);
    if ((mapblk->flags & SlbAtFlg_IsRoom) != 0)
    {
        if (diggertng->creature.gold_carried > 0)
        {
            struct Thing* gldtng;
            struct Room* room;
            room = get_room_xy(stl_x, stl_y);
            if (!room_is_invalid(room))
            {
                if (room_role_matches(room->kind, RoRoF_GoldStorage))
                {
                    if (room->owner == diggertng->owner)
                    {
                        gldtng = drop_gold_pile(diggertng->creature.gold_carried, &diggertng->mappos);
                        diggertng->creature.gold_carried = 0;
                        gold_being_dropped_at_treasury(gldtng, room);
                    }
                }
            }
        }
        // Room pillars cannot be dug
        return result;
    }

    // Doors cannot be dug
    if ((mapblk->flags & SlbAtFlg_IsDoor) != 0)
    {
        return result;
    }
    if ((mapblk->flags & SlbAtFlg_Blocking) == 0)
    {
        return result;
    }
    if (can_dig)
    {
        int damage = thing->shot.damage;
        if ((damage >= slb->health) && !slab_kind_is_indestructible(slb->kind))
        {
            if ((mapblk->flags & SlbAtFlg_Valuable) != 0)
            { // Valuables require counting gold
                if (!slab_kind_is_indestructible(slb->kind))
                {
                    slb->health -= damage; // otherwise, we won't get the final lot of gold
                }
                give_gold_to_creature_or_drop_on_map_when_digging(diggertng, stl_x, stl_y, damage);
                mine_out_block(stl_x, stl_y, diggertng->owner);
                thing_play_sample(diggertng, 72+UNSYNC_RANDOM(3), NORMAL_PITCH, 0, 3, 0, 2, FULL_LOUDNESS);
            } else
            if ((mapblk->flags & SlbAtFlg_IsDoor) == 0)
            { // All non-gold and non-door slabs are just destroyed
                dig_out_block(stl_x, stl_y, diggertng->owner);
                thing_play_sample(diggertng, 72+UNSYNC_RANDOM(3), NORMAL_PITCH, 0, 3, 0, 2, FULL_LOUDNESS);
            }
            check_map_explored(diggertng, stl_x, stl_y);
        } else
        {
            if (!slab_kind_is_indestructible(slb->kind))
            {
                slb->health -= damage;
            }
            if ((mapblk->flags & SlbAtFlg_Valuable) != 0)
            {
                give_gold_to_creature_or_drop_on_map_when_digging(diggertng, stl_x, stl_y, damage);
            }
        }
    }
    return result;
}

struct Thing *create_shot_hit_effect(struct Coord3d *effpos, long effowner, long eff_kind, long snd_idx, long snd_range)
{
    struct Thing* efftng = INVALID_THING;
    if (eff_kind > 0) {
        efftng = create_effect(effpos, eff_kind, effowner);
        TRACE_THING(efftng);
    }
    if (snd_idx > 0)
    {
        if (!thing_is_invalid(efftng))
        {
            long i = snd_idx;
            if (snd_range > 1)
                i += UNSYNC_RANDOM(snd_range);
            thing_play_sample(efftng, i, NORMAL_PITCH, 0, 3, 0, 2, FULL_LOUDNESS);
        }
    }
    return efftng;
}

/**
 * Processes hitting a wall by given shot.
 *
 * @param thing The thing to be moved into wall.
 * @param pos Next position of the thing.
 * @return Gives true if the shot hit a wall and was destroyed.
 *     If the shot wasn't detonated, then the function returns false.
 * @note This function may delete the thing given in parameter.
 */
TbBool shot_hit_wall_at(struct Thing *shotng, struct Coord3d *pos)
{
    struct Thing *doortng;
    long i;
    SYNCDBG(8,"Starting for %s index %d",thing_model_name(shotng),(int)shotng->index);

    struct Thing* efftng = INVALID_THING;
    TbBool destroy_shot = 0;
    struct ShotConfigStats* shotst = get_shot_model_stats(shotng->model);
    long blocked_flags = get_thing_blocked_flags_at(shotng, pos);
    TbBool digging = (shotst->model_flags & ShMF_Digging);
    SubtlCodedCoords hit_stl_num;
    short old_health;
    short eff_kind;
    short smpl_idx;
    unsigned char range;
    struct SlabMap* slb;
    if (digging)
    {
        hit_stl_num = process_dig_shot_hit_wall(shotng, blocked_flags, &old_health);
    }

    // If blocked by a higher wall
    if ((blocked_flags & SlbBloF_WalledZ) != 0)
    {
        long cube_id = get_top_cube_at(pos->x.stl.num, pos->y.stl.num, NULL);
        doortng = get_door_for_position(pos->x.stl.num, pos->y.stl.num);
        if (!thing_is_invalid(doortng))
        {
            efftng = create_shot_hit_effect(&shotng->mappos, shotng->owner, shotst->hit_door.effect_model, shotst->hit_door.sndsample_idx, shotst->hit_door.sndsample_range);
            if (!shotst->hit_door.withstand)
              destroy_shot = 1;
            i = calculate_shot_real_damage_to_door(doortng, shotng);
            apply_damage_to_thing(doortng, i, shotst->damage_type, -1);
            reveal_secret_door_to_player(doortng,shotng->owner);
        } else
        if (cube_is_water(cube_id))
        {
            efftng = create_shot_hit_effect(&shotng->mappos, shotng->owner, shotst->hit_water.effect_model, shotst->hit_water.sndsample_idx, shotst->hit_water.sndsample_range);
            if (!shotst->hit_water.withstand) {
                destroy_shot = 1;
            }
        } else
        if (cube_is_lava(cube_id))
        {
            efftng = create_shot_hit_effect(&shotng->mappos, shotng->owner, shotst->hit_lava.effect_model, shotst->hit_lava.sndsample_idx, shotst->hit_lava.sndsample_range);
            if (!shotst->hit_lava.withstand) {
                destroy_shot = 1;
            }
        } else
        {
            eff_kind = shotst->hit_generic.effect_model;
            smpl_idx = shotst->hit_generic.sndsample_idx;
            range = shotst->hit_generic.sndsample_range;
            if (digging)
            {
                slb = get_slabmap_for_subtile(stl_num_decode_x(hit_stl_num), stl_num_decode_y(hit_stl_num));
                if ((old_health > slb->health) || (slb->kind == SlbT_GEMS))
                {
                    smpl_idx = shotst->dig.sndsample_idx;
                    range = shotst->dig.sndsample_range;
                    eff_kind = shotst->dig.effect_model;
                }
            }
            efftng = create_shot_hit_effect(&shotng->mappos, shotng->owner, eff_kind, smpl_idx, range);
            if (!shotst->hit_generic.withstand) {
                destroy_shot = 1;
            }
        }
    }

    if ( !destroy_shot )
    {
        if ((blocked_flags & (SlbBloF_WalledX|SlbBloF_WalledY)) != 0)
        {
            if (shotng->model == ShM_Lizard)
            {
                if (shotng->shot_lizard2.range >= CREATURE_RANDOM(shotng, 90))
                {
                    struct Coord3d target_pos;
                    target_pos.x.val = shotng->shot_lizard.x;
                    target_pos.y.val = shotng->shot_lizard.posint * gameadd.crtr_conf.sprite_size;
                    target_pos.z.val = pos->z.val;
                    const MapCoordDelta dist = get_2d_distance(pos, &target_pos);
                    if (dist <= 800) return detonate_shot(shotng, true);
                }
            }
            doortng = get_door_for_position(pos->x.stl.num, pos->y.stl.num);
            if (!thing_is_invalid(doortng))
            {
                efftng = create_shot_hit_effect(&shotng->mappos, shotng->owner, shotst->hit_door.effect_model, shotst->hit_door.sndsample_idx, shotst->hit_door.sndsample_range);
                if (!shotst->hit_door.withstand)
                    destroy_shot = 1;
                i = calculate_shot_real_damage_to_door(doortng, shotng);
                apply_damage_to_thing(doortng, i, shotst->damage_type, -1);
                reveal_secret_door_to_player(doortng,shotng->owner);
            } else
            {
                eff_kind = shotst->hit_generic.effect_model;
                smpl_idx = shotst->hit_generic.sndsample_idx;
                range = shotst->hit_generic.sndsample_range;
                if (digging)
                {
                    slb = get_slabmap_for_subtile(stl_num_decode_x(hit_stl_num), stl_num_decode_y(hit_stl_num));
                    if ((old_health > slb->health) || (slb->kind == SlbT_GEMS))
                    {
                        smpl_idx = shotst->dig.sndsample_idx;
                        range = shotst->dig.sndsample_range;
                        eff_kind = shotst->dig.effect_model;
                    }
                }
                efftng = create_shot_hit_effect(&shotng->mappos, shotng->owner, eff_kind, smpl_idx, range);

                if (!shotst->hit_generic.withstand) {
                    destroy_shot = 1;
                }
            }
        }
    }
    if (!thing_is_invalid(efftng)) {
        efftng->shot_effect.hit_type = shotst->area_hit_type;
    }
    if ( destroy_shot )
    {
        return detonate_shot(shotng, true);
    }
    if (!(shotst->model_flags & ShMF_Penetrating))
    {
        if (shotng->bounce_angle <= 0)
        {
            slide_thing_against_wall_at(shotng, pos, blocked_flags);
        }
        else
        {
            bounce_thing_off_wall_at(shotng, pos, blocked_flags);
        }
    }
    return false;
}

/**
 * Processes hitting a door by given shot.
 *
 * @param thing The thing to be moved.
 * @param pos Next position of the thing.
 * @return Gives true if the shot hit a door and was destroyed.
 *     If the shot wasn't detonated, then the function returns false.
 * @note This function may delete the thing given in parameter.
 */
long shot_hit_door_at(struct Thing *shotng, struct Coord3d *pos)
{
    SYNCDBG(18,"Starting for %s index %d",thing_model_name(shotng),(int)shotng->index);
    TbBool shot_explodes = false;
    struct ShotConfigStats* shotst = get_shot_model_stats(shotng->model);
    struct Thing* efftng = INVALID_THING;
    long blocked_flags = get_thing_blocked_flags_at(shotng, pos);
    if (blocked_flags != 0)
    {
        struct Thing* doortng = get_door_for_position(pos->x.stl.num, pos->y.stl.num);
        // If we did found a door to hit
        if (!thing_is_invalid(doortng))
        {
            // If the shot hit is supposed to create effect thing
            int n = shotst->hit_door.effect_model;
            if (n > 0)
            {
                efftng = create_effect(&shotng->mappos, n, shotng->owner);
            }
            // If the shot hit is supposed to create sound
            n = shotst->hit_door.sndsample_idx;
            int i;
            if (n > 0)
            {
                if (!thing_is_invalid(efftng))
                {
                    i = shotst->hit_door.sndsample_range;
                    thing_play_sample(efftng, n + UNSYNC_RANDOM(i), NORMAL_PITCH, 0, 3, 0, 2, FULL_LOUDNESS);
                }
            }
            // Shall the shot be destroyed on impact
            if (!shotst->hit_door.withstand)
            {
                shot_explodes = true;
            }
            // Apply damage to the door
            i = calculate_shot_real_damage_to_door(doortng, shotng);
            apply_damage_to_thing(doortng, i, shotst->damage_type, -1);
            reveal_secret_door_to_player(doortng,shotng->owner);
      }
    }
    if (!thing_is_invalid(efftng)) {
        efftng->shot_effect.hit_type = shotst->area_hit_type;
    }
    if ( shot_explodes )
    {
        return detonate_shot(shotng, true);
    }
    if (shotng->bounce_angle <= 0)
    {
        slide_thing_against_wall_at(shotng, pos, blocked_flags);
    }
    else
    {
        bounce_thing_off_wall_at(shotng, pos, blocked_flags);
    }
    return false;
}

TbBool apply_shot_experience(struct Thing *shooter, long exp_factor, long exp_increase, long shot_model)
{
    if (!creature_can_gain_experience(shooter))
        return false;
    struct CreatureControl* shcctrl = creature_control_get_from_thing(shooter);
    struct ShotConfigStats* shotst = get_shot_model_stats(shot_model);
    long exp_mag = shotst->experience_given_to_shooter;
    long exp_gained = (exp_mag * (exp_factor + gameadd.crtr_conf.exp.exp_on_hitting_increase_on_exp * exp_factor * exp_increase / 100) << 8) / 256;
    shcctrl->prev_exp_points = shcctrl->exp_points;
    shcctrl->exp_points += exp_gained;
    if ( check_experience_upgrade(shooter) ) {
        external_set_thing_state(shooter, CrSt_CreatureBeHappy);
    }
    return true;
}

// originally was apply_shot_experience()
TbBool apply_shot_experience_from_hitting_creature(struct Thing *shooter, struct Thing *target, long shot_model)
{
    struct CreatureControl* tgcctrl = creature_control_get_from_thing(target);
    struct CreatureStats* tgcrstat = creature_stats_get_from_thing(target);
    return apply_shot_experience(shooter, tgcrstat->exp_for_hitting, tgcctrl->explevel, shot_model);
}

long shot_kill_object(struct Thing *shotng, struct Thing *target)
{
    if (thing_is_dungeon_heart(target))
    {
        target->active_state = ObSt_BeingDestroyed;
        target->health = -1;
        if (is_my_player_number(shotng->owner))
        {
            struct PlayerInfo* player = get_player(target->owner);
            if (player_exists(player) && (player->is_active == 1) && (shotng->owner != target->owner))
            {
                output_message(SMsg_DefeatedKeeper, 0, true);
            }
        }
        struct Dungeon* dungeon = get_players_num_dungeon(shotng->owner);
        if (!dungeon_invalid(dungeon)) {
            dungeon->lvstats.keepers_destroyed++;
        }
        return 1;
    }
    else
    if (object_is_mature_food(target) || object_is_growing_food(target))
    {
        destroy_food(target);
    } else
    {
        WARNLOG("Killing %s by %s is not supported",thing_model_name(target),thing_model_name(shotng));
    }
    return 0;
}

static TbBool shot_hit_trap_at(struct Thing* shotng, struct Thing* target, struct Coord3d* pos)
{
    struct ShotConfigStats* shotst = get_shot_model_stats(shotng->model);
    if (target->class_id != TCls_Trap) {
        return false;
    }
    if (shotst->model_flags & ShMF_NoHit) {
        return false;
    }
    if (target->health < 0) {
        return false;
    }
    struct Thing* shootertng = INVALID_THING;
    if (shotng->parent_idx != shotng->index) {
        shootertng = thing_get(shotng->parent_idx);
    }
    int i = shotst->hit_generic.sndsample_idx;
    if (i > 0) {
        thing_play_sample(target, i, NORMAL_PITCH, 0, 3, 0, 3, FULL_LOUDNESS);
    }

    HitPoints damage_done = 0;
    if (shotng->shot.damage)
    {
  
        if ((thing_is_destructible_trap(target) > 0) || ((thing_is_destructible_trap(target) > -1) && (shotst->model_flags & ShMF_Disarming)))
        {
            damage_done = apply_damage_to_thing(target, shotng->shot.damage, shotst->damage_type, -1);

            // Drain allows caster to regain half of damage
            if ((shotst->model_flags & ShMF_LifeDrain) && thing_is_creature(shootertng))
            {
                give_shooter_drained_health(shootertng, damage_done / 2);
            }
        }
    }
    create_relevant_effect_for_shot_hitting_thing(shotng, target);
    if (target->health < 0) 
    {
        create_effect_element(&target->mappos, TngEffElm_Blast2, target->owner);
        struct TrapConfigStats* trapst = get_trap_model_stats(target->model);
        if (((trapst->unstable == 1) && !(shotst->model_flags & ShMF_Disarming)) || trapst->unstable == 2)
        {
            activate_trap(target, target);
        }
    }
    if (shotst->destroy_on_first_hit) {
        delete_thing_structure(shotng, 0);
        // If thing was deleted something was hit
        // To test this use zero damage shots
        return true;
    }
    return damage_done > 0;
}

static TbBool shot_hit_object_at(struct Thing *shotng, struct Thing *target, struct Coord3d *pos)
{
    struct ShotConfigStats* shotst = get_shot_model_stats(shotng->model);
    if (!thing_is_object(target)) {
        return false;
    }
    if (shotst->model_flags & ShMF_NoHit) {
        return false;
    }
    if (target->health < 0) {
        return false;
    }
    struct Thing* shootertng = INVALID_THING;
    if (shotng->parent_idx != shotng->index) {
        shootertng = thing_get(shotng->parent_idx);
    }
    if (thing_is_dungeon_heart(target))
    {
        if (shotng->model == ShM_SwingSword) //TODO CONFIG shot model dependency, make config option instead
        {
            thing_play_sample(target, 136, NORMAL_PITCH, 0, 3, 0, 3, FULL_LOUDNESS);
        } else
        if (shotng->model == ShM_SwingFist) //TODO CONFIG shot model dependency, make config option instead
        {
            thing_play_sample(target, 144+UNSYNC_RANDOM(3), NORMAL_PITCH, 0, 3, 0, 3, FULL_LOUDNESS);
        }
        event_create_event_or_update_nearby_existing_event(
            shootertng->mappos.x.val, shootertng->mappos.y.val,
          EvKind_HeartAttacked, target->owner, shootertng->index);
        if (is_my_player_number(target->owner)) {
            output_message(SMsg_HeartUnderAttack, 400, true);
        }
    } else
    {
        int i = shotst->hit_generic.sndsample_idx;
        if (i > 0) {
            thing_play_sample(target, i, NORMAL_PITCH, 0, 3, 0, 3, FULL_LOUDNESS);
        }
    }

    HitPoints damage_done = 0;
    if (shotng->shot.damage)
    {
        if (object_can_be_damaged(target)) // do not damage objects that cannot be destroyed
        {
            damage_done = apply_damage_to_thing(target, shotng->shot.damage, shotst->damage_type, -1);

            // Drain allows caster to regain half of damage
            if ((shotst->model_flags & ShMF_LifeDrain) && thing_is_creature(shootertng))
            {
                give_shooter_drained_health(shootertng, damage_done / 2);
            }
        }
    }
    create_relevant_effect_for_shot_hitting_thing(shotng, target);
    if (target->health < 0) {
        shot_kill_object(shotng, target);
    }
    if (shotst->area_range != 0)
    {
        return detonate_shot(shotng, shotst->destroy_on_first_hit);
    }
    if (shotst->destroy_on_first_hit) {
        delete_thing_structure(shotng, 0);
        // If thing was deleted something was hit
        // To test this use zero damage shots
        return true;
    }
    return damage_done > 0;
}

long get_damage_of_melee_shot(struct Thing *shotng, const struct Thing *target)
{
    const struct CreatureStats* tgcrstat = creature_stats_get_from_thing(target);
    const struct CreatureControl* tgcctrl = creature_control_get_from_thing(target);
    long crdefense = compute_creature_max_defense(tgcrstat->defense, tgcctrl->explevel);
    long hitchance = ((long)shotng->shot.dexterity - crdefense) / 2;
    if (hitchance < -96)
    {
        hitchance = -96;
    } else
    if (hitchance > 96)
    {
        hitchance = 96;
    }
    if (CREATURE_RANDOM(shotng, 256) < (128 + hitchance))
    {
        return shotng->shot.damage;
    }
    return -1;
}

long project_damage_of_melee_shot(long shot_dexterity, long shot_damage, const struct Thing *target)
{
    const struct CreatureStats* tgcrstat = creature_stats_get_from_thing(target);
    const struct CreatureControl* tgcctrl = creature_control_get_from_thing(target);
    long crdefense = compute_creature_max_defense(tgcrstat->defense, tgcctrl->explevel);
    long hitchance = (shot_dexterity - crdefense) / 2;
    if (hitchance < -96) {
        hitchance = -96;
    } else
    if (hitchance > 96) {
        hitchance = 96;
    }
    // If we'd return something which rounds to 0, change it to 1. Otherwise, just use hit chance in computations.
    if (abs(shot_damage) > 256/(128+hitchance))
        return shot_damage * (128+hitchance)/256;
    else if (shot_damage > 0)
        return 1;
    else if (shot_damage < 0)
        return -1;
    return 0;
}

void create_relevant_effect_for_shot_hitting_thing(struct Thing *shotng, struct Thing *target)
{
    struct Thing* efftng = INVALID_THING;
    struct ShotConfigStats* shotst = get_shot_model_stats(shotng->model);
    if (target->class_id == TCls_Creature)
    {
        thing_play_sample(target, shotst->hit_creature.sndsample_idx, NORMAL_PITCH, 0, 3, 0, 2, FULL_LOUDNESS);
        efftng = create_effect(&shotng->mappos, shotst->hit_creature.effect_model, shotng->owner);
        switch (shotng->model)
        {
        case ShM_PoisonCloud:
            if ( !thing_is_invalid(efftng) ) {
                efftng->shot_effect.hit_type = THit_CrtrsOnly;
            }
            break;
        case ShM_Arrow:
        case ShM_SwingSword:
        case ShM_SwingFist:
            if (creature_affected_by_spell(target, SplK_Freeze)) {
                efftng = create_effect(&shotng->mappos, TngEff_HitFrozenUnit, shotng->owner);
            } else
            if (creature_model_bleeds(target->model)) {
                efftng = create_effect(&shotng->mappos, TngEff_HitBleedingUnit, shotng->owner);
            }
            break;
        }
    }
    if (target->class_id == TCls_Trap)
    {
        //todo introduce trap/object hit
        thing_play_sample(target, shotst->hit_creature.sndsample_idx, NORMAL_PITCH, 0, 3, 0, 2, FULL_LOUDNESS);
        efftng = create_effect(&shotng->mappos, shotst->hit_creature.effect_model, shotng->owner);
        switch (shotng->model)
        {

        case ShM_PoisonCloud:
            if (!thing_is_invalid(efftng)) {
                efftng->shot_effect.hit_type = THit_CrtrsOnly;
            }
            break;
        case ShM_NaviMissile:
        case ShM_Missile:
            efftng = create_effect(&shotng->mappos, TngEff_Blood3, shotng->owner);
            break;
        }
    }
    TRACE_THING(efftng);
}

long check_hit_when_attacking_door(struct Thing *thing)
{
    if (!thing_is_creature(thing))
    {
        ERRORLOG("The %s in invalid for this check", thing_model_name(thing));
        return 0;
    }
    struct CreatureControl* cctrl = creature_control_get_from_thing(thing);
    if ((cctrl->combat_flags & CmbtF_DoorFight) != 0)
    {
        CrtrStateId crstate = get_creature_state_besides_move(thing);
        if (crstate != CrSt_CreatureCombatFlee)
        {
            set_start_state(thing);
            return 1;
        }
    }
    return 1;
}

/**
 * Kills a creature with given shot.
 * @param shotng The shot which is killing the victim creature.
 * @param creatng The victim creature thing.
 * @note sometimes named shot_kills_creature().
 */
void shot_kill_creature(struct Thing *shotng, struct Thing *creatng)
{
    struct ShotConfigStats* shotst = get_shot_model_stats(shotng->model);
    creatng->health = -1;
    struct CreatureControl* cctrl = creature_control_get_from_thing(creatng);
    cctrl->shot_model = shotng->model;
    struct Thing *killertng;
    CrDeathFlags dieflags;
    if (shotng->index == shotng->parent_idx) {
        killertng = INVALID_THING;
        dieflags = CrDed_DiedInBattle;
    } else {
        killertng = thing_get(shotng->parent_idx);
        dieflags = CrDed_DiedInBattle | ((shotst->model_flags & ShMF_NoStun)?CrDed_NoUnconscious:0) | ((shotst->model_flags & ShMF_BlocksRebirth)? CrDed_NoRebirth : 0);
    }
    // Friendly fire should kill the creature, not knock out
    if ((shotng->owner == creatng->owner) &! (gameadd.classic_bugs_flags & ClscBug_FriendlyFaint))
    {
        dieflags |= CrDed_NoUnconscious;
    }
    kill_creature(creatng, killertng, shotng->owner, dieflags);
}

long melee_shot_hit_creature_at(struct Thing *shotng, struct Thing *trgtng, struct Coord3d *pos)
{
    struct ShotConfigStats* shotst = get_shot_model_stats(shotng->model);
    long throw_strength = shotng->fall_acceleration;
    long n;
    if (trgtng->health < 0)
        return 0;
    struct Thing* shooter = INVALID_THING;
    if (shotng->parent_idx != shotng->index)
        shooter = thing_get(shotng->parent_idx);
    struct CreatureControl* tgcctrl = creature_control_get_from_thing(trgtng);
    long damage = get_damage_of_melee_shot(shotng, trgtng);
    if (damage > 0)
    {
      if (shotst->hit_creature.sndsample_idx > 0)
      {
          play_creature_sound(trgtng, CrSnd_Hurt, 3, 0);
      }
      create_relevant_effect_for_shot_hitting_thing(shotng, trgtng);
      if (!thing_is_invalid(shooter)) {
          apply_damage_to_thing_and_display_health(trgtng, shotng->shot.damage, shotst->damage_type, shooter->owner);
      } else {
          apply_damage_to_thing_and_display_health(trgtng, shotng->shot.damage, shotst->damage_type, -1);
      }
      if (shotst->model_flags & ShMF_LifeDrain)
      {
          give_shooter_drained_health(shooter, damage / 2);
      }
      if (shotst->cast_spell_kind != 0)
      {
          struct CreatureControl* scctrl = creature_control_get_from_thing(shooter);
          if (!creature_control_invalid(scctrl)) {
              n = scctrl->explevel;
          }
          else {
              n = 0;
          }
          if (shotst->cast_spell_kind == SplK_Disease)
          {
              tgcctrl->disease_caster_plyridx = shotng->owner;
          }
          apply_spell_effect_to_thing(trgtng, shotst->cast_spell_kind, n);
      }
      if (shotst->model_flags & ShMF_GroupUp)
      {
          if (thing_is_creature(shooter))
          {
              if (get_no_creatures_in_group(shooter) < GROUP_MEMBERS_COUNT) {
                  add_creature_to_group(trgtng, shooter);
              }
          }
          else
          {
              WARNDBG(8, "The %s index %d owner %d cannot group; invalid parent", thing_model_name(shotng), (int)shotng->index, (int)shotng->owner);
          }
      }
      if (shotst->target_hitstop_turns != 0) {
          tgcctrl->frozen_on_hit = shotst->target_hitstop_turns;
      }
      if ( shotst->push_on_hit || creature_is_being_unconscious(trgtng))
      {
          if (creature_is_being_unconscious(trgtng)) {
              throw_strength++;
              throw_strength *= 10;
          }
          trgtng->veloc_push_add.x.val += (throw_strength * (long)shotng->velocity.x.val) / 16;
          trgtng->veloc_push_add.y.val += (throw_strength * (long)shotng->velocity.y.val) / 16;
          trgtng->state_flags |= TF1_PushAdd;
      }
      if (trgtng->health >= 0)
      {
          if (trgtng->owner != shotng->owner) {
              check_hit_when_attacking_door(trgtng);
          }
      } else
      {
          shot_kill_creature(shotng,trgtng);
      }
    }
    if (shotst->destroy_on_first_hit) {
        delete_thing_structure(shotng, 0);
    }
    return 1;
}

void clear_thing_acceleration(struct Thing *thing)
{
    thing->veloc_push_add.x.val = 0;
    thing->veloc_push_add.y.val = 0;
    thing->veloc_push_add.z.val = 0;
}

void set_thing_acceleration_angles(struct Thing *thing, long angle_xy, long angle_yz)
{
    thing->move_angle_xy = angle_xy;
    thing->move_angle_z = angle_yz;
    struct ComponentVector cvect;
    angles_to_vector(thing->move_angle_xy, thing->move_angle_z, 256, &cvect);
    thing->veloc_base.x.val = cvect.x;
    thing->veloc_base.y.val = cvect.y;
    thing->veloc_base.z.val = cvect.z;
}

TbBool shot_model_makes_flesh_explosion(long shot_model)
{
    struct ShotConfigStats* shotst = get_shot_model_stats(shot_model);
    return ((shotst->model_flags & ShMF_Exploding) != 0);
}

long shot_hit_creature_at(struct Thing *shotng, struct Thing *trgtng, struct Coord3d *pos)
{
    long i;
    long n;
    struct ShotConfigStats* shotst = get_shot_model_stats(shotng->model);
    long amp = shotng->fall_acceleration;
    struct Thing* shooter = INVALID_THING;
    if (shotng->parent_idx != shotng->index) {
        shooter = thing_get(shotng->parent_idx);
    }
    // Two fighting creatures gives experience
    if (thing_is_creature(shooter) && thing_is_creature(trgtng))
    {
        apply_shot_experience_from_hitting_creature(shooter, trgtng, shotng->model);
    }
    if (((shotst->model_flags & ShMF_NoHit) != 0) || (trgtng->health < 0)) {
        return 0;
    }
    if (creature_affected_by_spell(trgtng, SplK_Rebound) && !(shotst->model_flags & ShMF_ReboundImmune))
    {
        struct Thing* killertng = INVALID_THING;
        if (shotng->index != shotng->parent_idx) {
            killertng = thing_get(shotng->parent_idx);
        }
        if (!thing_is_invalid(killertng))
        {
            if (shot_model_is_navigable(shotng->model))
            {
                shotng->shot.target_idx = 0;
            }
            struct Coord3d pos2;
            pos2.x.val = killertng->mappos.x.val;
            pos2.y.val = killertng->mappos.y.val;
            struct CreatureControl* cctrl = creature_control_get_from_thing(killertng);
            short target_center = (killertng->solid_size_z + ((killertng->solid_size_z * gameadd.crtr_conf.exp.size_increase_on_exp * cctrl->explevel) / 100)) / 2;
            pos2.z.val = target_center + killertng->mappos.z.val;
            clear_thing_acceleration(shotng);
            set_thing_acceleration_angles(shotng, get_angle_xy_to(&shotng->mappos, &pos2), get_angle_yz_to(&shotng->mappos, &pos2));
            shotng->parent_idx = trgtng->parent_idx;
            shotng->owner = trgtng->owner;
        } else
        {
            clear_thing_acceleration(shotng);
            i = (shotng->move_angle_xy + LbFPMath_PI) & LbFPMath_AngleMask;
            n = (shotng->move_angle_z + LbFPMath_PI) & LbFPMath_AngleMask;
            set_thing_acceleration_angles(shotng, i, n);
            if (trgtng->class_id == TCls_Creature)
            {
                shotng->parent_idx = trgtng->parent_idx;
            }
        }
        return 1;
    }
    if ((shotst->model_flags & ShMF_StrengthBased) != 0)
    {
        return melee_shot_hit_creature_at(shotng, trgtng, pos);
    }
    // Immunity to boulders
    if (shot_is_boulder(shotng))
    {
        if ((get_creature_model_flags(trgtng) & CMF_ImmuneToBoulder) != 0)
        {
            struct Thing* efftng = create_effect(&trgtng->mappos, TngEff_WoPExplosion, trgtng->owner);
            if (!thing_is_invalid(efftng)) {
                efftng->shot_effect.hit_type = THit_HeartOnlyNotOwn;
            }
            shotng->health = -1;
            return 1;
        }
    }
    if (shotng->shot.damage != 0)
    {
        HitPoints damage_done;
        if (!thing_is_invalid(shooter)) {
            damage_done = apply_damage_to_thing_and_display_health(trgtng, shotng->shot.damage, shotst->damage_type, shooter->owner);
        } else {
            damage_done = apply_damage_to_thing_and_display_health(trgtng, shotng->shot.damage, shotst->damage_type, -1);
        }
        if (shotst->model_flags & ShMF_LifeDrain)
        {
            give_shooter_drained_health(shooter, damage_done / 2);
        }
    }
    struct CreatureControl* cctrl = creature_control_get_from_thing(trgtng);
    if (shotst->target_hitstop_turns != 0)
    {
        if (cctrl->frozen_on_hit == 0) {
            cctrl->frozen_on_hit = shotst->target_hitstop_turns;
        }
    }
    if (shotst->cast_spell_kind != 0)
    {
        struct CreatureControl* scctrl = creature_control_get_from_thing(shooter);
        if (!creature_control_invalid(scctrl)) {
            n = scctrl->explevel;
        } else {
            n = 0;
        }
        if (shotst->cast_spell_kind == SplK_Disease)
        {
            cctrl->disease_caster_plyridx = shotng->owner;
        }
        apply_spell_effect_to_thing(trgtng, shotst->cast_spell_kind, n);
    }
    if (shotst->model_flags & ShMF_GroupUp)
    {
        if (thing_is_creature(shooter))
        {
            if (get_no_creatures_in_group(shooter) < GROUP_MEMBERS_COUNT) {
                add_creature_to_group(trgtng, shooter);
            }
        } else
        {
            WARNDBG(8,"The %s index %d owner %d cannot group; invalid parent",thing_model_name(shotng),(int)shotng->index,(int)shotng->owner);
        }
    }
    if (shotst->push_on_hit != 0 )
    {
        i = amp * (long)shotng->velocity.x.val;
        trgtng->veloc_push_add.x.val += i / 16;
        i = amp * (long)shotng->velocity.y.val;
        trgtng->veloc_push_add.y.val += i / 16;
        trgtng->state_flags |= TF1_PushAdd;
    }
    if (creature_is_being_unconscious(trgtng))
    {
        amp ++;
        if (gameadd.classic_bugs_flags & ClscBug_FaintedImmuneToBoulder)
        {
            amp *= 5;
            i = amp * (long)shotng->velocity.x.val;
            trgtng->veloc_push_add.x.val += i / 16;
            i = amp * (long)shotng->velocity.y.val;
            trgtng->veloc_push_add.y.val += i / 16;
            trgtng->state_flags |= TF1_PushAdd;
            if (shotst->hit_creature.sndsample_idx != 0)
            {
                play_creature_sound(trgtng, CrSnd_Hurt, 1, 0);
                thing_play_sample(trgtng, shotst->hit_creature.sndsample_idx, NORMAL_PITCH, 0, 3, 0, 2, FULL_LOUDNESS);
            }
        }
        else
        {
            if (shotst->model_flags & ShMF_Boulder) //Boulders move units slightly but without purpose
            {
                if (abs(shotng->velocity.x.val) >= abs(shotng->velocity.y.val))
                {
                    i = amp * (long)shotng->velocity.x.val;
                    trgtng->veloc_push_add.x.val += i / 64;
                    i = amp * (long)shotng->velocity.x.val * (CREATURE_RANDOM(shotng, 3) - 1);
                    trgtng->veloc_push_add.y.val += i / 64;
                }
                else
                {
                    i = amp * (long)shotng->velocity.y.val;
                    trgtng->veloc_push_add.y.val += i / 64;
                    i = amp * (long)shotng->velocity.y.val * (CREATURE_RANDOM(shotng, 3) - 1);
                    trgtng->veloc_push_add.x.val += i / 64;
                }
                trgtng->state_flags |= TF1_PushAdd;
            }
            else // Normal shots blast unconscious units out of the way
            {
                amp *= 5;
                i = amp * (long)shotng->velocity.x.val;
                trgtng->veloc_push_add.x.val += i / 16;
                i = amp * (long)shotng->velocity.y.val;
                trgtng->veloc_push_add.y.val += i / 16;
                trgtng->state_flags |= TF1_PushAdd;
            }
        }
    }
    else // not for unconscious units
    {
        if (shotst->hit_creature.sndsample_idx != 0)
        {
            play_creature_sound(trgtng, CrSnd_Hurt, 1, 0);
            thing_play_sample(trgtng, shotst->hit_creature.sndsample_idx, NORMAL_PITCH, 0, 3, 0, 2, FULL_LOUDNESS);
        }
    }

    create_relevant_effect_for_shot_hitting_thing(shotng, trgtng);
    if (shotst->model_flags & ShMF_Boulder)
    {
        if (creature_is_being_unconscious(trgtng)  && !(gameadd.classic_bugs_flags & ClscBug_FaintedImmuneToBoulder)) //We're not actually hitting the unconscious units with a boulder
        {
            return 0;
        } 
        else
        {
            struct CreatureStats* crstat = creature_stats_get_from_thing(trgtng);
            shotng->health -= crstat->damage_to_boulder;
        }

    }
    if (trgtng->health < 0)
    {
        shot_kill_creature(shotng, trgtng);
    } else
    {
        if (trgtng->owner != shotng->owner) 
        {
            check_hit_when_attacking_door(trgtng);
        }
    }

    if (shotst->area_range != 0)
    {
        detonate_shot(shotng, shotst->destroy_on_first_hit);
    }


    if (shotst->destroy_on_first_hit != 0) {
        delete_thing_structure(shotng, 0);
    }
    return 1;
}

TbBool shot_hit_shootable_thing_at(struct Thing *shotng, struct Thing *target, struct Coord3d *pos)
{
    if (!thing_exists(target))
        return false;
    if (target->class_id == TCls_Object) {
        return shot_hit_object_at(shotng, target, pos);
    }
    if (target->class_id == TCls_Creature) {
        return shot_hit_creature_at(shotng, target, pos);
    }
    if (target->class_id == TCls_Trap) {
        return shot_hit_trap_at(shotng, target, pos);
    }
    if (target->class_id == TCls_DeadCreature) {
        //TODO implement shooting dead bodies
    }
    if (target->class_id == TCls_Shot) {
        // On a shot for collision, both shots are destroyed
        //TODO maybe make both shots explode instead?
        shotng->health = -1;
        target->health = -1;
        return true;
    }
    return false;
}

HitTargetFlags collide_filter_thing_is_shootable(const struct Thing *thing, const struct Thing *parntng, HitTargetFlags hit_targets, long a4)
{
    PlayerNumber shot_owner = -1;
    if (thing_exists(parntng))
        shot_owner = parntng->owner;
    return thing_is_shootable(thing, shot_owner, hit_targets);
}

struct Thing *get_thing_collided_with_at_satisfying_filter_for_subtile(struct Thing *shotng, struct Coord3d *pos, Thing_Collide_Func filter, HitTargetFlags param1, long param2, MapSubtlCoord stl_x, MapSubtlCoord stl_y)
{
    struct Thing* parntng = INVALID_THING;
    if (shotng->parent_idx > 0) {
        parntng = thing_get(shotng->parent_idx);
    }
    struct Map* mapblk = get_map_block_at(stl_x, stl_y);
    unsigned long k = 0;
    long i = get_mapwho_thing_index(mapblk);
    while (i != 0)
    {
        struct Thing* thing = thing_get(i);
        TRACE_THING(thing);
        if (thing_is_invalid(thing))
        {
            ERRORLOG("Jump to invalid thing detected");
            break;
        }
        i = thing->next_on_mapblk;
        // Per thing code start
        if (thing->index != shotng->index)
        {
            if (filter(thing, parntng, param1, param2))
            {
                if (things_collide_while_first_moves_to(shotng, pos, thing)) {
                    return thing;
                }
            }
        }
        // Per thing code end
        k++;
        if (k > THINGS_COUNT)
        {
            ERRORLOG("Infinite loop detected when sweeping things list");
            break_mapwho_infinite_chain(mapblk);
            break;
        }
    }
    return false;
}

struct Thing *get_thing_collided_with_at_satisfying_filter(struct Thing *shotng, struct Coord3d *pos, Thing_Collide_Func filter, HitTargetFlags hit_targets, long a5)
{
    MapSubtlCoord stl_x_min;
    MapSubtlCoord stl_y_min;
    MapSubtlCoord stl_x_max;
    MapSubtlCoord stl_y_max;
    {
        int radius = 384;
        stl_x_min = coord_subtile(pos->x.val - radius);
        if (stl_x_min < 0)
            stl_x_min = 0;
        stl_y_min = coord_subtile(pos->y.val - radius);
        if (stl_y_min < 0)
            stl_y_min = 0;
        stl_x_max = coord_subtile(pos->x.val + radius);
        if (stl_x_max > gameadd.map_subtiles_x)
            stl_x_max = gameadd.map_subtiles_x;
        stl_y_max = coord_subtile(pos->y.val + radius);
        if (stl_y_max > gameadd.map_subtiles_y)
            stl_y_max = gameadd.map_subtiles_y;
    }
    for (MapSubtlCoord stl_y = stl_y_min; stl_y <= stl_y_max; stl_y++)
    {
        for (MapSubtlCoord stl_x = stl_x_min; stl_x <= stl_x_max; stl_x++)
        {
            struct Thing* coltng = get_thing_collided_with_at_satisfying_filter_for_subtile(shotng, pos, filter, hit_targets, a5, stl_x, stl_y);
            if (!thing_is_invalid(coltng)) {
                return coltng;
            }
        }
    }
    return INVALID_THING;
}

/**
 * Processes hitting another thing.
 *
 * @param shotng The thing to be moved.
 * @param nxpos Next position of the thing.
 * @return Gives true if the shot hit something and was destroyed.
 *     If the shot wasn't detonated, then the function returns false.
 * @note This function may delete the thing given in parameter.
 */
TbBool shot_hit_something_while_moving(struct Thing *shotng, struct Coord3d *nxpos)
{
    SYNCDBG(18,"Starting for %s index %d, hit type %d",thing_model_name(shotng),(int)shotng->index, (int)shotng->shot.hit_type);
    struct Thing* targetng = INVALID_THING;
    HitTargetFlags hit_targets = hit_type_to_hit_targets(shotng->shot.hit_type);
    targetng = get_thing_collided_with_at_satisfying_filter(shotng, nxpos, collide_filter_thing_is_shootable, hit_targets, 0);
    if (thing_is_invalid(targetng)) {
        return false;
    }
    SYNCDBG(18,"The %s index %d, collided with %s index %d",thing_model_name(shotng),(int)shotng->index,thing_model_name(targetng),(int)targetng->index);
    if (shot_hit_shootable_thing_at(shotng, targetng, nxpos)) {
        return true;
    }
    return false;
}

TngUpdateRet move_shot(struct Thing *shotng)
{
    SYNCDBG(18,"Starting for %s index %d",thing_model_name(shotng),(int)shotng->index);
    TRACE_THING(shotng);

    struct Coord3d pos;
    TbBool move_allowed = get_thing_next_position(&pos, shotng);
    struct ShotConfigStats* shotst = get_shot_model_stats(shotng->model);
    if (!(shotst->model_flags & ShMF_NoHit))
    {
        if (shot_hit_something_while_moving(shotng, &pos))
        {
            if (!(shotst->model_flags & ShMF_Penetrating))
            {
                return TUFRet_Deleted;
            }
        }
    }
    // Shot may have been destroyed when it hit something
    if (!thing_exists(shotng))
    {
        return TUFRet_Deleted;
    }
    if ((shotng->movement_flags & TMvF_Unknown10) != 0)
    {
      if ((shotst->model_flags & ShMF_StrengthBased) && thing_in_wall_at(shotng, &pos)) {
          if (shot_hit_door_at(shotng, &pos)) {
              return TUFRet_Deleted;
          }
      }
    } else
    {
      if ((!move_allowed) || thing_in_wall_at(shotng, &pos)) {
          if (shot_hit_wall_at(shotng, &pos)) {
              return TUFRet_Deleted;
          }
      }
    }
<<<<<<< HEAD
    if (!thing_is_invalid(shotng))
    {
        move_thing_in_map(shotng, &pos);
        return TUFRet_Modified;
    }
    return TUFRet_Deleted;
=======
    move_thing_in_map(shotng, &pos);
    return TUFRet_Modified;
>>>>>>> efb1657c
}

TngUpdateRet update_shot(struct Thing *thing)
{
    struct Thing *target;
    struct Coord3d pos1;
    struct Coord3d pos2;
    struct CoordDelta3d dtpos;
    SYNCDBG(18,"Starting for index %d, model %d",(int)thing->index,(int)thing->model);
    TRACE_THING(thing);
    TbBool hit = false;
    struct ShotConfigStats* shotst = get_shot_model_stats(thing->model);
    struct PlayerInfo* myplyr = get_my_player();
    if (shotst->shot_sound != 0)
    {
        if (!S3DEmitterIsPlayingSample(thing->snd_emitter_id, shotst->shot_sound, 0))
            thing_play_sample(thing, shotst->shot_sound, NORMAL_PITCH, 0, 3, 0, 2, FULL_LOUDNESS);
    }
    if (!shotst->no_air_damage)
    {
        thing->health--;
    }
    if (thing->health < 0)
    {
        hit = true;
    } else
    {
        long i;
        if (shotst->model_flags & ShMF_Navigable) //Navigable shot property combines with other shots.
        {
            target = thing_get(thing->shot.target_idx);
            struct ComponentVector cvect;
            if ((thing_exists(target)) && (target->class_id == TCls_Creature) && !thing_is_picked_up(target) && !creature_is_being_unconscious(target))
            {
                pos2.x.val = target->mappos.x.val;
                pos2.y.val = target->mappos.y.val;
                pos2.z.val = target->mappos.z.val;
                pos2.z.val += (target->clipbox_size_z >> 1);
                thing->move_angle_xy = get_angle_xy_to(&thing->mappos, &pos2);
                thing->move_angle_z = get_angle_yz_to(&thing->mappos, &pos2);
                angles_to_vector(thing->move_angle_xy, thing->move_angle_z, shotst->speed, &cvect);
                dtpos.x.val = cvect.x - thing->veloc_base.x.val;
                dtpos.y.val = cvect.y - thing->veloc_base.y.val;
                dtpos.z.val = cvect.z - thing->veloc_base.z.val;
                cvect.x = dtpos.x.val;
                cvect.y = dtpos.y.val;
                cvect.z = dtpos.z.val;
                i = LbSqrL(dtpos.x.val*(long)dtpos.x.val + dtpos.y.val*(long)dtpos.y.val + dtpos.z.val*(long)dtpos.z.val);
                if (i > 128)
                {
                  dtpos.x.val = ((long)cvect.x << 7) / i;
                  dtpos.y.val = ((long)cvect.y << 7) / i;
                  dtpos.z.val = ((long)cvect.z << 7) / i;
                  cvect.x = dtpos.x.val;
                  cvect.y = dtpos.y.val;
                  cvect.z = dtpos.z.val;
                }
                thing->veloc_push_add.x.val += cvect.x;
                thing->veloc_push_add.y.val += cvect.y;
                thing->veloc_push_add.z.val += cvect.z;
                thing->state_flags |= TF1_PushAdd;
            }
        }
        if (shotst->model_flags & ShMF_AlarmsUnits)
        {
            affect_nearby_friends_with_alarm(thing);
        }
        if (shotst->model_flags & ShMF_Boulder)
        {
            if (apply_wallhug_force_to_boulder(thing))
                hit = true;
        }
        if (shotst->visual.effect_model != 0)
        {
            if ((shotst->visual.shot_health == 0) ||
                ((shotst->visual.shot_health > 0) && ((shotst->health - thing->health) <= shotst->visual.shot_health)) ||
                ((shotst->visual.shot_health < 0) && ((thing->health - shotst->health) <= shotst->visual.shot_health)))
            {
                for (i = shotst->visual.amount; i > 0; i--)
                {
                    pos1.x.val = thing->mappos.x.val - UNSYNC_RANDOM(shotst->visual.random_range) + (shotst->visual.random_range / 2);
                    pos1.y.val = thing->mappos.y.val - UNSYNC_RANDOM(shotst->visual.random_range) + (shotst->visual.random_range / 2);
                    pos1.z.val = thing->mappos.z.val - UNSYNC_RANDOM(shotst->visual.random_range) + (shotst->visual.random_range / 2);
                    if (shotst->visual.effect_model > 0)
                    {
                        create_effect(&pos1, shotst->visual.effect_model, thing->owner);
                    }
                    if (shotst->visual.effect_model < 0)
                    {
                        create_effect_element(&pos1, ~(shotst->visual.effect_model) + 1, thing->owner);
                    }
                }
            }
        }
        switch (thing->model)
        {
        case ShM_Lightning:
        {
            struct PlayerInfo* player;
            if (lightning_is_close_to_player(myplyr, &thing->mappos))
            {
              if (is_my_player_number(thing->owner))
              {
                  player = get_player(thing->owner);
                  if ((thing->parent_idx != 0) && (myplyr->controlled_thing_idx == thing->parent_idx))
                  {
                      PaletteSetPlayerPalette(player, lightning_palette);
                      myplyr->additional_flags |= PlaAF_LightningPaletteIsActive;
                  }
              }
            }
            break;
        }
        case ShM_Wind:
            affect_nearby_enemy_creatures_with_wind(thing);
            break;
        case ShM_Grenade:
            thing->move_angle_xy = (thing->move_angle_xy + LbFPMath_PI/9) & LbFPMath_AngleMask;
            break;
        case ShM_GodLightning:
            draw_god_lightning(thing);
            lightning_modify_palette(thing);
            break;
        /**case ShM_Vortex:
            //Not implemented, due to limited amount of shots, replaced by Lizard
            affect_nearby_stuff_with_vortex(thing);
            break;
            **/
        case ShM_Lizard:
            thing->move_angle_xy = (thing->move_angle_xy + LbFPMath_PI/9) & LbFPMath_AngleMask;
            int skill = thing->shot_lizard2.range;
            target = thing_get(thing->shot_lizard.target_idx);
            if (thing_is_invalid(target)) break;
            MapCoordDelta dist;
            if (skill <= 35)
            {
                dist = get_2d_distance(&thing->mappos, &target->mappos);
                if (dist <= 260) hit = true;
            }
            else
            {
                struct Coord3d target_pos;
                target_pos.x.val = thing->shot_lizard.x;
                target_pos.y.val = thing->shot_lizard.posint * gameadd.crtr_conf.sprite_size;
                target_pos.z.val = target->mappos.z.val;
                dist = get_2d_distance(&thing->mappos, &target_pos);
                if (dist <= 260) hit = true;
            }
            break;
        case ShM_GodLightBall:
            update_god_lightning_ball(thing);
            break;
        case ShM_TrapTNT:
            thing->mappos.z.val = 0;
            break;
        case ShM_TrapLightning:
            if (((game.play_gameturn - thing->creation_turn) % 16) == 0)
            {
              thing->shot.spell_level = 5;
              god_lightning_choose_next_creature(thing);
              target = thing_get(thing->shot.target_idx);
              if (thing_exists(target))
              {
                  shotst = get_shot_model_stats(ShM_GodLightBall);
                  draw_lightning(&thing->mappos,&target->mappos, 96, TngEffElm_ElectricBall3);
                  apply_damage_to_thing_and_display_health(target, shotst->damage, shotst->damage_type, thing->owner);
              }
            }
            break;
        default:
            // All shots that do not require special processing
            break;
        }
    }
    if (!thing_exists(thing)) {
        WARNLOG("Thing disappeared during update");
        return TUFRet_Deleted;
    }
    if (hit) {
        detonate_shot(thing, true);
        return TUFRet_Deleted;
    }
    return move_shot(thing);
}

struct Thing *create_shot(struct Coord3d *pos, unsigned short model, unsigned short owner)
{
    if ( !i_can_allocate_free_thing_structure(FTAF_FreeEffectIfNoSlots) )
    {
        ERRORDBG(3,"Cannot create shot %d (%s) for player %d. There are too many things allocated.",(int)model,shot_code_name(model),(int)owner);
        erstat_inc(ESE_NoFreeThings);
        return INVALID_THING;
    }
    struct ShotConfigStats* shotst = get_shot_model_stats(model);
    struct Thing* thing = allocate_free_thing_structure(FTAF_FreeEffectIfNoSlots);
    if (thing->index == 0) {
        ERRORDBG(3,"Should be able to allocate shot %d (%s) for player %d, but failed.",(int)model,shot_code_name(model),(int)owner);
        erstat_inc(ESE_NoFreeThings);
        return INVALID_THING;
    }
    thing->creation_turn = game.play_gameturn;
    thing->class_id = TCls_Shot;
    thing->model = model;
    memcpy(&thing->mappos,pos,sizeof(struct Coord3d));
    thing->parent_idx = thing->index;
    thing->owner = owner;
    thing->bounce_angle = shotst->bounce_angle;
    thing->fall_acceleration = shotst->fall_acceleration;
    thing->inertia_floor = shotst->inertia_floor;
    thing->inertia_air = shotst->inertia_air;
    thing->movement_flags ^= (thing->movement_flags ^ TMvF_Unknown08 * shotst->soft_landing) & TMvF_Unknown08;
    set_thing_draw(thing, shotst->sprite_anim_idx, 256, shotst->sprite_size_max, 0, 0, ODC_Default);
    thing->rendering_flags ^= (thing->rendering_flags ^ TRF_Unshaded * shotst->unshaded) & TRF_Unshaded;
    thing->rendering_flags ^= thing->rendering_flags ^ ((thing->rendering_flags ^ TRF_Transpar_8 * shotst->animation_transparency) & (TRF_Transpar_Flags));
    thing->rendering_flags ^= (thing->rendering_flags ^ shotst->hidden_projectile) & TRF_Unknown01;
    thing->clipbox_size_xy = shotst->size_xy;
    thing->clipbox_size_z = shotst->size_z;
    thing->solid_size_xy = shotst->size_xy;
    thing->solid_size_z = shotst->size_z;
    thing->shot.damage = shotst->damage;
    thing->shot.dexterity = 255;
    thing->health = shotst->health;
    if (shotst->light_radius)
    {
        struct InitLight ilght;
        LbMemorySet(&ilght, 0, sizeof(struct InitLight));
        memcpy(&ilght.mappos,&thing->mappos,sizeof(struct Coord3d));
        ilght.radius = shotst->light_radius;
        ilght.intensity = shotst->light_intensity;
        ilght.is_dynamic = 1;
        ilght.field_3 = shotst->lightf_53;
        thing->light_id = light_create_light(&ilght);
        if (thing->light_id == 0) {
            // Being out of free lights is quite common - so info instead of warning here
            SYNCDBG(8,"Cannot allocate dynamic light to %s.",thing_model_name(thing));
        }
    }
    place_thing_in_mapwho(thing);
    add_thing_to_its_class_list(thing);
    return thing;
}


/******************************************************************************/
#ifdef __cplusplus
}
#endif<|MERGE_RESOLUTION|>--- conflicted
+++ resolved
@@ -1500,17 +1500,12 @@
           }
       }
     }
-<<<<<<< HEAD
     if (!thing_is_invalid(shotng))
     {
         move_thing_in_map(shotng, &pos);
         return TUFRet_Modified;
     }
     return TUFRet_Deleted;
-=======
-    move_thing_in_map(shotng, &pos);
-    return TUFRet_Modified;
->>>>>>> efb1657c
 }
 
 TngUpdateRet update_shot(struct Thing *thing)
