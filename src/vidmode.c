--- conflicted
+++ resolved
@@ -747,12 +747,9 @@
   units_per_pixel_best = ((is_ar_wider_than_original(width, height)) ? units_per_pixel_height : units_per_pixel_width); // 8 for low res, 16 is "kfx default"
   long ui_scale = UI_NORMAL_SIZE; // UI_NORMAL_SIZE, UI_HALF_SIZE, or UI_DOUBLE_SIZE (not fully implemented yet)
   units_per_pixel_ui = resize_ui(units_per_pixel_best, ui_scale);
-<<<<<<< HEAD
   calculate_aspect_ratio_factor(width, height);
   first_person_vertical_fov = DEFAULT_FIRST_PERSON_VERTICAL_FOV;
   first_person_horizontal_fov = FOV_based_on_aspect_ratio();
-=======
->>>>>>> 88738bcc
 
   if (MinimalResolutionSetup)
     LbSpriteSetupAll(setup_sprites_minimal);
