/******************************************************************************/
// Free implementation of Bullfrog's Dungeon Keeper strategy game.
/******************************************************************************/
/** @file config_rules.c
 *     Various game configuration options support.
 * @par Purpose:
 *     Support of configuration files for game rules.
 * @par Comment:
 *     None.
 * @author   Tomasz Lis
 * @date     25 May 2009 - 31 Jul 2009
 * @par  Copying and copyrights:
 *     This program is free software; you can redistribute it and/or modify
 *     it under the terms of the GNU General Public License as published by
 *     the Free Software Foundation; either version 2 of the License, or
 *     (at your option) any later version.
 */
/******************************************************************************/
#include "pre_inc.h"
#include "config_rules.h"
#include "globals.h"

#include "bflib_basics.h"
#include "bflib_fileio.h"
#include "bflib_dernc.h"

#include "config.h"
#include "config_terrain.h"
#include "config_lenses.h"
#include "config_magic.h"
#include "config_creature.h"
#include "game_merge.h"
#include "room_library.h"
#include "game_legacy.h"
#include "frontmenu_ingame_map.h"
#include "post_inc.h"

#ifdef __cplusplus
extern "C" {
#endif
/******************************************************************************/

static int64_t value_x10(const struct NamedField* named_field, const char* value_text, const struct NamedFieldSet* named_fields_set, int idx, const char* src_str, unsigned char flags);

static void assign_MapCreatureLimit_script(const struct NamedField* named_field, int64_t value, const struct NamedFieldSet* named_fields_set, int idx, const char* src_str, unsigned char flags);
static void assign_AlliesShareVision_script(const struct NamedField* named_field, int64_t value, const struct NamedFieldSet* named_fields_set, int idx, const char* src_str, unsigned char flags);

/******************************************************************************/
static TbBool load_rules_config_file(const char *textname, const char *fname, unsigned short flags);
static void set_defaults();

const struct ConfigFileData keeper_rules_file_data = {
    .filename = "rules.cfg",
    .description = "rules",
    .load_func = load_rules_config_file,
    .pre_load_func = set_defaults,
    .post_load_func = NULL,
};


const struct NamedCommand rules_game_classicbugs_commands[] = {
  {"RESURRECT_FOREVER",             ClscBug_ResurrectForever      },
  {"OVERFLOW_8BIT",                 ClscBug_Overflow8bitVal       },
  {"CLAIM_ROOM_ALL_THINGS",         ClscBug_ClaimRoomAllThings    },
  {"RESURRECT_REMOVED",             ClscBug_ResurrectRemoved      },
  {"NO_HAND_PURGE_ON_DEFEAT",       ClscBug_NoHandPurgeOnDefeat   },
  {"MUST_OBEY_KEEPS_NOT_DO_JOBS",   ClscBug_MustObeyKeepsNotDoJobs},
  {"BREAK_NEUTRAL_WALLS",           ClscBug_BreakNeutralWalls     },
  {"ALWAYS_TUNNEL_TO_RED",          ClscBug_AlwaysTunnelToRed     },
  {"FULLY_HAPPY_WITH_GOLD",         ClscBug_FullyHappyWithGold    },
  {"FAINTED_IMMUNE_TO_BOULDER",     ClscBug_FaintedImmuneToBoulder},
  {"REBIRTH_KEEPS_SPELLS",          ClscBug_RebirthKeepsSpells    },
  {"STUN_FRIENDLY_UNITS",           ClscBug_FriendlyFaint         },
  {"PASSIVE_NEUTRALS",              ClscBug_PassiveNeutrals       },
  {"NEUTRAL_TORTURE_CONVERTS",      ClscBug_NeutralTortureConverts},
  {NULL,                             0},
};

static const struct NamedField rules_game_named_fields[] = {
    //name                    //param  //field                                             //default  //min               //max   //namedCommand                    //valueFunc
  {"GOLDPERGOLDBLOCK",          0, field(game.conf.rules.game.gold_per_gold_block       ),        1000, LONG_MIN,           LONG_MAX,NULL,                           value_default, assign_default},
  {"POTOFGOLDHOLDS",            0, field(game.conf.rules.game.pot_of_gold_holds         ),        1000, LONG_MIN,           LONG_MAX,NULL,                           value_default, assign_default},
  {"CHESTGOLDHOLD",             0, field(game.conf.rules.game.chest_gold_hold           ),        1000, LONG_MIN,           LONG_MAX,NULL,                           value_default, assign_default},
  {"GOLDPILEVALUE",             0, field(game.conf.rules.game.gold_pile_value           ),         500, LONG_MIN,           LONG_MAX,NULL,                           value_default, assign_default},
  {"GOLDPILEMAXIMUM",           0, field(game.conf.rules.game.gold_pile_maximum         ),        5000, LONG_MIN,           LONG_MAX,NULL,                           value_default, assign_default},
  {"GOLDPERHOARD",              0, field(game.conf.rules.game.gold_per_hoard            ),        2000, LONG_MIN,           LONG_MAX,NULL,                           value_default, assign_default},
  {"FOODLIFEOUTOFHATCHERY",     0, field(game.conf.rules.game.food_life_out_of_hatchery ),         100,        0,          USHRT_MAX,NULL,                           value_default, assign_default},
  {"BOULDERREDUCEHEALTHSLAP",   0, field(game.conf.rules.game.boulder_reduce_health_wall),          10, LONG_MIN,           LONG_MAX,NULL,                           value_default, assign_default},
  {"BOULDERREDUCEHEALTHWALL",   0, field(game.conf.rules.game.boulder_reduce_health_slap),          10, LONG_MIN,           LONG_MAX,NULL,                           value_default, assign_default},
  {"BOULDERREDUCEHEALTHROOM",   0, field(game.conf.rules.game.boulder_reduce_health_room),          10, LONG_MIN,           LONG_MAX,NULL,                           value_default, assign_default},
  {"PAYDAYGAP",                 0, field(game.conf.rules.game.pay_day_gap               ),        5000, LONG_MIN,           LONG_MAX,NULL,                           value_default, assign_default},
  {"PAYDAYSPEED",               0, field(game.conf.rules.game.pay_day_speed             ),         100,        0,          ULONG_MAX,NULL,                           value_default, assign_default},
  {"DUNGEONHEARTHEALTIME",      0, field(game.conf.rules.game.dungeon_heart_heal_time   ),          10,        0,          ULONG_MAX,NULL,                           value_default, assign_default},
  {"DUNGEONHEARTHEALHEALTH",    0, field(game.conf.rules.game.dungeon_heart_heal_health ),           1, LONG_MIN,           LONG_MAX,NULL,                           value_default, assign_default},
  {"HERODOORWAITTIME",          0, field(game.conf.rules.game.hero_door_wait_time       ),         100,        0,          ULONG_MAX,NULL,                           value_default, assign_default},
  {"GEMEFFECTIVENESS",          0, field(game.conf.rules.game.gem_effectiveness         ),          17,        0,          ULONG_MAX,NULL,                           value_default, assign_default},
  {"ROOMSELLGOLDBACKPERCENT",   0, field(game.conf.rules.game.room_sale_percent         ),          50,        0,           LONG_MAX,NULL,                           value_default, assign_default},
  {"DOORSELLVALUEPERCENT",      0, field(game.conf.rules.game.door_sale_percent         ),         100,        0,           LONG_MAX,NULL,                           value_default, assign_default},
  {"TRAPSELLVALUEPERCENT",      0, field(game.conf.rules.game.trap_sale_percent         ),         100,        0,           LONG_MAX,NULL,                           value_default, assign_default},
  {"BAGGOLDHOLD",               0, field(game.conf.rules.game.bag_gold_hold             ),         200, LONG_MIN,           LONG_MAX,NULL,                           value_default, assign_default},
  {"ALLIESSHAREVISION",         0, field(game.conf.rules.game.allies_share_vision       ),           0,        0,                  1,NULL,                           value_default, assign_AlliesShareVision_script},
  {"ALLIESSHAREDROP",           0, field(game.conf.rules.game.allies_share_drop         ),           0,        0,                  1,NULL,                           value_default, assign_default},
  {"ALLIESSHARECTA",            0, field(game.conf.rules.game.allies_share_cta          ),           0,        0,                  1,NULL,                           value_default, assign_default},
  {"DISPLAYPORTALLIMIT",        0, field(game.conf.rules.game.display_portal_limit      ),           0,        0,                  1,NULL,                           value_default, assign_default},
  {"MAXTHINGSINHAND",           0, field(game.conf.rules.game.max_things_in_hand        ),           8,        0, MAX_THINGS_IN_HAND,NULL,                           value_default, assign_default},
  {"TORTUREPAYDAY",             0, field(game.conf.rules.game.torture_payday            ),          50,        0,          USHRT_MAX,NULL,                           value_default, assign_default},
  {"TORTURETRAININGCOST",       0, field(game.conf.rules.game.torture_training_cost     ),         100, SHRT_MIN,           SHRT_MAX,NULL,                           value_default, assign_default},
  {"TORTURESCAVENGINGCOST",     0, field(game.conf.rules.game.torture_scavenging_cost   ),         100, SHRT_MIN,           SHRT_MAX,NULL,                           value_default, assign_default},
  {"EASTEREGGSPEECHCHANCE",     0, field(game.conf.rules.game.easter_egg_speech_chance  ),        2000,        0,           LONG_MAX,NULL,                           value_default, assign_default},
  {"EASTEREGGSPEECHINTERVAL",   0, field(game.conf.rules.game.easter_egg_speech_interval),       20000,        0,           LONG_MAX,NULL,                           value_default, assign_default},
  {"GLOBALAMBIENTLIGHT",        0, field(game.conf.rules.game.global_ambient_light      ),          10, LONG_MIN,           LONG_MAX,NULL,                           value_default, assign_default},
  {"LIGHTENABLED",              0, field(game.conf.rules.game.light_enabled             ),           1,        0,                  1,NULL,                           value_default, assign_default},
  {"MAPCREATURELIMIT",          0, field(game.conf.rules.game.creatures_count           ),         255,        0,  CREATURES_COUNT-2,NULL,                           value_default, assign_MapCreatureLimit_script},
  {"PRESERVECLASSICBUGS",      -1, field(game.conf.rules.game.classic_bugs_flags        ),ClscBug_None,ClscBug_None, ClscBug_ListEnd,rules_game_classicbugs_commands,value_flagsfield, assign_default},
  {NULL},
};


static const struct NamedField rules_computer_named_fields[] = {
    //name                    //param  //field                                           //default    //min     //max
  {"DISEASEHPTEMPLEPERCENTAGE",  0, field(game.conf.rules.computer.disease_to_temple_pct),500,        0, USHRT_MAX,NULL,value_default,assign_default},
  {NULL},
};

static const struct NamedField rules_creatures_named_fields[] = {
    //name                    //param  //field                                           //default   //min     //max  //namedCommand //valueFunc
  {"RECOVERYFREQUENCY",          0, field(game.conf.rules.creature.recovery_frequency    ),  10,        0, UCHAR_MAX,NULL,value_default, assign_default},
  {"FIGHTMAXHATE",               0, field(game.conf.rules.creature.fight_max_hate        ), 200, SHRT_MIN,  SHRT_MAX,NULL,value_default, assign_default},
  {"FIGHTBORDERLINE",            0, field(game.conf.rules.creature.fight_borderline      ),   0, SHRT_MIN,  SHRT_MAX,NULL,value_default, assign_default},
  {"FIGHTMAXLOVE",               0, field(game.conf.rules.creature.fight_max_love        ),-100, SHRT_MIN,  SHRT_MAX,NULL,value_default, assign_default},
  {"BODYREMAINSFOR",             0, field(game.conf.rules.creature.body_remains_for      ),1000,        0, USHRT_MAX,NULL,value_default, assign_default},
  {"FIGHTHATEKILLVALUE",         0, field(game.conf.rules.creature.fight_hate_kill_value ),  -5, SHRT_MIN,  SHRT_MAX,NULL,value_default, assign_default},
  {"FLEEZONERADIUS",             0, field(game.conf.rules.creature.flee_zone_radius      ),2048,        0, ULONG_MAX,NULL,value_default, assign_default},
  {"GAMETURNSINFLEE",            0, field(game.conf.rules.creature.game_turns_in_flee    ), 200,        0,  LONG_MAX,NULL,value_default, assign_default},
  {"GAMETURNSUNCONSCIOUS",       0, field(game.conf.rules.creature.game_turns_unconscious),2000,        0, USHRT_MAX,NULL,value_default, assign_default},
  {"CRITICALHEALTHPERCENTAGE",   0, field(game.conf.rules.creature.critical_health_permil), 125,        0,       100,NULL,value_x10    , assign_default},
  {"STUNEVILENEMYCHANCE",        0, field(game.conf.rules.creature.stun_enemy_chance_evil), 100,        0,       100,NULL,value_default, assign_default},
  {"STUNGOODENEMYCHANCE",        0, field(game.conf.rules.creature.stun_enemy_chance_good), 100,        0,       100,NULL,value_default, assign_default},
  {NULL},
};

static const struct NamedField rules_magic_named_fields[] = {
    //name                        //param  //field                                                     //default //min  //max //namedCommand //valueFunc
  {"HOLDAUDIENCETIME",               0, field(game.conf.rules.magic.hold_audience_time                ), 500,        0, LONG_MAX,NULL,value_default, assign_default},
  {"ARMAGEDDONTELEPORTYOURTIMEGAP",  0, field(game.conf.rules.magic.armageddon_teleport_your_time_gap ),  10, LONG_MIN, LONG_MAX,NULL,value_default, assign_default},
  {"ARMAGEDDONTELEPORTENEMYTIMEGAP", 0, field(game.conf.rules.magic.armageddon_teleport_enemy_time_gap),  10,        0, LONG_MAX,NULL,value_default, assign_default},
  {"ARMAGEDDONTELEPORTNEUTRALS",     0, field(game.conf.rules.magic.armageddon_teleport_neutrals      ),   0,        0,        1,NULL,value_default, assign_default},
  {"ARMAGEDDONCOUNTDOWN",            0, field(game.armageddon.count_down                              ), 500, LONG_MIN, LONG_MAX,NULL,value_default, assign_default},
  {"ARMAGEDDONDURATION",             0, field(game.armageddon.duration                                ),4000, LONG_MIN, LONG_MAX,NULL,value_default, assign_default},
  {"DISEASETRANSFERPERCENTAGE",      0, field(game.conf.rules.magic.disease_transfer_percentage       ),  15,        0, CHAR_MAX,NULL,value_default, assign_default},
  {"DISEASELOSEPERCENTAGEHEALTH",    0, field(game.conf.rules.magic.disease_lose_percentage_health    ),   8, LONG_MIN, LONG_MAX,NULL,value_default, assign_default},
  {"DISEASELOSEHEALTHTIME",          0, field(game.conf.rules.magic.disease_lose_health_time          ), 200, LONG_MIN, LONG_MAX,NULL,value_default, assign_default},
  {"MINDISTANCEFORTELEPORT",         0, field(game.conf.rules.magic.min_distance_for_teleport         ),  20, LONG_MIN, LONG_MAX,NULL,value_default, assign_default},
  {"COLLAPSEDUNGEONDAMAGE",          0, field(game.conf.rules.magic.collapse_dungeon_damage           ),  10, LONG_MIN, LONG_MAX,NULL,value_default, assign_default},
  {"TURNSPERCOLLAPSEDUNGEONDAMAGE",  0, field(game.conf.rules.magic.turns_per_collapse_dngn_dmg       ),   4, LONG_MIN, LONG_MAX,NULL,value_default, assign_default},
  {"FRIENDLYFIGHTAREARANGEPERCENT",  0, field(game.conf.rules.magic.friendly_fight_area_range_percent ),   0, LONG_MIN, LONG_MAX,NULL,value_default, assign_default},
  {"FRIENDLYFIGHTAREADAMAGEPERCENT", 0, field(game.conf.rules.magic.friendly_fight_area_damage_percent),   0, LONG_MIN, LONG_MAX,NULL,value_default, assign_default},
  {"WEIGHTCALCULATEPUSH",            0, field(game.conf.rules.magic.weight_calculate_push             ),   0,        0, SHRT_MAX,NULL,value_default, assign_default},
  {NULL},
};

static const struct NamedField rules_rooms_named_fields[] = {
    //name                             //param  //field                                                  //default //min                //max  //namedCommand //valueFunc
  {"SCAVENGECOSTFREQUENCY",               0, field(game.conf.rules.rooms.scavenge_cost_frequency         ),  64, LONG_MIN,            LONG_MAX,NULL,value_default, assign_default},
  {"TEMPLESCAVENGEPROTECTIONTIME",        0, field(game.conf.rules.rooms.temple_scavenge_protection_turns),1000,        0,           ULONG_MAX,NULL,value_default, assign_default},
  {"TRAINCOSTFREQUENCY",                  0, field(game.conf.rules.rooms.train_cost_frequency            ),  64, LONG_MIN,            LONG_MAX,NULL,value_default, assign_default},
  {"TORTURECONVERTCHANCE",                0, field(game.conf.rules.rooms.torture_convert_chance          ),  33,        0,                 100,NULL,value_default, assign_default},
  {"TIMESPENTINPRISONWITHOUTBREAK",       0, field(game.conf.rules.rooms.time_in_prison_without_break    ),2400,        0,           ULONG_MAX,NULL,value_default, assign_default},
  {"GHOSTCONVERTCHANCE",                  0, field(game.conf.rules.rooms.ghost_convert_chance            ),  10,        0,                 100,NULL,value_default, assign_default},
  {"DEFAULTGENERATESPEED",                0, field(game.conf.rules.rooms.default_generate_speed          ), 350,        0,           USHRT_MAX,NULL,value_default, assign_default},
  {"DEFAULTMAXCREATURESGENERATEENTRANCE", 0, field(game.conf.rules.rooms.default_max_crtrs_gen_entrance  ), 200,        0,           ULONG_MAX,NULL,value_default, assign_default},
  {"FOODGENERATIONSPEED",                 0, field(game.conf.rules.rooms.food_generation_speed           ),2000, LONG_MIN,            LONG_MAX,NULL,value_default, assign_default},
  {"PRISONSKELETONCHANCE",                0, field(game.conf.rules.rooms.prison_skeleton_chance          ), 100,        0,                 100,NULL,value_default, assign_default},
  {"BODIESFORVAMPIRE",                    0, field(game.conf.rules.rooms.bodies_for_vampire              ),   6,        0,           UCHAR_MAX,NULL,value_default, assign_default},
  {"GRAVEYARDCONVERTTIME",                0, field(game.conf.rules.rooms.graveyard_convert_time          ), 300,        0,           USHRT_MAX,NULL,value_default, assign_default},
  {"SCAVENGEGOODALLOWED",                 0, field(game.conf.rules.rooms.scavenge_good_allowed           ),   1,        0,                   1,NULL,value_default, assign_default},
  {"SCAVENGENEUTRALALLOWED",              0, field(game.conf.rules.rooms.scavenge_neutral_allowed        ),   1,        0,                   1,NULL,value_default, assign_default},
  {"TIMEBETWEENPRISONBREAK",              0, field(game.conf.rules.rooms.time_between_prison_break       ),  64,        0,           ULONG_MAX,NULL,value_default, assign_default},
  {"PRISONBREAKCHANCE",                   0, field(game.conf.rules.rooms.prison_break_chance             ),  50,        0,           ULONG_MAX,NULL,value_default, assign_default},
  {"TORTUREDEATHCHANCE",                  0, field(game.conf.rules.rooms.torture_death_chance            ),   0,        0,                 100,NULL,value_default, assign_default},
  {"BARRACKMAXPARTYSIZE",                 0, field(game.conf.rules.rooms.barrack_max_party_size          ),  10,        0, GROUP_MEMBERS_COUNT,NULL,value_default, assign_default},
  {"TRAININGROOMMAXLEVEL",                0, field(game.conf.rules.rooms.training_room_max_level         ),   0,        0,CREATURE_MAX_LEVEL+1,NULL,value_default, assign_default},
  {NULL},
};

static const struct NamedField rules_workers_named_fields[] = {
    //name                    //param  //field                                              //default  //min   //max  //namedCommand //valueFunc
  {"HITSPERSLAB",                0, field(game.conf.rules.workers.hits_per_slab              ),  2,       0, UCHAR_MAX,NULL,value_default, assign_default},
  {"DEFAULTIMPDIGDAMAGE",        0, field(game.conf.rules.workers.default_imp_dig_damage     ),  1,       0, ULONG_MAX,NULL,value_default, assign_default},
  {"DEFAULTIMPDIGOWNDAMAGE",     0, field(game.conf.rules.workers.default_imp_dig_own_damage ),  2,       0, ULONG_MAX,NULL,value_default, assign_default},
  {"IMPWORKEXPERIENCE",          0, field(game.conf.rules.workers.digger_work_experience     ),  0,       0,  LONG_MAX,NULL,value_default, assign_default},
  {"DRAGUNCONSCIOUSTOLAIR",      0, field(game.conf.rules.workers.drag_to_lair               ),  0,       0,         2,NULL,value_default, assign_default},
  {NULL},
};

static const struct NamedField rules_health_named_fields[] = {
    //name                       //param  //field                                             //default  //min   //max  //namedCommand //valueFunc
  {"HUNGERHEALTHLOSS",              0, field(game.conf.rules.health.hunger_health_loss           ),  1, LONG_MIN,  LONG_MAX,NULL,value_default, assign_default},
  {"GAMETURNSPERHUNGERHEALTHLOSS",  0, field(game.conf.rules.health.turns_per_hunger_health_loss ),100,        0, USHRT_MAX,NULL,value_default, assign_default},
  {"FOODHEALTHGAIN",                0, field(game.conf.rules.health.food_health_gain             ), 10, LONG_MIN,  LONG_MAX,NULL,value_default, assign_default},
  {"TORTUREHEALTHLOSS",             0, field(game.conf.rules.health.torture_health_loss          ),  5, LONG_MIN,  LONG_MAX,NULL,value_default, assign_default},
  {"GAMETURNSPERTORTUREHEALTHLOSS", 0, field(game.conf.rules.health.turns_per_torture_health_loss),100,        0, USHRT_MAX,NULL,value_default, assign_default},
  {NULL},
};

static const struct NamedField rules_script_only_named_fields[] = {
  //name            //field                   //min //max
{"PayDayProgress",0,field(game.pay_day_progress),0,0,LONG_MAX,NULL,value_default,assign_default},
{NULL},
};

const struct NamedField* ruleblocks[] = {rules_game_named_fields,rules_rooms_named_fields,rules_magic_named_fields,
rules_creatures_named_fields,rules_computer_named_fields,rules_workers_named_fields,rules_health_named_fields,rules_script_only_named_fields};

//rules don't need all the fields as it's always only 1 entry in the cfg
const struct NamedFieldSet rules_named_fields_set = {
  NULL,
  "",
  NULL,
  NULL,
  1,
  0,
  &game.conf.rules,
  {"rules.cfg","SET_GAME_RULE"},
};

const struct NamedCommand rules_research_commands[] = {
  {"RESEARCH",                     1},
  {NULL,                           0},
};

const struct NamedCommand research_desc[] = {
  {"MAGIC",                        1},
  {"ROOM",                         2},
  {"CREATURE",                     3},
  {NULL,                           0},
};

const struct NamedCommand rules_sacrifices_commands[] = {
  {"MKCREATURE",                   SacA_MkCreature},
  {"MKGOODHERO",                   SacA_MkGoodHero},
  {"NEGSPELLALL",                  SacA_NegSpellAll},
  {"POSSPELLALL",                  SacA_PosSpellAll},
  {"NEGUNIQFUNC",                  SacA_NegUniqFunc},
  {"POSUNIQFUNC",                  SacA_PosUniqFunc},
  {"CUSTOMREWARD",                 SacA_CustomReward},
  {"CUSTOMPUNISH",                 SacA_CustomPunish},
  {NULL,                           0},
};

const struct NamedCommand sacrifice_unique_desc[] = {
  {"ALL_CREATRS_ANGRY",            UnqF_MkAllAngry},
  {"ALL_CREATRS_HAPPY",            UnqF_MkAllHappy},
  {"COMPLETE_RESEARCH",            UnqF_ComplResrch},
  {"COMPLETE_MANUFACTR",           UnqF_ComplManufc},
  {"KILL_ALL_CHICKENS",            UnqF_KillChickns},
  {"CHEAPER_IMPS",                 UnqF_CheaperImp},
  {"COSTLIER_IMPS",                UnqF_CostlierImp},
  {"ALL_CREATRS_VER_ANGRY",        UnqF_MkAllVerAngry},
  {NULL,                           0},
};

/******************************************************************************/

static void assign_MapCreatureLimit_script(const struct NamedField* named_field, int64_t value, const struct NamedFieldSet* named_fields_set, int idx, const char* src_str, unsigned char flags)
{
    assign_default(named_field,value,named_fields_set,idx,src_str,flags);
    if (flag_is_set(flags,ccf_DuringLevel))
    {
        short count = setup_excess_creatures_to_leave_or_die(game.conf.rules.game.creatures_count);
        if (count > 0)
        {
            SCRPTLOG("Map creature limit reduced, causing %d creatures to leave or die",count);
        }
    }
}

static void assign_AlliesShareVision_script(const struct NamedField* named_field, int64_t value, const struct NamedFieldSet* named_fields_set, int idx, const char* src_str, unsigned char flags)
{
    assign_default(named_field,value,named_fields_set,idx,src_str,flags);
    if (flag_is_set(flags,ccf_DuringLevel))
    {
      panel_map_update(0, 0, gameadd.map_subtiles_x + 1, gameadd.map_subtiles_y + 1);
    }
}

static int64_t value_x10(const struct NamedField* named_field, const char* value_text, const struct NamedFieldSet* named_fields_set, int idx, const char* src_str, unsigned char flags)
{
    
    if (parameter_is_number(value_text))
    {
        return 10 * atoll(value_text);
    }
    else
    {
        CONFWRNLOG("Expected number for field '%s', got '%s'",named_field->name,value_text);
    }
    return 0;
}

/**
 * Returns the first unused sacrifice slot, or invalid slot if no empty one.
 */
struct SacrificeRecipe *get_unused_sacrifice_recipe_slot(void)
{
    for (long i = 1; i < MAX_SACRIFICE_RECIPES; i++)
    {
        struct SacrificeRecipe* sac = &game.conf.rules.sacrifices.sacrifice_recipes[i];
        if (sac->action == SacA_None)
            return sac;
  }
  return &game.conf.rules.sacrifices.sacrifice_recipes[0];
}

/**
 * Clears all sacrifice slots.
 */
void clear_sacrifice_recipes(void)
{
    for (long i = 0; i < MAX_SACRIFICE_RECIPES; i++)
    {
        struct SacrificeRecipe* sac = &game.conf.rules.sacrifices.sacrifice_recipes[i];
        memset(sac, '\0', sizeof(struct SacrificeRecipe));
        sac->action = SacA_None;
  }
}

static int long_compare_fn(const void *ptr_a, const void *ptr_b)
{
    long *a = (long*)ptr_a;
    long *b = (long*)ptr_b;
    return *a < *b;
}

static void set_rules_defaults()
{
    for (size_t i = 0; i < sizeof(ruleblocks)/sizeof(ruleblocks[0]); i++) {
      const struct NamedField* field = ruleblocks[i];
      while (field->name != NULL) {
        assign_default(field, field->default_value, &rules_named_fields_set, 0,"rules",ccf_SplitExecution|ccf_DuringLevel);
        field++;
      }
    }
}

TbBool add_sacrifice_victim(struct SacrificeRecipe *sac, long crtr_idx)
{
    // If all slots are taken, then just drop it.
    if (sac->victims[MAX_SACRIFICE_VICTIMS - 1] != 0)
        return false;
    // Otherwise, find place for our item (array is sorted).
    for (long i = 0; i < MAX_SACRIFICE_VICTIMS; i++)
    {
        if (sac->victims[i] == 0)
        {
            sac->victims[i] = crtr_idx;
            qsort(sac->victims, MAX_SACRIFICE_VICTIMS, sizeof(sac->victims[0]), &long_compare_fn);
            return true;
        }
  }
  return false;
}

long get_research_id(long item_type, const char *trg_name, const char *func_name)
{
  long item_id;
  switch (item_type)
  {
  case 1:
       item_id = get_id(power_desc, trg_name);
      if (item_id == -1)
      {
        ERRORMSG("%s(line %lu): " "Unknown magic, '%s'", func_name, text_line_number, trg_name);
        return -1;
      }
      break;
  case 2:
      item_id = get_id(room_desc, trg_name);
      if (item_id == -1)
      {
        ERRORMSG("%s(line %lu): " "Unknown room, '%s'", func_name, text_line_number, trg_name);
        return -1;
      }
      break;
  case 3:
      item_id = get_id(creature_desc, trg_name);
      if (item_id == -1)
      {
        ERRORMSG("%s(line %lu): " "Unknown creature, '%s'", func_name, text_line_number, trg_name);
        return -1;
      }
      break;
  case -1:
  default:
      ERRORMSG("%s(line %lu): " "Unhandled research type, %ld", func_name, text_line_number, item_type);
      return -1;
  }
  return item_id;
}

/**
 * Returns Code Name (name to use in script file) of given player.
 */
const char *player_code_name(PlayerNumber plyr_idx)
{
    const char* name = get_conf_parameter_text(player_desc, plyr_idx);
    if (name[0] != '\0')
        return name;
    return "INVALID";
}

TbBool parse_rules_research_blocks(char *buf, long len, const char *config_textname, unsigned short flags)
{
  int i;
  // Block name and parameter word store variables.
  char block_buf[COMMAND_WORD_LEN];
  char word_buf[COMMAND_WORD_LEN];
  // Find the block.
  sprintf(block_buf,"research");
  long pos = 0;
  int k = find_conf_block(buf, &pos, len, block_buf);
  if (k < 0)
  {
      if ((flags & CnfLd_AcceptPartial) == 0)
          WARNMSG("Block [%s] not found in %s file.",block_buf,config_textname);
      return false;
  }
  // Clear research list if there's new one in this file.
  clear_research_for_all_players();
  // Now we can start with analysis of commands.
#define COMMAND_TEXT(cmd_num) get_conf_parameter_text(rules_research_commands,cmd_num)
  while (pos<len)
  {
      // Finding command number in this line.
      int cmd_num = recognize_conf_command(buf, &pos, len, rules_research_commands);
      // Now store the config item in correct place.
      if (cmd_num == ccr_endOfBlock) break; // If next block starts.
      int n = 0;
      int l = 0;
      switch (cmd_num)
      {
      case 1: // RESEARCH
          i = 0;
          if (get_conf_parameter_single(buf,&pos,len,word_buf,sizeof(word_buf)) > 0)
              {
                  i = get_id(research_desc, word_buf);
                  if (i >= 0)
                      n++;
              }
              if (get_conf_parameter_single(buf, &pos, len, word_buf, sizeof(word_buf)) > 0)
              {
                  l = get_research_id(i, word_buf, __func__);
                  if (l >= 0)
                      n++;
              }
              if (get_conf_parameter_single(buf, &pos, len, word_buf, sizeof(word_buf)) > 0)
              {
                  k = atoi(word_buf);
                  n++;
              }
              if (n < 3)
              {
                  CONFWRNLOG("Incorrect value of \"%s\" parameter in [%s] block of %s file.",
                      COMMAND_TEXT(cmd_num), block_buf, config_textname);
                  break;
              }
              add_research_to_all_players(i, l, k);
              break;
      case ccr_comment:
          break;
      case ccr_endOfFile:
          break;
      default:
          CONFWRNLOG("Unrecognized command (%d) in [%s] block of %s file.",
              cmd_num,block_buf,config_textname);
          break;
      }
      skip_conf_to_next_line(buf,&pos,len);
  }
#undef COMMAND_TEXT
  return true;
}

/**
 * Searches the list of sacrifices for one which is supposed to make special diggers cheaper.
 */
static void mark_cheaper_diggers_sacrifice(void)
{
    game.conf.rules.sacrifices.cheaper_diggers_sacrifice_model = 0;
    for (int i = 1; i < MAX_SACRIFICE_RECIPES; i++)
    {
        struct SacrificeRecipe* sac = &game.conf.rules.sacrifices.sacrifice_recipes[i];
        if (sac->action == SacA_None)
            continue;
        if (((sac->action == SacA_PosUniqFunc) && (sac->param == UnqF_CheaperImp)) 
            || ((sac->action == SacA_NegUniqFunc) && (sac->param == UnqF_CostlierImp)))
        {
            if ((sac->victims[1] == 0) && (game.conf.rules.sacrifices.cheaper_diggers_sacrifice_model == 0)) {
                game.conf.rules.sacrifices.cheaper_diggers_sacrifice_model = sac->victims[0];
            } else {
                WARNLOG("Found unsupported %s sacrifice; either there's more than one, or has one than more victim.",
                    get_conf_parameter_text(sacrifice_unique_desc,UnqF_CheaperImp));
            }
        }
    }
    SYNCDBG(4,"Marked sacrifice of %s",thing_class_and_model_name(TCls_Creature, game.conf.rules.sacrifices.cheaper_diggers_sacrifice_model));
}

TbBool parse_rules_sacrifices_blocks(char *buf, long len, const char *config_textname, unsigned short flags)
{
    int i;
    // Block name and parameter word store variables.
    char block_buf[COMMAND_WORD_LEN];
    char word_buf[COMMAND_WORD_LEN];
    // Find the block.
    sprintf(block_buf,"sacrifices");
    long pos = 0;
    int k = find_conf_block(buf, &pos, len, block_buf);
    if (k < 0)
    {
        if ((flags & CnfLd_AcceptPartial) == 0)
            WARNMSG("Block [%s] not found in %s file.",block_buf,config_textname);
        return false;
    }
    // If the block exists, clear previous data.
    clear_sacrifice_recipes();
#define COMMAND_TEXT(cmd_num) get_conf_parameter_text(rules_sacrifices_commands,cmd_num)
    while (pos<len)
    {
        // Finding command number in this line.
        int cmd_num = recognize_conf_command(buf, &pos, len, rules_sacrifices_commands);
        // Now store the config item in correct place.
        if (cmd_num == ccr_endOfBlock) break; // If next block starts.
        int n = 0;
        struct SacrificeRecipe* sac;
        switch (cmd_num)
        {
        case 1: // MKCREATURE
        case 2: // MKGOODHERO
            i = 0;
            if (get_conf_parameter_single(buf,&pos,len,word_buf,sizeof(word_buf)) > 0)
            {
              i = get_id(creature_desc, word_buf);
            }
            if (i <= 0)
            {
              CONFWRNLOG("Incorrect creature \"%s\" in [%s] block of %s file.",
                  word_buf,block_buf,config_textname);
              break;
            }
            sac = get_unused_sacrifice_recipe_slot();
            if (sac <= &game.conf.rules.sacrifices.sacrifice_recipes[0])
            {
              CONFWRNLOG("No free slot to store \"%s\" from [%s] block of %s file.",
                  word_buf,block_buf,config_textname);
              break;
            }
            sac->action = cmd_num;
            sac->param = i;
            while (get_conf_parameter_single(buf,&pos,len,word_buf,sizeof(word_buf)) > 0)
            {
              i = get_id(creature_desc, word_buf);
              if (i > 0)
              {
                if (add_sacrifice_victim(sac,i))
                {
                  n++;
                } else
                {
                  CONFWRNLOG("Too many victims in \"%s\" from [%s] block of %s file.",
                    word_buf,block_buf,config_textname);
                  break;
                }
              }
            }
            if (n < 1)
            {
              CONFWRNLOG("No victims in \"%s\" from [%s] block of %s file.",
                  word_buf,block_buf,config_textname);
              break;
            }
            n++; // Delayed increase for first argument.
            break;
        case 3: // NEGSPELLALL
        case 4: // POSSPELLALL
            i = 0;
            if (get_conf_parameter_single(buf,&pos,len,word_buf,sizeof(word_buf)) > 0)
            {
              i = get_id(spell_desc, word_buf);
            }
            if (i <= 0)
            {
              CONFWRNLOG("Incorrect creature spell \"%s\" in [%s] block of %s file.",
                  word_buf,block_buf,config_textname);
              break;
            }
            sac = get_unused_sacrifice_recipe_slot();
            if (sac <= &game.conf.rules.sacrifices.sacrifice_recipes[0])
            {
              CONFWRNLOG("No free slot to store \"%s\" from [%s] block of %s file.",
                  word_buf,block_buf,config_textname);
              break;
            }
            sac->action = cmd_num;
            sac->param = i;
            while (get_conf_parameter_single(buf,&pos,len,word_buf,sizeof(word_buf)) > 0)
            {
              i = get_id(creature_desc, word_buf);
              if (i > 0)
              {
                if (add_sacrifice_victim(sac,i))
                {
                  n++;
                } else
                {
                  CONFWRNLOG("Too many victims in \"%s\" from [%s] block of %s file.",
                    word_buf,block_buf,config_textname);
                  break;
                }
              }
            }
            if (n < 1)
            {
              CONFWRNLOG("No victims in \"%s\" from [%s] block of %s file.",
                  word_buf,block_buf,config_textname);
              break;
            }
            n++; // Delayed increase for first argument.
            break;
        case 5: // NEGUNIQFUNC
        case 6: // POSUNIQFUNC
            i = 0;
            if (get_conf_parameter_single(buf,&pos,len,word_buf,sizeof(word_buf)) > 0)
            {
              i = get_id(sacrifice_unique_desc, word_buf);
            }
            if (i <= 0)
            {
              CONFWRNLOG("Incorrect unique function \"%s\" in [%s] block of %s file.",
                  word_buf,block_buf,config_textname);
              break;
            }
            sac = get_unused_sacrifice_recipe_slot();
            if (sac <= &game.conf.rules.sacrifices.sacrifice_recipes[0])
            {
              CONFWRNLOG("No free slot to store \"%s\" from [%s] block of %s file.",
                  word_buf,block_buf,config_textname);
              break;
            }
            sac->action = cmd_num;
            sac->param = i;
            while (get_conf_parameter_single(buf,&pos,len,word_buf,sizeof(word_buf)) > 0)
            {
              i = get_id(creature_desc, word_buf);
              if (i > 0)
              {
                if (add_sacrifice_victim(sac,i))
                {
                  n++;
                } else
                {
                  CONFWRNLOG("Too many victims in \"%s\" from [%s] block of %s file.",
                    word_buf,block_buf,config_textname);
                  break;
                }
              }
            }
            if (n < 1)
            {
              CONFWRNLOG("No victims in \"%s\" from [%s] block of %s file.",
                  word_buf,block_buf,config_textname);
              break;
            }
            n++; // Delayed increase for first argument.
            break;
        case ccr_comment:
            break;
        case ccr_endOfFile:
            break;
        default:
            CONFWRNLOG("Unrecognized command (%d) in [%s] block of %s file.",
                cmd_num,block_buf,config_textname);
            break;
        }
        skip_conf_to_next_line(buf,&pos,len);
    }
#undef COMMAND_TEXT
    mark_cheaper_diggers_sacrifice();
    return true;
}

static TbBool load_rules_config_file(const char *textname, const char *fname, unsigned short flags)
{
    SYNCDBG(0,"%s %s file \"%s\".",((flags & CnfLd_ListOnly) == 0)?"Reading":"Parsing",textname,fname);
    long len = LbFileLengthRnc(fname);
    if (len < MIN_CONFIG_FILE_SIZE)
    {
        if ((flags & CnfLd_IgnoreErrors) == 0)
            WARNMSG("The %s file \"%s\" doesn't exist or is too small.",textname,fname);
        return false;
    }
    char* buf = (char*)calloc(len + 256, 1);
    if (buf == NULL)
        return false;
    // Loading file data.
    len = LbFileLoadAt(fname, buf);
    TbBool result = (len > 0);
    // Parse blocks of the config file.

    parse_named_field_block(buf, len, textname, flags,"game",     rules_game_named_fields,      &rules_named_fields_set, 0);
    parse_named_field_block(buf, len, textname, flags,"creatures",rules_creatures_named_fields, &rules_named_fields_set, 0);
    parse_named_field_block(buf, len, textname, flags,"rooms",    rules_rooms_named_fields,     &rules_named_fields_set, 0);
    parse_named_field_block(buf, len, textname, flags,"magic",    rules_magic_named_fields,     &rules_named_fields_set, 0);
    parse_named_field_block(buf, len, textname, flags,"computer", rules_computer_named_fields,  &rules_named_fields_set, 0);
    parse_named_field_block(buf, len, textname, flags,"workers",  rules_workers_named_fields,   &rules_named_fields_set, 0);
    parse_named_field_block(buf, len, textname, flags,"health",   rules_health_named_fields,    &rules_named_fields_set, 0);

    if (result)
    {
        result = parse_rules_research_blocks(buf, len, textname, flags);
        if ((flags & CnfLd_AcceptPartial) != 0)
            result = true;
        if (!result)
            WARNMSG("Parsing %s file \"%s\" research blocks failed.",textname,fname);
    }
    if (result)
    {
        result = parse_rules_sacrifices_blocks(buf, len, textname, flags);
        if ((flags & CnfLd_AcceptPartial) != 0)
            result = true;
        if (!result)
            WARNMSG("Parsing %s file \"%s\" sacrifices blocks failed.",textname,fname);
    }
    //Freeing and exiting.
    free(buf);
    return result;
}

<<<<<<< HEAD
TbBool load_rules_config(const char *conf_fname, unsigned short flags)
{
    static const char config_global_textname[] = "global rules config";
    static const char config_campgn_textname[] = "campaign rules config";
    static const char config_level_textname[] = "level rules config";

    set_rules_defaults();

    char* fname = prepare_file_path(FGrp_FxData, conf_fname);
    TbBool result = load_rules_config_file(config_global_textname, fname, flags);
    fname = prepare_file_path(FGrp_CmpgConfig,conf_fname);
    if (strlen(fname) > 0)
    {
        load_rules_config_file(config_campgn_textname,fname,flags|CnfLd_AcceptPartial|CnfLd_IgnoreErrors);
    }
    fname = prepare_file_fmtpath(FGrp_CmpgLvls, "map%05lu.%s", get_selected_level_number(), conf_fname);
    if (strlen(fname) > 0)
    {
        load_rules_config_file(config_level_textname,fname,flags|CnfLd_AcceptPartial|CnfLd_IgnoreErrors);
    }
    //Freeing and exiting.
    return result;
}

=======
>>>>>>> b86d0328
/******************************************************************************/
#ifdef __cplusplus
}
#endif<|MERGE_RESOLUTION|>--- conflicted
+++ resolved
@@ -53,7 +53,7 @@
     .filename = "rules.cfg",
     .description = "rules",
     .load_func = load_rules_config_file,
-    .pre_load_func = set_defaults,
+    .pre_load_func = set_rules_defaults,
     .post_load_func = NULL,
 };
 
@@ -736,33 +736,6 @@
     return result;
 }
 
-<<<<<<< HEAD
-TbBool load_rules_config(const char *conf_fname, unsigned short flags)
-{
-    static const char config_global_textname[] = "global rules config";
-    static const char config_campgn_textname[] = "campaign rules config";
-    static const char config_level_textname[] = "level rules config";
-
-    set_rules_defaults();
-
-    char* fname = prepare_file_path(FGrp_FxData, conf_fname);
-    TbBool result = load_rules_config_file(config_global_textname, fname, flags);
-    fname = prepare_file_path(FGrp_CmpgConfig,conf_fname);
-    if (strlen(fname) > 0)
-    {
-        load_rules_config_file(config_campgn_textname,fname,flags|CnfLd_AcceptPartial|CnfLd_IgnoreErrors);
-    }
-    fname = prepare_file_fmtpath(FGrp_CmpgLvls, "map%05lu.%s", get_selected_level_number(), conf_fname);
-    if (strlen(fname) > 0)
-    {
-        load_rules_config_file(config_level_textname,fname,flags|CnfLd_AcceptPartial|CnfLd_IgnoreErrors);
-    }
-    //Freeing and exiting.
-    return result;
-}
-
-=======
->>>>>>> b86d0328
 /******************************************************************************/
 #ifdef __cplusplus
 }
