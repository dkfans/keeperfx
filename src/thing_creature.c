/******************************************************************************/
// Free implementation of Bullfrog's Dungeon Keeper strategy game.
/******************************************************************************/
/** @file thing_creature.c
 *     Creatures related functions.
 * @par Purpose:
 *     Functions for support of creatures as things.
 * @par Comment:
 *     None.
 * @author   Tomasz Lis
 * @date     17 Mar 2009 - 21 Nov 2012
 * @par  Copying and copyrights:
 *     This program is free software; you can redistribute it and/or modify
 *     it under the terms of the GNU General Public License as published by
 *     the Free Software Foundation; either version 2 of the License, or
 *     (at your option) any later version.
 */
/******************************************************************************/
#include "pre_inc.h"
#include <assert.h>

#include "thing_creature.h"
#include "globals.h"

#include "bflib_math.h"
#include "bflib_filelst.h"
#include "bflib_sprite.h"
#include "bflib_planar.h"
#include "bflib_vidraw.h"
#include "bflib_sound.h"
#include "bflib_fileio.h"

#include "config_creature.h"
#include "config_crtrstates.h"
#include "config_effects.h"
#include "config_lenses.h"
#include "config_magic.h"
#include "config_terrain.h"
#include "creature_battle.h"
#include "creature_graphics.h"
#include "creature_groups.h"
#include "creature_instances.h"
#include "creature_jobs.h"
#include "creature_senses.h"
#include "creature_states.h"
#include "creature_states_combt.h"
#include "creature_states_gardn.h"
#include "creature_states_hero.h"
#include "creature_states_lair.h"
#include "creature_states_mood.h"
#include "creature_states_prisn.h"
#include "creature_states_spdig.h"
#include "creature_states_train.h"
#include "dungeon_data.h"
#include "engine_arrays.h"
#include "engine_lenses.h"
#include "engine_redraw.h"
#include "front_input.h"
#include "front_simple.h"
#include "frontend.h"
#include "frontmenu_ingame_tabs.h"
#include "game_legacy.h"
#include "gui_frontmenu.h"
#include "gui_msgs.h"
#include "gui_soundmsgs.h"
#include "gui_topmsg.h"
#include "kjm_input.h"
#include "lens_api.h"
#include "light_data.h"
#include "magic_powers.h"
#include "map_blocks.h"
#include "map_utils.h"
#include "player_instances.h"
#include "config_players.h"
#include "power_hand.h"
#include "power_process.h"
#include "room_data.h"
#include "room_graveyard.h"
#include "room_jobs.h"
#include "room_library.h"
#include "room_list.h"
#include "sounds.h"
#include "spdigger_stack.h"
#include "thing_corpses.h"
#include "thing_creature.h"
#include "thing_effects.h"
#include "thing_factory.h"
#include "thing_navigate.h"
#include "thing_navigate.h"
#include "thing_objects.h"
#include "thing_physics.h"
#include "thing_shots.h"
#include "thing_stats.h"
#include "thing_traps.h"

#include "keeperfx.hpp"
#include "post_inc.h"

#ifdef __cplusplus
extern "C" {
#endif

/******************************************************************************/
int creature_swap_idx[CREATURE_TYPES_MAX];
struct TbSpriteSheet * swipe_sprites = NULL;
/******************************************************************************/
/**
 * Returns creature health scaled 0..1000.
 * @param thing The creature thing.
 * @return Health value, not always in range of 0..1000.
 * @note Dying creatures may return negative health, and in some rare cases creatures
 *  can have more health than their max.
 */
HitPoints get_creature_health_permil(const struct Thing *thing)
{
    struct CreatureControl* cctrl = creature_control_get_from_thing(thing);
    HitPoints health = thing->health;
    HitPoints max_health = cctrl->max_health;
    if (max_health < 1)
    {
        max_health = 1;
    }
    // Use int64_t as intermediary variable to prevent overflow during the multiplication.
    // HitPoints is a 32-bit type, and multiplying health by 1000 could exceed its capacity.
    // By using int64_t, we ensure that the intermediate result can hold the larger value before it's cast back to HitPoints.
    int64_t health_scaled = ((int64_t)health * 1000) / (int64_t)max_health;
    HitPoints health_permil = health_scaled;
    return health_permil;
}

TbBool thing_can_be_controlled_as_controller(struct Thing *thing)
{
    if (!thing_exists(thing))
        return false;
    if ((thing->class_id == TCls_Creature) && !creature_under_spell_effect(thing, CSAfF_Fear))
        return true;
    if (thing->class_id == TCls_DeadCreature)
        return true;
    return false;
}

TbBool thing_can_be_controlled_as_passenger(struct Thing *thing)
{
  if (thing->class_id == TCls_Creature)
    return true;
  if (thing->class_id == TCls_DeadCreature)
    return true;
  if ((thing->class_id == TCls_Object) && object_is_mature_food(thing))
    return true;
  return false;
}

TbBool creature_is_for_dungeon_diggers_list(const struct Thing *creatng)
{
    return creature_kind_is_for_dungeon_diggers_list(creatng->owner,creatng->model);
}

TbBool creature_kind_is_for_dungeon_diggers_list(PlayerNumber plyr_idx, ThingModel crmodel)
{
    if (player_is_roaming(plyr_idx))
        return false;

    if (crmodel == CREATURE_DIGGER)
        return true;

    struct CreatureModelConfig *crconf;
    crconf = &game.conf.crtr_conf.model[crmodel];
    return flag_is_set(crconf->model_flags,CMF_IsSpecDigger);
}

/**
 * Creates a barracks party, when creature being possessed is barracking.
 * @param grthing
 * @return Amount of creatures in the party, including the leader.
 */
long check_for_first_person_barrack_party(struct Thing *grthing)
{
    if (!thing_is_creature(grthing))
    {
        SYNCDBG(2,"The %s cannot lead a barracks party", thing_model_name(grthing));
        return 0;
    }
    struct Room* room = get_room_thing_is_on(grthing);
    if (!room_still_valid_as_type_for_thing(room, RoRoF_CrMakeGroup, grthing))
    {
        SYNCDBG(2,"Room %s owned by player %d does not allow the %s index %d owner %d to lead a party",room_code_name(room->kind),(int)room->owner,thing_model_name(grthing),(int)grthing->index,(int)grthing->owner);
        return 0;
    }
    long n = 0;
    long i = room->creatures_list;
    unsigned long k = 0;
    while (i != 0)
    {
        struct Thing* thing = thing_get(i);
        TRACE_THING(thing);
        struct CreatureControl* cctrl = creature_control_get_from_thing(thing);
        if (!creature_control_exists(cctrl))
        {
            ERRORLOG("Jump to invalid creature %d detected",(int)i);
            break;
        }
        i = cctrl->next_in_room;
        // Per creature code
        if (thing->index != grthing->index) {
            if (n == 0) {
                add_creature_to_group_as_leader(grthing, thing);
                n++;
            } else {
                add_creature_to_group(thing, grthing);
            }
            n++;
            if (n >= game.conf.rules.rooms.barrack_max_party_size || n >= GROUP_MEMBERS_COUNT)
            {
                break;
            }
        }
        // Per creature code ends
        k++;
        if (k > THINGS_COUNT)
        {
          ERRORLOG("Infinite loop detected when sweeping creatures list");
          break;
        }
    }
    return n;
}

TbBool control_creature_as_controller(struct PlayerInfo *player, struct Thing *thing)
{
    struct CreatureStats *crstat;
    struct Camera *cam;
    struct CreatureControl* cctrl = creature_control_get_from_thing(thing);
    if (((thing->owner != player->id_number) && (player->work_state != PSt_FreeCtrlDirect))
      || !thing_can_be_controlled_as_controller(thing))
    {
      if (!control_creature_as_passenger(player, thing))
        return false;
      cam = player->acamera;
      crstat = creature_stats_get(get_players_special_digger_model(player->id_number));
      cam->mappos.z.val += get_creature_eye_height(thing);
      return true;
    }
    TbBool chicken = (creature_under_spell_effect(thing, CSAfF_Chicken));
    if (!chicken)
    {
        cctrl->moveto_pos.x.val = 0;
        cctrl->moveto_pos.y.val = 0;
        cctrl->moveto_pos.z.val = 0;
    }
    if (is_my_player(player))
    {
      toggle_status_menu(0);
      turn_off_roaming_menus();
    }
    set_selected_creature(player, thing);
    cam = player->acamera;
    if (cam != NULL)
      player->view_mode_restore = cam->view_mode;
    thing->alloc_flags |= TAlF_IsControlled;
    thing->rendering_flags |= TRF_Invisible;
    if (!chicken)
    {
        set_start_state(thing);
    }
    else
    {
        internal_set_thing_state(thing, CrSt_CreaturePretendChickenSetupMove);
    }
    set_player_mode(player, PVT_CreatureContrl);
    if (thing_is_creature(thing))
    {
        cctrl->max_speed = calculate_correct_creature_maxspeed(thing);
        check_for_first_person_barrack_party(thing);
        if (creature_is_group_member(thing)) {
            make_group_member_leader(thing);
        }
    }
    crstat = creature_stats_get(thing->model);
    if ((!crstat->illuminated) && (!creature_under_spell_effect(thing, CSAfF_Light)))
    {
        create_light_for_possession(thing);
    }
    if (thing->class_id == TCls_Creature)
    {
        crstat = creature_stats_get_from_thing(thing);
        setup_eye_lens(crstat->eye_effect);
    }
    return true;
}

TbBool control_creature_as_passenger(struct PlayerInfo *player, struct Thing *thing)
{
    if ((thing->owner != player->id_number) && (player->work_state != PSt_FreeCtrlPassngr))
    {
        ERRORLOG("Player %d cannot control as passenger thing owned by player %d",(int)player->id_number,(int)thing->owner);
        return false;
    }
    if (!thing_can_be_controlled_as_passenger(thing))
    {
        ERRORLOG("The %s can't be controlled as passenger",
            thing_model_name(thing));
        return false;
    }
    if (is_my_player(player))
    {
        toggle_status_menu(0);
        turn_off_roaming_menus();
    }
    set_selected_thing(player, thing);
    struct Camera* cam = player->acamera;
    if (cam != NULL)
      player->view_mode_restore = cam->view_mode;
    set_player_mode(player, PVT_CreaturePasngr);
    thing->rendering_flags |= TRF_Invisible;
    return true;
}

void free_swipe_graphic(void)
{
    SYNCDBG(6,"Starting");
    free_spritesheet(&swipe_sprites);
    game.loaded_swipe_idx = -1;
}

TbBool load_swipe_graphic_for_creature(const struct Thing *thing)
{
    SYNCDBG(6,"Starting for %s",thing_model_name(thing));
    struct CreatureStats* crstat = creature_stats_get_from_thing(thing);
    if ((crstat->swipe_idx == 0) || (game.loaded_swipe_idx == crstat->swipe_idx))
        return true;
    free_swipe_graphic();
    int swpe_idx = crstat->swipe_idx;
    char dat_fname[2048];
    char tab_fname[2048];
#ifdef SPRITE_FORMAT_V2
    strcpy(dat_fname, prepare_file_fmtpath(FGrp_CmpgConfig, "swipe%02d-32.dat", swpe_idx));
    strcpy(tab_fname, prepare_file_fmtpath(FGrp_CmpgConfig, "swipe%02d-32.tab", swpe_idx));
    if (!LbFileExists(dat_fname)) {
        strcpy(dat_fname, prepare_file_fmtpath(FGrp_StdData, "swipe%02d-32.dat", swpe_idx));
        strcpy(tab_fname, prepare_file_fmtpath(FGrp_StdData, "swipe%02d-32.tab", swpe_idx));
    }
#else
    strcpy(dat_fname, prepare_file_fmtpath(FGrp_CmpgConfig, "swipe%02d.dat", swpe_idx));
    strcpy(tab_fname, prepare_file_fmtpath(FGrp_CmpgConfig, "swipe%02d.tab", swpe_idx));
    if (!LbFileExists(dat_fname)) {
        strcpy(dat_fname, prepare_file_fmtpath(FGrp_StdData, "swipe%02d.dat", swpe_idx));
        strcpy(tab_fname, prepare_file_fmtpath(FGrp_StdData, "swipe%02d.tab", swpe_idx));
    }
#endif
    swipe_sprites = load_spritesheet(dat_fname, tab_fname);
    if (!swipe_sprites) {
        free_swipe_graphic();
        ERRORLOG("Unable to load swipe graphics for %s",thing_model_name(thing));
        return false;
    }
    game.loaded_swipe_idx = swpe_idx;
    return true;
}

/**
 * Randomise the draw direction of the swipe sprite in the first-person possession view.
 *
 * Sets PlayerInfo->swipe_sprite_drawLR to either TRUE or FALSE.
 *
 * Draw direction is either: left-to-right (TRUE) or right-to-left (FALSE)
 */
void randomise_swipe_graphic_direction()
{
    struct PlayerInfo* myplyr = get_my_player();
    myplyr->swipe_sprite_drawLR = UNSYNC_RANDOM(2); // equal chance to be left-to-right or right-to-left
}

void draw_swipe_graphic(void)
{
    struct PlayerInfo* myplyr = get_my_player();
    struct Thing* thing = thing_get(myplyr->controlled_thing_idx);
    if (thing_is_creature(thing))
    {
        struct CreatureControl* cctrl = creature_control_get_from_thing(thing);
        if (instance_draws_possession_swipe(cctrl->instance_id))
        {
            lbDisplay.DrawFlags = Lb_SPRITE_TRANSPAR4;
            long n = (int)cctrl->inst_turn * (5 << 8) / cctrl->inst_total_turns;
            long allwidth = 0;
            long i = max(((abs(n) >> 8) -1),0);
            if (i >= SWIPE_SPRITE_FRAMES)
                i = SWIPE_SPRITE_FRAMES-1;
            const struct TbSprite* sprlist = get_sprite(swipe_sprites, SWIPE_SPRITES_X * SWIPE_SPRITES_Y * i);
            if (sprlist == NULL)
            {
                ERRORLOG("Failed to draw swipe sprite for thing %d", (int)thing->index);
                return;
            }
            const struct TbSprite* startspr = &sprlist[1];
            const struct TbSprite* endspr = &sprlist[1];
            for (n=0; n < SWIPE_SPRITES_X; n++)
            {
                allwidth += endspr->SWidth;
                endspr++;
            }
            int units_per_px = (LbScreenWidth() * 59 / 64) * 16 / allwidth;
            int scrpos_y = (MyScreenHeight * 16 / units_per_px - (startspr->SHeight + endspr->SHeight)) / 2;
            const struct TbSprite *spr;
            int scrpos_x;
            if (myplyr->swipe_sprite_drawLR)
            {
                int delta_y = sprlist[1].SHeight;
                for (i=0; i < SWIPE_SPRITES_X*SWIPE_SPRITES_Y; i+=SWIPE_SPRITES_X)
                {
                    spr = &startspr[i];
                    scrpos_x = (MyScreenWidth * 16 / units_per_px - allwidth) / 2;
                    for (n=0; n < SWIPE_SPRITES_X; n++)
                    {
                        LbSpriteDrawResized(scrpos_x * units_per_px / 16, scrpos_y * units_per_px / 16, units_per_px, spr);
                        scrpos_x += spr->SWidth;
                        spr++;
                    }
                    scrpos_y += delta_y;
                }
            } else
            {
                lbDisplay.DrawFlags = Lb_SPRITE_TRANSPAR4 | Lb_SPRITE_FLIP_HORIZ;
                for (i=0; i < SWIPE_SPRITES_X*SWIPE_SPRITES_Y; i+=SWIPE_SPRITES_X)
                {
                    spr = &sprlist[SWIPE_SPRITES_X+i];
                    int delta_y = spr->SHeight;
                    scrpos_x = (MyScreenWidth * 16 / units_per_px - allwidth) / 2;
                    for (n=0; n < SWIPE_SPRITES_X; n++)
                    {
                        LbSpriteDrawResized(scrpos_x * units_per_px / 16, scrpos_y * units_per_px / 16, units_per_px, spr);
                        scrpos_x += spr->SWidth;
                        spr--;
                    }
                    scrpos_y += delta_y;
                }
            }
            lbDisplay.DrawFlags = 0;
            return;
        }
    }
    // we get here many times a second when in possession mode and not attacking: to randomise the swipe direction
    randomise_swipe_graphic_direction();
}

long creature_available_for_combat_this_turn(struct Thing *creatng)
{
    TRACE_THING(creatng);
    struct CreatureControl* cctrl = creature_control_get_from_thing(creatng);
    // Check once per 8 turns
    if (((game.play_gameturn + creatng->index) & 7) != 0)
    {
        // On first turn in a state, check anyway
        if (game.play_gameturn - cctrl->tasks_check_turn > 1) {
            return false;
        }
    }
    if (creature_is_fleeing_combat(creatng) || creature_under_spell_effect(creatng, CSAfF_Chicken)) {
        return false;
    }
    if (creature_is_being_unconscious(creatng) || creature_is_dying(creatng)) {
        return false;
    }
    if (thing_is_picked_up(creatng) || creature_is_being_dropped(creatng)) {
        return false;
    }
    if ((creatng->owner == game.neutral_player_num) || ((cctrl->flgfield_1 & CCFlg_NoCompControl) != 0)) {
        return false;
    }
    CrtrStateId i = get_creature_state_besides_interruptions(creatng);
    return can_change_from_state_to(creatng, i, CrSt_CreatureInCombat);
}

struct Thing *get_players_soul_container_creature_can_see(struct Thing *creatng, PlayerNumber heart_owner)
{
    struct Thing* heartng = get_player_soul_container(heart_owner);
    if (!thing_exists(heartng))
    {
        SYNCDBG(7,"The player %d has no heart",(int)heart_owner);
        return INVALID_THING;
    }
    int dist = get_combat_distance(creatng, heartng);
    if (creature_can_see_combat_path(creatng, heartng, dist)) {
        SYNCDBG(7,"The %s index %d owned by player %d can see player %d %s index %d at distance %d",
            thing_model_name(creatng),(int)creatng->index,(int)creatng->owner,
            (int)heartng->owner,thing_model_name(heartng),(int)heartng->index,(int)dist);
        return heartng;
    }
    if (creature_can_hear_within_distance(creatng, dist))
    {
        SYNCDBG(7,"The %s index %d owned by player %d can hear player %d %s index %d at distance %d",
            thing_model_name(creatng),(int)creatng->index,(int)creatng->owner,
            (int)heartng->owner,thing_model_name(heartng),(int)heartng->index,(int)dist);
        return heartng;
    }
    SYNCDBG(17,"The %s index %d owned by player %d can't see player %d %s index %d at distance %d",
        thing_model_name(creatng),(int)creatng->index,(int)creatng->owner,
        (int)heartng->owner,thing_model_name(heartng),(int)heartng->index,(int)dist);
    return INVALID_THING;
}

/**
 *
 * @param creatng
 * @return
 * @note originally named get_enemy_dungeon_heart_creature_can_see()
 */
struct Thing *get_enemy_soul_container_creature_can_see(struct Thing *creatng)
{
    SYNCDBG(17, "Starting");
    assert(DUNGEONS_COUNT == PLAYERS_COUNT);

    for (PlayerNumber enemy_idx = 0; enemy_idx < DUNGEONS_COUNT; enemy_idx++)
    {
        if (players_are_enemies(creatng->owner, enemy_idx))
        {
            struct Thing* heartng = get_players_soul_container_creature_can_see(creatng, enemy_idx);
            if (!thing_is_invalid(heartng))
            {
                return heartng;
            }
        }
    }

    return INVALID_THING;
}

void set_creature_combat_object_state(struct Thing *creatng, struct Thing *obthing, short combattype)
{
    struct CreatureControl* cctrl = creature_control_get_from_thing(creatng);
    cctrl->combat.battle_enemy_idx = obthing->index;
    cctrl->combat.battle_enemy_crtn = obthing->creation_turn;
    cctrl->field_AA = 0;
    cctrl->combat_flags |= CmbtF_ObjctFight;
    const struct CreatureStats* crstat = creature_stats_get_from_thing(creatng);
    if ((crstat->attack_preference == AttckT_Ranged) && creature_has_ranged_object_weapon(creatng))
    {
        if (combattype == CrSt_CreatureObjectSnipe)
        {
            cctrl->combat.state_id = ObjCmbtSt_RangedSnipe;
        }
        else
        {
            cctrl->combat.state_id = ObjCmbtSt_Ranged;
        }
    }
    else
    {
        if (combattype == CrSt_CreatureObjectSnipe)
        {
            cctrl->combat.state_id = ObjCmbtSt_MeleeSnipe;
        }
        else
        {
            cctrl->combat.state_id = ObjCmbtSt_Melee;
        }
    }
}

TbBool set_creature_object_combat(struct Thing *creatng, struct Thing *obthing)
{
    SYNCDBG(8,"Starting");
    if (!external_set_thing_state(creatng, CrSt_CreatureObjectCombat)) {
        return false;
    }
    set_creature_combat_object_state(creatng, obthing, CrSt_CreatureObjectCombat);
    SYNCDBG(19,"Finished");
    return true;
}

TbBool set_creature_object_snipe(struct Thing* creatng, struct Thing* obthing)
{
    SYNCDBG(8, "Starting");
    if (!external_set_thing_state(creatng, CrSt_CreatureObjectSnipe)) {
        return false;
    }
    set_creature_combat_object_state(creatng, obthing, CrSt_CreatureObjectSnipe);
    SYNCDBG(19, "Finished");
    return true;
}

void set_creature_combat_door_state(struct Thing *creatng, struct Thing *obthing)
{
    struct CreatureControl* cctrl = creature_control_get_from_thing(creatng);
    cctrl->combat.battle_enemy_idx = obthing->index;
    cctrl->combat.battle_enemy_crtn = obthing->creation_turn;
    cctrl->field_AA = 0;
    cctrl->combat_flags |= CmbtF_DoorFight;
    const struct CreatureStats* crstat = creature_stats_get_from_thing(creatng);
    if ((crstat->attack_preference == AttckT_Ranged)
      && creature_has_ranged_object_weapon(creatng)) {
        cctrl->combat.state_id = ObjCmbtSt_Ranged;
    } else {
        cctrl->combat.state_id = ObjCmbtSt_Melee;
    }
}

TbBool set_creature_door_combat(struct Thing *creatng, struct Thing *obthing)
{
    SYNCDBG(8,"Starting");
    if (!external_set_thing_state(creatng, CrSt_CreatureDoorCombat)) {
        SYNCDBG(8,"Cannot enter door combat");
        return false;
    }
    set_creature_combat_door_state(creatng, obthing);
    SYNCDBG(19,"Finished");
    return true;
}

void food_eaten_by_creature(struct Thing *foodtng, struct Thing *creatng)
{
    struct CreatureControl* cctrl = creature_control_get_from_thing(creatng);
    if (cctrl->instance_id == CrInst_NULL)
    {
        set_creature_instance(creatng, CrInst_EAT, 0, 0);
    } else
    {
        if (cctrl->hunger_amount > 0) {
            cctrl->hunger_amount--;
        } else
        if (cctrl->hunger_loss < 255) {
              cctrl->hunger_loss++;
        }
        apply_health_to_thing_and_display_health(creatng, game.conf.rules.health.food_health_gain);
        cctrl->hunger_level = 0;
    }
    // Food is destroyed just below, so the sound must be made by creature
    thing_play_sample(creatng, 112+UNSYNC_RANDOM(3), NORMAL_PITCH, 0, 3, 0, 2, FULL_LOUDNESS);
    struct CreatureStats* crstat = creature_stats_get_from_thing(creatng);
    anger_apply_anger_to_creature(creatng, crstat->annoy_eat_food, AngR_Hungry, 1);
    struct Dungeon* dungeon = get_players_num_dungeon(creatng->owner);
    if (!dungeon_invalid(dungeon)) {
        dungeon->lvstats.chickens_eaten++;
    }
    if (thing_is_creature(foodtng))
    {
        thing_death_flesh_explosion(foodtng);
    } else
    {
        delete_thing_structure(foodtng, 0);
    }
}

void anger_apply_anger_to_creature_f(struct Thing *creatng, long anger, AnnoyMotive reason, long a3, const char *func_name)
{
    SYNCDBG(17,"The %s index %d owner %d will be applied with %d anger",
        thing_model_name(creatng),(int)creatng->index,(int)creatng->owner,(int)anger);
    if (!creature_can_get_angry(creatng)) {
        return;
    }
    if (anger > 0)
    {
        anger_increase_creature_anger_f(creatng, anger, reason, func_name);
        if (reason != AngR_Other)
        {
            if (anger_free_for_anger_increase(creatng))
            {
                long angrpart = 32 * anger / 256;
                anger_increase_creature_anger_f(creatng, angrpart, AngR_Other, func_name);
            }
        }
    } else
    if (anger < 0)
    {
        anger_reduce_creature_anger_f(creatng, anger, reason, func_name);
        if (reason == AngR_Other)
        {
            long angrpart = 32 * anger / 256;
            for (AnnoyMotive reaspart = 1; reaspart < AngR_Other; reaspart++)
            {
                anger_reduce_creature_anger_f(creatng, angrpart, reaspart, func_name);
            }
        }
    }
}

TbBool creature_affected_by_slap(const struct Thing *thing)
{
    struct CreatureControl *cctrl = creature_control_get_from_thing(thing);
    return (cctrl->slap_turns != 0);
}

/* Returns if spell effect is currently set on a thing.
 * @param thing The thing which can have spell effect on.
 * @param spell_flags The spell flags to be checked. */
TbBool creature_under_spell_effect_f(const struct Thing *thing, unsigned long spell_flags, const char *func_name)
{
    struct CreatureControl *cctrl = creature_control_get_from_thing(thing);
    if (creature_control_invalid(cctrl))
    {
        ERRORLOG("%s: Invalid creature control for thing %s index %d", func_name, thing_model_name(thing), (int)thing->index);
        return false;
    }
    // Return false for instances affecting the caster when no spell flags are set.
    if (spell_flags == 0)
    {
        return false;
    }
    return flag_is_set(cctrl->spell_flags, spell_flags);
}

/* Returns if the creature kind is immune to spell effect.
 * @param thing The thing to be checked.
 * @param spell_flags The spell flags to be checked. */
TbBool creature_is_immune_to_spell_effect_f(const struct Thing *thing, unsigned long spell_flags, const char *func_name)
{
    struct CreatureStats *crstat = creature_stats_get(thing->model);
    if (creature_stats_invalid(crstat))
    {
        ERRORLOG("%s: Invalid creature stats for thing %s index %d", func_name, thing_model_name(thing), (int)thing->index);
        return false;
    }
    // Return false for instances affecting the caster when no spell flags are set.
    if (spell_flags == 0)
    {
        return false;
    }
    return flag_is_set(crstat->immunity_flags, spell_flags);
}

/* Returns an available instance associated to a spell kind that can set spell effect.
 * @param thing The thing that can use the instance.
 * @param spell_flags The spell flags to be checked. */
CrInstance get_available_instance_with_spell_effect(const struct Thing *thing, unsigned long spell_flags)
{
    struct InstanceInfo *inst_inf;
    struct ShotConfigStats* shotst;
    struct SpellConfig *spconf;
    SpellKind spell_idx;
    for (CrInstance i = 0; i < game.conf.crtr_conf.instances_count; i++)
    {
        if (creature_instance_is_available(thing, i))
        {
            inst_inf = creature_instance_info_get(i);
            if (inst_inf->func_idx == 2)
            { // Check if the instance is a spell.
                spell_idx = inst_inf->func_params[0];
            }
            else if (inst_inf->func_idx == 3)
            { // Or a shot.
                shotst = get_shot_model_stats(inst_inf->func_params[0]);
                spell_idx = shotst->cast_spell_kind;
            }
            else
            { // If neither, continue checking.
                continue;
            }
            // Check if the associated spell kind can set the spell flags.
            spconf = get_spell_config(spell_idx);
            if (flag_is_set(spconf->spell_flags, spell_flags))
            {
                return i;
            }
        }
    }
    return CrInst_NULL; // If there is no available instance to find.
}

/* Returns a spell kind that is associated to an instance.
 * @param inst_idx The instance to be checked. */
SpellKind get_spell_kind_from_instance(CrInstance inst_idx)
{
    struct InstanceInfo *inst_inf = creature_instance_info_get(inst_idx);
    if (inst_inf->func_idx == 2)
    { // Check if the instance is a spell.
        return inst_inf->func_params[0];
    }
    else if (inst_inf->func_idx == 3)
    { // Or a shot.
        struct ShotConfigStats* shotst = get_shot_model_stats(inst_inf->func_params[0]);
        return shotst->cast_spell_kind;
    }
    return 0; // If there is no spell kind to find.
}

 /* Returns remaining duration of a spell casted on a thing.
 * @param thing The thing which can have spell effect on.
 * @param spkind The spell kind to be checked. */
GameTurnDelta get_spell_duration_left_on_thing_f(const struct Thing *thing, SpellKind spell_idx, const char *func_name)
{
    struct CreatureControl *cctrl = creature_control_get_from_thing(thing);
    if (creature_control_invalid(cctrl))
    {
        ERRORLOG("%s: Invalid creature control for thing %d", func_name, (int)thing->index);
        return 0;
    }
    struct CastedSpellData *cspell;
    for (int i = 0; i < CREATURE_MAX_SPELLS_CASTED_AT; i++)
    {
        cspell = &cctrl->casted_spells[i];
        if (cspell->spkind == spell_idx)
        {
            return cspell->duration;
        }
    }
    ERRORLOG("%s: No spell of type %d is found to get spell duration left on %s index %d", func_name, (int)spell_idx, thing_model_name(thing), (int)thing->index);
    return 0;
}

long get_free_spell_slot(struct Thing *creatng)
{
    TRACE_THING(creatng);
    struct CastedSpellData *cspell;
    long i;
    struct CreatureControl* cctrl = creature_control_get_from_thing(creatng);
    long cval = LONG_MAX;
    long ci = -1;
    for (i=0; i < CREATURE_MAX_SPELLS_CASTED_AT; i++)
    {
        cspell = &cctrl->casted_spells[i];
        // If there's unused slot, return it immediately
        if (cspell->spkind == 0)
        {
            return i;
        }
        // Otherwise, select the one making minimum damage
        long k = abs(cspell->duration);
        if (k < cval)
        {
            cval = k;
            ci = i;
        }
    }
    // Terminate the min damage effect and return its slot index
    cspell = &cctrl->casted_spells[ci];
    terminate_thing_spell_effect(creatng, cspell->spkind);
    for (i=0; i < CREATURE_MAX_SPELLS_CASTED_AT; i++)
    {
        cspell = &cctrl->casted_spells[i];
        if (cspell->spkind == 0)
        {
            return i;
        }
    }
    ERRORLOG("Spell effect has been terminated, but still its slot (%ld) isn't empty!",ci);
    return ci;
}

long get_spell_slot(const struct Thing *thing, SpellKind spkind)
{
    struct CreatureControl* cctrl = creature_control_get_from_thing(thing);
    for (long i = 0; i < CREATURE_MAX_SPELLS_CASTED_AT; i++)
    {
        struct CastedSpellData* cspell = &cctrl->casted_spells[i];
        // If there is a slot with required spell
        if (cspell->spkind == spkind)
        {
            return i;
        }
    }
    // If spell not found
    return -1;
}

TbBool fill_spell_slot(struct Thing *thing, SpellKind spell_idx, GameTurnDelta spell_power, CrtrExpLevel spell_level, PlayerNumber plyr_idx, int slot_idx)
{
    if ((slot_idx < 0) || (slot_idx >= CREATURE_MAX_SPELLS_CASTED_AT))
        return false;
    struct CreatureControl* cctrl = creature_control_get_from_thing(thing);
    if (creature_control_invalid(cctrl))
        return false;
    struct CastedSpellData* cspell = &cctrl->casted_spells[slot_idx];
    cspell->spkind = spell_idx;
    cspell->duration = spell_power;
    cspell->caster_level = spell_level;
    cspell->caster_owner = plyr_idx;
    cspell->original_model = cctrl->original_model;
    return true;
}

TbBool free_spell_slot(struct Thing *thing, int slot_idx)
{
    if ((slot_idx < 0) || (slot_idx >= CREATURE_MAX_SPELLS_CASTED_AT))
        return false;
    struct CreatureControl* cctrl = creature_control_get_from_thing(thing);
    if (creature_control_invalid(cctrl))
        return false;
    struct CastedSpellData* cspell = &cctrl->casted_spells[slot_idx];
    struct SpellConfig *spconf = get_spell_config(cspell->spkind);
    // Revert transformation.
    if (spconf->transform_model > 0)
    {
        transform_creature(thing, cspell->original_model, 1);
    }
    cspell->spkind = 0;
    cspell->duration = 0;
    cspell->caster_level = 0;
    cspell->caster_owner = 0;
    cspell->original_model = 0;
    return true;
}

TbBool set_thing_spell_flags_f(struct Thing *thing, SpellKind spell_idx, GameTurnDelta duration, CrtrExpLevel spell_level, const char *func_name)
{
    struct CreatureStats *crstat = creature_stats_get(thing->model);
    struct CreatureControl *cctrl = creature_control_get_from_thing(thing);
    struct SpellConfig *spconf = get_spell_config(spell_idx);
    const struct MagicStats *pwrdynst = get_power_dynamic_stats(spconf->linked_power);
    struct ComponentVector cvect;
    struct Coord3d pos;
    struct Thing *ntng;
    TbBool affected = false;
    // SLOW.
    if (flag_is_set(spconf->spell_flags, CSAfF_Slow)
    && (!creature_is_immune_to_spell_effect(thing, CSAfF_Slow)))
    {
        if (!creature_under_spell_effect(thing, CSAfF_Slow))
        {
            // Re-set the flag if it was cleared before spell termination.
            set_flag(cctrl->spell_flags, CSAfF_Slow);
        }
        cctrl->max_speed = calculate_correct_creature_maxspeed(thing);
        affected = true;
    }
    // SPEED.
    if (flag_is_set(spconf->spell_flags, CSAfF_Speed)
    && (!creature_is_immune_to_spell_effect(thing, CSAfF_Speed)))
    {
        if (!creature_under_spell_effect(thing, CSAfF_Speed))
        {
            set_flag(cctrl->spell_flags, CSAfF_Speed);
        }
        cctrl->max_speed = calculate_correct_creature_maxspeed(thing);
        affected = true;
    }
    // ARMOUR.
    if (flag_is_set(spconf->spell_flags, CSAfF_Armour)
    && (!creature_is_immune_to_spell_effect(thing, CSAfF_Armour)))
    {
        if (!creature_under_spell_effect(thing, CSAfF_Armour))
        {
            set_flag(cctrl->spell_flags, CSAfF_Armour);
            long num_protect = 0;
            for (int k = 0; k < 2; k++)
            {
                set_coords_to_cylindric_shift(&pos, &thing->mappos, 32, num_protect, k * (thing->clipbox_size_z >> 1));
                ntng = create_object(&pos, ObjMdl_LightBall, thing->owner, -1); // TODO: Make this configurable.
                if (!thing_is_invalid(ntng))
                {
                    cctrl->spell_tngidx_armour[k] = ntng->index;
                    ntng->health = duration + 1;
                    ntng->armor.belongs_to = thing->index;
                    ntng->armor.shspeed = k;
                    ntng->move_angle_xy = thing->move_angle_xy;
                    ntng->move_angle_z = thing->move_angle_z;
                    angles_to_vector(ntng->move_angle_xy, ntng->move_angle_z, 32, &cvect);
                    ntng->veloc_push_add.x.val += cvect.x;
                    ntng->veloc_push_add.y.val += cvect.y;
                    ntng->veloc_push_add.z.val += cvect.z;
                    ntng->state_flags |= TF1_PushAdd;
                }
                num_protect += 2 * LbFPMath_PI / 3;
            }
        }
        affected = true;
    }
    // REBOUND.
    if (flag_is_set(spconf->spell_flags, CSAfF_Rebound)
    && (!creature_is_immune_to_spell_effect(thing, CSAfF_Rebound)))
    {
        if (!creature_under_spell_effect(thing, CSAfF_Rebound))
        {
            set_flag(cctrl->spell_flags, CSAfF_Rebound);
        }
        affected = true;
    }
    // FLYING.
    if (flag_is_set(spconf->spell_flags, CSAfF_Flying)
    && (!creature_is_immune_to_spell_effect(thing, CSAfF_Flying)))
    {
        if (!creature_under_spell_effect(thing, CSAfF_Flying))
        {
            set_flag(cctrl->spell_flags, CSAfF_Flying);
            set_flag(thing->movement_flags, TMvF_Flying);
        }
        affected = true;
    }
    // INVISIBILITY.
    if (flag_is_set(spconf->spell_flags, CSAfF_Invisibility)
    && (!creature_is_immune_to_spell_effect(thing, CSAfF_Invisibility)))
    {
        if (!creature_under_spell_effect(thing, CSAfF_Invisibility))
        {
            set_flag(cctrl->spell_flags, CSAfF_Invisibility);
            cctrl->force_visible = 0;
        }
        affected = true;
    }
    // SIGHT.
    if (flag_is_set(spconf->spell_flags, CSAfF_Sight)
    && (!creature_is_immune_to_spell_effect(thing, CSAfF_Sight)))
    {
        if (!creature_under_spell_effect(thing, CSAfF_Sight))
        {
            set_flag(cctrl->spell_flags, CSAfF_Sight);
        }
        affected = true;
    }
    // LIGHT.
    if (flag_is_set(spconf->spell_flags, CSAfF_Light)
    && (!creature_is_immune_to_spell_effect(thing, CSAfF_Light)))
    {
        if (!crstat->illuminated)
        {
            if (!creature_under_spell_effect(thing, CSAfF_Light))
            {
                    set_flag(cctrl->spell_flags, CSAfF_Light);
                    illuminate_creature(thing);
            }
            affected = true;
        }
    }
    // DISEASE.
    if (flag_is_set(spconf->spell_flags, CSAfF_Disease)
    && (!creature_is_immune_to_spell_effect(thing, CSAfF_Disease)))
    {
        if (!creature_under_spell_effect(thing, CSAfF_Disease))
        {
            set_flag(cctrl->spell_flags, CSAfF_Disease);
            if (cctrl->disease_caster_plyridx == thing->owner)
            {
                cctrl->disease_caster_plyridx = game.neutral_player_num;
            }
            long num_disease = 0;
            cctrl->disease_start_turn = game.play_gameturn;
            for (int j = 0; j < 3; j++)
            {
                pos.x.val = thing->mappos.x.val;
                pos.y.val = thing->mappos.y.val;
                pos.z.val = thing->mappos.z.val;
                pos.x.val += distance_with_angle_to_coord_x(32, num_disease);
                pos.y.val += distance_with_angle_to_coord_y(32, num_disease);
                pos.z.val += j * (long)(thing->clipbox_size_z >> 1);
                ntng = create_object(&pos, ObjMdl_Disease, thing->owner, -1); // TODO: Make this configurable.
                if (!thing_is_invalid(ntng))
                {
                    cctrl->spell_tngidx_disease[j] = ntng->index;
                    ntng->health = duration + 1;
                    ntng->disease.belongs_to = thing->index;
                    ntng->disease.effect_slot = j;
                    ntng->move_angle_xy = thing->move_angle_xy;
                    ntng->move_angle_z = thing->move_angle_z;
                    angles_to_vector(ntng->move_angle_xy, ntng->move_angle_z, 32, &cvect);
                    ntng->veloc_push_add.x.val += cvect.x;
                    ntng->veloc_push_add.y.val += cvect.y;
                    ntng->veloc_push_add.z.val += cvect.z;
                    ntng->state_flags |= TF1_PushAdd;
                }
                num_disease += 2 * LbFPMath_PI / 3;
            }
        }
        cctrl->active_disease_spell = spell_idx; // Remember the spell_idx for a later use.
        affected = true;
    }
    // CHICKEN.
    if (flag_is_set(spconf->spell_flags, CSAfF_Chicken)
    && (!creature_is_immune_to_spell_effect(thing, CSAfF_Chicken)))
    {
        if (!creature_under_spell_effect(thing, CSAfF_Chicken))
        {
            set_flag(cctrl->spell_flags, CSAfF_Chicken);
            external_set_thing_state(thing, CrSt_CreatureChangeToChicken);
            cctrl->countdown = spconf->countdown;
        }
        else // If spell is reapplied countdown is spconf->countdown / 5.
        {
            external_set_thing_state(thing, CrSt_CreatureChangeToChicken);
            cctrl->countdown = spconf->countdown / 5;
        }
        affected = true;
    }
    // FREEZE.
    if (flag_is_set(spconf->spell_flags, CSAfF_Freeze)
    && (!creature_is_immune_to_spell_effect(thing, CSAfF_Freeze)))
    {
        if (!creature_under_spell_effect(thing, CSAfF_Freeze))
        {
            set_flag(cctrl->spell_flags, CSAfF_Freeze);
            set_flag(cctrl->stateblock_flags, CCSpl_Freeze);
            if (flag_is_set(thing->movement_flags, TMvF_Flying))
            {
                set_flag(thing->movement_flags, TMvF_Grounded);
                clear_flag(thing->movement_flags, TMvF_Flying);
            }
        }
        creature_set_speed(thing, 0);
        affected = true;
    }
    // MAD_KILLING.
    if (flag_is_set(spconf->spell_flags, CSAfF_MadKilling)
    && (!creature_is_immune_to_spell_effect(thing, CSAfF_MadKilling)))
    {
        if (!creature_under_spell_effect(thing, CSAfF_MadKilling))
        {
            set_flag(cctrl->spell_flags, CSAfF_MadKilling);
        }
        affected = true;
    }
    // FEAR.
    if (flag_is_set(spconf->spell_flags, CSAfF_Fear)
    && (!creature_is_immune_to_spell_effect(thing, CSAfF_Fear))
    && (crstat->fear_stronger > 0))
    {
        if (!creature_under_spell_effect(thing, CSAfF_Fear))
        {
            set_flag(cctrl->spell_flags, CSAfF_Fear);
            setup_combat_flee_position(thing);
            if (is_thing_some_way_controlled(thing))
            {
                struct PlayerInfo* player = get_player(thing->owner);
                if (player->controlled_thing_idx == thing->index)
                {
                    char active_menu = game.active_panel_mnu_idx;
                    leave_creature_as_controller(player, thing);
                    control_creature_as_passenger(player, thing);
                    if (is_my_player(player))
                    {
                        turn_off_all_panel_menus();
                        turn_on_menu(active_menu);
                    }
                }
            }
            if (external_set_thing_state(thing, CrSt_CreatureCombatFlee))
            {
                cctrl->flee_start_turn = game.play_gameturn;
            }
        }
        else // If spell is reapplied reset flee_start_turn and state.
        {
            cctrl->flee_start_turn = game.play_gameturn;
            if (get_creature_state_besides_interruptions(thing) != CrSt_CreatureCombatFlee)
            {
                external_set_thing_state(thing, CrSt_CreatureCombatFlee);
            }
        }
        affected = true;
    }
    // TELEPORT.
    if (flag_is_set(spconf->spell_flags, CSAfF_Teleport)
    && (!creature_is_immune_to_spell_effect(thing, CSAfF_Teleport)))
    {
        if (!creature_under_spell_effect(thing, CSAfF_Teleport))
        {
            set_flag(cctrl->spell_flags, CSAfF_Teleport);
            set_flag(cctrl->stateblock_flags, CCSpl_Teleport);
        }
        cctrl->active_teleport_spell = spell_idx; // Remember the spell_idx for a later use.
        affected = true;
    }
    // TIMEBOMB.
    if (flag_is_set(spconf->spell_flags, CSAfF_Timebomb)
    && (!creature_is_immune_to_spell_effect(thing, CSAfF_Timebomb)))
    {
        if (!creature_under_spell_effect(thing, CSAfF_Timebomb))
        {
            set_flag(cctrl->spell_flags, CSAfF_Timebomb);
            cctrl->timebomb_countdown = duration;
        }
        cctrl->active_timebomb_spell = spell_idx; // Remember the spell_idx for a later use.
        affected = true;
    }
    // HEAL.
    if (flag_is_set(spconf->spell_flags, CSAfF_Heal)
    && (!creature_is_immune_to_spell_effect(thing, CSAfF_Heal)))
    {
        // 'CSAfF_Heal' is only for checking config or immunity, flag is never set to creature.
        HitPoints healing_recovery;
        if (spconf->linked_power == PwrK_None)
        {
            healing_recovery = (thing->health + spconf->healing_recovery);
        }
        else
        {
            healing_recovery = (thing->health + pwrdynst->strength[spell_level]);
        }
        if (healing_recovery < 0)
        {
            thing->health = 0;
        }
        else
        {
            thing->health = min(healing_recovery, cctrl->max_health);
        }
        affected = true;
    }
    if (!affected)
    {
        SYNCDBG(7, "%s: No spell flags %d to set on %s index %d", func_name, (uint)spconf->spell_flags, thing_model_name(thing), (int)thing->index);
    }
    return affected;
}

TbBool clear_thing_spell_flags_f(struct Thing *thing, unsigned long spell_flags, const char *func_name)
{
    struct CreatureStats *crstat = creature_stats_get(thing->model);
    struct CreatureControl *cctrl = creature_control_get_from_thing(thing);
    TbBool cleared = false;
    // SLOW.
    if (flag_is_set(spell_flags, CSAfF_Slow)
    && (creature_under_spell_effect(thing, CSAfF_Slow)))
    {
        clear_flag(cctrl->spell_flags, CSAfF_Slow);
        cctrl->max_speed = calculate_correct_creature_maxspeed(thing);
        cleared = true;
    }
    // SPEED.
    if (flag_is_set(spell_flags, CSAfF_Speed)
    && (creature_under_spell_effect(thing, CSAfF_Speed)))
    {
        clear_flag(cctrl->spell_flags, CSAfF_Speed);
        cctrl->max_speed = calculate_correct_creature_maxspeed(thing);
        cleared = true;
    }
    // ARMOUR.
    if (flag_is_set(spell_flags, CSAfF_Armour)
    && (creature_under_spell_effect(thing, CSAfF_Armour)))
    {
        clear_flag(cctrl->spell_flags, CSAfF_Armour);
        delete_armour_effects_attached_to_creature(thing);
        cleared = true;
    }
    // REBOUND.
    if (flag_is_set(spell_flags, CSAfF_Rebound)
    && (creature_under_spell_effect(thing, CSAfF_Rebound)))
    {
        clear_flag(cctrl->spell_flags, CSAfF_Rebound);
        cleared = true;
    }
    // FLYING.
    if (flag_is_set(spell_flags, CSAfF_Flying)
    && (creature_under_spell_effect(thing, CSAfF_Flying)))
    {
        clear_flag(cctrl->spell_flags, CSAfF_Flying);
        // Clear 'TMvF_Flying' only if the creature isn't innately able to fly.
        if (!crstat->flying)
        {
            clear_flag(thing->movement_flags, TMvF_Flying);
        }
        cleared = true;
    }
    // INVISIBILITY.
    if (flag_is_set(spell_flags, CSAfF_Invisibility)
    && (creature_under_spell_effect(thing, CSAfF_Invisibility)))
    {
        clear_flag(cctrl->spell_flags, CSAfF_Invisibility);
        cctrl->force_visible = 0;
        cleared = true;
    }
    // SIGHT.
    if (flag_is_set(spell_flags, CSAfF_Sight)
    && (creature_under_spell_effect(thing, CSAfF_Sight)))
    {
        clear_flag(cctrl->spell_flags, CSAfF_Sight);
        cleared = true;
    }
    // LIGHT.
    if (flag_is_set(spell_flags, CSAfF_Light)
    && (creature_under_spell_effect(thing, CSAfF_Light)))
    {
        if (!crstat->illuminated)
        {
            clear_flag(cctrl->spell_flags, CSAfF_Light);
            if (thing->light_id != 0)
            {
                if (flag_is_set(thing->rendering_flags, TRF_Invisible))
                {
                    light_set_light_intensity(thing->light_id, (light_get_light_intensity(thing->light_id) - 20));
                    struct Light *lgt = &game.lish.lights[thing->light_id];
                    lgt->radius = 2560;
                }
                else
                {
                    light_delete_light(thing->light_id);
                    thing->light_id = 0;
                }
            }
            cleared = true;
        }
    }
    // DISEASE.
    if (flag_is_set(spell_flags, CSAfF_Disease)
    && (creature_under_spell_effect(thing, CSAfF_Disease)))
    {
        clear_flag(cctrl->spell_flags, CSAfF_Disease);
        delete_disease_effects_attached_to_creature(thing);
        cctrl->active_disease_spell = 0;
        cleared = true;
    }
    // CHICKEN.
    if (flag_is_set(spell_flags, CSAfF_Chicken)
    && (creature_under_spell_effect(thing, CSAfF_Chicken)))
    {
        clear_flag(cctrl->spell_flags, CSAfF_Chicken);
        external_set_thing_state(thing, CrSt_CreatureChangeFromChicken);
        cctrl->countdown = 10;
        cleared = true;
    }
    // FREEZE.
    if (flag_is_set(spell_flags, CSAfF_Freeze)
    && (creature_under_spell_effect(thing, CSAfF_Freeze)))
    {
        clear_flag(cctrl->spell_flags, CSAfF_Freeze);
        clear_flag(cctrl->stateblock_flags, CCSpl_Freeze);
        if (flag_is_set(thing->movement_flags, TMvF_Grounded))
        {
            set_flag(thing->movement_flags, TMvF_Flying);
            clear_flag(thing->movement_flags, TMvF_Grounded);
        }
        cleared = true;
    }
    // MAD_KILLING.
    if (flag_is_set(spell_flags, CSAfF_MadKilling)
    && (creature_under_spell_effect(thing, CSAfF_MadKilling)))
    {
        clear_flag(cctrl->spell_flags, CSAfF_MadKilling);
        remove_all_traces_of_combat(thing);
        cleared = true;
    }
    // FEAR.
    if (flag_is_set(spell_flags, CSAfF_Fear)
    && (creature_under_spell_effect(thing, CSAfF_Fear)))
    {
        clear_flag(cctrl->spell_flags, CSAfF_Fear);
        if (is_thing_some_way_controlled(thing))
        {
            struct PlayerInfo* player = get_player(thing->owner);
            if (player->controlled_thing_idx == thing->index)
            {
                char active_menu = game.active_panel_mnu_idx;
                leave_creature_as_passenger(player, thing);
                control_creature_as_controller(player, thing);
                if (is_my_player(player))
                {
                    turn_off_all_panel_menus();
                    turn_on_menu(active_menu);
                }
            }
        }
        cleared = true;
    }
    // TELEPORT.
    if (flag_is_set(spell_flags, CSAfF_Teleport)
    && (creature_under_spell_effect(thing, CSAfF_Teleport)))
    {
        clear_flag(cctrl->spell_flags, CSAfF_Teleport);
        clear_flag(cctrl->stateblock_flags, CCSpl_Teleport);
        cctrl->active_teleport_spell = 0;
        cleared = true;
    }
    // TIMEBOMB.
    if (flag_is_set(spell_flags, CSAfF_Timebomb)
    && (creature_under_spell_effect(thing, CSAfF_Timebomb)))
    {
        clear_flag(cctrl->spell_flags, CSAfF_Timebomb);
        thing->veloc_push_add.x.val = 0;
        thing->veloc_push_add.y.val = 0;
        clear_flag(thing->state_flags, TF1_PushAdd);
        cleanup_current_thing_state(thing);
        set_start_state(thing);
        cctrl->active_timebomb_spell = 0;
        cleared = true;
    }
    // HEAL.
    if (flag_is_set(spell_flags, CSAfF_Heal))
    {
        // 'CSAfF_Heal' is never set but we still want to mark it cleared to free the spell slot.
        cleared = true;
    }
    if (!cleared)
    {
        SYNCDBG(7, "%s: No spell flags %d to clear on %s index %d", func_name, (uint)spell_flags, thing_model_name(thing), (int)thing->index);
    }
    return cleared;
}

GameTurnDelta get_spell_full_duration(SpellKind spell_idx, CrtrExpLevel spell_level)
{
    // If not linked to a keeper power, use the duration set on the spell, otherwise use the strength or duration of the linked power.
    struct SpellConfig *spconf = get_spell_config(spell_idx);
    const struct MagicStats *pwrdynst = get_power_dynamic_stats(spconf->linked_power);
    GameTurnDelta duration;
    if (spconf->linked_power == 0)
    {
        duration = spconf->duration;
    }
    else if (pwrdynst->duration == 0)
    {
        duration = pwrdynst->strength[spell_level];
    }
    else
    {
        duration = pwrdynst->duration;
    }
    return duration;
}

TbBool spell_is_continuous(SpellKind spell_idx, GameTurnDelta duration)
{
    if (duration > 0)
    {
        struct SpellConfig *spconf = get_spell_config(spell_idx);
        if ((spconf->damage != 0 && spconf->damage_frequency > 0)
        || (spconf->aura_effect != 0 && spconf->aura_duration > 0 && spconf->aura_frequency > 0)
        || (spconf->transform_model > 0))
        {
            return true;
        }
        return false;
    }
    return false;
}

void update_aura_effect_to_thing(struct Thing *thing, SpellKind spell_idx)
{
    struct SpellConfig *spconf = get_spell_config(spell_idx);
    if ((spconf->aura_effect != 0) && (spconf->aura_duration > 0))
    {
        struct CreatureControl *cctrl = creature_control_get_from_thing(thing);
        cctrl->spell_aura = spconf->aura_effect;
        cctrl->spell_aura_duration = spconf->aura_duration;
    }
}

void first_apply_spell_effect_to_thing(struct Thing *thing, SpellKind spell_idx, CrtrExpLevel spell_level, PlayerNumber plyr_idx)
{
    if (spell_level > SPELL_MAX_LEVEL)
    {
        spell_level = SPELL_MAX_LEVEL;
    }
    GameTurnDelta duration = get_spell_full_duration(spell_idx, spell_level);
    long i = get_free_spell_slot(thing);
    if (i != -1)
    {
        // Fill the spell slot if the spell has a continuous effect.
        if (set_thing_spell_flags(thing, spell_idx, duration, spell_level)
        || spell_is_continuous(spell_idx, duration))
        {
            fill_spell_slot(thing, spell_idx, duration, spell_level, plyr_idx, i);
            update_aura_effect_to_thing(thing, spell_idx);
        }
    }
    return;
}

void reapply_spell_effect_to_thing(struct Thing *thing, SpellKind spell_idx, CrtrExpLevel spell_level, PlayerNumber plyr_idx, int slot_idx)
{
    if (spell_level > SPELL_MAX_LEVEL)
    {
        spell_level = SPELL_MAX_LEVEL;
    }
    GameTurnDelta duration = get_spell_full_duration(spell_idx, spell_level);
    // Reset the spell duration if the spell has a continuous effect.
    if (set_thing_spell_flags(thing, spell_idx, duration, spell_level)
    || spell_is_continuous(spell_idx, duration))
    {
        struct CreatureControl *cctrl = creature_control_get_from_thing(thing);
        struct CastedSpellData *cspell = &cctrl->casted_spells[slot_idx];
        cspell->duration = duration;
        cspell->caster_level = spell_level;
        cspell->caster_owner = plyr_idx;
        cspell->original_model = cctrl->original_model;
        update_aura_effect_to_thing(thing, spell_idx);
    }
    return;
}

void apply_spell_effect_to_thing(struct Thing *thing, SpellKind spell_idx, CrtrExpLevel spell_level, PlayerNumber plyr_idx)
{
    struct CreatureControl *cctrl = creature_control_get_from_thing(thing);
    if (creature_control_invalid(cctrl))
    {
        ERRORLOG("Invalid creature %s index %d tried to accept spell %s", thing_model_name(thing), (int)thing->index, spell_code_name(spell_idx));
        return; // Exit the function, control is invalid.
    }
    struct SpellConfig *spconf = get_spell_config(spell_idx);
    if (spell_config_is_invalid(spconf))
    {
        ERRORLOG("Spell %s config is invalid", spell_code_name(spell_idx));
        return; // Exit the function, spell config is invalid.
    }
    // TODO: Add a check for specific spell_idx immunity that checks if creature is immune to a specific spell.
    /*
    if (implement_new_function_to_check_for_specific_spell_immunity(thing, spell_idx))
    {
        return; // Exit the function, creature is immune to spell_idx.
    }
    */
    // Make sure the creature level isn't larger than max spell level.
    if (spell_level > SPELL_MAX_LEVEL)
    {
        spell_level = SPELL_MAX_LEVEL;
    }
<<<<<<< HEAD
    GameTurnDelta duration = get_spell_full_duration(spell_idx, spell_lev);
    // Apply transformation.
    if (spconf->transform_model > 0)
    {
        transform_creature(thing, spconf->transform_model, duration);
    }
=======
    GameTurnDelta duration = get_spell_full_duration(spell_idx, spell_level);
>>>>>>> f4dee85c
    // Check for cleansing one-time effect.
    if (spconf->cleanse_flags > 0
    && any_flag_is_set(spconf->cleanse_flags, cctrl->spell_flags))
    {
        clean_spell_effect(thing, spconf->cleanse_flags);
        if (spconf->spell_flags == 0
        && !spell_is_continuous(spell_idx, duration))
        {
            update_aura_effect_to_thing(thing, spell_idx);
            return; // Exit the function, no continuous effect to apply.
        }
    }
    // Check for damage/heal one-time effect.
    if ((spconf->damage != 0) && (spconf->damage_frequency == 0))
    {
        process_thing_spell_damage_or_heal_effects(thing, spell_idx, spell_level, plyr_idx);
        if (spconf->spell_flags == 0
        && !spell_is_continuous(spell_idx, duration))
        {
            update_aura_effect_to_thing(thing, spell_idx);
            return; // Exit the function, no continuous effect to apply.
        }
    }
    // Check for immunities against each spell flags set on spell_idx.
    if (((spconf->spell_flags > 0) && creature_is_immune_to_spell_effect(thing, spconf->spell_flags))
    && !spell_is_continuous(spell_idx, duration))
    {
        SYNCDBG(7, "Creature %s index %d is immune to each spell flags %d set on %s", thing_model_name(thing), (int)thing->index, (uint)spconf->spell_flags, spell_code_name(spell_idx));
        return; // Exit the function, creature is immune to each spell flags set on spell_idx and there are no other continuous effects.
    }
    // Lastly, check if spell is not continuous.
    if ((spconf->spell_flags == 0) && (!spell_is_continuous(spell_idx, duration)))
    {
        update_aura_effect_to_thing(thing, spell_idx);
        return; // Exit the function, no further processing is required.
    }
    SYNCDBG(6, "Applying %s to %s index %d", spell_code_name(spell_idx), thing_model_name(thing), (int)thing->index);
    for (int i = 0; i < CREATURE_MAX_SPELLS_CASTED_AT; i++)
    {
        if (cctrl->casted_spells[i].spkind == spell_idx)
        {
            reapply_spell_effect_to_thing(thing, spell_idx, spell_level, plyr_idx, i);
            return; // Exit the function, spell is already active.
        }
    }
    first_apply_spell_effect_to_thing(thing, spell_idx, spell_level, plyr_idx);
}

void terminate_thing_spell_effect(struct Thing *thing, SpellKind spell_idx)
{
    TRACE_THING(thing);
    struct SpellConfig *spconf = get_spell_config(spell_idx);
    clear_thing_spell_flags(thing, spconf->spell_flags);
    int slot_idx = get_spell_slot(thing, spell_idx);
    if (slot_idx >= 0)
    {
        free_spell_slot(thing, slot_idx);
    }
    return;
}

void terminate_all_actives_spell_effects(struct Thing *thing)
{
    struct CreatureControl *cctrl = creature_control_get_from_thing(thing);
    for (int i = 0; i < CREATURE_MAX_SPELLS_CASTED_AT; i++)
    {
        terminate_thing_spell_effect(thing, cctrl->casted_spells[i].spkind);
    }
}

void terminate_all_actives_damage_over_time_spell_effects(struct Thing *thing)
{
    struct CreatureControl *cctrl = creature_control_get_from_thing(thing);
    struct CastedSpellData *cspell;
    struct SpellConfig *spconf;
    for (int i = 0; i < CREATURE_MAX_SPELLS_CASTED_AT; i++)
    {
        cspell = &cctrl->casted_spells[i];
        spconf = get_spell_config(cspell->spkind);
        if (spconf->damage != 0)
        {
            terminate_thing_spell_effect(thing, cspell->spkind);
        }
    }
}

/* Clears spell effect on a thing. 
 * It first checks for an active spell match and terminates the associated spell.
 * If no exact match is found, it clears only the flag without affecting others.
 * This ensures that spells with multiple flags remain intact.
 * This is used to stop a spell effect before its duration ends, like Temple cures.
 * @param thing The thing which can have spell effect on.
 * @param spell_flags The spell flags to be cleaned. */
void clean_spell_effect_f(struct Thing *thing, unsigned long spell_flags, const char *func_name)
{
    struct CreatureControl *cctrl = creature_control_get_from_thing(thing);
    if (creature_control_invalid(cctrl))
    {
        ERRORLOG("%s: Invalid creature control for thing %d", func_name, (int)thing->index);
        return;
    }
    struct CastedSpellData *cspell;
    struct SpellConfig *spconf;
    // First check for an exact match with the active spells.
    for (int i = 0; i < CREATURE_MAX_SPELLS_CASTED_AT; i++)
    {
        cspell = &cctrl->casted_spells[i];
        spconf = get_spell_config(cspell->spkind);
        if (spconf->spell_flags == spell_flags)
        {
            terminate_thing_spell_effect(thing, cspell->spkind);
            return;
        }
    }
    // If no exact match is found, then check for each spell flags separately without terminating a spell.
    if (!clear_thing_spell_flags(thing, spell_flags))
    {
        // Shouldn't happen within this function but if it does then log it.
        ERRORLOG("%s: No spell flags %d to clear on %s index %d", func_name, (uint)spell_flags, thing_model_name(thing), (int)thing->index);
    }
    return;
}

void process_thing_spell_teleport_effects(struct Thing *thing, struct CastedSpellData *cspell)
{
    struct CreatureControl* cctrl = creature_control_get_from_thing(thing);
    struct SpellConfig* spconf = get_spell_config(cspell->spkind);
    struct Room* room = NULL;
    const struct Thing* desttng = NULL;
    long distance = LONG_MAX;
    struct Dungeon *dungeon = get_players_num_dungeon(thing->owner);
    RoomKind rkind = 0;
    long i;
    TbBool allowed = true;
    clear_messages_from_player(MsgType_CreatureInstance, CrInst_TELEPORT);
    if (cspell->duration == spconf->duration / 2)
    {
        PlayerNumber plyr_idx = get_appropriate_player_for_creature(thing);
        struct PlayerInfo* player = get_player(plyr_idx);
        struct Coord3d pos;
        pos.x.val = subtile_coord_center(cctrl->teleport_x);
        pos.y.val = subtile_coord_center(cctrl->teleport_y);
        pos.z.val = get_floor_height_at(&pos);
        if (thing_in_wall_at(thing, &pos))
        {
            if (creature_is_dragging_something(thing))
            {
                struct Thing *droptng = thing_get(cctrl->dragtng_idx);
                if (droptng->class_id == TCls_Creature)
                {
                    stop_creature_being_dragged_by(droptng, thing);
                }
                else
                {
                    creature_drop_dragged_object(thing, droptng);
                }
            }
            const struct Coord3d* newpos = NULL;
            struct Coord3d room_pos;
            switch(player->teleport_destination)
            {
                case 6: // Dungeon Heart
                {
                    newpos = dungeon_get_essential_pos(thing->owner);
                    break;
                }
                case 16: // Fight
                {
                    if (active_battle_exists(thing->owner))
                    {
                        long count = 0;
                        if (player->battleid > BATTLES_COUNT)
                        {
                            player->battleid = 1;
                        }
                        for (i = player->battleid; i <= BATTLES_COUNT; i++)
                        {
                            if (i > BATTLES_COUNT)
                            {
                                i = 1;
                                player->battleid = 1;
                            }
                            count++;
                            struct CreatureBattle* battle = creature_battle_get(i);
                            if ( (battle->fighters_num != 0) && (battle_with_creature_of_player(thing->owner, i)) )
                            {
                                struct Thing* tng = thing_get(battle->first_creatr);
                                TRACE_THING(tng);
                                if (creature_can_navigate_to(thing, &tng->mappos, NavRtF_NoOwner))
                                {
                                    pos.x.val = tng->mappos.x.val;
                                    pos.y.val = tng->mappos.y.val;
                                    player->battleid = i + 1;
                                    break;
                                }
                            }
                            if (count >= BATTLES_COUNT)
                            {
                                player->battleid = 1;
                                break;
                            }
                            if (i >= BATTLES_COUNT)
                            {
                                i = 0;
                                player->battleid = 1;
                                continue;
                            }
                        }
                    }
                    else
                    {
                        allowed = false;
                    }
                    break;
                }
                case 17: // Last work room
                {
                    room = room_get(cctrl->last_work_room_id);
                    break;
                }
                case 18: // Call to Arms
                {
                    struct Coord3d cta_pos;
                    cta_pos.x.val = subtile_coord_center(dungeon->cta_stl_x);
                    cta_pos.y.val = subtile_coord_center(dungeon->cta_stl_y);
                    cta_pos.z.val = subtile_coord(1,0);
                    if (creature_can_navigate_to(thing, &cta_pos, NavRtF_NoOwner))
                    {
                        pos = cta_pos;
                    }
                    else
                    {
                        allowed = false;
                    }
                    break;
                }
                case 19: // Lair
                {
                    desttng = thing_get(cctrl->lairtng_idx);
                    break;
                }
                default:
                {
                    rkind = zoom_key_room_order[player->teleport_destination];
                }
            }
            if (rkind > 0)
            {
                long count = 0;
                if (player->nearest_teleport)
                {
                    room = find_room_nearest_to_position(thing->owner, rkind, &thing->mappos, &distance);
                }
                else
                {
                    do
                    {
                        if (count >= count_player_rooms_of_type(thing->owner, rkind))
                        {
                            break;
                        }
                        room = room_get(find_next_room_of_type(thing->owner, rkind));
                        find_first_valid_position_for_thing_anywhere_in_room(thing, room, &room_pos);
                        count++;
                    }
                    while (!creature_can_navigate_to(thing, &room_pos, NavRtF_NoOwner));
                }
            }
            if (!room_is_invalid(room))
            {
                room_pos.x.val = subtile_coord_center(room->central_stl_x);
                room_pos.y.val = subtile_coord_center(room->central_stl_y);
                allowed = creature_can_navigate_to(thing, &room_pos, NavRtF_NoOwner);
                if (!allowed)
                {
                    if (find_random_valid_position_for_thing_in_room(thing, room, &room_pos))
                    {
                        allowed = (creature_can_navigate_to(thing, &room_pos, NavRtF_NoOwner) || rkind == RoK_DUNGHEART);
                    }
                }
            }
            if (!allowed)
            {
                desttng = thing_get(cctrl->lairtng_idx);
                if (thing_is_object(desttng))
                {
                    newpos = &desttng->mappos;
                }
                else
                {
                    newpos = dungeon_get_essential_pos(thing->owner);
                }
                pos.x.val = newpos->x.val;
                pos.y.val = newpos->y.val;
                pos.z.val = newpos->z.val;
            }
            else
            {
                if ( (pos.x.val == subtile_coord_center(cctrl->teleport_x)) && (pos.y.val == subtile_coord_center(cctrl->teleport_y)) )
                {
                    if (thing_is_object(desttng))
                    {
                        newpos = &desttng->mappos;
                    }
                    if (newpos != NULL)
                    {
                        pos.x.val = newpos->x.val;
                        pos.y.val = newpos->y.val;
                        pos.z.val = newpos->z.val;
                    }
                    else if (!room_is_invalid(room))
                    {
                        pos = room_pos;
                    }
                    else if ( (room_is_invalid(room)) && (newpos == NULL) )
                    {
                        newpos = dungeon_get_essential_pos(thing->owner);
                        pos.x.val = newpos->x.val;
                        pos.y.val = newpos->y.val;
                        pos.z.val = newpos->z.val;
                    }
                }
            }

        }
        pos.z.val += subtile_coord(2,0);
        move_thing_in_map(thing, &pos);
        remove_all_traces_of_combat(thing);
        reset_interpolation_of_thing(thing);
        ariadne_invalidate_creature_route(thing);
        check_map_explored(thing, pos.x.stl.num, pos.y.stl.num);
        if (!flag_is_set(thing->movement_flags, TMvF_Flying))
        {
            thing->veloc_push_add.x.val += CREATURE_RANDOM(thing, 193) - 96;
            thing->veloc_push_add.y.val += CREATURE_RANDOM(thing, 193) - 96;
            thing->veloc_push_add.z.val += CREATURE_RANDOM(thing, 96) + 40;
            set_flag(thing->state_flags, TF1_PushAdd);
        }
        player->teleport_destination = 19;
    }
}

void process_thing_spell_damage_or_heal_effects(struct Thing *thing, SpellKind spell_idx, CrtrExpLevel caster_level, PlayerNumber caster_owner)
{
    struct CreatureControl *cctrl = creature_control_get_from_thing(thing);
    struct SpellConfig *spconf = get_spell_config(spell_idx);
    HitPoints damage;
    // If percent based, update the damage value.
    if (flag_is_set(spconf->properties_flags, SPF_PercentBased)
    || flag_is_set(spconf->properties_flags, SPF_MaxHealth))
    {
        // Percent based on max health.
        if (flag_is_set(spconf->properties_flags, SPF_MaxHealth))
        {
            damage = cctrl->max_health * spconf->damage / 100;
            if (damage > cctrl->max_health)
            {
                damage = cctrl->max_health;
            }
        }
        else // Percent based on current health.
        {
            damage = thing->health * spconf->damage / 100;
            if (damage > thing->health)
            {
                damage = thing->health;
            }
        }
    }
    // Or if it's fixed damage.
    else if (flag_is_set(spconf->properties_flags, SPF_FixedDamage))
    {
        damage = compute_creature_spell_damage_over_time(spconf->damage, 0, caster_owner);
    }
    else // Else computes normally.
    {
        damage = compute_creature_spell_damage_over_time(spconf->damage, caster_level, caster_owner);
    }
    // Apply damage.
    if (damage >= 0)
    {
        apply_damage_to_thing_and_display_health(thing, damage, caster_owner);
    }
    else // Or heal if damage is negative.
    {
        apply_health_to_thing_and_display_health(thing, -damage);
    }
}

void process_thing_spell_effects(struct Thing *thing)
{
    struct CreatureControl *cctrl = creature_control_get_from_thing(thing);
    for (int i = 0; i < CREATURE_MAX_SPELLS_CASTED_AT; i++)
    {
        struct CastedSpellData *cspell = &cctrl->casted_spells[i];
        if (cspell->spkind == 0)
        {
            continue;
        }
        struct SpellConfig *spconf = get_spell_config(cspell->spkind);
        // Process spell with damage (or heal) over time.
        if ((spconf->damage != 0) && (spconf->damage_frequency > 0))
        {
            if (cspell->duration % spconf->damage_frequency == 0)
            {
                process_thing_spell_damage_or_heal_effects(thing, cspell->spkind, cspell->caster_level, cspell->caster_owner);
            }
        }
        // Process spell with teleport flag.
        if (cspell->spkind == cctrl->active_teleport_spell)
        {
            process_thing_spell_teleport_effects(thing, cspell);
        }
        /* Process spell with cleansing & CSAfF_SpellBlocks.
        if (flag_is_set(spconf->spell_flags, CSAfF_SpellBlocks)
        && any_flag_is_set(spconf->cleanse_flags, cctrl->spell_flags))
        {
            clean_spell_effect(thing, spconf->cleanse_flags);
        } TODO: Implements CSAfF_SpellBlocks. */
        cspell->duration--;
        // Terminate the spell if its duration expires, or if the spell flags are cleared and no other continuous effects are active.
        if ((cspell->duration <= 0)
        || ((spconf->spell_flags > 0) && !flag_is_set(cctrl->spell_flags, spconf->spell_flags) && !spell_is_continuous(cspell->spkind, cspell->duration)))
        {
            terminate_thing_spell_effect(thing, cspell->spkind);
        }
        else if (spconf->aura_frequency > 0)
        {
            if (cspell->duration % spconf->aura_frequency == 0)
            {
                // Reapply aura effect if possible.
                update_aura_effect_to_thing(thing, cspell->spkind);
            }
        }
    }
    // Slap is not in spell array, it is so common that has its own dedicated duration.
    if (cctrl->slap_turns > 0)
    {
        cctrl->slap_turns--;
        if (cctrl->slap_turns <= 0)
        {
            cctrl->max_speed = calculate_correct_creature_maxspeed(thing);
        }
    }
}

void process_thing_spell_effects_while_blocked(struct Thing *thing)
{
    struct CreatureControl *cctrl = creature_control_get_from_thing(thing);
    for (int i = 0; i < CREATURE_MAX_SPELLS_CASTED_AT; i++)
    {
        struct CastedSpellData *cspell = &cctrl->casted_spells[i];
        if (cspell->spkind == 0)
        {
            continue;
        }
        if (cspell->duration > 0)
        {
            cspell->duration--;
        }
    }
    // Slap is not in spell array, it is so common that has its own dedicated duration.
    if (cctrl->slap_turns > 0)
    {
        cctrl->slap_turns--;
        if (cctrl->slap_turns <= 0)
        {
            cctrl->max_speed = calculate_correct_creature_maxspeed(thing);
        }
    }
}

short creature_take_wage_from_gold_pile(struct Thing *creatng,struct Thing *goldtng)
{
    struct CreatureStats* crstat = creature_stats_get_from_thing(creatng);
    if (goldtng->creature.gold_carried <= 0)
    {
      ERRORLOG("GoldPile had no gold so was deleted.");
      delete_thing_structure(goldtng, 0);
      return false;
    }
    if (creatng->creature.gold_carried < crstat->gold_hold)
    {
      if (goldtng->creature.gold_carried+creatng->creature.gold_carried > crstat->gold_hold)
      {
          long i = crstat->gold_hold - creatng->creature.gold_carried;
          creatng->creature.gold_carried += i;
          goldtng->creature.gold_carried -= i;
      } else
      {
        creatng->creature.gold_carried += goldtng->creature.gold_carried;
        delete_thing_structure(goldtng, 0);
      }
    }
    anger_apply_anger_to_creature(creatng, crstat->annoy_got_wage, AngR_NotPaid, 1);
    return true;
}

/**
 * Casts a spell by caster creature targeted at given thing, most likely using shot to transfer the spell.
 * @param castng The caster creature.
 * @param targetng The target thing.
 * @param spl_idx Spell index to be casted.
 * @param shot_level Spell level to be casted.
 */
void creature_cast_spell_at_thing(struct Thing *castng, struct Thing *targetng, SpellKind spl_idx, CrtrExpLevel shot_level)
{
    unsigned char hit_type;
    if ((castng->alloc_flags & TAlF_IsControlled) != 0)
    {
        if ((targetng->class_id == TCls_Object) || (targetng->class_id == TCls_Trap))
            hit_type = THit_CrtrsNObjcts;
        else
            hit_type = THit_CrtrsOnly;
    } else
    {
        if ((targetng->class_id == TCls_Object) || (targetng->class_id == TCls_Trap))
            hit_type = THit_CrtrsNObjctsNotOwn;
        else
        if (targetng->owner == castng->owner)
            hit_type = THit_CrtrsOnly;
        else
            hit_type = THit_CrtrsOnlyNotOwn;
    }
    struct SpellConfig* spconf = get_spell_config(spl_idx);
    if (spell_config_is_invalid(spconf))
    {
        ERRORLOG("The %s owned by player %d tried to cast invalid spell %d",thing_model_name(castng),(int)castng->owner,(int)spl_idx);
        return;
    }

    SYNCDBG(12,"The %s(%u) fire shot(%s) at %s(%u) with shot level %d, hit type: 0x%02X", thing_model_name(castng), castng->index,
        shot_code_name(spconf->shot_model), thing_model_name(targetng), targetng->index, (int)shot_level, hit_type);
    thing_fire_shot(castng, targetng, spconf->shot_model, shot_level, hit_type);
}

/**
 * Spell creates creatures to help the caster. When the creatures have a limited duration they will group up with caster.
 * @param model The creature kind to be creates.
 * @param level The creature experience level.
 * @param count How many creatures are created.
 * @param duration How many gameturns the creatures will live. Set to 0 for infinite.
 */
void thing_summon_temporary_creature(struct Thing* creatng, ThingModel model, char level, char count, GameTurn duration, long spl_idx)
{
    struct CreatureControl* cctrl = creature_control_get_from_thing(creatng);
    struct Thing* famlrtng;
    struct Dungeon* dungeon = get_dungeon(creatng->owner);
    struct CreatureControl* famcctrl;
    short sumxp = level - 1;
    if (level <= 0)
    {
        sumxp = cctrl->exp_level + level;
    }
    short sumcount = count;
    if (count <= 0)
    {
        sumcount = cctrl->exp_level+1 + count;
    }
    if (duration == 0)
    {
        famlrtng = activate_trap_spawn_creature(creatng, model);
    }
    else
    {
        for (int j = 0; j < sumcount; j++)
        {
            if (j > FAMILIAR_MAX)
            {
                WARNLOG("Trying to summon creature beyond max %d", FAMILIAR_MAX);
                break;
            }
            if (cctrl->familiar_idx[j] == 0)
            {
                famlrtng = activate_trap_spawn_creature(creatng, model);
                if (!thing_is_invalid(famlrtng))
                {
                    cctrl->familiar_idx[j] = famlrtng->index;
                    famcctrl = creature_control_get_from_thing(famlrtng);
                    //create list for summons for all dungeons
                    add_creature_to_summon_list(dungeon, famlrtng->index);
                    //remember your Summoner
                    famcctrl->summoner_idx = creatng->index;
                    //remember the spell that created you
                    famcctrl->summon_spl_idx = spl_idx;
                    creature_change_multiple_levels(famlrtng, sumxp);
                    remove_first_creature(famlrtng); //temporary units are not real creatures
                    famcctrl->unsummon_turn = game.play_gameturn + duration;
                    set_flag(famcctrl->flgfield_2, TF2_SummonedCreature);
                    struct Thing* leadtng = get_group_leader(creatng);
                    if (leadtng == creatng)
                    {
                        if (get_no_creatures_in_group(creatng) < GROUP_MEMBERS_COUNT)
                        {
                            add_creature_to_group(famlrtng, creatng);
                        }
                    }
                    else
                    {
                        if (get_no_creatures_in_group(creatng) == 0) //Only make the caster a party leader if he is not already a member of another party
                        {
                            add_creature_to_group_as_leader(creatng, famlrtng);
                        }
                        if (get_no_creatures_in_group(creatng) < GROUP_MEMBERS_COUNT)
                        {
                            add_creature_to_group(famlrtng, creatng);
                        }
                    }
                }
                else
                {
                    cctrl->familiar_idx[j] = 0;
                }
            }
            else
            {
                //reset the creature duration
                famlrtng = thing_get(cctrl->familiar_idx[j]);
                if (thing_is_creature(famlrtng))
                {
                    if (famlrtng->model == model)
                    {
                        famcctrl = creature_control_get_from_thing(famlrtng);
                        famcctrl->unsummon_turn = game.play_gameturn + duration;
                        level_up_familiar(famlrtng);
                        if ((famcctrl->follow_leader_fails > 0) || (get_chessboard_distance(&creatng->mappos, &famlrtng->mappos) > subtile_coord(12, 0))) //if it's not getting to the summoner, teleport it there
                        {
                            create_effect(&famlrtng->mappos, imp_spangle_effects[get_player_color_idx(famlrtng->owner)], famlrtng->owner);
                            move_thing_in_map(famlrtng, &creatng->mappos);
                            cleanup_current_thing_state(famlrtng);
                            reset_interpolation_of_thing(famlrtng);

                            famlrtng->veloc_push_add.x.val += CREATURE_RANDOM(thing, 161) - 80;
                            famlrtng->veloc_push_add.y.val += CREATURE_RANDOM(thing, 161) - 80;
                            famlrtng->veloc_push_add.z.val += 0;
                            set_flag(famlrtng->state_flags, TF1_PushAdd);
                            set_flag(famlrtng->movement_flags, TMvF_MagicFall);
                            famlrtng->move_angle_xy = 0;
                        }
                    }
                    else
                    {
                        // there's multiple summon types on this creature.
                        sumcount++;
                    }
                }
                else
                {
                    //creature has already died, clear it and go again.
                    remove_creature_from_summon_list(dungeon, famlrtng->index);
                    cctrl->familiar_idx[j] = 0;
                    j--;
                }
            }
        }
    }
}

void level_up_familiar(struct Thing* famlrtng)
{
    struct CreatureControl *famlrcctrl = creature_control_get_from_thing(famlrtng);
    //get summoner of familiar
    struct Thing* summonertng = thing_get(famlrcctrl->summoner_idx);
    struct CreatureControl *summonercctrl = creature_control_get_from_thing(summonertng);
    short summonerxp = summonercctrl->exp_level;
    //get spell the summoner used to make this familiar
    struct SpellConfig* spconf = get_spell_config(famlrcctrl->summon_spl_idx);
    char level = spconf->crtr_summon_level;
    //calculate correct level for familiar
    short sumxp = level - 1;
    if (level <= 0)
    {
        //we know already the Summoner will levelup next turn?
        if ((summonercctrl->exp_level_up) && (summonercctrl->exp_level + 1 < CREATURE_MAX_LEVEL))
        {
            summonerxp += 1;
        }
        sumxp = summonerxp + level;
    }
    //level up the summon
    char expdiff = sumxp - famlrcctrl->exp_level;
    if (expdiff > 0)
    {
        creature_change_multiple_levels(famlrtng, expdiff);
    }
}

void add_creature_to_summon_list(struct Dungeon* dungeon, ThingIndex famlrtng)
{
    if (dungeon->num_summon < MAX_SUMMONS)
    {
        dungeon->summon_list[dungeon->num_summon] = famlrtng;
        dungeon->num_summon++;
    } else
    {
        ERRORLOG("Reached maximum limit of summons");
    }
}

void remove_creature_from_summon_list(struct Dungeon* dungeon, ThingIndex famlrtng)
{
    if (dungeon->num_summon == 0) {
        ERRORLOG("No summons to remove");
        return;
    }
    for (int i = 0; i < dungeon->num_summon;i++){
        if (dungeon->summon_list[i] == famlrtng) {
            // Shift the rest of the list one position forward
            for (int j = i; j < dungeon->num_summon -1; j++) {
                dungeon->summon_list[j] = dungeon->summon_list[j + 1];
            }
            dungeon->summon_list[dungeon->num_summon - 1] = 0;
            dungeon->num_summon--;
            return;
        }
    }
}
/**
 * @brief Casts a spell by caster creature targeted at given coordinates, most likely using shot to transfer the spell.
 *
 * @param castng The caster creature.
 * @param spl_idx Spell index to be casted.
 * @param shot_level Spell level to be casted.
 * @param trg_x
 * @param trg_y
 */
void creature_cast_spell(struct Thing *castng, SpellKind spl_idx, CrtrExpLevel shot_level, MapSubtlCoord trg_x, MapSubtlCoord trg_y)
{
    long i;
    struct SpellConfig* spconf = get_spell_config(spl_idx);
    struct CreatureControl* cctrl = creature_control_get_from_thing(castng);
    if (creature_control_invalid(cctrl))
    {
        ERRORLOG("Invalid creature tried to cast spell %d",(int)spl_idx);
        return;
    }
    if (flag_is_set(spconf->spell_flags, CSAfF_Teleport))
    {
        cctrl->teleport_x = trg_x;
        cctrl->teleport_y = trg_y;
    }

    if (spconf->caster_affected)
    {
        if (spconf->caster_affect_sound > 0)
        {
            thing_play_sample(castng, spconf->caster_affect_sound + UNSYNC_RANDOM(spconf->caster_sounds_count), NORMAL_PITCH, 0, 3, 0, 4, FULL_LOUDNESS);
        }
        apply_spell_effect_to_thing(castng, spl_idx, cctrl->exp_level, castng->owner);
    }
    else if (spconf->shot_model > 0)
    {
        // Note that Wind has shot model and its CastAtThing is 0, besides, the target index is itself.
        if ((castng->alloc_flags & TAlF_IsControlled) != 0)
            i = THit_CrtrsNObjcts;
        else
            i = THit_CrtrsOnlyNotOwn;

        const struct InstanceInfo* inst_inf = creature_instance_info_get(cctrl->instance_id);
        if (flag_is_set(inst_inf->instance_property_flags, InstPF_RangedBuff))
        {
            ERRORLOG("The %s(%d) tried to fire Ranged Buff's shot(%s) without a target!",
                thing_model_name(castng), castng->index, shot_code_name(spconf->shot_model));
        }
        else
        {
            thing_fire_shot(castng, INVALID_THING, spconf->shot_model, shot_level, i);
        }
    }

    if (spconf->crtr_summon_model > 0)
    {
        thing_summon_temporary_creature(castng, spconf->crtr_summon_model, spconf->crtr_summon_level, spconf->crtr_summon_amount, spconf->duration, spl_idx);
    }
    create_used_effect_or_element(&castng->mappos, spconf->cast_effect_model, castng->owner, castng->index);
}

void update_creature_count(struct Thing *creatng)
{
    TRACE_THING(creatng);
    struct CreatureControl* cctrl;
    if (!thing_exists(creatng)) {
        return;
    }
    if (is_hero_thing(creatng) || is_neutral_thing(creatng)) {
        return;
    }
    if (thing_is_picked_up(creatng) || creature_is_being_unconscious(creatng)) {
        return;
    }
    cctrl = creature_control_get_from_thing(creatng);
    if (flag_is_set(cctrl->flgfield_2, TF2_SummonedCreature)){
        return;
    }
    struct Dungeon* dungeon = get_players_num_dungeon(creatng->owner);
    if (dungeon_invalid(dungeon)) {
        return;
    }
    int statyp = get_creature_state_type(creatng);
    dungeon->crmodel_state_type_count[creatng->model][statyp]++;
    int job_idx = get_creature_gui_job(creatng);
    if (can_thing_be_picked_up_by_player(creatng, creatng->owner))
    {
        if (!creature_is_dragging_or_being_dragged(creatng)) {
            dungeon->guijob_all_creatrs_count[creatng->model][job_idx]++;
        }
    }
    if (anger_is_creature_angry(creatng))
    {
        dungeon->guijob_angry_creatrs_count[creatng->model][job_idx]++;
    }
}

struct Thing *find_gold_pile_or_chicken_laying_on_mapblk(struct Map *mapblk)
{
    unsigned long k = 0;
    long i = get_mapwho_thing_index(mapblk);
    while (i != 0)
    {
        struct Thing* thing = thing_get(i);
        if (thing_is_invalid(thing))
        {
            WARNLOG("Jump out of things array");
            break;
        }
        i = thing->next_on_mapblk;
        if (thing->class_id == TCls_Object)
        {
            if ((thing->model == ObjMdl_Goldl) && thing_touching_floor(thing))
                return thing;
            if (object_is_mature_food(thing))
            {
                struct Room* room = get_room_thing_is_on(thing);
                if (room_is_invalid(room))
                    return thing;
                if (!room_role_matches(room->kind, RoRoF_FoodStorage) && !room_role_matches(room->kind, RoRoF_Torture) && !room_role_matches(room->kind, RoRoF_Prison))
                    return thing;
            }
        }
        k++;
        if (k > THINGS_COUNT)
        {
            ERRORLOG("Infinite loop detected when sweeping things list");
            break_mapwho_infinite_chain(mapblk);
            break;
        }
  }
  return INVALID_THING;
}

struct Thing *find_interesting_object_laying_around_thing(struct Thing *creatng)
{
    for (long k = 0; k < AROUND_TILES_COUNT; k++)
    {
        long stl_x = creatng->mappos.x.stl.num + around[k].delta_x;
        long stl_y = creatng->mappos.y.stl.num + around[k].delta_y;
        struct Map* mapblk = get_map_block_at(stl_x, stl_y);
        if (!map_block_invalid(mapblk))
        {
            if ((mapblk->flags & SlbAtFlg_Blocking) == 0)
            {
                struct Thing* thing = find_gold_pile_or_chicken_laying_on_mapblk(mapblk);
                if (!thing_is_invalid(thing))
                    return thing;
            }
        }
    }
    return INVALID_THING;
}

TbBool thing_can_be_eaten(struct Thing *thing)
{
    if (thing_is_mature_food(thing)
    || (thing_is_creature(thing) && creature_under_spell_effect(thing, CSAfF_Chicken)))
    {
        if (is_thing_directly_controlled(thing) || is_thing_passenger_controlled(thing) || thing_is_picked_up(thing))
        {
            return false;
        }
        return true;
    }
    return false;
}

TbBool creature_pick_up_interesting_object_laying_nearby(struct Thing *creatng)
{
    struct Thing* tgthing = find_interesting_object_laying_around_thing(creatng);
    if (thing_is_invalid(tgthing)) {
        return false;
    }
    if (object_is_gold_laying_on_ground(tgthing))
    {
        struct CreatureStats* crstat = creature_stats_get_from_thing(creatng);
        if (tgthing->valuable.gold_stored > 0)
        {
            if (creatng->creature.gold_carried < crstat->gold_hold)
            {
                if (crstat->gold_hold < tgthing->valuable.gold_stored + creatng->creature.gold_carried)
                {
                    long k = crstat->gold_hold - creatng->creature.gold_carried;
                    creatng->creature.gold_carried += k;
                    tgthing->valuable.gold_stored -= k;
                } else
                {
                    creatng->creature.gold_carried += tgthing->valuable.gold_stored;
                    delete_thing_structure(tgthing, 0);
                }
                thing_play_sample(creatng, 32, NORMAL_PITCH, 0, 3, 0, 2, FULL_LOUDNESS);
            }
        } else
        {
            ERRORLOG("GoldPile with no gold!");
            delete_thing_structure(tgthing, 0);
        }
        anger_apply_anger_to_creature(creatng, crstat->annoy_got_wage, AngR_NotPaid, 1);
        return true;
    }
    if (thing_can_be_eaten(tgthing) && creature_able_to_eat(creatng))
    {
        food_eaten_by_creature(tgthing, creatng);
        return true;
    }
    return false;
}

void creature_look_for_hidden_doors(struct Thing *creatng)
{
    const struct StructureList *slist = get_list_for_thing_class(TCls_Door);
    long i = slist->index;
    while (i > 0)
    {
        struct Thing *doortng = thing_get(i);
        if (thing_is_invalid(doortng))
        {
            break;
        }
        if (door_is_hidden_to_player(doortng, creatng->owner))
        {
            MapSubtlCoord z = doortng->mappos.z.stl.num;
            doortng->mappos.z.stl.num = 2;
            // TODO: Could add a creature property 'DETECT_MECHANISM' allowing them to see secret door but not invisible creatures.
            if (creature_under_spell_effect(creatng, CSAfF_Sight))
            {
                if (creature_can_see_thing_ignoring_specific_door(creatng, doortng, doortng))
                {
                    reveal_secret_door_to_player(doortng, creatng->owner);
                }
            }
            else if (creature_can_see_thing(creatng, doortng))
            { // When closed the door itself blocks sight to the doortng so this checks if open, and in sight.
                reveal_secret_door_to_player(doortng, creatng->owner);
            }
            doortng->mappos.z.stl.num = z;
        }
        i = doortng->next_of_class;
    }
}

TngUpdateRet process_creature_state(struct Thing *thing)
{
    SYNCDBG(19,"Starting for %s index %d owned by player %d",thing_model_name(thing),(int)thing->index,(int)thing->owner);
    TRACE_THING(thing);
    struct CreatureControl* cctrl = creature_control_get_from_thing(thing);
    unsigned long model_flags = get_creature_model_flags(thing);

    process_person_moods_and_needs(thing);
    if (creature_available_for_combat_this_turn(thing))
    {
        TbBool fighting = creature_look_for_combat(thing);
        if (!fighting) {
            fighting = creature_look_for_enemy_heart_combat(thing);
        }
        if (!fighting) {
            fighting = creature_look_for_enemy_object_combat(thing);
        }
    }
    creature_look_for_hidden_doors(thing);
    if ((cctrl->combat_flags & CmbtF_DoorFight) == 0)
    {
        if ((cctrl->collided_door_subtile > 0) && ((cctrl->flgfield_1 & CCFlg_NoCompControl) == 0))
        {
            if ( can_change_from_state_to(thing, thing->active_state, CrSt_CreatureDoorCombat) )
            {
                long x = stl_num_decode_x(cctrl->collided_door_subtile);
                long y = stl_num_decode_y(cctrl->collided_door_subtile);
                struct Thing* doortng = get_door_for_position(x, y);
                if ((!thing_is_invalid(doortng)) && (thing->owner != PLAYER_NEUTRAL))
                {
                    if (thing->owner != doortng->owner)
                    {
                        if (set_creature_door_combat(thing, doortng))
                        {
                            // If the door gets attacked, we're not running into it
                            cctrl->collided_door_subtile = 0;
                        }
                    }
                }
                else
                {
                    // If the door does not exist, clear this field too.
                    cctrl->collided_door_subtile = 0;
                    set_start_state(thing);
                }
            }
        }
    }
    if (creature_is_group_member(thing))
    {
        if (!creature_is_group_leader(thing)) {
            process_obey_leader(thing);
        }
    }
    if ((thing->active_state < 1) || (thing->active_state >= CREATURE_STATES_COUNT))
    {
        ERRORLOG("The %s index %d has illegal state[1], S=%d, TCS=%d, reset", thing_model_name(thing), (int)thing->index, (int)thing->active_state, (int)thing->continue_state);
        set_start_state(thing);
    }

    // Creatures that are not special diggers will pick up any nearby gold or food
    if (((thing->movement_flags & TMvF_Flying) == 0) && ((model_flags & (CMF_IsSpecDigger|CMF_IsDiggingCreature)) == 0))
    {
        if (!creature_is_being_unconscious(thing) && !creature_is_dying(thing) &&
            !thing_is_picked_up(thing) && !creature_is_being_dropped(thing))
        {
            creature_pick_up_interesting_object_laying_nearby(thing);
        }
    }
    // Enable this to know which function hangs on update_creature.
    //TODO CREATURE_AI rewrite state subfunctions so they won't hang
    //if (game.play_gameturn > 119800)
    SYNCDBG(18,"Executing state %s for %s index %d.",creature_state_code_name(thing->active_state),thing_model_name(thing),(int)thing->index);
    struct StateInfo* stati = get_thing_active_state_info(thing);
    if (stati->process_state != NULL) {
        short k = stati->process_state(thing);
        if (k == CrStRet_Deleted) {
            SYNCDBG(18,"Finished with creature deleted");
            return TUFRet_Deleted;
        }
    }
    SYNCDBG(18,"Finished");
    return TUFRet_Modified;
}

/**
 * Increases proper kills counter for given player's dungeon.
 */
TbBool inc_player_kills_counter(long killer_idx, struct Thing *victim)
{
    struct Dungeon* killer_dungeon = get_players_num_dungeon(killer_idx);
    if (victim->owner == killer_idx)
        killer_dungeon->lvstats.friendly_kills++;
    else
        killer_dungeon->battles_won++;
    return true;
}

/**
 * Increases kills counters when victim is being killed by killer.
 * Note that killer may be invalid - in this case def_plyr_idx identifies the killer.
 */
TbBool update_kills_counters(struct Thing *victim, struct Thing *killer,
    PlayerNumber def_plyr_idx, CrDeathFlags flags)
{
    struct CreatureControl* cctrl = creature_control_get_from_thing(victim);
    if ((flags & CrDed_DiedInBattle) != 0)
    {
        if (!thing_is_invalid(killer))
        {
            return inc_player_kills_counter(killer->owner, victim);
        }
        if ((def_plyr_idx != -1) && (game.neutral_player_num != def_plyr_idx))
        {
            return inc_player_kills_counter(def_plyr_idx, victim);
        }
    }
    if ((cctrl->fighting_player_idx != -1) && (game.neutral_player_num != cctrl->fighting_player_idx))
    {
        return inc_player_kills_counter(cctrl->fighting_player_idx, victim);
    }
    return false;
}

long creature_is_ambulating(struct Thing *thing)
{
    int n = get_creature_model_graphics(thing->model, CGI_Ambulate);
    int i = convert_td_iso(n);
    if (i != thing->anim_sprite)
        return 0;
    return 1;
}

TbBool check_for_door_collision_at(struct Thing *thing, struct Coord3d *pos, unsigned long blocked_flags)
{
    SYNCDBG(18,"Starting for %s",thing_model_name(thing));
    int nav_sizexy = thing_nav_sizexy(thing) / 2;
    MapSubtlCoord start_x = coord_subtile(pos->x.val - nav_sizexy);
    MapSubtlCoord end_x = coord_subtile(pos->x.val + nav_sizexy);
    MapSubtlCoord start_y = coord_subtile(pos->y.val - nav_sizexy);
    MapSubtlCoord end_y = coord_subtile(pos->y.val + nav_sizexy);
    MapSubtlCoord stl_x;
    MapSubtlCoord stl_y;
    if ((blocked_flags & 0x01) != 0)
    {
        stl_x = end_x;
        if (thing->mappos.x.val >= pos->x.val)
            stl_x = start_x;
        for (stl_y = start_y; stl_y <= end_y; stl_y++)
        {
            struct Map* mapblk = get_map_block_at(stl_x, stl_y);
            if ((mapblk->flags & SlbAtFlg_IsDoor) != 0) {
                SYNCDBG(18,"Door collision at X with %s",thing_model_name(thing));
                struct CreatureControl* cctrl = creature_control_get_from_thing(thing);
                cctrl->collided_door_subtile = get_subtile_number(stl_x, stl_y);
                return true;
            }
        }
    }
    if ((blocked_flags & 0x02) != 0)
    {
        stl_y = end_y;
        if (thing->mappos.y.val >= pos->y.val)
            stl_y = start_y;
        for (stl_x = start_x; stl_x <= end_x; stl_x++)
        {
            struct Map* mapblk = get_map_block_at(stl_x, stl_y);
            if ((mapblk->flags & SlbAtFlg_IsDoor) != 0) {
                SYNCDBG(18,"Door collision at Y with %s",thing_model_name(thing));
                struct CreatureControl* cctrl = creature_control_get_from_thing(thing);
                cctrl->collided_door_subtile = get_subtile_number(stl_x, stl_y);
                return true;
            }
        }
    }
    SYNCDBG(18,"No door collision with %s",thing_model_name(thing));
    return false;
}

unsigned int get_creature_blocked_flags_at(struct Thing *thing, struct Coord3d *newpos)
{
    unsigned int flags = 0;
    struct Coord3d pos;
    pos.x.val = newpos->x.val;
    pos.y.val = thing->mappos.y.val;
    pos.z.val = thing->mappos.z.val;
    if ( creature_cannot_move_directly_to(thing, &pos) ) {
        flags |= 0x01;
    }
    pos.x.val = thing->mappos.x.val;
    pos.y.val = newpos->y.val;
    pos.z.val = thing->mappos.z.val;
    if ( creature_cannot_move_directly_to(thing, &pos) ) {
        flags |= 0x02;
    }
    pos.x.val = thing->mappos.x.val;
    pos.y.val = thing->mappos.y.val;
    pos.z.val = newpos->z.val;
    if ( creature_cannot_move_directly_to(thing, &pos) ) {
        flags |= 0x04;
    }
    switch (flags)
    {
    case 0:
      if ( creature_cannot_move_directly_to(thing, newpos) ) {
          flags = 0x07;
      }
      break;
    case 1:
      pos.x.val = thing->mappos.x.val;
      pos.y.val = newpos->y.val;
      pos.z.val = newpos->z.val;
      if (creature_cannot_move_directly_to(thing, &pos) < 1) {
          flags = 0x01;
      } else {
          flags = 0x07;
      }
      break;
    case 2:
      pos.x.val = newpos->x.val;
      pos.y.val = thing->mappos.y.val;
      pos.z.val = newpos->z.val;
      if (creature_cannot_move_directly_to(thing, &pos) < 1) {
          flags = 0x02;
      } else {
          flags = 0x07;
      }
      break;
    case 4:
      pos.x.val = newpos->x.val;
      pos.y.val = newpos->y.val;
      pos.z.val = thing->mappos.z.val;
      if ( creature_cannot_move_directly_to(thing, &pos) ) {
          flags = 0x07;
      }
      break;
    }
    return flags;
}

void update_tunneller_trail(struct Thing *thing)
{
    struct CreatureControl* cctrl = creature_control_get_from_thing(thing);
    // Shift all elements freeing first item
    for (int i = 4; i > 0; i--)
    {
        cctrl->party.member_pos_stl[i] = cctrl->party.member_pos_stl[i-1];
    }
    // Fill the first item
    cctrl->party.member_pos_stl[0] = get_subtile_number(thing->mappos.x.stl.num,thing->mappos.y.stl.num);
}

long move_creature(struct Thing *thing)
{
    struct CreatureControl* cctrl = creature_control_get_from_thing(thing);
    struct Coord3d* tngpos = &thing->mappos;
    struct Coord3d pvpos;
    pvpos.x.val = tngpos->x.val;
    pvpos.y.val = tngpos->y.val;
    pvpos.z.val = tngpos->z.val;
    int velo_x = thing->velocity.x.val;
    int velo_y = thing->velocity.y.val;
    int velo_z = thing->velocity.z.val;
    cctrl->flgfield_1 &= ~CCFlg_Unknown08;
    struct Coord3d nxpos;
    if (thing_in_wall_at(thing, &thing->mappos) && !creature_can_pass_through_wall_at(thing, &thing->mappos))
    {
        nxpos.x.val = tngpos->x.val;
        nxpos.y.val = tngpos->y.val;
        nxpos.z.val = tngpos->z.val;
        if (get_nearest_valid_position_for_creature_at(thing, &nxpos)) {
            move_thing_in_map(thing, &nxpos);
        }
        cctrl->flgfield_1 |= CCFlg_Unknown08;
    }
    if ((get_creature_model_flags(thing) & CMF_Fat) != 0)
    {
        if (creature_is_ambulating(thing))
        {
            if (thing->current_frame > (keepersprite_frames(thing->anim_sprite)/2))
            {
                velo_y = 0;
                velo_x = 0;
            }
        }
    }
    if ((velo_x != 0) || (velo_y != 0) || (velo_z != 0))
    {
        if (velo_x < -256) {
            velo_x = -256;
        } else if (velo_x > 256) {
            velo_x = 256;
        }
        if (velo_y < -256) {
            velo_y = -256;
        } else if (velo_y > 256) {
            velo_y = 256;
        }
        if (velo_z < -256) {
            velo_z = -256;
        } else if (velo_z > 256) {
            velo_z = 256;
        }
        nxpos.x.val = velo_x + tngpos->x.val;
        nxpos.y.val = velo_y + tngpos->y.val;
        nxpos.z.val = velo_z + tngpos->z.val;
        if ((thing->movement_flags & TMvF_Flying) != 0)
        {
            if (thing_in_wall_at(thing, &nxpos) && !creature_can_pass_through_wall_at(thing, &nxpos))
            {
                if (creature_cannot_move_directly_to(thing, &nxpos))
                {
                    long blocked_flags = get_creature_blocked_flags_at(thing, &nxpos);
                    if (cctrl->collided_door_subtile == 0) {
                        check_for_door_collision_at(thing, &nxpos, blocked_flags);
                    }
                    slide_thing_against_wall_at(thing, &nxpos, blocked_flags);
                }
                else
                {
                    nxpos.z.val = tngpos->z.val;
                }
            }
        }
        else
        {
            if (thing_in_wall_at(thing, &nxpos) && !creature_can_pass_through_wall_at(thing, &nxpos))
            {
                if (creature_cannot_move_directly_to(thing, &nxpos))
                {
                    long blocked_flags = get_creature_blocked_flags_at(thing, &nxpos);
                    if (cctrl->collided_door_subtile == 0) {
                        check_for_door_collision_at(thing, &nxpos, blocked_flags);
                    }
                    slide_thing_against_wall_at(thing, &nxpos, blocked_flags);
                }
                else
                {
                    nxpos.z.val = tngpos->z.val;
                }
            }
        }
        if ((cctrl->flgfield_1 & CCFlg_Unknown10) != 0)
        {
            struct Thing* collidtng = get_thing_collided_with_at_satisfying_filter(thing, &nxpos, collide_filter_thing_is_of_type, 5, -1);
            if (!thing_is_invalid(collidtng))
            {
                nxpos.x.val = tngpos->x.val;
                nxpos.y.val = tngpos->y.val;
                nxpos.z.val = tngpos->z.val;
            }
        }
        if ((tngpos->x.stl.num != nxpos.x.stl.num) || (tngpos->y.stl.num != nxpos.y.stl.num))
        {
            if (is_hero_tunnelling_to_attack(thing)) {
                update_tunneller_trail(thing);
            }
            if ((subtile_slab(tngpos->x.stl.num) != subtile_slab(nxpos.x.stl.num))
             || (subtile_slab(tngpos->y.stl.num) != subtile_slab(nxpos.y.stl.num)))
            {
                check_map_explored(thing, nxpos.x.stl.num, nxpos.y.stl.num);
                struct StateInfo* stati = get_thing_active_state_info(thing);
                if (!state_info_invalid(stati)) {
                    CreatureStateFunc2 callback = stati->move_from_slab;
                    if (callback != NULL) {
                        callback(thing);
                    }
                }
            }
        }
        move_thing_in_map(thing, &nxpos);
    }
    {
        long angle = LbArcTanAngle(cctrl->moveaccel.x.val, cctrl->moveaccel.y.val);
        long dist;
        if (get_angle_difference(angle, thing->move_angle_xy) <= LbFPMath_PI / 2)
        {
            dist = get_2d_distance(&pvpos, tngpos);
        }
        else
        {
            dist = -get_2d_distance(&pvpos, tngpos);
        }
        cctrl->distance_to_destination = dist;
    }
    return 1;
}

/**
 * Causes creature rebirth at its lair.
 * If lair isn't available, creature is reborn at dungeon heart.
 *
 * @param thing The creature to be reborn.
 */
void creature_rebirth_at_lair(struct Thing *thing)
{
    struct CreatureControl* cctrl = creature_control_get_from_thing(thing);
    struct Thing* lairtng = thing_get(cctrl->lairtng_idx);
    if (thing_is_invalid(lairtng))
    {
        // If creature has no lair - treat dungeon heart as lair
        lairtng = get_player_soul_container(thing->owner);
    }
    if (cctrl->exp_level > 0)
        set_creature_level(thing, cctrl->exp_level-1);
    thing->health = cctrl->max_health;
    if (creature_under_spell_effect(thing, CSAfF_Timebomb))
    {
        clear_flag(cctrl->spell_flags, CSAfF_Timebomb);
        thing->veloc_push_add.x.val = 0;
        thing->veloc_push_add.y.val = 0;
        clear_flag(thing->state_flags, TF1_PushAdd);
        cleanup_current_thing_state(thing);
        set_start_state(thing);
        cctrl->active_timebomb_spell = 0;
    }
    if (thing_is_invalid(lairtng))
        return;
    create_effect(&thing->mappos, TngEff_HarmlessGas2, thing->owner);
    move_thing_in_map(thing, &lairtng->mappos);
    reset_interpolation_of_thing(thing);
    create_effect(&lairtng->mappos, TngEff_HarmlessGas2, thing->owner);
}

void throw_out_gold(struct Thing* thing, long amount)
{
    int num_pots_to_drop;
    // Compute if we want bags or pots
    int dropject = 6; //GOLD object
    if ((game.conf.rules.game.pot_of_gold_holds > game.conf.rules.game.bag_gold_hold) && (amount <= game.conf.rules.game.bag_gold_hold))
    {
            dropject = 136; //Drop GOLD_BAG object when we're dealing with small amounts
            num_pots_to_drop = 1;
    }
    else //drop pots
    {
        // Compute how many pots we want to drop
        num_pots_to_drop = ((amount + game.conf.rules.game.pot_of_gold_holds - 1) / game.conf.rules.game.pot_of_gold_holds);
        if (num_pots_to_drop > 8)
        {
            num_pots_to_drop = 8;
        }
    }

    GoldAmount gold_dropped = 0;
    // Now do the dropping
    for (int npot = 0; npot < num_pots_to_drop; npot++)
    {
        // Create a new pot object
        struct Thing* gldtng = create_object(&thing->mappos, dropject, game.neutral_player_num, -1);
        if (thing_is_invalid(gldtng))
            break;
        // Update its position and acceleration
        long angle = CREATURE_RANDOM(thing, 2 * LbFPMath_PI);
        long radius = CREATURE_RANDOM(thing, 128);
        long x = (radius * LbSinL(angle)) / 256;
        long y = (radius * LbCosL(angle)) / 256;
        gldtng->veloc_push_add.x.val += x/256;
        gldtng->veloc_push_add.y.val -= y/256;
        gldtng->veloc_push_add.z.val += CREATURE_RANDOM(thing, 64) + 96;
        gldtng->state_flags |= TF1_PushAdd;
        // Set the amount of gold and mark that we've dropped that gold
        GoldAmount delta = (amount - gold_dropped) / (num_pots_to_drop - npot);
        gldtng->valuable.gold_stored = delta;
        // Update size of the gold object
        add_gold_to_pile(gldtng, 0);
        gold_dropped += delta;
    }
}

void creature_throw_out_gold(struct Thing* creatng)
{
    if (creatng->creature.gold_carried <= 0)
    {
        return;
    }
    throw_out_gold(creatng, creatng->creature.gold_carried);
}

struct Thing* thing_death_normal(struct Thing *thing)
{
    long memp1 = thing->move_angle_xy;
    struct Coord3d memaccl;
    memaccl.x.val = thing->veloc_base.x.val;
    memaccl.y.val = thing->veloc_base.y.val;
    memaccl.z.val = thing->veloc_base.z.val;
    struct Thing* deadtng = destroy_creature_and_create_corpse(thing, DCrSt_Dying);
    if (thing_is_invalid(deadtng))
    {
        ERRORLOG("Cannot create dead thing");
        return INVALID_THING;
    }
    struct Coord3d pos;
    TbBool move_allowed = get_thing_next_position(&pos, deadtng);
    if (!positions_equivalent(&deadtng->mappos, &pos))
    {
        if ((move_allowed) && !thing_in_wall_at(deadtng, &pos))
        {
            deadtng->move_angle_xy = memp1;
            deadtng->veloc_base.x.val = memaccl.x.val;
            deadtng->veloc_base.y.val = memaccl.y.val;
            deadtng->veloc_base.z.val = memaccl.z.val;
        }
    }
    return deadtng;
}

/**
 * Creates an effect of death with bloody flesh explosion, killing the creature.
 * @param thing
 */
struct Thing* thing_death_flesh_explosion(struct Thing *thing)
{
    long memp1 = thing->move_angle_xy;
    struct Coord3d memaccl;
    memaccl.x.val = thing->veloc_base.x.val;
    memaccl.y.val = thing->veloc_base.y.val;
    memaccl.z.val = thing->veloc_base.z.val;
    for (long i = 0; i <= thing->clipbox_size_z; i += 64)
    {
        struct Coord3d pos;
        pos.x.val = thing->mappos.x.val;
        pos.y.val = thing->mappos.y.val;
        pos.z.val = thing->mappos.z.val+i;
        create_effect(&pos, TngEff_Blood4, thing->owner);
    }
    struct Thing* deadtng = destroy_creature_and_create_corpse(thing, DCrSt_Dead);
    if (thing_is_invalid(deadtng))
    {
        ERRORLOG("Cannot create dead thing");
        return INVALID_THING;
    }
    deadtng->move_angle_xy = memp1;
    deadtng->veloc_base.x.val = memaccl.x.val;
    deadtng->veloc_base.y.val = memaccl.y.val;
    deadtng->veloc_base.z.val = memaccl.z.val;
    thing_play_sample(deadtng, 47, NORMAL_PITCH, 0, 3, 0, 4, FULL_LOUDNESS);
    return deadtng;
}

struct Thing* thing_death_gas_and_flesh_explosion(struct Thing *thing)
{
    struct Coord3d pos;
    long i;
    long memp1 = thing->move_angle_xy;
    struct Coord3d memaccl;
    memaccl.x.val = thing->veloc_base.x.val;
    memaccl.y.val = thing->veloc_base.y.val;
    memaccl.z.val = thing->veloc_base.z.val;
    for (i = 0; i <= thing->clipbox_size_z; i+=64)
    {
        pos.x.val = thing->mappos.x.val;
        pos.y.val = thing->mappos.y.val;
        pos.z.val = thing->mappos.z.val+i;
        create_effect(&pos, TngEff_Blood4, thing->owner);
    }
    i = (thing->clipbox_size_z >> 1);
    pos.x.val = thing->mappos.x.val;
    pos.y.val = thing->mappos.y.val;
    pos.z.val = thing->mappos.z.val+i;
    create_effect(&pos, TngEff_Gas3, thing->owner);
    struct Thing* deadtng = destroy_creature_and_create_corpse(thing, DCrSt_Dead);
    if (thing_is_invalid(deadtng))
    {
        ERRORLOG("Cannot create dead thing");
        return INVALID_THING;
    }
    deadtng->move_angle_xy = memp1;
    deadtng->veloc_base.x.val = memaccl.x.val;
    deadtng->veloc_base.y.val = memaccl.y.val;
    deadtng->veloc_base.z.val = memaccl.z.val;
    thing_play_sample(deadtng, 47, NORMAL_PITCH, 0, 3, 0, 4, FULL_LOUDNESS);
    return deadtng;
}

struct Thing* thing_death_smoke_explosion(struct Thing *thing)
{
    long memp1 = thing->move_angle_xy;
    struct Coord3d memaccl;
    memaccl.x.val = thing->veloc_base.x.val;
    memaccl.y.val = thing->veloc_base.y.val;
    memaccl.z.val = thing->veloc_base.z.val;
    long i = (thing->clipbox_size_z >> 1);
    struct Coord3d pos;
    pos.x.val = thing->mappos.x.val;
    pos.y.val = thing->mappos.y.val;
    pos.z.val = thing->mappos.z.val+i;
    create_effect(&pos, TngEff_HarmlessGas1, thing->owner);
    struct Thing* deadtng = destroy_creature_and_create_corpse(thing, DCrSt_Dead);
    if (thing_is_invalid(deadtng))
    {
        ERRORLOG("Cannot create dead thing");
        return INVALID_THING;
    }
    deadtng->move_angle_xy = memp1;
    deadtng->veloc_base.x.val = memaccl.x.val;
    deadtng->veloc_base.y.val = memaccl.y.val;
    deadtng->veloc_base.z.val = memaccl.z.val;
    thing_play_sample(deadtng, 47, NORMAL_PITCH, 0, 3, 0, 4, FULL_LOUDNESS);
    return deadtng;
}

/**
 * Creates an effect of frozen body explosion and kills the creature.
 * The ice explosion effect uses same corpse as flesh explosion.
 * @param thing
 */
struct Thing* thing_death_ice_explosion(struct Thing *thing)
{
    long memp1 = thing->move_angle_xy;
    struct Coord3d memaccl;
    memaccl.x.val = thing->veloc_base.x.val;
    memaccl.y.val = thing->veloc_base.y.val;
    memaccl.z.val = thing->veloc_base.z.val;
    for (long i = 0; i <= thing->clipbox_size_z; i += 64)
    {
        struct Coord3d pos;
        pos.x.val = thing->mappos.x.val;
        pos.y.val = thing->mappos.y.val;
        pos.z.val = thing->mappos.z.val+i;
        create_effect(&pos, TngEff_DeathIceExplosion, thing->owner);
    }
    struct Thing* deadtng = destroy_creature_and_create_corpse(thing, DCrSt_Dead);
    if (thing_is_invalid(deadtng))
    {
        ERRORLOG("Cannot create dead thing");
        return INVALID_THING;
    }
    deadtng->move_angle_xy = memp1;
    deadtng->veloc_base.x.val = memaccl.x.val;
    deadtng->veloc_base.y.val = memaccl.y.val;
    deadtng->veloc_base.z.val = memaccl.z.val;
    thing_play_sample(deadtng, 47, NORMAL_PITCH, 0, 3, 0, 4, FULL_LOUDNESS);
    return deadtng;
}

struct Thing* creature_death_as_nature_intended(struct Thing *thing)
{
    struct CreatureStats* crstat = creature_stats_get_from_thing(thing);
    switch (crstat->natural_death_kind)
    {
    case Death_Normal:
        return thing_death_normal(thing);
    case Death_FleshExplode:
        return thing_death_flesh_explosion(thing);
    case Death_GasFleshExplode:
        return thing_death_gas_and_flesh_explosion(thing);
    case Death_SmokeExplode:
        return thing_death_smoke_explosion(thing);
    case Death_IceExplode:
        return thing_death_ice_explosion(thing);
    default:
        WARNLOG("Unexpected %s death cause %d",thing_model_name(thing), crstat->natural_death_kind);
        return INVALID_THING;
    }
}

/**
 * Removes given parent index in things from given StructureList.
 * Works only for things for whom parent is a thing (which are shots).
 * @return Gives amount of items updated.
 * TODO figure out what this index is, then rename and move this function.
 */
unsigned long remove_parent_thing_from_things_in_list(struct StructureList *list,long remove_idx)
{
    SYNCDBG(18,"Starting");
    unsigned long n = 0;
    unsigned long k = 0;
    int i = list->index;
    while (i != 0)
    {
        struct Thing* thing = thing_get(i);
        if (thing_is_invalid(thing)) {
            ERRORLOG("Jump to invalid thing detected");
            break;
        }
        i = thing->next_of_class;
        // Per-thing code
        if (thing->parent_idx == remove_idx)
        {
            thing->parent_idx = thing->index;
            n++;
        }
        // Per-thing code ends
        k++;
        if (k > THINGS_COUNT) {
            ERRORLOG("Infinite loop detected when sweeping things list");
            break;
        }
    }
    return n;
}

struct Thing* cause_creature_death(struct Thing *thing, CrDeathFlags flags)
{
    struct CreatureControl* cctrl = creature_control_get_from_thing(thing);
    anger_set_creature_anger_all_types(thing, 0);
    remove_parent_thing_from_things_in_list(&game.thing_lists[TngList_Shots],thing->index);
    ThingModel crmodel = cctrl->original_model;
    struct CreatureStats* crstat = creature_stats_get_from_thing(thing);
    if (!thing_exists(thing)) 
    {
        set_flag(flags,CrDed_NoEffects);
    }
    if ((!flag_is_set(flags,CrDed_NoEffects)) && (crstat->rebirth != 0)
     && (cctrl->lairtng_idx > 0) && (crstat->rebirth-1 <= cctrl->exp_level)
        && (!flag_is_set(flags,CrDed_NoRebirth)) )
    {
        creature_rebirth_at_lair(thing);
        return INVALID_THING;
    }
    creature_throw_out_gold(thing);
    // Beyond this point, the creature thing is bound to be deleted
    if ((!flag_is_set(flags,CrDed_NotReallyDying)) || (flag_is_set(game.conf.rules.game.classic_bugs_flags,ClscBug_ResurrectRemoved)))
    {
        // If the creature is leaving dungeon, or being transformed, then CrDed_NotReallyDying should be set
        update_dead_creatures_list_for_owner(thing);
    }
    if (flag_is_set(get_creature_model_flags(thing), CMF_EventfulDeath)) //updates LAST_DEATH_EVENT for mapmakers
    {
        struct Dungeon* dungeon = get_dungeon(thing->owner);
        if (!dungeon_invalid(dungeon))
        {
            memcpy(&dungeon->last_eventful_death_location, &thing->mappos, sizeof(struct Coord3d));
        }
    }
    if (flag_is_set(flags, CrDed_NoEffects))
    {
        if (flag_is_set(game.flags_cd, MFlg_DeadBackToPool))
        {
            add_creature_to_pool(crmodel, 1);
        }
        delete_thing_structure(thing, 0);
    } else
    if (!creature_model_bleeds(thing->model))
    {
        // Non-bleeding creatures have no flesh explosion effects
        if ((game.flags_cd & MFlg_DeadBackToPool) != 0)
            add_creature_to_pool(crmodel, 1);
        return creature_death_as_nature_intended(thing);
    } else
    if (creature_under_spell_effect(thing, CSAfF_Freeze))
    {
        if ((game.flags_cd & MFlg_DeadBackToPool) != 0)
            add_creature_to_pool(crmodel, 1);
        return thing_death_ice_explosion(thing);
    } else
    if ( (shot_model_makes_flesh_explosion(cctrl->shot_model)) || (cctrl->timebomb_death) )
    {
        if ((game.flags_cd & MFlg_DeadBackToPool) != 0)
            add_creature_to_pool(crmodel, 1);
        return thing_death_flesh_explosion(thing);
    } else
    {
        if ((game.flags_cd & MFlg_DeadBackToPool) != 0)
            add_creature_to_pool(crmodel, 1);
        return creature_death_as_nature_intended(thing);
    }
    return INVALID_THING;
}

void prepare_to_controlled_creature_death(struct Thing *thing)
{
    struct PlayerInfo* player = get_player(thing->owner);
    leave_creature_as_controller(player, thing);
    player->influenced_thing_idx = 0;
    if (player->id_number == thing->owner)
        setup_eye_lens(0);
    set_camera_zoom(player->acamera, player->dungeon_camera_zoom);
    if (player->id_number == thing->owner)
    {
        turn_off_all_window_menus();
        turn_off_query_menus();
        turn_on_main_panel_menu();
        set_flag_value(game.operation_flags, GOF_ShowPanel, (game.operation_flags & GOF_ShowGui) != 0);
  }
  light_turn_light_on(player->cursor_light_idx);
}

void delete_armour_effects_attached_to_creature(struct Thing *thing)
{
    struct CreatureControl *cctrl = creature_control_get_from_thing(thing);
    if (creature_control_invalid(cctrl))
    {
        return;
    }
    struct Thing *efftng;
    for (int i = 0; i < 3; i++)
    {
        ThingIndex eff_idx = cctrl->spell_tngidx_armour[i];
        if (eff_idx != 0)
        {
            efftng = thing_get(eff_idx);
            delete_thing_structure(efftng, 0);
            cctrl->spell_tngidx_armour[i] = 0;
        }
    }
}

void delete_disease_effects_attached_to_creature(struct Thing *thing)
{
    struct CreatureControl *cctrl = creature_control_get_from_thing(thing);
    if (creature_control_invalid(cctrl))
    {
        return;
    }
    struct Thing *efftng;
    for (int i = 0; i < 3; i++)
    {
        ThingIndex eff_idx = cctrl->spell_tngidx_disease[i];
        if (eff_idx != 0)
        {
            efftng = thing_get(eff_idx);
            delete_thing_structure(efftng, 0);
            cctrl->spell_tngidx_disease[i] = 0;
        }
    }
}

void delete_familiars_attached_to_creature(struct Thing* sumntng)
{
    struct Thing* famlrtng;
    struct CreatureControl* scctrl = creature_control_get_from_thing(sumntng);
    struct CreatureControl* fcctrl;
    if (creature_control_invalid(scctrl)) {
        return;
    }
    for (short i = 0; i < FAMILIAR_MAX; i++)
    {
        if (scctrl->familiar_idx[i])
        {
            famlrtng = thing_get(scctrl->familiar_idx[i]);
            fcctrl = creature_control_get_from_thing(famlrtng);
            fcctrl->unsummon_turn = game.play_gameturn;
        }
    }
}

struct Thing *kill_creature(struct Thing *creatng, struct Thing *killertng, PlayerNumber killer_plyr_idx, CrDeathFlags flags)
{
    SYNCDBG(18, "Starting");
    TRACE_THING(creatng);
    cleanup_creature_state_and_interactions(creatng);
    if (!thing_is_invalid(killertng))
    {
        if (killertng->owner == game.neutral_player_num)
        {
            clear_flag(flags, CrDed_DiedInBattle);
        }
    }
    if (killer_plyr_idx == game.neutral_player_num)
    {
        clear_flag(flags, CrDed_DiedInBattle);
    }
    if (!thing_exists(creatng))
    {
        ERRORLOG("Tried to kill non-existing thing!");
        return INVALID_THING;
    }
    // Creature must be visible and not chicken & clear Rebound for some reason.
    if (creature_under_spell_effect(creatng, CSAfF_Invisibility))
    {
        clean_spell_effect(creatng, CSAfF_Invisibility);
    }
    if (creature_under_spell_effect(creatng, CSAfF_Chicken))
    {
        clean_spell_effect(creatng, CSAfF_Chicken);
    }
    if (creature_under_spell_effect(creatng, CSAfF_Rebound))
    {
        clean_spell_effect(creatng, CSAfF_Rebound);
    }
    // Terminate all the actives spell effects with damage > 0.
    terminate_all_actives_damage_over_time_spell_effects(creatng);
    struct CreatureControl *cctrl = creature_control_get_from_thing(creatng);
    if ((cctrl->unsummon_turn > 0) && (cctrl->unsummon_turn > game.play_gameturn))
    {
        create_effect_around_thing(creatng, ball_puff_effects[creatng->owner]);
        set_flag(flags, CrDed_NotReallyDying | CrDed_NoEffects);
        return cause_creature_death(creatng, flags);
    }
    struct Dungeon *dungeon = (!is_neutral_thing(creatng)) ? get_players_num_dungeon(creatng->owner) : INVALID_DUNGEON;
    if (!dungeon_invalid(dungeon))
    {
        if (flag_is_set(flags, CrDed_DiedInBattle))
        {
            dungeon->battles_lost++;
        }
    }
    update_kills_counters(creatng, killertng, killer_plyr_idx, flags);
    if (thing_is_invalid(killertng) || (killertng->owner == game.neutral_player_num) || (killer_plyr_idx == game.neutral_player_num) || dungeon_invalid(dungeon))
    {
        if (flag_is_set(flags, CrDed_NoEffects) && flag_is_set(creatng->alloc_flags, TAlF_IsControlled))
        {
            prepare_to_controlled_creature_death(creatng);
        }
        return cause_creature_death(creatng, flags);
    }
    // Now we are sure that killertng and dungeon pointers are correct.
    if (creatng->owner == killertng->owner)
    {
        if ((get_creature_model_flags(creatng) & CMF_IsDiptera) && (get_creature_model_flags(killertng) & CMF_IsArachnid))
        {
            dungeon->lvstats.flies_killed_by_spiders++;
        }
    }
    struct CreatureControl *cctrlgrp = creature_control_get_from_thing(killertng);
    if (!creature_control_invalid(cctrlgrp))
    {
        cctrlgrp->kills_num++;
    }
    if (is_my_player_number(creatng->owner))
    {
        if (flag_is_set(flags, CrDed_DiedInBattle))
        {
            output_message_far_from_thing(creatng, SMsg_BattleDeath, MESSAGE_DELAY_BATTLE, true);
        }
    }
    else if (is_my_player_number(killertng->owner))
    {
        output_message_far_from_thing(creatng, SMsg_BattleWon, MESSAGE_DELAY_BATTLE, true);
    }
    if (is_hero_thing(killertng))
    {
        if (player_creature_tends_to(killertng->owner, CrTend_Imprison))
        {
            ERRORLOG("Hero have tend to imprison"); // What is the point of this log error? Check if it can be removed.
        }
    }
    {
        struct CreatureStats *crstat = creature_stats_get_from_thing(killertng);
        anger_apply_anger_to_creature(killertng, crstat->annoy_win_battle, AngR_Other, 1);
    }
    if (!dungeon_invalid(dungeon))
    {
        dungeon->hates_player[killertng->owner] += game.conf.rules.creature.fight_hate_kill_value;
    }
    SYNCDBG(18, "Almost finished");
    if (!creature_can_be_set_unconscious(creatng, killertng, flags))
    {
        if (!flag_is_set(flags, CrDed_NoEffects))
        {
            return cause_creature_death(creatng, flags);
        }
    }
    if (flag_is_set(flags, CrDed_NoEffects))
    {
        if (flag_is_set(creatng->alloc_flags, TAlF_IsControlled))
        {
            prepare_to_controlled_creature_death(creatng);
        }
        return cause_creature_death(creatng, flags);
    }
    make_creature_unconscious(creatng);
    creatng->health = 1;
    return INVALID_THING;
}

void process_creature_standing_on_corpses_at(struct Thing *creatng, struct Coord3d *pos)
{
    SYNCDBG(18,"Starting for %s at %d,%d",thing_model_name(creatng),(int)pos->x.stl.num,(int)pos->y.stl.num);
    struct CreatureControl* cctrl = creature_control_get_from_thing(creatng);
    struct Map* mapblk = get_map_block_at(pos->x.stl.num, pos->y.stl.num);
    unsigned long k = 0;
    long i = get_mapwho_thing_index(mapblk);
    while (i != 0)
    {
        struct Thing* thing = thing_get(i);
        TRACE_THING(thing);
        if (thing_is_invalid(thing))
        {
            ERRORLOG("Jump to invalid thing detected");
            break;
        }
        i = thing->next_on_mapblk;
        // Per thing code start
        if (thing->class_id == TCls_DeadCreature)
        {
            if (!is_hero_thing(creatng))
            {
                struct CreatureStats* crstat = creature_stats_get_from_thing(creatng);
                int annoy_val;
                if (thing->owner == creatng->owner)
                {
                    annoy_val = crstat->annoy_on_dead_friend;
                }
                else
                {
                    annoy_val = crstat->annoy_on_dead_enemy;
                }
                anger_apply_anger_to_creature(creatng, annoy_val, AngR_Other, 1);
            }
            cctrl->bloody_footsteps_turns = 20;
            cctrl->corpse_to_piss_on = thing->index;
            // Stop after one body was found
            break;
        }
        // Per thing code end
        k++;
        if (k > THINGS_COUNT)
        {
            ERRORLOG("Infinite loop detected when sweeping things list");
            break_mapwho_infinite_chain(mapblk);
            break;
        }
    }
}

/**
 * Calculates damage made by a creature by hand (using strength).
 * @param thing The creature which will be inflicting the damage.
 */
long calculate_melee_damage(struct Thing *creatng, short damage_percent)
{
    const struct CreatureControl* cctrl = creature_control_get_from_thing(creatng);
    const struct CreatureStats* crstat = creature_stats_get_from_thing(creatng);
    long strength = calculate_correct_creature_strength(creatng);
    long damage = compute_creature_attack_melee_damage(strength, crstat->luck, cctrl->exp_level, creatng);
    if (damage_percent != 0)
    {
        damage = (damage * damage_percent) / 100;
    }
    return damage;
}

/**
 * Projects damage made by a creature by hand (using strength).
 * Gives a best estimate of the damage, but shouldn't be used to actually inflict it.
 * @param thing The creature which will be inflicting the damage.
 */
long project_melee_damage(const struct Thing *creatng)
{
    const struct CreatureControl* cctrl = creature_control_get_from_thing(creatng);
    const struct CreatureStats* crstat = creature_stats_get_from_thing(creatng);
    long strength = calculate_correct_creature_strength(creatng);
    return project_creature_attack_melee_damage(strength, 0, crstat->luck, cctrl->exp_level, creatng);
}

/**
 * Calculates damage made by a creature using specific shot model.
 * @param thing The creature which will be shooting.
 * @param shot_model Shot kind which will be created.
 */
long calculate_shot_damage(struct Thing *creatng, ThingModel shot_model)
{
    const struct ShotConfigStats* shotst = get_shot_model_stats(shot_model);
    const struct CreatureControl* cctrl = creature_control_get_from_thing(creatng);
    const struct CreatureStats* crstat = creature_stats_get_from_thing(creatng);
    return compute_creature_attack_spell_damage(shotst->damage, crstat->luck, cctrl->exp_level, creatng);
}

/**
 * Projects damage made by a creature using specific shot model.
 * Gives a best estimate of the damage, but shouldn't be used to actually inflict it.
 * @param thing The creature which will be shooting.
 * @param shot_model Shot kind which will be created.
 */
long project_creature_shot_damage(const struct Thing *thing, ThingModel shot_model)
{
    const struct ShotConfigStats* shotst = get_shot_model_stats(shot_model);
    const struct CreatureControl* cctrl = creature_control_get_from_thing(thing);
    const struct CreatureStats* crstat = creature_stats_get_from_thing(thing);
    long damage;
    if ((shotst->model_flags & ShMF_StrengthBased) != 0 )
    {
        // Project melee damage.
        long strength = calculate_correct_creature_strength(thing);
        damage = project_creature_attack_melee_damage(strength, shotst->damage, crstat->luck, cctrl->exp_level, thing);
    } else
    {
        // Project shot damage.
        damage = project_creature_attack_spell_damage(shotst->damage, crstat->luck, cctrl->exp_level, thing);
    }
    return damage;
}

static void shot_init_lizard(const struct Thing *target, short angle_xy, unsigned char dexterity, struct Thing *shotng)
{
    if (!thing_is_invalid(target))
    {
        long range = 2200 - (dexterity * 19);
        range = range < 1 ? 1 : range;
        long rnd = (CREATURE_RANDOM(firing, 2 * range) - range);
        rnd = rnd < (range / 3) && rnd > 0 ? (CREATURE_RANDOM(firing, range / 2) + (range / 2)) + 200 : rnd + 200;
        rnd = rnd > -(range / 3) && rnd < 0 ? -(CREATURE_RANDOM(firing, range / 3) + (range / 3)) : rnd;
        long x = move_coord_with_angle_x(target->mappos.x.val, rnd, angle_xy);
        long y = move_coord_with_angle_y(target->mappos.y.val, rnd, angle_xy);
        int posint = y / game.conf.crtr_conf.sprite_size;
        shotng->shot_lizard.x = x;
        shotng->shot_lizard.posint = posint;
        shotng->shot_lizard2.range = range / 10;
    }
}

static void shot_set_start_pos(const struct Thing *firing, const struct ShotConfigStats *shotst, struct Coord3d *pos1)
{
    if (map_is_solid_at_height(pos1->x.stl.num, pos1->y.stl.num, pos1->z.val, pos1->z.val + shotst->size_z))
    {
        pos1->x.val = firing->mappos.x.val;
        pos1->y.val = firing->mappos.y.val;
    }
}

void thing_fire_shot(struct Thing *firing, struct Thing *target, ThingModel shot_model, CrtrExpLevel shot_level, unsigned char hit_type)
{
    struct Coord3d pos2;
    struct Thing *tmptng;
    short angle_xy;
    short angle_yz;
    short speed;
    long damage;
    unsigned char dexterity, max_dexterity;

    struct ShotConfigStats* shotst = get_shot_model_stats(shot_model);
    TbBool flag1 = false;
    // Prepare source position
    struct Coord3d pos1;
    pos1.x.val = firing->mappos.x.val;
    pos1.y.val = firing->mappos.y.val;
    pos1.z.val = firing->mappos.z.val;
    if (firing->class_id == TCls_Trap)
    {
        if (shotst->fire_logic == ShFL_Volley)
        {
            if (!firing->trap.volley_fire)
            {
                firing->trap.volley_fire = true;
                firing->trap.volley_repeat = shotst->effect_amount - 1; // N x shots + (N - 1) x pauses and one shot is this one
                firing->trap.volley_delay = shotst->effect_spacing;
                firing->trap.firing_at = thing_is_invalid(target)? 0 : target->index;
            }
            else
            {
                firing->trap.volley_delay = shotst->effect_spacing;
                if (firing->trap.volley_repeat == 0)
                    return;
                firing->trap.volley_repeat--;
            }
        }
        struct TrapConfigStats *trapst = get_trap_model_stats(firing->model);
        firing->move_angle_xy = get_angle_xy_to(&firing->mappos, &target->mappos); //visually rotates the trap
        pos1.x.val += distance_with_angle_to_coord_x(trapst->shot_shift_x, firing->move_angle_xy + LbFPMath_PI / 2);
        pos1.y.val += distance_with_angle_to_coord_y(trapst->shot_shift_x, firing->move_angle_xy + LbFPMath_PI / 2);
        pos1.x.val += distance_with_angle_to_coord_x(trapst->shot_shift_y, firing->move_angle_xy);
        pos1.y.val += distance_with_angle_to_coord_y(trapst->shot_shift_y, firing->move_angle_xy);
        pos1.z.val += trapst->shot_shift_z;

        max_dexterity = UCHAR_MAX;
        dexterity = max_dexterity/4 + CREATURE_RANDOM(firing, max_dexterity/2);
    }
    else
    {
        struct CreatureControl* cctrl = creature_control_get_from_thing(firing);
        struct CreatureStats* crstat = creature_stats_get_from_thing(firing);
        if (shotst->fire_logic == ShFL_Volley)
        {
            if (!firing->creature.volley_fire)
            {
                firing->creature.volley_fire = true;
                firing->creature.volley_repeat = shotst->effect_amount - 1; // N x shots + (N - 1) x pauses and one shot is this one
                cctrl->inst_action_turns += shotst->effect_spacing + 1; // because of post check
            }
            else
            {
                cctrl->inst_action_turns += shotst->effect_spacing + 1;
                if (firing->creature.volley_repeat == 0)
                    return;
                firing->creature.volley_repeat--;
            }
        }

        dexterity = calculate_correct_creature_dexterity(firing);
        max_dexterity = crstat->dexterity + ((crstat->dexterity * cctrl->exp_level * game.conf.crtr_conf.exp.dexterity_increase_on_exp) / 100);

        pos1.x.val += distance_with_angle_to_coord_x((cctrl->shot_shift_x + (cctrl->shot_shift_x * game.conf.crtr_conf.exp.size_increase_on_exp * cctrl->exp_level) / 100), firing->move_angle_xy + LbFPMath_PI / 2);
        pos1.y.val += distance_with_angle_to_coord_y((cctrl->shot_shift_x + (cctrl->shot_shift_x * game.conf.crtr_conf.exp.size_increase_on_exp * cctrl->exp_level) / 100), firing->move_angle_xy + LbFPMath_PI / 2);
        pos1.x.val += distance_with_angle_to_coord_x((cctrl->shot_shift_y + (cctrl->shot_shift_y * game.conf.crtr_conf.exp.size_increase_on_exp * cctrl->exp_level) / 100), firing->move_angle_xy);
        pos1.y.val += distance_with_angle_to_coord_y((cctrl->shot_shift_y + (cctrl->shot_shift_y * game.conf.crtr_conf.exp.size_increase_on_exp * cctrl->exp_level) / 100), firing->move_angle_xy);
        pos1.z.val += (cctrl->shot_shift_z + (cctrl->shot_shift_z * game.conf.crtr_conf.exp.size_increase_on_exp * cctrl->exp_level) / 100);
    }
    // Compute launch angles
    if (thing_is_invalid(target))
    {
        angle_xy = firing->move_angle_xy;
        angle_yz = firing->move_angle_z;
    } else
    {
        pos2.x.val = target->mappos.x.val;
        pos2.y.val = target->mappos.y.val;
        pos2.z.val = target->mappos.z.val;
        pos2.z.val += (target->clipbox_size_z >> 1);
        if (((shotst->model_flags & ShMF_StrengthBased) != 0) && ((shotst->model_flags & ShMF_ReboundImmune) != 0) && (target->class_id != TCls_Door))
        {
          flag1 = true;
          pos1.z.val = pos2.z.val;
        }
        angle_xy = get_angle_xy_to(&pos1, &pos2);
        angle_yz = get_angle_yz_to(&pos1, &pos2);
    }
    // Compute shot damage
    damage = shotst->damage;
    if (shotst->fixed_damage == 0)
    {
        if ((shotst->model_flags & ShMF_StrengthBased) != 0)
        {
            damage = calculate_melee_damage(firing,shotst->damage);
        }
        else
        {
            damage = calculate_shot_damage(firing, shot_model);
        }
    }
    if ((shotst->model_flags & ShMF_Disarming) && thing_is_deployed_trap(target))
    {
        hit_type = THit_TrapsAll;
    }
    struct Thing* shotng = NULL;
    long target_idx = 0;
    // Set target index for navigating shots
    if (!thing_is_invalid(target))
    {
        target_idx = target->index;
    }
    struct ComponentVector cvect;

    switch (shotst->fire_logic)
    {
    case ShFL_Beam:
        if ((thing_is_invalid(target)) || (get_2d_distance(&firing->mappos, &pos2) > shotst->max_range))
        {
            project_point_to_wall_on_angle(&pos1, &pos2, firing->move_angle_xy, firing->move_angle_z, COORD_PER_STL, shotst->max_range/COORD_PER_STL);
        }
        shotng = create_thing(&pos2, TCls_Shot, shot_model, firing->owner, -1);
        if (thing_is_invalid(shotng))
          return;
        draw_lightning(&pos1, &pos2, shotst->effect_spacing, shotst->effect_id);
        shotng->health = shotst->health;
        shotng->shot.damage = damage;
        shotng->parent_idx = firing->index;
        break;
    case ShFL_Breathe:
        if ((thing_is_invalid(target)) || (get_2d_distance(&firing->mappos, &pos2) > shotst->max_range))
          project_point_to_wall_on_angle(&pos1, &pos2, firing->move_angle_xy, firing->move_angle_z, COORD_PER_STL, shotst->max_range/COORD_PER_STL);
        shotng = create_thing(&pos2, TCls_Shot, shot_model, firing->owner, -1);
        if (thing_is_invalid(shotng))
          return;

        draw_flame_breath(&pos1, &pos2, shotst->effect_spacing, shotst->effect_amount,shotst->effect_id, shotng->index);
        shotng->health = shotst->health;
        shotng->shot.damage = damage;
        shotng->parent_idx = firing->index;
        break;
    case ShFL_Hail:
    {
        long i;
        shot_set_start_pos(firing, shotst, &pos1);
        for (i = 0; i < shotst->effect_amount; i++)
        {
            if (shotst->speed_deviation)
            {
                speed = (short)(shotst->speed - (shotst->speed_deviation/2) + (CREATURE_RANDOM(firing, shotst->speed_deviation)));
            }
            else
            {
                speed = shotst->speed;
            }
            tmptng = create_thing(&pos1, TCls_Shot, shot_model, firing->owner, -1);
            if (thing_is_invalid(tmptng))
              break;
            shotng = tmptng;
            shotng->shot.hit_type = hit_type;
            shotng->move_angle_xy = (short)((angle_xy + CREATURE_RANDOM(firing, 2 * shotst->spread_xy + 1) - shotst->spread_xy) & LbFPMath_AngleMask);
            shotng->move_angle_z = (short)((angle_yz + CREATURE_RANDOM(firing, 2 * shotst->spread_z + 1) - shotst->spread_z) & LbFPMath_AngleMask);
            angles_to_vector(shotng->move_angle_xy, shotng->move_angle_z, speed, &cvect);
            shotng->veloc_push_add.x.val += cvect.x;
            shotng->veloc_push_add.y.val += cvect.y;
            shotng->veloc_push_add.z.val += cvect.z;
            shotng->state_flags |= TF1_PushAdd;
            shotng->shot.damage = damage;
            shotng->health = shotst->health;
            shotng->parent_idx = firing->index;
        }
        break;
    }
    case ShFL_Volley:
        // fallthrough
    case ShFL_Lizard:
    case ShFL_Default:
    default:
        shot_set_start_pos(firing, shotst, &pos1);
        shotng = create_thing(&pos1, TCls_Shot, shot_model, firing->owner, -1);
        if (thing_is_invalid(shotng))
            return;
        if (shotst->spread_xy || shotst->spread_z)
        {
            shotng->move_angle_xy = (short)((angle_xy + CREATURE_RANDOM(firing, 2 * shotst->spread_xy + 1) - shotst->spread_xy) & LbFPMath_AngleMask);
            shotng->move_angle_z = (short)((angle_yz + CREATURE_RANDOM(firing, 2 * shotst->spread_z + 1) - shotst->spread_z) & LbFPMath_AngleMask);
        }
        else
        {
            shotng->move_angle_xy = angle_xy;
            shotng->move_angle_z = angle_yz;
        }
        if (shotst->speed_deviation)
        {
            speed = (short)(shotst->speed - (shotst->speed_deviation / 2) + (CREATURE_RANDOM(firing, shotst->speed_deviation)));
        }
        else
        {
            speed = shotst->speed;
        }
        angles_to_vector(shotng->move_angle_xy, shotng->move_angle_z, speed, &cvect);
        shotng->veloc_push_add.x.val += cvect.x;
        shotng->veloc_push_add.y.val += cvect.y;
        shotng->veloc_push_add.z.val += cvect.z;
        shotng->state_flags |= TF1_PushAdd;
        shotng->shot.damage = damage;
        shotng->health = shotst->health;
        shotng->parent_idx = firing->index;
        shotng->shot.target_idx = target_idx;
        shotng->shot.dexterity = dexterity;
        if (shotst->fire_logic == ShFL_Lizard)
        {
            shot_init_lizard(target, angle_xy, dexterity, shotng);
        }
        break;
    }
    if (!thing_is_invalid(shotng))
    {
#if (BFDEBUG_LEVEL > 0)
      damage = shotng->shot.damage;
      // Special debug code that shows amount of damage the shot will make
      if ((start_params.debug_flags & DFlg_ShotsDamage) != 0)
          create_price_effect(&pos1, my_player_number, damage);
      if ((damage < 0) || (damage > 2000))
      {
        WARNLOG("Shot of type %d carries %d damage",(int)shot_model,(int)damage);
      }
#endif
      shotng->shot.hit_type = hit_type;
      if (shotst->firing_sound > 0)
      {
        thing_play_sample(firing, shotst->firing_sound + UNSYNC_RANDOM(shotst->firing_sound_variants),
            100, 0, 3, 0, 3, FULL_LOUDNESS);
      }
      if (shotst->shot_sound > 0)
      {
        thing_play_sample(shotng, shotst->shot_sound, NORMAL_PITCH, 0, 3, 0, shotst->sound_priority, FULL_LOUDNESS);
      }
      set_flag_value(shotng->movement_flags, TMvF_GoThroughWalls, flag1);
    }
}

void set_creature_level(struct Thing *thing, CrtrExpLevel exp_level)
{
    struct CreatureControl *cctrl = creature_control_get_from_thing(thing);
    if (creature_control_invalid(cctrl))
    {
        ERRORLOG("Creature has no control");
        return;
    }
    if (exp_level > CREATURE_MAX_LEVEL - 1)
    {
        ERRORLOG("Level %d too high, bounding", (int)exp_level);
        exp_level = CREATURE_MAX_LEVEL - 1;
    }
    cctrl->exp_level = exp_level;
    set_creature_size_stuff(thing);
    update_relative_creature_health(thing);
    creature_increase_available_instances(thing);
    add_creature_score_to_owner(thing);
}

void init_creature_level(struct Thing *thing, CrtrExpLevel exp_level)
{
    struct CreatureControl* cctrl = creature_control_get_from_thing(thing);
    if (creature_control_invalid(cctrl))
    {
        ERRORLOG("Creature has no control");
        return;
    }
    set_creature_level(thing, exp_level);
    thing->health = cctrl->max_health;
}

/** Retrieves speed of a creature.
 *
 * @param thing
 * @return
 */
long get_creature_speed(const struct Thing *thing)
{
    struct CreatureControl* cctrl = creature_control_get_from_thing(thing);
    if (creature_control_invalid(cctrl))
        return 0;
    long speed = cctrl->max_speed;
    if (speed < 0)
        speed = 0;
    if (speed > MAX_VELOCITY)
        speed = MAX_VELOCITY;
    return speed;
}

short get_creature_eye_height(const struct Thing *creatng)
{
    struct CreatureControl* cctrl = creature_control_get_from_thing(creatng);
    if (!creature_control_invalid(cctrl))
    {
        int base_height;
        if (creature_under_spell_effect(creatng, CSAfF_Chicken))
        {
            base_height = 100;
        }
        else
        {
            struct CreatureStats* crstat = creature_stats_get_from_thing(creatng);
            base_height = crstat->base_eye_height;
        }
        return (base_height + (base_height * game.conf.crtr_conf.exp.size_increase_on_exp * cctrl->exp_level) / 100);
    }
    return 0;
}

/**
 * @brief Get the target of the given instance in the Possession mode.
 *
 * @param thing The Thing object of the caster.
 * @param inst_id The index of the instance be used.
 * @param packet The caster's owner's control's or action's packet. This is optional.
 * @return ThingIndex The index of the target thing.
 */
ThingIndex get_human_controlled_creature_target(struct Thing *thing, CrInstance inst_id, struct Packet *packet)
{
    ThingIndex index = 0;
    struct InstanceInfo *inst_inf = creature_instance_info_get(inst_id);

    if((inst_inf->instance_property_flags & InstPF_SelfBuff) != 0)
    {
        if ((inst_inf->instance_property_flags & InstPF_RangedBuff) == 0 ||
            ((packet != NULL) && (packet->additional_packet_values & PCAdV_CrtrContrlPressed) != 0))
        {
            // If it doesn't has RANGED_BUFF or the Possession key (default:left shift) is pressed,
            // cast on the caster itself.
            return thing->index;
        }
    }
    if((inst_inf->instance_property_flags & InstPF_RangedBuff) != 0)
    {
        if(inst_inf->primary_target != 5 && inst_inf->primary_target != 6)
        {
            ERRORLOG("The instance %d has RANGED_BUFF property but has no valid primary target.", inst_id);
        }
    }

    struct Thing *i;
    long angle_xy_to;
    long angle_difference;
    int smallest_angle_diff = INT_MAX;
    static const int range = 20;
    static const int max_hit_angle = 39;
    MapSubtlCoord stl_x = thing->mappos.x.stl.num;
    MapSubtlCoord stl_x_lower = stl_x - range;
    MapSubtlCoord stl_x_upper = stl_x + range;
    if ((stl_x - range) < 0)
        stl_x_lower = 0;
    if (stl_x_upper > gameadd.map_subtiles_x)
        stl_x_upper = gameadd.map_subtiles_x;
    MapSubtlCoord stl_y = thing->mappos.y.stl.num;
    MapSubtlCoord stl_y_lower = stl_y - range;
    MapSubtlCoord stl_y_upper = stl_y + range;
    if (stl_y + range > gameadd.map_subtiles_y)
        stl_y_upper = gameadd.map_subtiles_y;
    if (stl_y_lower < 0)
        stl_y_lower = 0;

    if (stl_y_upper < stl_y_lower)
    {
        return 0;
    }
    if (stl_y_upper >= stl_y_lower)
    {
        for (MapSubtlDelta y_step = ((stl_y_upper - stl_y_lower) + 1); y_step > 0; y_step--)
        {
            MapSubtlCoord x = stl_x_lower;
            if (x <= stl_x_upper)
            {
                for (MapSubtlDelta x_step = ((stl_x_upper - stl_x_lower) + 1); x_step > 0; x_step--)
                {
                    struct Map *mapblk = get_map_block_at(x, stl_y_lower);
                    for (i = thing_get(get_mapwho_thing_index(mapblk));
                         !thing_is_invalid(i);
                         i = thing_get(i->next_on_mapblk))
                    {
                        if (i != thing)
                        {
                            TbBool is_valid_target;
                            switch (inst_inf->primary_target)
                            {
                                case 1:
                                    is_valid_target = ((thing_is_creature(i) && !creature_is_being_unconscious(i)) || thing_is_dungeon_heart(i));
                                    break;
                                case 2:
                                    is_valid_target = (thing_is_creature(i) && !creature_is_being_unconscious(i));
                                    break;
                                case 3:
                                    is_valid_target = (((thing_is_creature(i) && !creature_is_being_unconscious(i)) || thing_is_dungeon_heart(i)) && i->owner != thing->owner);
                                    break;
                                case 4:
                                    is_valid_target = ((thing_is_creature(i) && !creature_is_being_unconscious(i)) && i->owner != thing->owner);
                                    break;
                                case 5:
                                    is_valid_target = (((thing_is_creature(i) && !creature_is_being_unconscious(i)) || thing_is_dungeon_heart(i)) && i->owner == thing->owner);
                                    break;
                                case 6:
                                    is_valid_target = ((thing_is_creature(i) && !creature_is_being_unconscious(i)) && i->owner == thing->owner);
                                    break;
                                case 7:
                                    is_valid_target = ((thing_is_creature(i) && !creature_is_being_unconscious(i)) || thing_is_dungeon_heart(i) || thing_is_deployed_trap(i));
                                    break;
                                case 8:
                                    is_valid_target = true;
                                    break;
                                default:
                                    ERRORLOG("Illegal primary target type for shot: %d", (int)inst_inf->primary_target);
                                    is_valid_target = false;
                                    break;
                            }
                            if (is_valid_target)
                            {
                                angle_xy_to = get_angle_xy_to(&thing->mappos, &i->mappos);
                                angle_difference = get_angle_difference(angle_xy_to, thing->move_angle_xy);
                                if (angle_difference >= max_hit_angle || !creature_can_see_thing(thing, i))
                                    angle_difference = LONG_MAX;
                                if (smallest_angle_diff > angle_difference)
                                {
                                    smallest_angle_diff = angle_difference;
                                    index = i->index;
                                }
                            }
                        }
                    }
                    x++;
                }
            }
            stl_y_lower++;
        }
    }
    return index;
}

/**
 * @brief Process the logic when player (in Possesson mode) uses a creature's instance.
 *
 * @param thing The creature being possessed.
 * @param inst_id The instance that player wants to use.
 * @param packet The packet being processed.
 * @return ThingIndex The target's index.
 */
ThingIndex process_player_use_instance(struct Thing *thing, CrInstance inst_id, struct Packet *packet)
{
    ThingIndex target_idx = get_human_controlled_creature_target(thing, inst_id, packet);
    struct InstanceInfo *inst_inf = creature_instance_info_get(inst_id);
    TbBool ok = false;
    struct Thing *target = thing_get(target_idx);
    if (flag_is_set(inst_inf->instance_property_flags, InstPF_RangedBuff) && inst_inf->validate_target_func != 0)
    {
        ok = creature_instances_validate_func_list[inst_inf->validate_target_func](thing, target, inst_id,
            inst_inf->validate_target_func_params[0], inst_inf->validate_target_func_params[1]);
    }
    if (!ok)
    {
        target = 0;
    }

    if (flag_is_set(inst_inf->instance_property_flags, InstPF_NeedsTarget))
    {
        if (target_idx == 0)
        {
            // If cannot find a valid target, do not use it and don't consider it used.

            // Make a rejection sound
            play_non_3d_sample(119);
            return 0;
        }
    }

    set_creature_instance(thing, inst_id, target_idx, 0);
    return target_idx;
}

long creature_instance_has_reset(const struct Thing *thing, long inst_idx)
{
    long ritime;
    const struct CreatureControl* cctrl = creature_control_get_from_thing(thing);
    const struct InstanceInfo* inst_inf = creature_instance_info_get(inst_idx);
    long delta = (long)game.play_gameturn - (long)cctrl->instance_use_turn[inst_idx];
    if ((thing->alloc_flags & TAlF_IsControlled) != 0)
    {
        ritime = inst_inf->fp_reset_time + cctrl->inst_total_turns - cctrl->inst_action_turns;
    } else
    {
        ritime = inst_inf->reset_time + cctrl->inst_total_turns - cctrl->inst_action_turns;
    }
    return (delta >= ritime);
}

/**
 * Gives times a creature spends on an instance, including spell modifiers.
 * @param thing The creature thing.
 * @param inst_idx Instance for which times will be computed.
 * @param ritime Returns instance duration turns.
 * @param raitime Returns instance turn on which action function is executed.
 */
void get_creature_instance_times(const struct Thing *thing, long inst_idx, long *ritime, long *raitime)
{
    long itime;
    long aitime;
    struct InstanceInfo *inst_inf = creature_instance_info_get(inst_idx);
    if ((thing->alloc_flags & TAlF_IsControlled) != 0)
    {
        itime = inst_inf->fp_time;
        aitime = inst_inf->fp_action_time;
    }
    else
    {
        itime = inst_inf->time;
        aitime = inst_inf->action_time;
    }
    if (creature_under_spell_effect(thing, CSAfF_Slow))
    {
        aitime *= 2;
        itime *= 2;
    }
    if (creature_under_spell_effect(thing, CSAfF_Speed))
    {
        aitime /= 2;
        itime /= 2;
    }
    else if (creature_affected_by_slap(thing))
    {
        aitime = 3 * aitime / 4;
        itime = 3 * itime / 4;
    }
    else if (!is_neutral_thing(thing))
    {
        if (player_uses_power_obey(thing->owner))
        {
            aitime -= aitime / 4;
            itime -= itime / 4;
        }
    }
    if (aitime <= 1)
    {
        aitime = 1;
    }
    if (itime <= 1)
    {
        itime = 1;
    }
    *ritime = itime;
    *raitime = aitime;
}

void set_creature_instance(struct Thing *thing, CrInstance inst_idx, long targtng_idx, const struct Coord3d *pos)
{
    long i;
    if (inst_idx == 0)
        return;
    struct CreatureControl* cctrl = creature_control_get_from_thing(thing);
    struct InstanceInfo* inst_inf = creature_instance_info_get(inst_idx);
    if (creature_instance_info_invalid(inst_inf) || (inst_inf->time == -1))
    {
        ERRORLOG("Cannot set negative instance %d to %s index %d",(int)inst_idx,thing_model_name(thing),(int)thing->index);
        return;
    }
    if (inst_inf->force_visibility > 0)
    {
        i = cctrl->force_visible;
        if (i <= inst_inf->force_visibility)
          i = inst_inf->force_visibility;
        cctrl->force_visible = i;
    }
    long itime;
    long aitime;
    get_creature_instance_times(thing, inst_idx, &itime, &aitime);
    if ((cctrl->instance_id != CrInst_NULL) && (cctrl->instance_id == inst_idx))
    {
        if ((inst_inf->instance_property_flags & InstPF_RepeatTrigger) != 0)
        {
            cctrl->inst_repeat = 1;
            return;
        }
    }
    cctrl->instance_id = inst_idx;
    cctrl->targtng_idx = targtng_idx;
    cctrl->inst_turn = 0;
    cctrl->inst_total_turns = itime;
    cctrl->inst_action_turns = aitime;
    i = get_creature_model_graphics(thing->model,inst_inf->graphics_idx);
    cctrl->instance_anim_step_turns = get_lifespan_of_animation(i, 1) / itime;
    if (pos != NULL)
    {
        cctrl->targtstl_x = coord_subtile(pos->x.val);
        cctrl->targtstl_y = coord_subtile(pos->y.val);
    } else
    {
        cctrl->targtstl_x = 0;
        cctrl->targtstl_y = 0;
    }
}

unsigned short find_next_annoyed_creature(PlayerNumber plyr_idx, unsigned short current_annoyed_creature_idx)
{
    struct Thing *current_annoyed_creature = thing_get(current_annoyed_creature_idx);
    struct Thing **current_ptr = &current_annoyed_creature;
    struct Dungeon *dungeon = get_dungeon(plyr_idx);
    struct Thing *creatng;
    struct CreatureControl* cctrl;

    if ((current_annoyed_creature->alloc_flags & TAlF_Exists) == 0 ||
         !thing_is_creature(current_annoyed_creature) ||
         (current_annoyed_creature->alloc_flags & TAlF_IsInLimbo) != 0 ||
         (current_annoyed_creature->state_flags & TAlF_IsInMapWho) != 0 ||
         current_annoyed_creature->active_state == CrSt_CreatureUnconscious)
    {
        creatng = thing_get(dungeon->creatr_list_start);
        if (thing_is_invalid(creatng))
        {
            dungeon->zoom_annoyed_creature_idx = 0;
        }
        else
        {
            while (!anger_is_creature_angry(creatng))
            {
                cctrl = creature_control_get_from_thing(creatng);
                creatng = thing_get(cctrl->players_next_creature_idx);
                if (thing_is_invalid(creatng))
                {
                    dungeon->zoom_annoyed_creature_idx = 0;
                    return 0;
                }
            }
            dungeon->zoom_annoyed_creature_idx = creatng->index;
            return creatng->index;
        }
    }
    else
    {
        cctrl = creature_control_get_from_thing(thing_get(dungeon->zoom_annoyed_creature_idx));
        creatng = thing_get(cctrl->players_next_creature_idx);

        if ((creatng->alloc_flags & TAlF_Exists) &&
            thing_is_creature(creatng) &&
            (creatng->alloc_flags & TAlF_IsInLimbo) == 0 &&
            (creatng->state_flags & TAlF_IsInMapWho) == 0 &&
            creatng->active_state != CrSt_CreatureUnconscious &&
            !thing_is_invalid(creatng))
        {
            TbBool found = true;
            while (!anger_is_creature_angry(creatng) || (creatng->alloc_flags & TAlF_Exists) == 0 || !thing_is_creature(creatng) ||
                   (creatng->alloc_flags & TAlF_IsInLimbo) != 0 || (creatng->state_flags & TAlF_IsInMapWho) != 0 || creatng->active_state == CrSt_CreatureUnconscious)
            {
                cctrl = creature_control_get_from_thing(creatng);
                creatng =thing_get(cctrl->players_next_creature_idx);
                if ( thing_is_invalid(creatng))
                {
                    found = false;
                    break;
                }
            }
            if (found)
            {
                dungeon->zoom_annoyed_creature_idx = creatng->index;
                return creatng->index;
            }
        }
        creatng = thing_get(dungeon->creatr_list_start);
        if (*current_ptr != creatng)
        {
            while (!thing_is_invalid(creatng))
            {
                if (anger_is_creature_angry(creatng) &&
                    (creatng->alloc_flags & TAlF_Exists) != 0 &&
                    thing_is_creature(creatng) &&
                    (creatng->alloc_flags & TAlF_IsInLimbo) == 0 &&
                    (creatng->state_flags & TAlF_IsInMapWho) == 0 &&
                    creatng->active_state != CrSt_CreatureUnconscious)
                {
                    dungeon->zoom_annoyed_creature_idx = creatng->index;
                    return creatng->index;
                }
                cctrl = creature_control_get_from_thing(creatng);
                creatng = thing_get(cctrl->players_next_creature_idx);
                if (*current_ptr == creatng)
                    return dungeon->zoom_annoyed_creature_idx;
            }
        }
        return dungeon->zoom_annoyed_creature_idx;
    }
    return 0;
}

void draw_creature_view(struct Thing *thing)
{
  // If no eye lens required - just draw on the screen, directly
  struct PlayerInfo* player = get_my_player();
  if (((game.flags_cd & MFlg_EyeLensReady) == 0) || (eye_lens_memory == NULL) || (game.numfield_1B == 0))
  {
      engine(player,&player->cameras[CamIV_FirstPerson]);
      return;
  }
  // So there is an eye lens - we have to put a buffer in place of screen,
  // draw on that buffer, an then copy it to screen applying lens effect.
  unsigned char* scrmem = eye_lens_spare_screen_memory;
  // Store previous graphics settings
  unsigned char* wscr_cp = lbDisplay.WScreen;
  TbGraphicsWindow grwnd;
  LbScreenStoreGraphicsWindow(&grwnd);
  // Prepare new settings
  memset(scrmem, 0, eye_lens_width*eye_lens_height*sizeof(TbPixel));
  lbDisplay.WScreen = scrmem;
  lbDisplay.GraphicsScreenHeight = eye_lens_height;
  lbDisplay.GraphicsScreenWidth = eye_lens_width;
  LbScreenSetGraphicsWindow(0, 0, MyScreenWidth/pixel_size, MyScreenHeight/pixel_size);
  // Draw on our buffer
  setup_engine_window(0, 0, MyScreenWidth, MyScreenHeight);
  engine(player,&player->cameras[CamIV_FirstPerson]);
  // Restore original graphics settings
  lbDisplay.WScreen = wscr_cp;
  LbScreenLoadGraphicsWindow(&grwnd);
  // Draw the buffer on real screen
  setup_engine_window(0, 0, MyScreenWidth, MyScreenHeight);
  draw_lens_effect(lbDisplay.WScreen, lbDisplay.GraphicsScreenWidth, scrmem, eye_lens_width,
      MyScreenWidth/pixel_size, MyScreenHeight/pixel_size, game.numfield_1B);
}

struct Thing *get_creature_near_for_controlling(PlayerNumber plyr_idx, MapCoord x, MapCoord y)
{
    MapCoordDelta nearest_distance = LONG_MAX;
    struct Thing *nearest_thing = INVALID_THING;

    for (long k = 0; k < AROUND_TILES_COUNT; k++)
    {

        MapSubtlCoord stl_x = coord_subtile(x) + around[k].delta_x;
        MapSubtlCoord stl_y = coord_subtile(y) + around[k].delta_y;
        struct Map* mapblk = get_map_block_at(stl_x, stl_y);
        unsigned long j = 0;
        for (int i = get_mapwho_thing_index(mapblk); i != 0;)
        {
            struct Thing* thing = thing_get(i);
            i = thing->next_on_mapblk;


            if (can_cast_spell(plyr_idx,PwrK_POSSESS,stl_x,stl_y,thing,CastChk_Default ))
            {
                MapCoordDelta distance = chessboard_distance(thing->mappos.x.val, thing->mappos.y.val, x, y);
                if (distance < nearest_distance)
                {
                    nearest_distance = distance;
                    nearest_thing = thing;
                }
            }

            j++;
            if (j > THINGS_COUNT)
            {
                ERRORLOG("Infinite loop detected when sweeping things list");
                break_mapwho_infinite_chain(mapblk);
                break;
            }
        }
    }
    return nearest_thing;
}

/**
 * Puts a creature as first in a list of owning player creatures.
 *
 * This function is called at map loading, during creature creation; this means it cannot use get_players_num_dungeon().
 *
 * @param thing The creature thing.
 */
void set_first_creature(struct Thing *creatng)
{
    struct CreatureControl* cctrl = creature_control_get_from_thing(creatng);

    if ((creatng->alloc_flags & TAlF_InDungeonList) != 0) {
        ERRORLOG("Thing already in Peter list");
        return;
    }

    SYNCDBG(16,"Starting for %s index %d owner %d",thing_model_name(creatng),(int)creatng->index,(int)creatng->owner);

    if (is_neutral_thing(creatng))
    {
        if (game.nodungeon_creatr_list_start > 0)
        {
            struct Thing* prevtng = thing_get(game.nodungeon_creatr_list_start);
            struct CreatureControl* prevctrl = creature_control_get_from_thing(prevtng);
            prevctrl->players_prev_creature_idx = creatng->index;
            cctrl->players_next_creature_idx = game.nodungeon_creatr_list_start;
            cctrl->players_prev_creature_idx = 0;
            game.nodungeon_creatr_list_start = creatng->index;
        } else
        {
            cctrl->players_next_creature_idx = 0;
            cctrl->players_prev_creature_idx = 0;
            game.nodungeon_creatr_list_start = creatng->index;
        }
        creatng->alloc_flags |= TAlF_InDungeonList;
    } else
    if (!creature_is_for_dungeon_diggers_list(creatng))
    {
        struct Dungeon* dungeon = get_dungeon(creatng->owner);
        if (dungeon->creatr_list_start > 0)
        {
            struct Thing* prevtng = thing_get(dungeon->creatr_list_start);
            struct CreatureControl* prevctrl = creature_control_get_from_thing(prevtng);
            prevctrl->players_prev_creature_idx = creatng->index;
            cctrl->players_next_creature_idx = dungeon->creatr_list_start;
            cctrl->players_prev_creature_idx = 0;
            dungeon->creatr_list_start = creatng->index;
        } else
        {
            cctrl->players_next_creature_idx = 0;
            cctrl->players_prev_creature_idx = 0;
            dungeon->creatr_list_start = creatng->index;
        }
        if (!flag_is_set(cctrl->flgfield_2,TF2_Spectator) && !(flag_is_set(cctrl->flgfield_2, TF2_SummonedCreature)))
        {
            dungeon->owned_creatures_of_model[creatng->model]++;
            dungeon->num_active_creatrs++;
        }
        creatng->alloc_flags |= TAlF_InDungeonList;
    }
    else
    {
        struct Dungeon* dungeon = get_dungeon(creatng->owner);
        if (dungeon->digger_list_start > 0)
        {
            struct Thing* prevtng = thing_get(dungeon->digger_list_start);
            struct CreatureControl* prevctrl = creature_control_get_from_thing(prevtng);
            prevctrl->players_prev_creature_idx = creatng->index;
            cctrl->players_next_creature_idx = dungeon->digger_list_start;
            cctrl->players_prev_creature_idx = 0;
            dungeon->digger_list_start = creatng->index;
        }
        else
        {
            cctrl->players_next_creature_idx = 0;
            cctrl->players_prev_creature_idx = 0;
            dungeon->digger_list_start = creatng->index;
        }
        if (!flag_is_set(cctrl->flgfield_2, TF2_Spectator) && !(flag_is_set(cctrl->flgfield_2, TF2_SummonedCreature)))
        {
            dungeon->num_active_diggers++;
            dungeon->owned_creatures_of_model[creatng->model]++;
        }
        creatng->alloc_flags |= TAlF_InDungeonList;
    }
}

void recalculate_all_creature_digger_lists()
{
    for (PlayerNumber plyr_idx = 0; plyr_idx < PLAYERS_COUNT; plyr_idx++)
    {
         recalculate_player_creature_digger_lists(plyr_idx);
    }

    for (long crtr_model = 0; crtr_model < game.conf.crtr_conf.model_count; crtr_model++)
    {
        struct CreatureModelConfig* crconf = &game.conf.crtr_conf.model[crtr_model];
        struct CreatureStats *crstat = creature_stats_get(crtr_model);
        if ((crconf->model_flags & (CMF_IsSpecDigger|CMF_IsDiggingCreature)) != 0)
        {
            crstat->evil_start_state = CrSt_ImpDoingNothing;
            crstat->good_start_state = CrSt_TunnellerDoingNothing;
        } else
        {
            crstat->evil_start_state = CrSt_CreatureDoingNothing;
            crstat->good_start_state = CrSt_GoodDoingNothing;
        }
    }
}

void recalculate_player_creature_digger_lists(PlayerNumber plr_idx)
{
    ThingIndex previous_digger = 0;
    ThingIndex previous_creature = 0;

    struct Dungeon* dungeon = get_dungeon(plr_idx);
    dungeon->digger_list_start = 0;
    dungeon->creatr_list_start = 0;
    dungeon->num_active_diggers = 0;
    dungeon->num_active_creatrs = 0;


    const struct StructureList* slist = get_list_for_thing_class(TCls_Creature);
    long i = slist->index;
    long k = 0;
    while (i > 0)
    {
        struct Thing* creatng = thing_get(i);
        if (thing_is_invalid(creatng))
          break;

        if(creatng->owner == plr_idx)
        {
            if(creature_is_for_dungeon_diggers_list(creatng))
            {

                if(dungeon->digger_list_start == 0)
                {
                    dungeon->digger_list_start = i;
                }
                else
                {
                    struct CreatureControl* prevcctrl = creature_control_get_from_thing(thing_get(previous_digger));
                    prevcctrl->players_next_creature_idx = i;
                }
                struct CreatureControl* cctrl = creature_control_get_from_thing(creatng);
                cctrl->players_next_creature_idx = 0;
                cctrl->players_prev_creature_idx = previous_digger;
                if (!flag_is_set(cctrl->flgfield_2,TF2_Spectator) && !(flag_is_set(cctrl->flgfield_2, TF2_SummonedCreature)))
                {
                    dungeon->num_active_diggers++;
                }
                previous_digger = i;
            }
            else
            {

                if(dungeon->creatr_list_start == 0)
                {
                    dungeon->creatr_list_start = i;
                }
                else
                {
                    struct CreatureControl* prevcctrl = creature_control_get_from_thing(thing_get(previous_creature));
                    prevcctrl->players_next_creature_idx = i;
                }
                struct CreatureControl* cctrl = creature_control_get_from_thing(creatng);
                cctrl->players_next_creature_idx = 0;
                cctrl->players_prev_creature_idx = previous_creature;
                if (!flag_is_set(cctrl->flgfield_2,TF2_Spectator) && !(flag_is_set(cctrl->flgfield_2, TF2_SummonedCreature)))
                {
                    dungeon->num_active_creatrs++;
                }
                previous_creature = i;
            }
        }

        i = creatng->next_of_class;
        k++;
        if (k > slist->count)
        {
          ERRORLOG("Infinite loop detected when sweeping things list");
          break;
        }
    }
}

void remove_first_creature(struct Thing *creatng)
{
    struct Dungeon *dungeon;
    struct CreatureControl *secctrl;
    struct Thing *sectng;
    struct CreatureControl* cctrl = creature_control_get_from_thing(creatng);
    if ((creatng->alloc_flags & TAlF_InDungeonList) == 0)
    {
        ERRORLOG("The %s index %d is not in Peter list",thing_model_name(creatng),(int)creatng->index);
        return;
    }
    if (is_neutral_thing(creatng))
    {
      sectng = thing_get(cctrl->players_prev_creature_idx);
      if (!thing_is_invalid(sectng)) {
          secctrl = creature_control_get_from_thing(sectng);
          secctrl->players_next_creature_idx = cctrl->players_next_creature_idx;
      } else {
          game.nodungeon_creatr_list_start = cctrl->players_next_creature_idx;
      }
      sectng = thing_get(cctrl->players_next_creature_idx);
      if (!thing_is_invalid(sectng)) {
          secctrl = creature_control_get_from_thing(sectng);
          secctrl->players_prev_creature_idx = cctrl->players_prev_creature_idx;
      }
    } else
    if (creature_is_for_dungeon_diggers_list(creatng))
    {
        dungeon = get_dungeon(creatng->owner);
        sectng = thing_get(cctrl->players_prev_creature_idx);
        if (!thing_is_invalid(sectng)) {
            secctrl = creature_control_get_from_thing(sectng);
            secctrl->players_next_creature_idx = cctrl->players_next_creature_idx;
        } else {
            dungeon->digger_list_start = cctrl->players_next_creature_idx;
        }
        sectng = thing_get(cctrl->players_next_creature_idx);
        if (!thing_is_invalid(sectng)) {
            secctrl = creature_control_get_from_thing(sectng);
            secctrl->players_prev_creature_idx = cctrl->players_prev_creature_idx;
        }
        if (!flag_is_set(cctrl->flgfield_2, TF2_Spectator) && !flag_is_set(cctrl->flgfield_2, TF2_SummonedCreature))
        {
            dungeon->owned_creatures_of_model[creatng->model]--;
            dungeon->num_active_diggers--;
        }
    } else
    {
        dungeon = get_dungeon(creatng->owner);
        sectng = thing_get(cctrl->players_prev_creature_idx);
        if (!thing_is_invalid(sectng)) {
            secctrl = creature_control_get_from_thing(sectng);
            secctrl->players_next_creature_idx = cctrl->players_next_creature_idx;
        } else {
            dungeon->creatr_list_start = cctrl->players_next_creature_idx;
        }
        sectng = thing_get(cctrl->players_next_creature_idx);
        if (!thing_is_invalid(sectng)) {
            secctrl = creature_control_get_from_thing(sectng);
            secctrl->players_prev_creature_idx = cctrl->players_prev_creature_idx;
        }
        if (!flag_is_set(cctrl->flgfield_2, TF2_Spectator) && !flag_is_set(cctrl->flgfield_2, TF2_SummonedCreature))
        {
            dungeon->owned_creatures_of_model[creatng->model]--;
            dungeon->num_active_creatrs--;
        }
    }
    cctrl->players_prev_creature_idx = 0;
    cctrl->players_next_creature_idx = 0;
    creatng->alloc_flags &= ~TAlF_InDungeonList;
}

TbBool thing_is_creature(const struct Thing *thing)
{
  if (thing_is_invalid(thing))
    return false;
  return (thing->class_id == TCls_Creature);
}

TbBool thing_is_dead_creature(const struct Thing *thing)
{
  if (thing_is_invalid(thing))
    return false;
  return (thing->class_id == TCls_DeadCreature);
}

/** Returns if a thing is special digger creature.
 *
 * @param thing The thing to be checked.
 * @return True if the thing is creature and special digger, false otherwise.
 */
TbBool thing_is_creature_digger(const struct Thing *thing)
{
  if (!thing_is_creature(thing))
    return false;
  return ((get_creature_model_flags(thing) & (CMF_IsSpecDigger|CMF_IsDiggingCreature)) != 0);
}

/** Returns if a thing the creature type set as spectator, normally the floating spirit.
  * @param thing The thing to be checked.
 * @return True if the thing is creature and listed as spectator , false otherwise.
 */
TbBool thing_is_creature_spectator(const struct Thing* thing)
{
    if (!thing_is_creature(thing))
        return false;

    ThingModel breed = game.conf.crtr_conf.spectator_breed;
    if (breed == 0)
    {
        WARNLOG("There is no spectator breed");
        breed = game.conf.crtr_conf.special_digger_good;
    }
    return (thing->model == breed);
}


void anger_set_creature_anger_all_types(struct Thing *thing, long new_value)
{
    if (creature_can_get_angry(thing))
    {
      for (AnnoyMotive anger_type = 1; anger_type < AngR_ListEnd; anger_type++ )
      {
        anger_set_creature_anger(thing, new_value, anger_type);
      }
    }
}

struct Room *get_creature_lair_room(const struct Thing *creatng)
{
    struct CreatureControl* cctrl = creature_control_get_from_thing(creatng);
    if (cctrl->lairtng_idx <= 0) {
        return INVALID_ROOM;
    }
    return room_get(cctrl->lair_room_id);
}

TbBool creature_has_lair_room(const struct Thing *creatng)
{
    struct Room* room = get_creature_lair_room(creatng);
    if (!room_is_invalid(room) && room_role_matches(room->kind,get_room_role_for_job(Job_TAKE_SLEEP))) {
        return true;
    }
    return false;
}

TbBool remove_creature_lair(struct Thing *thing)
{
    struct CreatureControl* cctrl = creature_control_get_from_thing(thing);
    if (cctrl->lairtng_idx <= 0) {
        return false;
    }
    struct Room* room = room_get(cctrl->lair_room_id);
    if (!room_is_invalid(room)) {
        creature_remove_lair_totem_from_room(thing, room);
        return true;
    } else {
        ERRORDBG(8,"The %s index %d has lair %d in non-existing room.",thing_model_name(thing),(int)thing->index,(int)cctrl->lairtng_idx);
        cctrl->lairtng_idx = 0;
    }
    return false;
}

void change_creature_owner(struct Thing *creatng, PlayerNumber nowner)
{
    struct Dungeon *dungeon;
    struct CreatureControl* cctrl;
    SYNCDBG(6,"Starting for %s, owner %d to %d",thing_model_name(creatng),(int)creatng->owner,(int)nowner);
    // Remove the creature from old owner
    if (creatng->light_id != 0) {
        light_delete_light(creatng->light_id);
        creatng->light_id = 0;
    }
    cleanup_creature_state_and_interactions(creatng);
    remove_creature_lair(creatng);
    if ((creatng->alloc_flags & TAlF_InDungeonList) != 0) {
        remove_first_creature(creatng);
    }
    if (!is_neutral_thing(creatng))
    {
        dungeon = get_dungeon(creatng->owner);
        dungeon->score -= get_creature_thing_score(creatng);
        if (anger_is_creature_angry(creatng))
            dungeon->creatures_annoyed--;
        remove_events_thing_is_attached_to(creatng);
    }
    // Add the creature to new owner
    creatng->owner = nowner;
    set_first_creature(creatng);
    set_start_state(creatng);
    if (!is_neutral_thing(creatng))
    {
        dungeon = get_dungeon(creatng->owner);
        dungeon->score += get_creature_thing_score(creatng);
        if ( anger_is_creature_angry(creatng) )
            dungeon->creatures_annoyed++;
        cctrl = creature_control_get_from_thing(creatng);
        cctrl->paydays_owed = 0;
        cctrl->paydays_advanced = 0;
    }
}

/**
 * If the total creature count is low enough for a creature to be generated
 * @param temp_creature when set to 1, it will still generate if it would mean going 1 over a temporary limit
  * @return true if a creature may be generated, false if not.
 */
TbBool creature_count_below_map_limit(TbBool temp_creature)
{
    if (game.thing_lists[TngList_Creatures].count >= CREATURES_COUNT-1)
        return false;

    return ((game.thing_lists[TngList_Creatures].count - temp_creature) < game.conf.rules.game.creatures_count);
}

struct Thing *create_creature(struct Coord3d *pos, ThingModel model, PlayerNumber owner)
{
    struct CreatureStats *crstat = creature_stats_get(model);
    if (game.thing_lists[TngList_Creatures].count >= CREATURES_COUNT)
    {
        ERRORLOG("Cannot create %s for player %d. Creature limit %d reached.", creature_code_name(model), (int)owner, CREATURES_COUNT);
        return INVALID_THING;
    }
    if (!i_can_allocate_free_thing_structure(FTAF_FreeEffectIfNoSlots))
    {
        ERRORDBG(3, "Cannot create %s for player %d. There are too many things allocated.", creature_code_name(model), (int)owner);
        erstat_inc(ESE_NoFreeThings);
        return INVALID_THING;
    }
    if (!i_can_allocate_free_control_structure())
    {
        ERRORDBG(3, "Cannot create %s for player %d. There are too many creatures allocated.", creature_code_name(model), (int)owner);
        erstat_inc(ESE_NoFreeCreatrs);
        return INVALID_THING;
    }
    struct Thing *crtng = allocate_free_thing_structure(FTAF_FreeEffectIfNoSlots);
    if (crtng->index == 0)
    {
        ERRORDBG(3, "Should be able to allocate %s for player %d, but failed.", creature_code_name(model), (int)owner);
        erstat_inc(ESE_NoFreeThings);
        return INVALID_THING;
    }
    struct CreatureControl *cctrl = allocate_free_control_structure();
    crtng->ccontrol_idx = cctrl->index;
    crtng->class_id = TCls_Creature;
    crtng->model = model;
    cctrl->original_model = crtng->model;
    crtng->parent_idx = crtng->index;
    crtng->mappos.x.val = pos->x.val;
    crtng->mappos.y.val = pos->y.val;
    crtng->mappos.z.val = pos->z.val;
    crtng->clipbox_size_xy = crstat->size_xy;
    crtng->clipbox_size_z = crstat->size_z;
    crtng->solid_size_xy = crstat->thing_size_xy;
    crtng->solid_size_z = crstat->thing_size_z;
    crtng->fall_acceleration = 32;
    crtng->bounce_angle = 0;
    crtng->inertia_floor = 32;
    crtng->inertia_air = 8;
    crtng->movement_flags |= TMvF_Unknown08;
    crtng->owner = owner;
    crtng->move_angle_xy = 0;
    crtng->move_angle_z = 0;
    cctrl->max_speed = calculate_correct_creature_maxspeed(crtng);
    cctrl->shot_shift_x = crstat->shot_shift_x;
    cctrl->shot_shift_y = crstat->shot_shift_y;
    cctrl->shot_shift_z = crstat->shot_shift_z;
    long i = get_creature_anim(crtng, CGI_Stand);
    set_thing_draw(crtng, i, 256, game.conf.crtr_conf.sprite_size, 0, 0, ODC_Default);
    cctrl->exp_level = 1;
    cctrl->max_health = calculate_correct_creature_max_health(crtng);
    crtng->health = cctrl->max_health;
    crtng->owner = owner;
    crtng->mappos.x.val = pos->x.val;
    crtng->mappos.y.val = pos->y.val;
    crtng->mappos.z.val = pos->z.val;
    crtng->creation_turn = game.play_gameturn;
    cctrl->joining_age = 17 + CREATURE_RANDOM(crtng, 13);
    cctrl->blood_type = CREATURE_RANDOM(crtng, BLOOD_TYPES_COUNT);
    if (player_is_roaming(owner))
    {
        cctrl->hero.sbyte_89 = -1;
        cctrl->hero.byte_8C = 1;
    }
    cctrl->flee_pos.x.val = crtng->mappos.x.val;
    cctrl->flee_pos.y.val = crtng->mappos.y.val;
    cctrl->flee_pos.z.val = crtng->mappos.z.val;
    cctrl->flee_pos.z.val = get_thing_height_at(crtng, pos);
    cctrl->fighting_player_idx = -1;
    if (crstat->flying)
    {
        crtng->movement_flags |= TMvF_Flying;
    }
    set_creature_level(crtng, 0);
    crtng->health = cctrl->max_health;
    add_thing_to_its_class_list(crtng);
    place_thing_in_mapwho(crtng);
    if (owner <= PLAYERS_COUNT)
    {
        set_first_creature(crtng);
    }
    set_start_state(crtng);
    add_creature_score_to_owner(crtng);
    cctrl->active_instance_id = creature_choose_first_available_instance(crtng);
    if (crstat->illuminated)
    {
        illuminate_creature(crtng);
    }
    return crtng;
}

TbBool creature_increase_level(struct Thing *thing)
{
    struct CreatureControl *cctrl = creature_control_get_from_thing(thing);
    if (creature_control_invalid(cctrl))
    {
        ERRORLOG("Invalid creature control; no action");
        return false;
    }
    struct Dungeon *dungeon = get_dungeon(thing->owner);
    if (dungeon->creature_max_level[thing->model] > cctrl->exp_level)
    {
        struct CreatureStats *crstat = creature_stats_get_from_thing(thing);
        if ((cctrl->exp_level < CREATURE_MAX_LEVEL - 1) || (crstat->grow_up != 0))
        {
            cctrl->exp_level_up = true;
            return true;
        }
    }
    return false;
}

TbBool creature_change_multiple_levels(struct Thing *thing, int count)
{
    struct CreatureControl* cctrl = creature_control_get_from_thing(thing);
    if (creature_control_invalid(cctrl))
    {
        ERRORLOG("Invalid creature control; no action");
        return false;
    }
    struct Dungeon* dungeon = get_dungeon(thing->owner);
    int k = 0;
    if (count > 0)
    {
        for (int i = 0; i < count; i++)
        {
            if (dungeon->creature_max_level[thing->model] > cctrl->exp_level)
            {
                struct CreatureStats* crstat = creature_stats_get_from_thing(thing);
                if ((cctrl->exp_level < CREATURE_MAX_LEVEL - 1) || (crstat->grow_up != 0))
                {
                    cctrl->exp_level_up = true;
                    update_creature_levels(thing);
                    k++;
                }
            }
        }
        if (k != 0)
        {
            return true;
        }
        return false;
    }
    else
    {
        remove_creature_score_from_owner(thing);
        if (cctrl->exp_level < abs(count))
        {
            set_creature_level(thing, 0);
        }
        else
        {
            set_creature_level(thing, cctrl->exp_level + count);
        }
        return true;
    }
}

/**
 * Creates creature of random evil kind, and with random experience level.
 * @param x
 * @param y
 * @param owner
 * @param max_level
 * @return
 */
TbBool create_random_evil_creature(MapCoord x, MapCoord y, PlayerNumber owner, CrtrExpLevel max_level)
{
    ThingModel crmodel;
    while (1) {
        crmodel = GAME_RANDOM(game.conf.crtr_conf.model_count) + 1;
        // Accept only evil creatures
        struct CreatureModelConfig* crconf = &game.conf.crtr_conf.model[crmodel];
        if ((crconf->model_flags & CMF_IsSpectator) != 0) {
            continue;
        }
        if ((crconf->model_flags & CMF_IsEvil) != 0) {
            break;
        }
    }
    struct Coord3d pos;
    pos.x.val = x;
    pos.y.val = y;
    pos.z.val = 0;
    struct Thing* thing = create_creature(&pos, crmodel, owner);
    if (thing_is_invalid(thing))
    {
        ERRORLOG("Cannot create evil creature %s at (%ld,%ld)",creature_code_name(crmodel),x,y);
        return false;
    }
    pos.z.val = get_thing_height_at(thing, &pos);
    if (thing_in_wall_at(thing, &pos))
    {
        delete_thing_structure(thing, 0);
        ERRORLOG("Evil creature %s at (%ld,%ld) deleted because is in wall",creature_code_name(crmodel),x,y);
        return false;
    }
    thing->mappos.x.val = pos.x.val;
    thing->mappos.y.val = pos.y.val;
    thing->mappos.z.val = pos.z.val;
    remove_first_creature(thing);
    set_first_creature(thing);
    set_start_state(thing);
    CrtrExpLevel lv = GAME_RANDOM(max_level);
    set_creature_level(thing, lv);
    return true;
}

/**
 * Creates creature of random hero kind, and with random experience level.
 * @param x
 * @param y
 * @param owner
 * @param max_level
 * @return
 */
TbBool create_random_hero_creature(MapCoord x, MapCoord y, PlayerNumber owner, CrtrExpLevel max_level)
{
  ThingModel crmodel;
  while (1) {
      crmodel = GAME_RANDOM(game.conf.crtr_conf.model_count) + 1;

      // model_count is always one higher than the last available index for creature models
      // This will allow more creature models to be added, but still catch the out-of-bounds model number.
      if (crmodel >= game.conf.crtr_conf.model_count) {
          // try again
          continue;
      }

      // Accept only evil creatures
      struct CreatureModelConfig* crconf = &game.conf.crtr_conf.model[crmodel];
      if ((crconf->model_flags & CMF_IsSpectator) != 0) {
          continue;
      }

      if ((crconf->model_flags & CMF_IsEvil) == 0) {
          //JUSTMSG("*** CREATURE MODEL NUMBER %d", (unsigned char)crmodel);
          break;
      }
  }
  struct Coord3d pos;
  pos.x.val = x;
  pos.y.val = y;
  pos.z.val = 0;
  struct Thing* thing = create_creature(&pos, crmodel, owner);
  if (thing_is_invalid(thing))
  {
      ERRORLOG("Cannot create player %d hero %s at (%ld,%ld)",(int)owner,creature_code_name(crmodel),x,y);
      return false;
  }
  pos.z.val = get_thing_height_at(thing, &pos);
  if (thing_in_wall_at(thing, &pos))
  {
      delete_thing_structure(thing, 0);
      ERRORLOG("Hero %s at (%ld,%ld) deleted because is in wall",creature_code_name(crmodel),x,y);
      return false;
  }
  thing->mappos.x.val = pos.x.val;
  thing->mappos.y.val = pos.y.val;
  thing->mappos.z.val = pos.z.val;
  remove_first_creature(thing);
  set_first_creature(thing);
//  set_start_state(thing); - simplified to the following two commands
  CrtrExpLevel lv = GAME_RANDOM(max_level);
  set_creature_level(thing, lv);
  return true;
}

/**
 * Creates a special digger specific to given player and owned by that player.
 * @param x
 * @param y
 * @param owner
 * @return
 */
struct Thing *create_owned_special_digger(MapCoord x, MapCoord y, PlayerNumber owner)
{
    ThingModel crmodel = get_players_special_digger_model(owner);
    struct Coord3d pos;
    pos.x.val = x;
    pos.y.val = y;
    pos.z.val = 0;
    struct Thing* thing = create_creature(&pos, crmodel, owner);
    if (thing_is_invalid(thing))
    {
        ERRORLOG("Cannot create creature %s at (%ld,%ld)",creature_code_name(crmodel),x,y);
        return INVALID_THING;
    }
    pos.z.val = get_thing_height_at(thing, &pos);
    if (thing_in_wall_at(thing, &pos))
    {
        delete_thing_structure(thing, 0);
        ERRORLOG("Creature %s at (%ld,%ld) deleted because is in wall",creature_code_name(crmodel),x,y);
        return INVALID_THING;
    }
    thing->mappos.x.val = pos.x.val;
    thing->mappos.y.val = pos.y.val;
    thing->mappos.z.val = pos.z.val;
    remove_first_creature(thing);
    set_first_creature(thing);
    return thing;
}

/**
 * Filter function for selecting creature which is fighting and is not affected by a specific spell.
 * A specific thing can be selected either by class, model and owner.
 *
 * @param thing Creature thing to be filtered.
 * @param param Struct with specific thing which is dragged.
 * @param maximizer Previous max value.
 * @return If returned value is greater than maximizer, then the filtering result should be updated.
 */
long player_list_creature_filter_in_fight_and_not_affected_by_spell(const struct Thing *thing, MaxTngFilterParam param, long maximizer)
{
    struct CreatureControl *cctrl = creature_control_get_from_thing(thing);
    struct SpellConfig *spconf = get_spell_config(param->num1);
    if ((cctrl->combat_flags != 0) && !creature_is_being_unconscious(thing))
    {
        if ((param->plyr_idx >= 0) && (thing->owner != param->plyr_idx))
        {
            return -1;
        }
        if (!thing_matches_model(thing, param->model_id))
        {
            return -1;
        }
        if ((param->class_id > 0) && (thing->class_id != param->class_id))
        {
            return -1;
        }
        if ((spconf->spell_flags != 0) && (creature_under_spell_effect(thing, spconf->spell_flags)))
        {
            return -1;
        }
        if (creature_is_immune_to_spell_effect(thing, spconf->spell_flags))
        {
            return -1;
        }
        return get_creature_thing_score(thing);
    }
    // If conditions are not met, return -1 to be sure thing will not be returned.
    return -1;
}

/**
 * Filter function for selecting creature which is dragging a specific thing.
 * A specific thing is selected by index.
 *
 * @param thing Creature thing to be filtered.
 * @param param Struct with specific thing which is dragged.
 * @param maximizer Previous max value.
 * @return If returned value is greater than maximizer, then the filtering result should be updated.
 */
long player_list_creature_filter_dragging_specific_thing(const struct Thing *thing, MaxTngFilterParam param, long maximizer)
{
    struct CreatureControl* cctrl = creature_control_get_from_thing(thing);
    if (param->num1 > 0)
    {
        if (cctrl->dragtng_idx == param->num1) {
            return LONG_MAX;
        }
        return -1;
    }
    ERRORLOG("No thing index to find dragging creature with");
    return -1;
}

/**
 * Filter function for selecting most experienced creature.
 *
 * @param thing Creature thing to be filtered.
 * @param param Struct with creature model, owner and GUI job to be accepted.
 * @param maximizer Previous max value.
 * @return If returned value is greater than maximizer, then the filtering result should be updated.
 */
long player_list_creature_filter_most_experienced(const struct Thing *thing, MaxTngFilterParam param, long maximizer)
{
    struct CreatureControl* cctrl = creature_control_get_from_thing(thing);
    // New 'maximizer' value. Should be at least 1; maximum is, in this case, CREATURE_MAX_LEVEL.
    CrtrExpLevel nmaxim = cctrl->exp_level + 1;
    if ( ((param->plyr_idx == -1) || (thing->owner == param->plyr_idx))
        && (thing->class_id == param->class_id)
        && ((thing_matches_model(thing,param->model_id)))
        && ((param->num1 == -1) || (get_creature_gui_job(thing) == param->num1))
        && (nmaxim > maximizer) )
    {
        return nmaxim;
    }
    // If conditions are not met, return -1 to be sure thing will not be returned.
    return -1;
}

/**
 * Filter function for selecting most experienced and pickable creature.
 *
 * @param thing Creature thing to be filtered.
 * @param param Struct with creature model, owner and GUI job to be accepted.
 * @param maximizer Previous max value.
 * @return If returned value is greater than maximizer, then the filtering result should be updated.
 */
long player_list_creature_filter_most_experienced_and_pickable1(const struct Thing *thing, MaxTngFilterParam param, long maximizer)
{
    struct CreatureControl* cctrl = creature_control_get_from_thing(thing);
    // New 'maximizer' value. Should be at least 1; maximum is, in this case, CREATURE_MAX_LEVEL.
    CrtrExpLevel nmaxim = cctrl->exp_level + 1;
    if ( ((param->plyr_idx == -1) || (thing->owner == param->plyr_idx))
        && (thing->class_id == param->class_id)
        && ((thing_matches_model(thing,param->model_id)))
        && ((param->num1 == -1) || (get_creature_gui_job(thing) == param->num1))
        && !thing_is_picked_up(thing)
        && (thing->active_state != CrSt_CreatureUnconscious) && (nmaxim > maximizer) )
    {
        if (can_thing_be_picked_up_by_player(thing, param->plyr_idx))
        {
            return nmaxim;
        }
    }
    // If conditions are not met, return -1 to be sure thing will not be returned.
    return -1;
}

/**
 * Filter function for selecting most experienced and "pickable2" creature.
 *
 * @param thing Creature thing to be filtered.
 * @param param Struct with creature model, owner and GUI job to be accepted.
 * @param maximizer Previous max value.
 * @return If returned value is greater than maximizer, then the filtering result should be updated.
 */
long player_list_creature_filter_most_experienced_and_pickable2(const struct Thing *thing, MaxTngFilterParam param, long maximizer)
{
    struct CreatureControl* cctrl = creature_control_get_from_thing(thing);
    // New 'maximizer' value. Should be at least 1; maximum is, in this case, CREATURE_MAX_LEVEL.
    CrtrExpLevel nmaxim = cctrl->exp_level + 1;
    if ( ((param->plyr_idx == -1) || (thing->owner == param->plyr_idx))
        && (thing->class_id == param->class_id)
        && ((thing_matches_model(thing,param->model_id)))
        && ((param->num1 == -1) || (get_creature_gui_job(thing) == param->num1))
        && !thing_is_picked_up(thing)
        && (thing->active_state != CrSt_CreatureUnconscious) && (nmaxim > maximizer) )
    {
        if (can_thing_be_picked_up2_by_player(thing, param->plyr_idx))
        {
            return nmaxim;
        }
    }
    // If conditions are not met, return -1 to be sure thing will not be returned.
    return -1;
}

/**
 * Filter function for selecting least experienced creature.
 *
 * @param thing Creature thing to be filtered.
 * @param param Struct with creature model, owner and GUI job to be accepted.
 * @param maximizer Previous max value.
 * @return If returned value is greater than maximizer, then the filtering result should be updated.
 */
long player_list_creature_filter_least_experienced(const struct Thing *thing, MaxTngFilterParam param, long maximizer)
{
    struct CreatureControl* cctrl = creature_control_get_from_thing(thing);
    // New 'maximizer' value. Should be at least 1; maximum is, in this case, CREATURE_MAX_LEVEL.
    CrtrExpLevel nmaxim = CREATURE_MAX_LEVEL - cctrl->exp_level;
    if ( ((param->plyr_idx == -1) || (thing->owner == param->plyr_idx))
      && (thing->class_id == param->class_id)
      && ((thing_matches_model(thing,param->model_id)))
      && ((param->num1 == -1) || (get_creature_gui_job(thing) == param->num1))
      && (nmaxim > maximizer) )
    {
        return nmaxim;
    }
    // If conditions are not met, return -1 to be sure thing will not be returned.
    return -1;
}

/**
 * Filter function for selecting least experienced and pickable creature.
 *
 * @param thing Creature thing to be filtered.
 * @param param Struct with creature model, owner and GUI job to be accepted.
 * @param maximizer Previous max value.
 * @return If returned value is greater than maximizer, then the filtering result should be updated.
 */
long player_list_creature_filter_least_experienced_and_pickable1(const struct Thing *thing, MaxTngFilterParam param, long maximizer)
{
    struct CreatureControl* cctrl = creature_control_get_from_thing(thing);
    // New 'maximizer' value. Should be at least 1; maximum is, in this case, CREATURE_MAX_LEVEL.
    CrtrExpLevel nmaxim = CREATURE_MAX_LEVEL - cctrl->exp_level;
    if ( ((param->plyr_idx == -1) || (thing->owner == param->plyr_idx))
      && (thing->class_id == param->class_id)
      && ((thing_matches_model(thing,param->model_id)))
      && ((param->num1 == -1) || (get_creature_gui_job(thing) == param->num1))
      && !thing_is_picked_up(thing)
      && (thing->active_state != CrSt_CreatureUnconscious) && (nmaxim > maximizer) )
    {
      if (can_thing_be_picked_up_by_player(thing, param->plyr_idx))
      {
        return nmaxim;
      }
    }
    // If conditions are not met, return -1 to be sure thing will not be returned.
    return -1;
}

/**
 * Filter function for selecting least experienced and "pickable2" creature.
 *
 * @param thing Creature thing to be filtered.
 * @param param Struct with creature model, owner and GUI job to be accepted.
 * @param maximizer Previous max value.
 * @return If returned value is greater than maximizer, then the filtering result should be updated.
 */
long player_list_creature_filter_least_experienced_and_pickable2(const struct Thing *thing, MaxTngFilterParam param, long maximizer)
{
    struct CreatureControl* cctrl = creature_control_get_from_thing(thing);
    // New 'maximizer' value. Should be at least 1; maximum is, in this case, CREATURE_MAX_LEVEL.
    CrtrExpLevel nmaxim = CREATURE_MAX_LEVEL - cctrl->exp_level;
    if ( ((param->plyr_idx == -1) || (thing->owner == param->plyr_idx))
      && (thing->class_id == param->class_id)
      && ((thing_matches_model(thing,param->model_id)))
      && ((param->num1 == -1) || (get_creature_gui_job(thing) == param->num1))
      && !thing_is_picked_up(thing)
      && (thing->active_state != CrSt_CreatureUnconscious) && (nmaxim > maximizer) )
    {
      if (can_thing_be_picked_up2_by_player(thing, param->plyr_idx))
      {
        return nmaxim;
      }
    }
    // If conditions are not met, return -1 to be sure thing will not be returned.
    return -1;
}

/**
 * Filter function for selecting first creature with given GUI Job.
 *
 * @param thing Creature thing to be filtered.
 * @param param Struct with creature model, owner and GUI Job to be accepted.
 * @param maximizer Previous max value.
 * @return If returned value is greater than maximizer, then the filtering result should be updated.
 */
long player_list_creature_filter_of_gui_job(const struct Thing *thing, MaxTngFilterParam param, long maximizer)
{
    if ( ((param->plyr_idx == -1) || (thing->owner == param->plyr_idx))
      && (thing->class_id == param->class_id)
      && ((thing_matches_model(thing,param->model_id)))
      && ((param->num1 == -1) || (get_creature_gui_job(thing) == param->num1))) // job_idx
    {
        // New 'maximizer' equal to MAX_LONG will stop the sweeping
        // and return this thing immediately.
        return LONG_MAX;
    }
    // If conditions are not met, return -1 to be sure thing will not be returned.
    return -1;
}

/**
 * Filter function for selecting first pickable creature with given GUI Job.
 *
 * @param thing Creature thing to be filtered.
 * @param param Struct with creature model, owner and GUI Job to be accepted.
 * @param maximizer Previous max value.
 * @return If returned value is greater than maximizer, then the filtering result should be updated.
 */
long player_list_creature_filter_of_gui_job_and_pickable1(const struct Thing *thing, MaxTngFilterParam param, long maximizer)
{
    if ( ((param->plyr_idx == -1) || (thing->owner == param->plyr_idx))
      && (thing->class_id == param->class_id)
      && ((thing_matches_model(thing,param->model_id)))
      && !thing_is_picked_up(thing)
      && ((param->num1 == -1) || (get_creature_gui_job(thing) == param->num1)) // job_idx
      && (thing->active_state != CrSt_CreatureUnconscious) )
    {
      if (can_thing_be_picked_up_by_player(thing, param->plyr_idx))
      {
          // New 'maximizer' equal to MAX_LONG will stop the sweeping
          // and return this thing immediately.
          return LONG_MAX;
      }
    }
    // If conditions are not met, return -1 to be sure thing will not be returned.
    return -1;
}

/**
 * Filter function for selecting first 'pickable2' creature with given GUI state.
 *
 * @param thing Creature thing to be filtered.
 * @param param Struct with creature model, owner and GUI state to be accepted.
 * @param maximizer Previous max value.
 * @return If returned value is greater than maximizer, then the filtering result should be updated.
 */
long player_list_creature_filter_of_gui_job_and_pickable2(const struct Thing *thing, MaxTngFilterParam param, long maximizer)
{
    if ( ((param->plyr_idx == -1) || (thing->owner == param->plyr_idx))
      && (thing->class_id == param->class_id)
      && ((thing_matches_model(thing,param->model_id)))
      && !thing_is_picked_up(thing)
      && ((param->num1 == -1) || (get_creature_gui_job(thing) == param->num1))
      && (thing->active_state != CrSt_CreatureUnconscious) )
    {
      if (can_thing_be_picked_up2_by_player(thing, param->plyr_idx))
      {
          // New 'maximizer' equal to MAX_LONG will stop the sweeping
          // and return this thing immediately.
          return LONG_MAX;
      }
    }
    // If conditions are not met, return -1 to be sure thing will not be returned.
    return -1;
}

/**
 * Returns a creature in fight which gives highest score value.
 * @return The thing in fight, or invalid thing if not found.
 */
struct Thing *find_players_highest_score_creature_in_fight_not_affected_by_spell(PlayerNumber plyr_idx, SpellKind spell_kind)
{
    struct Dungeon* dungeon = get_players_num_dungeon(plyr_idx);
    struct CompoundTngFilterParam param;
    param.plyr_idx = -1;
    param.class_id = 0;
    param.model_id = CREATURE_ANY;
    param.num1 = spell_kind;
    Thing_Maximizer_Filter filter = player_list_creature_filter_in_fight_and_not_affected_by_spell;
    struct Thing* creatng = get_player_list_creature_with_filter(dungeon->creatr_list_start, filter, &param);
    if (thing_is_invalid(creatng)) {
        creatng = get_player_list_creature_with_filter(dungeon->digger_list_start, filter, &param);
    }
    return creatng;
}

/**
 * Returns a creature who is dragging given thing.
 * @param dragtng The thing being dragged.
 * @return The thing which is dragging, or invalid thing if not found.
 */
struct Thing *find_creature_dragging_thing(const struct Thing *dragtng)
{
    SYNCDBG(19,"Starting");
    Thing_Maximizer_Filter filter = player_list_creature_filter_dragging_specific_thing;
    struct CompoundTngFilterParam param;
    param.class_id = TCls_Creature;
    param.model_id = CREATURE_ANY;
    param.plyr_idx = -1;
    param.num1 = dragtng->index;
    param.num2 = -1;
    param.num3 = -1;
    return get_nth_thing_of_class_with_filter(filter, &param, 0);
}

/**
 * Returns highest level creature of given kind which is owned by given player.
 * @param breed_idx The creature kind index, or -1 if all special diggers are to be accepted.
 * @param pick_check Changes the check function which determines whether the creature is pickable.
 * @return
 */
struct Thing *find_players_highest_level_creature_of_breed_and_gui_job(long crmodel, long job_idx, PlayerNumber plyr_idx, unsigned char pick_check)
{
    Thing_Maximizer_Filter filter;
    struct Dungeon* dungeon = get_players_num_dungeon(plyr_idx);
    struct CompoundTngFilterParam param;
    param.plyr_idx = plyr_idx;
    param.class_id = TCls_Creature;
    param.model_id = crmodel;
    param.num1 = job_idx;
    switch (pick_check)
    {
    default:
        WARNLOG("Invalid check selection, %d",(int)pick_check);
        // fall through
    case 0:
        filter = player_list_creature_filter_most_experienced;
        break;
    case 1:
        filter = player_list_creature_filter_most_experienced_and_pickable1;
        break;
    case 2:
        filter = player_list_creature_filter_most_experienced_and_pickable2;
        break;
    }
    TbBool is_spec_digger = (crmodel > 0) && creature_kind_is_for_dungeon_diggers_list(plyr_idx, crmodel);
    struct Thing* thing = INVALID_THING;
    if ((!is_spec_digger) || (crmodel == CREATURE_ANY))
    {
        thing = get_player_list_creature_with_filter(dungeon->creatr_list_start, filter, &param);
    }
    if (((is_spec_digger) || (crmodel == CREATURE_ANY)) && thing_is_invalid(thing))
    {
        thing = get_player_list_creature_with_filter(dungeon->digger_list_start, filter, &param);
    }
    return thing;
}

/**
 * Returns lowest level creature of given kind which is owned by given player.
 * @param breed_idx The creature kind index, or -1 if all are to be accepted.
 * @param pick_check Changes the check function which determines whether the creature is pickable.
 * @return
 */
struct Thing *find_players_lowest_level_creature_of_breed_and_gui_job(long crmodel, long job_idx, PlayerNumber plyr_idx, unsigned char pick_check)
{
    Thing_Maximizer_Filter filter;
    struct Dungeon* dungeon = get_players_num_dungeon(plyr_idx);
    struct CompoundTngFilterParam param;
    param.plyr_idx = plyr_idx;
    param.class_id = TCls_Creature;
    param.model_id = crmodel;
    param.num1 = job_idx;
    switch (pick_check)
    {
    default:
        WARNLOG("Invalid check selection, %d",(int)pick_check);
        // fall through
    case 0:
        filter = player_list_creature_filter_least_experienced;
        break;
    case 1:
        filter = player_list_creature_filter_least_experienced_and_pickable1;
        break;
    case 2:
        filter = player_list_creature_filter_least_experienced_and_pickable2;
        break;
    }
    TbBool is_spec_digger = (crmodel > 0) && creature_kind_is_for_dungeon_diggers_list(plyr_idx, crmodel);
    struct Thing* thing = INVALID_THING;
    if ((!is_spec_digger) || (crmodel == CREATURE_ANY) || (crmodel == CREATURE_NOT_A_DIGGER))
    {
        thing = get_player_list_creature_with_filter(dungeon->creatr_list_start, filter, &param);
    }
    if (((is_spec_digger) || (crmodel == CREATURE_ANY) || (crmodel == CREATURE_DIGGER)) && thing_is_invalid(thing))
    {
        thing = get_player_list_creature_with_filter(dungeon->digger_list_start, filter, &param);
    }
    return thing;
}

/**
 * Returns first creature of given kind which is doing given job and is owned by given player.
 * @param breed_idx The creature kind index, or -1 if all special diggers are to be accepted.
 * @param job_idx Creature GUI job, or -1 if all jobs are to be accepted.
 * @param pick_check Changes the check function which determines whether the creature is pickable.
 * @return
 */
struct Thing *find_players_first_creature_of_breed_and_gui_job(long crmodel, long job_idx, PlayerNumber plyr_idx, unsigned char pick_check)
{
    Thing_Maximizer_Filter filter;
    SYNCDBG(5,"Searching for model %d, GUI job %d",(int)crmodel,(int)job_idx);
    struct Dungeon* dungeon = get_players_num_dungeon(plyr_idx);
    struct CompoundTngFilterParam param;
    param.plyr_idx = plyr_idx;
    param.class_id = TCls_Creature;
    param.model_id = crmodel;
    param.num1 = job_idx;
    switch (pick_check)
    {
    default:
        WARNLOG("Invalid check selection, %d",(int)pick_check);
        // fall through
    case 0:
        filter = player_list_creature_filter_of_gui_job;
        break;
    case 1:
        filter = player_list_creature_filter_of_gui_job_and_pickable1;
        break;
    case 2:
        filter = player_list_creature_filter_of_gui_job_and_pickable2;
        break;
    }
    TbBool is_spec_digger = (crmodel > 0) && creature_kind_is_for_dungeon_diggers_list(plyr_idx, crmodel);
    struct Thing* thing = INVALID_THING;
    if ((!is_spec_digger) || (crmodel == CREATURE_ANY))
    {
        thing = get_player_list_creature_with_filter(dungeon->creatr_list_start, filter, &param);
    }
    if (((is_spec_digger) || (crmodel == CREATURE_ANY) || (crmodel == CREATURE_DIGGER)) && thing_is_invalid(thing))
    {
        thing = get_player_list_creature_with_filter(dungeon->digger_list_start, filter, &param);
    }
    return thing;
}

/**
 * Gives next creature of given kind and GUI job which belongs to given player.
 *
 * @param breed_idx The creature kind index, or -1 if all special diggers are to be accepted.
 * @param job_idx Creature GUI job, or -1 if all jobs are to be accepted.
 * @param plyr_idx Player to whom the thing should belong to.
 * @param pick_check Changes the check function which determines whether the creature is pickable.
 * @return
 */
struct Thing *find_players_next_creature_of_breed_and_gui_job(long crmodel, long job_idx, PlayerNumber plyr_idx, unsigned char pick_flags)
{
    SYNCDBG(5,"Searching for model %d, GUI job %d",(int)crmodel,(int)job_idx);
    struct Thing* thing = INVALID_THING;
    struct Dungeon* dungeon = get_players_num_dungeon(plyr_idx);
    /* Check if we should start the search with a creature after last one, not from start of the list */
    if ((pick_flags & TPF_OrderedPick) == 0)
    {
        long i;
        if (crmodel != CREATURE_ANY)
        {
            i = dungeon->selected_creatures_of_model[crmodel];
            thing = thing_get(i);
            // If the index is invalid, don't try to use it
            if (!thing_exists(thing) || !thing_is_creature(thing) || (thing->model != crmodel) || (thing->owner != plyr_idx))
            {
                dungeon->selected_creatures_of_model[crmodel] = 0;
                thing = INVALID_THING;
            }
        } else
        if (job_idx != -1)
        {
            i = dungeon->selected_creatures_of_gui_job[job_idx];
            thing = thing_get(i);
            // If the index is invalid, don't try to use it
            if (!thing_exists(thing) || !thing_is_creature(thing) ||  (thing->owner != plyr_idx))
            {
                dungeon->selected_creatures_of_gui_job[job_idx] = 0;
                thing = INVALID_THING;
            }
        }
    }
    // If the thing previously picked up seem right, allow next creature to be checked first
    if (!thing_is_invalid(thing))
    {
        struct CreatureControl* cctrl = creature_control_get_from_thing(thing);
        if ((pick_flags & TPF_ReverseOrder) != 0)
        {
            thing = thing_get(cctrl->players_prev_creature_idx);
        } else
        {
            thing = thing_get(cctrl->players_next_creature_idx);
        }
    }

    /* If requested ordered pick, get either highest or lowest level creature */
    if ((pick_flags & TPF_OrderedPick) != 0)
    {
        if ((pick_flags & TPF_ReverseOrder) != 0)
        {
            thing = find_players_lowest_level_creature_of_breed_and_gui_job(crmodel, job_idx, plyr_idx, (pick_flags & TPF_PickableCheck) ? 1 : 2);
        } else
        {
            thing = find_players_highest_level_creature_of_breed_and_gui_job(crmodel, job_idx, plyr_idx, (pick_flags & TPF_PickableCheck) ? 1 : 2);
        }
    } else
    /* If filtering is unordered, use the index of previous creature */
    if (!thing_is_invalid(thing))
    {
        struct CompoundTngFilterParam param;
        param.plyr_idx = plyr_idx;
        param.class_id = TCls_Creature;
        param.model_id = crmodel;
        param.num1 = job_idx;
        Thing_Maximizer_Filter filter;
        if ((pick_flags & TPF_PickableCheck) != 0)
        {
            filter = player_list_creature_filter_of_gui_job_and_pickable1;
        } else
        {
            filter = player_list_creature_filter_of_gui_job_and_pickable2;
        }
        thing = get_player_list_creature_with_filter(thing->index, filter, &param);
    }
    // If nothing found yet, use an algorithm which returns a first match
    if (thing_is_invalid(thing))
    {
        thing = find_players_first_creature_of_breed_and_gui_job(crmodel, job_idx, plyr_idx, (pick_flags & TPF_PickableCheck) ? 1 : 2);
    }
    // If no matches were found, then there are simply no matching creatures
    if (thing_is_invalid(thing))
    {
        return INVALID_THING;
    }
    // Remember the creature we've found
    if (crmodel != CREATURE_ANY)
    {
        if (thing->model != crmodel) {
            ERRORLOG("Searched for model %d, but found %d.",(int)crmodel,(int)thing->model);
        }
        dungeon->selected_creatures_of_model[thing->model] = thing->index;
    }
    if (job_idx != -1)
    {
        if (get_creature_gui_job(thing) != job_idx) {
            ERRORLOG("Searched for GUI job %d, but found %d.",(int)job_idx,(int)get_creature_gui_job(thing));
        }
        dungeon->selected_creatures_of_gui_job[get_creature_gui_job(thing)] = thing->index;
    }
    return thing;
}

struct Thing *pick_up_creature_of_model_and_gui_job(long crmodel, long job_idx, PlayerNumber plyr_idx, unsigned char pick_flags)
{
    struct Thing* thing = find_players_next_creature_of_breed_and_gui_job(crmodel, job_idx, plyr_idx, pick_flags);
    if (thing_is_invalid(thing))
    {
        SYNCDBG(2,"Can't find creature of model %d and GUI job %d.",(int)crmodel,(int)job_idx);
        return INVALID_THING;
    }
    struct Dungeon* dungeon = get_dungeon(plyr_idx);
    if (crmodel < game.conf.crtr_conf.model_count)
    {
        if ((job_idx == -1) || (((job_idx & 0x03) <= 2) && dungeon->guijob_all_creatrs_count[crmodel][job_idx & 0x03]))
        {
            set_players_packet_action(get_player(plyr_idx), PckA_UsePwrHandPick, thing->index, 0, 0, 0);
        }
    } else
    if (crmodel == CREATURE_ANY)
    {
        set_players_packet_action(get_player(plyr_idx), PckA_UsePwrHandPick, thing->index, 0, 0, 0);
    } else
    {
        ERRORLOG("Creature model %d out of range.",(int)crmodel);
    }
    return thing;
}

/**
 *
 * @param crmodel
 * @param job_idx
  * @param pick_flags
 * @note originally was go_to_next_creature_of_breed_and_job()
 */
void go_to_next_creature_of_model_and_gui_job(long crmodel, long job_idx, unsigned char pick_flags)
{
    struct Thing* creatng = find_players_next_creature_of_breed_and_gui_job(crmodel, job_idx, my_player_number, pick_flags);
    if (!thing_is_invalid(creatng))
    {
        struct PlayerInfo* player = get_my_player();
        set_players_packet_action(player, PckA_ZoomToPosition, creatng->mappos.x.val, creatng->mappos.y.val, 0, 0);
    }
}

TbBool creature_is_doing_job_in_room_role(const struct Thing *creatng, RoomRole rrole)
{
    {
        // Check if we're just starting a job related to that room
        CrtrStateId pvstate = get_creature_state_besides_interruptions(creatng);
        CrtrStateId nxstate = get_initial_state_for_job(get_job_for_room_role(rrole, JoKF_None, Job_NULL));
        if ((pvstate != CrSt_Unused) && (pvstate == nxstate)) {
            return true;
        }
    }
    {
        // Check if we're already working in that room kind
        struct Room* room = get_room_creature_works_in(creatng);
        if (!room_is_invalid(room)) {
            return ((get_room_roles(room->kind) & rrole) != 0);
        }
    }
    return false;
}

long player_list_creature_filter_needs_to_be_placed_in_room_for_job(const struct Thing *thing, MaxTngFilterParam param, long maximizer)
{
    SYNCDBG(19,"Starting for %s index %d owner %d",thing_model_name(thing),(int)thing->index,(int)thing->owner);
    struct Computer2* comp = (struct Computer2*)(param->ptr1);
    struct Dungeon* dungeon = comp->dungeon;
    if (!can_thing_be_picked_up_by_player(thing, dungeon->owner)) {
        return -1;
    }
    if (creature_is_being_dropped(thing)) {
        return -1;
    }
    struct CreatureControl* cctrl = creature_control_get_from_thing(thing);
    struct CreatureStats* crstat = creature_stats_get_from_thing(thing);

    // If the creature is too angry to help it
    if (creature_is_doing_anger_job(thing) || anger_is_creature_livid(thing))
    {
        // If the creature is not running free, then leave it where it is
        if (creature_is_kept_in_prison(thing) ||
            creature_is_being_tortured(thing) ||
            creature_is_being_sacrificed(thing)) {
            return -1;
        }
        // Try torturing it
        if (player_has_room_of_role(dungeon->owner, get_room_role_for_job(Job_PAINFUL_TORTURE)))
        {
            param->num2 = Job_PAINFUL_TORTURE;
            return LONG_MAX;
        }
        // Or putting in prison
        if (player_has_room_of_role(dungeon->owner, get_room_role_for_job(Job_CAPTIVITY)))
        {
            param->num2 = Job_CAPTIVITY;
            return LONG_MAX;
        }
        // If we can't, then just let it leave the dungeon
        if (player_has_room_of_role(dungeon->owner, get_room_role_for_job(Job_EXEMPT)))
        {
            param->num2 = Job_EXEMPT;
            return LONG_MAX;
        }
    }

    HitPoints health_permil = get_creature_health_permil(thing);
    // If it's angry but not furious, or has lost health due to disease, then should be placed in temple.
    if ((anger_is_creature_angry(thing)
    || (creature_under_spell_effect(thing, CSAfF_Disease) && (health_permil <= (game.conf.rules.computer.disease_to_temple_pct * 10))))
    && creature_can_do_job_for_player(thing, dungeon->owner, Job_TEMPLE_PRAY, JobChk_None))
    {
        // If already at temple, then don't do anything
        if (creature_is_doing_temple_pray_activity(thing))
            return -1;
        if (player_has_room_of_role(dungeon->owner, get_room_role_for_job(Job_TEMPLE_PRAY)))
        {
            param->num2 = Job_TEMPLE_PRAY;
            return LONG_MAX;
        }
    }

    // If the creature require healing, then drop it to lair. When in combat, try to cast heal first.
    if (cctrl->combat_flags)
    {
        // Simplified algorithm when creature is in combat
        if (creature_requires_healing(thing))
        {
            // If already at lair, then don't do anything
            if (!creature_is_doing_lair_activity(thing))
            {
                // cast heal if we can, don't always use max level to appear lifelike
                CrtrExpLevel spell_level = PLAYER_RANDOM(dungeon->owner, 4) + 5;
                if (computer_able_to_use_power(comp, PwrK_HEALCRTR, spell_level, 1))
                {
                    if (try_game_action(comp, dungeon->owner, GA_UsePwrHealCrtr, spell_level, thing->mappos.x.stl.num, thing->mappos.y.stl.num, thing->index, 1) > Lb_OK)
                    {
                        return LONG_MAX;
                    } else
                    {
                        return -1;
                    }
                } else
                // otherwise, put it into room we want
                {
                    if (creature_can_do_healing_sleep(thing))
                    {
                        if (player_has_room_of_role(dungeon->owner, get_room_role_for_job(Job_TAKE_SLEEP)))
                        {
                            param->num2 = Job_TAKE_SLEEP;
                            return LONG_MAX;
                        }
                    }
                }
            }
        }
        return -1;
    } else
    {
        if (creature_can_do_healing_sleep(thing))
        {
            // Be more careful when not in combat
            if ((health_permil < 1000*crstat->heal_threshold/256) || !creature_has_lair_room(thing))
            {
                // If already at lair, then don't do anything
                if (creature_is_doing_lair_activity(thing))
                    return -1;
                // don't force it to lair if it wants to eat or take salary
                if (creature_is_doing_garden_activity(thing) || creature_is_taking_salary_activity(thing))
                    return -1;
                // otherwise, put it into room we want
                if (player_has_room_of_role(dungeon->owner, get_room_role_for_job(Job_TAKE_SLEEP)))
                {
                    param->num2 = Job_TAKE_SLEEP;
                    return LONG_MAX;
                }
            }
        }
    }

    // If creature is hungry, place it at garden
    if (hunger_is_creature_hungry(thing))
    {
        // If already at garden, then don't do anything
        if (creature_is_doing_garden_activity(thing))
            return -1;
        // don't force it if it wants to take salary
        if (creature_is_taking_salary_activity(thing))
            return -1;
        // otherwise, put it into room we want
        if (player_has_room_of_role(dungeon->owner, get_room_role_for_job(Job_TAKE_FEED)))
        {
            param->num2 = Job_TAKE_FEED;
            return LONG_MAX;
        }
    }

    // If creature wants salary, let it go get the gold
    if ( cctrl->paydays_owed )
    {
        // If already taking salary, then don't do anything
        if (creature_is_taking_salary_activity(thing))
            return -1;
        if (player_has_room_of_role(dungeon->owner, get_room_role_for_job(Job_TAKE_SALARY)))
        {
            param->num2 = Job_TAKE_SALARY;
            return LONG_MAX;
        }
    }

    TbBool force_state_reset = false;
    // Creatures may have primary jobs other than training, or selected when there was no possibility to train
    // Make sure they are re-assigned sometimes
    if (creature_could_be_placed_in_better_room(comp, thing))
    {
        force_state_reset = true;
    }

    // Get other rooms the creature may work in
    if (creature_state_is_unset(thing) || force_state_reset)
    {
        CreatureJob new_job = get_job_to_place_creature_in_room(comp, thing);
        // Make sure the place we've selected is not the same as the one creature works in now
        if (!creature_is_doing_job_in_room_role(thing, get_room_role_for_job(new_job)))
        {
            param->num2 = new_job;
            return LONG_MAX;
        }
    }
    return -1;
}

struct Thing *create_footprint_sine(struct Coord3d *crtr_pos, unsigned short phase, short nfoot, unsigned short model, unsigned short owner)
{
  struct Coord3d pos;
  pos.x.val = crtr_pos->x.val;
  pos.y.val = crtr_pos->y.val;
  pos.z.val = crtr_pos->z.val;
  unsigned int i;
  switch (nfoot)
  {
  case 1:
      i = (phase - 512);
      pos.x.val += distance_with_angle_to_coord_x(64, i);
      pos.y.val += distance_with_angle_to_coord_y(64, i);
      return create_thing(&pos, TCls_EffectElem, model, owner, -1);
  case 2:
      i = (phase - 512);
      pos.x.val -= distance_with_angle_to_coord_x(64, i);
      pos.y.val -= distance_with_angle_to_coord_y(64, i);
      return create_thing(&pos, TCls_EffectElem, model, owner, -1);
  }
  return INVALID_THING;
}

void place_bloody_footprint(struct Thing *thing)
{
    struct CreatureControl* cctrl = creature_control_get_from_thing(thing);
    if (creature_control_invalid(cctrl))
    {
        ERRORLOG("Invalid creature control; no action");
        return;
    }
    short nfoot = get_foot_creature_has_down(thing);
    struct Thing* footng = create_footprint_sine(&thing->mappos, thing->move_angle_xy, nfoot, TngEffElm_Blood4, thing->owner);
    if (!thing_is_invalid(footng))
    {
        cctrl->bloody_footsteps_turns--;
    }
}

TbBool update_controlled_creature_movement(struct Thing *thing)
{
    struct CreatureControl* cctrl = creature_control_get_from_thing(thing);
    TbBool upd_done = false;
    if ((thing->movement_flags & TMvF_Flying) != 0)
    {
        if (cctrl->move_speed != 0)
        {
            cctrl->moveaccel.x.val = distance3d_with_angles_to_coord_x(cctrl->move_speed, thing->move_angle_xy, thing->move_angle_z);
            cctrl->moveaccel.y.val = distance3d_with_angles_to_coord_y(cctrl->move_speed, thing->move_angle_xy, thing->move_angle_z);
            cctrl->moveaccel.z.val = distance_with_angle_to_coord_z(cctrl->move_speed, thing->move_angle_z);
        }
        if (cctrl->orthogn_speed != 0)
        {
            cctrl->moveaccel.x.val += distance_with_angle_to_coord_x(cctrl->orthogn_speed, thing->move_angle_xy - LbFPMath_PI/2);
            cctrl->moveaccel.y.val += distance_with_angle_to_coord_y(cctrl->orthogn_speed, thing->move_angle_xy - LbFPMath_PI/2);
        }
    } else
    {
        if (cctrl->move_speed != 0)
        {
            cctrl->moveaccel.x.val = distance_with_angle_to_coord_x(cctrl->move_speed, thing->move_angle_xy);
            cctrl->moveaccel.y.val = distance_with_angle_to_coord_y(cctrl->move_speed, thing->move_angle_xy);
            upd_done = true;
        }
        if (cctrl->orthogn_speed != 0)
        {
            cctrl->moveaccel.x.val += distance_with_angle_to_coord_x(cctrl->orthogn_speed, thing->move_angle_xy - LbFPMath_PI/2);
            cctrl->moveaccel.y.val += distance_with_angle_to_coord_y(cctrl->orthogn_speed, thing->move_angle_xy - LbFPMath_PI/2);
            upd_done = true;
        }
    }
    return upd_done;
}

TbBool update_flight_altitude_towards_typical(struct Thing *thing)
{
    struct CreatureControl* cctrl = creature_control_get_from_thing(thing);
    struct Coord3d nxpos;
    nxpos.x.val = thing->mappos.x.val + cctrl->moveaccel.x.val;
    nxpos.y.val = thing->mappos.y.val + cctrl->moveaccel.y.val;
    nxpos.z.val = subtile_coord(1,0);
    MapCoord floor_height, ceiling_height;
    get_floor_and_ceiling_height_under_thing_at(thing, &nxpos, &floor_height, &ceiling_height);
    MapCoordDelta thing_curr_alt = thing->mappos.z.val;
    SYNCDBG(16,"The height for %s index %d owner %d must fit between %d and %d, now is %d",thing_model_name(thing),(int)thing->index,(int)thing->owner,(int)floor_height,(int)ceiling_height,(int)thing_curr_alt);
    MoveSpeed max_speed = cctrl->max_speed / 8;
    if (max_speed < 1)
        max_speed = 1;
    MapCoordDelta i = floor_height + NORMAL_FLYING_ALTITUDE;
    MapCoordDelta max_pos_to_ceiling = ceiling_height - thing->clipbox_size_z;
    if ((floor_height < max_pos_to_ceiling) && (i > max_pos_to_ceiling))
        i = max_pos_to_ceiling;
    i -= thing_curr_alt;
    if (i > 0)
    {
        if (i >= max_speed)
            i = max_speed;
        cctrl->moveaccel.z.val += i;
        return true;
    }
    else if (i < 0)
    {
        i = -i;
        if (i >= max_speed)
            i = max_speed;
        cctrl->moveaccel.z.val -= i;
        return true;
    }
    return false;
}

short update_creature_movements(struct Thing *thing)
{
    SYNCDBG(18,"Starting");
    struct CreatureControl* cctrl = creature_control_get_from_thing(thing);
    if (creature_control_invalid(cctrl))
    {
        ERRORLOG("Invalid creature control; no action");
        return false;
    }
    short upd_done = 0;
    if (cctrl->stateblock_flags != 0)
    {
        upd_done = 1;
        cctrl->moveaccel.x.val = 0;
        cctrl->moveaccel.y.val = 0;
        cctrl->moveaccel.z.val = 0;
        cctrl->move_speed = 0;
        cctrl->flgfield_2 &= ~TF2_Unkn01;
    } else
    {
      if ((thing->alloc_flags & TAlF_IsControlled) != 0)
      {
          if (update_controlled_creature_movement(thing)) {
              upd_done = 1;
          }
      } else
      if ((cctrl->flgfield_2 & TF2_Unkn01) != 0)
      {
          upd_done = 1;
          cctrl->flgfield_2 &= ~TF2_Unkn01;
      } else
      if (cctrl->move_speed != 0)
      {
          upd_done = 1;
          cctrl->moveaccel.x.val = distance_with_angle_to_coord_x(cctrl->move_speed, thing->move_angle_xy);
          cctrl->moveaccel.y.val = distance_with_angle_to_coord_y(cctrl->move_speed, thing->move_angle_xy);
          cctrl->moveaccel.z.val = 0;
      }
      if (((thing->movement_flags & TMvF_Flying) != 0) && ((thing->alloc_flags & TAlF_IsControlled) == 0))
      {
          if (update_flight_altitude_towards_typical(thing)) {
              upd_done = 1;
          }
      }
    }
    SYNCDBG(19,"Finished for %s index %d with acceleration (%d,%d,%d)",thing_model_name(thing),
        (int)thing->index,(int)cctrl->moveaccel.x.val,(int)cctrl->moveaccel.y.val,(int)cctrl->moveaccel.z.val);
    if (upd_done) {
        return true;
    } else {
        return ((cctrl->moveaccel.x.val != 0) || (cctrl->moveaccel.y.val != 0) || (cctrl->moveaccel.z.val != 0));
    }
}

void check_for_creature_escape_from_lava(struct Thing *thing)
{
    if (((thing->alloc_flags & TAlF_IsControlled) == 0) && ((thing->movement_flags & TMvF_IsOnLava) != 0))
    {
        struct CreatureStats* crstat = creature_stats_get_from_thing(thing);
        if (crstat->hurt_by_lava > 0)
        {
            struct CreatureControl* cctrl = creature_control_get_from_thing(thing);
            if ((!creature_is_escaping_death(thing)) && (cctrl->lava_escape_since + 64 < game.play_gameturn))
            {
                cctrl->lava_escape_since = game.play_gameturn;
                if (cleanup_current_thing_state(thing))
                {
                    if (setup_move_off_lava(thing))
                    {
                        thing->continue_state = CrSt_CreatureEscapingDeath;
                    }
                    else
                    {
                        set_start_state(thing);
                    }
                }
            }
      }
    }
}

/**
 * Get's an effect element for a footstep.
 */
ThingModel get_footstep_effect_element(struct Thing* thing)
{
    static const unsigned char tileset_footstep_textures[TEXTURE_VARIATIONS_COUNT] =
    { TngEffElm_None,       TngEffElm_None,         TngEffElm_IceMelt3,     TngEffElm_None,
      TngEffElm_None,       TngEffElm_None,         TngEffElm_None,         TngEffElm_None,
      TngEffElm_StepSand,   TngEffElm_StepGypsum,   TngEffElm_None,         TngEffElm_None,
      TngEffElm_None,       TngEffElm_None,         TngEffElm_None,         TngEffElm_None
    };

    short texture;
        unsigned char ext_txtr = gameadd.slab_ext_data[get_slab_number(subtile_slab(thing->mappos.x.stl.num), subtile_slab(thing->mappos.y.stl.num))];
    if (ext_txtr == 0)
    {
        // Default map texture
        texture = game.texture_id;
    }
    else
    {
        // Slab specific texture
        texture = ext_txtr - 1;
    }

    return tileset_footstep_textures[texture];
}

void process_creature_leave_footsteps(struct Thing *thing)
{
    struct Thing *footng;
    short nfoot;
    struct CreatureControl* cctrl = creature_control_get_from_thing(thing);
    if (flag_is_set(thing->movement_flags,TMvF_IsOnWater))
    {
        nfoot = get_foot_creature_has_down(thing);
        if (nfoot)
        {
          create_effect(&thing->mappos, TngEff_Drip1, thing->owner);
        }
        cctrl->bloody_footsteps_turns = 0;
    } else
    // Bloody footprints
    if (cctrl->bloody_footsteps_turns != 0)
    {
        place_bloody_footprint(thing);
        nfoot = get_foot_creature_has_down(thing);
        footng = create_footprint_sine(&thing->mappos, thing->move_angle_xy, nfoot, TngEffElm_Blood4, thing->owner);
        if (!thing_is_invalid(footng)) {
            cctrl->bloody_footsteps_turns--;
        }
    } else
    {
        // Tileset footprints, formerly Snow footprints.
        ThingModel footprint = get_footstep_effect_element(thing);
        if (footprint != TngEffElm_None)
        {
            struct SlabMap* slb = get_slabmap_for_subtile(thing->mappos.x.stl.num, thing->mappos.y.stl.num);
            if (slb->kind == SlbT_PATH)
            {
                set_flag(thing->movement_flags,TMvF_IsOnSnow);
                nfoot = get_foot_creature_has_down(thing);
                footng = create_footprint_sine(&thing->mappos, thing->move_angle_xy, nfoot, footprint, thing->owner);
            }
        }
    }
}

/**
 * Applies given damage points to a creature, considering its defensive abilities, and shows health flower.
 * Uses the creature defense value to compute the actual damage.
 * Can be used only to make damage - never to heal creature.
 *
 * @param thing
 * @param dmg
 * @param inflicting_plyr_idx
 */
HitPoints apply_damage_to_thing_and_display_health(struct Thing *thing, HitPoints dmg, PlayerNumber inflicting_plyr_idx)
{
    HitPoints cdamage;
    if (dmg > 0)
    {
        cdamage = apply_damage_to_thing(thing, dmg, inflicting_plyr_idx);
    } else {
        cdamage = 0;
    }
    if (cdamage > 0) {
        thing->creature.health_bar_turns = 8;
    }
    return cdamage;
}

void process_magic_fall_effect(struct Thing *thing)
{
    if (flag_is_set(thing->movement_flags, TMvF_MagicFall))
    {
        GameTurnDelta dturn = game.play_gameturn - thing->creation_turn;
        if ((dturn & 1) == 0)
        {
            create_effect_element(&thing->mappos, birth_effect_element[get_player_color_idx(thing->owner)], thing->owner);
        }
        struct CreatureStats *crstat = creature_stats_get_from_thing(thing);
        creature_turn_to_face_angle(thing, thing->move_angle_xy + crstat->max_turning_speed);
        if ((dturn > 32) || thing_touching_floor(thing))
        {
            clear_flag(thing->movement_flags, TMvF_MagicFall);
        }
    }
}

void process_landscape_affecting_creature(struct Thing *thing)
{
    SYNCDBG(18,"Starting");
    thing->movement_flags &= ~TMvF_IsOnWater;
    thing->movement_flags &= ~TMvF_IsOnLava;
    thing->movement_flags &= ~TMvF_IsOnSnow;
    struct CreatureControl* cctrl = creature_control_get_from_thing(thing);
    if (creature_control_invalid(cctrl))
    {
        ERRORLOG("Invalid creature control; no action");
        return;
    }
    cctrl->corpse_to_piss_on = 0;

    int stl_idx = get_subtile_number(thing->mappos.x.stl.num, thing->mappos.y.stl.num);
    unsigned long navheight = get_navigation_map_floor_height(thing->mappos.x.stl.num, thing->mappos.y.stl.num);
    if (subtile_coord(navheight,0) == thing->mappos.z.val)
    {
        int i = get_top_cube_at_pos(stl_idx);
        if (cube_is_lava(i))
        {
            struct CreatureStats* crstat = creature_stats_get_from_thing(thing);
            apply_damage_to_thing_and_display_health(thing, crstat->hurt_by_lava, -1);
            thing->movement_flags |= TMvF_IsOnLava;
        } else
        if (cube_is_water(i))
        {
            thing->movement_flags |= TMvF_IsOnWater;
        }
        process_creature_leave_footsteps(thing);
        process_creature_standing_on_corpses_at(thing, &thing->mappos);
    }
    check_for_creature_escape_from_lava(thing);
    SYNCDBG(19,"Finished");
}

TbBool add_creature_score_to_owner(struct Thing *thing)
{
    if (is_neutral_thing(thing))
        return false;
    struct Dungeon* dungeon = get_dungeon(thing->owner);
    if (dungeon_invalid(dungeon))
        return false;
    long score = get_creature_thing_score(thing);
    if (dungeon->score < LONG_MAX-score)
        dungeon->score += score;
    else
        dungeon->score = LONG_MAX;
    return true;
}

TbBool remove_creature_score_from_owner(struct Thing *thing)
{
    if (is_neutral_thing(thing))
        return false;
    struct Dungeon* dungeon = get_dungeon(thing->owner);
    if (dungeon_invalid(dungeon))
        return false;
    long score = get_creature_thing_score(thing);
    if (dungeon->score >= score)
        dungeon->score -= score;
    else
        dungeon->score = 0;
    return true;
}

void init_creature_scores(void)
{
    SYNCDBG(8, "Starting");
    long i;
    long score;
    // compute maximum score
    long max_score = 0;
    for (i=0; i < game.conf.crtr_conf.model_count; i++)
    {
        score = compute_creature_kind_score(i,CREATURE_MAX_LEVEL-1);
        if ((score <= 0) && (i != 0) && (i != game.conf.crtr_conf.model_count -1))
        {
          ERRORLOG("Couldn't get creature %d score value", (int)i);
          continue;
        }
        if (score > max_score)
        {
          max_score = score;
        }
    }
    if (max_score <= 0)
    {
        ERRORLOG("Creatures have no score");
        return;
    }
    // now compute scores for experience levels
    for (i=0; i < game.conf.crtr_conf.model_count; i++)
    {
        for (CrtrExpLevel k = 0; k < CREATURE_MAX_LEVEL; k++)
        {
          score = compute_creature_kind_score(i,k);
          score = saturate_set_unsigned(200*score / max_score, 8);
          if ((score <= 0) && (i != 0) && (i != 31))
          {
            //WARNMSG("Couldn't get creature %d score for lev %d", i, k);
            score = 1;
          }
          game.creature_scores[i].value[k] = score;
        }
    }
}

long get_creature_thing_score(const struct Thing *thing)
{
    struct CreatureControl* cctrl = creature_control_get_from_thing(thing);
    ThingModel crmodel = thing->model;
    if (crmodel >= game.conf.crtr_conf.model_count)
        crmodel = 0;
    if (crmodel < 0)
        crmodel = 0;
    CrtrExpLevel exp = cctrl->exp_level;
    if (exp >= CREATURE_MAX_LEVEL)
        exp = CREATURE_MAX_LEVEL;
    return game.creature_scores[crmodel].value[exp];
}

void transfer_creature_data_and_gold(struct Thing *oldtng, struct Thing *newtng)
{
    struct CreatureControl* oldcctrl = creature_control_get_from_thing(oldtng);
    struct CreatureControl* newcctrl = creature_control_get_from_thing(newtng);
    struct CreatureStats* ncrstat = creature_stats_get_from_thing(newtng);

    strcpy(newcctrl->creature_name, oldcctrl->creature_name);
    newcctrl->blood_type = oldcctrl->blood_type;
    newcctrl->kills_num = oldcctrl->kills_num;
    newcctrl->joining_age = oldcctrl->joining_age;
    newtng->creation_turn = oldtng->creation_turn;

    if (ncrstat->gold_hold >= oldtng->creature.gold_carried)
    {
        newtng->creature.gold_carried += oldtng->creature.gold_carried;
        oldtng->creature.gold_carried = 0;
    }
    else
    {
        newtng->creature.gold_carried = ncrstat->gold_hold;
        oldtng->creature.gold_carried -= ncrstat->gold_hold;
    }
    return;
}

long update_creature_levels(struct Thing *thing)
{
    struct CreatureControl *cctrl = creature_control_get_from_thing(thing);
    if (!cctrl->exp_level_up)
    {
        return 0;
    }
    cctrl->exp_level_up = false;
    // If a creature is not on highest level, just update the level.
    if (cctrl->exp_level+1 < CREATURE_MAX_LEVEL)
    {
        remove_creature_score_from_owner(thing); // the opposite is in set_creature_level()
        set_creature_level(thing, cctrl->exp_level+1);
        return 1;
    }
    // If it is highest level, check if the creature can grow up.
    struct CreatureStats *crstat = creature_stats_get_from_thing(thing);
    if (crstat->grow_up == 0)
    {
        return 0;
    }
    if (!grow_up_creature(thing, crstat->grow_up, crstat->grow_up_level))
    {
        return 0;
    }
    return -1;
}

TngUpdateRet update_creature(struct Thing *thing)
{
    SYNCDBG(19,"Starting for %s index %d",thing_model_name(thing),(int)thing->index);
    TRACE_THING(thing);
    if ((thing->active_state == CrSt_CreatureUnconscious) && subtile_is_door(thing->mappos.x.stl.num, thing->mappos.y.stl.num))
    {
        SYNCDBG(8,"Killing unconscious %s index %d on door block.",thing_model_name(thing),(int)thing->index);
        kill_creature(thing, INVALID_THING, -1, CrDed_NoEffects|CrDed_NoUnconscious);
        return TUFRet_Deleted;
    }
    if (thing->health < 0)
    {
        kill_creature(thing, INVALID_THING, -1, CrDed_Default);
        return TUFRet_Deleted;
    }
    struct CreatureControl* cctrl = creature_control_get_from_thing(thing);
    if (creature_control_invalid(cctrl))
    {
        WARNLOG("Killing %s index %d with invalid control %d.(%d)",thing_model_name(thing),(int)thing->index, thing->ccontrol_idx, game.conf.rules.game.creatures_count);
        kill_creature(thing, INVALID_THING, -1, CrDed_Default);
        return TUFRet_Deleted;
    }
    if ((cctrl->unsummon_turn > 0) && (cctrl->unsummon_turn < game.play_gameturn))
    {
        create_effect_around_thing(thing, (TngEff_BallPuffRed + thing->owner));
        kill_creature(thing, INVALID_THING, -1, CrDed_NotReallyDying| CrDed_NoEffects);
        return TUFRet_Deleted;
    }
    process_armageddon_influencing_creature(thing);

    if (cctrl->frozen_on_hit > 0)
        cctrl->frozen_on_hit--;
    if (cctrl->force_visible > 0)
        cctrl->force_visible--;
    if (cctrl->unknown.byte_8B == 0)
        cctrl->unknown.byte_8B = game.map_changed_for_nagivation;
    if (cctrl->stopped_for_hand_turns == 0) {
        process_creature_instance(thing);
    }
    update_creature_count(thing);
    if (flag_is_set(thing->alloc_flags,TAlF_IsControlled))
    {
        if ((cctrl->stateblock_flags == 0) || creature_state_cannot_be_blocked(thing))
        {
            if (cctrl->stopped_for_hand_turns > 0)
            {
                cctrl->stopped_for_hand_turns--;
            } else
            if (process_creature_state(thing) == TUFRet_Deleted)
            {
                ERRORLOG("Human controlled creature has been deleted by state routine.");
                return TUFRet_Deleted;
            }
        }
        struct PlayerInfo* player = get_player(thing->owner);
        if (creature_under_spell_effect(thing, CSAfF_Freeze))
        {
            if (!flag_is_set(player->additional_flags, PlaAF_FreezePaletteIsActive))
            {
                PaletteSetPlayerPalette(player, blue_palette);
            }
        }
        else
        {
            if (flag_is_set(player->additional_flags, PlaAF_FreezePaletteIsActive))
            {
                PaletteSetPlayerPalette(player, engine_palette);
            }
        }
    } else
    {
        if ((cctrl->stateblock_flags == 0) || creature_state_cannot_be_blocked(thing))
        {
            if (cctrl->stopped_for_hand_turns > 0)
            {
                cctrl->stopped_for_hand_turns--;
            } else
            if (process_creature_state(thing) == TUFRet_Deleted)
            {
                return TUFRet_Deleted;
            }
        }
    }

    if (update_creature_movements(thing))
    {
        SYNCDBG(19,"The %s index %d acceleration is (%d,%d,%d)",thing_model_name(thing),
            (int)thing->index,(int)cctrl->moveaccel.x.val,(int)cctrl->moveaccel.y.val,(int)cctrl->moveaccel.z.val);
        thing->velocity.x.val += cctrl->moveaccel.x.val;
        thing->velocity.y.val += cctrl->moveaccel.y.val;
        thing->velocity.z.val += cctrl->moveaccel.z.val;
    }
    move_creature(thing);
    if (flag_is_set(thing->alloc_flags, TAlF_IsControlled))
    {
        if (!flag_is_set(cctrl->flgfield_1, CCFlg_Unknown40))
        {
            cctrl->move_speed /= 2;
        }
        if (!flag_is_set(cctrl->flgfield_1, CCFlg_Unknown80))
        {
            cctrl->orthogn_speed /= 2;
        }
    }
    else
    {
        cctrl->move_speed = 0;
    }
    process_spells_affected_by_effect_elements(thing);
    process_magic_fall_effect(thing);
    process_landscape_affecting_creature(thing);
    process_disease(thing);
    move_thing_in_map(thing, &thing->mappos);
    set_creature_graphic(thing);
    if (cctrl->spell_aura)
    {
        process_keeper_spell_aura(thing);
    }

    if (thing->creature.health_bar_turns > 0)
        thing->creature.health_bar_turns--;

    if (creature_is_group_member(thing))
    {
        if (creature_is_group_leader(thing)) {
            leader_find_positions_for_followers(thing);
        }
    }
    else
    {
        if (((game.play_gameturn + thing->index) % 41) == 0) //Check sometimes to move the familiar back into the group
        {
            if (cctrl->summoner_idx > 0)
            {
                struct Thing* summoner = thing_get(cctrl->summoner_idx);
                add_creature_to_group(thing, summoner);
            }
        }
    }

    if (cctrl->dragtng_idx > 0)
    {
        struct Thing* tngp = thing_get(cctrl->dragtng_idx);
        if (flag_is_set(tngp->state_flags, TF1_IsDragged1))
        {
            struct Coord3d* tngpos = &thing->mappos;
            struct Coord3d pvpos;
            pvpos.x.val = tngpos->x.val - (2 * thing->velocity.x.val);
            pvpos.y.val = tngpos->y.val - (2 * thing->velocity.y.val);
            pvpos.z.val = tngpos->z.val;

            move_thing_in_map(tngp, &pvpos);
            tngp->move_angle_xy = thing->move_angle_xy; //corpse gets rotated along with creature
        }
    }
    if (update_creature_levels(thing) == -1)
    {
        return TUFRet_Deleted;
    }

    if (!process_creature_self_spell_casting(thing))
    {
        // If this creature didn't cast anything to itself, try to help others.
        process_creature_ranged_buff_spell_casting(thing);
    }
    // Reset acceleration.
    cctrl->moveaccel.x.val = 0;
    cctrl->moveaccel.y.val = 0;
    cctrl->moveaccel.z.val = 0;
    // Clear flags and process spell effects.
    clear_flag(cctrl->flgfield_1, CCFlg_Unknown40 | CCFlg_Unknown80);
    clear_flag(cctrl->spell_flags, CSAfF_PoisonCloud | CSAfF_Wind);
    process_thing_spell_effects(thing);
    process_timebomb(thing);
    SYNCDBG(19,"Finished");
    return TUFRet_Modified;
}

TbBool creature_is_slappable(const struct Thing *thing, PlayerNumber plyr_idx)
{
    struct Room *room;
    if (creature_is_being_unconscious(thing))
    {
        return false;
    }
    if (creature_is_leaving_and_cannot_be_stopped(thing))
    {
        return false;
    }
    if (thing->owner != plyr_idx)
    {
        if (creature_is_kept_in_prison(thing) || creature_is_being_tortured(thing))
        {
            room = get_room_creature_works_in(thing);
            return (room->owner == plyr_idx);
        }
        return false;
    }
    if (creature_is_being_sacrificed(thing) || creature_is_being_summoned(thing))
    {
        return false;
    }
    if (creature_is_kept_in_prison(thing) || creature_is_being_tortured(thing))
    {
        room = get_room_creature_works_in(thing);
        return (room->owner == plyr_idx);
    }
    return true;
}

TbBool creature_is_invisible(const struct Thing *thing)
{
    struct CreatureControl *cctrl = creature_control_get_from_thing(thing);
    return (creature_under_spell_effect(thing, CSAfF_Invisibility) && (cctrl->force_visible <= 0));
}

TbBool creature_can_see_invisible(const struct Thing *thing)
{
    struct CreatureStats *crstat = creature_stats_get_from_thing(thing);
    return (creature_under_spell_effect(thing, CSAfF_Sight) || (crstat->can_see_invisible));
}

int claim_neutral_creatures_in_sight(struct Thing *creatng, struct Coord3d *pos, int can_see_slabs)
{
    MapSlabCoord slb_x = subtile_slab(pos->x.stl.num);
    MapSlabCoord slb_y = subtile_slab(pos->y.stl.num);
    long n = 0;
    long i = game.nodungeon_creatr_list_start;
    unsigned long k = 0;
    while (i != 0)
    {
        struct Thing* thing = thing_get(i);
        struct CreatureControl* cctrl = creature_control_get_from_thing(thing);
        i = cctrl->players_next_creature_idx;
        // Per thing code starts
        int dx = abs(slb_x - subtile_slab(thing->mappos.x.stl.num));
        int dy = abs(slb_y - subtile_slab(thing->mappos.y.stl.num));
        if ((dx <= can_see_slabs) && (dy <= can_see_slabs))
        {
            if (is_neutral_thing(thing) && line_of_sight_3d(&thing->mappos, pos))
            {
                if (creature_is_leaving_and_cannot_be_stopped(thing) || creature_is_leaving_and_cannot_be_stopped(creatng))
                    return false;

                // Unless the relevant classic bug is enabled,
                // neutral creatures in custody (prison/torture) can only be claimed by the player who holds it captive
                // and neutral creatures can not be claimed by creatures in custody.
                if ((game.conf.rules.game.classic_bugs_flags & ClscBug_PassiveNeutrals)
                    || (get_room_creature_works_in(thing)->owner == creatng->owner && !creature_is_kept_in_custody(creatng))
                    || !(creature_is_kept_in_custody(thing) || creature_is_kept_in_custody(creatng)))
                {
                    change_creature_owner(thing, creatng->owner);
                    mark_creature_joined_dungeon(thing);
                    if (is_my_player_number(thing->owner))
                    {
                        output_message(SMsg_CreaturesJoinedYou, MESSAGE_DELAY_CRTR_JOINED, true);
                    }
                    n++;
                }
            }
        }
        // Per thing code ends
        k++;
        if (k > THINGS_COUNT)
        {
            ERRORLOG("Infinite loop detected when sweeping things list");
            break;
        }
    }
    return n;
}

TbBool change_creature_owner_if_near_dungeon_heart(struct Thing *creatng)
{
    for (PlayerNumber plyr_idx = 0; plyr_idx < game.neutral_player_num; plyr_idx++)
    {
        struct PlayerInfo* player = get_player(plyr_idx);
        if ( ((player->allocflags & PlaF_Allocated) != 0) && (player->is_active == 1) && (player->victory_state != VicS_LostLevel) )
        {
            struct Thing* heartng = get_player_soul_container(plyr_idx);
            if (thing_exists(heartng) && (get_chessboard_distance(&creatng->mappos, &heartng->mappos) < subtile_coord(6,0)))
            {
                change_creature_owner(creatng, plyr_idx);
                mark_creature_joined_dungeon(creatng);
                return true;
            }
        }
    }
    return false;
}

TbBool creature_stats_debug_dump(void)
{
    TbBool result = false;
    unsigned long k = 0;
    const struct StructureList* slist = get_list_for_thing_class(TCls_Creature);
    int i = slist->index;
    while (i != 0)
    {
        struct Thing* thing = thing_get(i);
        if (thing_is_invalid(thing)) {
            ERRORLOG("Jump to invalid thing detected");
            result = true;
            break;
        }
        i = thing->next_of_class;
        // Per-creature block starts
        long crstate = get_creature_state_besides_move(thing);
        if (!is_hero_thing(thing)) {
            switch (crstate)
            {
            case CrSt_GoodDoingNothing:
            case CrSt_GoodReturnsToStart:
            case CrSt_GoodBackAtStart:
            case CrSt_GoodDropsGold:
            case CrSt_GoodLeaveThroughExitDoor:
            case CrSt_GoodWaitInExitDoor:
            case CrSt_GoodAttackRoom1:
            case CrSt_CreatureSearchForGoldToStealInRoom2:
            case CrSt_GoodArrivedAtAttackRoom:
            case CrSt_GoodArrivedAtSabotageRoom:
            case CrSt_GoodWanderToCreatureCombat:
            case CrSt_GoodWanderToObjectCombat:
                ERRORLOG("Player %d %s index %d is in Good-only state %d",(int)thing->owner,thing_model_name(thing),(int)thing->index,(int)crstate);
                result = true;
                break;
            }
        }

        // Per-creature block ends
        k++;
        if (k > THINGS_COUNT) {
            ERRORLOG("Infinite loop detected when sweeping things list");
            result = true;
            break;
        }
    }
    return result;
}

void create_light_for_possession(struct Thing *creatng)
{
    struct InitLight ilght;
    memset(&ilght, 0, sizeof(struct InitLight));
    ilght.mappos.x.val = creatng->mappos.x.val;
    ilght.mappos.y.val = creatng->mappos.y.val;
    ilght.mappos.z.val = creatng->mappos.z.val;
    ilght.flags = 1;
    ilght.intensity = 36;
    ilght.radius = 2560;
    ilght.is_dynamic = 1;
    creatng->light_id = light_create_light(&ilght);
    if (creatng->light_id != 0) {
        light_set_light_never_cache(creatng->light_id);
    } else {
      ERRORLOG("Cannot allocate light to new controlled thing");
    }
}

void illuminate_creature(struct Thing *creatng)
{
    if (creatng->light_id == 0)
    {
        create_light_for_possession(creatng);
    }
    light_set_light_intensity(creatng->light_id, (light_get_light_intensity(creatng->light_id) + 20));
    struct Light* lgt = &game.lish.lights[creatng->light_id];
    lgt->radius <<= 1;
}

struct Thing *script_create_creature_at_location(PlayerNumber plyr_idx, ThingModel crmodel, TbMapLocation location, char spawn_type)
{
    struct Coord3d pos;

    if (!creature_count_below_map_limit(0))
    {
        WARNLOG("Could not create creature %s from script to due to creature limit", creature_code_name(crmodel));
        return INVALID_THING;
    }

    if (!get_coords_at_location(&pos, location,false))
    {
        return INVALID_THING;
    }

    if (spawn_type == SpwnT_Default)
    {
        switch (get_map_location_type(location))
        {
        case MLoc_ACTIONPOINT:
            if (player_is_roaming(plyr_idx))
            {
                spawn_type = SpwnT_Fall;
            }
            else
            {
                spawn_type = SpwnT_None;
            }
            break;
        case MLoc_HEROGATE:
            spawn_type = SpwnT_Jump;
            break;
        }
    }

    struct Thing* thing = create_thing_at_position_then_move_to_valid_and_add_light(&pos, TCls_Creature, crmodel, plyr_idx);
    if (thing_is_invalid(thing))
    {
        ERRORLOG("Couldn't create %s at location %d", creature_code_name(crmodel), (int)location);
            // Error is already logged
        return INVALID_THING;
    }

    // Lord of the land random speech message.
    if (flag_is_set(get_creature_model_flags(thing), CMF_IsLordOfLand))
    {
        output_message(SMsg_LordOfLandComming, MESSAGE_DELAY_LORD, 1);
        output_message(SMsg_EnemyLordQuote + UNSYNC_RANDOM(8), MESSAGE_DELAY_LORD, 1);
    }

    switch (spawn_type)
    {
    case SpwnT_Default:
    case SpwnT_None:
        // no special behavior
        break;
    case SpwnT_Jump:
        set_flag(thing->movement_flags, TMvF_MagicFall);
        thing->veloc_push_add.x.val += PLAYER_RANDOM(plyr_idx, 193) - 96;
        thing->veloc_push_add.y.val += PLAYER_RANDOM(plyr_idx, 193) - 96;
        if (flag_is_set(thing->movement_flags, TMvF_Flying))
        {
            thing->veloc_push_add.z.val -= PLAYER_RANDOM(plyr_idx, 32);
        }
        else
        {
            thing->veloc_push_add.z.val += PLAYER_RANDOM(plyr_idx, 96) + 80;
        }
        set_flag(thing->state_flags, TF1_PushAdd);
        break;
    case SpwnT_Fall:
        thing->mappos.z.val = get_ceiling_height(&thing->mappos);
        create_effect(&thing->mappos, TngEff_CeilingBreach, thing->owner);
        initialise_thing_state(thing, CrSt_CreatureHeroEntering);
        set_flag(thing->rendering_flags, TRF_Invisible);
        struct CreatureControl* cctrl = creature_control_get_from_thing(thing);
        cctrl->countdown = 24;
        break;
    case SpwnT_Initialize:
        init_creature_state(thing);
        break;
    default:
        ERRORLOG("Invalid spawn type %d", spawn_type);
        break;
    }
    return thing;
}

struct Thing *script_create_new_creature(PlayerNumber plyr_idx, ThingModel crmodel, TbMapLocation location, long carried_gold, CrtrExpLevel exp_level, char spawn_type)
{
    struct Thing* creatng = script_create_creature_at_location(plyr_idx, crmodel, location, spawn_type);
    if (thing_is_invalid(creatng))
        return INVALID_THING;
    creatng->creature.gold_carried = carried_gold;
    init_creature_level(creatng, exp_level);
    return creatng;
}

void script_process_new_creatures(PlayerNumber plyr_idx, ThingModel crmodel, TbMapLocation location, long copies_num, long carried_gold, CrtrExpLevel exp_level, char spawn_type)
{
    for (long i = 0; i < copies_num; i++)
    {
        script_create_new_creature(plyr_idx, crmodel, location, carried_gold, exp_level, spawn_type);
    }
}

/**
 * @brief Picking up things as a possessed creature
 *
 * @param creatng
 * @param picktng
 * @param plyr_idx
 */
void controlled_creature_pick_thing_up(struct Thing *creatng, struct Thing *picktng, PlayerNumber plyr_idx)
{
    if (picktng->class_id == TCls_Creature)
    {
        set_creature_being_dragged_by(picktng, creatng);
    }
    else
    {
        if ((picktng->owner != creatng->owner) && (picktng->owner != game.neutral_player_num) )
        {
            if (thing_is_workshop_crate(picktng))
            {
                update_workshop_object_pickup_event(creatng, picktng);
            }
            else if ( (thing_is_spellbook(picktng)) || (thing_is_special_box(picktng)) )
            {
                update_library_object_pickup_event(creatng, picktng);
            }
        }
        creature_drag_object(creatng, picktng);
    }
    struct CreatureControl* cctrl = creature_control_get_from_thing(creatng);
    cctrl->pickup_object_id = picktng->index;
    struct CreatureSound* crsound = get_creature_sound(creatng, CrSnd_Hurt);
    unsigned short smpl_idx = crsound->index + 1;
    thing_play_sample(creatng, smpl_idx, 90, 0, 3, 0, 2, FULL_LOUDNESS * 5/4);
    display_controlled_pick_up_thing_name(picktng, (GUI_MESSAGES_DELAY >> 4), plyr_idx);
}
/**
 * @brief Dropping down things at a specific place as a possessed creature
 *
 * @param creatng
 * @param droptng
 * @param plyr_idx
 */
void controlled_creature_drop_thing(struct Thing *creatng, struct Thing *droptng, PlayerNumber plyr_idx)
{
    long volume = FULL_LOUDNESS;
    if (droptng->class_id == TCls_Creature)
    {
        stop_creature_being_dragged_by(droptng, creatng);
    }
    else
    {
        creature_drop_dragged_object(creatng, droptng);
    }
    clear_messages_from_player(MsgType_Room, RoK_LIBRARY);
    clear_messages_from_player(MsgType_Room, RoK_WORKSHOP);
    unsigned short smpl_idx, pitch;
    if (subtile_has_water_on_top(droptng->mappos.x.stl.num, droptng->mappos.y.stl.num))
    {
        smpl_idx = 21 + UNSYNC_RANDOM(4);
        pitch = 75;
    }
    else
    {
        switch(droptng->class_id)
        {
            case TCls_Object:
            {
                smpl_idx = 992;
                struct ObjectConfigStats* objst = get_object_model_stats(droptng->model);
                switch (objst->genre)
                {
                    case OCtg_WrkshpBox:
                    case OCtg_SpecialBox:
                    {
                        pitch = 25;
                        break;
                    }
                    case OCtg_Spellbook:
                    {
                        pitch = 90;
                        break;
                    }
                    default:
                    {
                        pitch = 0;
                        break;
                    }
                }
                break;
            }
            case TCls_Creature:
            {
                long weight = compute_creature_weight(droptng);
                if (weight >= 0 && weight <= 99)
                {
                    pitch = 240;
                    volume = FULL_LOUDNESS / 2;
                }
                else if (weight >= 100 && weight <= 199)
                {
                    pitch = 120;
                    volume = FULL_LOUDNESS * 3 / 4;
                }
                else
                {
                    pitch = 75;
                }
                smpl_idx = 17 + UNSYNC_RANDOM(4);
                break;
            }
            case TCls_DeadCreature:
            {
                smpl_idx = 58;
                pitch = 50;
                break;
            }
            default:
            {
                smpl_idx = 0;
                pitch = 0;
                break;
            }
        }
    }
    thing_play_sample(droptng, smpl_idx, pitch, 0, 3, 0, 2, volume);
    struct Room* room = subtile_room_get(creatng->mappos.x.stl.num, creatng->mappos.y.stl.num);
    if (!room_is_invalid(room))
    {
        if (room->owner == creatng->owner)
        {
            if (room_role_matches(room->kind, RoRoF_PowersStorage))
            {
                if (thing_is_spellbook(droptng))
                {
                    if (add_item_to_room_capacity(room, true))
                    {
                        droptng->owner = creatng->owner;
                        add_power_to_player(book_thing_to_power_kind(droptng), creatng->owner);
                    }
                    else
                    {
                        WARNLOG("Adding %s index %d to %s room capacity failed",thing_model_name(droptng),(int)droptng->index,room_role_code_name(RoRoF_PowersStorage));
                        if (is_my_player_number(plyr_idx))
                        {
                            output_message(SMsg_LibraryTooSmall, 0, true);
                        }
                    }
                }
                else if (thing_is_special_box(droptng))
                {
                    droptng->owner = creatng->owner;
                }
            }
            else if (room_role_matches(room->kind, RoRoF_CratesStorage))
            {
                if (thing_is_workshop_crate(droptng))
                {
                    if (add_item_to_room_capacity(room, true))
                    {
                        droptng->owner = creatng->owner;
                        add_workshop_item_to_amounts(room->owner, crate_thing_to_workshop_item_class(droptng), crate_thing_to_workshop_item_model(droptng));
                    }
                    else
                    {
                        WARNLOG("Adding %s index %d to %s room capacity failed",thing_model_name(droptng),(int)droptng->index,room_role_code_name(RoRoF_CratesStorage));
                        if (is_my_player_number(plyr_idx))
                        {
                            output_message(SMsg_WorkshopTooSmall, 0, true);
                        }
                    }
                }
            }
            else if (room_role_matches(room->kind, RoRoF_DeadStorage))
            {
                if (thing_is_dead_creature(droptng))
                {
                    if (add_body_to_graveyard(droptng, room))
                    {
                        droptng->owner = creatng->owner;
                    }
                    else
                    {
                        if (is_my_player_number(plyr_idx))
                        {
                            output_message(SMsg_GraveyardTooSmall, 0, true);
                        }
                    }
                }
            }
            else if (room_role_matches(room->kind, RoRoF_Prison))
            {
                if (thing_is_creature(droptng))
                {
                    if (creature_is_being_unconscious(droptng))
                    {
                        if (room->used_capacity < room->total_capacity)
                        {
                            make_creature_conscious(droptng);
                            initialise_thing_state(droptng, CrSt_CreatureArrivedAtPrison);
                            struct CreatureControl* dropctrl = creature_control_get_from_thing(droptng);
                            dropctrl->flgfield_1 |= CCFlg_NoCompControl;
                        }
                        else
                        {
                            if (is_my_player_number(plyr_idx))
                            {
                                output_message(SMsg_PrisonTooSmall, 0, true);
                            }
                        }
                    }
                }
            }
             else if (room_role_matches(room->kind, RoRoF_LairStorage))
            {
                if(game.conf.rules.workers.drag_to_lair)
                {
                    if (thing_is_creature(droptng) && (creatng->owner == droptng->owner))
                    {
                        if (creature_is_being_unconscious(droptng))
                        {
                            struct CreatureControl* dropctrl = creature_control_get_from_thing(droptng);
                            //creature already has a lair rom
                            if (dropctrl->lair_room_id == room->index)
                            {
                                make_creature_conscious(droptng);
                                initialise_thing_state(droptng, CrSt_CreatureGoingHomeToSleep);
                            }
                            //creature doesn't have a lair room but it will and can sleep here
                            if ((game.conf.rules.workers.drag_to_lair == 2)
                                && (dropctrl->lair_room_id == 0)
                                && (creature_can_do_healing_sleep(droptng))
                                && (room_has_enough_free_capacity_for_creature_job(room, droptng, Job_TAKE_SLEEP)))
                            {
                                make_creature_conscious(droptng);
                                initialise_thing_state(droptng, CrSt_CreatureChangeLair);
                            }
                            set_flag(dropctrl->flgfield_1,CCFlg_NoCompControl);

                        }
                    }
                }
            }
        }
    }
}

void direct_control_pick_up_or_drop(PlayerNumber plyr_idx, struct Thing *creatng)
{
    struct CreatureControl* cctrl = creature_control_get_from_thing(creatng);
    struct Thing* dragtng = thing_get(cctrl->dragtng_idx);
    struct PlayerInfo* player = get_player(plyr_idx);
    if (!thing_is_invalid(dragtng))
    {
        if (thing_is_trap_crate(dragtng))
        {
            struct Thing *traptng = thing_get(player->selected_fp_thing_pickup);
            if (!thing_is_invalid(traptng))
            {
                if (traptng->class_id == TCls_Trap)
                {
                    cctrl->arming_thing_id = traptng->index;
                    internal_set_thing_state(creatng, CrSt_CreatureArmsTrap);
                    return;
                }
            }
        }
        controlled_creature_drop_thing(creatng, dragtng, plyr_idx);
    }
    else
    {
        struct Thing* picktng = thing_get(player->selected_fp_thing_pickup);
        struct Room* room;
        if (!thing_is_invalid(picktng))
        {
            if (object_is_gold_pile(picktng))
            {
                struct CreatureStats* crstat = creature_stats_get_from_thing(creatng);
                if (creatng->creature.gold_carried < crstat->gold_hold)
                {
                    cctrl->pickup_object_id = picktng->index;
                    internal_set_thing_state(creatng, CrSt_ImpPicksUpGoldPile);
                    return;
                }
                else
                {
                    if (is_thing_directly_controlled_by_player(creatng, plyr_idx))
                    {
                        if (is_my_player_number(plyr_idx))
                        {
                            play_non_3d_sample(119);
                        }
                        return;
                    }
                }
            }
            room = get_room_thing_is_on(picktng);
            if (!room_is_invalid(room))
            {
                if ( (room_role_matches(room->kind, RoRoF_CratesStorage)) && (room->owner == creatng->owner) )
                {
                    if (thing_is_workshop_crate(picktng))
                    {
                        if (picktng->owner == creatng->owner)
                        {
                            if (!remove_item_from_room_capacity(room))
                            {
                                return;
                            }
                            if (remove_workshop_item_from_amount_stored(picktng->owner, crate_thing_to_workshop_item_class(picktng), crate_thing_to_workshop_item_model(picktng), WrkCrtF_NoOffmap) != WrkCrtS_Stored)
                            {
                                return;
                            }
                        }
                    }
                    else
                    {
                        if (is_thing_directly_controlled_by_player(creatng, plyr_idx))
                        {
                            if (is_my_player_number(plyr_idx))
                            {
                                play_non_3d_sample(119);
                            }
                            return;
                        }
                    }
                }
            }
            controlled_creature_pick_thing_up(creatng, picktng, plyr_idx);
        }
        else
        {
            room = get_room_thing_is_on(creatng);
            if (!room_is_invalid(room))
            {
                if (room_role_matches(room->kind, RoRoF_GoldStorage))
                {
                    if (room->owner == creatng->owner)
                    {
                        if (creatng->creature.gold_carried > 0)
                        {
                            internal_set_thing_state(creatng, CrSt_ImpDropsGold);
                        }
                    }
                }
            }
        }
    }
}

void display_controlled_pick_up_thing_name(struct Thing *picktng, unsigned long timeout, PlayerNumber plyr_idx)
{
    char id;
    char str[255] = {'\0'};
    char type;
    if (thing_is_trap_crate(picktng))
    {
        struct TrapConfigStats* trapst = get_trap_model_stats(crate_thing_to_workshop_item_model(picktng));
        strcat(str, get_string(trapst->name_stridx));
        id = RoK_WORKSHOP;
        type = MsgType_Room;
    }
    else if (thing_is_door_crate(picktng))
    {
        struct DoorConfigStats* doorst = get_door_model_stats(crate_thing_to_workshop_item_model(picktng));
        strcat(str, get_string(doorst->name_stridx));
        id = RoK_WORKSHOP;
        type = MsgType_Room;
    }
    else if (thing_is_spellbook(picktng))
    {
        strcat(str, get_string(get_power_name_strindex(book_thing_to_power_kind(picktng))));
        id = RoK_LIBRARY;
        type = MsgType_Room;
    }
    else if (thing_is_special_box(picktng))
    {
        char msg_buf[255];
        if (thing_is_custom_special_box(picktng))
        {
            if (gameadd.box_tooltip[picktng->custom_box.box_kind][0] == 0)
            {
                strcat(str, get_string(get_special_description_strindex(box_thing_to_special(picktng))));
                strcpy(msg_buf, str);
                snprintf(str, sizeof(str), "%s", strtok(msg_buf, ":"));
            }
            else
            {
                strcat(str, gameadd.box_tooltip[picktng->custom_box.box_kind]);
                char *split = strchr(str, ':');
                if ((int)(split - str) > -1)
                {
                    strcpy(msg_buf, str);
                    snprintf(str, sizeof(str), "%s", strtok(msg_buf, ":"));
                }
            }
        }
        else
        {
            strcat(str, get_string(get_special_description_strindex(box_thing_to_special(picktng))));
            strcpy(msg_buf, str);
            snprintf(str, sizeof(str), "%s", strtok(msg_buf, ":"));
        }
        id = RoK_LIBRARY;
        type = MsgType_Room;
    }
    else if (object_is_gold_pile(picktng))
    {
        struct PlayerInfo* player = get_my_player();
        struct Thing* creatng = thing_get(player->influenced_thing_idx);
        if (thing_is_creature(creatng))
        {
            struct CreatureStats* crstat = creature_stats_get_from_thing(creatng);
            long gold_remaining = (crstat->gold_hold - creatng->creature.gold_carried);
            long value = (picktng->creature.gold_carried > gold_remaining) ? gold_remaining : picktng->creature.gold_carried;
            if (value < picktng->creature.gold_carried)
            {
                sprintf(str, "%ld (%ld)", picktng->creature.gold_carried, value);
            }
            else
            {
                sprintf(str, "%ld", picktng->creature.gold_carried);
            }
        }
        id = 3;
        type = MsgType_Query;
    }
    else if (thing_is_creature(picktng))
    {
        id = picktng->owner;
        type = MsgType_Player;
        struct CreatureModelConfig* crconf = &game.conf.crtr_conf.model[picktng->model];
        sprintf(str, "%s", get_string(crconf->namestr_idx));
    }
    else if (picktng->class_id == TCls_DeadCreature)
    {
        id = RoK_GRAVEYARD;
        type = MsgType_Room;
        struct CreatureModelConfig* crconf = &game.conf.crtr_conf.model[picktng->model];
        sprintf(str, "%s", get_string(crconf->namestr_idx));
    }
    else
    {
        return;
    }
    zero_messages();
    targeted_message_add(type, id, plyr_idx, timeout, str);
}

struct Thing *controlled_get_thing_to_pick_up(struct Thing *creatng)
{
    struct ShotConfigStats* shotst = get_shot_model_stats(ShM_Dig);
    unsigned char radius = 0;
    struct Coord3d pos;
    pos.x.val = creatng->mappos.x.val;
    pos.y.val = creatng->mappos.y.val;
    struct Thing *result = NULL;
    MapCoordDelta old_distance = LONG_MAX;
    MapCoordDelta new_distance;
    long dx = distance_with_angle_to_coord_x(shotst->speed, creatng->move_angle_xy);
    long dy = distance_with_angle_to_coord_y(shotst->speed, creatng->move_angle_xy);
    do
    {
        struct Map *blk = get_map_block_at(pos.x.stl.num, pos.y.stl.num);
        for (struct Thing* picktng = thing_get(get_mapwho_thing_index(blk)); (!thing_is_invalid(picktng)); picktng = thing_get(picktng->next_on_mapblk))
        {
            if (picktng != creatng)
            {
                if (thing_is_pickable_by_digger(picktng, creatng))
                {
                    if (line_of_sight_3d(&creatng->mappos, &picktng->mappos))
                    {
                        new_distance = get_chessboard_3d_distance(&creatng->mappos, &picktng->mappos);
                        if (new_distance < old_distance)
                        {
                            old_distance = new_distance;
                            result = picktng;
                        }
                    }
                }
            }
        }
        pos.x.val += dx;
        pos.y.val += dy;
        radius++;
    }
    while (radius <= shotst->health);
    return result;
}

TbBool thing_is_pickable_by_digger(struct Thing *picktng, struct Thing *creatng)
{
    if (check_place_to_pretty_excluding(creatng, subtile_slab(creatng->mappos.x.stl.num), subtile_slab(creatng->mappos.y.stl.num))
        || (check_place_to_convert_excluding(creatng, subtile_slab(creatng->mappos.x.stl.num), subtile_slab(creatng->mappos.y.stl.num)) ) )
    {
        return false;
    }
    struct SlabMap *slb = get_slabmap_thing_is_on(picktng);
    if (object_is_gold_pile(picktng))
    {
        struct CreatureStats* crstat = creature_stats_get_from_thing(creatng);
        return ( ( (slabmap_owner(slb) == creatng->owner) || (subtile_is_unclaimed_path(picktng->mappos.x.stl.num, picktng->mappos.y.stl.num)) || (subtile_is_liquid(picktng->mappos.x.stl.num, picktng->mappos.y.stl.num)) ) &&
                  (creatng->creature.gold_carried < crstat->gold_hold) );
    }
    else if (thing_is_creature(picktng))
    {
        if (creature_is_being_unconscious(picktng))
        {
            if ((game.conf.rules.workers.drag_to_lair > 0) && (picktng->owner == creatng->owner))
            {
                return (picktng->owner == creatng->owner);
            }
            else
            {
                return (picktng->owner != creatng->owner);
            }
        }
    }
    else if (thing_is_dead_creature(picktng))
    {
        return ( (get_room_of_role_slabs_count(creatng->owner, RoRoF_DeadStorage) > 0) && (corpse_ready_for_collection(picktng)) );
    }
    else if (thing_can_be_picked_to_place_in_player_room_of_role(picktng, creatng->owner, RoRoF_PowersStorage, TngFRPickF_Default))
    {
        if(!creature_can_pickup_library_object_at_subtile(creatng, picktng->mappos.x.stl.num, picktng->mappos.y.stl.num))
        {
            return false;
        }
        return (get_room_of_role_slabs_count(creatng->owner, RoRoF_PowersStorage) > 0);
    }
    else if (thing_can_be_picked_to_place_in_player_room_of_role(picktng, creatng->owner, RoRoF_CratesStorage, TngFRPickF_Default))
    {
        return (get_room_of_role_slabs_count(creatng->owner, RoRoF_CratesStorage) > 0);
    }
    else if (thing_is_trap_crate(picktng)) // for trap crates in one's own Workshop
    {
        struct Room* room = get_room_thing_is_on(picktng);
        if (!room_is_invalid(room))
        {
            if (room_role_matches(room->kind, RoRoF_CratesStorage))
            {
                if (room->owner == creatng->owner)
                {
                    if ( (picktng->owner == room->owner) && (picktng->owner == creatng->owner) )
                    {
                        return true;
                    }
                }
            }
        }
    }
    return false;
}

struct Thing *controlled_get_trap_to_rearm(struct Thing *creatng)
{
    struct ShotConfigStats* shotst = get_shot_model_stats(ShM_Dig);
    unsigned char radius = 0;
    struct Coord3d pos;
    pos.x.val = creatng->mappos.x.val;
    pos.y.val = creatng->mappos.y.val;
    long dx = distance_with_angle_to_coord_x(shotst->speed, creatng->move_angle_xy);
    long dy = distance_with_angle_to_coord_y(shotst->speed, creatng->move_angle_xy);
    do
    {
        struct Thing* traptng = get_trap_for_position(pos.x.stl.num, pos.y.stl.num);
        if (!thing_is_invalid(traptng))
        {
            if (traptng->owner == creatng->owner)
            {
                struct CreatureControl* cctrl = creature_control_get_from_thing(creatng);
                struct Thing* dragtng = thing_get(cctrl->dragtng_idx);
                if (traptng->model == crate_to_workshop_item_model(dragtng->model))
                {
                    if (traptng->trap.num_shots == 0)
                    {
                        return traptng;
                    }
                }
            }
        }
        pos.x.val += dx;
        pos.y.val += dy;
        radius++;
    }
    while (radius <= shotst->health);
    return INVALID_THING;
}

void controlled_continue_looking_excluding_diagonal(struct Thing *creatng, MapSubtlCoord *stl_x, MapSubtlCoord *stl_y)
{
    MapSubtlCoord x = *stl_x;
    MapSubtlCoord y = *stl_y;
    if ( (creatng->move_angle_xy >= 1792) || (creatng->move_angle_xy <= 255) )
    {
        y--;
    }
    else if ( (creatng->move_angle_xy >= 768) && (creatng->move_angle_xy <= 1280) )
    {
        y++;
    }
    else if ( (creatng->move_angle_xy >= 1280) && (creatng->move_angle_xy <= 1792) )
    {
        x--;
    }
    else if ( (creatng->move_angle_xy >= 256) && (creatng->move_angle_xy <= 768) )
    {
        x++;
    }
    *stl_x = x;
    *stl_y = y;
}

PlayerNumber get_appropriate_player_for_creature(struct Thing *creatng)
{
    if ((creatng->alloc_flags & TAlF_IsControlled) != 0)
    {
        for (PlayerNumber plyr_idx = 0; plyr_idx < PLAYERS_COUNT; plyr_idx++)
        {
            if (is_thing_directly_controlled_by_player(creatng, plyr_idx))
            {
                return plyr_idx;
            }
        }
    }
    return creatng->owner;
}

static int filter_criteria_type(long desc_type)
{
    return desc_type & 0x0F;
}

static long filter_criteria_loc(long desc_type)
{
    return desc_type >> 4;
}

struct Thing* script_get_creature_by_criteria(PlayerNumber plyr_idx, ThingModel crmodel, long criteria)
{
    switch (filter_criteria_type(criteria))
    {
    case CSelCrit_Any:
        return get_random_players_creature_of_model(plyr_idx, crmodel);
    case CSelCrit_MostExperienced:
        return find_players_highest_level_creature_of_breed_and_gui_job(crmodel, CrGUIJob_Any, plyr_idx, 0);
    case CSelCrit_MostExpWandering:
        return find_players_highest_level_creature_of_breed_and_gui_job(crmodel, CrGUIJob_Wandering, plyr_idx, 0);
    case CSelCrit_MostExpWorking:
        return find_players_highest_level_creature_of_breed_and_gui_job(crmodel, CrGUIJob_Working, plyr_idx, 0);
    case CSelCrit_MostExpFighting:
        return find_players_highest_level_creature_of_breed_and_gui_job(crmodel, CrGUIJob_Fighting, plyr_idx, 0);
    case CSelCrit_LeastExperienced:
        return find_players_lowest_level_creature_of_breed_and_gui_job(crmodel, CrGUIJob_Any, plyr_idx, 0);
    case CSelCrit_LeastExpWandering:
        return find_players_lowest_level_creature_of_breed_and_gui_job(crmodel, CrGUIJob_Wandering, plyr_idx, 0);
    case CSelCrit_LeastExpWorking:
        return find_players_lowest_level_creature_of_breed_and_gui_job(crmodel, CrGUIJob_Working, plyr_idx, 0);
    case CSelCrit_LeastExpFighting:
        return find_players_lowest_level_creature_of_breed_and_gui_job(crmodel, CrGUIJob_Fighting, plyr_idx, 0);
    case CSelCrit_NearOwnHeart:
    {
        const struct Coord3d* pos = dungeon_get_essential_pos(plyr_idx);
        return get_creature_near_and_owned_by(pos->x.val, pos->y.val, plyr_idx, crmodel);
    }
    case CSelCrit_NearEnemyHeart:
        //return get_creature_in_range_around_any_of_enemy_heart(plyr_idx, crmodel, 11);
    case CSelCrit_OnEnemyGround:
        return get_random_players_creature_of_model_on_territory(plyr_idx, crmodel, 0);
    case CSelCrit_OnFriendlyGround:
        return get_random_players_creature_of_model_on_territory(plyr_idx, crmodel, 1);
    case CSelCrit_OnNeutralGround:
        return get_random_players_creature_of_model_on_territory(plyr_idx, crmodel, 2);
    case CSelCrit_NearAP:
    {
        int loc = filter_criteria_loc(criteria);
        struct ActionPoint* apt = action_point_get(loc);
        if (!action_point_exists(apt))
        {
            WARNLOG("Action point is invalid:%d", apt->num);
            return INVALID_THING;
        }
        if (apt->range == 0)
        {
            WARNLOG("Action point with zero range:%d", apt->num);
            return INVALID_THING;
        }
        // Action point range should be inside spiral in subtiles
        int dist = 2 * coord_subtile(apt->range + COORD_PER_STL - 1) + 1;
        dist = dist * dist;

        Thing_Maximizer_Filter filter = near_map_block_creature_filter_diagonal_random;
        struct CompoundTngFilterParam param;
        param.model_id = crmodel;
        param.plyr_idx = (unsigned char)plyr_idx;
        param.num1 = apt->mappos.x.val;
        param.num2 = apt->mappos.y.val;
        param.num3 = apt->range;
        return get_thing_spiral_near_map_block_with_filter(apt->mappos.x.val, apt->mappos.y.val,
            dist,
            filter, &param);
    }
    default:
        ERRORLOG("Invalid level up criteria %d", (int)criteria);
        return INVALID_THING;
    }
}

void query_creature(struct PlayerInfo *player, ThingIndex index, TbBool reset, TbBool zoom)
{
    if (is_my_player(player))
    {
        MenuID menu;
        if (reset)
        {
            menu = GMnu_CREATURE_QUERY1;
        }
        else
        {
            if (menu_is_active(GMnu_CREATURE_QUERY1))
            {
                menu = GMnu_CREATURE_QUERY1;
            }
            else if (menu_is_active(GMnu_CREATURE_QUERY2))
            {
                menu = GMnu_CREATURE_QUERY2;
            }
            else if (menu_is_active(GMnu_CREATURE_QUERY3))
            {
                menu = GMnu_CREATURE_QUERY3;
            }
            else if (menu_is_active(GMnu_CREATURE_QUERY4))
            {
                menu = GMnu_CREATURE_QUERY4;
            }
            else
            {
                menu = GMnu_CREATURE_QUERY1;
            }
        }
        turn_off_all_panel_menus();
        initialise_tab_tags_and_menu(menu);
        turn_on_menu(menu);
    }
    player->influenced_thing_idx = index;
    if (zoom)
    {
        struct Thing *creatng = thing_get(index);
        player->zoom_to_pos_x = creatng->mappos.x.val;
        player->zoom_to_pos_y = creatng->mappos.y.val;
        set_player_instance(player, PI_ZoomToPos, 0);
    }
    set_player_instance(player, PI_QueryCrtr, 0);
}

TbBool creature_can_be_queried(struct PlayerInfo *player, struct Thing *creatng)
{
    if (creature_is_leaving_and_cannot_be_stopped(creatng))
        return false;

    switch (player->work_state)
    {
        case PSt_CreatrInfo:
        case PSt_CreatrQuery:
        {
            if (!subtile_revealed(creatng->mappos.x.stl.num, creatng->mappos.y.stl.num, player->id_number))
            {
                return false;
            }
            if (creatng->owner != player->id_number)
            {
                return creature_is_kept_in_custody_by_player(creatng, player->id_number);
            }
            else
            {
                if (creature_is_kept_in_custody_by_enemy(creatng))
                {
                    return false;
                }
            }
            break;
        }
        case PSt_CreatrInfoAll:
        case PSt_QueryAll:
        {
            return subtile_revealed(creatng->mappos.x.stl.num, creatng->mappos.y.stl.num, player->id_number);
        }
        default:
        {
            return false;
        }
    }
    return true;
}

TbBool creature_can_be_transferred(const struct Thing* thing)
{
    return ((get_creature_model_flags(thing) & CMF_NoTransfer) == 0);
}

/* Returns a random creature kind with model flags as argument. */
ThingModel get_random_creature_kind_with_model_flags(unsigned long model_flags)
{
    // Array to store the IDs of creatures kinds with model flags.
    ThingModel creature_kind_with_model_flags_array[CREATURE_TYPES_MAX];
    // Counter for the number of creatures kinds found.
    short creature_kind_with_model_flags_count = 0;
    // Loop through all available creatures kinds.
    for (ThingModel crkind = 0; crkind < game.conf.crtr_conf.model_count; crkind++)
    {
        // Check if the creature kind has the flag.
        if (flag_is_set(game.conf.crtr_conf.model[crkind].model_flags, model_flags))
        {
            // Ensure we don't exceed the maximum array size.
            if (creature_kind_with_model_flags_count < CREATURE_TYPES_MAX)
            {
                // Add the creature kind to the array.
                creature_kind_with_model_flags_array[creature_kind_with_model_flags_count++] = crkind;
            } else {
                break;
            }
        }
    }
    if (creature_kind_with_model_flags_count > 0)
    {
        // Get a random creature kind from the list.
        short random_idx = GAME_RANDOM(creature_kind_with_model_flags_count);
        return creature_kind_with_model_flags_array[random_idx];
    }
    // Return -1 if no suitable creature kind is found.
    return -1;
}

/* Returns a random creature kind, excluding spectators and diggers.
 * Appropriate means evil and good creatures randomise within their respective classes. */
ThingModel get_random_appropriate_creature_kind(ThingModel original_model)
{
    struct CreatureModelConfig *newconf;
    struct CreatureModelConfig *oldconf = &game.conf.crtr_conf.model[original_model];
    ThingModel random_model;
    while (true)
    {
        random_model = GAME_RANDOM(game.conf.crtr_conf.model_count) + 1;
        // Exclude out-of-bounds model number.
        if (random_model >= game.conf.crtr_conf.model_count)
        {
            continue;
        }
        // Exclude same creature kind, spectators and diggers.
        newconf = &game.conf.crtr_conf.model[random_model];
        if ((random_model == original_model) || (any_flag_is_set(newconf->model_flags, (CMF_IsSpectator|CMF_IsSpecDigger|CMF_IsDiggingCreature))))
        {
            continue;
        }
        // Evil randomise into evil, good randomise into good.
        if ((flag_is_set(newconf->model_flags, CMF_IsEvil)) && (flag_is_set(oldconf->model_flags, CMF_IsEvil)))
        {
            break;
        }
        if ((!flag_is_set(newconf->model_flags, CMF_IsEvil)) && (!flag_is_set(oldconf->model_flags, CMF_IsEvil)))
        {
            break;
        }
    }
    return random_model;
}

TbBool grow_up_creature(struct Thing *thing, ThingModel grow_up_model, CrtrExpLevel grow_up_level)
{
    if (grow_up_model == CREATURE_NOT_A_DIGGER)
    {
        grow_up_model = get_random_appropriate_creature_kind(thing->model);
    }
    if (!creature_count_below_map_limit(1))
    {
        WARNLOG("Could not create creature to transform %s to due to creature limit", thing_model_name(thing));
        return false;
    }
    struct Thing *newtng = create_creature(&thing->mappos, grow_up_model, thing->owner);
    if (thing_is_invalid(newtng))
    {
        ERRORLOG("Could not create creature to transform %s to", thing_model_name(thing));
        return false;
    }
    // Randomise new level if 'grow_up_level' was set to 0 on the creature config.
    if (grow_up_level == 0)
    {
        set_creature_level(newtng, GAME_RANDOM(CREATURE_MAX_LEVEL));
    }
    else
    {
        set_creature_level(newtng, grow_up_level - 1);
    }
    transfer_creature_data_and_gold(thing, newtng); // Transfer the blood type, creature name, kill count, joined age and carried gold to the new creature.
    update_creature_health_to_max(newtng);
    struct CreatureControl *cctrl = creature_control_get_from_thing(newtng);
    cctrl->countdown = 50;
    external_set_thing_state(newtng, CrSt_CreatureBeHappy);
    struct PlayerInfo *player = get_player(thing->owner);
    // Switch control if this creature is possessed.
    if (is_thing_directly_controlled(thing))
    {
        leave_creature_as_controller(player, thing);
        control_creature_as_controller(player, newtng);
    }
    if (is_thing_passenger_controlled(thing))
    {
        leave_creature_as_passenger(player, thing);
        control_creature_as_passenger(player, newtng);
    }
    // If not directly nor passenger controlled, but still player is doing something with it.
    if (thing->index == player->controlled_thing_idx)
    {
        set_selected_creature(player, newtng);
    }
    remove_creature_score_from_owner(thing); // kill_creature() doesn't call this.
    // Handles picked up by player case.
    if (thing_is_picked_up_by_player(thing, thing->owner))
    {
        struct Dungeon *dungeon = get_dungeon(thing->owner);
        if (get_thing_in_hand_id(thing, thing->owner) >= 0)
        {
            dungeon->things_in_hand[get_thing_in_hand_id(thing, thing->owner)] = newtng->index;
            remove_thing_from_limbo(thing);
            place_thing_in_limbo(newtng);
        }
        else
        {
            ERRORLOG("Picked up thing is not in player hand list");
        }
    }
    kill_creature(thing, INVALID_THING, -1, CrDed_NoEffects | CrDed_NoUnconscious | CrDed_NotReallyDying);
    return true;
}

<<<<<<< HEAD
void transform_creature(struct Thing *thing, ThingModel transform_model, GameTurnDelta duration)
{
    struct CreatureControl *cctrl = creature_control_get_from_thing(thing);
    // If 'ANY_CREATURE' was set on the spell config: randomise an appropriate model.
    if (transform_model == CREATURE_NOT_A_DIGGER)
    {
        transform_model = get_random_appropriate_creature_kind(thing->model);
    }
    // Without a duration the transformation is permanent.
    if (duration == 0)
    {
        cctrl->original_model = transform_model;
    }
    struct CreatureStats *oldstat = creature_stats_get_from_thing(thing);
    // Update the creature's properties, score and available instances.
    remove_creature_score_from_owner(thing);
    remove_available_instances(thing);
    HitPoints health_permil = get_creature_health_permil(thing);
    thing->model = transform_model;
    creature_increase_available_instances(thing);
    cctrl->max_speed = calculate_correct_creature_maxspeed(thing);
    cctrl->max_health = calculate_correct_creature_max_health(thing);
    thing->health = cctrl->max_health * health_permil / 1000;
    add_creature_score_to_owner(thing);
    struct CreatureStats *newstat = creature_stats_get_from_thing(thing);
    thing->clipbox_size_xy = newstat->size_xy;
    thing->clipbox_size_z = newstat->size_z;
    thing->solid_size_xy = newstat->thing_size_xy;
    thing->solid_size_z = newstat->thing_size_z;
    cctrl->shot_shift_x = newstat->shot_shift_x;
    cctrl->shot_shift_y = newstat->shot_shift_y;
    cctrl->shot_shift_z = newstat->shot_shift_z;
    // Check if the flying state has changed, and update accordingly.
    if (newstat->flying != oldstat->flying)
    {
        if (creature_under_spell_effect(thing, CSAfF_Freeze))
        {
            if (newstat->flying)
            {
                set_flag(thing->movement_flags, TMvF_Grounded);
            }
            else if (oldstat->flying)
            {
                clear_flag(thing->movement_flags, TMvF_Grounded);
            }
        }
        else
        {
            if (newstat->flying)
            {
                set_flag(thing->movement_flags, TMvF_Flying);
            }
            else if (oldstat->flying)
            {
                clear_flag(thing->movement_flags, TMvF_Flying);
            }
        }
    }
    // Check if the illumination state has changed, and update accordingly.
    if (newstat->illuminated != oldstat->illuminated)
    {
        if (newstat->illuminated)
        {
            if (creature_under_spell_effect(thing, CSAfF_Light))
            {
                clean_spell_effect(thing, CSAfF_Light);
            }
            illuminate_creature(thing);
        }
        else if (oldstat->illuminated)
        {
            if (thing->light_id != 0)
            {
                if (flag_is_set(thing->rendering_flags, TRF_Invisible))
                {
                    light_set_light_intensity(thing->light_id, (light_get_light_intensity(thing->light_id) - 20));
                    struct Light *lgt = &game.lish.lights[thing->light_id];
                    lgt->radius = 2560;
                }
                else
                {
                    light_delete_light(thing->light_id);
                    thing->light_id = 0;
                }
            }
        }
    }
    // Check if the lenses have changed, and update only if the creature is under player influence.
    if (newstat->eye_effect != oldstat->eye_effect)
    {
        if (get_my_player()->influenced_thing_idx == thing->index)
        {
            struct LensConfig* lenscfg = get_lens_config(newstat->eye_effect);
            initialise_eye_lenses();
            if (flag_is_set(lenscfg->flags, LCF_HasPalette))
            {
                PaletteSetPlayerPalette(get_my_player(), lenscfg->palette);
            }
            else
            {
                PaletteSetPlayerPalette(get_my_player(), engine_palette);
            }
            setup_eye_lens(newstat->eye_effect);
        }
    }
    struct InstanceInfo *inst_inf = creature_instance_info_get(cctrl->active_instance_id);
    update_creature_anim(thing, 256, get_creature_anim(thing, inst_inf->graphics_idx));
    // Investigate why it doesn't work and only seems to select [instance1] for creatures that don't even know it.
    cctrl->active_instance_id = creature_choose_first_available_instance(thing);
    return;
=======
/**
 * Cast a spell on a creature which meets given criteria.
 * @param plyr_idx The player whose creature will be affected.
 * @param crmodel Model of the creature to find.
 * @param criteria Criteria, from CreatureSelectCriteria enumeration.
 * @param fmcl_bytes encoded bytes: f=cast for free flag,m=spell kind,c=caster player index,l=spell level.
 * @return TbResult whether the spell was successfully cast
 */
TbResult script_use_spell_on_creature(PlayerNumber plyr_idx, ThingModel crmodel, long criteria, long fmcl_bytes)
{
    struct Thing *thing = script_get_creature_by_criteria(plyr_idx, crmodel, criteria);
    if (thing_is_invalid(thing))
    {
        SYNCDBG(5, "No matching player %d creature of model %d (%s) found to use spell on.", (int)plyr_idx, (int)crmodel, creature_code_name(crmodel));
        return Lb_FAIL;
    }
    SpellKind spkind = (fmcl_bytes >> 8) & 255;
    struct SpellConfig *spconf = get_spell_config(spkind);
    if (!creature_is_immune_to_spell_effect(thing, spconf->spell_flags))
    { // Immunity is handled in 'apply_spell_effect_to_thing', but this command plays sounds, so check for it.
        if (thing_is_picked_up(thing))
        {
            SYNCDBG(5, "Found creature to cast the spell on but it is being held.");
            return Lb_FAIL;
        }
        CrtrExpLevel spell_level = fmcl_bytes & 255;
        if (spconf->caster_affect_sound)
        {
            thing_play_sample(thing, spconf->caster_affect_sound + UNSYNC_RANDOM(spconf->caster_sounds_count), NORMAL_PITCH, 0, 3, 0, 4, FULL_LOUDNESS);
        }
        apply_spell_effect_to_thing(thing, spkind, spell_level, plyr_idx);
        if (flag_is_set(spconf->spell_flags, CSAfF_Disease))
        {
            struct CreatureControl *cctrl;
            cctrl = creature_control_get_from_thing(thing);
            cctrl->disease_caster_plyridx = game.neutral_player_num; // Does not spread.
        }
        return Lb_SUCCESS;
    }
    else
    {
        return Lb_FAIL;
    }
>>>>>>> f4dee85c
}

/******************************************************************************/
#ifdef __cplusplus
}
#endif<|MERGE_RESOLUTION|>--- conflicted
+++ resolved
@@ -1489,16 +1489,12 @@
     {
         spell_level = SPELL_MAX_LEVEL;
     }
-<<<<<<< HEAD
-    GameTurnDelta duration = get_spell_full_duration(spell_idx, spell_lev);
+    GameTurnDelta duration = get_spell_full_duration(spell_idx, spell_level);
     // Apply transformation.
     if (spconf->transform_model > 0)
     {
         transform_creature(thing, spconf->transform_model, duration);
     }
-=======
-    GameTurnDelta duration = get_spell_full_duration(spell_idx, spell_level);
->>>>>>> f4dee85c
     // Check for cleansing one-time effect.
     if (spconf->cleanse_flags > 0
     && any_flag_is_set(spconf->cleanse_flags, cctrl->spell_flags))
@@ -7752,7 +7748,51 @@
     return true;
 }
 
-<<<<<<< HEAD
+/**
+ * Cast a spell on a creature which meets given criteria.
+ * @param plyr_idx The player whose creature will be affected.
+ * @param crmodel Model of the creature to find.
+ * @param criteria Criteria, from CreatureSelectCriteria enumeration.
+ * @param fmcl_bytes encoded bytes: f=cast for free flag,m=spell kind,c=caster player index,l=spell level.
+ * @return TbResult whether the spell was successfully cast
+ */
+TbResult script_use_spell_on_creature(PlayerNumber plyr_idx, ThingModel crmodel, long criteria, long fmcl_bytes)
+{
+    struct Thing *thing = script_get_creature_by_criteria(plyr_idx, crmodel, criteria);
+    if (thing_is_invalid(thing))
+    {
+        SYNCDBG(5, "No matching player %d creature of model %d (%s) found to use spell on.", (int)plyr_idx, (int)crmodel, creature_code_name(crmodel));
+        return Lb_FAIL;
+    }
+    SpellKind spkind = (fmcl_bytes >> 8) & 255;
+    struct SpellConfig *spconf = get_spell_config(spkind);
+    if (!creature_is_immune_to_spell_effect(thing, spconf->spell_flags))
+    { // Immunity is handled in 'apply_spell_effect_to_thing', but this command plays sounds, so check for it.
+        if (thing_is_picked_up(thing))
+        {
+            SYNCDBG(5, "Found creature to cast the spell on but it is being held.");
+            return Lb_FAIL;
+        }
+        CrtrExpLevel spell_level = fmcl_bytes & 255;
+        if (spconf->caster_affect_sound)
+        {
+            thing_play_sample(thing, spconf->caster_affect_sound + UNSYNC_RANDOM(spconf->caster_sounds_count), NORMAL_PITCH, 0, 3, 0, 4, FULL_LOUDNESS);
+        }
+        apply_spell_effect_to_thing(thing, spkind, spell_level, plyr_idx);
+        if (flag_is_set(spconf->spell_flags, CSAfF_Disease))
+        {
+            struct CreatureControl *cctrl;
+            cctrl = creature_control_get_from_thing(thing);
+            cctrl->disease_caster_plyridx = game.neutral_player_num; // Does not spread.
+        }
+        return Lb_SUCCESS;
+    }
+    else
+    {
+        return Lb_FAIL;
+    }
+}
+
 void transform_creature(struct Thing *thing, ThingModel transform_model, GameTurnDelta duration)
 {
     struct CreatureControl *cctrl = creature_control_get_from_thing(thing);
@@ -7863,51 +7903,6 @@
     // Investigate why it doesn't work and only seems to select [instance1] for creatures that don't even know it.
     cctrl->active_instance_id = creature_choose_first_available_instance(thing);
     return;
-=======
-/**
- * Cast a spell on a creature which meets given criteria.
- * @param plyr_idx The player whose creature will be affected.
- * @param crmodel Model of the creature to find.
- * @param criteria Criteria, from CreatureSelectCriteria enumeration.
- * @param fmcl_bytes encoded bytes: f=cast for free flag,m=spell kind,c=caster player index,l=spell level.
- * @return TbResult whether the spell was successfully cast
- */
-TbResult script_use_spell_on_creature(PlayerNumber plyr_idx, ThingModel crmodel, long criteria, long fmcl_bytes)
-{
-    struct Thing *thing = script_get_creature_by_criteria(plyr_idx, crmodel, criteria);
-    if (thing_is_invalid(thing))
-    {
-        SYNCDBG(5, "No matching player %d creature of model %d (%s) found to use spell on.", (int)plyr_idx, (int)crmodel, creature_code_name(crmodel));
-        return Lb_FAIL;
-    }
-    SpellKind spkind = (fmcl_bytes >> 8) & 255;
-    struct SpellConfig *spconf = get_spell_config(spkind);
-    if (!creature_is_immune_to_spell_effect(thing, spconf->spell_flags))
-    { // Immunity is handled in 'apply_spell_effect_to_thing', but this command plays sounds, so check for it.
-        if (thing_is_picked_up(thing))
-        {
-            SYNCDBG(5, "Found creature to cast the spell on but it is being held.");
-            return Lb_FAIL;
-        }
-        CrtrExpLevel spell_level = fmcl_bytes & 255;
-        if (spconf->caster_affect_sound)
-        {
-            thing_play_sample(thing, spconf->caster_affect_sound + UNSYNC_RANDOM(spconf->caster_sounds_count), NORMAL_PITCH, 0, 3, 0, 4, FULL_LOUDNESS);
-        }
-        apply_spell_effect_to_thing(thing, spkind, spell_level, plyr_idx);
-        if (flag_is_set(spconf->spell_flags, CSAfF_Disease))
-        {
-            struct CreatureControl *cctrl;
-            cctrl = creature_control_get_from_thing(thing);
-            cctrl->disease_caster_plyridx = game.neutral_player_num; // Does not spread.
-        }
-        return Lb_SUCCESS;
-    }
-    else
-    {
-        return Lb_FAIL;
-    }
->>>>>>> f4dee85c
 }
 
 /******************************************************************************/
