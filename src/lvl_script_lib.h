/******************************************************************************/
// Free implementation of Bullfrog's Dungeon Keeper strategy game.
/******************************************************************************/
/** @file lvl_script_lib.h
 *     Header file for lvl_script_lib.c.
 * @par Purpose:
 *     should only be used by files under lvl_script_*
 * @par Comment:
 *     Just a header file - #defines, typedefs, function prototypes etc.
 * @author   KeeperFX Team
 * @par  Copying and copyrights:
 *     This program is free software; you can redistribute it and/or modify
 *     it under the terms of the GNU General Public License as published by
 *     the Free Software Foundation; either version 2 of the License, or
 *     (at your option) any later version.
 */
/******************************************************************************/
#ifndef DK_LVLSCRIPTLIB_H
#define DK_LVLSCRIPTLIB_H

#include "creature_states_hero.h"
#include "frontmenu_ingame_tabs.h"

#include "globals.h"
#include "bflib_math.h"
#include "player_instances.h"
#include "game_legacy.h"

#ifdef __cplusplus
extern "C" {
#endif

#define COMMANDDESC_ARGS_COUNT    8

enum TbScriptCommands {
    Cmd_NONE                              =  0,
    Cmd_CREATE_PARTY                      =  1,
    Cmd_ADD_TO_PARTY                      =  2,
    Cmd_ADD_PARTY_TO_LEVEL                =  3,
    Cmd_ADD_CREATURE_TO_LEVEL             =  4,
    Cmd_MESSAGE                           =  5, // from beta
    Cmd_IF                                =  6,
    Cmd_ENDIF                             =  7,
    Cmd_SET_HATE                          =  8,
    Cmd_SET_GENERATE_SPEED                =  9,
    Cmd_REM                               = 10,
    Cmd_START_MONEY                       = 11,
    Cmd_ROOM_AVAILABLE                    = 12,
    Cmd_CREATURE_AVAILABLE                = 13,
    Cmd_MAGIC_AVAILABLE                   = 14,
    Cmd_TRAP_AVAILABLE                    = 15,
    Cmd_RESEARCH                          = 16,
    Cmd_COMPUTER_PLAYER                   = 17,
    Cmd_SET_TIMER                         = 18,
    Cmd_IF_ACTION_POINT                   = 19,
    Cmd_ADD_TUNNELLER_TO_LEVEL            = 20,
    Cmd_WIN_GAME                          = 21,
    Cmd_LOSE_GAME                         = 22,
    Cmd_SET_FLAG                          = 25,
    Cmd_MAX_CREATURES                     = 26,
    Cmd_NEXT_COMMAND_REUSABLE             = 27,
    Cmd_RANDOM                            = 28,
    Cmd_DRAWFROM                          = 29,
    Cmd_DOOR_AVAILABLE                    = 30,
    Cmd_DISPLAY_OBJECTIVE                 = 37,
    Cmd_DISPLAY_INFORMATION               = 38,
    Cmd_ADD_TUNNELLER_PARTY_TO_LEVEL      = 40,
    Cmd_ADD_CREATURE_TO_POOL              = 41,
    Cmd_RESET_ACTION_POINT                = 42,
    Cmd_SET_CREATURE_MAX_LEVEL            = 59,
    Cmd_SET_MUSIC                         = 60,
    Cmd_TUTORIAL_FLASH_BUTTON             = 54,
    Cmd_SET_CREATURE_STRENGTH             = 62,
    Cmd_SET_CREATURE_HEALTH               = 61,
    Cmd_SET_CREATURE_ARMOUR               = 63,
    Cmd_SET_CREATURE_FEAR_WOUNDED         = 64,
    Cmd_IF_AVAILABLE                      = 66,
    Cmd_SET_COMPUTER_GLOBALS              = 68,
    Cmd_SET_COMPUTER_CHECKS               = 69,
    Cmd_SET_COMPUTER_EVENT                = 70,
    Cmd_SET_COMPUTER_PROCESS              = 71,
    Cmd_ALLY_PLAYERS                      = 72,
    Cmd_DEAD_CREATURES_RETURN_TO_POOL     = 73,
    Cmd_BONUS_LEVEL_TIME                  = 75,
    Cmd_QUICK_OBJECTIVE                   = 44,
    Cmd_QUICK_INFORMATION                 = 45,
    Cmd_QUICK_OBJECTIVE_WITH_POS          = 46,
    Cmd_QUICK_INFORMATION_WITH_POS        = 47,
    Cmd_DISPLAY_OBJECTIVE_WITH_POS        = 65,
    Cmd_DISPLAY_INFORMATION_WITH_POS      = 74,
    Cmd_PRINT                             = 76, // from beta
    Cmd_SWAP_CREATURE                     = 77,
  // New commands propositions - KeeperFX only
    Cmd_CHANGE_SLAB_TYPE                  = 78,
    Cmd_CHANGE_SLAB_OWNER                 = 79,
    Cmd_IF_SLAB_TYPE                      = 80,
    Cmd_IF_SLAB_OWNER                     = 81,
    Cmd_SET_CREATURE_TENDENCIES           = 84,
    Cmd_PLAY_MESSAGE                      = 85,
    Cmd_ADD_GOLD_TO_PLAYER                = 86,
    Cmd_REVEAL_MAP_RECT                   = 87,
    Cmd_REVEAL_MAP_LOCATION               = 88,
    Cmd_LEVEL_VERSION                     = 90,
    Cmd_RESEARCH_ORDER                    = 91,
    Cmd_KILL_CREATURE                     = 92,
    Cmd_SET_CREATURE_FEAR_STRONGER        = 93,
    Cmd_IF_CONTROLS                       = 94,
    Cmd_ADD_TO_FLAG                       = 95,
    Cmd_SET_CAMPAIGN_FLAG                 = 96,
    Cmd_ADD_TO_CAMPAIGN_FLAG              = 97,
    Cmd_EXPORT_VARIABLE                   = 98,
    Cmd_IMPORT                            = 99,
    Cmd_RUN_AFTER_VICTORY                 = 100,
    Cmd_LEVEL_UP_CREATURE                 = 101,
    Cmd_CHANGE_CREATURE_OWNER             = 102,
    Cmd_SET_GAME_RULE                     = 103,
    Cmd_SET_TRAP_CONFIGURATION            = 104,
    Cmd_SET_DOOR_CONFIGURATION            = 105,
    Cmd_SET_OBJECT_CONFIGURATION          = 106,
    Cmd_SET_CREATURE_CONFIGURATION        = 107,
    Cmd_SET_CREATURE_PROPERTY             = 108,
    Cmd_SET_CREATURE_FEARSOME_FACTOR      = 109,
    Cmd_USE_POWER_ON_CREATURE             = 110,
    Cmd_USE_POWER_AT_POS                  = 111,
    Cmd_USE_POWER                         = 112,
    Cmd_USE_POWER_AT_LOCATION             = 113,
    Cmd_ADD_OBJECT_TO_LEVEL               = 114,
    Cmd_USE_SPECIAL_INCREASE_LEVEL        = 115,
    Cmd_USE_SPECIAL_MULTIPLY_CREATURES    = 116,
    Cmd_USE_SPECIAL_MAKE_SAFE             = 117,
    Cmd_USE_SPECIAL_LOCATE_HIDDEN_WORLD   = 118,
    Cmd_USE_SPECIAL_TRANSFER_CREATURE     = 119,
    Cmd_CHANGE_CREATURES_ANNOYANCE        = 120,
    Cmd_COMPUTER_DIG_TO_LOCATION          = 121,
    Cmd_DELETE_FROM_PARTY                 = 122,
    Cmd_SET_SACRIFICE_RECIPE              = 123,
    Cmd_REMOVE_SACRIFICE_RECIPE           = 124,
    Cmd_SET_BOX_TOOLTIP                   = 125,
    Cmd_SET_BOX_TOOLTIP_ID                = 126,
    Cmd_CREATE_EFFECTS_LINE               = 127,
    Cmd_DISPLAY_MESSAGE                   = 128,
    Cmd_QUICK_MESSAGE                     = 129,
    Cmd_USE_SPELL_ON_CREATURE             = 130,
    Cmd_SET_HEART_HEALTH                  = 131,
    Cmd_ADD_HEART_HEALTH                  = 132,
    Cmd_CREATURE_ENTRANCE_LEVEL           = 133,
    Cmd_RANDOMISE_FLAG                    = 134,
    Cmd_COMPUTE_FLAG                      = 135,
    Cmd_CONCEAL_MAP_RECT                  = 136,
    Cmd_DISPLAY_TIMER                     = 137,
    Cmd_ADD_TO_TIMER                      = 138,
    Cmd_ADD_BONUS_TIME                    = 139,
    Cmd_DISPLAY_VARIABLE                  = 140,
    Cmd_DISPLAY_COUNTDOWN                 = 141,
    Cmd_HIDE_TIMER                        = 142,
    Cmd_HIDE_VARIABLE                     = 143,
    Cmd_CREATE_EFFECT                     = 144,
    Cmd_CREATE_EFFECT_AT_POS              = 145,
    Cmd_HEART_LOST_QUICK_OBJECTIVE        = 146,
    Cmd_HEART_LOST_OBJECTIVE              = 147,
    Cmd_SET_DOOR                          = 148,
    Cmd_SET_CREATURE_INSTANCE             = 149,    
    Cmd_TRANSFER_CREATURE                 = 150,
    Cmd_SET_HAND_RULE                     = 151,
    Cmd_MOVE_CREATURE                     = 152,
    Cmd_COUNT_CREATURES_AT_ACTION_POINT   = 153,
    Cmd_IF_ALLIED                         = 154,
    Cmd_SET_TEXTURE                       = 155,
    Cmd_HIDE_HERO_GATE                    = 156,
    Cmd_USE_SPELL_ON_PLAYERS_CREATURES    = 157,
    Cmd_SET_ROOM_CONFIGURATION            = 158,
    Cmd_NEW_TRAP_TYPE                     = 159,
    Cmd_NEW_OBJECT_TYPE                   = 160,
    Cmd_NEW_ROOM_TYPE                     = 161,
    Cmd_NEW_CREATURE_TYPE                 = 162,
<<<<<<< HEAD
    Cmd_SET_POWER_HAND                    = 163,
    Cmd_SET_POWER_CONFIGURATION           = 164,
=======
    Cmd_SET_HAND_GRAPHIC                  = 163,
    Cmd_ADD_EFFECT_GENERATOR_TO_LEVEL     = 164,
>>>>>>> 5d4fc955
};

struct ScriptLine {
  enum TbScriptCommands command;
  long np[COMMANDDESC_ARGS_COUNT]; /**< Numeric parameters (to be changed into interpreted parameters, containing ie. in-game random) */
  char tcmnd[MAX_TEXT_LENGTH]; /**< Command text */
  char tp[COMMANDDESC_ARGS_COUNT][MAX_TEXT_LENGTH]; /**< Text parameters */
};
struct CommandDesc { // sizeof = 14 // originally was 13
  const char *textptr;
  char args[COMMANDDESC_ARGS_COUNT+1]; // originally was [8]
  unsigned char index;
  void (*check_fn)(const struct ScriptLine *scline); // should check
  void (*process_fn)(struct ScriptContext *context); // called from value or from
};

enum ScriptVariables {
  SVar_MONEY                           =  1,
  SVar_GAME_TURN                       =  5,
  SVar_BREAK_IN                        =  6,
  SVar_CREATURE_NUM                    =  7,
  SVar_TOTAL_DIGGERS                   =  8,
  SVar_TOTAL_CREATURES                 =  9,
  SVar_TOTAL_RESEARCH                  = 10,
  SVar_TOTAL_DOORS                     = 11,
  SVar_TOTAL_AREA                      = 12,
  SVar_TOTAL_CREATURES_LEFT            = 13,
  SVar_CREATURES_ANNOYED               = 14,
  SVar_BATTLES_LOST                    = 15,
  SVar_BATTLES_WON                     = 16,
  SVar_ROOMS_DESTROYED                 = 17,
  SVar_SPELLS_STOLEN                   = 18,
  SVar_ACTION_POINT_TRIGGERED          = 19,
  SVar_GOLD_POTS_STOLEN                = 20,
  SVar_TIMER                           = 21,
  SVar_DUNGEON_DESTROYED               = 22,
  SVar_TIMES_BROKEN_INTO               = 23,
  SVar_TOTAL_GOLD_MINED                = 24,
  SVar_FLAG                            = 25,
  SVar_ROOM_SLABS                      = 26,
  SVar_DOORS_DESTROYED                 = 27,
  SVar_CREATURES_SCAVENGED_LOST        = 28,
  SVar_CREATURES_SCAVENGED_GAINED      = 29,
  SVar_AVAILABLE_MAGIC                 = 30,
  SVar_AVAILABLE_TRAP                  = 31,
  SVar_AVAILABLE_DOOR                  = 32,
  SVar_AVAILABLE_ROOM                  = 33,
  SVar_AVAILABLE_CREATURE              = 34,
  SVar_CONTROLS_CREATURE               = 35,
  SVar_CONTROLS_TOTAL_CREATURES        = 36,
  SVar_CONTROLS_TOTAL_DIGGERS          = 37,
  SVar_ALL_DUNGEONS_DESTROYED          = 38,
  SVar_DOOR_NUM                        = 39,
  SVar_TRAP_NUM                        = 40,
  SVar_GOOD_CREATURES                  = 41,
  SVar_EVIL_CREATURES                  = 42,
  SVar_CONTROLS_GOOD_CREATURES         = 43,
  SVar_CONTROLS_EVIL_CREATURES         = 44,
  SVar_CAMPAIGN_FLAG                   = 45,
  SVar_SLAB_OWNER                      = 46,
  SVar_SLAB_TYPE                       = 47,
  SVar_HEART_HEALTH                    = 48,
  SVar_GHOSTS_RAISED                   = 49,
  SVar_SKELETONS_RAISED                = 50,
  SVar_VAMPIRES_RAISED                 = 51,
  SVar_CREATURES_CONVERTED             = 52,
  SVar_TIMES_ANNOYED_CREATURE          = 53,
  SVar_TIMES_TORTURED_CREATURE         = 54,
  SVar_TOTAL_DOORS_MANUFACTURED        = 55,
  SVar_TOTAL_TRAPS_MANUFACTURED        = 56,
  SVar_TOTAL_MANUFACTURED              = 57,
  SVar_TOTAL_TRAPS_USED                = 58,
  SVar_TOTAL_DOORS_USED                = 59,
  SVar_KEEPERS_DESTROYED               = 60,
  SVar_CREATURES_SACRIFICED            = 61, // Total
  SVar_CREATURES_FROM_SACRIFICE        = 62, // Total
  SVar_TIMES_LEVELUP_CREATURE          = 63,
  SVar_TOTAL_SALARY                    = 64,
  SVar_CURRENT_SALARY                  = 65,
  SVar_BOX_ACTIVATED                   = 66,
  SVar_SACRIFICED                      = 67,  // Per model
  SVar_REWARDED                        = 68,  // Per model
  SVar_EVIL_CREATURES_CONVERTED        = 69,
  SVar_GOOD_CREATURES_CONVERTED        = 70,
  SVar_TRAPS_SOLD                      = 71,
  SVar_DOORS_SOLD                      = 72,
  SVar_MANUFACTURED_SOLD               = 73,
  SVar_MANUFACTURE_GOLD                = 74,
  SVar_TOTAL_SCORE                     = 75,
  SVar_BONUS_TIME                      = 76,
  SVar_CREATURES_TRANSFERRED           = 77,
  SVar_ALLIED_PLAYER                   = 78,
  SVar_ACTIVE_BATTLES                  = 79,
 };





// 1/4 turn minimal
#define FX_LINE_TIME_PARTS 4


struct Thing* script_get_creature_by_criteria(PlayerNumber plyr_idx, long crmodel, long criteria);
long parse_creature_name(const char *creature_name);
struct ScriptValue *allocate_script_value(void);
struct Thing *script_process_new_object(long crmodel, TbMapLocation location, long arg, unsigned long plr_range_id);
struct Thing* script_process_new_effectgen(long crmodel, TbMapLocation location, long range);
void command_init_value(struct ScriptValue* value, unsigned long var_index, unsigned long plr_range_id);
void command_add_value(unsigned long var_index, unsigned long plr_range_id, long val2, long val3, long val4);
void set_variable(int player_idx, long var_type, long var_idx, long new_val);
#define get_players_range(plr_range_id, plr_start, plr_end) get_players_range_f(plr_range_id, plr_start, plr_end, __func__, text_line_number)
long get_players_range_f(long plr_range_id, int *plr_start, int *plr_end, const char *func_name, long ln_num);
TbBool parse_set_varib(const char *varib_name, long *varib_id, long *varib_type);
long parse_criteria(const char *criteria);
#define get_players_range_single(plr_range_id) get_players_range_single_f(plr_range_id, __func__, text_line_number)
long get_players_range_single_f(long plr_range_id, const char *func_name, long ln_num);
TbBool parse_get_varib(const char *varib_name, long *varib_id, long *varib_type);
char get_player_number_from_value(const char* txt);
#define get_player_id(plrname, plr_range_id) get_player_id_f(plrname, plr_range_id, __func__, text_line_number)
TbBool get_player_id_f(const char *plrname, long *plr_range_id, const char *func_name, long ln_num);

#define ALLOCATE_SCRIPT_VALUE(var_index, plr_range_id) \
    struct ScriptValue tmp_value = {0}; \
    struct ScriptValue* value; \
    if ((get_script_current_condition() == CONDITION_ALWAYS) && (next_command_reusable == 0)) \
    { \
    /* Fill local structure */ \
        value = &tmp_value; \
    } \
    else \
    { \
        value = allocate_script_value(); \
        if (value == NULL) \
        { \
            SCRPTERRLOG("Too many VALUEs in script (limit is %d)", SCRIPT_VALUES_COUNT); \
            return; \
        } \
    } \
    command_init_value(value, var_index, plr_range_id);

#define DEALLOCATE_SCRIPT_VALUE \
    if (value != &tmp_value) \
    {                           \
        value->flags = TrgF_DISABLED; \
        gameadd.script.values_num--; \
    }

    void script_process_value(unsigned long var_index, unsigned long plr_range_id, long val2, long val3, long val4, struct ScriptValue *value);

#define PROCESS_SCRIPT_VALUE(cmd) \
    if ((get_script_current_condition() == CONDITION_ALWAYS) && (next_command_reusable == 0)) \
    { \
        script_process_value(cmd, value->plyr_range, 0, 0, 0, value); \
    }


#ifdef __cplusplus
}
#endif
#endif<|MERGE_RESOLUTION|>--- conflicted
+++ resolved
@@ -173,13 +173,10 @@
     Cmd_NEW_OBJECT_TYPE                   = 160,
     Cmd_NEW_ROOM_TYPE                     = 161,
     Cmd_NEW_CREATURE_TYPE                 = 162,
-<<<<<<< HEAD
     Cmd_SET_POWER_HAND                    = 163,
-    Cmd_SET_POWER_CONFIGURATION           = 164,
-=======
     Cmd_SET_HAND_GRAPHIC                  = 163,
     Cmd_ADD_EFFECT_GENERATOR_TO_LEVEL     = 164,
->>>>>>> 5d4fc955
+    Cmd_SET_POWER_CONFIGURATION           = 165,
 };
 
 struct ScriptLine {
