# ******************************************************************************
#  Free implementation of Bullfrog's Dungeon Keeper strategy game.
# ******************************************************************************
#   @file gtext_ita.po
#      KeeperFX GUI Strings translation file
#  @par Purpose:
#      Contains translation of the national strings in the game.
#  @par Comment:
#      Use this file to improve the translation for specific language.
#  @author   KeeperFX Team
#  @date     25 Aug 2012 - 02 Oct 2012
#  @par  Copying and copyrights:
#      This program is free software; you can redistribute it and/or modify
#      it under the terms of the GNU General Public License as published by
#      the Free Software Foundation; either version 2 of the License, or
#      (at your option) any later version.
#
# ******************************************************************************
"Project-Id-Version: GUI Strings for KeeperFX\n"
"POT-Creation-Date: 2012-09-02 01:12+0200\n"
"Language-Team: KeeperFX Team <code.google.com>\n"
"Language: it_IT\n"
"MIME-Version: 1.0\n"
"Content-Type: text/plain; charset=utf-8\n"
"Content-Transfer-Encoding: 8bit\n"
"X-Poedit-SourceCharset: utf-8\n"
"X-Generator: Poedit 1.5.7\n"

#. Generic victory message
#: guitext:0
msgctxt "In-game message"
msgid "Success! The land is yours. Press Space to proceed to the next realm."
msgstr ""
"Vittoria! Il regno è tuo. Premi spazio per passare al regno successivo."

#. Level Eversmile information soon after start
#: guitext:1
msgctxt "In-game message"
msgid "This is a message. Right click to delete it."
msgstr "Questo è un messaggio. Clicca con il pulsante destro per cancellarlo."

#. Level Eversmile first objective
#: guitext:2
msgctxt "In-game message"
msgid ""
"The first thing a Keeper needs is somewhere to keep gold, when it's been "
"mined out of the rock by his imps. To create a Treasure Room, select the "
"Treasure Room icon from the Rooms Panel and fill the empty area to the west "
"with Treasure Room tiles."
msgstr ""
"La prima cosa che serve a un Keeper è un posto in cui tenere l'oro che è "
"stato estratto dai suoi folletti. Per creare una camera del tesoro, "
"seleziona la sua icona dal Pannello Stanze e riempi l'area vuota a ovest di "
"tali caselle."

#. Level Eversmile information when started building Treasure Room
#: guitext:3
msgctxt "In-game message"
msgid ""
"Use the cursor keys to see other areas of the underworld. Rotate and zoom "
"the view with the right ctrl key and cursor keys."
msgstr ""
"Per vedere altre zone del mondo sotteraneo usa i tasti cursore. Ruota la "
"mappa e ingrandisci in avanti e indietro con il tasto CTRL destro e i tasti "
"cursore."

#. Level Eversmile objective when built Treasure Room
#: guitext:4
msgctxt "In-game message"
msgid ""
"Expertly done. Press the right mouse button to turn the pointer back into "
"the Hand of Evil. Mine out the gold to the east by tagging the area with the "
"left mouse button. Your Imps will dig out the gold and carry it back to your "
"Treasure Room."
msgstr ""
"Ottimo lavoro. Premi il pulsante destro per far ridiventare il puntatore La "
"Mano del Male. Estrai l'oro a est selezionando l'area con il pulsante "
"sinistro. I folletti estreranno l'oro e lo porteranno alla camera del tesoro."

#. Level Eversmile information while digging gold
#: guitext:5
msgctxt "In-game message"
msgid ""
"If you want to make your creatures work harder, slap them by right clicking "
"the Hand of Evil on them. Slapping will harm your creatures."
msgstr ""
"Se vuoi far lavorare più duramente le tue creature, schiaffeggiale cliccando "
"con il pulsante destro del mouse la Mano del Male su di loro. "
"Schiaffeggiandole gli farai del male."

#. Level Eversmile information while digging gold
#: guitext:6
msgctxt "In-game message"
msgid ""
"Use the left mouse button to pluck your creatures from the dungeon. Use the "
"right mouse button to drop them over a room or tile belonging to your "
"dungeon. Creatures perform the task most relevant to the situation they're "
"dropped into."
msgstr ""
"Usa il pulsante sinistro per tirar fuori le creature dalla prigione. Usa il "
"pulsante destro per inserirle in una stanza o in una casella della prigione. "
"Le creature eseguiranno il compito più appropriato alla situazione in cui si "
"vengono a trovare."

#. Level Eversmile objective after digging gold
#: guitext:7
msgctxt "In-game message"
msgid ""
"Greedily done, Keeper. Now, you need to turn some of your dungeon into a "
"Lair. Lairs are where creatures rest and recover. The area your imps just "
"mined out would be an ideal spot for some creatures to lurk. Select the Lair "
"icon from the Rooms Panel."
msgstr ""
"Ben fatto, Keeper. Adesso devi adibire parte della prigione a tana, luogo in "
"cui le creature potranno riposarsi e curarsi. L'area che i folletti hanno "
"appena scavato sembrerebbe un posto ideale. Seleziona l'icona Tana sul "
"Pannello Stanze."

#. Level Eversmile objective after Lair built
#: guitext:8
msgctxt "In-game message"
msgid ""
"Dig a tunnel that connects to the Portal to the north. Portals appear on the "
"map as flashing squares, until they are claimed. Creatures only use Portals "
"claimed by a Keeper. Your imps claim a Portal as soon as it connects to your "
"dungeon."
msgstr ""
"Scava un tunnel che conduca al portale a nord. I portali appaiono sulla "
"mappa come quadrati lampeggianti fino a che non vegono rivendicati. Le "
"creature usano solo questi. I folletti ne rivendicano uno non appena questo "
"è collegato alla tua prigione."

#. Level Eversmile objective when digging w/o Treasure Room
#: guitext:9
msgctxt "In-game message"
msgid ""
"You should build a Treasure Room first. Select the Treasure Room icon from "
"the Rooms Panel and left click on the tiles in the area to the west of your "
"Dungeon Heart."
msgstr ""
"Devi prima costruire una sala del tesoro. Seleziona la sua icona dal "
"Pannello Stanze e clicca con il pulsante sinistro sulle caselle nell'area a "
"ovest del cuore della tua prigione."

#. Level Eversmile information after some digging
#: guitext:10
msgctxt "In-game message"
msgid ""
"Pick up creatures by left clicking on them. Drop them by right clicking over "
"a room or tile belonging to your dungeon. Creatures perform tasks relevant "
"to the situation they're dropped into."
msgstr ""
"Prendi le creature cliccandoci sopra con il pulsante sinistro. Lasciale "
"cadere cliccando con il destro su una stanza o su una casella della tua "
"prigione. Le creature eseguiranno il compito più appropriato alla situazione "
"in cui si vengono a trovare."

#. Level Eversmile information after some digging
#: guitext:11
msgctxt "In-game message"
msgid ""
"If you want your creatures to work harder, slap them with a right click of "
"the hand. Your creatures take damage from each slap they receive."
msgstr ""
"Se vuoi che le tue creature lavorino più duramente, schiaffeggiale cliccando "
"la mano con il pulsante destro. Ogni schiaffo causerà loro dei danni."

#. Level Eversmile objective after digging gold w/o Treasure Room
#: guitext:12
msgctxt "In-game message"
msgid ""
"You have not yet built a Treasure Room. Until you build this room, you will "
"be unable to pay any creatures. Only imps give their loyalty freely. No "
"other creatures will serve you unpaid."
msgstr ""
"Non hai ancora costruito la camera del tesoro. Fino ad allora non potrai "
"pagare nessuna creatura. E nessuno, tranne i fedeli folletti vorrà servirti "
"gratis."

#. Level Eversmile objective after getting first creature
#: guitext:13
msgctxt "In-game message"
msgid ""
"Your first minion has arrived. It's a giant Fly. It can spit corrosive vomit "
"at your enemies and its wings grant the hideous insect the speed to "
"intercept the most nimble trespassers."
msgstr ""
"È arrivato il tuo primo servo. È una mosca gigante che può sputare vomito "
"corrosivo sui tuoi nemici. Le sue grandi ali le forniscono una velocità "
"sufficiente a intercettare anche gli incursori più rapidi."

#. Level Eversmile objective after getting first beetle
#: guitext:14
msgctxt "In-game message"
msgid ""
"A Beetle has scuttled into your realm. It's tough enough to absorb a lot of "
"damage. Like most creatures, Beetles require food. Dig out a new area, "
"select the Hatchery icon and create your Hatchery. Tasty snacks will soon "
"emerge from its enchanted soil."
msgstr ""
"Uno scarabeo si è rifugiato nel tuo regno. È grosso e può sopportare "
"parecchi danni, ma ha bisogno di cibo. Scava una nuova area, seleziona l' "
"Icona Nido e creane uno. Presto dal suo suolo incantato emergeranno dei "
"bocconi succulenti."

#. Level Eversmile objective after Hatchery built
#: guitext:15
msgctxt "In-game message"
msgid ""
"Imps fortify your walls to prevent intruders tunnelling in. If you want to "
"create more imps, go to the Research Panel, select the Imp icon and left "
"click anywhere in your dungeon. Each Imp you create costs more than the "
"previous one."
msgstr ""
"I folletti fortificano le mura per evitare intrusioni dai tunnel. Se vuoi "
"crearne altri, vai al Pannello Ricerca, seleziona l' Icona Folletti e clicca "
"con il pulsante sinistro ovunque nella prigione. Ogni folletto che crei "
"costa più del precedente."

#. Level Eversmile information after having few creatures
#: guitext:16
msgctxt "In-game message"
msgid ""
"Why not have a handful of creatures ready to drop on top of intruders? To "
"pick up creatures quickly, left click on them from within the Creatures "
"Panel. You can only drop creatures within the confines of your own dungeon."
msgstr ""
"Perché non tenere pronto un gruppo di creature da sganciare sugli intrusi? "
"Per prenderne su rapidamente, cliccaci sopra con il pulsante sinistro sul "
"Pannello Creature. Puoi sganciarne soltanto entro i confini della tua "
"prigione."

#. Level Eversmile objective some time after all rooms are built
#: guitext:17
msgctxt "In-game message"
msgid ""
"Intruders approach. They seek gaps in your fortifications, in order to gain "
"entry to your dungeon. A white trail on the map indicates their progress. "
"Click the icon at the top of the Control Panel to see a bigger map."
msgstr ""
"Intrusi in avvicinamento. Cercano una breccia nelle tue fortificazioni per "
"poter penetrare nella prigione. I loro movimenti sono indicati da una "
"traccia bianca sulla mappa. Per ingrandire la mappa, clicca l'icona in cima "
"al Pannello di Controllo."

#. Level Eversmile objective after first wave defeat
#: guitext:18
msgctxt "In-game message"
msgid ""
"Savour your first victory while you can. You have attracted the wrath of the "
"Lord of this realm. His party will soon be here."
msgstr ""
"Goditi la tua prima vittoria, finchè puoi. Hai scatenato l'ira del Signore "
"di questo regno. Presto arriverranno le sue creature."

#. Levels Eversmile and Tickle objective, when LOTL comes
#: guitext:19
msgctxt "In-game message"
msgid ""
"The Lord of the Land has arrived. I can smell his fear. Defeat him and the "
"realm is yours."
msgstr ""
"È arrivato il Signore di questo regno. Posso sentire da qui il suo terrore. "
"Sconfiggilo e il suo regno sarà tuo."

#. Level Eversmile objective after LOTL defeat
#: guitext:20
msgctxt "In-game message"
msgid ""
"Your work here is done. Now there is no-one to prevent you from obliterating "
"this nauseating realm and expanding your empire into a neighbouring land. "
"Nice."
msgstr ""
"Il tuo lavoro qui è compiuto. Ora nessuno può più impedirti di annientare "
"questo nauseante regno ed espandere il tuo regno a quello successivo. Bene."

#. Level Eversmile objective when having no Imps
#: guitext:21
msgctxt "In-game message"
msgid ""
"You require more Imps. Use the Create Imp spell to conjure them into your "
"domain. Remember, each Imp you create is more expensive than the last."
msgstr ""
"Ti servono più folletti. Usa l'incantesimo Crea Folletti per evocarne. "
"Ricorda che ogni nuovo folletto che crei costerà di più del precedente."

#. Level Cosyton information soon after start
#: guitext:22
#, fuzzy
msgctxt "In-game message"
msgid ""
"When Imps have no other orders, they run around reinforcing your dungeon. "
"Fortified walls keep out intruders. Rooms with reinforced walls make your "
"creatures feel more at home and heroes more terrified."
msgstr ""
"Quando i folletti non hanno altri ordini, si occupano di rinforzare la "
"prigione. Le mura fortificate tengono fuori gli intrusi. Le stanze con i "
"muri rinforzati fanno sentire più a loro agio le tue creature e terrorizzano "
"gli eroi."

#. Level Cosyton information soon after start
#: guitext:23
msgctxt "In-game message"
msgid ""
"Possess creatures by choosing the Possess spell from the Research Panel and "
"left-clicking on the creature you want to control. Right-click to leave the "
"creature again."
msgstr ""
"Possiedi le creature selezionando l'incantesimo omonimo dal Pannello Ricerca "
"e cliccando con il pulsante sinistro sulla creatura che vuoi controllare. "
"Cliccando con il pulsante destro lascerai libera la creatura."

#. Level Cosyton first objective
#: guitext:24
msgctxt "In-game message"
msgid ""
"Remember the lessons you learned in Brana Hauk. You must build a Treasure "
"Room, a Lair and a Hatchery and you will need to claim a Portal. Build rooms "
"in squares of at least nine tiles to increase the efficiency of the room."
msgstr ""
"Ricorda quello che hai imparato a Brana Hauk. Devi costruire una camera del "
"tesoro, una tana ed un nido, e devi rivendicare un portale. Cerca di non "
"costruire stanze più piccole di almeno nove caselle."

#. Level Cosyton objective after basic rooms built
#: guitext:25
msgctxt "In-game message"
msgid ""
"You will need to make your creatures stronger. In a Training Room, your "
"creatures can hone their fighting skills, gain new abilities and learn more "
"powerful spells."
msgstr ""
"Le tue creature devono essere più forti. Con una sala addestramento esse "
"potranno allenarsi al combattimento, imparare nuove tecniche e nuovi "
"incantesimi."

#. Level Cosyton objective after Training Room built
#: guitext:26
msgctxt "In-game message"
msgid ""
"Your plan proceeds smoothly, keeper. Allow your Imps time to fortify the "
"walls of your dungeon. This increases the efficiency of rooms and repels "
"would-be invaders."
msgstr ""
"Le tue creature devono essere più forti. Con una sala addestramento esse "
"potranno allenarsi al combattimento e procedere con il tuo piano a "
"meraviglia, Keeper. Dai ai tuoi folletti tempo per fortificare le mura "
"della  prigione. Aumenterai così l'efficenza delle stanze e terrai lontano "
"potenziali invasori."

#. Level Cosyton information after Training Room built
#: guitext:27
msgctxt "In-game message"
msgid ""
"The Training Room attracts ever more ferocious creatures, such as Demon "
"Spawn. Build it and they will come."
msgstr ""
"Una sala addestramento attrae creature potenti come le Progenie del Demonio. "
"Costruiscene una ed esse arriveranno."

#. Level Cosyton information after attracting Demon Spawn
#: guitext:28
msgctxt "In-game message"
msgid ""
"To train creatures, drop them in the Training Room. The number that "
"occasionally appears above a creature's head indicates how much gold it has "
"cost for that creature to train."
msgstr ""
"Per addestrare le creature, sganciale nell'apposita stanza. Il numero che "
"appare a volte sulla testa di una creatura indica il costo in oro del suo "
"addestramento."

#. Level Cosyton information some time after Demon Spawn
#: guitext:29
msgctxt "In-game message"
msgid ""
"You can train creatures more rapidly by slapping them as they work out in "
"the Training Room."
msgstr ""
"Per addestrare le creature più rapidamente, percuotile mentre si allenano "
"nella Sala  Addestramento."

#. Level Cosyton objective soon after 2nd Demon Spawn
#: guitext:30
msgctxt "In-game message"
msgid ""
"Heroes are already on their way. Make sure your creatures are well trained "
"and ready for the attack. The heroes you will face in this realm are tougher "
"than those you met beneath Brana Hauk."
msgstr ""
"Gli eroi sono in arrivo. Assicurati che le tue creature siano ben addestrate "
"e pronte all'attacco. Gli eroi che affronterai in questo regno sono più "
"forti di quelli incontrati sotto Brana Hauk."

#. Level Cosyton objective after defeating LOTL (option 1)
#: guitext:31
msgctxt "In-game message"
msgid ""
"Harder the heroes may have been but they were obviously no match for your "
"forces."
msgstr ""
"Gli eroi saranno stati anche più forti, ma ovviamente le tue forze sono "
"immensamente superiori."

#. Level Cosyton objective after AP reached
#: guitext:32
msgctxt "In-game message"
msgid ""
"The heroes are on their way. Make sure your creatures are well trained and "
"ready for the attack."
msgstr ""
"Gli eroi sono in arrivo. Assicuarti che le tue creature siano addestrate e "
"pronte all'attacco."

#. Level Cosyton objective after defeating LOTL (option 2)
#: guitext:33
msgctxt "In-game message"
msgid "Congratulations. You have conquered the enemy hordes."
msgstr "Congratulazioni. Hai sgominato gli eserciti nemici."

#. Level Waterdream Warm first objective
#: guitext:34
msgctxt "In-game message"
msgid ""
"Build a dungeon with a Treasure Room, a Lair, a Hatchery and a Training "
"Room. Make sure they're all big enough. Cramped conditions do nothing for "
"the morale of your minions."
msgstr ""
"Costruisci una prigione con una camera del tesoro, una tana, un nido e una "
"sala addestramento, e che siano tutte sufficientemente grandi. Gli spazi "
"ristretti non gioveranno al morale dei tuoi servi."

#. Level Waterdream Warm objective after basic 5 rooms are built/claimed
#: guitext:35
msgctxt "In-game message"
msgid ""
"The time has come to build a Library. Libraries are where new devices, room "
"designs and magic spells are researched. Make a Library at least as big as "
"the other rooms. Researchers like quiet too, so try to build your Library "
"off the side of a corridor."
msgstr ""
"È ora di costruire una biblioteca, per studiare nuovi congegni, stanze e "
"incantesimi. Falla grande almeno quanto le altre stanze. I ricercatori amano "
"la quiete, per cui cerca di costruirla all'estremità di un corridoio."

#. Level Waterdream Warm information after started building library
#: guitext:36
msgctxt "In-game message"
msgid ""
"Your new Library will attract creatures like Warlocks, who are interested in "
"researching magic and dungeon designs. These evil mages are real bookworms, "
"as well as being magically proficient themselves."
msgstr ""
"La nuova biblioteca attirerà nuove creature come gli stregoni, ai quali "
"interessano le ricerche sulla magia e sui piani della prigione. Questi maghi "
"cattivi sono dei veri topi di biblioteca, ma non per questo sono pochi "
"potenti."

#. Level Waterdream Warm objective after finished building library
#: guitext:37
msgctxt "In-game message"
msgid ""
"That's a fine collection of parchments and tomes you've assembled. Most "
"creatures can engage in research but Warlocks make the best and keenest "
"researchers. Stupid Trolls have trouble holding books the right way up and "
"sometimes even chew the pages."
msgstr ""
"Hai messo insieme una bella collezione di libri e pergamene. Tante creature "
"possono improvvisarsi ricercatori, ma gli stregoni sono senz'altro i "
"migliori. Gli stupidi troll non sanno neanche tenere in mano un libro e a "
"volte si mangiano le pagine."

#. Level Waterdream Warm objective after attracting warlock
#: guitext:38
msgctxt "In-game message"
msgid ""
"The scent of arcane knowledge has lured a greedy Warlock into your dungeon. "
"Don't forget to train your Warlocks occasionally. Their spell casting "
"abilities make them fine long range fighters."
msgstr ""
"Il profumo della conoscenza arcana ha attirato un avido stregone nella tua "
"prigione. Non scordare  di addestrarlo di tanto in tanto: la sua capacità di "
"lanciare incantesimi lo rende un ottimo combattente sulle lunghe distanze."

#. Level Waterdream Warm objective
#: guitext:39
msgctxt "In-game message"
msgid ""
"The first wave of attackers lie hacked to pieces on the floor and give your "
"domain that lived in feeling but it surely won't be long before their kin "
"launch another assault."
msgstr ""
"La prima ondata di attaccanti giace a pezzi al suolo, donando al tuo regno "
"quel certo sapore di visssuto. Ma certamente molto presto ci sarà un altro "
"assalto."

#. Level Waterdream Warm objective
#: guitext:40
msgctxt "In-game message"
msgid ""
"You meet with success yet again, Keeper. All those corpses will keep your "
"Hatchery's topsoil fertile. They also serve as warnings to other foolhardy "
"adventurers, of course."
msgstr ""
"Ancora un successo per te, Keeper. Quei cadaveri renderanno fertile il suolo "
"del tuo nido. E serviranno da avvertimento per futuri avventurieri "
"sconsiderati."

#. Level Waterdream Warm objective
#: guitext:41
msgctxt "In-game message"
msgid ""
"All is quiet again. Use this time to ready yourself for the next attacks. "
"The enemy is only regrouping. It is not yet defeated."
msgstr ""
"Tutto è nuovamente tranquillo. Usa questo tempo per prepararti ai prossimi "
"attacchi. Il nemico si sta solo riorganizzando, ma non è ancora sconfitto."

#. Level Waterdream Warm information
#: guitext:42
msgctxt "In-game message"
msgid ""
"Is that Imp playing football with a decapitated head? Stay alert, Keeper."
msgstr ""
"Che fa quel folletto? Gioca a calcio con una testa decapitata? Stai in "
"guardia, Keeper."

#. Level Waterdream Warm objective
#: guitext:43
msgctxt "In-game message"
msgid "Now would be an excellent time to train a Warlock."
msgstr "Questo sarebbe proprio il momento giusto per addestrare uno stregone."

#. Level Waterdream Warm information
#: guitext:44
msgctxt "In-game message"
msgid ""
"Already your research bears fruit. The Speed Creature spell has been "
"perfected. Cast it on a creature and observe the dramatic increase in its "
"speed. The effect wears off after a while."
msgstr ""
"Le tue ricerche portano già i primi frutti. È stato perfezionato "
"l'Incantesimo Accelera Creatura. Lancialo sulla creatura e osserva il suo "
"enorme aumento di velocità. L'effetto si esaurisce dopo un po'."

#. Level Flowerhat objective
#: guitext:45
msgctxt "In-game message"
msgid ""
"Build up your dungeon with the rooms available to you and claim the Portal "
"nearby but do not yet venture north. Powerful adversaries lurk there. It "
"would be wiser not to disturb them until you are prepared."
msgstr ""
"Costruisci la prigione con le stanze che hai a disposizione e rivendica il "
"portale lì vicino, ma non avventurarti ancora a nord. Là ti attendono "
"avversari potenti. È più saggio non disturbarli fino a quando non sarai "
"pronto."

#. Level Flowerhat information
#: guitext:46
msgctxt "In-game message"
msgid ""
"Clever research has given your Imps the engineering skill to build Bridges. "
"You will need Bridges to cross some of the more hazardous underworld terrain."
msgstr ""
"Le tue ultime ricerche hanno donato ai folletti la capacità di costruire "
"ponti. E te ne seviranno per attraversare alcune zone impervie del mondo "
"sotteraneo."

#. Level Flowerhat objective
#: guitext:47
msgctxt "In-game message"
msgid ""
"A study of dungeon designs reveals that Workshops manufacture essential "
"furniture, such as Doors and Traps. If your Workshop occupies a square of at "
"least nine tiles, its mere presence will lure the underworld's finest "
"artisans into your dungeon."
msgstr ""
"Uno studio dei piani della prigione rivela che le sale lavoro producono "
"oggetti essenziali, come porte e trappole. Se occupa un'area di almeno nove "
"caselle, la sua sola presenza attirerà nel tuo regno i migliori artigiani "
"del mondo."

#. Level Flowerhat information
#: guitext:48
msgctxt "In-game message"
msgid ""
"To manufacture Traps and Doors in your Workshop you will need to assign "
"creatures to it, by dropping them into the room. Manufactured items can be "
"selected from the Workshop Panel as soon as they're ready."
msgstr ""
"Per produrre trappole e porte devi assegnare delle creature alla sala "
"lavoro, facendole cadere dentro. Gli oggetti prodotti possono essere "
"selezionati non appena sono pronti nell'apposito pannello."

#. Level Flowerhat objective
#: guitext:49
msgctxt "In-game message"
msgid ""
"When your troops are sufficient in number and have had some training, lead "
"them north and crush any who oppose you."
msgstr ""
"Quando le tue truppe saranno in numero sufficiente e avranno fatto il giusto "
"addestramento, guidale a nord e schiaccia chiunque ti si opponga."

#. Level Flowerhat objective
#: guitext:50
msgctxt "In-game message"
msgid ""
"You will have to find a way to cross the river of molten lava that bars your "
"way."
msgstr ""
"Devi trovare un modo per superare il fiume di lava che ti blocca il "
"passaggio."

#. Level Flowerhat objective
#: guitext:51
msgctxt "In-game message"
msgid ""
"The enemy's Dungeon Heart throbs before you. Assemble your minions nearby "
"and administer the coup de grace."
msgstr ""
"Il cuore della prigione del nemico batte convulso davanti a te. Raduna i "
"tuoi servi e sferra il colpo di grazia."

#. Level Flowerhat information
#: guitext:52
msgctxt "In-game message"
msgid ""
"A Troll has joined you. Skilled in the craft of manufacturing, trolls are "
"best employed doing dark deeds in your Workshop. They don't complain about "
"the hours, because their labours keep them away from combat."
msgstr ""
"Un troll si è unito alle tue forze. I troll sono abili artigiani e si "
"prestano volentieri a fare tutti i lavori sporchi nelle sale lavoro, e senza "
"lamentarsi degli orari, perchè il lavoro li tiene lontani dalle battaglie."

#. Level Flowerhat objective
#: guitext:53
msgctxt "In-game message"
msgid ""
"With the enemy Dungeon Heart in ruins, you have trounced the once proud "
"opposition. Rule your new domain with terror and loathing, for a laugh."
msgstr ""
"Il cuore della prigione del nemico è in rovina: hai massacrato "
"l'opposizione, un tempo orgogliosa. Fatti una risata e amministra questo "
"nuovo regno con odio e terrore."

#. Level Flowerhat information
#: guitext:54
msgctxt "In-game message"
msgid ""
"Your Workshop has created a Wooden Door. Placed in a corridor, it restricts "
"access to the enemy. Your creatures may pass freely. Lock or unlock Doors by "
"clicking over them with the left mouse button."
msgstr ""
"Quelli della sala lavoro hanno creato una porta di legno. Piazzata in un "
"corridoio, rende difficile l'accesso al nemico mentre le tue creature "
"possono attraversarla liberamente. Chiudi e apri le porte cliccandoci sopra "
"con il pulsante sinistro."

#. Level Flowerhat information
#: guitext:55
msgctxt "In-game message"
msgid ""
"Your Workshop has produced a Poison Gas trap. Position it and, when an "
"intruder sets it off, it will envelop the area in deadly vapours."
msgstr ""
"Quelli della sala lavoro hanno creato la trappola gas velenoso. Quando viene "
"attivata da un intruso libera una nuvola di vapori velenosi mortali."

#. Level Flowerhat information
#: guitext:56
msgctxt "In-game message"
msgid ""
"You have researched the Call to Arms spell. The first time you cast it, your "
"creatures gather around a banner created by the spell. Cast it again in a "
"target area. Call to Arms only costs gold when it's targetted beyond your "
"territory."
msgstr ""
"Nuovo frutto delle ricerche è l'incantesimo chiamata alle armi. La prima "
"volta che lo lanci le creature si raccoglieranno intorno a una bandiera lì "
"evocata. Poi rilancialo in un' area bersaglio. Costa oro solo quando "
"lanciato oltre il tuo territorio."

#. Level Lushmeadow-on-Down objective
#: guitext:57
msgctxt "In-game message"
msgid ""
"Another Keeper controls this underworld realm. His dungeon lies to the "
"north. If you are to entice creatures to work for you instead of him, you "
"will have to build a more magnificent dungeon. Get on with it then."
msgstr ""
"Questo regno sotteraneo è controllato da un altro Keeper. La sua prigione è "
"a nord. Se vuoi attirare le creature a lavoare per te piuttosto che per lui, "
"dovrai costruire una prigione più maestosa. Al lavoro, dunque."

#. Level Lushmeadow-on-Down objective
#: guitext:58
msgctxt "In-game message"
msgid ""
"You have slain your rival. His defeat is a testimony to your clever dungeon "
"design. You have the makings of a Dungeon Keeper worthy of the name."
msgstr ""
"Hai massacrato il tuo rivale. La sua sconfitta è una testimonianza della tua "
"abilità come proggettista di prigioni. Sei un Dungeon Keeper davvero degno "
"di questo nome."

#. Level Lushmeadow-on-Down information
#: guitext:59
msgctxt "In-game message"
msgid ""
"A Bile Demon chooses to side with you. Bile Demons demand large Lairs and "
"ample Hatcheries. These corpulent monstrosities attack somewhat "
"unconventionally."
msgstr ""
"Un demone bilioso ha deciso di essere dei tuoi. I demoni biliosi hanno "
"bisogno di grandi tane e ampi nidi. Queste creature orride e corpulente "
"attaccano in modo decisamente non convenzionale."

#. Level Lushmeadow-on-Down information
#: guitext:60
msgctxt "In-game message"
msgid ""
"Your loyal researchers have perfected the Sight of Evil spell. Cast it on an "
"unexplored area and it will be revealed to you for a moment."
msgstr ""
"I tuoi fedeli ricercatori hanno sviluppato l'incantesimo visione maligna. "
"Lanciandolo su un'area inesplorata ne avrai una chiara e momentanea visione."

#. Level Lushmeadow-on-Down information
#: guitext:61
msgctxt "In-game message"
msgid ""
"You have claimed a Prison. Select imprison from the Information Panel and "
"your creatures subdue their foe, at which point your imps drag the bodies "
"off to a cell. Prisoners who die of starvation may rise again as Skeleton "
"warriors for you to command."
msgstr ""
"Hai rivendicato una prigione. Seleziona Imprigiona sul Pannello "
"Informazioni: i tuoi domeranno l'avversario e i folletti lo trascineranno in "
"cella. I prigionieri che muoiono di stenti possono essre resuscitati come "
"guerrieri scheletri ai tuoi ordini."

#. Level Lushmeadow-on-Down information
#: guitext:62
msgctxt "In-game message"
msgid ""
"Your dedicated librarians have designed a Guard Post. Place a Guard Post in "
"a strategically important area and assign creatures to occupy it by dropping "
"them there."
msgstr ""
"I tuoi fidati bibliofili hanno studiato un posto di guardia. Piazzane uno in "
"un'area strategicamente importante ed assegna ad esso delle creature "
"semplicemente sganciandole sopra."

#. Level Lushmeadow-on-Down information
#: guitext:63
msgctxt "In-game message"
msgid ""
"A Spider has joined your dungeon. They are natural enemies of Flies, so "
"endeavour to keep them apart. Overcoming such obstacles will temper your "
"mettle - whatever that means."
msgstr ""
"Un ragno si è unito alle tue schiere. I ragni sono nemici naturali delle "
"mosche, quindi cerca di tenerli separati. È il risolvere di questi problemi "
"che forgerà il tuo coraggio - qualsiasi cosa questo voglia dire."

#. Level Snuggledell objective
#: guitext:64
msgctxt "In-game message"
msgid ""
"It's time to mete out the ultimate punishment to a keeper who dares to "
"challenge you for this corner of your subterranean empire. The price of "
"failure shall be oblivion."
msgstr ""
"È giunto il tempo della punizione estrema per un Keeper che osa sfidarti per "
"questo angolo del tuo impero sotteraneo. Il prezzo del suo fallimento sarà "
"l'oblio."

#. Level Snuggledell objective
#: guitext:65
msgctxt "In-game message"
msgid ""
"How satisfying it is to see an enemy Keeper's dungeon crumble and his power "
"dissipate. There'll be no controversy over this year's hall of infamy "
"nomination."
msgstr ""
"Fa sempre piacere vedere la prigione di un Keeper nemico cadere a pezzi, e "
"il suo potere svanire nel nulla. Quest'anno la giuria del premio ferocia non "
"avrà dubbi di sorta."

#. Level Snuggledell information
#: guitext:66
msgctxt "In-game message"
msgid ""
"You have claimed a Torture Room. Place captive heroes and creatures into "
"this chamber of horrors to convert them to your supremely evil way. "
"Alternatively, place your own creatures within the room whenever "
"disciplinary measures become necessary."
msgstr ""
"Hai rivendicato una camera di tortura. Metti gli eroi e le creature "
"catturate in questa sala degli orrori, per convertirli a te. Oppure, se sono "
"necessarie misure disciplinari estreme, mettici dentro le tue stesse "
"creature."

#. Level Snuggledell information
#: guitext:67
msgctxt "In-game message"
msgid ""
"You have finally constructed a dungeon impressive enough to attract a Dark "
"Mistress. You must discipline these wicked wenches frequently. They respond "
"particularly well to a good slapping."
msgstr ""
"Hai costruito finalmente una prigione abbastanza impressionante da attirare "
"una dama nera. Ricorda che queste streghe hanno dei seri problemi di "
"disciplina, ma sono molto più ubbidienti dopo qualche schiaffo."

#. Level Snuggledell information
#: guitext:68
msgctxt "In-game message"
msgid ""
"Your manufacturers have created a Braced Door. If security matters, you can "
"be sure when you buy a Braced Door. You couldn't be certain with only a "
"curtain and a hole in the wall is no help at all."
msgstr ""
"I tuoi artigiani hanno creato una porta rinforzata. Se è la sicurezza che "
"importa, allora affidati a una porta rinforzata. Altrimenti per chiudere un "
"buco in un muro basta una tenda."

#. Level Snuggledell information
#: guitext:69
msgctxt "In-game message"
msgid ""
"Your researchers have devised a spell that unleashes the energy of a "
"thunderstorm on the target of your choice. Select the spell, aim at a "
"hostile creature and flash-fry him with a Lightning Strike."
msgstr ""
"Gli studiosi hanno creato un incatesimo che scatena l'energia di una "
"tempesta di fulmini e tuoni sul bersaglio. Seleziona l'incantesimo, mira ad "
"una creatura ostile e friggila con un bel fulmine."

#. Level Snuggledell information
#: guitext:70
msgctxt "In-game message"
msgid ""
"You have manufactured a powerful Lightning Trap. Try it out. It's bound to "
"give someone a shock."
msgstr ""
"Hai prodotto una potente trappola fulmine. Provala. Vedrai che esperienza "
"shoccante per la vittima."

#. Level Wishvale objective
#: guitext:71
msgctxt "In-game message"
msgid ""
"It appears you have arrived in the middle of a raging battle. Perhaps it "
"would be wise to stay out of the way until you are strong enough to "
"eliminate both sides."
msgstr ""
"Pare che tua sia arrivato nel bel mezzo di una cruenta battaglia. Forse "
"l'idea migliore è starsene in disparte fino a quando non sarai abbastanza "
"forte da poter eliminare entrambi i contendenti."

#. Level Wishvale information
#: guitext:72
msgctxt "In-game message"
msgid ""
"An Orc warlord joins you and brings with him the plans for building a "
"Barracks. In this room you can form creatures into teams."
msgstr ""
"Un orco signore della guerra si unisce alle tue forze portando con sé i "
"piani di costruzione di una caserma. In questa area potrai unire le creature "
"in squadre."

#. Level Wishvale objective
#: guitext:73
msgctxt "In-game message"
msgid ""
"I think I hear the clanking of plate armour. Yes, the Lord of the Land has "
"finally roused himself from the fireside to find out where all his loyal "
"servants have gone."
msgstr ""
"Mi pare di sentire il rumore di un'armatura. Si, il signore di questa terra "
"ha finalmente lasciato il suo focolare per scoprire dove sono andati a "
"finire tutti i suoi servi."

#. Level Wishvale objective
#: guitext:74
msgctxt "In-game message"
msgid ""
"You have turned local heroes into something of an endangered species, now "
"make the enemy Dungeon Keeper extinct."
msgstr ""
"Hai reso gli eroi locali in una specie in via di estinzione. Adesso invece "
"estingui completamente il Dungeon Keeper nemico."

#. Level Wishvale objective
#: guitext:75
msgctxt "In-game message"
msgid ""
"You have prevailed, Keeper. The bodies of your enemies litter the most "
"forlorn alcoves of your domain, in tribute to their futile efforts to keep "
"you at bay."
msgstr ""
"Hai vinto, Keeper. I corpi dei tuoi nemici imbrattano anche gli angoli più "
"remoti del tuo regno, unico tributo ai loro futili tentativi di tenerti "
"sotto controllo."

#. Level Tickle objective
#: guitext:76
msgctxt "In-game message"
msgid ""
"Seek out the one who would be your rival in this region of the underworld. "
"Explain the concept of early retirement to him. On the other hand, string "
"him up. It's in the only language he understands."
msgstr ""
"Vai a cercare colui il quale vorrebbe essere il tuo rivale in questa regione "
"del mondo sotteraneo e spiegagli il concetto di pensionamento anticipato "
"dandogli una bella strigliata, pare sia l'unico linguaggio che capisca."

#. Level Tickle information
#: guitext:77
msgctxt "In-game message"
msgid ""
"You have researched the power of Invisibility. Cast it on a creature to hide "
"it from enemy eyes."
msgstr ""
"I ricercatori hanno scoperto il potere dell'invisibilità. Lancialo su una "
"creatura per nasconderla ad occhi nemici."

#. Level Tickle information
#: guitext:78
msgctxt "In-game message"
msgid ""
"The Protect Creature spell has been researched at last. Cast it on a "
"creature to increase its toughness."
msgstr ""
"Finalmente è stato scoperto l'incantesimo proteggi creatura. Lancialo su una "
"creatura e ne aumenterai la resistenza."

#. Level Tickle objective
#: guitext:79
msgctxt "In-game message"
msgid ""
"That's another enemy successfully written off. The defenceless inhabitants "
"of the land above bow down before your depraved presence. As if that will "
"save them..."
msgstr ""
"E un altro nemico è ora solo un ricordo. Gli abitanti del reame soprastante "
"si inchinano ora alla tua depravata persona. Come se questo bastasse a "
"salvarli..."

#. Level Tickle information
#: guitext:80
msgctxt "In-game message"
msgid ""
"Researchers have found instructions for building a Temple to the dark gods. "
"Sacrifice creatures in the Temple's pool to receive gifts from these gods. "
"You might have to experiment with the offerings you make. The dark gods are "
"not easy to please."
msgstr ""
"I ricercatori hanno trovato le istruzioni per costruire un tempio agli dei "
"oscuri, che ti faranno doni in cambio di sacrifici nella vasca del tempio. "
"Ma attento a cosa sacrifichi: gli dei oscuri non si accontentano facilmente."

#. Level Moonbrush Wood objective
#: guitext:81
msgctxt "In-game message"
msgid ""
"This realm is ruled by four arrogant Wizards who think they've got "
"everything under control, because their feeble magical power impresses the "
"locals. But you're not from these parts..."
msgstr ""
"Questo regno è governato da quattro maghi arroganti che pensano di avere "
"tutto sotto controllo, solo perché i loro stupidi trucchetti incantano i "
"sempliciotti locali. Ma tu non sei di queste parti..."

#. Level Moonbrush Wood objective
#: guitext:82
msgctxt "In-game message"
msgid ""
"Well, you're done down here. Time to introduce yourself to the locals and re-"
"organise their nice little lives."
msgstr ""
"Bene, hai fatto un ottimo lavoro quaggiù. È tempo di presentarsi ai locali e "
"di riorganizzare le loro allegre e miserabili vite."

#. Levels Tickle and Moonbrush Wood information
#: guitext:83
msgctxt "In-game message"
msgid ""
"Behold, you have summoned a Horned Reaper. Try not make it angry. You'll "
"fail, because everything makes a Horned Reaper angry but at least try to "
"make sure that everything near it is an enemy creature when it finally goes "
"ballistic."
msgstr ""
"Attenzione, hai evocato un mietitore cornuto. Cerca di non farlo arrabbiare, "
"anche se per la verità queste creature s'infuriano facilmente. Se dovesse "
"succedere fai in modo che almeno intorno ci siano solo dei nemici."

#. Level Moonbrush Wood information
#: guitext:84
msgctxt "In-game message"
msgid ""
"Your researchers have concocted a Disease spell. Cast it on enemy creatures "
"and watch the affliction spread like the plague."
msgstr ""
"I tuoi ricercatori hanno elaborato l'incantesimo malattia. Lancialo sui "
"nemici e osserva il contagio spandersi come una pestilenza."

#. Level Moonbrush Wood information
#: guitext:85
msgctxt "In-game message"
msgid ""
"A Vampire has risen from your Graveyard, nourished by the souls of the dead "
"which have been brought here. You have to suck up to Vampires or they go off "
"in a huff, but they're extremely powerful and fearsome underlings to have in "
"your employ."
msgstr ""
"Un vampiro è risorto dal cimitero, nutrito dalle anime dei morti più "
"recenti. I vampiri vanno coccolati perché perdono la calma facilmente, ma "
"sono alleati estremamente preziosi quando il gioco si fa duro."

#. Level Moonbrush Wood information
#: guitext:86
msgctxt "In-game message"
msgid ""
"You have researched the Graveyard. Your Imps will drag corpses here to "
"rot... And possibly to rise again as Vampires, ready to do your bidding. "
"That's style."
msgstr ""
"Le ricerche ti fruttano un cimitero. Qui i folletti trascineranno i cadaveri "
"per lasciarli marcire... o fino a risorgere come vampiri, pronti ai tuoi "
"ordini. Questa è classe."

#. Levels Tickle and Moonbrush Wood information
#: guitext:87
msgctxt "In-game message"
msgid ""
"You have manufactured an Iron Door. It's a formidable barrier. Use it well."
msgstr ""
"Hai prodotto una porta di ferro. È una barriera formidabile, cerca di usarla "
"bene."

#. Level Elf's Dance objective
#: guitext:88
msgctxt "In-game message"
msgid ""
"Powerful creatures inhabit a cave south of here. There's a party of heroes "
"between you and them but, if you reach them and convert them to your side "
"before they join the other keepers, you will be unstoppable, unless you do "
"something stupid."
msgstr ""
"In una caverna a sud abitano delle creature molto potenti. Fra noi e loro "
"c'è un gruppo di eroi, ma se le raggiungi e le converti prima degli altri "
"Keeper, diventerai davvero inarrestabile. A meno che tu non faccia delle "
"stupidaggini."

#. Level Elf's Dance objective
#: guitext:89
msgctxt "In-game message"
msgid ""
"You have overcome all resistance to your rule, O despicable one. It's time "
"to flex the old misery muscle on the pathetic inhabitants of the land above."
msgstr ""
"Hai travolto ogni resistenza, o essere sommamente spregievole. È ora di "
"scatenare la tua fantasia perversa sui patetici abitanti di superficie di "
"questo regno."

#. Level Nevergrim information
#: guitext:90
msgctxt "In-game message"
msgid ""
"You have manufactured a Boulder Trap. Place it in a corridor and howl "
"deliriously as it rumbles inexorably towards unwary trespassers."
msgstr ""
"Ora hai a disposizione una trappola macigno. Piazzala in un corridoio e "
"ulula selvaggiamente mentre il sasso rotola inesorabilmente addosso agli "
"avventati invasori."

#. Level Nevergrim information
#: guitext:91
msgctxt "In-game message"
msgid ""
"With typical brilliance, you have researched the Cave-In spell. Use it to "
"block off passages and repair dungeon breaches. Interestingly, the rockfall "
"will crush to death any creatures caught beneath it."
msgstr ""
"Con la consueta perizia, hai finalmente ottenuto l'incantesimo crollo. Usalo "
"per bloccare i passaggi e riparare le brecce nei muri della prigione. Da "
"notare che i frammenti rocciosi cadranno schiacciando chiunque vi si trovi "
"sotto."

#. Level Nevergrim information
#: guitext:92
msgctxt "In-game message"
msgid ""
"Your tireless librarians have researched the Scavenger Room. Creatures "
"placed within a Scavenger Room will lure their kin from other dungeons and "
"the outside world, into your domain."
msgstr ""
"I tuoi instancabili bibliofili hanno studiato la sala avvoltoi. Le creature "
"in questa stanza attireranno nel tuo regno i loro simili da altre prigioni e "
"dal mondo esterno."

#. Level Nevergrim information
#: guitext:93
msgctxt "In-game message"
msgid ""
"Your great wealth has bought the loyalty of a passing Dragon. They are "
"fickle creatures. Keep your eye on this one."
msgstr ""
"La tua enorme ricchezza ti ha permesso di assicurarti i servigi di un drago "
"di passaggio. I draghi sono creature volubili, per cui è meglio tenerli "
"d'occhio."

#. Level Nevergrim information
#: guitext:94
msgctxt "In-game message"
msgid "A Hell Hound has been lured to your domain by your Scavenger Room."
msgstr ""
"Un segugio infernale è stato attratto nel tuo regno dalla sala avvoltoi."

#. Level Buffy Oak objective
#: guitext:95
msgctxt "In-game message"
msgid ""
"The other two Keepers in this region have put aside their differences for "
"the moment and joined forces, in an effort to destroy you. That's almost a "
"compliment. Kill the creeps."
msgstr ""
"Gli altri due Keeper di questa regione hanno messo da parte le loro "
"incomprensioni e si sono alleati per distruggerti. È quasi un complimento. "
"Massacra quei due vermi."

#. Level Buffy Oak objective
#: guitext:96
msgctxt "In-game message"
msgid ""
"You have won a magnificent victory, Master. You have a talent for twisted "
"mercilessness that makes other Keepers look well behaved by comparison."
msgstr ""
"Vittoria davvero magnifica, padrone. Hai un grande talento per quanto "
"riguarda la pietà. In confronto, gli altri Keeper sembrano quasi dei bravi "
"ragazzi."

#. Level Hearth information
#: guitext:97
msgctxt "In-game message"
msgid ""
"You have discovered a devastating magical power. Target it against a "
"creature to transform a fearsome monster into a clucking chicken. Marvellous."
msgstr ""
"Hai scoperto un incantesimo magico davvero devastante. Usalo contro una "
"creatura per trasformarla da mostro spaventoso in pollo starnazzante. "
"Meraviglioso."

#. Level Hearth information
#: guitext:98
msgctxt "In-game message"
msgid ""
"Your manufacturers have built an Alarm Trap. It will warn you of your "
"enemies' approach and summon nearby creatures to deal with the intruders."
msgstr ""
"I tuoi artigiani hanno creato una trappola allarme. Ti avvertirà di "
"eventuali nemici in avvicinamento ed evocherà poco lontano delle creature "
"che se ne prenderanno cura."

#. Level Buffy Oak information
#: guitext:99
msgctxt "In-game message"
msgid ""
"You have created a Magic Door. These are almost impregnable to all but "
"magical attacks. I recommend sealing off your Treasure Room or Dungeon Heart."
msgstr ""
"Hai creato una porta magica. Queste porte sono praticamente insuperabili, "
"tranne che con appropriati attacchi magici. Consiglierei di usarla per "
"assicurare la camera del tesoro e il cuore della prigione."

#. Level Nevergrim objective
#: guitext:100
msgctxt "In-game message"
msgid ""
"Elsewhere in this fiery realm you have a rival Keeper to contend with. I "
"advise extreme antisocial behaviour on your part."
msgstr ""
"Da qualche parte in questo agitato reame c'è un Keeper tuo rivale con il "
"quale dovrai confrontarti. Da parte mia, consiglierei un comportamento "
"decisamente antisociale."

#. Level Nevergrim objective
#: guitext:101
msgctxt "In-game message"
msgid ""
"Notch up another victory, most malicious one. You have another land to add "
"to your dismal collection."
msgstr ""
"Un'altra vittoria da regalare alla storia, o essere malizioso. Un altro "
"regno da aggiungere alla tua tetra collezione."

#. Level Hearth objective
#: guitext:102
msgctxt "In-game message"
msgid ""
"Your annihilation of the first wave has met with the approval of a pack of "
"demons from the fifth plane of hell. Train your creatures and prepare for "
"another battle. You're attracting quite an audience."
msgstr ""
"Il modo in cui hai annientato la prima ondata ha riscosso l'approvazione di "
"un gruppo di demoni del quinto girone dell'inferno. Addestra le tue creature "
"e preparati per la prossima battaglia. Cominci ad avere un certo pubblico."

#. Level Hearth objective
#: guitext:103
msgctxt "In-game message"
msgid ""
"The enemy are upon us. I'm just telling you in case you were having a doze."
msgstr ""
"Il nemico ci è addosso. Te lo dico, nel caso tu stessi schiacciando un "
"pisolino."

#. Level Hearth objective
#: guitext:104
msgctxt "In-game message"
msgid ""
"All the heroes are dead, which is as it should be. This land and all its "
"spoils are yours. May I suggest that you waste everything?"
msgstr ""
"Tutti gli eroi sono morti, come dovrebbe sempre essere. Questa terra e le "
"sue miserie ora ti appartengono. Posso suggerire di distruggere tutto?"

#. Level Hearth objective
#: guitext:105
msgctxt "In-game message"
msgid ""
"If lands had legs this one would be on its knees. Its desperate inhabitants "
"are preparing a full scale attack on your dungeon. It will be an ideal "
"opportunity to practise unspeakable evil on a massive scale. Go for it, "
"master."
msgstr ""
"Se i regni avessero le gambe, questo ora sarebbe in ginocchio. I suoi "
"disperati abitanti stanno preparando un attacco in grande stile contro la "
"tua prigione. Un occasione irripetibile per praticare un pò di sadismo di "
"massa. Buon divertimento, padrone."

#. Level Woodly Rhyme information
#: guitext:106
#, fuzzy
msgctxt "In-game message"
msgid ""
"Your latest discovery is the Word of Power Trap. When activated, the trap "
"triggers an expanding ring of demonic energy that incinerates anything "
"caught in its area of effect. What a scream that should be."
msgstr ""
"La tua ultima scoperta è la trappola parola di potere. Quando viene "
"attivata, scatena un anello di fuoco che si espande incenerendo tutto quello "
"che incontra. Sarà un vero divertimento vederla in funzione."

#. Level Moonbrush Wood information
#: guitext:107
msgctxt "In-game message"
msgid ""
"The Hold Audience spell has been researched. It will immediately teleport "
"all of your creatures back to your Dungeon Heart. Let's hope you never need "
"it."
msgstr ""
"È stato sviluppato l'incantesimo incitamento, in grado di teletrasportare "
"istantaneamente tutte le tue creature al cuore della tua prigione. Speriamo "
"di non averne mai bisogno."

#. Level Sleepiburgh objective
#: guitext:108
msgctxt "In-game message"
msgid ""
"You can't swing a cat for Dungeon Keepers fighting over the destiny of this "
"region. It should fall to you to settle the disagreement once and for all."
msgstr ""
"Non ha senso che ci siano degli altri Keeper in lotta per disputarsi il "
"destino di questa regione. Credo che spetti a te l'onore di risolvere la "
"faccenda una volta per tutte."

#. Level Buffy Oak information
#: guitext:109
msgctxt "In-game message"
msgid ""
"Your researchers have discovered the devastating Chicken spell. Cast it on "
"any creature to instantly transform the target into poultry. It's a fowl "
"weapon."
msgstr ""
"I tuoi ricercatori hanno scoperto il terrificante incantesimo pollo. "
"Lancialo su una qualsiasi creatura e la trasformerai all'istante in uno di "
"quei succulenti pennuti. Un'arma simpatica."

#. Level Sleepiburgh information
#: guitext:110
msgctxt "In-game message"
msgid ""
"So, now you have a spell that turns fortified walls to dust. It's expensive "
"to cast and it's also possible that your enemies possess the same magic "
"power. This could still turn out to be one of those days."
msgstr ""
"Bene, ora possiedi un incantesimo che riduce le mura fortificate in polvere. "
"È abbastanza costoso, e il nemico potrebbe conoscerlo anche lui. Ci sono "
"certe giornate storte..."

#. Level Sleepiburgh objective
#: guitext:111
msgctxt "In-game message"
msgid ""
"Only the Lord of this Land stands between you and hectares of desolation and "
"woe. I bet you can't wait to meet him."
msgstr ""
"Solo il Signore di queste terre si frappone tra te ed ettari di dolore e "
"desolazione. Scommetto che non vedi l'ora di fare la sua conoscenza."

#. Level Sleepiburgh objective
#: guitext:112
msgctxt "In-game message"
msgid "Your continued success makes me sick. Thank you, your wickedness."
msgstr ""
"I tuoi ripetuti successi sono assolutamente disgustosi. E di questo vi "
"ringrazio, Vostra Perversione."

#. Level Woodly Rhyme objective
#: guitext:113
msgctxt "In-game message"
msgid ""
"You seem to have started a trend. Two other Dungeon Keepers also have "
"designs on this dark domain. Expect no quarter from your rivals."
msgstr ""
"Sembra che tu abbia lanciato una moda. Adesso ci sono altri due Dungeon "
"Keeper che hanno dei progetti su questo regno oscuro. E non hanno l'aria di "
"gente che ti renderà la vita semplice."

#. Level Woodly Rhyme information
#: guitext:114
msgctxt "In-game message"
msgid ""
"Can you see how vulnerable one of your opponents has become? Then kill him."
msgstr ""
"Non vedi quanto si è indebolito uno dei tuoi avversari? E allora, fallo "
"fuori."

#. Level Woodly Rhyme information
#: guitext:115
msgctxt "In-game message"
msgid ""
"I spy a keeper with hardly any creatures left under his control. I spy a "
"Keeper who's about to die."
msgstr ""
"So di un Keeper a cui è rimasto il controllo di pochissime creature. So di "
"un Keeper che sta per morire."

#. Level Woodly Rhyme information
#: guitext:116
msgctxt "In-game message"
msgid ""
"This ancient dungeon possesses great archaeological significance. This "
"simply means there should be some interesting treasure worth stealing. Now "
"that's what I call practical archaeology."
msgstr ""
"Questa antica prigione è di grande interesse archeologico. Questo significa "
"che da qualche parte ci deve essere un interessante tesoro che aspetta solo "
"di essere rubato. Questo è quello che si dice archeologia pratica."

#. Level Woodly Rhyme information
#: guitext:117
msgctxt "In-game message"
msgid ""
"Your librarians have learned a spell that can break through fortified walls. "
"Give them a slap for not learning it earlier."
msgstr ""
"I nostri bibliofili hanno elaborato un incantesimo che permette di "
"distruggere mura fortificate. Percuotili, perchè avrebbero potuto scoprirlo "
"prima."

#. Level Woodly Rhyme information
#: guitext:118
msgctxt "In-game message"
msgid ""
"One of your opponents has developed a spell that can break through fortified "
"walls. Typical. Be on your guard."
msgstr ""
"Uno dei tuoi avversari ha sviluppato un incantesimo capace di distruggere "
"mura fortificate. Bella roba. Stai in guardia."

#. Level Woodly Rhyme information
#: guitext:119
msgctxt "In-game message"
msgid ""
"You have developed the Armageddon spell. That's quite a name to live up to. "
"Make sure you're the most powerful force in the region before casting it."
msgstr ""
"Hai sviluppato l'incantesimo Armageddon. Certo è un nome un pò antisonante, "
"ma appropriato. Prima di scatenarlo, Assicurati di essere il più forte di "
"tutta la regione."

#. Level Tulipscent information
#: guitext:120
msgctxt "In-game message"
msgid ""
"You will not find any easy path through this region. You will have to fight "
"hard to gain any advantage. But, if you intend to rule the world, you've "
"simply got to get through days like this."
msgstr ""
"Conquistare questa regione non sarà una passeggiata. Dovrai combattere "
"duramente per ottenere ogni minimo progresso."

#. Level Elf's Dance information
#: guitext:121
#, fuzzy
msgctxt "In-game message"
msgid ""
"Your manufacturers have crafted the Lava Trap. After enemy creature steps on "
"it, the area around changes into molten lava, which most creatures won't "
"even try to pass."
msgstr "I tuoi artigiani hanno creato la trappola lava."

#. Level Mirthshire objective
#: guitext:122
msgctxt "In-game message"
msgid ""
"Your location is already known to the heroes of this land. They have moved "
"quickly to mobilise their forces against you. It's pathetic. They deserve to "
"have their heads impaled on lances for such impudence."
msgstr ""
"La tua posizione è già nota agli eroi di questo reame, che sono stati rapidi "
"nel mobilitarsi contro di te. Patetiche creature. La loro imprudenza sarà "
"ripagata impalando le loro teste sulle loro stesse lance."

#. Level Mirthshire objective
#: guitext:123
msgctxt "In-game message"
msgid ""
"You've upset the local Lord. He's on his way right now. Shall I alert the "
"media?"
msgstr ""
"Hai davvero fatto arrabbiare il Signore locale, che adesso sta arrivando. "
"Devo avvertire la stampa?"

#. Level Mirthshire information
#: guitext:124
msgctxt "In-game message"
msgid ""
"The heroes of this realm possess treasures of great power. Obviously, these "
"should belong to you. I'm certain you will settle the matter of their "
"ownership in your own way."
msgstr ""
"Gli eroi di questo regno posseggono tesori di grande valore. Ovviamente, "
"dovrebbero appartenere a te. Ma sono certo che riuscirai a dirimere la "
"questione con il tuo solito stile."

#. Level Tulipscent objective
#: guitext:125
msgctxt "In-game message"
msgid ""
"It appears you have a rival. Another Keeper believes he is more ruthless and "
"evil than you. We shall soon see."
msgstr ""
"Sembra che tu abbia un avversario. Un altro Keeper che pensa di essere più "
"crudele e spietato di te. Vedremo."

#. Level Tulipscent information
#: guitext:126
msgctxt "In-game message"
msgid "This ancient realm is rich in magical artifacts. Go forth and plunder."
msgstr "Qusto antico reame è ricco di artefatti magici. Vai e saccheggia."

#. Level Blaise End objective
#: guitext:127
msgctxt "In-game message"
msgid ""
"The guardians of this realm are asleep at the moment. Attack them as soon as "
"you can or they'll be breakfasted, wide awake and inherently more difficult "
"to slaughter."
msgstr ""
"I guardiani di questo regno sono momentaneamente assopiti. Attaccali più "
"rapidamente possibile perché, se svegliati di soprassalto, tendono a "
"diventare decisamente aggressivi."

#. Level Blaise End information
#: guitext:128
msgctxt "In-game message"
msgid ""
"If you should encounter hero patrols, ensure that none of their number "
"escape. Otherwise your presence will be revealed and then you will be in "
"trouble."
msgstr ""
"Se dovessi incontrare pattuglie di eroi, fai in modo che nemmeno uno riesca "
"a sfuggirti. Altrimenti la tua presenza verrebbe rivelata e le cose "
"potrebbero farsi decisamente più difficili."

#. Level Blaise End information
#: guitext:129
msgctxt "In-game message"
msgid ""
"You're taking forever over this. Attack and destroy the heroes' stronghold "
"soon, preferably before hell freezes over."
msgstr ""
"Ci stai mettendo un'eternità! Attacca e distruggi la fortezza degli eroi "
"alla svelta, possibilmente prima che l'inferno si raffreddi."

#. Level Blaise End information
#: guitext:130
msgctxt "In-game message"
msgid ""
"Enemy reinforcements have arrived. So what? Let's hear it for more killing."
msgstr "Sono arrivati rinforzi nemici. Fantastico: qualcun altro da uccidere."

#. Level Blaise End objective
#: guitext:131
msgctxt "In-game message"
msgid ""
"The heroes of this realm have prepared for your coming by building an "
"underground stronghold of their own. Who do they think they are? Sorry, "
"master, that was a rhetorical question."
msgstr ""
"Gli eroi di questo reame si sono preparati al tuo arrivo costruendo una "
"fortezza sotteranea. Ma chi si credono di essere? Scusa padrone era solo una "
"domanda retorica."

#. Level Bonus 6 information
#: guitext:132
msgctxt "In-game message"
msgid ""
"You are about to face the greatest challenge yet to your evil aspirations. "
"Here it comes, ready or not."
msgstr ""
"Stai per affrontare la sfida più difficile alle tue malvagie pretese. Eccola "
"in arrivo, che tu sia pronto o no."

#. Level Bonus 6 objective
#: guitext:133
msgctxt "In-game message"
msgid ""
"Three other Dungeon Keepers, each as evil and powerful as you, have expanded "
"their empires into this realm. Ultimately, only the one who rules the "
"underworld can conquer the realms above."
msgstr ""
"Altri tre Dungeon Keeper, malvagi e potenti quanto te, hanno espanso i loro "
"imperi fino a questo reame."

#. Level Skybird Trill objective
#: guitext:134
msgctxt "In-game message"
msgid ""
"This realm is begging to be plunged into darkness. The Avatar himself has a "
"castle here. Another Keeper also seeks his soul. This could get messy."
msgstr ""
"Questo regno implora di essere sprofondato nell'oscurità. Lo stesso Avatar "
"possiede un castello qui. Ma c'è un altro Keeper a caccia della sua anima. E "
"questo potrebbe complicare le cose."

#. Level Skybird Trill objective
#: guitext:135
msgctxt "In-game message"
msgid ""
"You have destroyed the Avatar's castle but your rival has already taken the "
"Avatar prisoner. Be that as it may, only the Keeper with the blackest heart "
"can destroy this legendary hero, so ransack your rival's dungeon and take "
"the prize."
msgstr ""
"Hai distrutto il castello dell'Avatar ma il tuo rivale ha preso l'Avatar "
"come prigioniero. A quanto si dice, soltanto il Keeper più corrotto può "
"distruggere questo eroe leggendario."

#. Level Skybird Trill objective
#: guitext:136
msgctxt "In-game message"
msgid ""
"The Avatar has been resurrected by loyal lieutenants in hiding. But their "
"act has revealed them to us, here in this realm. Now the Avatar rallies all "
"those who would stand against you. It's time you gave this self-righteous "
"oaf a proper kicking, master."
msgstr ""
"L'Avatar è stato liberato da un incursione dei suoi uomini. Ma adesso "
"sappiamo dove sono in questo regno. In questo momento l'Avatar sta radunando "
"tutti quelli che può contro di te. È ora di dare a questo sempliciotto una "
"lezione, Maestro."

#. Level Bonus 5 objective
#: guitext:137
msgctxt "In-game message"
msgid ""
"Powerful magic permeating through the rock from the realm above prevents a "
"dungeon from being constructed here. You will have to conquer this realm "
"another way."
msgstr ""
"C'è una magia potente che filtra dalla superficie e che impedisce di "
"costruire una prigione, qui sotto. Dovrai conquistare questo regno in un "
"altro modo."

#. Level Bonus 5 information
#: guitext:138
msgctxt "In-game message"
msgid ""
"Possess this Dragon to help you negotiate the fiery pits but be prepared to "
"transfer your soul to a more appropriate creature when the situation demands "
"it."
msgstr ""
"Possiedi questo drago per sistemare questa faccenda spinosa, ma stai pronto "
"a trasferire la tua anima in un'altra creatura quando la situazione lo "
"renderà consigliabile."

#. Level Bonus 5 objective
#: guitext:139
msgctxt "In-game message"
msgid ""
"Possess the Vampire below. Should you succeed in killing every hero in this "
"region, the Vampire will accompany you to the realm beyond."
msgstr ""
"Possiedi il vampiro qui sotto. Se riuscirai ad uccidere tutti gli eroi di "
"questa regione, il vampiro ti accompagnerà nel prossimo regno."

#. Level Bonus 2 objective
#: guitext:140
msgctxt "In-game message"
msgid ""
"These Imps have all turned rogue and therefore must die. The speed with "
"which you accomplish their destruction will determine your fitness for "
"greater tasks ahead."
msgstr ""
"Questi folletti sono diventati dei ladri, e per questo devono morire. La "
"velocità con cui porterai a termine questo, determinerà quanto sei pronto "
"per i ben più seri impegni che ti aspettano."

#. Level Bonus 2 information
#: guitext:141
msgctxt "In-game message"
msgid "Tempus fugit, Keeper. You have been warned."
msgstr "Tempus Fugit, Keeper. Sei stato avvertito."

#. Level Bonus 2 objective
#: guitext:142
msgctxt "In-game message"
msgid ""
"You have failed. Perhaps you're not the harbinger of doom the forces of "
"darkness were hoping for."
msgstr ""
"Hai fallito. Forse non sei tu il messaggero del destino che le forze "
"dell'oscurità stanno così ansiosamente aspettando."

#. Level Bonus 2 objective
#: guitext:143
#, fuzzy
msgctxt "In-game message"
msgid ""
"You are indeed a twisted soul, master. You made the Imps extinct with "
"panache which certain females find very attractive. A Dark Mistress has "
"devoted herself to helping you achieve your next goal. You may proceed to "
"your next conquest."
msgstr ""
"Sei davvero uno spirito perverso, Padrone. Hai massacrato i folletti con una "
"tale disinvoltura che non una ma due dame nere hanno deciso di unirsi a te "
"per i tuoi prossimi misfatti. Per cui, passiamo ad altre conquiste."

#. Level Bonus 3 objective
#: guitext:144
msgctxt "In-game message"
msgid ""
"You must have lightning reflexes to complete the task ahead of you. Kill "
"these Imps as quickly as you can."
msgstr ""
"Devi avere i riflessi fulminei per completare questo lavoretto. Annienta i "
"folletti più rapidamente che puoi."

#. Level Bonus 3 information
#: guitext:145
msgctxt "In-game message"
msgid "Half your allotted time has elapsed."
msgstr "Metà del tempo a tua disposizione è trascorso."

#. Level Bonus 3 objective
#: guitext:146
msgctxt "In-game message"
msgid "You are out of time. That was a shocking performance."
msgstr "Fine del tempo. Prestazione davvero shoccante."

#. Level Bonus 3 objective
#: guitext:147
#, fuzzy
msgctxt "In-game message"
msgid ""
"It is done. Tiny heaps of charred flesh smoulder where Imps once stood. You "
"certainly had your finger on the pulse this time. The dark gods will send "
"you a vicious creature to help you conquer the next realm."
msgstr ""
"Fatto. Dove prima c'erano dei folletti adesso ci sono soltanto brandelli di "
"carne lacerata e fumante. Hai fatto davvero un lavoretto pulito. Gli dei "
"dell'oscurità ti manderanno un gigante per aiutarti a conquistare il "
"prossimo regno."

#. Level Bonus 3 objective
#: guitext:148
msgctxt "In-game message"
msgid ""
"You have no gold left. It pays to keep your head in such a charged "
"environment."
msgstr "Non ti è rimasto più oro. La testa va tenuta sulle spalle, Padrone."

#: guitext:149
msgctxt "In-game message"
msgid ""
"You have been called to this realm to punish a horde of revolting Bile "
"Demons by crushing them with Boulder Traps scattered around the perimeter of "
"the dungeon. You have very little time, so rock and roll!"
msgstr ""
"Sei stato chiamato in questo regno per punire un'orda di rivoltanti demoni "
"biliosi. Schiacciali con trappole macigno sparse intorno al perimetro della "
"prigione. Attenzione, non hai molto tempo, per cui vai con il Rock and Roll!"

#. Level Bonus 4 objective
#: guitext:150
msgctxt "In-game message"
msgid "Half your time has expired."
msgstr "È trascorsa metà del tempo."

#. Level Bonus 4 objective
#: guitext:151
msgctxt "In-game message"
msgid ""
"Your time is up. You have failed. I'm embarrassed to come from the same "
"inter-dimensional void as you."
msgstr ""
"Tempo esaurito, hai fallito. Mi imbarazza provenire dal tuo stesso vuoto "
"inter-dimensionale."

#. Level Bonus 4 objective
#: guitext:152
#, fuzzy
msgctxt "In-game message"
msgid ""
"Well done. You have excelled in your use of large balls of stone for which "
"the dark gods will repay you, by allowing you to use the warrior you found "
"when you reach the next realm."
msgstr ""
"Ottimo lavoro. Hai dimostrato la tua perizia nell'uso di quelle grosse palle "
"di roccia, per cui gli dei oscuri ti ripagheranno garantendoti tre folletti "
"superiori quando raggiungerai il prossimo reame."

#. Level Bonus 4 objective
#: guitext:153
#, fuzzy
msgctxt "In-game message"
msgid ""
"This region of the underworld will test your ability to traverse the network "
"of caverns. Indeed, time is your enemy here. Defeat it and you will find "
"where a legendary warrior is imprisoned. That warrior will serve you well in "
"the future."
msgstr ""
"In questa regione del mondo sotteraneo metterrai alla prova la tua abilità "
"nell'attraversare reti di caverne. Qui il tempo è il tuo nemico. Sconfiggilo "
"e scoprirai dove è imprigionato il leggendario  Ug il barbaro. Ug ti servirà "
"bene in futuro."

#. Level Mistle objective
#: guitext:154
msgctxt "In-game message"
msgid ""
"The people of this realm speak of a Dungeon Keeper called Wisel, who is "
"bound to get in your way. When he does, you will have to consign him to "
"history. This will be no mean feat. Resources are scarce because of his "
"activities."
msgstr ""
"La gente di questo regno parla di un Dungeon Keeper di nome Wisel, che "
"presto ti troverai tra i piedi. Quando succederà, consegnalo alla storia. Ma "
"non sarà uno scherzo. Qui le risorse sono scarse a causa delle sue attività."

#. Level Mistle objective
#: guitext:155
msgctxt "In-game message"
msgid ""
"Wisel is defeated. The land is yours to plunder and despoil for all "
"eternity. Give 'em hell, master."
msgstr ""
"Wisel è sconfitto. Il regno è tuo: potrai saccheggiarlo e metterlo a ferro e "
"a fuoco per l'eternità. Te lo meriti, Padrone."

#. Level Mistle information
#: guitext:156
msgctxt "In-game message"
msgid ""
"Your evil has corrupted a Samurai Warrior, he has forsaken honour to join "
"your cause. Should your minions suffer heavy casualties, this Warrior will "
"even call upon his brothers in arms to offer assistance. How kind. How "
"stupid!"
msgstr ""
"La tua malvagità ha corrotto un guerriero samurai, che ha abbandonato il suo "
"onore per seguirti. Se si dovessero registrare perdite eccessive tra i suoi "
"servi, egli è pronto a chiamare in soccorso i suoi compagni. Che gentile. E "
"che stupido!"

#. Level Mistle information
#: guitext:157
msgctxt "In-game message"
msgid ""
"This region of the underworld is riddled with tunnels and many heroes "
"explore their labyrinthine ways. No-one said being evil would be easy."
msgstr ""
"Questa regione del mondo sotteraneo è piena di tunnel e di eroi che "
"esplorano i labirinti. Chi ha detto che fare i cattivi è facile?"

#. Level Mistle information
#: guitext:158
msgctxt "In-game message"
msgid ""
"It is rumoured that two Dragons are held captive somewhere east of here. "
"Were you to find them and free them, they would make powerful servants."
msgstr ""
"Si dice che da qualche parte a est di qui vengano tenuti prigionieri due "
"draghi. Trovali e liberali, si riveleranno servitori assai potenti."

#. Level Mistle information
#: guitext:159
msgctxt "In-game message"
msgid ""
"A tunnel to the north leads to the Lord of the Realm's domain. This gate is "
"guarded well. It might be wise to direct the humans' attention towards your "
"subterranean enemy."
msgstr ""
"Un tunnel a nord porta al signore di questo regno. Questo passaggio è ben "
"sorvegliato, e forse è più saggio attirare l'attenzione degli umani verso il "
"tuo nemico sotteraneo."

#. Level Mistle information
#: guitext:160
msgctxt "In-game message"
msgid ""
"These Boulder Traps are ideal for crushing the foe but there are only three "
"of them at your disposal, so use them wisely."
msgstr ""
"Queste trappole macigno sono perfette per schiacciare l'avversario, ma ne "
"hai a disposizione soltatnto tre, quindi usale saggiamente."

#: guitext:161
msgctxt "In-game message"
msgid "May I suggest that you kill or imprison anything that gets in your way?"
msgstr ""
"Posso suggerire di uccidere e imprigionare qualsiasi essere che ti si para "
"davanti?"

#. Level Blaise End objective
#: guitext:162
msgctxt "In-game message"
msgid ""
"Another realm falls under your evil reign. Another cloud of misery and "
"despair gathers. Lovely."
msgstr ""
"Un altro regno cade sotto il tuo efferato dominio. Un'altra nube di miseria "
"e di disperazione che si leva sul sole. Delizioso."

#. Level Skybird Trill objective
#: guitext:163
msgctxt "In-game message"
msgid "You have failed. This is a grim day for evil."
msgstr "Hai fallito. Brutta giornata per le forze del male."

#: guitext:164
msgctxt "In-game message"
msgid ""
"Dispense with a particularly obnoxious party of Dwarves which wanders this "
"region and recruit as many Bile Demons as you can. If you free the Wizard "
"held captive in this realm, he will serve you for some time to come."
msgstr ""
"Raduna un gruppo di quegli odiosi nani e con loro vai a reclutare quanti più "
"demoni biliosi che puoi. Se riuscirai a liberare il mago tenuto prigioniero "
"in questo regno, egli ti servirà per qualche tempo."

#: guitext:165
msgctxt "In-game message"
msgid ""
"Take more care of your Bile Demons or you will never make it beyond this "
"realm."
msgstr ""
"Fai attenzione ai tuoi demoni biliosi o non uscirai vivo da questo regno."

#. Level Bonus 1 objective
#: guitext:166
msgctxt "In-game message"
msgid "How time flies... hurry!"
msgstr "Il tempo vola, sbrigati!"

#. Level Skybird Trill information
#: guitext:167
msgctxt "In-game message"
msgid ""
"You will meet your nemesis, the Avatar, in this subterranean place. This is "
"your ultimate test. Remember, mercy is for losers."
msgstr ""
"In questo luogo sotteraneo incontrerai la tua nemesi, l'Avatar. È questa la "
"prova suprema. Ricorda, la pietà non è per i vincenti."

#: guitext:168
msgctxt "In-game message"
msgid ""
"The Avatar and his allies are defeated, yet his power over this land "
"lingers. Prepare thyself..."
msgstr ""
"L'Avatar e i suoi alleati sono stati sconfitti, eppure il suo potere su "
"questa terra aleggia ancora. Resta in guardia."

#. Level Skybird Trill objective
#: guitext:169
msgctxt "In-game message"
msgid ""
"You got rid of that Keeper easily. Now all that stands between you and total "
"world domination is that ponce in shining armour. Let's get him."
msgstr ""
"Hai eliminato facilmente quel Keeper. Ora quello che ti separa dal dominio "
"totale del mondo è quel ruffiano con quella armatura splendente. Annientalo."

#. Level Mirthshire objective
#: guitext:170
msgctxt "In-game message"
msgid "Success is thine. Truly, you have earned your title, Dungeon Keeper."
msgstr ""
"Il successo è completamente tuo. Ti sei davvero guadagnato il tuo titolo, "
"Dungeon Keeper."

#. Level Skybird Trill objective
#: guitext:171
msgctxt "In-game message"
msgid "What is this? The Avatar lives!"
msgstr "Ehi, che significa? L'Avatar è vivo!"

#. Level Skybird Trill win objective, also used in DD Level Belial
#: guitext:172
msgctxt "In-game message"
msgid ""
"Finally, you stand unchallenged. The world is yours to waste and despoil. I "
"bet you have never felt so bad."
msgstr ""
"Finalmente sei rimasto senza più avversari. Il mondo è tuo, razzialo e "
"spoglialo. Scommetto che non ti sei mai sentito tanto cattivo. Complimenti!"

#. Level Skybird Trill objective
#: guitext:173
msgctxt "In-game message"
msgid ""
"Marvellous, Keeper! The Avatar and all his pathetic army are finally dead! "
"There's only one Keeper to get rid of before becoming the absolute master! "
"So, what are you waiting for?"
msgstr ""

#. Levels Moonbrush Wood and Bonus 1 information
#: guitext:174
msgctxt "In-game message"
msgid ""
"Did you see? Your Demon Spawn has evolved to become a powerful Dragon ready "
"to reduces your enemies into ashes!"
msgstr ""

#. Level Bonus 6 objective
#: guitext:175
msgctxt "In-game message"
msgid ""
"Well done! Your immense wealth has drew the attention of a Thief. He will "
"serve you well in the next realm!"
msgstr ""

#. Level Flowerhat information
#: guitext:176
msgctxt "In-game message"
msgid ""
"Your researchers have discovered the Heal Creature spell that allows to "
"replenish the health of your creatures and keep them from dying for a while "
"longer."
msgstr ""

#. Level Tulipscent information
#: guitext:177
msgctxt "In-game message"
msgid ""
"Try the Must Obey spell. When activated, it constantly forces your creatures "
"to obey to all your orders, making all of them working faster without the "
"possibility for them to take a nap. Be sure to have plenty of money so that "
"the spell will stay activated."
msgstr ""

#. Level Tulipscent information
#: guitext:178
msgctxt "In-game message"
msgid ""
"A Tentacle has joined your dungeon. These rare little creatures enjoy to be "
"in water and their spine can even pierce the most solid armors and paralyze "
"your enemies! Marvellous!"
msgstr ""

#. Level Bonus 1 objective
#: guitext:179
msgctxt "In-game message"
msgid ""
"You have entered this realm to gain a creature for your further efforts. You "
"got the creature from start, so you must only keep it safe. And the only way "
"to make this place safe is to kill every hero in the realm."
msgstr ""

#: guitext:180 guitext:181 guitext:182 guitext:183 guitext:184 guitext:185
#: guitext:186 guitext:187 guitext:188 guitext:189 guitext:190 guitext:191
#: guitext:192 guitext:193 guitext:194 guitext:195 guitext:196 guitext:197
#: guitext:198 guitext:199 guitext:200
msgctxt "In-game message"
msgid "Moo"
msgstr "Moo"

#: guitext:202
msgctxt "Level name"
msgid "Eversmile"
msgstr "ETERNORISO"

#: guitext:203
msgctxt "Level name"
msgid "Cosyton"
msgstr "GENTILIA"

#: guitext:204
msgctxt "Level name"
msgid "Waterdream Warm"
msgstr "CALDACQUE"

#: guitext:205
msgctxt "Level name"
msgid "Flowerhat"
msgstr "GHIRLANDIA"

#: guitext:206
msgctxt "Level name"
msgid "Lushmeadow-on-Down"
msgstr "PRATO FIORITO DI SOTTO"

#: guitext:207
msgctxt "Level name"
msgid "Snuggledell"
msgstr "VALLOMBRA"

#: guitext:208
msgctxt "Level name"
msgid "Wishvale"
msgstr "VALLE DEI DESIDERI"

#: guitext:209
msgctxt "Level name"
msgid "Tickle"
msgstr "DELIZIANDIA"

#: guitext:210
msgctxt "Level name"
msgid "Moonbrush Wood"
msgstr "FORESTA RAGGIO DI LUNA"

#: guitext:211
msgctxt "Level name"
msgid "Nevergrim"
msgstr "MAI SEVERO"

#: guitext:212
msgctxt "Level name"
msgid "Hearth"
msgstr "CITTÀ DEL FOCOLARE"

#: guitext:213
msgctxt "Level name"
msgid "Elf's Dance"
msgstr "CERCHIO DEGLI ELFI"

#: guitext:214
msgctxt "Level name"
msgid "Buffy Oak"
msgstr "QUERCIA SPLENDENTE"

#: guitext:215
msgctxt "Level name"
msgid "Sleepiburgh"
msgstr "BORGO DORMIENTE"

#: guitext:216
msgctxt "Level name"
msgid "Woodly Rhyme"
msgstr "BOSCO QUIETO"

#: guitext:217
msgctxt "Level name"
msgid "Tulipscent"
msgstr "TULIPANDIA"

#: guitext:218
msgctxt "Level name"
msgid "Mirthshire"
msgstr "CONTEA DEL RISO"

#: guitext:219
msgctxt "Level name"
msgid "Blaise End"
msgstr "BLAISE END"

#: guitext:220
msgctxt "Level name"
msgid "Mistle"
msgstr "BRUMA"

#: guitext:221
msgctxt "Level name"
msgid "Skybird Trill"
msgstr "CITTÀ DEL CIELO"

#: guitext:222
#, fuzzy
msgctxt "In-game interface description"
msgid ""
"Name and Health: Each creature has its own name. Behind is the creature "
"health bar. The higher the red bar, the better health the creature is in."
msgstr "Nome e Condizione: [23.4]"

#: guitext:223
#, fuzzy
msgctxt "In-game interface description"
msgid ""
"Experience: The creature's experience level. Behind the level number is a "
"bar indicating the creatures progress towards attaining more experience."
msgstr "Esperienza: Il livello di esperienza della creatura. [23.3]"

#: guitext:224
msgctxt "In-game interface description"
msgid "Hunger: How badly a creature needs to suck down a chicken or two."
msgstr ""
"Fame: Con quanta urgenza la creatura ha bisogno di ingoiare uno o due polli."

#: guitext:225
msgctxt "In-game interface description"
msgid "Cancel"
msgstr "Annulla"

#: guitext:226
#, fuzzy
msgctxt "Creature spell"
msgid "Arrow: The basic ranged weapon, effective at long distance."
msgstr "Freccia: [25.4]"

#: guitext:227
#, fuzzy
msgctxt "Creature spell"
msgid ""
"Freeze: Changes the target creature to ice. It is then in suspended "
"animation and can be shattered with a well-aimed blow."
msgstr "Congelamento: [26.8]"

#: guitext:228
#, fuzzy
msgctxt "Creature spell"
msgid ""
"Armour: This lowers the amount of damage a creature takes each time it is "
"hit, and provides complete immunity to electric shocks."
msgstr "Armatura: [26.1]"

#: guitext:229
#, fuzzy
msgctxt "Creature spell"
msgid ""
"Lightning: A powerful magical weapon with electric attack. Casts a bolt of "
"lighting from the creature."
msgstr "Fulmine: [26.13]"

#: guitext:230
#, fuzzy
msgctxt "Creature spell"
msgid "Rebound: Causes any spell fired at you to bounce back at the attacker."
msgstr "Rimbalzo: [26.18]"

#: guitext:231
#, fuzzy
msgctxt "Creature spell"
msgid ""
"Fear: Causes the opponent to be terrified and wanting to skip engageing into "
"combat."
msgstr "Paura: Non usata"

#: guitext:232
#, fuzzy
msgctxt "Creature spell"
msgid ""
"Sight: Allows the creature to temporarely increase its awareness and notice "
"the invisible."
msgstr "Vista: Non usata"

#: guitext:233
#, fuzzy
msgctxt "Creature spell"
msgid ""
"Missile: A simple spell that sends a screaming magic reptile at the "
"invaders. Very disconcerting."
msgstr "Missile: [26.15]"

#: guitext:234
#, fuzzy
msgctxt "Creature spell"
msgid ""
"Grenade: Throws a powerful explosive at the approaching enemy. It can also "
"bounce off walls and has the traditional delayed fuse."
msgstr "Granata: [26.9]"

#: guitext:235
#, fuzzy
msgctxt "Creature spell"
msgid ""
"Navigating Missile: This homes in on the nearest hero or enemy creature and "
"explodes with devastating force."
msgstr "Missile Navigante: [26.16]"

#: guitext:236
#, fuzzy
msgctxt "Creature spell"
msgid ""
"Speed: Speeds up the creature so that it can perform fighting and working "
"tasks really quickly."
msgstr "Velocità: [26.20]"

#: guitext:237
#, fuzzy
msgctxt "Creature spell"
msgid ""
"Poison Cloud: Forms a cloud of noxious gas capable of damaging both the "
"enemy and your own creatures. The gas affects all who breathe it."
msgstr "Nuvola di Veleno: [26.17]"

#: guitext:238
msgctxt "Creature spell"
msgid "Group: Not used"
msgstr "Gruppo: Non usato"

#: guitext:239
#, fuzzy
msgctxt "Creature spell"
msgid ""
"Invisibility: Cast on one of your minions, it makes the host creature "
"invisible to all enemies. Unless they possess a subnatural Sight."
msgstr "Invisibilità: [26.12]"

#: guitext:240
#, fuzzy
msgctxt "Creature spell"
msgid ""
"Teleport: With this spell, a creature can teleport anywhere on the map. If "
"you are Possessing a creature, then it teleports to its Lair or to the "
"Dungeon Heart."
msgstr "Teletrasporto: [26.21]"

#: guitext:241
#, fuzzy
msgctxt "Creature spell"
msgid "Flame Breath: The devasting constant stream of searing fire."
msgstr "Alito Infuocato: [26.6]"

#: guitext:242
#, fuzzy
msgctxt "Creature spell"
msgid ""
"Illumination: Brings light onto darkness, allowing the creature to see but "
"also be seen by others."
msgstr "Illuminazione: Non usata"

#: guitext:243
#, fuzzy
msgctxt "Creature spell"
msgid ""
"Flight: Causes the creature to take off from the ground and attack creatures "
"from the air."
msgstr "Volo: [26.7]"

#: guitext:244
#, fuzzy
msgctxt "Creature spell"
msgid "Hail Storm: Creates a shower of hailstones wherever the spell lands."
msgstr "Tempesta di Grandine: [26.10]"

#: guitext:245
#, fuzzy
msgctxt "Creature spell"
msgid ""
"Slow: Slows down the target creature, making it attacks and movement delayed."
msgstr "Rallentamento: [26.19]"

#: guitext:246
#, fuzzy
msgctxt "Creature spell"
msgid ""
"Drain: This spell drains the target creature a fair part of its health and "
"magical abilities."
msgstr "Indebolimento: [26.4]"

#: guitext:247
#, fuzzy
msgctxt "Creature spell"
msgid ""
"Word of Power: Causes rings of demonic energy to emanate from the creature's "
"body and inflicts massive damage on the vicinity. Very effective against "
"crowded hordes of enemies, also pushes them back."
msgstr "Parola di Potere: [26.23]"

#: guitext:248
#, fuzzy
msgctxt "Creature spell"
msgid ""
"Heal: When this is cast, the creature is massively healed. Also, any nearby "
"creatures are healed by a quarter."
msgstr "Cura: [26.11]"

#: guitext:249
#, fuzzy
msgctxt "Creature spell"
msgid ""
"Wind: Creates a force twelve gale in your Dungeon blowing every creature "
"away from you."
msgstr "Vento: [26.22]"

#: guitext:250
#, fuzzy
msgctxt "Creature spell"
msgid ""
"Meteor: More powerful that the fireball, this spell throws out a solid ball "
"of fire which does a lot of damage to an enemy."
msgstr "Meteora: [26.14]"

#: guitext:251
#, fuzzy
msgctxt "Creature spell"
msgid ""
"Fireball: Fires a single fireball which homes in on the nearest enemy. Also "
"inflicts minor damage to a Dungeon's walls and doors."
msgstr "Palla di Fuoco: [26.5]"

#: guitext:252
#, fuzzy
msgctxt "Creature spell"
msgid ""
"Hand to Hand: The basic battle ability that allows to attack the enemy with "
"either bare hands or a sword."
msgstr "Corpo a corpo: [25.3]"

#: guitext:253
#, fuzzy
msgctxt "Creature spell"
msgid ""
"Fart: A close range gas attack that only damages enemy creatures."
msgstr "Nuvola di Veleno: [26.17]"

#: guitext:254
#, fuzzy
msgctxt "Creature spell"
msgid ""
"Dig: This is the basic ability of the Imp and allows it to tunnel through "
"earth."
msgstr "Scavare: [25.2]"

#: guitext:255
#, fuzzy
msgctxt "Creature spell"
msgid ""
"Disease: Fired at a foe, gives them a Disease which is then spread to other "
"creatures. The infected are slowly dying and can only be healed in the "
"Temple."
msgstr "Malattia: [26.3]"

#: guitext:256
#, fuzzy
msgctxt "Creature spell"
msgid ""
"Chicken: Turns enemy into chicken for a while. The enemy isn't able to "
"attack but has the same strength and thus won't be as easy to kill as a "
"normal chicken."
msgstr "Pollo: [26.2]"

#: guitext:257
#, fuzzy
msgctxt "Creature spell"
msgid "Time Bomb: Turns your creature into a suicidal bomber."
msgstr "Bomba Temporale"

#: guitext:258
msgctxt "Creature name"
msgid "Fairy"
msgstr "Fata"

#: guitext:259
msgctxt "Creature name"
msgid "Imp"
msgstr "Folletto"

#: guitext:260
msgctxt "Creature name"
msgid "Beetle"
msgstr "Scarabeo"

#: guitext:261
msgctxt "Creature name"
msgid "Troll"
msgstr "Troll"

#: guitext:262
msgctxt "Creature name"
msgid "Demon Spawn"
msgstr "Progenie del Demonio"

#: guitext:263
msgctxt "Creature name"
msgid "Warlock"
msgstr "Stregone"

#: guitext:264
msgctxt "Creature name"
msgid "Fly"
msgstr "Mosca"

#: guitext:265
msgctxt "Creature name"
msgid "Spider"
msgstr "Ragno"

#: guitext:266
msgctxt "Creature name"
msgid "Skeleton"
msgstr "Scheletro"

#: guitext:267
msgctxt "Creature name"
msgid "Horned Reaper"
msgstr "Mietitore Cornuto"

#: guitext:268
msgctxt "Creature name"
msgid "Dragon"
msgstr "Drago"

#: guitext:269
msgctxt "Creature name"
msgid "Tentacle"
msgstr "Tentacolo"

#: guitext:270
msgctxt "Creature name"
msgid "Hound"
msgstr "Segugio"

#: guitext:271
msgctxt "Creature name"
msgid "Ghost"
msgstr "Fantasma"

#: guitext:272
msgctxt "Creature name"
msgid "Mistress"
msgstr "Dama"

#: guitext:273
msgctxt "Creature name"
msgid "Bile Demon"
msgstr "Demone Bilioso"

#: guitext:274
msgctxt "Creature name"
msgid "Vampire"
msgstr "Vampiro"

#: guitext:275
msgctxt "Creature name"
msgid "Barbarian"
msgstr "Barbaro"

#: guitext:276
msgctxt "Creature name"
msgid "Knight"
msgstr "Cavaliere"

#: guitext:277
msgctxt "Creature name"
msgid "Wizard"
msgstr "Stregone"

#: guitext:278
msgctxt "Creature name"
msgid "Orc"
msgstr "Orco"

#: guitext:279
msgctxt "Creature name"
msgid "Mountain Dwarf"
msgstr "Nano delle Montagne"

#: guitext:280
msgctxt "Creature name"
msgid "Valley Dwarf"
msgstr "Nano della Valle"

#: guitext:281
msgctxt "Creature name"
msgid "Thief"
msgstr "Ladro"

#: guitext:282
msgctxt "Creature name"
msgid "Samurai"
msgstr "Samurai"

#: guitext:283
msgctxt "Creature name"
msgid "Priestess"
msgstr "Sacerdotessa"

#: guitext:284
msgctxt "Creature name"
msgid "Giant"
msgstr "Gigante"

#: guitext:285
msgctxt "Creature name"
msgid "Archer"
msgstr "Arciere"

#: guitext:286
msgctxt "Creature name"
msgid "Monk"
msgstr "Monaco"

#: guitext:287
#, fuzzy
msgctxt "In-game interface description"
msgid ""
"Query: Select this and left click on a creature to view information on that "
"creature and track it on screen. LMB select."
msgstr ""
"Domanda: Selezionalo e clicca con il pulsante sinistro su una creatura per "
"vedere informazioni che la riguardano. TSM: seleziona. [5.9]"

#: guitext:288
msgctxt "Menu interface item"
msgid "Select game"
msgstr "Seleziona Partita"

#: guitext:289
msgctxt "Menu interface item"
msgid "Network Menu"
msgstr "Menù Network"

#: guitext:290
msgctxt "Menu interface item"
msgid "Main Menu"
msgstr "Menù Principale"

#: guitext:343
#, fuzzy
msgctxt "Menu interface, Main Menu title"
msgid "Main Menu"
msgstr "Menù Principale"

#: guitext:291
#, fuzzy
msgctxt "In-game interface description"
msgid ""
"Anger: How angry the creature is. The higher the bar is, the angrier the "
"creature is."
msgstr "Rabbia: Quanto è arrabbiata la creatura. [23.2]"

#: guitext:292
#, fuzzy
msgctxt "In-game interface description"
msgid "Creature Kills: The total number of enemies the creature has slain."
msgstr ""
"Vittime Creatura: Il numero di nemici che la creatura ha ucciso. [23.7]"

#: guitext:293
#, fuzzy
msgctxt "In-game interface description"
msgid ""
"Strength: The amount of damage the creature inflicts upon it's enemies with "
"each hit."
msgstr ""
"Forza: La quantità di danno che la creatura infligge ai suoi nemici. [23.12]"

#: guitext:294
#, fuzzy
msgctxt "In-game interface description"
msgid "Wage: The creature's salary in gold which it takes on each payday."
msgstr "Paga: Il salario, in oro, della creatura. [23.13]"

#: guitext:295
#, fuzzy
msgctxt "In-game interface description"
msgid "Gold Held: The amount of gold the creature is carrying."
msgstr "Oro: La quantità d'oro che la creatura trasporta. [23.8]"

#: guitext:296
#, fuzzy
msgctxt "In-game interface description"
msgid ""
"Defence: The chance a creature will avoid a blow. The higher the number, the "
"greater the chance of avoidance."
msgstr "Difesa: La probabilità che la creatura schivi un colpo. [23.9]"

#: guitext:297
#, fuzzy
msgctxt "In-game interface description"
msgid ""
"Skill: The creature's ability to perform tasks. The higher the Skill level, "
"the better the creature's performance."
msgstr ""
"Abilità: L'abilità della creatura nell'eseguire i suoi compiti. [23.14]"

#: guitext:298
#, fuzzy
msgctxt "In-game interface description"
msgid "Age/Time In Dungeon: The length of time you have employed the creature."
msgstr ""
"Età! Tempo nella Prigione: Il periodo di tempo utilizzato dalla la creatura. "
"[23.10]"

#: guitext:299
#, fuzzy
msgctxt "In-game interface description"
msgid ""
"Dexterity: The chance of a successful attack. Used to break enemy defence. "
"The higher the number, the greater the chance of hitting."
msgstr ""
"Destrezza: La probabilità che la creatura eviti una trappola o un'arma "
"nemica. [23.15]"

#: guitext:300
#, fuzzy
msgctxt "In-game interface description"
msgid ""
"Luck: The chance that a creature will do a double attack or a double defence "
"in combat. Taken into account only when the hit is not avoided."
msgstr ""
"Fortuna: La probabilità che una creatura in combattimento possa eseguire un "
"doppio attacco o una doppia difesa. [23.11]"

#: guitext:301
#, fuzzy
msgctxt "In-game interface description"
msgid "Blood type: As if you care. Blood is blood, right?"
msgstr ""
"Gruppo Sanguigno: Come se fosse importante! Il sangue è sangue, giusto? "
"[23.16]"

#: guitext:302
#, fuzzy
msgctxt "In-game interface description"
msgid ""
"Idle: The creature is either sleeping or not working. It's not involved in "
"anything constructive or useful. LMB pick up creature. RMB zoom."
msgstr ""
"Inattiva: La creatura sta dormendo o non lavora. TSM: seleziona creatura. "
"TDM: visiona. [10.1 e 22.3]"

#: guitext:303
#, fuzzy
msgctxt "In-game interface description"
msgid ""
"Working: The creature is performing tasks and doing work for you. LMB pick "
"up creature. RMB zoom."
msgstr ""
"Lavoro: La creatura sta eseguendo un qualche compito. TSM: seleziona "
"creatura. TDM: visiona. [10.2 e 22.3]"

#: guitext:304
#, fuzzy
msgctxt "In-game interface description"
msgid "Fighting: The creature is in a battle. LMB pick up creature. RMB zoom."
msgstr ""
"Combattimento: La creatura è impegnata in battaglia. TSM: seleziona "
"creatura. TDM: visiona. [10.3 e 22.3]"

#: guitext:305
#, fuzzy
msgctxt "In-game interface description"
msgid ""
"Fight: Your creatures always attack and not avoid any combat. LMB select."
msgstr "Attacca: Le tue creature attaccano sempre. TSM: seleziona. [6.5.1]"

#: guitext:306
#, fuzzy
msgctxt "In-game interface description"
msgid ""
"Flee: Your creatures attempt to preserve their lives, running away if they "
"are too badly injured. LMB select."
msgstr ""
"Fuggi: Le tue creature cercano di salvarsi la pelle. TSM: seleziona. [6.5.3]"

#: guitext:307
#, fuzzy
msgctxt "In-game interface description"
msgid ""
"Imprison: Your creatures stun their enemies in battle and imprison those "
"they defeat. LMB select."
msgstr ""
"Imprigiona: Le tue creature stordiscono i nemici in battaglia e ne "
"imprigionano quanti più possibile. TSM: seleziona. [6.5.2]"

#: guitext:308
msgctxt "In-game interface description"
msgid ""
"Defending: The creature is concentrating on avoiding its adversary's blows."
msgstr ""
"Difesa: La creatura è concentrata nel tentativo di evitare i colpi del suo "
"avversario."

#: guitext:309
msgctxt "In-game interface item"
msgid "Are you sure?"
msgstr "Sei sicuro?"

#: guitext:310
msgctxt "In-game interface item"
msgid "Yes"
msgstr "Si"

#: guitext:311
msgctxt "In-game interface item"
msgid "No"
msgstr "No"

#: guitext:312
msgctxt "In-game interface item"
msgid "For"
msgstr "Per"

#: guitext:313
#, fuzzy
msgctxt "In-game interface description"
msgid "Shadows: The number of shadows cast by each creature. LMB toggle."
msgstr ""
"Ombre: Il numero di ombre proiettate da ogni creatura. TSM: alterna. [3.2.2]"

#: guitext:314
#, fuzzy
msgctxt "In-game interface description"
msgid ""
"View Type: Swap between perspective views. Default view has warped walls "
"and can be rotated. Disable the warp effect for clean lines. Forced perspective "
"can only be rotated 90 degrees and changes the viewing angle. LMB toggle."
msgstr ""
"Tipo di Visuale: Alterna tra la visuale normale e quella prospettica. TSM: "
"alterna. [3.2.2]"

#: guitext:315
#, fuzzy
msgctxt "In-game interface description"
msgid ""
"Wall Height: Swap between high or low walls. If you make the walls one block "
"high, they are easier to see over. LMB toggle."
msgstr "Altezza mura: Alterna tra mura alte e basse. TSM: alterna. [3.2.2]"

#: guitext:316
#, fuzzy
msgctxt "In-game interface description"
msgid ""
"View Distance: The amount of dungeon drawn. This directly affects the speed "
"of the game. LMB toggle."
msgstr ""
"Campo Visivo: La quantità di prigione visibile. Influenza direttamente la "
"velocità del gioco. TSM: alterna. [3.2.2]"

#: guitext:317
#, fuzzy
msgctxt "In-game interface description"
msgid "Gamma Correction: Adjust the brightness of the game. LMB toggle."
msgstr ""
"Correzione Gamma: Regola la brillantezza delle schermate. TSM: attiva - "
"disattiva. [3.2.2]"

#: guitext:318
msgctxt "In-game interface item"
msgid "Of"
msgstr "Di"

#: guitext:319
msgctxt "Slab description"
msgid "Empty Lair: Would suit itinerant creature."
msgstr "Tana Vuota: Perfetta per una creatura itinerante."

#: guitext:320
msgctxt "Menu interface item"
msgid "Paused"
msgstr "In Pausa"

#: guitext:321
#, fuzzy
msgctxt "In-game interface description"
msgid ""
"Zoom In: Zoom in the Dynamic Map. This increases the scale of the map. LMB "
"select."
msgstr "Zoom Avanti: Zooma nella Mappa Dinamica. TSM: seleziona. [4.1]"

#: guitext:322
#, fuzzy
msgctxt "In-game interface description"
msgid ""
"Zoom Out: Zoom out the Dynamic Map. This decreases the scale of the map. LMB "
"select."
msgstr ""
"Zoom Indietro: Zooma indietro nella Mappa Dinamica. TSM: seleziona. [4.1]"

#: guitext:323
#, fuzzy
msgctxt "In-game interface description"
msgid ""
"Full Screen Map: Takes you to the Map Screen which displays your entire "
"Dungeon and the surrounding area. LMB select."
msgstr ""
"Mappa a Tutto Schermo: Porta allo Schermo Mappa. TSM: seleziona. [4.1.1]"

#: guitext:324
msgctxt "Slab description"
msgid ""
"Impenetrable Rock: Your Imps cannot dig through this, the only solution is "
"to go round. It is visible even if far from your territory."
msgstr ""

#: guitext:325
#, fuzzy
msgctxt "Slab description"
msgid ""
"Earth: You can excavate this. To dig out some new caverns, choose a location "
"and tag for digging with LMB. Press LMB again to untag."
msgstr "Terra: Scavabile. [12.1]"

#: guitext:326
#, fuzzy
msgctxt "Slab description"
msgid ""
"Gold Seam: Your source of wealth. Dig this out and your Imps will take it to "
"your Treasure Room. You can also pick up the lumps of treasure left on the "
"ground."
msgstr ""
"Giacimento d'Oro: La fonte della tua ricchezza. Estrai l'oro e i folletti lo "
"porteranno alla tua Camera del Tesoro. [12.2]"

#: guitext:327
msgctxt "Slab description"
msgid ""
"Lava: Burns any creature that step on it. Get over lava by casting Cave-In "
"or building a Bridge."
msgstr ""

#: guitext:328
#, fuzzy
msgctxt "Slab description"
msgid ""
"Water: Creatures move more slowly through water. Build the Bridge to make "
"new land on the water."
msgstr "Acqua: Le creature si muovono più lentamente nell'acqua. [14.1]"

#: guitext:329
#, fuzzy
msgctxt "Slab description"
msgid ""
"Wall: A reinforced stone wall that enemies cannot break through. At least "
"without the Destroy Walls spell."
msgstr ""
"Muro: Un muro di pietra rinforzato attraverso cui i nemici non riescono ad "
"aprirsi un varco. [12.1]"

#: guitext:330
msgctxt "Slab description"
msgid "Damaged Wall: Unless repaired, this wall will eventually collapse."
msgstr "Muro Danneggiato: Se non viene riparato, prima o poi crollerà."

#: guitext:331
#, fuzzy
msgctxt "Slab description"
msgid ""
"Path: Unclaimed earth floor. You can claim it if it is connected to already "
"claimed territory."
msgstr "Sentiero: Passaggio terrestre non rivendicato da nessuno. [12.1]"

#: guitext:332
#, fuzzy
msgctxt "Slab description"
msgid ""
"Claimed area: Your dungeon territory. You can build rooms and drop your "
"creatures on it."
msgstr "Area Rivendicata: Il territorio della tua prigione. [12.1]"

#: guitext:333
msgctxt "In-game interface item"
msgid "More..."
msgstr "Altro..."

#: guitext:334
msgctxt "In-game message"
msgid "Level completed - press Escape to continue"
msgstr "Livello Completato - Per continuare premi Esc"

#: guitext:335
msgctxt "In-game message"
msgid "You have been defeated. Press Space to restart."
msgstr "Livello Perso - Per ricominciare premi Esc"

#: guitext:336
msgctxt "On-screen message"
msgid "Recording FLIC"
msgstr "Registrazione Sequenza Video"

#: guitext:337
msgctxt "On-screen message"
msgid "Error recording FLIC"
msgstr "Errore di registrazione Sequenza Video"

#: guitext:338
msgctxt "On-screen message"
msgid "Finished recording FLIC"
msgstr "Fine registrazione Sequenza Video"

#: guitext:339
msgctxt "Unused"
msgid "Time Bomb"
msgstr "Bomba Temporale"

#: guitext:340
msgctxt "In-game interface item"
msgid "Sound FX"
msgstr "Effetti Sonori"

#: guitext:341
msgctxt "In-game interface item"
msgid "Music"
msgstr "Musica"

#: guitext:342
msgctxt "In-game interface item"
msgid "UNUSED"
msgstr "Non Usato"

#: guitext:344
msgctxt "Menu interface item"
msgid "Load Menu"
msgstr "Menù Carica"

#: guitext:345
msgctxt "Menu interface, Main Menu item"
msgid "Load Game"
msgstr "Carica Partita"

#: guitext:346
msgctxt "Menu interface, Main Menu item"
msgid "Continue Game"
msgstr "Continua la Partita"

#: guitext:347
msgctxt "Menu interface, Main Menu item"
msgid "Multiplayer"
msgstr "Multiplayer"

#: guitext:348
msgctxt "Menu interface item"
msgid "Return to Main Menu"
msgstr "Torna al Menù Principale"

#: guitext:349
msgctxt "Menu interface item"
msgid "Play Intro"
msgstr "Esegui Introduzione"

#: guitext:350
msgctxt "Menu interface item"
msgid "Service Menu"
msgstr "Menù Servizio"

#: guitext:351
msgctxt "Menu interface item"
msgid "Session Menu"
msgstr "Menù Sessione"

#: guitext:352
msgctxt "Menu interface item"
msgid "Speed"
msgstr "Velocità"

#: guitext:353
msgctxt "Menu interface item"
msgid "COM Port"
msgstr "Porta COM"

#: guitext:354
msgctxt "Menu interface item"
msgid "Phone Number"
msgstr "Numero di Telefono"

#: guitext:355
msgctxt "Menu interface item"
msgid "IRQ"
msgstr "IRQ"

#: guitext:356
msgctxt "Menu interface item"
msgid "Statistics"
msgstr "Statistiche"

#: guitext:357
msgctxt "Menu interface item"
msgid "Level Completed"
msgstr "Livello Completato"

#: guitext:358
msgctxt "Menu interface item"
msgid "UNUSED"
msgstr "Non Usato"

#: guitext:359
msgctxt "Menu interface, Main Menu item"
msgid "Quit"
msgstr "Esci"

#: guitext:360
msgctxt "Menu interface, Main Menu item"
msgid "Start New Game"
msgstr "Inizia una Nuova Partita"

#: guitext:361
msgctxt "Unused"
msgid "This is a tale of valour and honour and how tasty heroes are...."
msgstr "Questa è una storia di coraggio e di onore e di eroi leggendari..."

#: guitext:362
msgctxt "Credits"
msgid "Designed By"
msgstr "Creato da"

#: guitext:363
msgctxt "Credits"
msgid "Project Leader"
msgstr "Capo Progetto"

#: guitext:364
msgctxt "Credits"
msgid "Lead Programmer"
msgstr "Capo Programmatore"

#: guitext:365
msgctxt "Credits"
msgid "Lead Artist"
msgstr "Capo Artista"

#: guitext:366
msgctxt "Credits"
msgid "Programming"
msgstr "Programmazione Network"

#: guitext:367
msgctxt "Credits"
msgid "Engine Design"
msgstr "Progettazione Motore"

#: guitext:368
msgctxt "Credits"
msgid "Music and Sfx"
msgstr "Musica e Sonoro"

#: guitext:369
msgctxt "Credits"
msgid "Graphics Programmers"
msgstr "Programmatori Grafici"

#: guitext:370
msgctxt "Credits"
msgid "Artists"
msgstr "Artisti"

#: guitext:371
msgctxt "Credits"
msgid "Network Programming"
msgstr "Programmazione Network"

#: guitext:372
msgctxt "Credits"
msgid "Testing Manager"
msgstr "Manager Collaudo"

#: guitext:373
msgctxt "Credits"
msgid "Lead Testers"
msgstr "Capi Collaudatori"

#: guitext:374
msgctxt "Credits"
msgid "Lead Tester"
msgstr "Capo Collaudatore"

#: guitext:375
msgctxt "Credits"
msgid "Management"
msgstr "Management"

#: guitext:376
msgctxt "Credits"
msgid "Marketing and PR"
msgstr "Marketing e Pr"

#: guitext:377
msgctxt "Credits"
msgid "Tech Support"
msgstr "Supporto Tecnico"

#: guitext:378
msgctxt "Credits"
msgid "Administration"
msgstr "Amministrazione"

#: guitext:379
msgctxt "Credits"
msgid "Thanks To"
msgstr "Grazie a"

#: guitext:380
msgctxt "Credits"
msgid "Producer"
msgstr "Produttore"

#: guitext:381
msgctxt "Credits"
msgid "Level Design"
msgstr "Progettazione Livelli"

#: guitext:382
msgctxt "Credits"
msgid "Script By"
msgstr "Sceneggiatura"

#: guitext:383
msgctxt "Credits"
msgid "Libraries and Tools"
msgstr "Librerie e Strumenti"

#: guitext:384
msgctxt "Credits"
msgid "Playtesters"
msgstr "Collaudatori Gioco"

#: guitext:385
msgctxt "Credits"
msgid "Localisation"
msgstr "Localizzazione"

#: guitext:386
msgctxt "Credits"
msgid "Special Thanks To"
msgstr "Un Ringraziamento Speciale a"

#: guitext:387
msgctxt "Credits"
msgid "Package Design"
msgstr "Progettazione Confezione"

#: guitext:388
msgctxt "Credits"
msgid "Documentation"
msgstr "Documentazione"

#: guitext:389
msgctxt "Credits"
msgid "Documentation Layout"
msgstr "Impaginazione Documentazione"

#: guitext:390
msgctxt "Credits"
msgid "Production"
msgstr "Produzione"

#: guitext:391
msgctxt "Credits"
msgid "Quality Assurance"
msgstr "Controllo Qualità"

#: guitext:392
msgctxt "Credits"
msgid "Lead Level Design"
msgstr "Capo Progettazione Livelli"

#: guitext:393
msgctxt "Credits"
msgid "Intro"
msgstr "Introduzione"

#: guitext:394
msgctxt "Credits"
msgid "Testers"
msgstr "Collaudatori"

#: guitext:395
msgctxt "Menu interface item"
msgid "Sessions"
msgstr "Sessioni"

#: guitext:396
msgctxt "Menu interface item"
msgid "Name"
msgstr "Nome"

#: guitext:397
msgctxt "Menu interface item"
msgid "Services"
msgstr "Servizi"

#: guitext:398
msgctxt "Menu interface item"
msgid "Messages"
msgstr "Messaggi"

#: guitext:399
msgctxt "Menu interface item"
msgid "Create Game"
msgstr "Crea Partita"

#: guitext:400
msgctxt "Menu interface item"
msgid "Join Game"
msgstr "Entra in Partita"

#: guitext:401
msgctxt "Menu interface item"
msgid "Start Game"
msgstr "Comincia Partita"

#: guitext:402
msgctxt "Menu interface item"
msgid "Game Menu"
msgstr "Menù Gioco"

#: guitext:403
msgctxt "Menu interface item"
msgid "Cancel"
msgstr "Annulla"

#: guitext:404
msgctxt "Menu interface item"
msgid "No Name"
msgstr "Nessun Nome"

#: guitext:405
msgctxt "Menu interface item"
msgid "Players"
msgstr "Giocatori"

#. Creature experience level
#: guitext:406
msgctxt "Menu interface item"
msgid "Level"
msgstr "Livello"

#: guitext:407
msgctxt "Menu interface item"
msgid "Levels"
msgstr "Livelli"

#: guitext:408
msgctxt "Menu interface item"
msgid "Games"
msgstr "Partite"

#: guitext:409
msgctxt "Menu interface item"
msgid "Modem Menu"
msgstr "Menù Modem"

#: guitext:410
msgctxt "Menu interface item"
msgid "Serial Menu"
msgstr "Menù Seriale"

#: guitext:411
msgctxt "Menu interface item"
msgid "Init"
msgstr "Iniz."

#: guitext:412
msgctxt "Menu interface item"
msgid "Hangup"
msgstr "Riattacca"

#: guitext:413
msgctxt "Menu interface item"
msgid "Clear"
msgstr "Cancella"

#: guitext:414
msgctxt "Menu interface item"
msgid "Answer"
msgstr "Rispondi"

#: guitext:415
msgctxt "Menu interface item"
msgid "Start"
msgstr "Comincia"

#: guitext:416
msgctxt "Menu interface item"
msgid "Ally"
msgstr "Alleato"

#: guitext:417
msgctxt "Menu interface item"
msgid "Alliance"
msgstr "Alleanza"

#: guitext:418
msgctxt "Menu interface item"
msgid "Credits"
msgstr "Titoli"

#: guitext:419
msgctxt "Menu interface item"
msgid "Ok"
msgstr "OK"

#: guitext:420
msgctxt "Dungeon special decription"
msgid "Reveal Map: Reveals the entire underground realm to you."
msgstr "Rivela Mappa: Fa vedere l'intero regno sotterraneo."

#: guitext:421
msgctxt "Dungeon special decription"
msgid ""
"Resurrect Creature: You may raise one of your fallen minions from the dead."
msgstr "Fai Risorgere Creatura: Puoi far risorgere uno dei tuoi servi caduti."

#: guitext:422
msgctxt "Dungeon special decription"
msgid ""
"Transfer Creature: Pick one of your creatures to accompany you to the next "
"realm."
msgstr ""
"Trasferisci Creatura: Scegli una delle tue creature per accompagnarti al "
"regno successivo."

#: guitext:423
msgctxt "Dungeon special decription"
msgid "Steal Hero: Subvert a hero to your cause."
msgstr "Ruba Eroe: Converti un eroe alla tua causa."

#: guitext:424
msgctxt "Dungeon special decription"
msgid "Multiply Creatures: Create a double of each of your creatures."
msgstr "Moltiplica Creature: Raddoppia tutte le tue creature."

#: guitext:425
msgctxt "Dungeon special decription"
msgid "Increase Level: Bestows greater skill on all your creatures."
msgstr "Aumenta Livello: Conferisce maggiore abilità a tutte le tue creature."

#: guitext:426
msgctxt "Dungeon special decription"
msgid "Make Safe: Reinforces your entire dungeon."
msgstr "Rinforza: Rendi più sicura tutta la tua prigione."

#: guitext:427
msgctxt "Dungeon special decription"
msgid ""
"Locate Hidden World: You will be transported to a secret realm after you "
"have conquered this one."
msgstr ""
"Localizza Mondo Nascosto: Dopo che avrai conquistato il regno corrente, "
"verrai trasportato in un regno segreto."

#: guitext:428
msgctxt "Dungeon special name"
msgid "Resurrect Creature"
msgstr "Fai Risorgere Creatura"

#: guitext:429
msgctxt "Dungeon special name"
msgid "Transfer Creature"
msgstr "Trasferisci Creatura"

#: guitext:430
msgctxt "Menu interface item"
msgid "Bonus"
msgstr "Bonus"

#: guitext:431
msgctxt "Menu interface, Main Menu item"
msgid "High Score Table"
msgstr "Tabellone Record"

#: guitext:432
msgctxt "Menu interface item"
msgid "Go to Query Mode"
msgstr "Vai in Modalità Quesito"

#: guitext:433
msgctxt "Menu interface item"
msgid "More information"
msgstr "Altre Informazioni"

#: guitext:434
msgctxt "Menu interface item"
msgid "Back to main Query Screen"
msgstr "Torna allo Schermo Principale"

#: guitext:435
msgctxt "Menu interface item"
msgid "Selected action"
msgstr "Azione Selezionata"

#: guitext:436
msgctxt "Menu interface item"
msgid "Choose party"
msgstr "Scegli Gruppo"

#: guitext:437
msgctxt "Menu interface item"
msgid "Enter dungeon"
msgstr "Entra nella Prigione"

#: guitext:438
msgctxt "Menu interface item"
msgid "Party members"
msgstr "Membri Gruppo"

#: guitext:439
msgctxt "Menu interface item"
msgid "Available creatures"
msgstr "Creature Disponibili"

#: guitext:440
msgctxt "Menu interface item"
msgid "Creature"
msgstr "Creatura"

#: guitext:441
msgctxt "Menu interface item"
msgid "Money available"
msgstr "Denaro Disponibile"

#: guitext:442
msgctxt "Menu interface item"
msgid "Leader"
msgstr "Capo"

#: guitext:443
msgctxt "Menu interface item"
msgid "Hire"
msgstr "Assolda"

#: guitext:444
msgctxt "Menu interface item"
msgid "Fire"
msgstr "Elimina"

#: guitext:445
msgctxt "Menu interface item"
msgid "Cost"
msgstr "Costo"

#: guitext:446
msgctxt "Menu interface item"
msgid "Type"
msgstr "Tipo"

#: guitext:447
#, fuzzy
msgctxt "In-game interface description"
msgid ""
"Information Panel: Miscellaneous information. Shows your and enemy progress "
"and allows changing creature tendencies."
msgstr "Pannello Informazioni: Informazioni varie. [5.0]"

#: guitext:448
#, fuzzy
msgctxt "In-game interface description"
msgid ""
"Room Panel: The rooms available for you to build. Here you can center map on "
"rooms or build new ones."
msgstr "Pannello Stanze: Le stanze che puoi costruire. [6.0]"

#: guitext:449
#, fuzzy
msgctxt "In-game interface description"
msgid ""
"Research Panel: The spells available to you. Here you can cast or cancel "
"them."
msgstr "Pannello Ricerche: Gli incantesimi a tua disposizione. [7.0]"

#: guitext:450
#, fuzzy
msgctxt "In-game interface description"
msgid ""
"Workshop Panel: The traps and doors available to you. You can center the map "
"on them, place new ones or sell existing."
msgstr "Pannello Manufatti: Le trappole e le porte a tua disposizione. [8.0]"

#: guitext:451
#, fuzzy
msgctxt "In-game interface description"
msgid ""
"Creature Panel: Information on your creatures. Shows activity of your "
"creatures and allows picking them up."
msgstr "Pannello Creature: Informazioni sulle tue creature. [9.0]"

#: guitext:452
#, fuzzy
msgctxt "In-game interface description"
msgid ""
"Research Time: The time until a new spell is researched. Scholars in your "
"Library are making progress on this bar."
msgstr ""
"Tempo Ricerca: Il tempo necessario per ricercare e ottenere un nuovo "
"incantesimo. [5.5]"

#: guitext:453
#, fuzzy
msgctxt "In-game interface description"
msgid ""
"Workshop Time: The time until a new trap is manufactured. Workers in your "
"Workshop are making progress on this bar."
msgstr ""
"Tempo Lavoro: Il tempo necessario per produrre una nuova trappola. [5.6]"

#: guitext:454
msgctxt "In-game interface description"
msgid ""
"Time: The time until the next Creature Payday. This bar increases over time "
"and, when it reaches its peak, all of your creatures receive their wages."
msgstr ""

#: guitext:455
#, fuzzy
msgctxt "In-game interface description"
msgid ""
"Number of Rooms: The number of rooms held by this Keeper. Allows you to "
"compare your dungeon with the competitors."
msgstr ""
"Numero di Stanze: Il numero di stanze possedute da questo Keeper. [5.8]"

#: guitext:456
#, fuzzy
msgctxt "In-game interface description"
msgid ""
"Number of Creatures: The number of creatures owned by this Keeper. Allows "
"you to compare your army with other Keepers."
msgstr ""
"Numero di Creature: Il numero di creature possedute da questo Keeper. [5.9]"

#: guitext:457
msgctxt "Menu interface item"
msgid "Choose game"
msgstr "Scegli Partita"

#: guitext:458
msgctxt "Menu interface item"
msgid "Game type"
msgstr "Modalità di Gioco"

#: guitext:459
msgctxt "Menu interface item"
msgid "Keeper vs keeper"
msgstr "Keeper contro Keeper"

#: guitext:460
msgctxt "Menu interface item"
msgid "Keeper vs heroes"
msgstr "Keeper contro Eroi"

#: guitext:461
msgctxt "Menu interface item"
msgid "Deathmatch"
msgstr "Scontro Finale"

#: guitext:462
#, fuzzy
msgctxt "In-game interface description"
msgid "Sell Room: Sell a room tile for half the building price. LMB select."
msgstr ""
"Vendi Stanza: Vendi una casella di una stanza a metà del costo di "
"produzione. TSM: seleziona. [6.4]"

#: guitext:463
#, fuzzy
msgctxt "In-game interface description"
msgid ""
"Sell Item: Sell a Trap or Door. Allows you to earn gold on manufacturing. "
"LMB select."
msgstr "Vendi Oggetto: Vendi una Trappola o una Porta. TSM: seleziona. [8.1.2]"

#: guitext:464
msgctxt "In-game interface description"
msgid "Next Battle: Zoom to the next battle. LMB select."
msgstr "Prossima Battaglia: Zoom sulla battaglia successiva. TSM: seleziona."

#: guitext:465
msgctxt "In-game interface item"
msgid "Close Window"
msgstr "Chiudi Finestra"

#: guitext:466
msgctxt "In-game interface item"
msgid "Zoom to area"
msgstr "Zoom sull'area"

#: guitext:467
msgctxt "Menu interface item"
msgid "No mouse installed"
msgstr "Nessun Mouse Installato"

#: guitext:468
msgctxt "Menu interface item"
msgid "Define keys"
msgstr "Definisci Tasti"

#: guitext:469
msgctxt "Game controls"
msgid "Ally with player"
msgstr "Alleati con il Giocatore"

#: guitext:470
msgctxt "Game controls"
msgid "Press a key"
msgstr "Premi un Tasto"

#: guitext:471
msgctxt "Game controls"
msgid "UP"
msgstr "Su"

#: guitext:472
msgctxt "Game controls"
msgid "DOWN"
msgstr "Giù"

#: guitext:473
msgctxt "Game controls"
msgid "LEFT"
msgstr "Sinistra"

#: guitext:474
msgctxt "Game controls"
msgid "RIGHT"
msgstr "Destra"

#: guitext:475
msgctxt "Game controls"
msgid "ROTATE"
msgstr "Ruota"

#: guitext:476
msgctxt "Game controls"
msgid "SPEED"
msgstr "Velocità"

#: guitext:477
msgctxt "Game controls"
msgid "ROTATE LEFT"
msgstr "Ruota a Sinistra"

#: guitext:478
msgctxt "Game controls"
msgid "ROTATE RIGHT"
msgstr "Ruota a Destra"

#: guitext:479
msgctxt "Game controls"
msgid "ZOOM IN"
msgstr "Zoom Avanti"

#: guitext:480
msgctxt "Game controls"
msgid "ZOOM OUT"
msgstr "Zoom Indietro"

#: guitext:481
msgctxt "Keyboard"
msgid "LEFT CONTROL"
msgstr "Control Sinistro"

#: guitext:482
msgctxt "Keyboard"
msgid "RIGHT CONTROL"
msgstr "Control Destro"

#: guitext:483
msgctxt "Keyboard"
msgid "LEFT SHIFT"
msgstr "Shift Sinistro"

#: guitext:484
msgctxt "Keyboard"
msgid "RIGHT SHIFT"
msgstr "Shift Destro"

#: guitext:485
msgctxt "Keyboard"
msgid "LEFT ALT"
msgstr "Alt Sinistro"

#: guitext:486
msgctxt "Keyboard"
msgid "RIGHT ALT"
msgstr "Alt Destro"

#: guitext:487
msgctxt "Keyboard"
msgid "SPACE"
msgstr "Spazio"

#: guitext:488
msgctxt "Keyboard"
msgid "RETURN"
msgstr "Invio"

#: guitext:489
msgctxt "Keyboard"
msgid "TAB"
msgstr "Tab"

#: guitext:490
msgctxt "Keyboard"
msgid "CAPS LOCK"
msgstr "Caps Lock"

#: guitext:491
msgctxt "Keyboard"
msgid "BACKSPACE"
msgstr "Backspace"

#: guitext:492
msgctxt "Keyboard"
msgid "INSERT"
msgstr "Insert"

#: guitext:493
msgctxt "Keyboard"
msgid "DELETE"
msgstr "Canc"

#: guitext:494
msgctxt "Keyboard"
msgid "HOME"
msgstr "Home"

#: guitext:495
msgctxt "Keyboard"
msgid "END"
msgstr "Fine"

#: guitext:496
msgctxt "Keyboard"
msgid "PAGE UP"
msgstr "Pag Su"

#: guitext:497
msgctxt "Keyboard"
msgid "PAGE DOWN"
msgstr "Pag Giù"

#: guitext:498
msgctxt "Keyboard"
msgid "NUM LOCK"
msgstr "Bloc Num"

#: guitext:499
msgctxt "Keyboard"
msgid "NUM /"
msgstr "NUM /"

#: guitext:500
msgctxt "Keyboard"
msgid "NUM *"
msgstr "NUM *"

#: guitext:501
msgctxt "Keyboard"
msgid "NUM -"
msgstr "NUM -"

#: guitext:502
msgctxt "Keyboard"
msgid "NUM +"
msgstr "NUM +"

#: guitext:503
msgctxt "Keyboard"
msgid "NUM ENTER"
msgstr "NUM Invio"

#: guitext:504
msgctxt "Keyboard"
msgid "NUM DELETE"
msgstr "NUM Canc"

#: guitext:505
msgctxt "Keyboard"
msgid "NUM 1"
msgstr "NUM 1"

#: guitext:506
msgctxt "Keyboard"
msgid "NUM 2"
msgstr "NUM 2"

#: guitext:507
msgctxt "Keyboard"
msgid "NUM 3"
msgstr "NUM 3"

#: guitext:508
msgctxt "Keyboard"
msgid "NUM 4"
msgstr "NUM 4"

#: guitext:509
msgctxt "Keyboard"
msgid "NUM 5"
msgstr "NUM 5"

#: guitext:510
msgctxt "Keyboard"
msgid "NUM 6"
msgstr "NUM 6"

#: guitext:511
msgctxt "Keyboard"
msgid "NUM 7"
msgstr "NUM 7"

#: guitext:512
msgctxt "Keyboard"
msgid "NUM 8"
msgstr "NUM 8"

#: guitext:513
msgctxt "Keyboard"
msgid "NUM 9"
msgstr "NUM 9"

#: guitext:514
msgctxt "Keyboard"
msgid "NUM 0"
msgstr "NUM 0"

#: guitext:515
msgctxt "Keyboard"
msgid "F1"
msgstr "F1"

#: guitext:516
msgctxt "Keyboard"
msgid "F2"
msgstr "F2"

#: guitext:517
msgctxt "Keyboard"
msgid "F3"
msgstr "F3"

#: guitext:518
msgctxt "Keyboard"
msgid "F4"
msgstr "F4"

#: guitext:519
msgctxt "Keyboard"
msgid "F5"
msgstr "F5"

#: guitext:520
msgctxt "Keyboard"
msgid "F6"
msgstr "F6"

#: guitext:521
msgctxt "Keyboard"
msgid "F7"
msgstr "F7"

#: guitext:522
msgctxt "Keyboard"
msgid "F8"
msgstr "F8"

#: guitext:523
msgctxt "Keyboard"
msgid "F9"
msgstr "F9"

#: guitext:524
msgctxt "Keyboard"
msgid "F10"
msgstr "F10"

#: guitext:525
msgctxt "Keyboard"
msgid "F11"
msgstr "F11"

#: guitext:526
msgctxt "Keyboard"
msgid "F12"
msgstr "F12"

#: guitext:527
msgctxt "Keyboard"
msgid "UP"
msgstr "Su"

#: guitext:528
msgctxt "Keyboard"
msgid "DOWN"
msgstr "Giù"

#: guitext:529
msgctxt "Keyboard"
msgid "LEFT"
msgstr "Sinistra"

#: guitext:530
msgctxt "Keyboard"
msgid "RIGHT"
msgstr "Destra"

#: guitext:531
msgctxt "Network game message"
msgid "Initialising Modem"
msgstr "Inizializzazione Modem"

#: guitext:532
msgctxt "Network game message"
msgid "Connecting Modem"
msgstr "Connessione Modem"

#: guitext:533
msgctxt "Network game message"
msgid "Dial"
msgstr "Composizione Numero"

#: guitext:534
msgctxt "Network game message"
msgid "Continue"
msgstr "Continua"

#: guitext:535
msgctxt "Network game message"
msgid "Line Engaged"
msgstr "Linea Occupata"

#: guitext:536
msgctxt "Network game message"
msgid "Unknown Error"
msgstr "Errore Sconosciuto"

#: guitext:537
msgctxt "Network game message"
msgid "No Carrier"
msgstr "Nessun Carrier"

#: guitext:538
msgctxt "Network game message"
msgid "No Dial Tone"
msgstr "Nessun Segnale"

#: guitext:539
msgctxt "Network game message"
msgid "No Response"
msgstr "Nessuna Risposta"

#: guitext:540
msgctxt "Network game message"
msgid "No Server"
msgstr "Nessun Server"

#: guitext:541
msgctxt "Network game message"
msgid "Unable to initialise"
msgstr "Impossibile Inizializzare"

#: guitext:542
msgctxt "Network game message"
msgid "Unable to create game"
msgstr "Impossibile Creare Partita"

#: guitext:543
msgctxt "Network game message"
msgid "Unable to join game"
msgstr "Impossibile Unirsi alla Partita"

#: guitext:544
#, fuzzy
msgctxt "Slab description"
msgid ""
"Gems: Infinite wealth for your Imps to extract. Cannot be destroyed, but "
"takes longer to mine than Gold."
msgstr ""
"Gemme: Fonte inesauribile di ricchezza che i tuoi folletti possono estrarre. "
"[12.3]"

#: guitext:545
#, fuzzy
msgctxt "Object description"
msgid ""
"Hero Gate: Heroes use this portal to invade your dungeon. It cannot be "
"closed on your side."
msgstr ""
"Porta Eroi: Gli eroi usano questo portale per invadere la tua prigione. "
"[15.4]"

#: guitext:546
msgctxt "Creature name"
msgid "Tunneller"
msgstr "Scava-Tunnel"

#: guitext:547
msgctxt "Creature name"
msgid "Avatar"
msgstr "Avatar"

#: guitext:548
#, fuzzy
msgctxt "In-game interface description"
msgid "Toggle Computer Assistant: Currently - Aggressive. LMB toggle."
msgstr ""
"Imposta Assistenza del Computer: Correntemente: Aggressiva. TSM: imposta. "
"[3.2.4]"

#: guitext:549
#, fuzzy
msgctxt "In-game interface description"
msgid "Toggle Computer Assistant: Currently - Defensive. LMB toggle."
msgstr ""
"Imposta Assistenza del Computer: Correntemente: Difensiva. TSM: imposta. "
"[3.2.4]"

#: guitext:550
#, fuzzy
msgctxt "In-game interface description"
msgid "Toggle Computer Assistant: Currently - Construction Only. LMB toggle."
msgstr ""
"Imposta Assistenza del Computer: Correntemente: Solo Costruzione. TSM: "
"imposta. [3.2.4]"

#: guitext:551
#, fuzzy
msgctxt "In-game interface description"
msgid "Toggle Computer Assistant: Currently - Move Only. LMB toggle."
msgstr ""
"Imposta Assistenza del Computer: Correntemente: Solo Movimento. TSM: "
"imposta. [3.2.4]"

#: guitext:552
msgctxt "In-game tab with rooms"
msgid "Treasure Room"
msgstr "Camera del Tesoro"

#: guitext:553
msgctxt "In-game tab with rooms"
msgid "Library"
msgstr "Biblioteca"

#: guitext:554
msgctxt "In-game tab with rooms"
msgid "Lair"
msgstr "Tana"

#: guitext:555
msgctxt "In-game tab with rooms"
msgid "Prison"
msgstr "Prigione"

#: guitext:556
msgctxt "In-game tab with rooms"
msgid "Torture Room"
msgstr "Sala Torture"

#: guitext:557
msgctxt "In-game tab with rooms"
msgid "Training Room"
msgstr "Sala Addestramento"

#: guitext:558
msgctxt "In-game tab with rooms"
msgid "Dungeon Heart"
msgstr "Cuore della Prigione"

#: guitext:559
msgctxt "In-game tab with rooms"
msgid "Workshop"
msgstr "Sala Lavoro"

#: guitext:560
msgctxt "In-game tab with rooms"
msgid "Scavenger Room"
msgstr "Sala Avvoltoi"

#: guitext:561
msgctxt "In-game tab with rooms"
msgid "Temple"
msgstr "Tempio"

#: guitext:562
msgctxt "In-game tab with rooms"
msgid "Graveyard"
msgstr "Cimitero"

#: guitext:563
msgctxt "In-game tab with rooms"
msgid "Barracks"
msgstr "Caserma"

#: guitext:564
msgctxt "In-game tab with rooms"
msgid "Hatchery"
msgstr "Nido"

#: guitext:565
msgctxt "In-game tab with rooms"
msgid "Guard Post"
msgstr "Posto di Guardia"

#: guitext:566
msgctxt "In-game tab with rooms"
msgid "Bridge"
msgstr "Ponte"

#: guitext:567
msgid "Fight"
msgstr "Combattimento"

#: guitext:568
msgid "Annoyed"
msgstr "Irritato"

#: guitext:569
msgctxt "Keyboard"
msgid "Shift"
msgstr "Shift"

#: guitext:570
msgctxt "Keyboard"
msgid "Control"
msgstr "Control"

#: guitext:571
msgctxt "Keyboard"
msgid "Alt"
msgstr "Alt"

#: guitext:572
msgctxt "Credits"
msgid "Additional Artwork"
msgstr "Altri Artisti"

#: guitext:573
msgctxt "Credits"
msgid "Additional Programming"
msgstr "Programmazione Addizionale"

#: guitext:574
msgctxt "Credits"
msgid "Manual And Documentation"
msgstr "Manuale e Documentazione"

#: guitext:575
msgctxt "Credits"
msgid "Installer"
msgstr "Programma di Installazione"

#: guitext:576
msgctxt "Credits"
msgid "Additional Level Design"
msgstr "Progettazione Livelli Addizionali"

#: guitext:577 guitext:863
msgctxt "Credits"
msgid "Additional Thanks"
msgstr "Altri Ringraziamenti"

#: guitext:578
msgctxt "Trap names"
msgid "Boulder Trap"
msgstr "Trappola Macigno"

#: guitext:579
msgctxt "Trap names"
msgid "Alarm Trap"
msgstr "Trappola Allarme"

#: guitext:580
msgctxt "Trap names"
msgid "Poison Gas Trap"
msgstr "Trappola Gas Velenoso"

#: guitext:581
msgctxt "Trap names"
msgid "Lightning Trap"
msgstr "Trappola Fulmine"

#: guitext:582
msgctxt "Trap names"
msgid "Word of Power Trap"
msgstr "Trappola Parola di Potere"

#: guitext:583
msgctxt "Trap names"
msgid "Lava Trap"
msgstr "Trappola Lava"

#: guitext:584
#, fuzzy
msgctxt "Trap description"
msgid ""
"Boulder Trap: A rolling rock that crushes everything in its path. Triggered "
"when enemy creature is close and within line of sight, or when slapped by a "
"Keeper. LMB select. RMB zoom."
msgstr ""
"Trappola Macigno: Una roccia che rotola schiacciando tutto quello che trova "
"sul proprio cammino. TSM: seleziona. TDM: visiona. [20.1]"

#: guitext:585
#, fuzzy
msgctxt "Trap description"
msgid ""
"Alarm Trap: Triggers a Call To Arms spell, so that creatures in the area are "
"summoned to it. LMB select. RMB zoom."
msgstr ""
"Trappola Allarme: Attiva un incantesimo Chiamata alle Armi. TSM: seleziona. "
"TDM: visiona. [20.2]"

#: guitext:586
#, fuzzy
msgctxt "Trap description"
msgid ""
"Poison Gas Trap: A cloud of noxious vapours triggered by your enemies. Can "
"hurt owner creatures if they inhale it. LMB select. RMB zoom."
msgstr ""
"Trappola Gas Velenoso: Sprigiona sui nemici una nube di vapori tossici. TSM: "
"seleziona. TDM: visiona. [20.3]"

#: guitext:587
#, fuzzy
msgctxt "Trap description"
msgid ""
"Lightning Trap: Strikes nearby enemy creatures with bolts of lightning when "
"tripped. Does no harm to owner creatures. LMB select. RMB zoom."
msgstr ""
"Trappola Fulmine: Le creature nemiche vicine vengono colpite da scariche di "
"fulmini. TSM: seleziona. TDM: visiona. [20.4]"

#: guitext:588
#, fuzzy
msgctxt "Trap description"
msgid ""
"Word of Power Trap: Radiates devastating rings of demonic energy, pushing "
"and damaging all enemy creatures within range. LMB select. RMB zoom."
msgstr ""
"Trappola Parola di Potere: Vengono irradiati anelli di devastante energia "
"demoniaca, che danneggiano tutte le creature che vi si trovano a tiro. TSM: "
"seleziona. TDM: visiona. [20.5]"

#: guitext:589
#, fuzzy
msgctxt "Trap description"
msgid ""
"Lava Trap: The tile disintegrates revealing a pool of molten lava. Effects "
"are irreversible, so Bridge is needed to be able to step on affected area "
"again. LMB select. RMB zoom."
msgstr ""
"Trappola Lava: Il suolo si disintegra rivelando un fiume di lava "
"incandescente. TSM: seleziona. TDM: visiona. [20.6]"

#: guitext:590
msgctxt "Door name"
msgid "Wooden Door"
msgstr "Porta di Legno"

#: guitext:591
msgctxt "Door name"
msgid "Braced Door"
msgstr "Porta Rinforzata"

#: guitext:592
msgctxt "Door name"
msgid "Iron Door"
msgstr "Porta di Ferro"

#: guitext:593
msgctxt "Door name"
msgid "Magic Door"
msgstr "Porta Magica"

#: guitext:594
#, fuzzy
msgctxt "Door description"
msgid ""
"Wooden Door: The simplest means of restricting access. Can be broken down "
"easily. LMB select. RMB zoom."
msgstr ""
"Porta di Legno: Il modo più semplice per limitare l'accesso. TSM: seleziona. "
"TDM: visiona. [21.1]"

#: guitext:595
#, fuzzy
msgctxt "Door description"
msgid ""
"Braced Door: A wooden door reinforced with iron to last longer. LMB select. "
"RMB zoom."
msgstr ""
"Porta Rinforzata: Una porta di legno rinforzata con ferro. TSM: seleziona. "
"TDM: visiona. [21.2]"

#: guitext:596
#, fuzzy
msgctxt "Door description"
msgid ""
"Iron Door: Strong, heavy door capable of sustaining massive damage. LMB "
"select. RMB zoom."
msgstr ""
"Porta di Ferro: Porta pesante e resistente in grado di sopportare una "
"notevole forza d'urto. TSM: seleziona. TDM: visiona. [21.3]"

#: guitext:597
#, fuzzy
msgctxt "Door description"
msgid ""
"Magic Door: A special door, highly resistant to physical damage but "
"susceptible to magical damage. LMB select. RMB zoom."
msgstr ""
"Porta Magica: Una porta speciale, particolarmente resistente agli attacchi "
"fisici ma suscettibile ai danni causati da attacchi magici. TSM: seleziona. "
"TDM: visiona. [21.4]"

#: guitext:598
msgctxt "Room name"
msgid "Portal"
msgstr "Portale"

#: guitext:599
msgctxt "Room name"
msgid "Treasure Room"
msgstr "Camera del Tesoro"

#: guitext:600
msgctxt "Room name"
msgid "Library"
msgstr "Biblioteca"

#: guitext:601
msgctxt "Room name"
msgid "Prison"
msgstr "Prigione"

#: guitext:602
msgctxt "Room name"
msgid "Torture Chamber"
msgstr "Sala Torture"

#: guitext:603
msgctxt "Room name"
msgid "Training Room"
msgstr "Sala Addestramento"

#: guitext:604
msgctxt "Room name"
msgid "Dungeon Heart"
msgstr "Cuore della Prigione"

#: guitext:605
msgctxt "Room name"
msgid "Workshop"
msgstr "Sala Lavoro"

#: guitext:606
msgctxt "Room name"
msgid "Graveyard"
msgstr "Cimitero"

#: guitext:607
msgctxt "Room name"
msgid "Barracks"
msgstr "Caserma"

#: guitext:608
msgctxt "Room name"
msgid "Hatchery"
msgstr "Nido"

#: guitext:609
msgctxt "Room name"
msgid "Lair"
msgstr "Tana"

#: guitext:610
msgctxt "Room name"
msgid "Bridge"
msgstr "Ponte"

#: guitext:611
msgctxt "Room name"
msgid "Guard Post"
msgstr "Posto di Guardia"

#: guitext:612
msgctxt "Room name"
msgid "Temple"
msgstr "Tempio"

#: guitext:613
msgctxt "Room name"
msgid "Scavenger Room"
msgstr "Sala Avvoltoi"

#: guitext:614
msgctxt "Object name"
msgid "Hero Gate"
msgstr "Porta Eroe"

#: guitext:615
msgctxt "Room description"
msgid "Treasure Room: Your gold is stored here. LMB select. RMB zoom. [17.1]"
msgstr ""
"Camera del Tesoro: Qui viene custodito il tuo oro. TSM: seleziona. TDM: "
"visiona. [17.1]"

#: guitext:616
msgctxt "Room description"
msgid ""
"Library: The room where spells are researched. LMB select. RMB zoom. [17.4]"
msgstr ""
"Biblioteca: La sala in cui si studiano i nuovi incantesimi. TSM: seleziona. "
"TDM: visiona. [17.4]"

#: guitext:617
msgctxt "Room description"
msgid ""
"Prison: Place enemy creatures here for safe keeping. LMB select. RMB zoom. "
"[17.10]"
msgstr ""
"Carcere: Il luogo in cui vengono tenute al sicuro le creature nemiche. TSM: "
"seleziona. TDM: visiona. [17.10]"

#: guitext:618
msgctxt "Room description"
msgid ""
"Training Room: Place creatures in here to improve their experience. LMB "
"select. RMB zoom. [17.5]"
msgstr ""
"Sala Addestramento: Metti qui le creature per aumentare la loro esperienza. "
"TSM: seleziona. TDM: visiona. [17.5]"

#: guitext:619
msgctxt "Room description"
msgid ""
"Torture Chamber: Torture creatures for your own evil ends. LMB select. RMB "
"zoom. [17.11]"
msgstr ""
"Sala Torture: Qui puoi torturare le creature per i tuoi fini maligni. TSM: "
"seleziona. TDM: visiona. [17.11]"

#: guitext:620
msgctxt "Room description"
msgid "Dungeon Heart: The life force of your dungeon. [11.2]"
msgstr "Cuore della Prigione: La forza vitale della tua prigione. [11.2]"

#: guitext:621
msgctxt "Room description"
msgid ""
"Workshop: Place creatures inside to manufacture Traps and Doors. LMB select. "
"RMB zoom. [17.8]"
msgstr ""
"Sala Lavoro: Le creature che vi si trovano dentro producono Trappole e "
"Porte. TSM: seleziona. TDM: visiona. [17.8]"

#: guitext:622
msgctxt "Room description"
msgid ""
"Graveyard: Dead creatures are taken to this room to rot. LMB select. RMB "
"zoom. [17.13]"
msgstr ""
"Cimitero: Qui vengono portate a marcire le creature morte. TSM: seleziona. "
"TDM: visiona. [17.13]"

#: guitext:623
msgctxt "Room description"
msgid ""
"Barracks: Group creatures by placing them into the room. LMB select. RMB "
"zoom. [17.9]"
msgstr ""
"Caserma: Mettendo le creature in questa stanza crei dei gruppi. TSM: "
"seleziona. TDM: visiona. [17.9]"

#: guitext:624
msgctxt "Room description"
msgid ""
"Hatchery: Where creatures feast on cute, helpless little chicks. LMB select. "
"RMB zoom. [17.3]"
msgstr ""
"Nido: Il luogo in cui le creature possono scatenare la loro brama su polli "
"piccoli e indifesi. TSM: seleziona. TDM: visiona. [17.3]"

#: guitext:625
msgctxt "Room description"
msgid ""
"Lair: Where your creatures sleep and replenish their energy. LMB select. RMB "
"zoom. [17.2]"
msgstr ""
"Tana: Il luogo in cui le creature dormono e rifanno il pieno di energie. "
"TSM: seleziona. TDM: visiona. [17.2]"

#: guitext:626
msgctxt "Room description"
msgid ""
"Bridge: Place this on water and lava to allow creatures to cross. LMB "
"select. RMB zoom. [17.6]"
msgstr ""
"Ponte: Permette alle creature di attraversare acqua e lava. TSM: seleziona. "
"TDM: visiona. [17.6]"

#: guitext:627
msgctxt "Room description"
msgid ""
"Guard Post: Your creatures keep watch over your dungeon when placed on this "
"room. LMB select. RMB zoom. [17.7]"
msgstr ""
"Posto di Guardia: Quando le tue creature vengono messe in questa stanza, "
"tengono d'occhio la prigione. TSM: seleziona. TDM: visiona. [17.7]"

#: guitext:628
msgctxt "Room description"
msgid ""
"Temple: Worshipping the dark gods makes creatures happier. Sacrifice "
"creatures by dropping them into the font. LMB select. RMB zoom. [17.12]"
msgstr ""
"Tempio: Pregare gli dei oscuri rende felici le creature. Sacrifica le "
"creature gettandole nella fonte. TSM: seleziona. TDM: visiona. [17.12]"

#: guitext:629
msgctxt "Room description"
msgid ""
"Scavenger Room: Creatures placed onto the room lure their kin away from "
"other dungeons or through portals. LMB select. RMB zoom. [17.14]"
msgstr ""
"Sala Avvoltoi: Le creature che vengono messe in questa stanza attirano lì "
"dei loro simili da altre prigioni o attraverso portali. TSM: seleziona. TDM: "
"visiona. [17.14]"

#: guitext:630
msgctxt "Keeper spell name"
msgid "Possess Creature"
msgstr "Possiedi Creatura"

#: guitext:631
msgctxt "Keeper spell name"
msgid "Create Imp"
msgstr "Crea Folletto"

#: guitext:632
msgctxt "Keeper spell name"
msgid "Sight of Evil"
msgstr "Visuale Maligna"

#: guitext:633
msgctxt "Keeper spell name"
msgid "Call To Arms"
msgstr "Chiamata alle Armi"

#: guitext:634
msgctxt "Keeper spell name"
msgid "Hold Audience"
msgstr "Incitamento"

#: guitext:635
msgctxt "Keeper spell name"
msgid "Cave-In"
msgstr "Crollo"

#: guitext:636
msgctxt "Keeper spell name"
msgid "Must Obey"
msgstr "Ubbidienza"

#: guitext:637
msgctxt "Keeper spell name"
msgid "Speed Monster"
msgstr "Accelera Creatura"

#: guitext:638
msgctxt "Keeper spell name"
msgid "Protect Monster"
msgstr "Proteggi Creatura"

#: guitext:639
msgctxt "Keeper spell name"
msgid "Conceal Monster"
msgstr "Nascondi Creatura"

#: guitext:640
msgctxt "Keeper spell name"
msgid "Lightning Strike"
msgstr "Fulmine"

#: guitext:641
msgctxt "Keeper spell name"
msgid "Chicken"
msgstr "Pollo"

#: guitext:642
msgctxt "Keeper spell name"
msgid "Disease"
msgstr "Malattia"

#: guitext:643
msgctxt "Keeper spell name"
msgid "Destroy Walls"
msgstr "Distruggi Mura"

#: guitext:644
msgctxt "Keeper spell name"
msgid "Heal"
msgstr "Cura"

#: guitext:645
msgctxt "Keeper spell name"
msgid "Time Bomb"
msgstr "Bomba Temporale"

#: guitext:646
msgctxt "Keeper spell name"
msgid "Armageddon"
msgstr "Armageddon"

#: guitext:647
msgctxt "Keeper spell description"
msgid "Possess Creature: Control a creature directly. LMB select. [18.1]"
msgstr ""
"Possiedi Creatura: Controlla direttamente una creatura. TSM: seleziona. "
"[18.1]"

#: guitext:648
msgctxt "Keeper spell description"
msgid ""
"Create Imp: Create summon a new Imp anywhere in your dungeon. LMB select. "
"[18.2]"
msgstr ""
"Crea Folletto: Evoca un nuovo folletto in un punto qualsiasi della tua "
"prigione. TSM: seleziona. [18.2]"

#: guitext:649
msgctxt "Keeper spell description"
msgid ""
"Sight of Evil: Reveal a hidden area of the map for a limited time. LMB "
"select. RMB zoom. [18.3]"
msgstr ""
"Visuale Maligna: Rivela un'area nascosta della mappa per un tempo limitato. "
"TSM: seleziona. TDM: visiona. [18.3]"

#: guitext:650
msgctxt "Keeper spell description"
msgid ""
"Call To Arms: Calls all your creatures to an area of your dungeon. LMB "
"select, LMB again to reselect, LMB a third time to cancel. RMB zoom. [18.6]"
msgstr ""
"Chiamata alle Armi: Richiama tutte le tue creature in una certa area della "
"prigione. TSM: seleziona, TSM ancora per riselezionare, TSM una terza volta "
"per annullare. TDM: visiona. [18.6]"

#: guitext:651
msgctxt "Keeper spell description"
msgid ""
"Hold Audience: Calls all your creatures to the Dungeon Heart. LMB select. "
"RMB zoom. [18.8]"
msgstr ""
"Incitamento: Richiama tutte le tue creature al Cuore della Prigione. TSM: "
"seleziona. TDM: visiona. [18.8]"

#: guitext:652
msgctxt "Keeper spell description"
msgid "Cave In: Collapses the roof of the dungeon. LMB select. [18.13]"
msgstr ""
"Crollo: Fa crollare il soffitto della prigione. TSM: seleziona. [18.13]"

#: guitext:653
msgctxt "Keeper spell description"
msgid ""
"Must Obey: Forces your creatures to obey your every command. LMB select. "
"[18.5]"
msgstr ""
"Ubbidienza: Obbliga le tue creature ad obbedire ad ogni comando. TSM: "
"seleziona. [18.5]"

#: guitext:654
msgctxt "Keeper spell description"
msgid "Speed Monster: Increases the speed of your monsters. LMB select. [18.4]"
msgstr ""
"Velocizza Creatura: Aumenta la velocità delle tue creature. TSM: seleziona. "
"[18.4]"

#: guitext:655
msgctxt "Keeper spell description"
msgid ""
"Protect Monster: Shields your creatures from attack. LBM select. [18.11]"
msgstr ""
"Proteggi Creatura: Ripara le tue creature da un attacco. TSM: seleziona. "
"[18.11]"

#: guitext:656
msgctxt "Keeper spell description"
msgid ""
"Conceal Monster: Makes your creatures invisible to the enemy. LMB select. "
"[18.7]"
msgstr ""
"Nascondi Creatura: Rende le tue creature invisibili agli occhi del nemico. "
"TSM: seleziona. [18.7]"

#: guitext:657
msgctxt "Keeper spell description"
msgid ""
"Lightning Strike: Strikes an area of the dungeon with a devastating bolt of "
"lightning. LMB select. [18.10]"
msgstr ""
"Fulmine: Colpisce una determinata area della prigione con una devastante "
"scarica di fulmini. TSM: seleziona. [18.10]"

#: guitext:658
msgctxt "Keeper spell description"
msgid "Chicken: Transforms the enemy into a tasty morsel. LMB select. [18.12]"
msgstr ""
"Pollo: Trasforma il nemico in un bocconcino succulento. TSM: seleziona. "
"[18.12]"

#: guitext:659
msgctxt "Keeper spell description"
msgid ""
"Disease: Inflicts a deadly plague on an enemy creature. LMB select. [18.14]"
msgstr ""
"Malattia: Infetta una creatura nemica con un morbo mortale. TSM: seleziona. "
"[18.14]"

#: guitext:660
msgctxt "Keeper spell description"
msgid ""
"Destroy Walls: Breaks down reinforcemed enemy's walls. LMB select. [18.16]"
msgstr ""
"Distruggi Mura: Abbatte le mura di rinforzo del nemico. TSM: seleziona. "
"[18.16]"

#: guitext:661
msgctxt "Keeper spell description"
msgid ""
"Heal: Cast on an area of the dungeon to improve the health of your "
"creatures. LMB select. [18.9]"
msgstr ""
"Cura: Lanciata su una certa area della prigione, migliora le condizioni di "
"salute delle tue creature. TSM: seleziona. [18.9]"

#: guitext:662
#, fuzzy
msgctxt "Keeper spell description"
msgid "Time Bomb: Turns your creature into a suicidal bomber."
msgstr "Bomba Temporale"

#: guitext:663
msgctxt "Keeper spell description"
msgid ""
"Armageddon: Transports all the creatures in the land to your Dungeon Heart "
"for a final, decisive battle. LMB select. [18.15]"
msgstr ""
"Armageddon: Trasporta tutte le creature del regno nel Cuore della tua "
"Prigione, per combattere la battaglia decisiva. TSM: seleziona. [18.15]"

#: guitext:664
msgctxt "Game event name"
msgid "Treasure Room full"
msgstr "Camera del tesoro piena"

#: guitext:665
msgctxt "Game event name"
msgid "Scavenging detected"
msgstr "Rilevata conversione"

#: guitext:666
msgctxt "Game event name"
msgid "Creature Payday"
msgstr "Giorno di paga delle creature"

#: guitext:667
msgctxt "Game event name"
msgid "New spell picked up"
msgstr "Trovato nuovo incantesimo"

#: guitext:668
msgctxt "Game event name"
msgid "New room taken over"
msgstr "Presa nuova stanza"

#: guitext:669
msgctxt "Game event name"
msgid "New area discovered"
msgstr "Scoperta nuova area"

#: guitext:670
msgctxt "Game event name"
msgid "Information"
msgstr "Informazione"

#: guitext:671
msgctxt "Game event name"
msgid "Room lost"
msgstr "Stanza perduta"

#: guitext:672
msgctxt "Game event name"
msgid "Heart attacked"
msgstr "Cuore attaccato"

#: guitext:673
msgctxt "Game event name"
msgid "Fight"
msgstr "Combattimento"

#: guitext:674
msgctxt "Game event name"
msgid "Objective"
msgstr "Obiettivo"

#: guitext:675
msgctxt "Game event name"
msgid "Breach"
msgstr "Breccia"

#: guitext:676
msgctxt "Game event name"
msgid "New spell researched"
msgstr "Disponibile nuovo incantesimo"

#: guitext:677
msgctxt "Game event name"
msgid "New room researched"
msgstr "Disponibile nuova stanza"

#: guitext:678
msgctxt "Game event name"
msgid "New Trap"
msgstr "Nuova trappola"

#: guitext:679
msgctxt "Game event name"
msgid "New Door"
msgstr "Nuova porta"

#: guitext:680
msgctxt "Game event name"
msgid "New creature in dungeon"
msgstr "Nuova creatura nella prigione"

#: guitext:681
msgctxt "Game event name"
msgid "Creature annoyed"
msgstr "Creatura irritata"

#: guitext:682
msgctxt "Game event name"
msgid "No more living space"
msgstr "Spazio vitale esaurito"

#: guitext:683
msgctxt "Game event name"
msgid "Alarm triggered"
msgstr "Allarme scattato"

#: guitext:684
msgctxt "Game event name"
msgid "Room under attack"
msgstr "Stanza sotto attacco"

#: guitext:685
msgctxt "Game event name"
msgid "Treasure Room needed"
msgstr "Serve una camera del tesoro"

#: guitext:686
msgctxt "Game event name"
msgid "Creatures becoming hungry"
msgstr "Le creature hanno fame"

#: guitext:687
msgctxt "Game event name"
msgid "Trap crate found"
msgstr "Trovata cassa-trappola"

#: guitext:688
msgctxt "Game event name"
msgid "Door crate found"
msgstr "Trovata cassa-porta"

#: guitext:689
msgctxt "Game event name"
msgid "Dungeon Special found"
msgstr "Trovato Dungeon Speciale"

#: guitext:690
msgctxt "Game event description"
msgid "Treasure Room full: LMB toggle. RMB delete."
msgstr "Camera del Tesoro piena. TSM: attiva - disattiva. TDM: cancella."

#: guitext:691
msgctxt "Game event description"
msgid "Creature being scavenged: LMB toggle. RMB delete."
msgstr "Creatura convertita. TSM: attiva - disattiva. TDM: cancella."

#: guitext:692
msgctxt "Game event description"
msgid "Creature Payday: LMB toggle. RMB delete."
msgstr "Giorno di paga creature. TSM: attiva - disattiva. TDM: cancella."

#: guitext:693
msgctxt "Game event description"
msgid "New spell picked up: LMB toggle. RMB delete."
msgstr "Trovato nuovo incantesimo. TSM: attiva - disattiva. TDM: cancella."

#: guitext:694
msgctxt "Game event description"
msgid "New room taken over: LBM toggle. RMB delete."
msgstr "Presa nuova stanza. TSM: attiva - disattiva. TDM: cancella."

#: guitext:695
msgctxt "Game event description"
msgid "New area discovered: LMB toggle. RMB delete."
msgstr "Scoperta nuova area. TSM: attiva - disattiva. TDM: cancella."

#: guitext:696
msgctxt "Game event description"
msgid "Information: LMB toggle. RMB delete."
msgstr "Informazione. TSM: attiva - disattiva. TDM: cancella."

#: guitext:697
msgctxt "Game event description"
msgid "Room lost: LMB toggle. RMB delete."
msgstr "Stanza persa. TSM: attiva - disattiva. TDM: cancella."

#: guitext:698
msgctxt "Game event description"
msgid "Dungeon Heart Attacked: LMB toggle. RMB delete."
msgstr ""
"Cuore della Prigione sotto attacco. TSM: attiva - disattiva. TDM: cancella."

#: guitext:699
msgctxt "Game event description"
msgid "Fight: LMB toggle. RMB delete. [10.5]"
msgstr "Combattimento. TSM: attiva - disattiva. TDM: cancella. [10.5]"

#: guitext:700
msgctxt "Game event description"
msgid "Objective: LMB toggle. [11.3]"
msgstr "Obiettivo. TSM: attiva - disattiva. [11.3]"

#: guitext:701
msgctxt "Game event description"
msgid "Breach: LMB toggle. RMB delete."
msgstr "Breccia. TSM: attiva - disattiva. TDM: cancella."

#: guitext:702
msgctxt "Game event description"
msgid "New spell researched: LMB toggle. RMB delete."
msgstr "Disponibile nuovo incantesimo. TSM: attiva - disattiva. TDM: cancella."

#: guitext:703
msgctxt "Game event description"
msgid "New room researched: LMB toggle. RMB delete."
msgstr "Disponibile nuova stanza. TSM: attiva - disattiva. TDM: cancella."

#: guitext:704
msgctxt "Game event description"
msgid "New trap: LMB toggle. RMB delete."
msgstr "Nuova trappola. TSM: attiva - disattiva. TDM: cancella"

#: guitext:705
msgctxt "Game event description"
msgid "New door: LMB toggle. RMB delete."
msgstr "Nuova porta. TSM: attiva - disattiva. TDM: cancella."

#: guitext:706
msgctxt "Game event description"
msgid "New creature in dungeon: LMB toggle. RMB delete."
msgstr "Nuova creatura nella prigione. TSM: attiva - disattiva. TDM: cancella."

#: guitext:707
msgctxt "Game event description"
msgid "Creature is annoyed: LMB toggle. RMB delete."
msgstr "La creatura è irritata. TSM: attiva - disattiva. TDM: cancella."

#: guitext:708
msgctxt "Game event description"
msgid "No more living set: LMB toggle. RMB delete."
msgstr "Spazio vitale esaurito. TSM: attiva - disattiva. TDM: cancella."

#: guitext:709
msgctxt "Game event description"
msgid "Alarm triggered: LMB toggle. RMB delete."
msgstr "Allarme attivato. TSM: attiva - disattiva. TDM: cancella."

#: guitext:710
msgctxt "Game event description"
msgid "Room under attack: LMB toggle. RMB delete."
msgstr "Stanza sotto attacco. TSM: attiva - disattiva. TDM: cancella."

#: guitext:711
msgctxt "Game event description"
msgid "Need Treasure Room: LMB toggle. RMB delete."
msgstr "Serve Camera del Tesoro. TSM: attiva - disattiva. TDM: cancella."

#: guitext:712
msgctxt "Game event description"
msgid "Creatures becoming hungry: LMB toggle. RMB delete."
msgstr "Le creature hanno fame. TSM: attiva - disattiva. TDM: cancella."

#: guitext:713
msgctxt "Game event description"
msgid "Trap crate found: LMB toggle. RMB delete."
msgstr "Trovata cassa-trappola TSM. attiva - disattiva. TDM: cancella."

#: guitext:714
msgctxt "Game event description"
msgid "Door crate found: LMB toggle. RMB delete."
msgstr "Trovata cassa-porta. TSM: attiva - disattiva. TDM: cancella."

#: guitext:715
msgctxt "Game event description"
msgid "Dungeon special found: LMB toggle. RMB delete."
msgstr "Trovato Dungeon speciale. TSM: attiva - disattiva. TDM: cancella."

#: guitext:716
msgctxt "Menu interface, Main Menu item; In-game interface, Options title"
msgid "Options"
msgstr "Opzioni"

#: guitext:717
msgctxt "In-game interface item"
msgid "Graphics Options"
msgstr "Opzioni Grafiche"

#: guitext:718
msgctxt "In-game interface item"
msgid "Sound Options"
msgstr "Opzioni Sonore"

#: guitext:719
msgctxt "In-game interface item"
msgid "Load"
msgstr "Carica"

#: guitext:720
msgctxt "In-game interface item"
msgid "Save"
msgstr "Salva"

#: guitext:721
msgctxt "In-game interface item"
msgid "Computer Assistance"
msgstr "Assistenza del Computer"

#: guitext:722
msgctxt "In-game interface description"
msgid "Options: Open Options Panel. LMB open panel. [3.2]"
msgstr "Opzioni: Apri il Pannello Opzioni. TSM: apre il pannello. [3.2]"

#: guitext:723
msgctxt "In-game interface description"
msgid "Graphics Menu: Customise the graphics. [3.2.2]"
msgstr "Menù Grafica: Personalizza la grafica. [3.2.2]"

#: guitext:724
msgctxt "In-game interface description"
msgid "Sound Menu: Adjust the sound and music volumes. [3.2.3]"
msgstr "Menù Sonoro: Regola il volume di musica e sonoro. [3.2.3]"

#: guitext:725
msgctxt "In-game interface description"
msgid "Load Game: Load a previously saved game. [3.2.1]"
msgstr "Carica Partita: Carica una partita salvata in precedenza. [3.2.1]"

#: guitext:726
msgctxt "In-game interface description"
msgid "Save Game: Save your current game. [3.2.1]"
msgstr "Salva Partita: Salva la partita in corso. [3.2.1]"

#: guitext:727
msgctxt "In-game interface description"
msgid "Quit Game: Quit back to the Level Map. [3.2.5]"
msgstr "Esci dalla Partita: Torna al Menù Principale. [3.2.5]"

#: guitext:728
msgctxt "In-game interface description"
msgid "Computer Assistance Menu: Customise the Computer Assistant. [3.2.4]"
msgstr ""
"Menù Assistenza del Computer: Personalizza l'Assitenza del Computer. [3.2.4]"

#: guitext:729
msgctxt "In-game interface description"
msgid ""
"Aggressive Computer Assistant: Constructs your dungeon and always trys to "
"attack the enemy. LMB select. [3.2.4]"
msgstr ""
"Assistenza del Computer Aggressiva: Ti costruisce la prigione e cerca sempre "
"di attaccare il nemico. TSM: seleziona. [3.2.4]"

#: guitext:730
msgctxt "In-game interface description"
msgid ""
"Defensive Computer Assistant: Constructs your dungeon but does not attack "
"the enemy. LMB select. [3.2.4]"
msgstr ""
"Assistenza del Computer Difensiva: Ti costruisce la prigione ma non attacca "
"il nemico. TSM: seleziona. [3.2.4]"

#: guitext:731
msgctxt "In-game interface description"
msgid ""
"Construction Only Computer Assistant: Digs, places rooms and traps but does "
"not move creatures. LMB select. [3.2.4]"
msgstr ""
"Assistenza del Computer Solo Costruzione: Scava, piazza stanze e trappole ma "
"non muove le creature. TSM: seleziona. [3.2.4]"

#: guitext:732
msgctxt "In-game interface description"
msgid ""
"Move Only Computer Assistant: Moves and slaps your creatures. LMB select. "
"[3.2.4]"
msgstr ""
"Assistenza del Computer Solo Movimento: Sposta e punisce le tue creature. "
"TSM: seleziona. [3.2.4]"

#: guitext:733
msgctxt "In-game interface description"
msgid ""
"Pick most experienced creatures: LMB Pick up creature. RMB Zoom. [22.2.1]"
msgstr ""
"Prendi le creature con maggiore esperienza. TSM: Prendi la creatura. TDM: "
"Visiona. [22.2.1]"

#: guitext:734
msgctxt "In-game interface description"
msgid "Pick idle creatures: LMB Pick up creature. RMB Zoom. [22.2.1]"
msgstr ""
"Prendi le creature inattive. TSM: Prendi la creatura. TDM: Visiona. [22.2.1]"

#: guitext:735
msgctxt "In-game interface description"
msgid "Pick working creatures: LMB Pick up creature. RMB Zoom. [22.2.1]"
msgstr ""
"Prendi le creature che lavorano. TSM: Prendi la creatura. TDM: Visiona. "
"[22.2.1]"

#: guitext:736
msgctxt "In-game interface description"
msgid "Pick fighting creatures: LMB Pick up creature. RMB Zoom. [22.2.1]"
msgstr ""
"Prendi le creature che combattono. TSM: Prendi la creatura. TDM: Visona. "
"[22.2.1]"

#: guitext:737
msgctxt "In-game interface description"
msgid ""
"Invert Mouse: Inverts the vertical mouse movements while Possessing a "
"creature. LMB toggle."
msgstr ""
"Inverti Mouse: Inverte i movimenti verticali del mouse quando stai "
"possedendo una creatura. TSM: attiva - disattiva."

#: guitext:738
msgctxt "In-game interface description"
msgid ""
"Possess Creature mouse sensitivity: Adjusts the sensitivity of the mouse "
"movements when in Possess Creature mode. LMB toggle."
msgstr ""
"Sensibilità Mouse quando Possiedi Creatura: Regola la sensibilità dei "
"movimenti del mouse quando sei in modalità Possiedi Creatura. TSM: attiva - "
"disattiva."

#: guitext:739
msgctxt "In-game interface description"
msgid "More sensitive."
msgstr "Più Sensibile."

#: guitext:740
msgctxt "In-game interface description"
msgid "Less sensitive."
msgstr "Meno Sensibile."

#: guitext:741
msgctxt "Statistic name"
msgid "Number of Creatures"
msgstr "Numero di Creature"

#: guitext:742
msgctxt "Statistic name"
msgid "Gold Mined"
msgstr "Oro Estratto"

#: guitext:743
msgctxt "Statistic name"
msgid "Efficiency"
msgstr "Efficienza"

#: guitext:744
msgctxt "Statistic name"
msgid "Secrets"
msgstr "Segreti"

#: guitext:745
msgctxt "Statistic name"
msgid "Money"
msgstr "Denaro"

#: guitext:746
msgctxt "Statistic name"
msgid "Time"
msgstr "Tempo"

#: guitext:747
msgctxt "Statistic name"
msgid "Style"
msgstr "Stile"

#: guitext:748
msgctxt "Statistic name"
msgid "Rating"
msgstr "Punteggio"

#: guitext:749
msgctxt "Statistic name"
msgid "Creatures Attracted"
msgstr "Creature Attratte"

#: guitext:750
msgctxt "Statistic name"
msgid "Battles Won"
msgstr "Battaglie Vinte"

#: guitext:751
msgctxt "Statistic name"
msgid "Battles Lost"
msgstr "Battaglie Perse"

#: guitext:752
msgctxt "Statistic name"
msgid "Times Dungeon Breached"
msgstr "Numero di Brecce nella Prigione"

#: guitext:753
msgctxt "Statistic name"
msgid "Imps Deployed"
msgstr "Folletti Usati"

#: guitext:754
msgctxt "Statistic name"
msgid "Creatures Left"
msgstr "Creature Rimaste"

#: guitext:755
msgctxt "Statistic name"
msgid "Doors Destroyed"
msgstr "Porte Distrutte"

#: guitext:756
msgctxt "Statistic name"
msgid "Rooms Destroyed"
msgstr "Stanze Distrutte"

#: guitext:757
msgctxt "Statistic name"
msgid "Dungeon Area"
msgstr "Area Prigione"

#: guitext:758
msgctxt "Statistic name"
msgid "Ideas Researched"
msgstr "Idee Studiate"

#: guitext:759
msgctxt "Statistic name"
msgid "Creatures Scavenged"
msgstr "Creature Convertite"

#: guitext:760
msgctxt "Statistic name"
msgid "Creatures Summoned"
msgstr "Creature Evocate"

#: guitext:761
msgctxt "Statistic name"
msgid "Creatures Sacrificed"
msgstr "Creature Sacrificate"

#: guitext:762
msgctxt "Statistic name"
msgid "Creatures Tortured"
msgstr "Creature Torturate"

#: guitext:763
msgctxt "Statistic name"
msgid "Creatures Trained"
msgstr "Creature Addestrate"

#: guitext:764
msgctxt "Statistic name"
msgid "Gold Pots Stolen"
msgstr "Pentole d'Oro Rubate"

#: guitext:765
msgctxt "Statistic name"
msgid "Spells Stolen"
msgstr "Incantesimi Rubati"

#: guitext:766
msgctxt "Statistic name"
msgid "Traps Manufactured"
msgstr "Trappole Costruite"

#: guitext:767
msgctxt "Statistic name"
msgid "Traps Unused"
msgstr "Trappole Inutilizzate"

#: guitext:768
msgctxt "Statistic name"
msgid "Doors Manufactured"
msgstr "Porte Costruite"

#: guitext:769
msgctxt "Statistic name"
msgid "Doors Unused"
msgstr "Porte Inutilizzate"

#: guitext:770
msgctxt "Statistic name"
msgid "Number of Rooms"
msgstr "Numero di Stanze"

#: guitext:771
msgctxt "Statistic name"
msgid "Number of Portals"
msgstr "Numero di Portali"

#: guitext:772
msgctxt "Statistic name"
msgid "Slaps"
msgstr "Schiaffi"

#: guitext:773
msgctxt "Statistic name"
msgid "Cave-Ins"
msgstr "Crolli"

#: guitext:774
msgctxt "Statistic name"
msgid "Skeletons Raised"
msgstr "Scheletri Resuscitati"

#: guitext:775
msgctxt "Statistic name"
msgid "Bridges Built"
msgstr "Ponti Costruiti"

#: guitext:776
msgctxt "Statistic name"
msgid "Rock Dug Out"
msgstr "Roccia Scavata"

#: guitext:777
msgctxt "Statistic name"
msgid "Salary Cost"
msgstr "Costo Salario"

#: guitext:778
msgctxt "Statistic name"
msgid "Flies Eaten By Spiders"
msgstr "Mosche Mangiate da Ragni"

#: guitext:779
msgctxt "Statistic name"
msgid "Territory Destroyed"
msgstr "Territorio Distrutto"

#: guitext:780
msgctxt "Statistic name"
msgid "Rooms Constructed"
msgstr "Stanze Costruite"

#: guitext:781
msgctxt "Statistic name"
msgid "Traps Used"
msgstr "Trappole Utilizzate"

#: guitext:782
msgctxt "Statistic name"
msgid "Keepers Destroyed"
msgstr "Keeper Distrutti"

#: guitext:783
msgctxt "Statistic name"
msgid "Area Claimed"
msgstr "Area Rivendicata"

#: guitext:784
msgctxt "Statistic name"
msgid "Backs Stabbed"
msgstr "Schiene Pugnalate"

#: guitext:785
msgctxt "Statistic name"
msgid "Chickens Hatched"
msgstr "Polli Covati"

#: guitext:786
msgctxt "Statistic name"
msgid "Chickens Eaten"
msgstr "Polli Mangiati"

#: guitext:787
msgctxt "Statistic name"
msgid "Hopes Dashed"
msgstr "Speranze Infrante"

#: guitext:788
msgctxt "Statistic name"
msgid "Promises Broken"
msgstr "Promesse non Mantenute"

#: guitext:789
msgctxt "Statistic name"
msgid "Ghosts Raised"
msgstr "Fantasmi Resuscitati"

#: guitext:790
msgctxt "Statistic name"
msgid "Doors Used"
msgstr "Porte Utilizzate"

#: guitext:791
msgctxt "Statistic name"
msgid "Your Creatures Killed By You"
msgstr "Creature Tue Uccise da Te"

#: guitext:792
msgctxt "Statistic name"
msgid "Things Researched"
msgstr "Oggetti Studiati"

#: guitext:793
msgctxt "Statistic name"
msgid "Last Creature Attracted"
msgstr "Ultima Creatura Attirata"

#: guitext:794
msgctxt "Statistic name"
msgid "Items Manufactured"
msgstr "Oggetti Realizzati"

#: guitext:795
msgctxt "Statistic name"
msgid "Creatures Converted"
msgstr "Creature Convertite"

#: guitext:796
msgctxt "Statistic name"
msgid "Territory Lost"
msgstr "Territorio Perso"

#: guitext:797
msgctxt "Statistic name"
msgid "Traps Armed"
msgstr "Trappole Armate"

#: guitext:798
msgctxt "Statistic name"
msgid "Chickens Wasted"
msgstr "Polli Sprecati"

#: guitext:799
msgctxt "Statistic name"
msgid "Lies Told"
msgstr "Bugie Dette"

#: guitext:800
msgctxt "Statistic name"
msgid "Creatures Annoyed"
msgstr "Creature Irritate"

#: guitext:801
msgctxt "Statistic name"
msgid "Graveyard Body Count"
msgstr "Numero Corpi nel Cimitero"

#: guitext:802
msgctxt "Statistic name"
msgid "Vampires Created"
msgstr "Vampiri Creati"

#: guitext:803
msgctxt "Easter egg"
msgid ""
"When night does not give way to day, And children are too scared to play, "
"Abandon hope, embrace despair, You're destined for my Dragon's lair"
msgstr "Quando è notte, non più giorno, da quaggiù non v'è ritorno."

#: guitext:804
msgctxt "Easter egg"
msgid "If thou art bold and pure of heart, Come down here, be torn apart."
msgstr "Se il tuo cuore è forte e puro il tuo Fato è già sicuro."

#: guitext:805
msgctxt "Easter egg"
msgid "Through my dungeon you may tread, But rest assured, you'll end up dead."
msgstr "Nel mio regno sei entrato per cui, sappi, sei spacciato."

#: guitext:806
msgctxt "Easter egg"
msgid "If you find you lose it all, Why not play Theme Hospital?"
msgstr "Non ti senti turpe e reo? Gioca allora a Scarabeo!"

#: guitext:807
msgctxt "Easter egg"
msgid "Armoured Knights who have true grit, Roast more quickly on a spit."
msgstr "La corazza, cavaliere, sarà presto il tuo braciere."

#: guitext:808
msgctxt "Easter egg"
msgid "Evil, malice, death, decay, I think you'll find they're here to stay."
msgstr "Urla, orrore e anche sgomento son per noi divertimento."

#: guitext:809
msgctxt "Easter egg"
msgid "Evil, malice, death, decay, Just another working day."
msgstr "Fatti uccidere, ti imploro, è soltanto il mio lavoro."

#: guitext:810
msgctxt "Easter egg"
msgid "Evil, malice, death, decay, There really is no better way."
msgstr "Il dolore e la morte sono amati a questa corte."

#: guitext:811
msgctxt "Easter egg"
msgid "Giant, Dwarf, Thief and Fairy, None of you are very scary."
msgstr "Voi, giganti, nani e fate, solo ridere ci fate."

#: guitext:812
msgctxt "Easter egg"
msgid "The denizens of your domain, Just cannot wait to kill again."
msgstr "I tuoi schiavi ubbidienti di ammazzare son contenti."

#: guitext:813
msgctxt "Easter egg"
msgid "The better creatures you employ, The greater carnage you enjoy."
msgstr "Più son forti i tuoi soldati più eroi verran scannati."

#: guitext:814
msgctxt "Easter egg"
msgid "Hark! The Avatar's abroad, And I can smell a frightened Lord."
msgstr "L'Avatar, ora in arrivo, non a lungo starà vivo."

#: guitext:815
msgctxt "Easter egg"
msgid "Trespassers will meet their doom, In your dungeon's Torture Room."
msgstr "La tortura, ben reclusi, è il destino degli intrusi."

#: guitext:816
msgctxt "Easter egg"
msgid "Though intruders' hearts be pure, They'll end up on your dungeon floor."
msgstr "Se i nemici han più coraggio più da gusto il lor linciaggio."

#: guitext:817
msgctxt "Easter egg"
msgid ""
"Your tunnels will be dark and cold, And no place for a Knight of old, Even "
"if he claims he's bold."
msgstr "Anche i nobili in linciaggio quaggiù perdono il coraggio."

#: guitext:818
msgctxt "Easter egg"
msgid "The fools who enter your domain, Will never see the light again."
msgstr "La prigione a entrar vi induce? Mai più voi vedrete luce."

#: guitext:819
msgctxt "Easter egg"
msgid "Pain and anguish are your tools, To use upon intruding fools."
msgstr "Odio e angoscia i tuoi strumenti, da cui pochi andran redenti."

#: guitext:820
msgctxt "Easter egg"
msgid ""
"When good guys head right for your treasure, Hunt and kill them at your "
"leisure."
msgstr "Voi, all'intrusione avvezzi, presto finirete in pezzi."

#: guitext:821
msgctxt "Easter egg"
msgid ""
"Protect your gold and Dungeon Heart, And slap your minions till they fart."
msgstr "Salva l'oro ed il tuo Cuore, e ai tuoi servi dai dolore."

#: guitext:822
msgctxt "Easter egg"
msgid "Use your creatures' fear of you. To make them do what you want them to."
msgstr "Se i tuoi schiavi assai spaventi, di obbedirti son contenti."

#: guitext:823
msgctxt "Easter egg"
msgid "Wizard in your dungeon grim? A trap will make short work of him."
msgstr "C'è un mago nei paraggi? Cibo per scarafaggi!"

#: guitext:824
msgctxt "Easter egg"
msgid "When your creatures give you hell, Stick them in your Prison Cell."
msgstr "Quando un servo si ribella, per un po' lascialo in cella."

#: guitext:825
msgctxt "Easter egg"
msgid "Torture is the crowning glory, Of your Dungeon Keeper story."
msgstr "La tortura, vuol la storia, a ogni Keeper porta gloria."

#: guitext:826
msgctxt "Easter egg"
msgid "You are the Keeper, chosen one, And being evil is great fun."
msgstr "Tu sei Keeper, gran rapace, a cui l'altrui angoscia piace."

#: guitext:827
msgctxt "Easter egg"
msgid "When your troops are hunger-stricken, Your Hatchery has yummy chicken."
msgstr "Se i tuoi uomini hanno fame, dona a loro del pollame."

#: guitext:828
msgctxt "Easter egg"
msgid "Fill the Avatar with dread. Really make him wet the bed."
msgstr "L'Avatar non ha paura? Cosa strana, qui non dura."

#: guitext:829
msgctxt "In-game hint message"
msgid ""
"Imps are the lifeblood of your dungeon. Like blood, they must be allowed to "
"circulate."
msgstr ""
"I folletti sono la linfa della tua prigione. E, come il sangue, devono "
"essere liberi di circolare."

#: guitext:830
msgctxt "In-game hint message"
msgid ""
"Feeling mean? Set your minions to imprison and when your cells are full, "
"spend some time torturing..."
msgstr ""
"Ti senti perfido? Manda i tuoi servi a fare prigionieri, e quando hai "
"riempito le celle, passa un pò di tempo a torturare."

#: guitext:831
msgctxt "In-game hint message"
msgid ""
"If your creatures get unhappy, slap some sense into them. They'll soon "
"realise how lucky they are."
msgstr ""
"Se le tue creature sembrano infelici, dai loro qualche sberla. Vedrai che "
"capiranno immediatamente quanto sono fortunate."

#: guitext:832
msgctxt "In-game hint message"
msgid ""
"The underworld is your domain and the adventurers come to steal it. Never "
"show pity, even when the intruders are defenceless and pathetic."
msgstr ""
"Il mondo sotteraneo è il tuo regno e gli avventurieri vengono per rubartelo. "
"Non mostrare mai pietà, neanche quando gli invasori sono indifesi e patetici."

#: guitext:833
msgctxt "In-game hint message"
msgid ""
"Compassion is the hallmark of the good Keeper. But good Keepers never win. "
"Only evil ones."
msgstr ""
"La compassione è il marchio di fabbrica del buon Keeper. Ma i buoni Keeper "
"non vincono mai. Sono i cattivi che trionfano."

#: guitext:834
msgctxt "In-game hint message"
msgid ""
"There's never a moment to waste. Already the bravest of the brave are "
"queuing up to enter your dungeon. So stop reading this and get going."
msgstr ""
"Non si può mai perdere nemmeno un momento. I più coraggiosi tra gli eroi "
"sono sempre in coda per entrare nella tua prigione. Per cui smettila di "
"leggere questa robaccia e datti da fare."

#: guitext:835
msgctxt "In-game hint message"
msgid ""
"Build fast. You'll want the biggest possible welcoming committee ready for "
"the intruders."
msgstr ""
"Costruisci velocemente. Devi avere sempre pronto un comitato di benvenuto "
"per gli intrusi, e quanto più è corposo è possibile."

#: guitext:836
msgctxt "In-game hint message"
msgid ""
"Keep your Imps digging. There are always surprises to be found deep in the "
"earth."
msgstr ""
"Fai scavare sempre i folletti. Nel profondo della terra ci sono sempre delle "
"sorprese."

#: guitext:837
msgctxt "In-game hint message"
msgid "He who controls the most gold controls the entire Underworld."
msgstr "Chi controlla più oro controlla tutto il mondo sotteraneo."

#: guitext:838
msgctxt "In-game hint message"
msgid "Fear and lack of mercy are your greatest weapons. Use them wisely."
msgstr ""
"Il terrore e la mancanza di pietà sono le tue più potenti armi. Usale "
"saggiamente."

#: guitext:839
msgctxt "In-game hint message"
msgid ""
"Foolish is the Keeper who sells all his rooms and refuses to pay his "
"creatures."
msgstr ""
"Folle quel Keeper che vende tutte le sue stanze e rifiuta di pagare le sue "
"creature."

#: guitext:840
msgctxt "Menu interface item"
msgid "Return to options menu"
msgstr "Torna al Menù Opzioni"

#: guitext:841
msgctxt "Menu interface item"
msgid "Exit"
msgstr "Uscita"

#: guitext:842
msgctxt "Menu interface item"
msgid "Audio"
msgstr "Audio"

#: guitext:843
msgctxt "Menu interface item"
msgid "Invert Mouse"
msgstr "Inverti il Mouse"

#: guitext:844
msgctxt "Menu interface item"
msgid "Mouse Sensitivity"
msgstr "Sensibilità Mouse"

#: guitext:845
msgctxt "Menu interface item"
msgid "Computer"
msgstr "Computer"

#: guitext:846
msgctxt "Menu interface item"
msgid "Computer Players"
msgstr "Giocatori Computer"

#: guitext:847
msgctxt "Menu interface item"
msgid "On"
msgstr "Attivato"

#: guitext:848
msgctxt "Menu interface item"
msgid "Off"
msgstr "Disattivato"

#: guitext:849
msgctxt "Menu interface item"
msgid "Sensitivity"
msgstr "Sensibilità"

#: guitext:850
msgctxt "Menu interface item"
msgid "Mouse Options"
msgstr "Opzioni Mouse"

#: guitext:851
msgctxt "Menu interface item"
msgid "Mouse"
msgstr "Mouse"

#: guitext:852
msgctxt "Menu interface item"
msgid "Undo Pickup"
msgstr "Annulla Raccogli"

#: guitext:853
msgctxt "Menu interface item"
msgid "Pause"
msgstr "Pausa"

#: guitext:854
msgctxt "Menu interface item"
msgid "Map"
msgstr "Mappa"

#: guitext:855
msgctxt "On-screen message"
msgid "Insufficient Memory"
msgstr "Memoria Insufficiente"

#: guitext:856
msgctxt "On-screen message"
msgid "Unable To Change Screen Resolution"
msgstr "Impossibile Cambiare Risoluzione dello Schermo"

#: guitext:857
msgctxt "Menu interface item"
msgid "Query"
msgstr "Informazioni"

#: guitext:858
msgctxt "Credits"
msgid "Support Art"
msgstr "Grafici di Supporto"

#: guitext:859
msgctxt "Credits"
msgid "Navigation System"
msgstr "Sistema di Navigazione"

#: guitext:860
msgctxt "Credits"
msgid "Script"
msgstr "Copione"

#: guitext:861
msgctxt "Credits"
msgid "Voice Over"
msgstr "Voce Fuori Campo"

#: guitext:862
msgctxt "Credits"
msgid "Finance"
msgstr "Amministrazione"

#: guitext:864
msgctxt "Credits"
msgid "Localisation Management"
msgstr "Responsabile Localizzazione"

#: guitext:865
msgctxt "Credits"
msgid "Language Test Supervisor"
msgstr "Supervisore Test Lingua"

#: guitext:866
msgctxt "Credits"
msgid "Language Testers"
msgstr "Tester Lingua"

#: guitext:867
msgctxt "Credits"
msgid "Localisation Audio Management"
msgstr "Responsabile Localizzazione Audio"

#: guitext:868
msgctxt "Network game message"
msgid "Attempting To Join"
msgstr "Tentativo di Connessione"

#: guitext:869
msgctxt "Network game message"
msgid "Resyncing"
msgstr "RESYNCING"

#: guitext:870
msgctxt "Menu interface item"
msgid "1 Player"
msgstr "1 Giocatore"

#: guitext:871
msgctxt "Menu interface item"
msgid "2 Players"
msgstr "2 Giocatori"

#: guitext:872
msgctxt "Menu interface item"
msgid "3 Players"
msgstr "3 Giocatori"

#: guitext:873
msgctxt "Menu interface item"
msgid "4 Players"
msgstr "4 Giocatori"

#: guitext:874
msgctxt "Menu interface item"
msgid "Serial"
msgstr "Seriale"

#: guitext:875
msgctxt "Menu interface item"
msgid "Modem"
msgstr "MODEM"

#: guitext:876
msgctxt "Menu interface item"
msgid "IPX"
msgstr "IPX"

#: guitext:877
msgctxt "World direction"
msgid "N"
msgstr "N"

#: guitext:878
msgctxt "World direction"
msgid "E"
msgstr "E"

#: guitext:879
msgctxt "World direction"
msgid "S"
msgstr "S"

#: guitext:880
msgctxt "World direction"
msgid "W"
msgstr "W"

#: guitext:881
msgctxt "Menu interface item"
msgid "Vs"
msgstr "VS"

#: guitext:882
msgctxt "Credits"
msgid "Game design"
msgstr "PROGETTO DEL GIOCO"

#: guitext:883
msgctxt "Credits"
msgid "Associate Producer"
msgstr "PRODUTTORE ASSOCIATO"

#: guitext:884
msgctxt "Credits"
msgid "Additional Script"
msgstr "COPIONE AGGIUNTIVO"

#: guitext:885
msgctxt "Easter egg"
msgid "Happy Birthday"
msgstr "Buon Compleanno"

#: guitext:886
msgctxt "Menu interface message"
msgid "Error"
msgstr "Errore"

#: guitext:887
msgctxt "Menu interface message"
msgid "Error Saving"
msgstr "Errore di salvataggio"

#: guitext:888
msgctxt "Menu interface message"
msgid "New Levels"
msgstr "Nuovi livelli"

#: guitext:889
msgctxt "Menu interface message"
msgid "Please insert Data Disk CD-ROM"
msgstr "Inserisci il CD-ROM Data Disk"

#: guitext:890
msgctxt "Menu interface message"
msgid "Please insert Dungeon Keeper CD-ROM"
msgstr "Inserisci il CD-ROM Dungeon Keeper "

#: guitext:891
msgctxt "Menu interface message"
msgid "Please insert The Deeper Dungeons CD-ROM"
msgstr "Inserisci il CD-ROM The Deeper Dungeons"

#. DD Level Korros Tor first objective
#: guitext:892
msgctxt "In-game message"
msgid ""
"The might of two rival Dungeon Keepers challenge your claim to this realm. "
"Decimate them both to achieve total domination, but beware of bands of "
"heroes hidden in the caverns."
msgstr ""
"La potenza di due Dungeon Keeper rivali ti contende la supremazia su questo "
"regno. Sconfiggili e instaura il tuo dominio, ma guardati dalle bande di "
"eroi nascosti nelle caverne."

#. DD Level Kari-Mar first objective
#: guitext:893
msgctxt "In-game message"
msgid ""
"Another Keeper has already claimed this realm. He is unfit to rule so "
"destroy him and take what is rightfully yours. Great riches lie in the "
"caverns around the land; explore to gain more power."
msgstr ""
"Un altro Keeper ha già rivendicato per sé questo regno. Egli è inadatto al "
"comando; distruggilo e conquista ciò che è tuo di diritto. In questa terra "
"si nascondono grandi ricchezze nelle caverne; esplorale e acquista nuova "
"potenza."

#. DD Level Belbata first objective
#: guitext:894
msgctxt "In-game message"
msgid ""
"This land is highly coveted amongst the evil and there are three enemy "
"Dungeon Keepers you must battle with to claim supremacy. Keep an eye out for "
"any rogue bands of heroes waiting to ambush a careless Keeper."
msgstr ""
"Questa terra è ardentemente bramata dalle forze del male. Dovrai infatti "
"sconfiggere tre Dungeon Keeper nemici per affermare la tua supremazia. "
"Ricorda inoltre che bande ribelli di eroi sono sempre in agguato per "
"sferrare imboscate."

#. DD Level Pladitz waypoint objective
#: guitext:895
msgctxt "In-game message"
msgid ""
"The Lord of the Land and his pitiful band of followers lie dead. Good "
"riddance to them and their sad, happy lives. Now seize your chance and "
"attack your rival Keeper. Domination awaits."
msgstr ""
"Il Signore della Terra è morto con la misera scorta dei suoi seguaci. Possa "
"essere finalmente libero dal peso di una squallida esistenza. Ora è giunta "
"la tua occasione: attacca il Keeper tuo rivale, il dominio ti attende."

#. DD Level Pladitz first objective
#: guitext:896
msgctxt "In-game message"
msgid ""
"You and a rival Dungeon Keeper are vying for control of this realm but the "
"Lord of the Land has constructed his own dungeon between you to halt your "
"conquest. Destroy him and the enemy Keeper to reign supreme."
msgstr ""
"Per quanto tu e il Dungeon Keeper tuo rivale vi contendiate il controllo di "
"questo regno, il Signore della Terra ha costruito un proprio Dungeon per "
"scongiurare la vostra conquista. Sconfiggi il temerario e sbarazzati del "
"Keeper tuo nemico, otterrai finalmente il comando supremo."

#. DD Level Pladitz waypoint objective
#: guitext:897
msgctxt "In-game message"
msgid ""
"You have done well to come this far but further hardships await. Search the "
"map carefully and you may find many secrets to aid your conquest."
msgstr ""
"Hai dimostrato il tuo valore giungendo fino a questo punto ma ora ti "
"attendono ulteriori imprese. Osserva la mappa attentamente, molti segreti ti "
"aiuteranno nelle tue conquiste."

#. DD Level Abbadon first objective
#: guitext:898
msgctxt "In-game message"
msgid ""
"You have come to this realm with little to assist you so you must explore to "
"gain more power. Keep an eye out for any loathsome heroes who may try to "
"thwart your progress."
msgstr ""
"Sei giunto in questo regno con scarse risorse e hai bisogno di esplorare la "
"zona per aumentare la tua potenza. Guardati dai famigerati eroi che "
"potrebbero intralciare il tuo cammino."

#. DD Level Daka-Gorn first objective
#: guitext:899
msgctxt "In-game message"
msgid ""
"Beware Keeper. This realm is infested with the sickly goodness of heroes and "
"fairies. Hunt them down and feed them their own entrails."
msgstr ""
"Attento, Keeper. Questo regno è infestato da schiere di maghe e di eroi. Da' "
"loro la caccia e fa' che si cibino delle loro stesse viscere."

#. DD Level Morkardar first objective
#: guitext:900
msgctxt "In-game message"
msgid ""
"Your opponent for this realm has foolishly challenged your superior skill. "
"Such disrespect should be punished so make an example of his insolence."
msgstr ""
"Colui che ti contende questo regno ha osato sfidare la tua forza. Una tale "
"insolenza richiede senza dubbio una punizione esemplare."

#. DD Level Morkardar information soon after start
#: guitext:901
msgctxt "In-game message"
msgid ""
"Ancient powers lie hidden in this realm. Seek them out and use them for your "
"own evil purposes."
msgstr ""
"Antiche potenze si celano in questo regno. Scovale e utilizzale per i tuoi "
"malvagi propositi."

#. DD Level Abbadon objective after rooms built
#: guitext:902
msgctxt "In-game message"
msgid ""
"A foolish challenger stands between you and total dominance. Annihilate his "
"forces and feed his body to your ravenous minions."
msgstr ""
"Uno sfidante temerario è tutto quanto ti separa dal dominio assoluto. "
"Annienta le sue forze e offri le sue membra in pasto ai tuoi servi rapaci."

#. DD Level Daka-Gorn information after AP reached
#: guitext:903
msgctxt "In-game message"
msgid ""
"I can hear footsteps beyond the walls of the hero castle which dominates "
"this land. Tread carefully Keeper and rid the land of goodness once and for "
"all."
msgstr ""
"Odo il rumore dei passi dietro le mura del castello - sono gli eroi che "
"dominano questa terra. Procedi con cautela, Keeper, e libera per sempre "
"questa terra dalla bontà."

#. DD Level Netzcaro first objective
#: guitext:904
msgctxt "In-game message"
msgid ""
"The once strong hero fortress of this realm has grown rotten and weak. Tear "
"down it's walls and let your creatures feast on the heroes within."
msgstr ""
"La fortezza degli eroi, una volta potente in questo regno, è ormai votata "
"alla rovina. Abbatti le sue mura e lascia che le tue creature banchettino "
"tra le spoglie degli eroi. "

#. DD Level Netzcaro information after AP reached
#: guitext:905
msgctxt "In-game message"
msgid ""
"This realm will be a test of your cunning and deviousness. Your dungeon has "
"been fortified with seven steel doors to aid you in your conquest."
msgstr ""
"Questo regno metterà dura prova la tua perfidia e la tua scaltrezza. Il tuo "
"Dungeon è stato fortificato con sette porte d'acciaio per favorire la "
"conquista."

#. DD Level Netzcaro objective after AP reached
#: guitext:906
msgctxt "In-game message"
msgid ""
"Congratulations Keeper. This vial has given your researchers a much needed "
"boost. You can now construct Bridges that enable you to traverse water and "
"fire."
msgstr ""
"Congratulazioni, Keeper. Questa fiala ha dato nuovo impulso alle tue "
"ricerche. Ora sei in grado di costruire Ponti per attraversare l'acqua e il "
"fuoco."

#. DD Level Belial information soon after start
#: guitext:907
msgctxt "In-game message"
msgid ""
"Food is scarce in this land and the only Hatchery available to you is inside "
"a hero dungeon. Find this food before your creatures turn against you."
msgstr ""
"Il cibo è scarso in questa terra e l'unico Nido disponibile è all'interno di "
"un Dungeon di eroi. Trovalo prima che le tue creature si rivoltino contro di "
"te."

#. DD Level Belial information after getting vampire
#: guitext:908
msgctxt "In-game message"
msgid ""
"Entombed in stone by a cruel band of heroes, the Vampire you have rescued "
"demands revenge for his imprisonment. His anger will make him a valuable "
"asset to your army of evil."
msgstr ""
"Sepolto nella pietra da una spietata banda di eroi, il Vampiro che hai "
"liberato reclama vendetta per la sua prigionia. Il suo rancore sarà "
"essenziale nell'esercito del male."

#. DD Level Batezek first objective
#: guitext:909
msgctxt "In-game message"
msgid ""
"You are surrounded on all sides by valiant heroes so show them the true "
"meaning of evil and terror."
msgstr ""
"Sei circondato da ogni parte da eroi valorosi. Mostra loro il vero volto del "
"male e del terrore."

#. DD Level Batezek objective after cleaning all good creatures
#: guitext:910
msgctxt "In-game message"
msgid ""
"The Lord of the Land has sent his fiercest warriors against you. Show them "
"no mercy and flay them alive."
msgstr ""
"Il Signore della Terra ha mandato contro di te i guerrieri più fieri. Non "
"avere pietà, scorticali vivi."

#. DD Level Benetzaron first objective
#: guitext:911
msgctxt "In-game message"
msgid ""
"Explore this realm to uncover riches and secrets. Tread carefully Keeper, or "
"you could be burned."
msgstr ""
"Esplora il regno, scopri ricchezze e segreti. Ma procedi con cautela, "
"Keeper, la morte è in agguato."

#. DD Level Svatona first objective
#: guitext:912
msgctxt "In-game message"
msgid ""
"Only one Dungeon Keeper can reign victorious over this land. Do not suffer a "
"humiliating defeat Keeper, the penalty for such failure is torture and death."
msgstr ""
"Un solo Dungeon Keeper può regnare vittorioso su questa terra. Non c'è "
"scampo per gli sconfitti, la pena per chi fallisce è la tortura e la morte."

#. DD Level Caddis Fell first objective
#: guitext:913
msgctxt "In-game message"
msgid ""
"Choices, choices Keeper. Choose your path wisely. Some routes are more "
"perilous than others ..."
msgstr ""
"Sei di fronte a un bivio, Keeper. Scegli con saggezza la tua strada, alcuni "
"percorsi sono irti di pericoli..."

#. DD Level Caddis Fell objective after good destroyed
#: guitext:914
msgctxt "In-game message"
msgid ""
"Congratulations Keeper, you have a powerful army indeed. Do not grow "
"complacent though, you still have another challenger to the north ..."
msgstr ""
"Congratulazioni, Keeper, per la potenza del tuo esercito. Ma non mostrare "
"orgoglio o vanità, ti attende un altro sfidante verso nord..."

#. DD Level Caddis Fell objective after player1 destroyed
#: guitext:915
msgctxt "In-game message"
msgid ""
"Congratulations Keeper, you have a powerful army indeed. Do not grow "
"complacent though, you still have another challenger to the south ..."
msgstr ""
"Congratulazioni, Keeper, per la potenza del tuo esercito. Ma non mostrare "
"orgoglio o vanità, ti attende un altro sfidante verso sud..."

#. DD Level Caddis Fell objective after entrance claimed
#: guitext:916
msgctxt "In-game message"
msgid ""
"The Lord of the Land is a pathetic individual who breeds fluffy bunnies. "
"Pound him into the ground and then destroy the rival Keeper to achieve total "
"domination."
msgstr ""
"Il Signore della Terra è un miserabile circondato da un branco di inetti. "
"Liberati di lui e poi annienta il Keeper tuo rivale per conquistare il "
"potere assoluto."

#. DD Level Kanasko first objective
#: guitext:917
msgctxt "In-game message"
msgid ""
"Make haste Keeper. The heroes of this realm are many and strong. Prepare "
"your forces well or face a humiliating defeat ..."
msgstr ""
"Affrettati, Keeper. Gli eroi di questo regno sono molti e forti. Preparati "
"per la battaglia o andrai incontro a un'umiliante sconfitta..."

#. DD Level Belial first objective
#: guitext:918
msgctxt "In-game message"
msgid ""
"The Avatar is a wretched being, full of happiness and good cheer. Food is "
"scarce in his land and the only Hatchery available is inside his dungeons. "
"Destroy his mighty fortress and wipe the smile from his face before your "
"creatures turn against you."
msgstr ""
"L'Avatar è un essere miserabile, allegro e sorridente come un idiota. Il "
"cibo è scarso in questa terra e il solo Nido a disposizione è all'interno "
"dei suoi Dungeon. Distruggi la sua possente fortezza e cancella il sorriso "
"da quel volto prima che le creature si rivoltino contro di te."

#. DD Level Belial objective after AP reached
#: guitext:919
msgctxt "In-game message"
msgid ""
"The Avatar has massed an army of heroic Lords to confront you. Prepare to be "
"attacked!"
msgstr ""
"L'Avatar ha reclutato un esercito di eroici Signori per combatterti. "
"Preparati a respingere l'attacco!"

#. DD Level Belial objective after AP reached
#: guitext:920
msgctxt "In-game message"
msgid "Decimate this outpost and send fear into the heart of the Avatar."
msgstr ""
"Mena strage nell'avamposto nemico e incuti il terrore nel cuore dell'Avatar."

#. DD Level Belial objective after AP reached
#: guitext:921
msgctxt "In-game message"
msgid ""
"The Avatar's castle is ripe for the taking. Train your forces well, Keeper. "
"The ultimate battle awaits ..."
msgstr ""
"E' ormai giunto il momento di conquistare il castello dell'Avatar. Addestra "
"il tuo eseercito, Keeper. Ti attende l'ultima battaglia..."

#. DD Level Belial objective when adding Avatar
#: guitext:922
msgctxt "In-game message"
msgid ""
"You are now in the heart of the Avatar's castle. The sickly sweet smell of "
"goodness still hangs in the air. Kill the Avatar and send his soul to "
"eternal damnation."
msgstr ""
"Sei nel cuore del castello dell'Avatar. L'aria è ancora intrisa di un "
"ributtante anelito di allegria. Uccidi l'Avatar e consegna la sua anima "
"all'eterna dannazione."

#. DD Levels generic information after finding a Mistress
#: guitext:923
msgctxt "In-game message"
msgid ""
"Well done, Keeper. The Mistress you have discovered is an excellent prize."
msgstr "Ben fatto, Keeper. La Dama che hai scoperto è un ottimo premio."

#. DD Levels generic information after finding a Bile Demon
#: guitext:924
msgctxt "In-game message"
msgid ""
"The Bile Demon you have rescued will be a valuable but hungry asset to your "
"dungeon. Make sure your Hatchery can satisfy his voracious appetite."
msgstr ""
"Il Bile Demon che hai soccorso sarà di grande aiuto nel tuo Dungeon, "
"nonostante sia un essere incredibilmente vorace. Assicurati che il tuo Nido "
"sia in grado di soddisfare il suo appetito."

#. DD Level Dixaroc first objective
#: guitext:925
msgctxt "In-game message"
msgid ""
"A devious Wizard has cheated you of your magical powers. Use your only "
"Spider and explore the realm. Find the Wizard, kill him and make an example "
"of his foolishness."
msgstr ""
"Uno Stregone malvagio ti ha privato dei tuoi poteri magici. Serviti del tuo "
"unico Ragno ed esplora la regione. Trova lo Stregone e uccidilo, sia questo "
"il prezzo della sua follia."

#. DD Level Dixaroc information after getting Imps
#: guitext:926
msgctxt "In-game message"
msgid "You have found some Imps who consider it a great honour to serve you."
msgstr ""
"Hai trovato alcuni Folletti che reputano un grande onore essere al tuo "
"servizio."

#. DD Levels Dixaroc information after finding Bile Demons
#: guitext:927
msgctxt "In-game message"
msgid ""
"You have discovered a group of Bile Demons who will aid you in your fight."
msgstr "Hai scoperto un gruppo di Bile Demons che ti aiuteranno in battaglia."

#. DD Level Dixaroc information just after PLAYER1 destroyed
#: guitext:928
msgctxt "In-game message"
msgid ""
"The destruction of this pathetic Keeper brings with it a useful bonus. You "
"now have the ability to build Bridges. Dig deeper and you may find more "
"secrets to strengthen your powers."
msgstr ""
"Con la distruzione di questo misero Keeper hai acquisito una nuova abilità. "
"Sei ora in grado di costruire Ponti. Scava più a fondo, altri segreti "
"rafforzeranno i tuoi poteri."

#. DD Level Dixaroc information some time after PLAYER1 destroyed
#: guitext:929
msgctxt "In-game message"
msgid "A warning, Keeper. There is a stench of hero in the air."
msgstr "Un avvertimento, Keeper. C'è un rivoltante olezzo di eroi nell'aria."

#. DD Level Dixaroc information after AP reached
#: guitext:930
msgctxt "In-game message"
msgid ""
"You have done well to get this far Keeper. Do not become complacent, "
"however. A great struggle lies ahead."
msgstr ""
"Ti sei comportato bene per giungere fin qui, Keeper, ma non c'è tempo per "
"compiacersene. La grande battaglia è ormai alle porte."

#. DD Level Dixaroc information after AP reached
#: guitext:931
msgctxt "In-game message"
msgid ""
"Before you lies the Wizard's domain. Defeat him and you will regain your "
"powers."
msgstr ""
"Davanti a te si estende il dominio dello Stregone. Sconfiggilo e "
"riacquisterai i tuoi poteri."

#. DD Level Dixaroc objective after wizard is dead
#: guitext:932
#, fuzzy
msgctxt "In-game message"
msgid ""
"Your magical powers are restored Keeper. You can finally show these fools "
"what you are made of."
msgstr ""
"Hai riacquistato i tuoi poteri magici, Keeper. Puoi finalmente mostrare ai "
"nemici il tuo vero volto."

#. DD Level Caddis Fell objective after AP reached
#: guitext:933
msgctxt "In-game message"
msgid ""
"A black shadow is creeping over this land. Now is the time to strike. Take "
"control of your Vampire and use him to find and kill the Lord of the Land. "
"If you succeed, the Vampire will join you in the next realm."
msgstr ""
"Un'ombra oscura si aggira su questa terra. E' il momento di colpire. Assumi "
"il controllo del tuo Vampiro, usalo per scovare e uccidere il Signore della "
"Terra. Se riuscirai nel tuo intento, il Vampiro ti seguirà nel nuovo regno."

#. DD Level Belial information after winning
#: guitext:934
msgctxt "In-game message"
msgid ""
"Your achievements are legendary Keeper. Tales of your evil and cunning will "
"become the horror stories of generations."
msgstr ""
"I tuoi successi sono leggendari, Keeper. I racconti delle tue malvage "
"imprese semineranno il terrore per molte generazioni."

#: guitext:935 
msgctxt "Door name"
msgid "Secret Door"
msgstr "Porta segreta"

#: guitext:936
msgctxt "Door description"
msgid ""
"Secret Door: This door remains hidden to enemies unless they observe it closely or see it "
"opening. RMB zoom."
msgstr ""
"Porta segreta: Questa porta rimane nascosta ai nemici, a meno che non la osservino da vicino "
"o la vedano aprirsi. TDM: Visona."

#: guitext:937
msgctxt "Game event description"
msgid "Secret Door discovered: LMB toggle. RMB delete."
msgstr "Scoperta una porta segreta TSM: attiva - disattiva. TDM: cancella."

#: guitext:938
msgctxt "Game event name"
msgid "Secret Door discovered"
msgstr "Scoperta una porta segreta"

#: guitext:939
msgctxt "Game event description"
msgid "Enemy spotted your Secret Door: LMB toggle. RMB delete."
msgstr "Il nemico ha individuato la vostra porta segreta TSM: attiva - disattiva. TDM: cancella."

#: guitext:940
msgctxt "Game event name"
msgid "Enemy spotted your secret door"
msgstr "Il nemico ha individuato la vostra porta segreta"

#: guitext:941
#, fuzzy
msgctxt "Menu interface, Main Menu item"
msgid "Free Play levels"
msgstr ""

#: guitext:942
#, fuzzy
msgctxt "Menu interface item"
msgid "Land selection"
msgstr ""

#: guitext:943
msgctxt "Menu interface item"
msgid "Campaigns"
msgstr "Campaigns"

#: guitext:944
msgctxt "Menu interface item"
msgid "Add computer"
msgstr "Add computer"

#: guitext:945
msgctxt "Game event name"
msgid "Your creature cannot reach the room it needs"
msgstr ""

#: guitext:946
#, fuzzy
msgctxt "Game event description"
msgid "Work room unreachable: LMB toggle. RMB delete."
msgstr "Work room unreachable. TSM: attiva - disattiva. TDM: cancella."

#: guitext:947
msgctxt "Game event name"
msgid "Your Imp cannot reach a room to drag something into"
msgstr ""

#: guitext:948
#, fuzzy
msgctxt "Game event description"
msgid "Storage room unreachable: LMB toggle. RMB delete."
msgstr "Storage room unreachable. TSM: attiva - disattiva. TDM: cancella."

#: guitext:949
msgctxt "In-game interface description"
msgid ""
"Armour: Part of the damage which won't affect creature health. The higher "
"the number, the larger part of damage is discarded."
msgstr ""

#: guitext:950
msgctxt "In-game interface description"
msgid "Speed: How fast the creature moves and perform its dungeon tasks."
msgstr ""

#: guitext:951
msgctxt "In-game interface description"
msgid "Loyalty: How resistant the creature is against scavenging by the enemy."
msgstr ""

#: guitext:952
msgctxt "In-game interface description"
msgid "Research Skill: unused."
msgstr ""

#: guitext:953
#, fuzzy
msgctxt "In-game interface description"
msgid ""
"Manufacture Skill: How fast the creature works in Workshop. The higher the "
"Skill level, the better the creature's performance."
msgstr ""
"Abilità: L'abilità della creatura nell'eseguire i suoi compiti. [23.14]"

#: guitext:954
#, fuzzy
msgctxt "In-game interface description"
msgid ""
"Training Skill: How fast the creature works on training. The higher the "
"Skill level, the better the creature's performance."
msgstr ""
"Abilità: L'abilità della creatura nell'eseguire i suoi compiti. [23.14]"

#: guitext:955
#, fuzzy
msgctxt "In-game interface description"
msgid ""
"Scavenge Skill: How fast the creature works on scavenging. The higher the "
"Skill level, the better the creature's performance."
msgstr ""
"Abilità: L'abilità della creatura nell'eseguire i suoi compiti. [23.14]"

#: guitext:956
msgctxt "In-game interface description"
msgid "Training Cost: Gold used for training the creature."
msgstr ""

#: guitext:957
msgctxt "In-game interface description"
msgid "Scavenge Cost: Gold used for scavenging by the creature."
msgstr ""

#: guitext:958
msgctxt "In-game interface description"
msgid ""
"Best Damage: How much harm can be made by the strongest attack the creature "
"has."
msgstr ""

#: guitext:959
msgctxt "In-game interface description"
msgid ""
"Weight: Mass of the creature. Some people say overweight can lead to heart "
"attack."
msgstr ""

#: guitext:960
msgctxt "Keeper spell name"
msgid "Hand Of Evil"
msgstr ""

#: guitext:961
#, fuzzy
msgctxt "Keeper spell name"
msgid "Slap"
msgstr "Schiaffi"

#: guitext:962
msgctxt "Keeper spell description"
msgid ""
"Hand Of Evil: Ability to pick up your creatures and hold them in your hand. "
"Just don't hold them forever or they may get irritated."
msgstr ""

#: guitext:963
#, fuzzy
msgctxt "Keeper spell description"
msgid ""
"Slap: Makes your creatures work harder, for some time. Your creatures take "
"some damage from each slap they receive."
msgstr ""
"Se vuoi che le tue creature lavorino più duramente, schiaffeggiale cliccando "
"la mano con il pulsante destro. Ogni schiaffo causerà loro dei danni."

#: guitext:964
msgctxt "Keeper spell description"
msgid "Slap: Makes your creatures work harder, for some time. "
"Your creatures take some damage from each slap they receive."
msgstr ""

#: guitext:965
msgctxt "In-game interface description"
msgid ""
"Health: How much health points the creature has left to lose."
msgstr ""

#: guitext:966
msgctxt "In-game interface description"
msgid ""
"Health: The maximum amount of health points for this creature."
msgstr ""

#: guitext:967
msgctxt "Menu interface item"
msgid "Toggle Message"
msgstr ""

#: guitext:968
msgctxt "Menu interface item"
msgid "Return to Free Play levels"
msgstr ""

#: guitext:969
msgctxt "Menu interface item"
msgid "Map packs"
msgstr ""

#: guitext:970
msgctxt "Menu interface item"
msgid "The Deeper Dungeons"
msgstr ""

#: guitext:971
msgctxt "Menu interface item"
msgid "Standard Levels"
msgstr ""

#: guitext:972
msgctxt "Menu interface item"
msgid "Classic Levels"
msgstr ""

#: guitext:973
msgctxt "Menu interface item"
msgid "Legacy Levels"
msgstr ""

#: guitext:974
msgctxt "Menu interface item"
msgid "Personal Levels"
msgstr ""

#: guitext:975
msgctxt "Menu interface item"
msgid "Lost Levels"
msgstr ""

#: guitext:976 guitext:977 guitext:978 guitext:979 guitext:980
msgctxt "Unused"
msgid "Moo3"
msgstr ""

#: guitext:981
msgctxt "Trap names"
msgid "Special Trap"
msgstr ""

#: guitext:982
msgctxt "Trap names"
msgid "Freeze Trap"
msgstr ""

#: guitext:983
msgctxt "Trap names"
msgid "Fear Trap"
msgstr ""

#: guitext:984
msgctxt "Trap names"
msgid "Sentry Trap"
msgstr ""

#: guitext:985
msgctxt "Trap names"
msgid "Mimic Trap"
msgstr ""

#: guitext:986
msgctxt "Trap names"
msgid "Spawn Trap"
msgstr ""

#: guitext:987
msgctxt "Trap names"
msgid "Wind Trap"
msgstr ""

#: guitext:988
msgctxt "Trap names"
msgid "Spitfire Trap"
msgstr ""

#: guitext:989
msgctxt "Trap names"
msgid "Chicken Trap"
msgstr ""

#: guitext:990
msgctxt "Trap names"
msgid "Disease Trap"
msgstr ""

#: guitext:991
msgctxt "Trap names"
msgid "Power Trap"
msgstr ""

#: guitext:992
msgctxt "Trap names"
msgid "Switch"
msgstr ""

#: guitext:993
msgctxt "Trap names"
msgid "Hidden Switch"
msgstr ""

#: guitext:994
msgctxt "Door name"
msgid "Special Door"
msgstr ""

#: guitext:995
msgctxt "Door name"
msgid "Hidden Door"
msgstr ""

#: guitext:996
msgctxt "Mouse"
msgid "Scroll Wheel Up"
msgstr ""

#: guitext:997
msgctxt "Mouse"
msgid "Scroll Wheel Down"
msgstr ""

#: guitext:998
msgctxt "Mouse"
msgid "Mouse Button"
msgstr ""

#: guitext:999
msgctxt "Game controls"
msgid "Build Square Room"
msgstr ""

#: guitext:1000
msgctxt "Game controls"
msgid "Detect Room"
msgstr ""

#: guitext:1001
msgctxt "Game controls"
msgid "Increase Room Size"
msgstr ""

#: guitext:1002
msgctxt "Game controls"
msgid "Decrease Room Size"
msgstr ""

#: guitext:1003
msgctxt "Game controls"
msgid "Precision Sell"
msgstr ""

#: guitext:1004
msgctxt "Game controls"
msgid "Snap Camera"
msgstr ""

#: guitext:1005
msgctxt "Dungeon special decription"
msgid "Mysterious Box: There's no telling what this will do."
msgstr ""

#: guitext:1006
msgctxt "Network game message"
msgid "Joined player has different map version from host."
msgstr ""

#: guitext:1007
msgctxt "In-game interface description"
msgid "Display Resolution: Switch to the next configured display resolution. LMB toggle. RMB display current resolution."
msgstr ""

#: guitext:1008
#, fuzzy
msgctxt "In-game interface item"
msgid "Voice"
msgstr ""

#: guitext:1009
#, fuzzy
msgctxt "In-game interface item"
msgid "Ambience"
msgstr ""

#: guitext:1010
msgctxt "Unused"
msgid "Moo4"
msgstr ""

#: guitext:1011
msgctxt "Menu interface item""
msgid "Dungeon Keeper - Original Campaign"
msgstr "Dungeon Keeper - Campagna Originale"

#: guitext:1012
msgctxt "Menu interface item""
msgid "Assmist Isle"
msgstr ""

#: guitext:1013
msgctxt "Menu interface item""
msgid "Ancient Keeper campaign"
msgstr ""

#: guitext:1014
msgctxt "Menu interface item""
msgid "Burdened Imps' Level Pack"
msgstr ""

#: guitext:1015
msgctxt "Menu interface item""
msgid "Conquest of the Arctic"
msgstr ""

#: guitext:1016
msgctxt "Menu interface item""
msgid "The Destiny of Ninja"
msgstr ""

#: guitext:1017
msgctxt "Menu interface item""
msgid "DzjeeAr's  6-level campaign"
msgstr ""

#: guitext:1018
msgctxt "Menu interface item""
msgid "DzjeeAr's 10-level campaign"
msgstr ""

#: guitext:1019
msgctxt "Menu interface item""
msgid "DzjeeAr's 25-level campaign"
msgstr ""

#: guitext:1020
msgctxt "Menu interface item""
msgid "Evil Keeper campaign"
msgstr ""

#: guitext:1021
msgctxt "Menu interface item""
msgid "Grinics' KReign campaign"
msgstr ""

#: guitext:1022
msgctxt "Menu interface item""
msgid "Japanese DKMaps8 pack"
msgstr ""

#: guitext:1023
msgctxt "Menu interface item""
msgid "KDK Levels"
msgstr ""

#: guitext:1024
msgctxt "Menu interface item""
msgid "Good Campaign"
msgstr ""

#: guitext:1025
msgctxt "Menu interface item""
msgid "Lord Vexer campaign"
msgstr ""

#: guitext:1026
msgctxt "Menu interface item""
msgid "Nikolai's Castles campaign"
msgstr ""

#: guitext:1027
msgctxt "Menu interface item""
msgid "Dungeon Keeper - NG+"
msgstr ""

#: guitext:1028
msgctxt "Menu interface item""
msgid "Post Ancient Keeper campaign"
msgstr ""

#: guitext:1029
msgctxt "Menu interface item""
msgid "Post Undead Keeper campaign"
msgstr ""

#: guitext:1030
msgctxt "Menu interface item""
msgid "Quest for the Hero campaign"
msgstr ""

#: guitext:1031
msgctxt "Menu interface item""
msgid "Revenge of the Lord"
msgstr ""

#: guitext:1032
msgctxt "Menu interface item""
msgid "Twin Keepers Campaign"
msgstr ""

#: guitext:1033
msgctxt "Menu interface item""
msgid "Undead Keeper campaign"
msgstr ""

#: guitext:1034 guitext:1035
msgctxt "Unused"
msgid "Moo5"
msgstr ""

#: guitext:1036
msgctxt "Trap names"
msgid "Demolition Trap"
msgstr ""

#: guitext:1037
msgctxt "Trap description"
msgid ""
"Demolition Trap: An explosive with unrivaled destructive power."
msgstr ""

#: guitext:1038
msgctxt "Trap description"
msgid ""
"Sentry Trap: Stands guard and shoots at enemies in sight."
msgstr ""

#: guitext:1039 guitext:1040
msgctxt "Unused"
msgid "Moo6"
msgstr ""

#: guitext:1041
msgctxt "Creature name"
msgid "Spirit"
msgstr ""

#: guitext:1042
msgctxt "Creature name"
msgid "Druid"
msgstr ""

#: guitext:1043
msgctxt "Creature name"
msgid "Time Mage"
msgstr ""

#: guitext:1044 guitext:1045 guitext:1046 guitext:1047 guitext:1048 guitext:1049
msgctxt "Unused"
msgid "Moo7"
msgstr ""

#: guitext:1050
msgctxt "Slab description"
msgid "Rock Formation."
msgstr "Formazione rocciosa."

#: guitext:1051
msgctxt "Slab description"
msgid "Bedrock: Unclaimed rock floor. You cannot claim it or build on it."
msgstr "Roccia madre: Pavimento roccioso non reclamato. Non puoi reclamarlo o costruire sopra."

#: guitext:1052
msgctxt "Slab description"
msgid "Dense Gold Seam: Holds a lot of wealth for your Imps to extract. "
msgstr "Vena d'oro densa: Contiene molta ricchezza che i tuoi Folletti possono estrarre."

#: guitext:1053
<<<<<<< HEAD
msgctxt "Creature spell"
msgid "Cleanse: Cures all negative effects inflicted on the creature."
msgstr "Purifica: Cura tutti gli effetti negativi inflitti alla creatura."
=======
msgctxt "Keeper spell name"
msgid "Rebound"
msgstr "Rimbalzo"

#: guitext:1054
msgctxt "Keeper spell name"
msgid "Freeze"
msgstr "Congelamento"

#: guitext:1055
msgctxt "Keeper spell name"
msgid "Slow"
msgstr "Rallentamento"

#: guitext:1056
msgctxt "Keeper spell name"
msgid "Flight"
msgstr "Volo"

#: guitext:1057
msgctxt "Keeper spell name"
msgid "Illumination"
msgstr "Illuminazione"

#: guitext:1058
msgctxt "Keeper spell name"
msgid "Sight"
msgstr "Vista"
>>>>>>> 74fcabf9
<|MERGE_RESOLUTION|>--- conflicted
+++ resolved
@@ -7011,11 +7011,6 @@
 msgstr "Vena d'oro densa: Contiene molta ricchezza che i tuoi Folletti possono estrarre."
 
 #: guitext:1053
-<<<<<<< HEAD
-msgctxt "Creature spell"
-msgid "Cleanse: Cures all negative effects inflicted on the creature."
-msgstr "Purifica: Cura tutti gli effetti negativi inflitti alla creatura."
-=======
 msgctxt "Keeper spell name"
 msgid "Rebound"
 msgstr "Rimbalzo"
@@ -7044,4 +7039,8 @@
 msgctxt "Keeper spell name"
 msgid "Sight"
 msgstr "Vista"
->>>>>>> 74fcabf9
+
+#: guitext:1059
+msgctxt "Creature spell"
+msgid "Cleanse: Cures all negative effects inflicted on the creature."
+msgstr "Purifica: Cura tutti gli effetti negativi inflitti alla creatura."