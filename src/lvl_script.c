--- conflicted
+++ resolved
@@ -4843,20 +4843,6 @@
         break;
     case Cmd_SET_GAME_RULE:
         command_set_game_rule(scline->tp[0], scline->np[1]);
-        break;
-<<<<<<< HEAD
-    case Cmd_SET_TRAP_CONFIGURATION:
-        command_set_trap_configuration(scline->tp[0], scline->tp[1], scline->np[2], scline->np[3]);
-        break;
-    case Cmd_SET_DOOR_CONFIGURATION:
-        command_set_door_configuration(scline->tp[0], scline->tp[1], scline->np[2], scline->np[3]);
-=======
-    case Cmd_CHANGE_SLAB_OWNER:
-        command_change_slab_owner(scline->np[0], scline->np[1], scline->np[2]);
-        break;
-    case Cmd_CHANGE_SLAB_TYPE:
-        command_change_slab_type(scline->np[0], scline->np[1], scline->np[2]);
->>>>>>> 25a4317c
         break;
     case Cmd_COMPUTER_DIG_TO_LOCATION:
         command_computer_dig_to_location(scline->np[0], scline->tp[1], scline->tp[2]);
@@ -7023,14 +7009,11 @@
   struct CreatureModelConfig *crconf;
   struct PlayerInfo *player;
   struct Dungeon *dungeon;
-<<<<<<< HEAD
   struct TrapConfigStats* trapst;
   struct DoorConfigStats* doorst;
   struct ManfctrConfig* mconf;
   struct ManufactureData* manufctr;
-=======
   struct SlabMap *slb;
->>>>>>> 25a4317c
   int plr_start;
   int plr_end;
   long i;
@@ -7507,63 +7490,6 @@
           player_reveal_map_area(i, val2, val3, (val4)&0xffff, (val4>>16)&0xffff);
       }
       break;
-<<<<<<< HEAD
-=======
-  case Cmd_REVEAL_MAP_LOCATION:
-      for (i=plr_start; i < plr_end; i++)
-      {
-          player_reveal_map_location(i, val2, val3);
-      }
-      break;
-  case Cmd_CHANGE_SLAB_OWNER:
-      if (val2 < 0 || val2 > 85)
-      {
-          SCRPTERRLOG("Value '%d' out of range. Range 0-85 allowed.", val2);
-      } else
-      if (val3 < 0 || val3 > 85)
-      {
-          SCRPTERRLOG("Value '%d' out of range. Range 0-85 allowed.", val3);
-      } else
-      {
-          slb = get_slabmap_block(val2, val3);
-          if (slb->room_index)
-          {
-              struct Room* room = room_get(slb->room_index);
-              take_over_room(room, plr_range_id);
-          } else
-          if (slb->kind >= SlbT_WALLDRAPE && slb->kind <= SlbT_CLAIMED) //All slabs that can be owned but aren't rooms
-          {
-              short slbkind;
-              if (slb->kind == SlbT_PATH)
-              {
-                  slbkind = SlbT_CLAIMED;
-              }
-              else
-              {
-                  slbkind = slb->kind;
-              }
-              place_slab_type_on_map(slbkind, slab_subtile(val2, 0), slab_subtile(val3, 0), plr_range_id, 0);
-          }
-      }
-      break;
-  case Cmd_CHANGE_SLAB_TYPE:
-      if (val2 < 0 || val2 > 85)
-      {
-          SCRPTERRLOG("Value '%d' out of range. Range 0-85 allowed.", val2);
-      } else
-      if (val3 < 0 || val3 > 85)
-      {
-          SCRPTERRLOG("Value '%d' out of range. Range 0-85 allowed.", val3);
-      } else
-      if (val4 < 0 || val4 > 54)
-      {
-          SCRPTERRLOG("Unsupported slab '%d'. Slabs range 0-54 allowed.", val4);
-      } else
-      {
-          replace_slab_from_script(val2, val3, val4);
-      }
-      break;
->>>>>>> 25a4317c
   case Cmd_KILL_CREATURE:
       for (i=plr_start; i < plr_end; i++)
       {
