/******************************************************************************/
// Free implementation of Bullfrog's Dungeon Keeper strategy game.
/******************************************************************************/
/** @file config.c
 *     Configuration and campaign files support.
 * @par Purpose:
 *     Support for multiple campaigns, switching between levels mechanisms,
       and loading of CFG files.
 * @par Comment:
 *     None.
 * @author   Tomasz Lis
 * @date     30 Jan 2009 - 11 Feb 2009
 * @par  Copying and copyrights:
 *     This program is free software; you can redistribute it and/or modify
 *     it under the terms of the GNU General Public License as published by
 *     the Free Software Foundation; either version 2 of the License, or
 *     (at your option) any later version.
 */
/******************************************************************************/
#include "config.h"

#include <stdarg.h>
#include "globals.h"
#include "bflib_basics.h"
#include "bflib_memory.h"
#include "bflib_math.h"
#include "bflib_fileio.h"
#include "bflib_dernc.h"
#include "bflib_video.h"
#include "bflib_keybrd.h"
#include "bflib_datetm.h"
#include "bflib_mouse.h"
#include "bflib_sound.h"
#include "sounds.h"

#include "config_campaigns.h"
#include "front_simple.h"
#include "scrcapt.h"
#include "vidmode.h"
#include "music_player.h"
#include "thing_navigate.h"

#ifdef __cplusplus
extern "C" {
#endif
/******************************************************************************/
const char keeper_config_file[]="keeperfx.cfg";
int max_track = 7;
unsigned short AtmosRepeat = 1013;
unsigned short AtmosStart = 1014;
unsigned short AtmosEnd = 1034;
TbBool AssignCpuKeepers = 0;
unsigned short LevelStartAngle = 256;
TbBool PossessAffectCamera = true;
int IsometricTilt = -266;

/**
 * Language 3-char abbreviations.
 * These are selected from ISO 639-2/B naming standard.
 */
const struct NamedCommand lang_type[] = {
  {"ENG", Lang_English},
  {"FRE", Lang_French},
  {"GER", Lang_German},
  {"ITA", Lang_Italian},
  {"SPA", Lang_Spanish},
  {"SWE", Lang_Swedish},
  {"POL", Lang_Polish},
  {"DUT", Lang_Dutch},
  {"HUN", Lang_Hungarian},
  {"KOR", Lang_Korean},
  {"DAN", Lang_Danish},
  {"NOR", Lang_Norwegian},
  {"CZE", Lang_Czech},
  {"ARA", Lang_Arabic},
  {"RUS", Lang_Russian},
  {"JPN", Lang_Japanese},
  {"CHI", Lang_ChineseInt}, // Simplified Chinese
  {"CHT", Lang_ChineseTra}, // Traditional Chinese (not from ISO 639-2/B)
  {"POR", Lang_Portuguese},
  {"HIN", Lang_Hindi},
  {"BEN", Lang_Bengali},
  {"JAV", Lang_Javanese},
  {"LAT", Lang_Latin}, // Classic Latin
  {NULL,  Lang_Unset},
  };

const struct NamedCommand scrshot_type[] = {
  {"HSI", 1},
  {"BMP", 2},
  {NULL,  0},
  };

const struct NamedCommand atmos_volume[] = {
  {"LOW",     64},
  {"MEDIUM", 128},
  {"HIGH",   255},
  {NULL,  0},
  };

const struct NamedCommand atmos_freq[] = {
  {"LOW",    3200},
  {"MEDIUM",  800},
  {"HIGH",    400},
  {NULL,  0},
  };

const struct NamedCommand conf_commands[] = {
  {"INSTALL_PATH",         1},
  {"INSTALL_TYPE",         2},
  {"LANGUAGE",             3},
  {"KEYBOARD",             4},
  {"SCREENSHOT",           5},
  {"FRONTEND_RES",         6},
  {"INGAME_RES",           7},
  {"CENSORSHIP",           8},
  {"POINTER_SENSITIVITY",  9},
  {"ATMOSPHERIC_SOUNDS",  10},
  {"ATMOS_VOLUME",        11},
  {"ATMOS_FREQUENCY",     12},
  {"ATMOS_SAMPLES",       13},
  {"RESIZE_MOVIES",       14},
  {"MUSIC_TRACKS",        15},
  {"WIBBLE",              16},
  {"FREEZE_GAME_ON_FOCUS_LOST"     , 17},
  {"UNLOCK_CURSOR_WHEN_GAME_PAUSED", 18},
  {"LOCK_CURSOR_IN_POSSESSION"     , 19},
  {"PAUSE_MUSIC_WHEN_GAME_PAUSED"  , 20},
  {"MUTE_AUDIO_ON_FOCUS_LOST"      , 21},
<<<<<<< HEAD
  {"LEVEL_START_ANGLE",   22},
  {"POSSESS_AFFECT_CAMERA", 23},
  {"ISOMETRIC_TILT",       24},
=======
  {"DISABLE_SPLASH_SCREENS"        , 22},
  {"SKIP_HEART_ZOOM"               , 23},
  {"CURSOR_EDGE_CAMERA_PANNING"    , 24},
  {"DELTA_TIME"                    , 25},
>>>>>>> c2478250
  {NULL,                   0},
  };

const struct NamedCommand logicval_type[] = {
  {"ENABLED",  1},
  {"DISABLED", 2},
  {"ON",       1},
  {"OFF",      2},
  {"TRUE",     1},
  {"FALSE",    2},
  {"YES",      1},
  {"NO",       2},
  {"1",        1},
  {"0",        2},
  {NULL,       0},
  };

  const struct NamedCommand wibble_type[] = {
  {"ON",             1},
  {"OFF",            2},
  {"LIQUIDONLY",     3},
  {NULL,             0},
  };

  const struct NamedCommand vidscale_type[] = {
  {"OFF",          256}, // = 0x100 = No scaling of Smacker Video
  {"DISABLED",     256},
  {"FALSE",        256},
  {"NO",           256},
  {"0",            256},
  {"FIT",           16}, // = 0x10 = SMK_FullscreenFit - fit to fullscreen, using letterbox and pillarbox as necessary
  {"ON",            16}, // Duplicate of FIT, for legacy reasons
  {"ENABLED",       16},
  {"TRUE",          16},
  {"YES",           16},
  {"1",             16},
  {"STRETCH",       32}, // = 0x20 = SMK_FullscreenStretch  - stretch to fullscreen - ignores aspect ratio difference between source and destination
  {"CROP",          64}, // = 0x40 = SMK_FullscreenCrop - fill fullscreen and crop - no letterbox or pillarbox
  {"4BY3",          48}, // = 0x10 & 0x20 = [Aspect Ratio correction mode] - stretch 320x200 to 4:3 (i.e. increase height by 1.2)
  {"PIXELPERFECT",  80}, // = 0x10 & 0x40 = integer multiple scale only (FIT)
  {"4BY3PP",       112}, // = 0x10 & 0x20 & 0x40 = integer multiple scale only (4BY3)
  {NULL,             0},
  };
unsigned int vid_scale_flags = 0;

unsigned long features_enabled = 0;
/** Line number, used when loading text files. */
unsigned long text_line_number;

short is_full_moon = 0;
short is_near_full_moon = 0;
short is_new_moon = 0;
short is_near_new_moon = 0;

/******************************************************************************/
#ifdef __cplusplus
}
#endif
/******************************************************************************/
/**
 * Updates enabled features flags. Returns true if ALL features are enabled.
 * @param mem_size Amount of memory available for the game.
 * @return
 */
TbBool update_features(unsigned long uf_mem_size)
{
    short result = false;
    if (uf_mem_size >= 32)
    {
        result = true;
        features_enabled |= Ft_HiResCreatr;
  }
  if (uf_mem_size >= 16)
  {
    features_enabled |= Ft_EyeLens;
    features_enabled |= Ft_HiResVideo;
    features_enabled |= Ft_BigPointer;
    features_enabled |= Ft_AdvAmbSound;
  }
  SYNCMSG("Memory-demanding features %s.",result?"enabled":"disabled");
  return result;
}

/**
 * Returns if the censorship is on. This mostly affects blood.
 * Originally, censorship was on for german language.
 */
TbBool censorship_enabled(void)
{
  return ((features_enabled & Ft_Censorship) != 0);
}

/**
 * Returns if Athmospheric sound is on.
 */
TbBool atmos_sounds_enabled(void)
{
  return ((features_enabled & Ft_Atmossounds) != 0);
}

/**
 * Returns if Resize Movie is on.
 */
TbBool resize_movies_enabled(void)
{
  return ((features_enabled & Ft_Resizemovies) != 0);
}

/**
 * Returns if the wibble effect is on.
 */
TbBool wibble_enabled(void)
{
  return ((features_enabled & Ft_Wibble) != 0);
}

#include "game_legacy.h" // it would be nice to not have to include this
/**
 * Returns if we should freeze the game, if the game window loses focus.
 */
TbBool freeze_game_on_focus_lost(void)
{
    if ((game.system_flags & GSF_NetworkActive) != 0)
    {
        return false;
    }
  return ((features_enabled & Ft_FreezeOnLoseFocus) != 0);
}

/**
 * Returns if we should unlock the mouse cursor from the window, if the user pauses the game.
 */
TbBool unlock_cursor_when_game_paused(void)
{
  return ((features_enabled & Ft_UnlockCursorOnPause) != 0);
}

/**
 * Returns if we should lock the mouse cursor to the window, when the user enters possession mode (when the cursor is already unlocked).
 */
TbBool lock_cursor_in_possession(void)
{
  return ((features_enabled & Ft_LockCursorInPossession) != 0);
}

/**
 * Returns if we should pause the music, if the user pauses the game.
 */
TbBool pause_music_when_game_paused(void)
{
  return ((features_enabled & Ft_PauseMusicOnGamePause) != 0);
}

/**
 * Returns if we should mute the game audio, if the game window loses focus.
 */
TbBool mute_audio_on_focus_lost(void)
{
  return ((features_enabled & Ft_MuteAudioOnLoseFocus) != 0);
}
  
/**
 * Returns if the liquid wibble effect is on.
 */
TbBool liquid_wibble_enabled(void)
{
  return ((features_enabled & Ft_LiquidWibble) != 0);
}

TbBool is_feature_on(unsigned long feature)
{
  return ((features_enabled & feature) != 0);
}

TbBool skip_conf_to_next_line(const char *buf,long *pos,long buflen)
{
  // Skip to end of the line
  while ((*pos) < buflen)
  {
    if ((buf[*pos]=='\r') || (buf[*pos]=='\n')) break;
    (*pos)++;
  }
  // Go to start of next line
  while ((*pos) < buflen)
  {
    if ((unsigned char)buf[*pos] > 32) break;
    if (buf[*pos]=='\n')
      text_line_number++;
    (*pos)++;
  }
  return ((*pos) < buflen);
}

TbBool skip_conf_spaces(const char *buf, long *pos, long buflen)
{
  while ((*pos) < buflen)
  {
    if ((buf[*pos]!=' ') && (buf[*pos]!='\t') && (buf[*pos] != 26) && ((unsigned char)buf[*pos] >= 7)) break;
    (*pos)++;
  }
  return ((*pos) < buflen);
}

/**
 * Searches for start of INI file block with given name.
 * Starts at position given with pos, and sets it to position of block data.
 * @return Returns 1 if the block is found, -1 if buffer exceeded.
 */
short find_conf_block(const char *buf,long *pos,long buflen,const char *blockname)
{
  text_line_number = 1;
  int blname_len = strlen(blockname);
  while ((*pos)+blname_len+2 < buflen)
  {
    // Skipping starting spaces
    if (!skip_conf_spaces(buf,pos,buflen))
      break;
    // Checking if this line is start of a block
    if (buf[*pos] != '[')
    {
      skip_conf_to_next_line(buf,pos,buflen);
      continue;
    }
    (*pos)++;
    // Skipping any spaces
    if (!skip_conf_spaces(buf,pos,buflen))
      break;
    if ((*pos)+blname_len+2 >= buflen)
      break;
    if (strncasecmp(&buf[*pos],blockname,blname_len) != 0)
    {
      skip_conf_to_next_line(buf,pos,buflen);
      continue;
    }
    (*pos)+=blname_len;
    // Skipping any spaces
    if (!skip_conf_spaces(buf,pos,buflen))
      break;
    if (buf[*pos] != ']')
    {
      skip_conf_to_next_line(buf,pos,buflen);
      continue;
    }
    skip_conf_to_next_line(buf,pos,buflen);
    return 1;
  }
  return -1;
}

/**
 * Recognizes config command and returns its number, or negative status code.
 * @param buf
 * @param pos
 * @param buflen
 * @param commands
 * @return If positive integer is returned, it is the command number recognized in the line.
 * If 0 is returned, that means the current line did not contained any command and should be skipped.
 * If -1 is returned, that means we've reached end of file.
 * If -2 is returned, that means the command wasn't recognized.
 * If -3 is returned, that means we've reached end of the INI block.
 */
int recognize_conf_command(const char *buf,long *pos,long buflen,const struct NamedCommand commands[])
{
    SYNCDBG(19,"Starting");
    if ((*pos) >= buflen) return -1;
    // Skipping starting spaces
    while ((buf[*pos] == ' ') || (buf[*pos] == '\t') || (buf[*pos] == '\n') || (buf[*pos] == '\r') || (buf[*pos] == 26) || ((unsigned char)buf[*pos] < 7))
    {
        (*pos)++;
        if ((*pos) >= buflen) return -1;
    }
    // Checking if this line is a comment
    if (buf[*pos] == ';')
        return 0;
    // Checking if this line is start of a block
    if (buf[*pos] == '[')
        return -3;
    // Finding command number
    int i = 0;
    while (commands[i].num > 0)
    {
        int cmdname_len = strlen(commands[i].name);
        if ((*pos)+cmdname_len > buflen) {
            i++;
            continue;
        }
        // Find a matching command
        if (strnicmp(buf+(*pos), commands[i].name, cmdname_len) == 0)
        {
            (*pos) += cmdname_len;
            // if we're not at end of input buffer..
            if ((*pos) < buflen)
            {
                // make sure it's whole command, not just start of different one
               if ((buf[(*pos)] != ' ') && (buf[(*pos)] != '\t')
                && (buf[(*pos)] != '=')  && ((unsigned char)buf[(*pos)] >= 7))
               {
                  (*pos) -= cmdname_len;
                  i++;
                  continue;
               }
               // Skipping spaces between command and parameters
               while ((buf[*pos] == ' ') || (buf[*pos] == '\t')
                || (buf[*pos] == '=')  || ((unsigned char)buf[*pos] < 7))
               {
                 (*pos)++;
                 if ((*pos) >= buflen) break;
               }
            }
            return commands[i].num;
        }
        i++;
    }
    return -2;
}

int get_conf_parameter_whole(const char *buf,long *pos,long buflen,char *dst,long dstlen)
{
  int i;
  if ((*pos) >= buflen) return 0;
  // Skipping spaces after previous parameter
  while ((buf[*pos] == ' ') || (buf[*pos] == '\t'))
  {
    (*pos)++;
    if ((*pos) >= buflen) return 0;
  }
  for (i=0; i+1 < dstlen; i++)
  {
    if ((buf[*pos]=='\r') || (buf[*pos]=='\n') || ((unsigned char)buf[*pos] < 7))
      break;
    dst[i]=buf[*pos];
    (*pos)++;
    if ((*pos) >= buflen) break;
  }
  dst[i]='\0';
  return i;
}

int get_conf_parameter_quoted(const char *buf,long *pos,long buflen,char *dst,long dstlen)
{
    int i;
    TbBool esc = false;
    if ((*pos) >= buflen) return 0;
    // Skipping spaces after previous parameter
    while ((buf[*pos] == ' ') || (buf[*pos] == '\t'))
    {
        (*pos)++;
        if ((*pos) >= buflen) return 0;
    }
    // first quote
    if (buf[*pos] != '"')
        return 0;
    (*pos)++;

    for (i=0; i+1 < dstlen;)
    {
        if ((*pos) >= buflen) {
            return 0; // End before quote
        }
        if (!esc)
        {
            if (buf[*pos] == '\\')
            {
                esc = true;
                (*pos)++;
                continue;
            }
            else if (buf[*pos] == '"')
            {
                (*pos)++;
                break;
            }
        }
        else
        {
            esc = false;
        }
        dst[i++]=buf[*pos];
        (*pos)++;
    }
    dst[i]='\0';
    return i;
}

int get_conf_parameter_single(const char *buf,long *pos,long buflen,char *dst,long dstlen)
{
    int i;
    if ((*pos) >= buflen) return 0;
    // Skipping spaces after previous parameter
    while ((buf[*pos] == ' ') || (buf[*pos] == '\t'))
    {
        (*pos)++;
        if ((*pos) >= buflen) return 0;
    }
    for (i=0; i+1 < dstlen; i++)
    {
        if ((buf[*pos] == ' ') || (buf[*pos] == '\t') || (buf[*pos] == '\r')
         || (buf[*pos] == '\n') || ((unsigned char)buf[*pos] < 7))
          break;
        dst[i]=buf[*pos];
        (*pos)++;
        if ((*pos) >= buflen) {
            i++;
            break;
        }
    }
    dst[i]='\0';
    return i;
}

int get_conf_list_int(const char *buf, const char **state, int *dst)
{
    int len = -1;
    if (*state == NULL)
    {
        if (1 != sscanf(buf, " %d%n", dst, &len))
        {
            return 0;
        }
        *state = buf + len;
        return 1;
    }
    else
    {
        if (1 != sscanf(*state, " , %d%n", dst, &len))
        {
            return 0;
        }
        *state = *state + len;
        return 1;
    }
}
/**
 * Returns parameter num from given NamedCommand array, or 0 if not found.
 */
int recognize_conf_parameter(const char *buf,long *pos,long buflen,const struct NamedCommand commands[])
{
  if ((*pos) >= buflen) return 0;
  // Skipping spaces after previous parameter
  while ((buf[*pos] == ' ') || (buf[*pos] == '\t'))
  {
    (*pos)++;
    if ((*pos) >= buflen) return 0;
  }
  int i = 0;
  while (commands[i].name != NULL)
  {
      int par_len = strlen(commands[i].name);
      if (strncasecmp(&buf[(*pos)], commands[i].name, par_len) == 0)
      {
          // If EOLN found, finish and return position before the EOLN
          if ((buf[(*pos)+par_len] == '\n') || (buf[(*pos)+par_len] == '\r'))
          {
            (*pos) += par_len;
            return commands[i].num;
          }
          // If non-EOLN blank char, finish and return position after the char
          if ((buf[(*pos)+par_len] == ' ') || (buf[(*pos)+par_len] == '\t')
           || ((unsigned char)buf[(*pos)+par_len] < 7))
          {
            (*pos) += par_len+1;
            return commands[i].num;
          }
      }
      i++;
  }
  return 0;
}

/**
 * Returns name of a config parameter with given number, or empty string.
 */
const char *get_conf_parameter_text(const struct NamedCommand commands[],int num)
{
    long i = 0;
    while (commands[i].name != NULL)
    {
        //SYNCLOG("\"%s\", %d %d",commands[i].name,commands[i].num,num);
        if (commands[i].num == num)
            return commands[i].name;
        i++;
  }
  return lbEmptyString;
}

/**
 * Returns current language string.
 */
const char *get_current_language_str(void)
{
  return get_conf_parameter_text(lang_type,install_info.lang_id);
}

/**
 * Returns copy of the requested language string in lower case.
 */
const char *get_language_lwrstr(int lang_id)
{
    const char* src = get_conf_parameter_text(lang_type, lang_id);
#if (BFDEBUG_LEVEL > 0)
  if (strlen(src) != 3)
      WARNLOG("Bad text code for language index %d",(int)lang_id);
#endif
  static char lang_str[4];
  strncpy(lang_str, src, 4);
  lang_str[3] = '\0';
  strlwr(lang_str);
  return lang_str;
}

/**
 * Returns ID of given item using NamedCommands list.
 * Similar to recognize_conf_parameter(), but for use only if the buffer stores
 * one word, ended with "\0".
 * If not found, returns -1.
 */
long get_id(const struct NamedCommand *desc, const char *itmname)
{
  if ((desc == NULL) || (itmname == NULL))
    return -1;
  for (long i = 0; desc[i].name != NULL; i++)
  {
    if (strcasecmp(desc[i].name, itmname) == 0)
      return desc[i].num;
  }
  return -1;
}

/**
 * Returns ID of given item using NamedCommands list, or any item if the string is 'RANDOM'.
 * Similar to recognize_conf_parameter(), but for use only if the buffer stores
 * one word, ended with "\0".
 * If not found, returns -1.
 */
long get_rid(const struct NamedCommand *desc, const char *itmname)
{
  long i;
  if ((desc == NULL) || (itmname == NULL))
    return -1;
  for (i=0; desc[i].name != NULL; i++)
  {
    if (strcasecmp(desc[i].name, itmname) == 0)
      return desc[i].num;
  }
  if (strcasecmp("RANDOM", itmname) == 0)
  {
      i = (rand() % i);
      return desc[i].num;
  }
  return -1;
}

TbBool prepare_diskpath(char *buf,long buflen)
{
    int i = strlen(buf) - 1;
    if (i >= buflen)
        i = buflen - 1;
    if (i < 0)
        return false;
    while (i > 0)
    {
        if ((buf[i] != '\\') && (buf[i] != '/') &&
            ((unsigned char)(buf[i]) > 32))
            break;
        i--;
  }
  buf[i+1]='\0';
  return true;
}

short load_configuration(void)
{
  static const char config_textname[] = "Config";
  // Variables to use when recognizing parameters
  SYNCDBG(4,"Starting");
  // Preparing config file name and checking the file
  strcpy(install_info.inst_path,"");
  install_info.field_9A = 0;
  // Set default runtime directory and load the config file
  strcpy(keeper_runtime_directory,".");
  const char* fname = prepare_file_path(FGrp_Main, keeper_config_file);
  long len = LbFileLengthRnc(fname);
  if (len < 2)
  {
    WARNMSG("%s file \"%s\" doesn't exist or is too small.",config_textname,keeper_config_file);
    return false;
  }
  if (len > 65536)
  {
    WARNMSG("%s file \"%s\" is too large.",config_textname,keeper_config_file);
    return false;
  }
  char* buf = (char*)LbMemoryAlloc(len + 256);
  if (buf == NULL)
    return false;
  // Loading file data
  len = LbFileLoadAt(fname, buf);
  if (len>0)
  {
    SYNCDBG(7,"Processing %s file, %d bytes",config_textname,len);
    buf[len] = '\0';
    // Set text line number - we don't have blocks so we need to initialize it manually
    text_line_number = 1;
    long pos = 0;
#define COMMAND_TEXT(cmd_num) get_conf_parameter_text(conf_commands,cmd_num)
    while (pos<len)
    {
      // Finding command number in this line
      int i = 0;
      int cmd_num = recognize_conf_command(buf, &pos, len, conf_commands);
      // Now store the config item in correct place
      int k;
      char word_buf[32];
      switch (cmd_num)
      {
      case 1: // INSTALL_PATH
          i = get_conf_parameter_whole(buf,&pos,len,install_info.inst_path,sizeof(install_info.inst_path));
          if (i <= 0)
          {
              CONFWRNLOG("Couldn't read \"%s\" command parameter in %s file.",
                COMMAND_TEXT(cmd_num),config_textname);
            break;
          }
          prepare_diskpath(install_info.inst_path,sizeof(install_info.inst_path));
          break;
      case 2: // INSTALL_TYPE
          // This command is just skipped...
          break;
      case 3: // LANGUAGE
          i = recognize_conf_parameter(buf,&pos,len,lang_type);
          if (i <= 0)
          {
              CONFWRNLOG("Couldn't recognize \"%s\" command parameter in %s file.",
                COMMAND_TEXT(cmd_num),config_textname);
            break;
          }
          install_info.lang_id = i;
          break;
      case 4: // KEYBOARD
          // Works only in DK Premium
          break;
      case 5: // SCREENSHOT
          i = recognize_conf_parameter(buf,&pos,len,scrshot_type);
          if (i <= 0)
          {
              CONFWRNLOG("Couldn't recognize \"%s\" command parameter in %s file.",
                COMMAND_TEXT(cmd_num),config_textname);
            break;
          }
          screenshot_format = i;
          break;
      case 6: // FRONTEND_RES
          for (i=0; i<3; i++)
          {
            if (get_conf_parameter_single(buf,&pos,len,word_buf,sizeof(word_buf)) > 0)
              k = LbRegisterVideoModeString(word_buf);
            else
              k = -1;
            if (k<=0)
            {
                CONFWRNLOG("Couldn't recognize video mode %d in \"%s\" command of %s file.",
                   i+1,COMMAND_TEXT(cmd_num),config_textname);
               continue;
            }
            switch (i)
            {
            case 0:
                set_failsafe_vidmode(k);
                break;
            case 1:
                set_movies_vidmode(k);
                break;
            case 2:
                set_frontend_vidmode(k);
                break;
            }
          }
          break;
      case 7: // INGAME_RES
          for (i=0; i<max_game_vidmode_count(); i++)
          {
            if (get_conf_parameter_single(buf,&pos,len,word_buf,sizeof(word_buf)) > 0)
            {
              k = LbRegisterVideoModeString(word_buf);
              if (k > 0)
                set_game_vidmode(i,k);
              else
                  CONFWRNLOG("Couldn't recognize video mode %d in \"%s\" command of %s file.",
                    i+1,COMMAND_TEXT(cmd_num),config_textname);
            } else
            {
              if (i > 0)
                set_game_vidmode(i,Lb_SCREEN_MODE_INVALID);
              else
                  CONFWRNLOG("Video modes list empty in \"%s\" command of %s file.",
                    COMMAND_TEXT(cmd_num),config_textname);
              break;
            }
          }
          break;
      case 8: // CENSORSHIP
          i = recognize_conf_parameter(buf,&pos,len,logicval_type);
          if (i <= 0)
          {
              CONFWRNLOG("Couldn't recognize \"%s\" command parameter in %s file.",
                COMMAND_TEXT(cmd_num),config_textname);
            break;
          }
          if (i == 1)
              features_enabled |= Ft_Censorship;
          else
              features_enabled &= ~Ft_Censorship;
          break;
      case 9: // POINTER_SENSITIVITY
          if (get_conf_parameter_single(buf,&pos,len,word_buf,sizeof(word_buf)) > 0)
          {
            i = atoi(word_buf);
          }
          if ((i >= 0) && (i <= 1000)) {
              base_mouse_sensitivity = i*256/100;
          } else {
              CONFWRNLOG("Couldn't recognize \"%s\" command parameter in %s file.",
                COMMAND_TEXT(cmd_num),config_textname);
          }
          break;
      case 10: // Atmospheric sound
          i = recognize_conf_parameter(buf,&pos,len,logicval_type);
          if (i <= 0)
          {
              CONFWRNLOG("Couldn't recognize \"%s\" command parameter in %s file.",
                COMMAND_TEXT(cmd_num),config_textname);
            break;
          }
          if (i == 1)
              features_enabled |= Ft_Atmossounds;
          else
              features_enabled &= ~Ft_Atmossounds;
          break;
      case 11: // Atmospheric Sound Volume
          i = recognize_conf_parameter(buf,&pos,len,atmos_volume);
          if (i <= 0)
          {
            CONFWRNLOG("Couldn't recognize \"%s\" command parameter in %s file.",COMMAND_TEXT(cmd_num),config_textname);
            break;
          }
          else 
          {
            atmos_sound_volume = i;
            break;
          }
      case 12: // Atmospheric Sound Frequency - Chance of 1 in X
          i = recognize_conf_parameter(buf,&pos,len,atmos_freq);
          if (i <= 0)
          {
            CONFWRNLOG("Couldn't recognize \"%s\" command parameter in %s file.",COMMAND_TEXT(cmd_num),config_textname);
            break;
          }
          else
          {
            atmos_sound_frequency = i;
            break;
          }
      case 13: // Atmos_samples
          for (i=0; i<3; i++)
          {
            if (get_conf_parameter_single(buf,&pos,len,word_buf,sizeof(word_buf)) > 0)
              k = atoi(word_buf);
            else
              k = -1;
            if (k<=0)
            {
                CONFWRNLOG("Couldn't recognize setting %d in \"%s\" command of %s file.",
                   i+1,COMMAND_TEXT(cmd_num),config_textname);
               continue;
            }
            switch (i)
            {
            case 0:
                AtmosStart = k;
                break;
            case 1:
                AtmosEnd = k;
                break;
            case 2:
                AtmosRepeat = k;
                break;
            }
          }
          break;
      case 14: // Resize Movies
          i = recognize_conf_parameter(buf,&pos,len,vidscale_type);
          if (i <= 0 || i > 256)
          {
            CONFWRNLOG("Couldn't recognize \"%s\" command parameter in %s file.",COMMAND_TEXT(cmd_num),config_textname);
            break;
          }
          if (i < 256) {
            features_enabled |= Ft_Resizemovies;
            vid_scale_flags = i;
          }
          else {
            features_enabled &= ~Ft_Resizemovies;
          }
          break;
      case 15: // MUSIC_TRACKS
          if (get_conf_parameter_single(buf,&pos,len,word_buf,sizeof(word_buf)) > 0)
          {
            i = atoi(word_buf);
          }
          if ((i > 0) && (i <= 50)) {
              max_track = i;
          } else {
              CONFWRNLOG("Couldn't recognize \"%s\" command parameter in %s file.",
                COMMAND_TEXT(cmd_num),config_textname);
          }
          break;
      case 16: // WIBBLE
          i = recognize_conf_parameter(buf,&pos,len,wibble_type);
          if (i <= 0)
          {
              CONFWRNLOG("Couldn't recognize \"%s\" command parameter in %s file.",
                COMMAND_TEXT(cmd_num),config_textname);
            break;
          }
          if (i == 1) // WIBBLE ON
          {
              features_enabled |= Ft_Wibble;
              features_enabled |= Ft_LiquidWibble;
          }
          else if (i == 3) // LIQUID ONLY
          {
              features_enabled &= ~Ft_Wibble;
              features_enabled |= Ft_LiquidWibble;
          }
          else // WIBBLE OFF
          {
              features_enabled &= ~Ft_Wibble;
              features_enabled &= ~Ft_LiquidWibble;
          }
          break;
      case 17: // FREEZE_GAME_ON_FOCUS_LOST
          i = recognize_conf_parameter(buf,&pos,len,logicval_type);
          if (i <= 0)
          {
              CONFWRNLOG("Couldn't recognize \"%s\" command parameter in %s file.",
                COMMAND_TEXT(cmd_num),config_textname);
            break;
          }
          if (i == 1)
              features_enabled |= Ft_FreezeOnLoseFocus;
          else
              features_enabled &= ~Ft_FreezeOnLoseFocus;
          break;
      case 18: // UNLOCK_CURSOR_WHEN_GAME_PAUSED
          i = recognize_conf_parameter(buf,&pos,len,logicval_type);
          if (i <= 0)
          {
              CONFWRNLOG("Couldn't recognize \"%s\" command parameter in %s file.",
                COMMAND_TEXT(cmd_num),config_textname);
            break;
          }
          if (i == 1)
              features_enabled |= Ft_UnlockCursorOnPause;
          else
              features_enabled &= ~Ft_UnlockCursorOnPause;
          break;
      case 19: // LOCK_CURSOR_IN_POSSESSION
          i = recognize_conf_parameter(buf,&pos,len,logicval_type);
          if (i <= 0)
          {
              CONFWRNLOG("Couldn't recognize \"%s\" command parameter in %s file.",
                COMMAND_TEXT(cmd_num),config_textname);
            break;
          }
          if (i == 1)
              features_enabled |= Ft_LockCursorInPossession;
          else
              features_enabled &= ~Ft_LockCursorInPossession;
          break;
      case 20: // PAUSE_MUSIC_WHEN_GAME_PAUSED
          i = recognize_conf_parameter(buf,&pos,len,logicval_type);
          if (i <= 0)
          {
              CONFWRNLOG("Couldn't recognize \"%s\" command parameter in %s file.",
                COMMAND_TEXT(cmd_num),config_textname);
            break;
          }
          if (i == 1)
              features_enabled |= Ft_PauseMusicOnGamePause;
          else
              features_enabled &= ~Ft_PauseMusicOnGamePause;
          break;
      case 21: // MUTE_AUDIO_ON_FOCUS_LOST
          i = recognize_conf_parameter(buf,&pos,len,logicval_type);
          if (i <= 0)
          {
              CONFWRNLOG("Couldn't recognize \"%s\" command parameter in %s file.",
                COMMAND_TEXT(cmd_num),config_textname);
            break;
          }
          if (i == 1)
              features_enabled |= Ft_MuteAudioOnLoseFocus;
          else
              features_enabled &= ~Ft_MuteAudioOnLoseFocus;
          break;
<<<<<<< HEAD
      case 22: // LEVEL_START_ANGLE
         if (get_conf_parameter_single(buf,&pos,len,word_buf,sizeof(word_buf)) > 0)
          {
            i = atoi(word_buf);
          }
          switch(i)
          {
            case 0:
            {
                LevelStartAngle = ANGLE_NORTH;
                break;  
            }
            case 1: // North-east
            {
                // Value is already initialised; there is no need to write it again.
                break;  
            }
            case 2:
            {
                LevelStartAngle = ANGLE_EAST;
                break;  
            }
            case 3:
            {
                LevelStartAngle = ANGLE_SOUTHEAST;
                break;  
            }
            case 4:
            {
                LevelStartAngle = ANGLE_SOUTH;
                break;  
            }
            case 5:
            {
                LevelStartAngle = ANGLE_SOUTHWEST;
                break;  
            }
            case 6:
            {
                LevelStartAngle = ANGLE_WEST;
                break;  
            }
            case 7:
            {
                LevelStartAngle = ANGLE_NORTHWEST;
                break;  
            }
            default:
            {
                CONFWRNLOG("Couldn't recognize \"%s\" command parameter in %s file.",
                COMMAND_TEXT(cmd_num),config_textname);
                break;
            }            
          }
          break;
        case 23: // POSSESS_AFFECT_CAMERA
        i = recognize_conf_parameter(buf,&pos,len,logicval_type);
        if (i <= 0)
          {
              CONFWRNLOG("Couldn't recognize \"%s\" command parameter in %s file.",
                COMMAND_TEXT(cmd_num),config_textname);
                PossessAffectCamera = true;
            break;
          }
          if (i > 0)
            PossessAffectCamera = true;
          else
              PossessAffectCamera = false;
          break;
        case 24: // ISOMETRIC_TILT
          if (get_conf_parameter_single(buf,&pos,len,word_buf,sizeof(word_buf)) > 0)
          {
            i = atoi(word_buf);
          }
              IsometricTilt = i;
        break;
=======
        case 22: //DISABLE_SPLASH_SCREENS
          i = recognize_conf_parameter(buf,&pos,len,logicval_type);
          if (i <= 0)
          {
              CONFWRNLOG("Couldn't recognize \"%s\" command parameter in %s file.",
                COMMAND_TEXT(cmd_num),config_textname);
            break;
          }
          if (i == 1)
              features_enabled |= Ft_SkipSplashScreens;
          else
              features_enabled &= ~Ft_SkipSplashScreens;
          break;
        case 23: //SKIP_HEART_ZOOM
          i = recognize_conf_parameter(buf,&pos,len,logicval_type);
          if (i <= 0)
          {
              CONFWRNLOG("Couldn't recognize \"%s\" command parameter in %s file.",
                COMMAND_TEXT(cmd_num),config_textname);
            break;
          }
          if (i == 1)
              features_enabled |= Ft_SkipHeartZoom;
          else
              features_enabled &= ~Ft_SkipHeartZoom;
          break;
        case 24: //CURSOR_EDGE_CAMERA_PANNING
          i = recognize_conf_parameter(buf,&pos,len,logicval_type);
          if (i <= 0)
          {
              CONFWRNLOG("Couldn't recognize \"%s\" command parameter in %s file.",
                COMMAND_TEXT(cmd_num),config_textname);
            break;
          }
          if (i == 1)
              features_enabled &= ~Ft_DisableCursorCameraPanning;
          else
              features_enabled |= Ft_DisableCursorCameraPanning;
          break;
        case 25: //DELTA_TIME
          i = recognize_conf_parameter(buf,&pos,len,logicval_type);
          if (i <= 0)
          {
              CONFWRNLOG("Couldn't recognize \"%s\" command parameter in %s file.",
                COMMAND_TEXT(cmd_num),config_textname);
            break;
          }
          if (i == 1)
              features_enabled |= Ft_DeltaTime;
          else
              features_enabled &= ~Ft_DeltaTime;
          break;
>>>>>>> c2478250
      case 0: // comment
          break;
      case -1: // end of buffer
          break;
      default:
          CONFWRNLOG("Unrecognized command in %s file.",config_textname);
          break;
      }
      skip_conf_to_next_line(buf,&pos,len);
    }
#undef COMMAND_TEXT
  }
  SYNCDBG(7,"Config loaded");
  // Freeing
  LbMemoryFree(buf);
  // Updating game according to loaded settings
  switch (install_info.lang_id)
  {
  case 1:
      LbKeyboardSetLanguage(1);
      break;
  case 2:
      LbKeyboardSetLanguage(2);
      break;
  case 3:
      LbKeyboardSetLanguage(3);
      break;
  case 4:
      LbKeyboardSetLanguage(4);
      break;
  case 5:
      LbKeyboardSetLanguage(5);
      break;
  case 6:
      LbKeyboardSetLanguage(6);
      break;
  case 7:
      LbKeyboardSetLanguage(7);
      break;
  case 8:
      LbKeyboardSetLanguage(8);
      break;
  default:
      break;
  }
  // Returning if the setting are valid
  return (install_info.lang_id > 0) && (install_info.inst_path[0] != '\0');
}

char *prepare_file_path_buf(char *ffullpath,short fgroup,const char *fname)
{
  const char *mdir;
  const char *sdir;
  switch (fgroup)
  {
  case FGrp_StdData:
      mdir=keeper_runtime_directory;
      sdir="data";
      break;
  case FGrp_LrgData:
      mdir=keeper_runtime_directory;
      sdir="data";
      break;
  case FGrp_FxData:
      mdir=keeper_runtime_directory;
      sdir="fxdata";
      break;
  case FGrp_LoData:
      mdir=install_info.inst_path;
      sdir="ldata";
      break;
  case FGrp_HiData:
      mdir=keeper_runtime_directory;
      sdir="hdata";
      break;
  case FGrp_Music:
      mdir=keeper_runtime_directory;
      sdir="music";
      break;
  case FGrp_VarLevels:
      mdir=install_info.inst_path;
      sdir="levels";
      break;
  case FGrp_Save:
      mdir=keeper_runtime_directory;
      sdir="save";
      break;
  case FGrp_SShots:
      mdir=keeper_runtime_directory;
      sdir="scrshots";
      break;
  case FGrp_StdSound:
      mdir=keeper_runtime_directory;
      sdir="sound";
      break;
  case FGrp_LrgSound:
      mdir=keeper_runtime_directory;
      sdir="sound";
      break;
  case FGrp_AtlSound:
      if (campaign.speech_location[0] == '\0') {
          mdir=NULL; sdir=NULL;
          break;
      }
      mdir=keeper_runtime_directory;
      sdir=campaign.speech_location;
      break;
  case FGrp_Main:
      mdir=keeper_runtime_directory;
      sdir=NULL;
      break;
  case FGrp_Campgn:
      mdir=keeper_runtime_directory;
      sdir="campgns";
      break;
  case FGrp_CmpgLvls:
      if (campaign.levels_location[0] == '\0') {
          mdir=NULL; sdir=NULL;
          break;
      }
      mdir=install_info.inst_path;
      sdir=campaign.levels_location;
      break;
  case FGrp_CmpgCrtrs:
      if (campaign.creatures_location[0] == '\0') {
          mdir=NULL; sdir=NULL;
          break;
      }
      mdir=install_info.inst_path;
      sdir=campaign.creatures_location;
      break;
  case FGrp_CmpgConfig:
      if (campaign.configs_location[0] == '\0') {
          mdir=NULL; sdir=NULL;
          break;
      }
      mdir=install_info.inst_path;
      sdir=campaign.configs_location;
      break;
  case FGrp_CmpgMedia:
      if (campaign.media_location[0] == '\0') {
          mdir=NULL; sdir=NULL;
          break;
      }
      mdir=install_info.inst_path;
      sdir=campaign.media_location;
      break;
  case FGrp_LandView:
      if (campaign.land_location[0] == '\0') {
          mdir=NULL; sdir=NULL;
          break;
      }
      mdir=install_info.inst_path;
      sdir=campaign.land_location;
      break;
  case FGrp_CrtrData:
      mdir=keeper_runtime_directory;
      sdir="creatrs";
      break;
  default:
      mdir="./";
      sdir=NULL;
      break;
  }
  if (mdir == NULL)
      ffullpath[0] = '\0';
  else
  if (sdir == NULL)
      sprintf(ffullpath,"%s/%s",mdir,fname);
  else
      sprintf(ffullpath,"%s/%s/%s",mdir,sdir,fname);
  return ffullpath;
}

char *prepare_file_path(short fgroup,const char *fname)
{
  static char ffullpath[2048];
  return prepare_file_path_buf(ffullpath,fgroup,fname);
}

char *prepare_file_path_va(short fgroup, const char *fmt_str, va_list arg)
{
  char fname[255];
  vsprintf(fname, fmt_str, arg);
  static char ffullpath[2048];
  return prepare_file_path_buf(ffullpath, fgroup, fname);
}

char *prepare_file_fmtpath(short fgroup, const char *fmt_str, ...)
{
  va_list val;
  va_start(val, fmt_str);
  char* result = prepare_file_path_va(fgroup, fmt_str, val);
  va_end(val);
  return result;
}

short file_group_needs_cd(short fgroup)
{
  switch (fgroup)
  {
  case FGrp_LoData:
  case FGrp_VarLevels:
      return true;
  default:
      return false;
  }
}

/**
 * Returns the folder specified by LEVELS_LOCATION
 */
short get_level_fgroup(LevelNumber lvnum)
{
    return FGrp_CmpgLvls;
}

/**
 * Loads data file into allocated buffer.
 * @return Returns NULL if the file doesn't exist or is smaller than ldsize;
 * on success, returns a buffer which should be freed after use,
 * and sets ldsize into its size.
 */
unsigned char *load_data_file_to_buffer(long *ldsize, short fgroup, const char *fmt_str, ...)
{
  // Prepare file name
  va_list arg;
  va_start(arg, fmt_str);
  char fname[255];
  vsprintf(fname, fmt_str, arg);
  char ffullpath[2048];
  prepare_file_path_buf(ffullpath, fgroup, fname);
  va_end(arg);
  // Load the file
  if (file_group_needs_cd(fgroup))
  {
    if (!wait_for_cd_to_be_available())
      return NULL;
   }
   long fsize = LbFileLengthRnc(ffullpath);
   if (fsize < *ldsize)
   {
       WARNMSG("File \"%s\" doesn't exist or is too small.", fname);
       return NULL;
  }
  unsigned char* buf = LbMemoryAlloc(fsize + 16);
  if (buf == NULL)
  {
    WARNMSG("Can't allocate %ld bytes to load \"%s\".",fsize,fname);
    return NULL;
  }
  fsize = LbFileLoadAt(ffullpath,buf);
  if (fsize < *ldsize)
  {
    WARNMSG("Reading file \"%s\" failed.",fname);
    LbMemoryFree(buf);
    return NULL;
  }
  LbMemorySet(buf+fsize, '\0', 15);
  *ldsize = fsize;
  return buf;
}

short calculate_moon_phase(short do_calculate,short add_to_log)
{
  //Moon phase calculation
  if (do_calculate)
  {
    phase_of_moon = (float)LbMoonPhase();
  }
  if ((phase_of_moon > -0.05) && (phase_of_moon < 0.05))
  {
    if (add_to_log)
      SYNCMSG("Full moon %.4f", phase_of_moon);
    is_full_moon = 1;
    is_near_full_moon = 0;
    is_new_moon = 0;
    is_near_new_moon = 0;
  } else
  if ((phase_of_moon > -0.1) && (phase_of_moon < 0.1))
  {
    if (add_to_log)
      SYNCMSG("Near Full moon %.4f", phase_of_moon);
    is_full_moon = 0;
    is_near_full_moon = 1;
    is_new_moon = 0;
    is_near_new_moon = 0;
  } else
  if ((phase_of_moon < -0.95) || (phase_of_moon > 0.95))
  {
    if (add_to_log)
      SYNCMSG("New moon %.4f", phase_of_moon);
    is_full_moon = 0;
    is_near_full_moon = 0;
    is_new_moon = 1;
    is_near_new_moon = 0;
  } else
  if ((phase_of_moon < -0.9) || (phase_of_moon > 0.9))
  {
    if (add_to_log)
      SYNCMSG("Near new moon %.4f", phase_of_moon);
    is_full_moon = 0;
    is_near_full_moon = 0;
    is_new_moon = 0;
    is_near_new_moon = 1;
  } else
  {
    if (add_to_log)
      SYNCMSG("Moon phase %.4f", phase_of_moon);
    is_full_moon = 0;
    is_near_full_moon = 0;
    is_new_moon = 0;
    is_near_new_moon = 0;
  }
//!CHEAT! always show extra levels
//  is_full_moon = 1; is_new_moon = 1;
  return is_full_moon;
}

void load_or_create_high_score_table(void)
{
  if (!load_high_score_table())
  {
     SYNCMSG("High scores table bad; creating new one.");
     create_empty_high_score_table();
     save_high_score_table();
  }
}

TbBool load_high_score_table(void)
{
    char* fname = prepare_file_path(FGrp_Save, campaign.hiscore_fname);
    long arr_size = campaign.hiscore_count * sizeof(struct HighScore);
    if (arr_size <= 0)
    {
        LbMemoryFree(campaign.hiscore_table);
        campaign.hiscore_table = NULL;
        return true;
    }
    if (campaign.hiscore_table == NULL)
        campaign.hiscore_table = (struct HighScore *)LbMemoryAlloc(arr_size);
    if (LbFileLengthRnc(fname) != arr_size)
        return false;
    if (campaign.hiscore_table == NULL)
        return false;
    if (LbFileLoadAt(fname, campaign.hiscore_table) == arr_size)
        return true;
    return false;
}

TbBool save_high_score_table(void)
{
    char* fname = prepare_file_path(FGrp_Save, campaign.hiscore_fname);
    long fsize = campaign.hiscore_count * sizeof(struct HighScore);
    if (fsize <= 0)
        return true;
    if (campaign.hiscore_table == NULL)
        return false;
    // Save the file
    if (LbFileSaveAt(fname, campaign.hiscore_table, fsize) == fsize)
        return true;
    return false;
}

/**
 * Generates new high score table if previous can't be loaded.
 */
TbBool create_empty_high_score_table(void)
{
  int i;
  int npoints = 100 * VISIBLE_HIGH_SCORES_COUNT;
  int nlevel = 1 * VISIBLE_HIGH_SCORES_COUNT;
  long arr_size = campaign.hiscore_count * sizeof(struct HighScore);
  if (campaign.hiscore_table == NULL)
    campaign.hiscore_table = (struct HighScore *)LbMemoryAlloc(arr_size);
  if (campaign.hiscore_table == NULL)
    return false;
  for (i=0; i < VISIBLE_HIGH_SCORES_COUNT; i++)
  {
    if (i >= campaign.hiscore_count) break;
    sprintf(campaign.hiscore_table[i].name, "Bullfrog");
    campaign.hiscore_table[i].score = npoints;
    campaign.hiscore_table[i].lvnum = nlevel;
    npoints -= 100;
    nlevel -= 1;
  }
  while (i < campaign.hiscore_count)
  {
    campaign.hiscore_table[i].name[0] = '\0';
    campaign.hiscore_table[i].score = 0;
    campaign.hiscore_table[i].lvnum = 0;
    i++;
  }
  return true;
}

/**
 * Adds new entry to high score table. Returns its index.
 */
int add_high_score_entry(unsigned long score, LevelNumber lvnum, const char *name)
{
    int dest_idx;
    // If the table is not initiated - return
    if (campaign.hiscore_table == NULL)
    {
        WARNMSG("Can't add entry to uninitiated high score table");
        return false;
    }
    // Determining position of the new entry to keep table sorted with decreasing scores
    for (dest_idx=0; dest_idx < campaign.hiscore_count; dest_idx++)
    {
        if (campaign.hiscore_table[dest_idx].score < score)
            break;
        if (campaign.hiscore_table[dest_idx].lvnum <= 0)
            break;
    }
    // Find different entry which has duplicates with higher score - the one we can overwrite with no consequence
    // Don't allow replacing first 10 scores - they are visible to the player, and shouldn't be touched
    int overwrite_idx;
    for (overwrite_idx = campaign.hiscore_count-1; overwrite_idx >= 10; overwrite_idx--)
    {
        LevelNumber last_lvnum = campaign.hiscore_table[overwrite_idx].lvnum;
        if (last_lvnum <= 0) {
            // Found unused slot
            break;
        }
        int k;
        for (k=overwrite_idx-1; k >= 0; k--)
        {
            if (campaign.hiscore_table[k].lvnum == last_lvnum) {
                // Found a duplicate entry for that level with higher score
                break;
            }
        }
        if (k >= 0)
            break;
    }
    SYNCDBG(4,"New high score entry index %d, overwrite index %d",(int)dest_idx,(int)overwrite_idx);
    // In case nothing was found to overwrite
    if (overwrite_idx < 10) {
        overwrite_idx = campaign.hiscore_count;
    }
    // If index from sorting is outside array, make it equal to index to overwrite
    if (dest_idx >= campaign.hiscore_count)
        dest_idx = overwrite_idx;
    // And overwrite index - if not found, make it point to last entry in array
    if (overwrite_idx >= campaign.hiscore_count)
        overwrite_idx = campaign.hiscore_count-1;
    // If the new score is too poor, and there's not enough space for it, and we couldn't find slot to overwrite, return
    if (dest_idx >= campaign.hiscore_count) {
        WARNMSG("Can't add entry to high score table - it's full and has no duplicating levels");
        return -1;
    }
    // Now, we need to shift entries between destination position and position to overwrite
    if (overwrite_idx > dest_idx)
    {
        // Moving entries down
        for (int k = overwrite_idx - 1; k >= dest_idx; k--)
        {
            memcpy(&campaign.hiscore_table[k+1],&campaign.hiscore_table[k],sizeof(struct HighScore));
        }
    } else
    {
        // Moving entries up
        for (int k = overwrite_idx; k < dest_idx; k++)
        {
            memcpy(&campaign.hiscore_table[k],&campaign.hiscore_table[k+1],sizeof(struct HighScore));
        }
    }
    // Preparing the new entry
    strncpy(campaign.hiscore_table[dest_idx].name, name, HISCORE_NAME_LENGTH);
    campaign.hiscore_table[dest_idx].score = score;
    campaign.hiscore_table[dest_idx].lvnum = lvnum;
    return dest_idx;
}

/**
 * Returns highest score value for given level.
 */
unsigned long get_level_highest_score(LevelNumber lvnum)
{
    for (int idx = 0; idx < campaign.hiscore_count; idx++)
    {
        if (campaign.hiscore_table[idx].lvnum == lvnum)
            return campaign.hiscore_table[idx].score;
  }
  return 0;
}

struct LevelInformation *get_level_info(LevelNumber lvnum)
{
  return get_campaign_level_info(&campaign, lvnum);
}

struct LevelInformation *get_or_create_level_info(LevelNumber lvnum, unsigned long lvoptions)
{
    struct LevelInformation* lvinfo = get_campaign_level_info(&campaign, lvnum);
    if (lvinfo != NULL)
    {
        lvinfo->options |= lvoptions;
        return lvinfo;
  }
  lvinfo = new_level_info_entry(&campaign, lvnum);
  if (lvinfo != NULL)
  {
    lvinfo->options |= lvoptions;
    return lvinfo;
  }
  return NULL;
}

/**
 * Returns first level info structure in the array.
 */
struct LevelInformation *get_first_level_info(void)
{
  if (campaign.lvinfos == NULL)
    return NULL;
  return &campaign.lvinfos[0];
}

/**
 * Returns last level info structure in the array.
 */
struct LevelInformation *get_last_level_info(void)
{
  if ((campaign.lvinfos == NULL) || (campaign.lvinfos_count < 1))
    return NULL;
  return &campaign.lvinfos[campaign.lvinfos_count-1];
}

/**
 * Returns next level info structure in the array.
 * Note that it's not always corresponding to next campaign level; use
 * get_level_info() to get information for specific level. This function
 * is used for sweeping through all level info entries.
 */
struct LevelInformation *get_next_level_info(struct LevelInformation *previnfo)
{
  if (campaign.lvinfos == NULL)
    return NULL;
  if (previnfo == NULL)
    return NULL;
  int i = previnfo - &campaign.lvinfos[0];
  i++;
  if (i >= campaign.lvinfos_count)
    return NULL;
  return &campaign.lvinfos[i];
}

/**
 * Returns previous level info structure in the array.
 * Note that it's not always corresponding to previous campaign level; use
 * get_level_info() to get information for specific level. This function
 * is used for reverse sweeping through all level info entries.
 */
struct LevelInformation *get_prev_level_info(struct LevelInformation *nextinfo)
{
  if (campaign.lvinfos == NULL)
    return NULL;
  if (nextinfo == NULL)
    return NULL;
  int i = nextinfo - &campaign.lvinfos[0];
  i--;
  if (i < 0)
    return NULL;
  return &campaign.lvinfos[i];
}

short set_level_info_string_index(LevelNumber lvnum, char *stridx, unsigned long lvoptions)
{
    if (campaign.lvinfos == NULL)
        init_level_info_entries(&campaign, 0);
    struct LevelInformation* lvinfo = get_or_create_level_info(lvnum, lvoptions);
    if (lvinfo == NULL)
        return false;
    int k = atoi(stridx);
    if (k > 0)
    {
        lvinfo->name_stridx = k;
        return true;
    }
  return false;
}

short set_level_info_text_name(LevelNumber lvnum, char *name, unsigned long lvoptions)
{
    if (campaign.lvinfos == NULL)
        init_level_info_entries(&campaign, 0);
    struct LevelInformation* lvinfo = get_or_create_level_info(lvnum, lvoptions);
    if (lvinfo == NULL)
        return false;
    strncpy(lvinfo->name, name, LINEMSG_SIZE - 1);
    lvinfo->name[LINEMSG_SIZE - 1] = '\0';
    if ((lvoptions & LvOp_IsFree) != 0)
    {
        lvinfo->ensign_x += ((LANDVIEW_MAP_WIDTH >> 4) * (LbSinL(lvnum * LbFPMath_PI / 16) >> 6)) >> 10;
        lvinfo->ensign_y -= ((LANDVIEW_MAP_HEIGHT >> 4) * (LbCosL(lvnum * LbFPMath_PI / 16) >> 6)) >> 10;
  }
  return true;
}

TbBool reset_credits(struct CreditsItem *credits)
{
    for (long i = 0; i < CAMPAIGN_CREDITS_COUNT; i++)
    {
        LbMemorySet(&credits[i], 0, sizeof(struct CreditsItem));
        credits[i].kind = CIK_None;
  }
  return true;
}

TbBool parse_credits_block(struct CreditsItem *credits,char *buf,char *buf_end)
{
  // Block name and parameter word store variables
  char block_buf[32];
  // Find the block
  sprintf(block_buf,"credits");
  long len = buf_end - buf;
  long pos = 0;
  int k = find_conf_block(buf, &pos, len, block_buf);
  if (k < 0)
  {
    WARNMSG("Block [%s] not found in Credits file.",block_buf);
    return 0;
  }
  int n = 0;
  while (pos<len)
  {
    if ((buf[pos] != 0) && (buf[pos] != '[') && (buf[pos] != ';'))
    {
      credits[n].kind = CIK_EmptyLine;
      credits[n].font = 2;
      char word_buf[32];
      switch (buf[pos])
      {
      case '*':
        pos++;
        if (get_conf_parameter_single(buf,&pos,len,word_buf,sizeof(word_buf)) > 0)
          k = atol(word_buf);
        else
          k = 0;
        if (k > 0)
        {
          credits[n].kind = CIK_StringId;
          credits[n].font = 1;
          credits[n].num = k;
        }
        break;
      case '&':
        pos++;
        if (get_conf_parameter_single(buf,&pos,len,word_buf,sizeof(word_buf)) > 0)
          k = atoi(word_buf);
        else
          k = 0;
        if (k > 0)
        {
          credits[n].kind = CIK_StringId;
          credits[n].font = 2;
          credits[n].num = k;
        }
        break;
      case '%':
        pos++;
        credits[n].kind = CIK_DirectText;
        credits[n].font = 0;
        credits[n].str = &buf[pos];
        break;
      case '#':
        pos++;
        credits[n].kind = CIK_DirectText;
        credits[n].font = 1;
        credits[n].str = &buf[pos];
        break;
      default:
        credits[n].kind = CIK_DirectText;
        credits[n].font = 2;
        credits[n].str = &buf[pos];
        break;
      }
      n++;
    }
    // Finishing the line
    while (pos < len)
    {
      if (buf[pos] < 32) break;
      pos++;
    }
    if (buf[pos] == '\r')
    {
      buf[pos] = '\0';
      pos+=2;
    } else
    {
      buf[pos] = '\0';
      pos++;
    }
  }
  if (credits[0].kind == CIK_None)
    WARNMSG("Credits list empty after parsing [%s] block of Credits file.", block_buf);
  return true;
}

/**
 * Loads the credits data for the current campaign.
 */
TbBool setup_campaign_credits_data(struct GameCampaign *campgn)
{
  SYNCDBG(18,"Starting");
  char* fname = prepare_file_path(FGrp_LandView, campgn->credits_fname);
  long filelen = LbFileLengthRnc(fname);
  if (filelen <= 0)
  {
    ERRORLOG("Campaign Credits file \"%s\" does not exist or can't be opened",campgn->credits_fname);
    return false;
  }
  campgn->credits_data = (char *)LbMemoryAlloc(filelen + 256);
  if (campgn->credits_data == NULL)
  {
    ERRORLOG("Can't allocate memory for Campaign Credits file \"%s\"",campgn->credits_fname);
    return false;
  }
  char* credits_data_end = campgn->credits_data + filelen + 255;
  short result = true;
  long loaded_size = LbFileLoadAt(fname, campgn->credits_data);
  if (loaded_size < 4)
  {
    ERRORLOG("Campaign Credits file \"%s\" couldn't be loaded or is too small",campgn->credits_fname);
    result = false;
  }
  // Resetting all values to unused
  reset_credits(campgn->credits);
  // Analyzing credits data and filling correct values
  if (result)
  {
    result = parse_credits_block(campgn->credits, campgn->credits_data, credits_data_end);
    if (!result)
      WARNMSG("Parsing credits file \"%s\" credits block failed",campgn->credits_fname);
  }
  SYNCDBG(19,"Finished");
  return result;
}

short is_bonus_level(LevelNumber lvnum)
{
  if (lvnum < 1) return false;
  for (int i = 0; i < CAMPAIGN_LEVELS_COUNT; i++)
  {
    if (campaign.bonus_levels[i] == lvnum)
    {
        SYNCDBG(7,"Level %ld identified as bonus",lvnum);
        return true;
    }
  }
  SYNCDBG(7,"Level %ld not recognized as bonus",lvnum);
  return false;
}

short is_extra_level(LevelNumber lvnum)
{
  if (lvnum < 1) return false;
  for (int i = 0; i < EXTRA_LEVELS_COUNT; i++)
  {
      if (campaign.extra_levels[i] == lvnum)
      {
          SYNCDBG(7,"Level %ld identified as extra",lvnum);
          return true;
      }
  }
  SYNCDBG(7,"Level %ld not recognized as extra",lvnum);
  return false;
}

/**
 * Returns index for Game->bonus_levels associated with given single player level.
 * Gives -1 if there's no store place for the level.
 */
int storage_index_for_bonus_level(LevelNumber bn_lvnum)
{
    if (bn_lvnum < 1)
        return -1;
    int k = 0;
    for (int i = 0; i < CAMPAIGN_LEVELS_COUNT; i++)
    {
        if (campaign.bonus_levels[i] == bn_lvnum)
            return k;
        if (campaign.bonus_levels[i] != 0)
            k++;
  }
  return -1;
}

/**
 * Returns index for Campaign->bonus_levels associated with given bonus level.
 * If the level is not found, returns -1.
 */
int array_index_for_bonus_level(LevelNumber bn_lvnum)
{
  if (bn_lvnum < 1) return -1;
  for (int i = 0; i < CAMPAIGN_LEVELS_COUNT; i++)
  {
    if (campaign.bonus_levels[i] == bn_lvnum)
        return i;
  }
  return -1;
}

/**
 * Returns index for Campaign->extra_levels associated with given extra level.
 * If the level is not found, returns -1.
 */
int array_index_for_extra_level(LevelNumber ex_lvnum)
{
  if (ex_lvnum < 1) return -1;
  for (int i = 0; i < EXTRA_LEVELS_COUNT; i++)
  {
    if (campaign.extra_levels[i] == ex_lvnum)
        return i;
  }
  return -1;
}

/**
 * Returns index for Campaign->single_levels associated with given singleplayer level.
 * If the level is not found, returns -1.
 */
int array_index_for_singleplayer_level(LevelNumber sp_lvnum)
{
  if (sp_lvnum < 1) return -1;
  for (int i = 0; i < CAMPAIGN_LEVELS_COUNT; i++)
  {
    if (campaign.single_levels[i] == sp_lvnum)
        return i;
  }
  return -1;
}

/**
 * Returns index for Campaign->multi_levels associated with given multiplayer level.
 * If the level is not found, returns -1.
 */
int array_index_for_multiplayer_level(LevelNumber mp_lvnum)
{
  if (mp_lvnum < 1) return -1;
  for (int i = 0; i < CAMPAIGN_LEVELS_COUNT; i++)
  {
    if (campaign.multi_levels[i] == mp_lvnum)
        return i;
  }
  return -1;
}

/**
 * Returns index for Campaign->freeplay_levels associated with given freeplay level.
 * If the level is not found, returns -1.
 */
int array_index_for_freeplay_level(LevelNumber fp_lvnum)
{
  if (fp_lvnum < 1) return -1;
  for (int i = 0; i < FREE_LEVELS_COUNT; i++)
  {
    if (campaign.freeplay_levels[i] == fp_lvnum)
        return i;
  }
  return -1;
}

/**
 * Returns bonus level number for given singleplayer level number.
 * If no bonus found, returns 0.
 */
LevelNumber bonus_level_for_singleplayer_level(LevelNumber sp_lvnum)
{
    int i = array_index_for_singleplayer_level(sp_lvnum);
    if (i >= 0)
        return campaign.bonus_levels[i];
    return 0;
}

/**
 * Returns first single player level number.
 * On error, returns SINGLEPLAYER_NOTSTARTED.
 */
LevelNumber first_singleplayer_level(void)
{
    long lvnum = campaign.single_levels[0];
    if (lvnum > 0)
        return lvnum;
    return SINGLEPLAYER_NOTSTARTED;
}

/**
 * Returns last single player level number.
 * On error, returns SINGLEPLAYER_NOTSTARTED.
 */
LevelNumber last_singleplayer_level(void)
{
    int i = campaign.single_levels_count;
    if ((i > 0) && (i <= CAMPAIGN_LEVELS_COUNT))
        return campaign.single_levels[i - 1];
    return SINGLEPLAYER_NOTSTARTED;
}

/**
 * Returns first multi player level number.
 * On error, returns SINGLEPLAYER_NOTSTARTED.
 */
LevelNumber first_multiplayer_level(void)
{
  long lvnum = campaign.multi_levels[0];
  if (lvnum > 0)
    return lvnum;
  return SINGLEPLAYER_NOTSTARTED;
}

/**
 * Returns last multi player level number.
 * On error, returns SINGLEPLAYER_NOTSTARTED.
 */
LevelNumber last_multiplayer_level(void)
{
    int i = campaign.multi_levels_count;
    if ((i > 0) && (i <= CAMPAIGN_LEVELS_COUNT))
        return campaign.multi_levels[i - 1];
    return SINGLEPLAYER_NOTSTARTED;
}

/**
 * Returns first free play level number.
 * On error, returns SINGLEPLAYER_NOTSTARTED.
 */
LevelNumber first_freeplay_level(void)
{
  long lvnum = campaign.freeplay_levels[0];
  if (lvnum > 0)
    return lvnum;
  return SINGLEPLAYER_NOTSTARTED;
}

/**
 * Returns last free play level number.
 * On error, returns SINGLEPLAYER_NOTSTARTED.
 */
LevelNumber last_freeplay_level(void)
{
    int i = campaign.freeplay_levels_count;
    if ((i > 0) && (i <= FREE_LEVELS_COUNT))
        return campaign.freeplay_levels[i - 1];
    return SINGLEPLAYER_NOTSTARTED;
}

/**
 * Returns first extra level number.
 * On error, returns SINGLEPLAYER_NOTSTARTED.
 */
LevelNumber first_extra_level(void)
{
    for (long lvidx = 0; lvidx < campaign.extra_levels_index; lvidx++)
    {
        long lvnum = campaign.extra_levels[lvidx];
        if (lvnum > 0)
            return lvnum;
  }
  return SINGLEPLAYER_NOTSTARTED;
}

/**
 * Returns the extra level number. Gives SINGLEPLAYER_NOTSTARTED if no such level,
 * LEVELNUMBER_ERROR on error.
 */
LevelNumber get_extra_level(unsigned short elv_kind)
{
    int i = elv_kind;
    i--;
    if ((i < 0) || (i >= EXTRA_LEVELS_COUNT))
        return LEVELNUMBER_ERROR;
    LevelNumber lvnum = campaign.extra_levels[i];
    SYNCDBG(5, "Extra level kind %d has number %ld", (int)elv_kind, lvnum);
    if (lvnum > 0)
    {
        return lvnum;
  }
  return SINGLEPLAYER_NOTSTARTED;
}

/**
 * Returns the next single player level. Gives SINGLEPLAYER_FINISHED if
 * last level was won, LEVELNUMBER_ERROR on error.
 */
LevelNumber next_singleplayer_level(LevelNumber sp_lvnum)
{
  if (sp_lvnum == SINGLEPLAYER_FINISHED) return SINGLEPLAYER_FINISHED;
  if (sp_lvnum == SINGLEPLAYER_NOTSTARTED) return first_singleplayer_level();
  if (sp_lvnum < 1) return LEVELNUMBER_ERROR;
  for (int i = 0; i < CAMPAIGN_LEVELS_COUNT; i++)
  {
    if (campaign.single_levels[i] == sp_lvnum)
    {
      if (i+1 >= CAMPAIGN_LEVELS_COUNT)
        return SINGLEPLAYER_FINISHED;
      if (campaign.single_levels[i+1] <= 0)
        return SINGLEPLAYER_FINISHED;
      return campaign.single_levels[i+1];
    }
  }
  return LEVELNUMBER_ERROR;
}

/**
 * Returns the previous single player level. Gives SINGLEPLAYER_NOTSTARTED if
 * first level was given, LEVELNUMBER_ERROR on error.
 */
LevelNumber prev_singleplayer_level(LevelNumber sp_lvnum)
{
  if (sp_lvnum == SINGLEPLAYER_NOTSTARTED) return SINGLEPLAYER_NOTSTARTED;
  if (sp_lvnum == SINGLEPLAYER_FINISHED) return last_singleplayer_level();
  if (sp_lvnum < 1) return LEVELNUMBER_ERROR;
  for (int i = 0; i < CAMPAIGN_LEVELS_COUNT; i++)
  {
    if (campaign.single_levels[i] == sp_lvnum)
    {
      if (i < 1)
        return SINGLEPLAYER_NOTSTARTED;
      if (campaign.single_levels[i-1] <= 0)
        return SINGLEPLAYER_NOTSTARTED;
      return campaign.single_levels[i-1];
    }
  }
  return LEVELNUMBER_ERROR;
}

/**
 * Returns the next multi player level. Gives SINGLEPLAYER_FINISHED if
 * last level was given, LEVELNUMBER_ERROR on error.
 */
LevelNumber next_multiplayer_level(LevelNumber mp_lvnum)
{
  if (mp_lvnum == SINGLEPLAYER_FINISHED) return SINGLEPLAYER_FINISHED;
  if (mp_lvnum == SINGLEPLAYER_NOTSTARTED) return first_multiplayer_level();
  if (mp_lvnum < 1) return LEVELNUMBER_ERROR;
  for (int i = 0; i < CAMPAIGN_LEVELS_COUNT; i++)
  {
    if (campaign.multi_levels[i] == mp_lvnum)
    {
      if (i+1 >= CAMPAIGN_LEVELS_COUNT)
        return SINGLEPLAYER_FINISHED;
      if (campaign.multi_levels[i+1] <= 0)
        return SINGLEPLAYER_FINISHED;
      return campaign.multi_levels[i+1];
    }
  }
  return LEVELNUMBER_ERROR;
}

/**
 * Returns the previous multi player level. Gives SINGLEPLAYER_NOTSTARTED if
 * first level was given, LEVELNUMBER_ERROR on error.
 */
LevelNumber prev_multiplayer_level(LevelNumber mp_lvnum)
{
  if (mp_lvnum == SINGLEPLAYER_NOTSTARTED) return SINGLEPLAYER_NOTSTARTED;
  if (mp_lvnum == SINGLEPLAYER_FINISHED) return last_multiplayer_level();
  if (mp_lvnum < 1) return LEVELNUMBER_ERROR;
  for (int i = 0; i < CAMPAIGN_LEVELS_COUNT; i++)
  {
    if (campaign.multi_levels[i] == mp_lvnum)
    {
      if (i < 1)
        return SINGLEPLAYER_NOTSTARTED;
      if (campaign.multi_levels[i-1] <= 0)
        return SINGLEPLAYER_NOTSTARTED;
      return campaign.multi_levels[i-1];
    }
  }
  return LEVELNUMBER_ERROR;
}

/**
 * Returns the next extra level. Gives SINGLEPLAYER_FINISHED if
 * last level was given, LEVELNUMBER_ERROR on error.
 */
LevelNumber next_extra_level(LevelNumber ex_lvnum)
{
  if (ex_lvnum == SINGLEPLAYER_FINISHED) return SINGLEPLAYER_FINISHED;
  if (ex_lvnum == SINGLEPLAYER_NOTSTARTED) return first_extra_level();
  if (ex_lvnum < 1) return LEVELNUMBER_ERROR;
  for (int i = 0; i < EXTRA_LEVELS_COUNT; i++)
  {
    if (campaign.extra_levels[i] == ex_lvnum)
    {
      i++;
      while (i < EXTRA_LEVELS_COUNT)
      {
        if (campaign.extra_levels[i] > 0)
          return campaign.extra_levels[i];
        i++;
      }
      return SINGLEPLAYER_FINISHED;
    }
  }
  return LEVELNUMBER_ERROR;
}

/**
 * Returns the next freeplay level. Gives SINGLEPLAYER_FINISHED if
 * last level was given, LEVELNUMBER_ERROR on error.
 */
LevelNumber next_freeplay_level(LevelNumber fp_lvnum)
{
  if (fp_lvnum == SINGLEPLAYER_FINISHED) return SINGLEPLAYER_FINISHED;
  if (fp_lvnum == SINGLEPLAYER_NOTSTARTED) return first_freeplay_level();
  if (fp_lvnum < 1) return LEVELNUMBER_ERROR;
  for (int i = 0; i < FREE_LEVELS_COUNT; i++)
  {
    if (campaign.freeplay_levels[i] == fp_lvnum)
    {
      if (i+1 >= FREE_LEVELS_COUNT)
        return SINGLEPLAYER_FINISHED;
      if (campaign.freeplay_levels[i+1] <= 0)
        return SINGLEPLAYER_FINISHED;
      return campaign.freeplay_levels[i+1];
    }
  }
  return LEVELNUMBER_ERROR;
}

/**
 * Returns the previous freeplay level. Gives SINGLEPLAYER_NOTSTARTED if
 * first level was given, LEVELNUMBER_ERROR on error.
 */
LevelNumber prev_freeplay_level(LevelNumber fp_lvnum)
{
  if (fp_lvnum == SINGLEPLAYER_NOTSTARTED) return SINGLEPLAYER_NOTSTARTED;
  if (fp_lvnum == SINGLEPLAYER_FINISHED) return last_freeplay_level();
  if (fp_lvnum < 1) return LEVELNUMBER_ERROR;
  for (int i = 0; i < FREE_LEVELS_COUNT; i++)
  {
    if (campaign.freeplay_levels[i] == fp_lvnum)
    {
      if (i < 1)
        return SINGLEPLAYER_NOTSTARTED;
      if (campaign.freeplay_levels[i-1] <= 0)
        return SINGLEPLAYER_NOTSTARTED;
      return campaign.freeplay_levels[i-1];
    }
  }
  return LEVELNUMBER_ERROR;
}

/**
 * Returns if the level is a single player campaign level,
 * or special non-existing level at start/end of campaign.
 */
short is_singleplayer_like_level(LevelNumber lvnum)
{
  if ((lvnum == SINGLEPLAYER_FINISHED) || (lvnum == SINGLEPLAYER_NOTSTARTED))
    return true;
  return is_singleplayer_level(lvnum);
}

/**
 * Returns if the level is a single player campaign level.
 */
short is_singleplayer_level(LevelNumber lvnum)
{
  if (lvnum < 1)
  {
    SYNCDBG(17,"Level index %ld is not correct",lvnum);
    return false;
  }
  for (int i = 0; i < CAMPAIGN_LEVELS_COUNT; i++)
  {
    if (campaign.single_levels[i] == lvnum)
    {
      SYNCDBG(17,"Level %ld identified as SP",lvnum);
      return true;
    }
  }
  SYNCDBG(17,"Level %ld not recognized as SP",lvnum);
  return false;
}

short is_multiplayer_level(LevelNumber lvnum)
{
  int i;
  if (lvnum < 1) return false;
  for (i=0; i<CAMPAIGN_LEVELS_COUNT; i++)
  {
    if (campaign.multi_levels[i] == lvnum)
    {
        SYNCDBG(17,"Level %ld identified as MP",lvnum);
        return true;
    }
  }
  // Original MP checking - remove when it's not needed anymore
  if (net_number_of_levels <= 0)
    return false;
  for (i=0; i < net_number_of_levels; i++)
  {
      struct NetLevelDesc* lvdesc = &net_level_desc[i];
      if (lvdesc->lvnum == lvnum)
      {
          SYNCDBG(17, "Level %ld identified as MP with old description", lvnum);
          return true;
    }
  }
  SYNCDBG(17,"Level %ld not recognized as MP",lvnum);
  return false;
}

/**
 * Returns if the level is 'campaign' level.
 * All levels mentioned in campaign file are campaign levels. Campaign and
 * freeplay levels are exclusive.
 */
short is_campaign_level(LevelNumber lvnum)
{
  if (is_singleplayer_level(lvnum) || is_bonus_level(lvnum)
   || is_extra_level(lvnum) || is_multiplayer_level(lvnum))
    return true;
  return false;
}

/**
 * Returns if the level is 'free play' level, which should be visible
 * in list of levels.
 */
short is_freeplay_level(LevelNumber lvnum)
{
  if (lvnum < 1) return false;
  for (int i = 0; i < FREE_LEVELS_COUNT; i++)
  {
    if (campaign.freeplay_levels[i] == lvnum)
    {
        SYNCDBG(18,"%d is freeplay",lvnum);
        return true;
    }
  }
  SYNCDBG(18,"%d is NOT freeplay",lvnum);
  return false;
}
/******************************************************************************/<|MERGE_RESOLUTION|>--- conflicted
+++ resolved
@@ -127,16 +127,13 @@
   {"LOCK_CURSOR_IN_POSSESSION"     , 19},
   {"PAUSE_MUSIC_WHEN_GAME_PAUSED"  , 20},
   {"MUTE_AUDIO_ON_FOCUS_LOST"      , 21},
-<<<<<<< HEAD
-  {"LEVEL_START_ANGLE",   22},
-  {"POSSESS_AFFECT_CAMERA", 23},
-  {"ISOMETRIC_TILT",       24},
-=======
   {"DISABLE_SPLASH_SCREENS"        , 22},
   {"SKIP_HEART_ZOOM"               , 23},
   {"CURSOR_EDGE_CAMERA_PANNING"    , 24},
   {"DELTA_TIME"                    , 25},
->>>>>>> c2478250
+  {"LEVEL_START_ANGLE"             , 26},
+  {"POSSESS_AFFECT_CAMERA"         , 27},
+  {"ISOMETRIC_TILT"                , 28},
   {NULL,                   0},
   };
 
@@ -1042,8 +1039,59 @@
           else
               features_enabled &= ~Ft_MuteAudioOnLoseFocus;
           break;
-<<<<<<< HEAD
-      case 22: // LEVEL_START_ANGLE
+        case 22: //DISABLE_SPLASH_SCREENS
+          i = recognize_conf_parameter(buf,&pos,len,logicval_type);
+          if (i <= 0)
+          {
+              CONFWRNLOG("Couldn't recognize \"%s\" command parameter in %s file.",
+                COMMAND_TEXT(cmd_num),config_textname);
+            break;
+          }
+          if (i == 1)
+              features_enabled |= Ft_SkipSplashScreens;
+          else
+              features_enabled &= ~Ft_SkipSplashScreens;
+          break;
+        case 23: //SKIP_HEART_ZOOM
+          i = recognize_conf_parameter(buf,&pos,len,logicval_type);
+          if (i <= 0)
+          {
+              CONFWRNLOG("Couldn't recognize \"%s\" command parameter in %s file.",
+                COMMAND_TEXT(cmd_num),config_textname);
+            break;
+          }
+          if (i == 1)
+              features_enabled |= Ft_SkipHeartZoom;
+          else
+              features_enabled &= ~Ft_SkipHeartZoom;
+          break;
+        case 24: //CURSOR_EDGE_CAMERA_PANNING
+          i = recognize_conf_parameter(buf,&pos,len,logicval_type);
+          if (i <= 0)
+          {
+              CONFWRNLOG("Couldn't recognize \"%s\" command parameter in %s file.",
+                COMMAND_TEXT(cmd_num),config_textname);
+            break;
+          }
+          if (i == 1)
+              features_enabled &= ~Ft_DisableCursorCameraPanning;
+          else
+              features_enabled |= Ft_DisableCursorCameraPanning;
+          break;
+        case 25: //DELTA_TIME
+          i = recognize_conf_parameter(buf,&pos,len,logicval_type);
+          if (i <= 0)
+          {
+              CONFWRNLOG("Couldn't recognize \"%s\" command parameter in %s file.",
+                COMMAND_TEXT(cmd_num),config_textname);
+            break;
+          }
+          if (i == 1)
+              features_enabled |= Ft_DeltaTime;
+          else
+              features_enabled &= ~Ft_DeltaTime;
+          break;
+       case 26: // LEVEL_START_ANGLE
          if (get_conf_parameter_single(buf,&pos,len,word_buf,sizeof(word_buf)) > 0)
           {
             i = atoi(word_buf);
@@ -1098,81 +1146,27 @@
             }            
           }
           break;
-        case 23: // POSSESS_AFFECT_CAMERA
-        i = recognize_conf_parameter(buf,&pos,len,logicval_type);
-        if (i <= 0)
-          {
-              CONFWRNLOG("Couldn't recognize \"%s\" command parameter in %s file.",
+       case 27: // POSSESS_AFFECT_CAMERA
+            i = recognize_conf_parameter(buf,&pos,len,logicval_type);
+            if (i <= 0)
+            {
+                CONFWRNLOG("Couldn't recognize \"%s\" command parameter in %s file.",
                 COMMAND_TEXT(cmd_num),config_textname);
                 PossessAffectCamera = true;
-            break;
-          }
-          if (i > 0)
-            PossessAffectCamera = true;
-          else
-              PossessAffectCamera = false;
-          break;
-        case 24: // ISOMETRIC_TILT
+                break;
+            }
+            if (i > 0)
+                PossessAffectCamera = true;
+            else
+                PossessAffectCamera = false;
+            break;
+        case 28: // ISOMETRIC_TILT
           if (get_conf_parameter_single(buf,&pos,len,word_buf,sizeof(word_buf)) > 0)
           {
             i = atoi(word_buf);
           }
               IsometricTilt = i;
         break;
-=======
-        case 22: //DISABLE_SPLASH_SCREENS
-          i = recognize_conf_parameter(buf,&pos,len,logicval_type);
-          if (i <= 0)
-          {
-              CONFWRNLOG("Couldn't recognize \"%s\" command parameter in %s file.",
-                COMMAND_TEXT(cmd_num),config_textname);
-            break;
-          }
-          if (i == 1)
-              features_enabled |= Ft_SkipSplashScreens;
-          else
-              features_enabled &= ~Ft_SkipSplashScreens;
-          break;
-        case 23: //SKIP_HEART_ZOOM
-          i = recognize_conf_parameter(buf,&pos,len,logicval_type);
-          if (i <= 0)
-          {
-              CONFWRNLOG("Couldn't recognize \"%s\" command parameter in %s file.",
-                COMMAND_TEXT(cmd_num),config_textname);
-            break;
-          }
-          if (i == 1)
-              features_enabled |= Ft_SkipHeartZoom;
-          else
-              features_enabled &= ~Ft_SkipHeartZoom;
-          break;
-        case 24: //CURSOR_EDGE_CAMERA_PANNING
-          i = recognize_conf_parameter(buf,&pos,len,logicval_type);
-          if (i <= 0)
-          {
-              CONFWRNLOG("Couldn't recognize \"%s\" command parameter in %s file.",
-                COMMAND_TEXT(cmd_num),config_textname);
-            break;
-          }
-          if (i == 1)
-              features_enabled &= ~Ft_DisableCursorCameraPanning;
-          else
-              features_enabled |= Ft_DisableCursorCameraPanning;
-          break;
-        case 25: //DELTA_TIME
-          i = recognize_conf_parameter(buf,&pos,len,logicval_type);
-          if (i <= 0)
-          {
-              CONFWRNLOG("Couldn't recognize \"%s\" command parameter in %s file.",
-                COMMAND_TEXT(cmd_num),config_textname);
-            break;
-          }
-          if (i == 1)
-              features_enabled |= Ft_DeltaTime;
-          else
-              features_enabled &= ~Ft_DeltaTime;
-          break;
->>>>>>> c2478250
       case 0: // comment
           break;
       case -1: // end of buffer
