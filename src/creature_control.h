/******************************************************************************/
// Free implementation of Bullfrog's Dungeon Keeper strategy game.
/******************************************************************************/
/** @file creature_control.h
 *     Header file for creature_control.c.
 * @par Purpose:
 *     CreatureControl structure support functions.
 * @par Comment:
 *     Just a header file - #defines, typedefs, function prototypes etc.
 * @author   Tomasz Lis
 * @date     23 Apr 2009 - 16 May 2009
 * @par  Copying and copyrights:
 *     This program is free software; you can redistribute it and/or modify
 *     it under the terms of the GNU General Public License as published by
 *     the Free Software Foundation; either version 2 of the License, or
 *     (at your option) any later version.
 */
/******************************************************************************/
#ifndef DK_CRTRCTRL_H
#define DK_CRTRCTRL_H

#include "bflib_basics.h"
#include "globals.h"

#include "ariadne.h"
#include "creature_graphics.h"
#include "creature_groups.h"
#include "thing_stats.h"

#ifdef __cplusplus
extern "C" {
#endif

#define CREATURE_TYPES_MAX 64
#define SWAP_CREATURE_TYPES_MAX 64
#define CREATURE_STATES_MAX 256

#define MAX_SIZEXY            768
/** Max amount of spells casted at the creature at once. */
#define CREATURE_MAX_SPELLS_CASTED_AT 5
/** Max amount of creatures supported on any map. */
#define CREATURES_COUNT       256
/** Number of possible melee combat opponents. */
#define COMBAT_MELEE_OPPONENTS_LIMIT       4
/** Number of possible range combat opponents. */
#define COMBAT_RANGED_OPPONENTS_LIMIT      4
/** Amount of instances. */
/** Max amount of rooms needed for a creature to be attracted to a dungeon. */
#define ENTRANCE_ROOMS_COUNT               3
#define INSTANCE_TYPES_MAX 64
#define LAIR_ENEMY_MAX 5

#define INVALID_CRTR_CONTROL (game.persons.cctrl_lookup[0])
/******************************************************************************/
#pragma pack(1)

struct Thing;
struct PlayerInfo;

enum CreatureSoundTypes {
    CrSnd_None      = 0,
    CrSnd_Hurt      = 1,
    CrSnd_Hit       = 2,
    CrSnd_Happy     = 3,
    CrSnd_Sad       = 4,
    CrSnd_Hang      = 5,
    CrSnd_Drop      = 6,
    CrSnd_Torture   = 7,
    CrSnd_Slap      = 8,
    CrSnd_Die       = 9,
    CrSnd_Foot      = 10,
    CrSnd_Fight     = 11,
};

enum CreatureControlFlags {
    CCFlg_Exists        = 0x01,
    CCFlg_NoCompControl = 0x02,
    CCFlg_PreventDamage = 0x04,
    CCFlg_Unknown08     = 0x08,
    CCFlg_Unknown10     = 0x10,
    CCFlg_IsInRoomList  = 0x20,
    CCFlg_Unknown40     = 0x40,
    CCFlg_Unknown80     = 0x80,
};

enum CreatureControlSpells {
    CCSpl_ChickenRel    = 0x01,// This is something related to chicken spell, but the spell itself is CSAfF_Chicken
    CCSpl_Freeze        = 0x02,
    CCSpl_Teleport      = 0x04,
    CCSpl_Unknown08     = 0x08,
    CCSpl_Unknown10     = 0x10,
    CCSpl_Unknown20     = 0x20,
    CCSpl_Unknown40     = 0x40,
    CCSpl_Unknown80     = 0x80,
};

enum CreatureControlMoodFlags {
    CCMoo_None          = 0x00,
    CCMoo_Angry         = 0x01,
    CCMoo_Livid         = 0x02,
};

enum CreatureCombatFlags {
    CmbtF_Melee         = 0x01,
    CmbtF_Ranged        = 0x02,
    CmbtF_Waiting       = 0x04,
    CmbtF_ObjctFight    = 0x08,
    CmbtF_DoorFight     = 0x10,
    CmbtF_Unknown20     = 0x20,
    CmbtF_Unknown40     = 0x40,
    CmbtF_Unknown80     = 0x80,
};

enum CreatureAngerReasons {
    AngR_None = 0,
    AngR_NotPaid,
    AngR_Hungry,
    AngR_NoLair,
    AngR_Other,
    AngR_ListEnd,
};

enum CreatureCombatStates {
    CmbtSt_Unset = 0,
    CmbtSt_Waiting,
    CmbtSt_Ranged,
    CmbtSt_Melee,
};

enum ObjectCombatStates {
    ObjCmbtSt_Unset = 0,
    ObjCmbtSt_Melee,
    ObjCmbtSt_Ranged,
    ObjCmbtSt_MeleeSnipe,
    ObjCmbtSt_RangedSnipe,
};

struct CastedSpellData {
    unsigned char spkind;
    short duration;
};

struct CreatureControl {
    unsigned char index;
    unsigned char flgfield_1;
    unsigned char flgfield_2;
    unsigned char combat_flags;
    unsigned char party_objective;
    unsigned long wait_to_turn;
    short distance_to_destination;
    short opponents_melee[COMBAT_MELEE_OPPONENTS_LIMIT];
    short opponents_ranged[COMBAT_RANGED_OPPONENTS_LIMIT];
    unsigned char opponents_melee_count;
    unsigned char opponents_ranged_count;
    unsigned short players_prev_creature_idx;
    unsigned short players_next_creature_idx;
    unsigned short slap_turns;
    unsigned char explevel;
    long exp_points;
    long prev_exp_points;
    struct Coord3d moveto_pos;
    long hunger_level;
    long temple_cure_gameturn;
    unsigned char hunger_amount;
    unsigned char hunger_loss;
    long thought_bubble_last_turn_drawn;
    unsigned char thought_bubble_display_timer;
    unsigned char paydays_owed;
    char paydays_advanced;
    long annoy_untrained_turn;
    unsigned long last_roar_turn;
   /** The game enumerates the elements of annoyance array periodically and looks for the highest value.
    * When the highest value is above CreatureStats->annoy_level, the creature becomes angry/livid,
    * depending on how high the highest value is.
    */
    long annoyance_level[5];
    unsigned char mood_flags;
unsigned char sound_flag;
    /** Lair room index, that is the room which holds creature's lair object. */
    unsigned short lair_room_id;
    /** Lair object thing index. */
    unsigned short lairtng_idx;
    short view_angle;
    /** Index of a thing being dragged by the creature, or index of a thing which is dragging this thing.
     *  Specific case is determined by flags. */
    short dragtng_idx;
    unsigned short arming_thing_id;
    unsigned short pickup_object_id;
    unsigned short pickup_creature_id;
    unsigned short next_in_group;
    unsigned short prev_in_group;
    unsigned long group_info;// offset 7A
    short last_work_room_id;
    /** Work room index, used when creature is working in a room. */
    short work_room_id;
    /** Target room index, used when creature is moving to a room or is attacking a room. */
    short target_room_id;
    long turns_at_job;
    short blocking_door_id;
    unsigned char move_flags;
// Hard to tell where exactly, but somewhere here a kind-specific, job-specific or owner-specific data starts
  union {
  struct {
    char target_plyr_idx;
    PlayerBitFlags player_broken_into_flags;
    long long_8B;
    unsigned char byte_8F;
    SubtlCodedCoords member_pos_stl[5];
  } party;
  struct {
    long stack_update_turn;
    SubtlCodedCoords working_stl;
    SubtlCodedCoords task_stl;
    unsigned short task_idx;
    unsigned char consecutive_reinforcements;
    unsigned char last_did_job;
    unsigned char task_stack_pos;
    unsigned short task_repeats;
  } digger;
  struct {
    short countdown;
    MapSubtlCoord stl_x;
    MapSubtlCoord stl_y;
  } patrol;
  struct {
    char sbyte_89;
    unsigned char hero_gate_creation_turn;
    TbBool byte_8B;
    TbBool byte_8C;
    long look_for_enemy_dungeon_turn;
    long wait_time;
  } hero;
  struct {
    char sbyte_89_unused;
    unsigned char unused;
    TbBool byte_8B;
    TbBool byte_8C;
  } unknown;
  };

  union {
  struct {
    GameTurn start_gameturn;
    GameTurn gameturn_9Ex;
    GameTurn gameturn_A2x;
    ThingIndex assigned_torturer;
    unsigned char vis_state;
  } tortured;
  struct {
    GameTurn start_gameturn;
  } idle;
  struct {
    unsigned char job_stage;
    unsigned char effect_id;
    PlayerNumber previous_owner;
    MapSubtlCoord stl_9D_x;
    MapSubtlCoord stl_9D_y;
  } scavenge;
  struct {
    unsigned char mode;// offset 9A
    unsigned char train_timeout;
    MapSubtlCoord pole_stl_x;
    MapSubtlCoord pole_stl_y;
    unsigned char search_timeout;
    short partner_idx;
    long partner_creation;
  } training;
  struct {
    GameTurn seen_enemy_turn;
    long battle_enemy_crtn;
    ThingIndex battle_enemy_idx;
    ThingIndex seen_enemy_idx;
    unsigned char state_id;
    unsigned char attack_type;
    unsigned char seen_enemy_los;
  } combat;
  struct {
    GameTurn start_gameturn;
    GameTurn last_mood_sound_turn;
  } imprison;
  struct {
    unsigned char byte_9A;
    unsigned char swing_weapon_counter;
    MapSubtlCoord stl_x;
    MapSubtlCoord stl_y;
    unsigned char byte_9E;
  } workshop;
  struct {
    ThingIndex foodtng_idx;
  } eating;
  struct {
    unsigned char job_stage;
    long random_thinking_angle;
  } research;
  struct {
    short enemy_idx;
    GameTurn enemy_creation_turn;
    GameTurn turn_looked_for_enemy;
  } seek_enemy;
  struct {
    GameTurn last_mood_sound_turn;
  }mood;
  struct {
    unsigned char persuade_count;
  }persuade;
  struct {
    RoomIndex room_idx;
  }evacuate;
  struct {
    short word_9A;
    short word_9C;
  }sacrifice;
  struct {
    unsigned char byte_9A;
  }mad_psycho;

  struct {
    unsigned char byte_9A;
  }unknown_state;



  };
    unsigned char fight_til_death;
    TbBool field_AA;
    unsigned char stateblock_flags;
<<<<<<< HEAD
    unsigned long spell_flags;
=======
    unsigned long spell_flags; // Sometimes treated as two bytes, but it's a short (AC + AD)
>>>>>>> 43b1ef88
    unsigned char field_AE;
    short force_visible;
    unsigned char frozen_on_hit;
    long last_piss_turn;
    unsigned char disease_caster_plyridx;
    MapSubtlCoord teleport_x;
    MapSubtlCoord teleport_y;
    unsigned short corpse_to_piss_on;
    struct CoordDelta3d moveaccel;
    unsigned char bloody_footsteps_turns;
    short kills_num;
    short max_speed;
    short max_health;
    short move_speed;
    short orthogn_speed;
    short field_CC;
    unsigned long field_CE;
    unsigned char instance_id;
    unsigned char inst_repeat;
    unsigned short inst_turn;
    unsigned short inst_action_turns;
    unsigned short inst_total_turns;
    unsigned short targtng_idx;
    MapSubtlCoord targtstl_x;
    MapSubtlCoord targtstl_y;
    unsigned long instance_use_turn[INSTANCE_TYPES_MAX];
    char instance_available[INSTANCE_TYPES_MAX];
    unsigned short instance_anim_step_turns;
    SubtlCodedCoords collided_door_subtile;
    char fighting_player_idx;
    unsigned char shot_model;
    struct CastedSpellData casted_spells[CREATURE_MAX_SPELLS_CASTED_AT];
    /** Current active skill instance. */
    char active_instance_id;
    char head_bob;
    struct Navigation navi;
    /* Creature movement path data. */
    struct Ariadne arid;
    /* State backup when a creature temporarily changes its state due to being slapped. */
    unsigned char active_state_bkp;
    /* State backup when a creature temporarily changes its state due to being slapped. */
    unsigned char continue_state_bkp;
unsigned char cowers_from_slap_turns;
    short conscious_back_turns;
    short countdown_282; // signed
    unsigned short damage_wall_coords;
    unsigned char joining_age;
    unsigned char blood_type;
    char creature_name[25];
    struct Coord3d flee_pos;
    long flee_start_turn;
    struct MemberPos followers_pos[GROUP_MEMBERS_COUNT];
    unsigned short next_in_room;
    unsigned short prev_in_room;
    short spell_aura;
    short spell_aura_duration;
    unsigned short job_assigned;
    unsigned short spell_tngidx_armour[3];
    unsigned short spell_tngidx_disease[3];
    unsigned short shot_shift_x;
    unsigned short shot_shift_y;
    unsigned short shot_shift_z;
    unsigned long tasks_check_turn;
    unsigned long wander_around_check_turn;
    unsigned long job_primary_check_turn;
    unsigned long job_secondary_check_turn;
    unsigned long healing_sleep_check_turn;
    unsigned long garden_eat_check_turn;
    unsigned long temple_pray_check_turn;
    unsigned long sulking_sleep_check_turn;
    unsigned long job_assigned_check_turn;
    unsigned long disease_start_turn;
    unsigned long armageddon_teleport_turn;
    short battle_prev_creatr;
    short battle_next_creatr;
    unsigned char battle_id;
    MapSubtlCoord alarm_stl_x;
    MapSubtlCoord alarm_stl_y;
    unsigned long alarm_over_turn;
    unsigned long lava_escape_since;
    unsigned char stopped_for_hand_turns;
    long following_leader_since;
    unsigned char follow_leader_fails;
    GameTurn dropped_turn;
    unsigned long timebomb_countdown;
    ThingIndex timebomb_countdown_id;
    ThingIndex timebomb_target_id;
    TbBool timebomb_death;
};

struct CreatureStats { // These stats are not compatible with original DK - they have more fields
    unsigned short job_primary;
    unsigned short job_secondary;
    unsigned short jobs_not_do;
    unsigned char eye_effect;
    unsigned short health;
    unsigned char heal_requirement;
    unsigned char heal_threshold;
    unsigned char strength;
    unsigned char armour;
    unsigned char dexterity;
    unsigned char fear_wounded;
    unsigned char defense;
    unsigned char luck;
    unsigned char sleep_recovery;
    unsigned short hunger_rate;
    unsigned char hunger_fill;
    unsigned short annoy_level;
    unsigned char lair_size;
    unsigned char hurt_by_lava;
    unsigned char sleep_exp_slab;
    short sleep_experience;
    short exp_for_hitting;
    short gold_hold;
    short training_cost;
    short scavenger_cost;
    short scavenge_require;
    unsigned char scavenge_value;
    unsigned long to_level[CREATURE_MAX_LEVEL];
    unsigned char base_speed;
    short grow_up;
    unsigned char grow_up_level;
    TbBool entrance_force;
    short max_angle_change;
    short base_eye_height;
  short field_57[14];
  short field_73;
    unsigned short size_xy;
    unsigned short size_z;
    unsigned short walking_anim_speed;
    TbBool flying;
    TbBool immune_to_gas;
    unsigned char attack_preference;
    short field_of_view;
    /** Instance identifiers of the instances creature can learn. */
    unsigned char learned_instance_id[LEARNED_INSTANCES_COUNT];
    /** Required level to use the instances creature can learn. Scaled 1..CREATURE_MAX_LEVEL. */
    unsigned char learned_instance_level[LEARNED_INSTANCES_COUNT];
    unsigned char research_value;
    TbBool humanoid_creature;
    TbBool piss_on_dead;
    unsigned char training_value;
    short pay;
    unsigned char manufacture_value;
    unsigned char hearing;
    unsigned char entrance_rooms[ENTRANCE_ROOMS_COUNT];
    unsigned char entrance_slabs_req[ENTRANCE_ROOMS_COUNT];
    unsigned char visual_range;
    unsigned char partner_training;
    /** Minimal game turns a creature must be tortured before it gets a chance to be broken */
    short torture_break_time;
    short annoy_no_lair;
    short annoy_no_hatchery;
    short annoy_woken_up;
    short annoy_on_dead_friend;
    short annoy_sulking;
    short annoy_no_salary;
    short annoy_slapped;
    short annoy_on_dead_enemy;
    short annoy_in_temple;
    short annoy_sleeping;
    short annoy_got_wage;
    short annoy_in_torture;
    short annoy_win_battle;
    short annoy_untrained_time;
    short annoy_untrained;
    short field_C4;
    short annoy_queue;
    /* Annoyance caused by tries to assign creature to a job it won't do */
    short annoy_will_not_do_job;
    /* Job kinds which cause stress for the creature */
    unsigned short job_stress;
    /* Amount of annoyance given to creature under stressful job */
    short annoy_job_stress;
    /* Job kinds which the creature will start when it is angry */
    unsigned short jobs_anger;
    short annoy_others_leaving;
    unsigned char slaps_to_kill;
    short lair_enemy[LAIR_ENEMY_MAX];
    short hero_vs_keeper_cost;
    unsigned char rebirth;
    TbBool can_see_invisible;
    TbBool can_go_locked_doors;
    TbBool bleeds;
    TbBool affected_by_wind;
    unsigned short thing_size_xy;
    unsigned short thing_size_z;
    short annoy_eat_food;
    short annoy_in_hand;
    short damage_to_boulder;
    // New fields go there; don't change earlier fields.
    unsigned short fear_stronger;
    unsigned short fearsome_factor;
    short entrance_score;
    short annoy_going_postal;
    short toking_recovery;
    TbBool illuminated;
    char corpse_vanish_effect;
    short footstep_pitch;
    short lair_object;
    short status_offset;
    struct CreaturePickedUpOffset creature_picked_up_offset;
};

struct Persons {
    struct CreatureControl *cctrl_lookup[CREATURES_COUNT];
    struct CreatureControl *cctrl_end;
};

struct CreatureSound {
    long index;
    long count;
};

struct CreatureSounds {
    struct CreatureSound foot;
    struct CreatureSound hit;
    struct CreatureSound happy;
    struct CreatureSound sad;
    struct CreatureSound hurt;
    struct CreatureSound die;
    struct CreatureSound hang;
    struct CreatureSound drop;
    struct CreatureSound torture;
    struct CreatureSound slap;
    struct CreatureSound fight;
};

#pragma pack()
/******************************************************************************/
struct CreatureControl *creature_control_get(long cctrl_idx);
struct CreatureControl *creature_control_get_from_thing(const struct Thing *thing);
TbBool creature_control_invalid(const struct CreatureControl *cctrl);
TbBool creature_control_exists(const struct CreatureControl *cctrl);
TbBool creature_control_exists_in_thing(const struct Thing *thing);
void clear_creature_instance(struct Thing *thing);
long i_can_allocate_free_control_structure(void);
struct CreatureControl *allocate_free_control_structure(void);
void delete_control_structure(struct CreatureControl *cctrl);
void delete_all_control_structures(void);

struct Thing *create_and_control_creature_as_controller(struct PlayerInfo *player, long a2, struct Coord3d *pos);

TbBool disband_creatures_group(struct Thing *thing);
struct Thing *get_group_last_member(struct Thing *thing);

void play_creature_sound(struct Thing *thing, long snd_idx, long a3, long a4);
void stop_creature_sound(struct Thing *thing, long snd_idx);
void play_creature_sound_and_create_sound_thing(struct Thing *thing, long snd_idx, long a2);
struct CreatureSound *get_creature_sound(struct Thing *thing, long snd_idx);
void reset_creature_eye_lens(struct Thing *thing);
TbBool creature_can_gain_experience(const struct Thing *thing);
/******************************************************************************/
#ifdef __cplusplus
}
#endif
#endif<|MERGE_RESOLUTION|>--- conflicted
+++ resolved
@@ -324,11 +324,7 @@
     unsigned char fight_til_death;
     TbBool field_AA;
     unsigned char stateblock_flags;
-<<<<<<< HEAD
     unsigned long spell_flags;
-=======
-    unsigned long spell_flags; // Sometimes treated as two bytes, but it's a short (AC + AD)
->>>>>>> 43b1ef88
     unsigned char field_AE;
     short force_visible;
     unsigned char frozen_on_hit;
