--- conflicted
+++ resolved
@@ -693,9 +693,6 @@
 
 void light_initialise_lighting_tables(void)
 {
-<<<<<<< HEAD
-    _DK_light_initialise_lighting_tables();
-=======
   static const struct LightingTable values[] = {
     { 1, 2, 0, 255, 256 },
     { 1, 2, 1, 0, 256 },
@@ -1401,7 +1398,6 @@
 
   memcpy(game.lish.lighting_tables, values, sizeof(values));
   game.lish.lighting_tables_count = sizeof(values) / sizeof(*values);
->>>>>>> bd40fc7e
 }
 
 void light_initialise(void)
@@ -1520,10 +1516,6 @@
 
 }
 
-<<<<<<< HEAD
-
-static char light_render_light_dynamic(struct Light *lgt, int radius, int a3, SubtlCodedCoords stl_num)
-=======
 static char light_render_light_dynamic_1(struct Light *lgt, int radius, int a3, unsigned int max_1DD41_idx)
 {
     //Disable function because of flicker bug around map edges
@@ -1689,8 +1681,7 @@
 }
 
 //sub_407770
-static char light_render_light_dynamic_2(struct Light *lgt, int radius, int a3, unsigned int max_1DD41_idx)
->>>>>>> bd40fc7e
+static char light_render_light_dynamic_2(struct Light *lgt, int radius, int render_intensity, unsigned int lighting_tables_idx)
 {
     unsigned short *stl_lightness;
     int stl_num_2;
@@ -1742,26 +1733,26 @@
 
     if ((unsigned char)stl_num_2 <= lgt_stl_z)
     {
-        v42 = stl_num;
-        shadow_cache->field_1[stl_num] |= 1 << (31 - stl_num);
+        v42 = lighting_tables_idx;
+        shadow_cache->field_1[lighting_tables_idx] |= 1 << (31 - lighting_tables_idx);
         MapCoordDelta some_delta_x_2 = lgt->mappos.x.stl.pos;
         MapCoordDelta some_delta_y_2 = lgt->mappos.y.stl.pos;
 
         v10 = LbDiagonalLength(some_delta_x_2, some_delta_y_2);
 
-        v11 = a3 * (radius - v10) / radius;
+        v11 = render_intensity * (radius - v10) / radius;
         if ((unsigned short)*stl_lightness < v11)
             *stl_lightness = v11;
         lighting_table = &game.lish.lighting_tables[0];
 
-        stl_num_2 = get_subtile_number(game.lish.stl_num, stl_num_decode_y(stl_num_2));
-
-        if (&game.lish.lighting_tables[game.lish.stl_num] > &game.lish.lighting_tables[0])
+        stl_num_2 = get_subtile_number(game.lish.lighting_tables_count, stl_num_decode_y(stl_num_2));
+
+        if (&game.lish.lighting_tables[game.lish.lighting_tables_count] > &game.lish.lighting_tables[0])
         {
             do
             {
-                stl_num_2 = (unsigned char)lighting_table->field_1;
-                if (stl_num_2 > stl_num)
+                stl_num_2 = (unsigned char)lighting_table->distance;
+                if (stl_num_2 > lighting_tables_idx)
                     break;
                 delta_x = lighting_table->delta_x;
                 v14 = lighting_table->delta_y + lgt_stl_y;
@@ -1842,18 +1833,18 @@
 
                             v28 = LbDiagonalLength(some_delta_x, some_delta_y);
 
-                            stl_num_2 = a3 * (radius - v28) / radius;
+                            stl_num_2 = render_intensity * (radius - v28) / radius;
                             if (stl_num_2 <= game.lish.field_46149)
                                 return stl_num_2;
-                            shadow_cache->field_1[stl_num + lighting_table->delta_y] |= 1 << (31 - lighting_table->delta_x - v42);
+                            shadow_cache->field_1[lighting_tables_idx + lighting_table->delta_y] |= 1 << (31 - lighting_table->delta_x - v42);
                             if ((unsigned short)*subtile_lightness < stl_num_2)
                                 *subtile_lightness = stl_num_2;
                         }
                     }
                 }
                 ++lighting_table;
-                stl_num_2 = get_subtile_number(game.lish.stl_num, stl_num_decode_y(stl_num_2));
-            } while (&game.lish.lighting_tables[game.lish.stl_num] > lighting_table);
+                stl_num_2 = get_subtile_number(game.lish.lighting_tables_count, stl_num_decode_y(stl_num_2));
+            } while (&game.lish.lighting_tables[game.lish.lighting_tables_count] > lighting_table);
         }
     }
     return stl_num_2;
@@ -1928,67 +1919,21 @@
 
   lgt->range = lighting_tables_idx;
 
-<<<<<<< HEAD
-  SubtlCodedCoords stl_num = range;
-  if ( radius > 0 && v22 > 0 )
-=======
   if ( (radius > 0) && (render_intensity > 0) )
->>>>>>> bd40fc7e
   {
     if ( is_dynamic )
     {
       if ( (lgt->flags & LgtF_Unkn40) != 0 )
       {
-<<<<<<< HEAD
-        ERRORLOG("flag LgtF_Unkn40 is used after all?");
-        //stl_num = light_render_light_dynamic_1(lgt, radius, v22, stl_num);
-      }
-      else if ( (lgt->flags & LgtF_Unkn08) != 0 )
-      {
-        stl_num = light_render_light_dynamic(lgt, radius, v22, stl_num);
-=======
         lighting_tables_idx = light_render_light_dynamic_1(lgt, radius, render_intensity, lighting_tables_idx);
       }
       else if ( (lgt->flags & LgtF_Unkn08) != 0 )
       {
         lighting_tables_idx = light_render_light_dynamic_2(lgt, radius, render_intensity, lighting_tables_idx);
->>>>>>> bd40fc7e
         lgt->flags &= ~LgtF_Unkn08;
       }
       else
       {
-<<<<<<< HEAD
-        v7 = stl_num << 8;
-
-        light_x_val = lgt->mappos.x.val;
-        v8_x = light_x_val - v7;
-        if ( v8_x <= 0 )
-          v8_x = 0;
-        stl_x = v8_x;
-
-        light_y_val = lgt->mappos.y.val;
-        v8_y = light_y_val - v7;
-        if ( v8_y <= 0 )
-          v8_y = 0;
-        stl_y = v8_y;
-
-        v11 = v7 + light_x_val;
-        if ( v7 + light_x_val >= 0xFFFF )
-          v11 = 0xFFFF;
-        v12 = light_y_val + v7;
-        v26 = v11;
-        if ( v12 >= 0xFFFF )
-          v12 = 0xFFFF;
-        v30 = v12;
-        v33 = stl_x / 256 - v11 / 256 + 255;
-        some_y = stl_y;
-
-        v13 = game.lish.subtile_lightness + 256 * (stl_y / 256) + stl_x / 256;
-
-        stl_num = *game.lish.shadow_cache[lgt->shadow_index].field_1;
-        v31 = stl_num;
-        if ( v30 >= stl_y )
-=======
         int lighting_radius = lighting_tables_idx << 8;
 
         MapCoord x_start = lgt->mappos.x.val - lighting_radius;
@@ -1997,6 +1942,7 @@
         MapCoord y_start = lgt->mappos.y.val - lighting_radius;
         if ( y_start < 0 )
           y_start = 0;
+
 
         MapCoord x_end = lgt->mappos.x.val + lighting_radius;
         if ( x_end > USHRT_MAX )
@@ -2011,7 +1957,6 @@
         struct ShadowCache *shdc = &game.lish.shadow_cache[lgt->shadow_index];
         lighting_tables_idx = *shdc->field_1;
         if ( y_end >= y_start )
->>>>>>> bd40fc7e
         {
           unsigned int shadow_cache_pointer = (unsigned int)shdc->field_1;
           MapCoord y = y_start;
@@ -2034,18 +1979,11 @@
               lightness++;
             }
 
-<<<<<<< HEAD
-            v13 += v33;
-            some_y += 256;
-            stl_num = *((int*)shadow_cache_pointer + 1);
-            shadow_cache_pointer += 4;
-            v31 = stl_num;
-=======
+
             lightness += v33;
             y += COORD_PER_STL;
             lighting_tables_idx = *((unsigned int*)shadow_cache_pointer + 1);
             shadow_cache_pointer += 4;
->>>>>>> bd40fc7e
           }
           while ( y_end >= y );
         }
@@ -2053,19 +1991,13 @@
     }
     else
     {
-<<<<<<< HEAD
-      stl_num = light_render_light_static(lgt, radius, v22, stl_num);
-    }
-  }
-  return stl_num;
-=======
+
       lighting_tables_idx = light_render_light_static(lgt, radius, render_intensity, lighting_tables_idx);
     }
   }
   lgt->mappos.x.val = remember_original_lgt_mappos_x;
   lgt->mappos.y.val = remember_original_lgt_mappos_y;
   return lighting_tables_idx;
->>>>>>> bd40fc7e
 }
 
 static void light_render_area(MapSubtlCoord startx, MapSubtlCoord starty, MapSubtlCoord endx, MapSubtlCoord endy)
