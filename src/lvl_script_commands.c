/******************************************************************************/
// Free implementation of Bullfrog's Dungeon Keeper strategy game.
/******************************************************************************/
/** @file lvl_script_commands.c
 *     Commands that can be used by level script
 * @author   KeeperFX Team
 * @par  Copying and copyrights:
 *     This program is free software; you can redistribute it and/or modify
 *     it under the terms of the GNU General Public License as published by
 *     the Free Software Foundation; either version 2 of the License, or
 *     (at your option) any later version.
 */
/******************************************************************************/
#include "pre_inc.h"
#include <math.h>
#include <string.h>

#include "bflib_memory.h"
#include "bflib_sound.h"
#include "config_effects.h"
#include "config_magic.h"
#include "config_players.h"
#include "config_powerhands.h"
#include "config_settings.h"
#include "config_spritecolors.h"
#include "config_trapdoor.h"
#include "console_cmd.h"
#include "creature_instances.h"
#include "creature_states.h"
#include "creature_states_mood.h"
#include "creature_states_pray.h"
#include "custom_sprites.h"
#include "dungeon_data.h"
#include "frontmenu_ingame_map.h"
#include "gui_soundmsgs.h"
#include "keeperfx.hpp"
#include "lvl_script_commands.h"
#include "lvl_script_conditions.h"
#include "lvl_script_lib.h"
#include "map_blocks.h"
#include "music_player.h"
#include "player_instances.h"
#include "player_utils.h"
#include "power_hand.h"
#include "power_specials.h"
#include "room_util.h"
#include "sounds.h"
#include "spdigger_stack.h"
#include "thing_data.h"
#include "thing_effects.h"
#include "thing_navigate.h"
#include "thing_physics.h"

#include "post_inc.h"

#ifdef __cplusplus
extern "C" {
#endif

extern long level_file_version;



const struct CommandDesc subfunction_desc[] = {
    {"RANDOM",                     "Aaaaaaaa", Cmd_RANDOM, NULL, NULL},
    {"DRAWFROM",                   "Aaaaaaaa", Cmd_DRAWFROM, NULL, NULL},
    {"IMPORT",                     "PA      ", Cmd_IMPORT, NULL, NULL},
    {NULL,                         "        ", Cmd_NONE, NULL, NULL},
  };

const struct NamedCommand player_desc[] = {
  {"PLAYER0",          PLAYER0},
  {"PLAYER1",          PLAYER1},
  {"PLAYER2",          PLAYER2},
  {"PLAYER3",          PLAYER3},
  {"PLAYER_GOOD",      PLAYER_GOOD},
  {"ALL_PLAYERS",      ALL_PLAYERS},
  {"PLAYER_NEUTRAL",   PLAYER_NEUTRAL},
  {"PLAYER4",          PLAYER4},
  {"PLAYER5",          PLAYER5},
  {"PLAYER6",          PLAYER6},
  {NULL,               0},
};

const struct NamedCommand controls_variable_desc[] = {
    {"TOTAL_DIGGERS",               SVar_CONTROLS_TOTAL_DIGGERS},
    {"TOTAL_CREATURES",             SVar_CONTROLS_TOTAL_CREATURES},
    {"TOTAL_DOORS",                 SVar_TOTAL_DOORS},
    {"TOTAL_TRAPS",                 SVar_TOTAL_TRAPS},
    {"TOTAL_AREA",                  SVar_TOTAL_AREA},
    {"GOOD_CREATURES",              SVar_CONTROLS_GOOD_CREATURES},
    {"EVIL_CREATURES",              SVar_CONTROLS_EVIL_CREATURES},
    {NULL,                           0},
};

const struct NamedCommand available_variable_desc[] = {
    {"TOTAL_CREATURES",             SVar_AVAILABLE_TOTAL_CREATURES},
    {"TOTAL_DOORS",                 SVar_AVAILABLE_TOTAL_DOORS},
    {"TOTAL_TRAPS",                 SVar_AVAILABLE_TOTAL_TRAPS},
    {"TOTAL_AREA",                  SVar_TOTAL_AREA},
    {NULL,                           0},
};

const struct NamedCommand comparison_desc[] = {
  {"==",     MOp_EQUAL},
  {"!=",     MOp_NOT_EQUAL},
  {"<",      MOp_SMALLER},
  {">",      MOp_GREATER},
  {"<=",     MOp_SMALLER_EQ},
  {">=",     MOp_GREATER_EQ},
  {NULL,     0},
};

const struct NamedCommand timer_desc[] = {
  {"TIMER0", 0},
  {"TIMER1", 1},
  {"TIMER2", 2},
  {"TIMER3", 3},
  {"TIMER4", 4},
  {"TIMER5", 5},
  {"TIMER6", 6},
  {"TIMER7", 7},
  {NULL,     0},
};

const struct NamedCommand flag_desc[] = {
  {"FLAG0",  0},
  {"FLAG1",  1},
  {"FLAG2",  2},
  {"FLAG3",  3},
  {"FLAG4",  4},
  {"FLAG5",  5},
  {"FLAG6",  6},
  {"FLAG7",  7},
  {NULL,     0},
};

const struct NamedCommand hand_rule_desc[] = {
  {"ALWAYS",                HandRule_Always},
  {"AGE_LOWER",             HandRule_AgeLower},
  {"AGE_HIGHER",            HandRule_AgeHigher},
  {"LEVEL_LOWER",           HandRule_LvlLower},
  {"LEVEL_HIGHER",          HandRule_LvlHigher},
  {"AT_ACTION_POINT",       HandRule_AtActionPoint},
  {"AFFECTED_BY",           HandRule_AffectedBy},
  {"WANDERING",             HandRule_Wandering},
  {"WORKING",               HandRule_Working},
  {"FIGHTING",              HandRule_Fighting},
  {"DROPPED_TIME_HIGHER",   HandRule_DroppedTimeHigher},
  {"DROPPED_TIME_LOWER",    HandRule_DroppedTimeLower},
  {NULL,                    0},
};

const struct NamedCommand rule_slot_desc[] = {
  {"RULE0",  0},
  {"RULE1",  1},
  {"RULE2",  2},
  {"RULE3",  3},
  {"RULE4",  4},
  {"RULE5",  5},
  {"RULE6",  6},
  {"RULE7",  7},
  {NULL,     0},
};

const struct NamedCommand rule_action_desc[] = {
  {"DENY",      HandRuleAction_Deny},
  {"ALLOW",     HandRuleAction_Allow},
  {"ENABLE",    HandRuleAction_Enable},
  {"DISABLE",   HandRuleAction_Disable},
  {NULL,     0},
};

const struct NamedCommand hero_objective_desc[] = {
  {"STEAL_GOLD",           CHeroTsk_StealGold},
  {"STEAL_SPELLS",         CHeroTsk_StealSpells},
  {"ATTACK_ENEMIES",       CHeroTsk_AttackEnemies},
  {"ATTACK_DUNGEON_HEART", CHeroTsk_AttackDnHeart},
  {"SNIPE_DUNGEON_HEART",  CHeroTsk_SnipeDnHeart},
  {"ATTACK_ROOMS",         CHeroTsk_AttackRooms},
  {"SABOTAGE_ROOMS",       CHeroTsk_SabotageRooms},
  {"DEFEND_PARTY",         CHeroTsk_DefendParty},
  {"DEFEND_LOCATION",      CHeroTsk_DefendSpawn},
  {"DEFEND_HEART",         CHeroTsk_DefendHeart},
  {"DEFEND_ROOMS",         CHeroTsk_DefendRooms},
  {NULL,                   0},
};

const struct NamedCommand msgtype_desc[] = {
  {"SPEECH",           1},
  {"SOUND",            2},
  {NULL,               0},
};

const struct NamedCommand tendency_desc[] = {
  {"IMPRISON",         1},
  {"FLEE",             2},
  {NULL,               0},
};

const struct NamedCommand creature_select_criteria_desc[] = {
  {"MOST_EXPERIENCED",     CSelCrit_MostExperienced},
  {"MOST_EXP_WANDERING",   CSelCrit_MostExpWandering},
  {"MOST_EXP_WORKING",     CSelCrit_MostExpWorking},
  {"MOST_EXP_FIGHTING",    CSelCrit_MostExpFighting},
  {"LEAST_EXPERIENCED",    CSelCrit_LeastExperienced},
  {"LEAST_EXP_WANDERING",  CSelCrit_LeastExpWandering},
  {"LEAST_EXP_WORKING",    CSelCrit_LeastExpWorking},
  {"LEAST_EXP_FIGHTING",   CSelCrit_LeastExpFighting},
  {"NEAR_OWN_HEART",       CSelCrit_NearOwnHeart},
  {"NEAR_ENEMY_HEART",     CSelCrit_NearEnemyHeart},
  {"ON_ENEMY_GROUND",      CSelCrit_OnEnemyGround},
  {"ON_FRIENDLY_GROUND",   CSelCrit_OnFriendlyGround},
  {"ON_NEUTRAL_GROUND",    CSelCrit_OnNeutralGround},
  {"ANYWHERE",             CSelCrit_Any},
  {NULL,                   0},
};

const struct NamedCommand trap_config_desc[] = {
  {"NameTextID",           1},
  {"TooltipTextID",        2},
  {"SymbolSprites",        3},
  {"PointerSprites",       4},
  {"PanelTabIndex",        5},
  {"Crate",                6},
  {"ManufactureLevel",     7},
  {"ManufactureRequired",  8},
  {"Shots",                9},
  {"TimeBetweenShots",    10},
  {"SellingValue",        11},
  {"AnimationID",         12},
  {"Model",               12}, //legacy name
  {"ModelSize",           13},
  {"AnimationSpeed",      14},
  {"TriggerType",         15},
  {"ActivationType",      16},
  {"EffectType",          17},
  {"Hidden",              18},
  {"TriggerAlarm",        19},
  {"Slappable",           20},
  {"Unanimated",          21},
  {"Health",              22},
  {"Unshaded",            23},
  {"RandomStartFrame",    24},
  {"ThingSize",           25},
  {"HitType",             26},
  {"LightRadius",         27},
  {"LightIntensity",      28},
  {"LightFlags",          29},
  {"TransparencyFlags",   30},
  {"ShotVector",          31},
  {"Destructible",        32},
  {"Unstable",            33},
  {"Unsellable",          34},
  {"PlaceOnBridge",       35},
  {"ShotOrigin",          36},
  {"PlaceSound",          37},
  {"TriggerSound",        38},
  {"RechargeAnimationID", 39},
  {"AttackAnimationID",   40},
  {"DestroyedEffect",     41},
  {"InitialDelay",        42},
  {"PlaceOnSubtile",      43},
  {"FlameAnimationID",       44},
  {"FlameAnimationSpeed",    45},
  {"FlameAnimationSize",     46},
  {"FlameAnimationOffset",   47},
  {"FlameTransparencyFlags", 48},
  {"DetectInvisible",        49},
  {NULL,                      0},
};

const struct NamedCommand room_config_desc[] = {
  {"NameTextID",           1},
  {"TooltipTextID",        2},
  {"SymbolSprites",        3},
  {"PointerSprites",       4},
  {"PanelTabIndex",        5},
  {"Cost",                 6},
  {"Health",               7},
  {"CreatureCreation",     8},
  {"AmbientSndSample",     9},
  {"SlabAssign",          10},
  {"Messages",            11},
  {"Properties",          12},
  {"Roles",               13},
  {"TotalCapacity",       14},
  {"UsedCapacity",        15},
  {"StorageHeight",       16},
  {NULL,                   0},
};



static const struct NamedField rules_script_only_named_fields[] = {
    //name            //field                //field type                   //min //max
  {"PayDayProgress",&game.pay_day_progress,var_type(game.pay_day_progress),0,LONG_MAX},
  {NULL,                            NULL,0,0,0 },
};

static const struct NamedField* ruleblocks[] = {rules_game_named_fields,rules_rooms_named_fields,rules_magic_named_fields,
rules_creatures_named_fields,rules_computer_named_fields,rules_workers_named_fields,rules_health_named_fields,rules_script_only_named_fields};

static const struct NamedCommand game_rule_desc[] = {
  {"PreserveClassicBugs",            1},
  {"AlliesShareVision",              2},
  {"MapCreatureLimit",               3},
  {NULL,                             0},
};

const struct NamedCommand on_experience_desc[] = {
  {"SizeIncreaseOnExp",            1},
  {"PayIncreaseOnExp",             2},
  {"SpellDamageIncreaseOnExp",     3},
  {"RangeIncreaseOnExp",           4},
  {"JobValueIncreaseOnExp",        5},
  {"HealthIncreaseOnExp",          6},
  {"StrengthIncreaseOnExp",        7},
  {"DexterityIncreaseOnExp",       8},
  {"DefenseIncreaseOnExp",         9},
  {"LoyaltyIncreaseOnExp",        10},
  {"ExpForHittingIncreaseOnExp",  11},
  {"TrainingCostIncreaseOnExp",   12},
  {"ScavengingCostIncreaseOnExp", 13},
  {NULL,                           0},
};

const struct NamedCommand modifier_desc[] = {
  {"Health",          1},
  {"Strength",        2},
  {"Armour",          3},
  {"SpellDamage",     4},
  {"Speed",           5},
  {"Salary",          6},
  {"TrainingCost",    7},
  {"ScavengingCost",  8},
  {"Loyalty",         9},
  {NULL,              0},
};

/**
 * Text names of groups of GUI Buttons.
 */
const struct NamedCommand gui_button_group_desc[] = {
  {"MINIMAP",         GID_MINIMAP_AREA},
  {"TABS",            GID_TABS_AREA},
  {"INFO",            GID_INFO_PANE},
  {"ROOM",            GID_ROOM_PANE},
  {"POWER",           GID_POWER_PANE},
  {"TRAP",            GID_TRAP_PANE},
  {"DOOR",            GID_DOOR_PANE},
  {"CREATURE",        GID_CREATR_PANE},
  {"MESSAGE",         GID_MESSAGE_AREA},
  {NULL,               0},
};

/**
 * Text names of campaign flags.
 */
const struct NamedCommand campaign_flag_desc[] = {
  {"CAMPAIGN_FLAG0",  0},
  {"CAMPAIGN_FLAG1",  1},
  {"CAMPAIGN_FLAG2",  2},
  {"CAMPAIGN_FLAG3",  3},
  {"CAMPAIGN_FLAG4",  4},
  {"CAMPAIGN_FLAG5",  5},
  {"CAMPAIGN_FLAG6",  6},
  {"CAMPAIGN_FLAG7",  7},
  {NULL,     0},
};

const struct NamedCommand script_operator_desc[] = {
  {"SET",         1},
  {"INCREASE",    2},
  {"DECREASE",    3},
  {"MULTIPLY",    4},
  {NULL,          0},
};

const struct NamedCommand variable_desc[] = {
    {"MONEY",                       SVar_MONEY},
    {"GAME_TURN",                   SVar_GAME_TURN},
    {"BREAK_IN",                    SVar_BREAK_IN},
    //{"CREATURE_NUM",              SVar_CREATURE_NUM},
    {"TOTAL_DIGGERS",               SVar_TOTAL_DIGGERS},
    {"TOTAL_CREATURES",             SVar_TOTAL_CREATURES},
    {"TOTAL_RESEARCH",              SVar_TOTAL_RESEARCH},
    {"TOTAL_DOORS",                 SVar_TOTAL_DOORS},
    {"TOTAL_TRAPS",                 SVar_TOTAL_TRAPS},
    {"TOTAL_AREA",                  SVar_TOTAL_AREA},
    {"TOTAL_CREATURES_LEFT",        SVar_TOTAL_CREATURES_LEFT},
    {"CREATURES_ANNOYED",           SVar_CREATURES_ANNOYED},
    {"BATTLES_LOST",                SVar_BATTLES_LOST},
    {"BATTLES_WON",                 SVar_BATTLES_WON},
    {"ROOMS_DESTROYED",             SVar_ROOMS_DESTROYED},
    {"SPELLS_STOLEN",               SVar_SPELLS_STOLEN},
    {"TIMES_BROKEN_INTO",           SVar_TIMES_BROKEN_INTO},
    {"GOLD_POTS_STOLEN",            SVar_GOLD_POTS_STOLEN},
    {"HEART_HEALTH",                SVar_HEART_HEALTH},
    {"GHOSTS_RAISED",               SVar_GHOSTS_RAISED},
    {"SKELETONS_RAISED",            SVar_SKELETONS_RAISED},
    {"VAMPIRES_RAISED",             SVar_VAMPIRES_RAISED},
    {"CREATURES_CONVERTED",         SVar_CREATURES_CONVERTED},
    {"EVIL_CREATURES_CONVERTED",    SVar_EVIL_CREATURES_CONVERTED},
    {"GOOD_CREATURES_CONVERTED",    SVar_GOOD_CREATURES_CONVERTED},
    {"TIMES_ANNOYED_CREATURE",      SVar_TIMES_ANNOYED_CREATURE},
    {"TIMES_TORTURED_CREATURE",     SVar_TIMES_TORTURED_CREATURE},
    {"TOTAL_DOORS_MANUFACTURED",    SVar_TOTAL_DOORS_MANUFACTURED},
    {"TOTAL_TRAPS_MANUFACTURED",    SVar_TOTAL_TRAPS_MANUFACTURED},
    {"TOTAL_MANUFACTURED",          SVar_TOTAL_MANUFACTURED},
    {"TOTAL_TRAPS_USED",            SVar_TOTAL_TRAPS_USED},
    {"TOTAL_DOORS_USED",            SVar_TOTAL_DOORS_USED},
    {"KEEPERS_DESTROYED",           SVar_KEEPERS_DESTROYED},
    {"CREATURES_SACRIFICED",        SVar_CREATURES_SACRIFICED},
    {"CREATURES_FROM_SACRIFICE",    SVar_CREATURES_FROM_SACRIFICE},
    {"TIMES_LEVELUP_CREATURE",      SVar_TIMES_LEVELUP_CREATURE},
    {"TOTAL_SALARY",                SVar_TOTAL_SALARY},
    {"CURRENT_SALARY",              SVar_CURRENT_SALARY},
    //{"TIMER",                     SVar_TIMER},
    {"DUNGEON_DESTROYED",           SVar_DUNGEON_DESTROYED},
    {"TOTAL_GOLD_MINED",            SVar_TOTAL_GOLD_MINED},
    //{"FLAG",                      SVar_FLAG},
    //{"ROOM",                      SVar_ROOM_SLABS},
    {"DOORS_DESTROYED",             SVar_DOORS_DESTROYED},
    {"CREATURES_SCAVENGED_LOST",    SVar_CREATURES_SCAVENGED_LOST},
    {"CREATURES_SCAVENGED_GAINED",  SVar_CREATURES_SCAVENGED_GAINED},
    {"ALL_DUNGEONS_DESTROYED",      SVar_ALL_DUNGEONS_DESTROYED},
    //{"DOOR",                      SVar_DOOR_NUM},
    {"GOOD_CREATURES",              SVar_GOOD_CREATURES},
    {"EVIL_CREATURES",              SVar_EVIL_CREATURES},
    {"TRAPS_SOLD",                  SVar_TRAPS_SOLD},
    {"DOORS_SOLD",                  SVar_DOORS_SOLD},
    {"MANUFACTURED_SOLD",           SVar_MANUFACTURED_SOLD},
    {"MANUFACTURE_GOLD",            SVar_MANUFACTURE_GOLD},
    {"TOTAL_SCORE",                 SVar_TOTAL_SCORE},
    {"BONUS_TIME",                  SVar_BONUS_TIME},
    {"CREATURES_TRANSFERRED",       SVar_CREATURES_TRANSFERRED},
    {"ACTIVE_BATTLES",              SVar_ACTIVE_BATTLES},
    {"VIEW_TYPE",                   SVar_VIEW_TYPE},
    {NULL,                           0},
};


const struct NamedCommand dk1_variable_desc[] = {
    {"MONEY",                       SVar_MONEY},
    {"GAME_TURN",                   SVar_GAME_TURN},
    {"BREAK_IN",                    SVar_BREAK_IN},
    //{"CREATURE_NUM",                SVar_CREATURE_NUM},
    {"TOTAL_IMPS",                  SVar_TOTAL_DIGGERS},
    {"TOTAL_CREATURES",             SVar_CONTROLS_TOTAL_CREATURES},
    {"TOTAL_RESEARCH",              SVar_TOTAL_RESEARCH},
    {"TOTAL_DOORS",                 SVar_TOTAL_DOORS},
    {"TOTAL_AREA",                  SVar_TOTAL_AREA},
    {"TOTAL_CREATURES_LEFT",        SVar_TOTAL_CREATURES_LEFT},
    {"CREATURES_ANNOYED",           SVar_CREATURES_ANNOYED},
    {"BATTLES_LOST",                SVar_BATTLES_LOST},
    {"BATTLES_WON",                 SVar_BATTLES_WON},
    {"ROOMS_DESTROYED",             SVar_ROOMS_DESTROYED},
    {"SPELLS_STOLEN",               SVar_SPELLS_STOLEN},
    {"TIMES_BROKEN_INTO",           SVar_TIMES_BROKEN_INTO},
    {"GOLD_POTS_STOLEN",            SVar_GOLD_POTS_STOLEN},
    //{"TIMER",                     SVar_TIMER},
    {"DUNGEON_DESTROYED",           SVar_DUNGEON_DESTROYED},
    {"TOTAL_GOLD_MINED",            SVar_TOTAL_GOLD_MINED},
    //{"FLAG",                      SVar_FLAG},
    //{"ROOM",                      SVar_ROOM_SLABS},
    {"DOORS_DESTROYED",             SVar_DOORS_DESTROYED},
    {"CREATURES_SCAVENGED_LOST",    SVar_CREATURES_SCAVENGED_LOST},
    {"CREATURES_SCAVENGED_GAINED",  SVar_CREATURES_SCAVENGED_GAINED},
    {"ALL_DUNGEONS_DESTROYED",      SVar_ALL_DUNGEONS_DESTROYED},
    //{"DOOR",                      SVar_DOOR_NUM},
    {NULL,                           0},
};

const struct NamedCommand fill_desc[] = {
  {"NONE",          FillIterType_NoFill},
  {"MATCH",         FillIterType_Match},
  {"FLOOR",         FillIterType_Floor},
  {"BRIDGE",        FillIterType_FloorBridge},
  {NULL,            0},
};

const struct NamedCommand set_door_desc[] = {
  {"LOCKED", 1},
  {"UNLOCKED", 2},
  {NULL, 0}
};

const struct NamedCommand texture_pack_desc[] = {
  {"NONE",         0},
  {"STANDARD",     1},
  {"ANCIENT",      2},
  {"WINTER",       3},
  {"SNAKE_KEY",    4},
  {"STONE_FACE",   5},
  {"VOLUPTUOUS",   6},
  {"BIG_BREASTS",  6},
  {"ROUGH_ANCIENT",7},
  {"SKULL_RELIEF", 8},
  {"DESERT_TOMB",  9},
  {"GYPSUM",       10},
  {"LILAC_STONE",  11},
  {"SWAMP_SERPENT",12},
  {"LAVA_CAVERN",  13},
  {"LATERITE_CAVERN",14},
  {NULL,           0},
};

Mix_Chunk* Ext_Sounds[EXTERNAL_SOUNDS_COUNT + 1];

static int sac_compare_fn(const void *ptr_a, const void *ptr_b)
{
    const char *a = (const char*)ptr_a;
    const char *b = (const char*)ptr_b;
    return *a < *b;
}



// For dynamic strings
static char* script_strdup(const char *src)
{
    char *ret = gameadd.script.next_string;
    int remain_len = sizeof(gameadd.script.strings) - (gameadd.script.next_string - gameadd.script.strings);
    if (strlen(src) >= remain_len)
    {
        return NULL;
    }
    strcpy(ret, src);
    gameadd.script.next_string += strlen(src) + 1;
    return ret;
}


/**
 * Modifies player's creatures' anger.
 * @param plyr_idx target player
 * @param anger anger value. Use double AnnoyLevel (from creature's config file) to fully piss creature. More for longer calm time
 */
TbBool script_change_creatures_annoyance(PlayerNumber plyr_idx, ThingModel crmodel, long operation, long anger)
{
    SYNCDBG(8, "Starting");
    struct Dungeon* dungeon = get_players_num_dungeon(plyr_idx);
    unsigned long k = 0;
    int i = dungeon->creatr_list_start;
    if ((crmodel == get_players_special_digger_model(plyr_idx)) || (crmodel == CREATURE_DIGGER))
    {
        i = dungeon->digger_list_start;
    }
    while (i != 0)
    {
        struct Thing* thing = thing_get(i);
        TRACE_THING(thing);
        struct CreatureControl* cctrl = creature_control_get_from_thing(thing);
        if (thing_is_invalid(thing) || creature_control_invalid(cctrl))
        {
            ERRORLOG("Jump to invalid creature detected");
            break;
        }
        i = cctrl->players_next_creature_idx;
        // Per creature code

        if (thing_matches_model(thing,crmodel))
        {
            i = cctrl->players_next_creature_idx;
            if (operation == SOpr_SET)
            {
                anger_set_creature_anger(thing, anger, AngR_Other);
            }
            else if (operation == SOpr_INCREASE)
            {
                anger_increase_creature_anger(thing, anger, AngR_Other);
            }
            else if (operation == SOpr_DECREASE)
            {
                anger_reduce_creature_anger(thing, -anger, AngR_Other);
            }
            else if (operation == SOpr_MULTIPLY)
            {
                anger_set_creature_anger(thing, cctrl->annoyance_level[AngR_Other] * anger, AngR_Other);
            }

        }
        // Thing list loop body ends
        k++;
        if (k > CREATURES_COUNT)
        {
            ERRORLOG("Infinite loop detected when sweeping creatures list");
            break;
        }
    }
    SYNCDBG(19, "Finished");
    return true;
}

ThingModel parse_creature_name(const char *creature_name)
{
    ThingModel ret = get_rid(creature_desc, creature_name);
    if (ret == -1)
    {
        if (0 == strcasecmp(creature_name, "ANY_CREATURE"))
        {
            return CREATURE_NOT_A_DIGGER; //For scripts, when we say 'ANY_CREATURE' we exclude diggers.
        }
    }
    return ret;
}

// Variables that could be set
TbBool parse_set_varib(const char *varib_name, long *varib_id, long *varib_type)
{
    char c;
    int len = 0;
    char arg[MAX_TEXT_LENGTH];

    *varib_id = -1;
    if (*varib_id == -1)
    {
      *varib_id = get_id(flag_desc, varib_name);
      *varib_type = SVar_FLAG;
    }
    if (*varib_id == -1)
    {
      *varib_id = get_id(campaign_flag_desc, varib_name);
      *varib_type = SVar_CAMPAIGN_FLAG;
    }
    if (*varib_id == -1)
    {
        if (2 == sscanf(varib_name, "BOX%ld_ACTIVATE%c", varib_id, &c) && (c == 'D'))
        {
            // activateD
            *varib_type = SVar_BOX_ACTIVATED;
        }
        else
        {
            *varib_id = -1;
        }
        if (2 == sscanf(varib_name, "SACRIFICED[%n%[^]]%c", &len, arg, &c) && (c == ']'))
        {
            *varib_id = get_id(creature_desc, arg);
            *varib_type = SVar_SACRIFICED;
        }
        if (2 == sscanf(varib_name, "REWARDED[%n%[^]]%c", &len, arg, &c) && (c == ']'))
        {
            *varib_id = get_id(creature_desc, arg);
            *varib_type = SVar_REWARDED;
        }
    }
    if (*varib_id == -1)
    {
      SCRPTERRLOG("Unknown variable name, '%s'", varib_name);
      return false;
    }
    return true;
}

TbBool parse_get_varib(const char *varib_name, long *varib_id, long *varib_type)
{
    char c;
    int len = 0;
    char arg[MAX_TEXT_LENGTH];

    if (level_file_version > 0)
    {
        *varib_type = get_id(variable_desc, varib_name);
    } else
    {
        *varib_type = get_id(dk1_variable_desc, varib_name);
    }
    if (*varib_type == -1)
      *varib_id = -1;
    else
      *varib_id = 0;
    if (*varib_id == -1)
    {
      *varib_id = get_id(creature_desc, varib_name);
      *varib_type = SVar_CREATURE_NUM;
    }
    //TODO: list of lambdas
    if (*varib_id == -1)
    {
      *varib_id = get_id(room_desc, varib_name);
      *varib_type = SVar_ROOM_SLABS;
    }
    if (*varib_id == -1)
    {
      *varib_id = get_id(timer_desc, varib_name);
      *varib_type = SVar_TIMER;
    }
    if (*varib_id == -1)
    {
      *varib_id = get_id(flag_desc, varib_name);
      *varib_type = SVar_FLAG;
    }
    if (*varib_id == -1)
    {
      *varib_id = get_id(door_desc, varib_name);
      *varib_type = SVar_DOOR_NUM;
    }
    if (*varib_id == -1)
    {
        *varib_id = get_id(trap_desc, varib_name);
        *varib_type = SVar_TRAP_NUM;
    }
    if (*varib_id == -1)
    {
      *varib_id = get_id(campaign_flag_desc, varib_name);
      *varib_type = SVar_CAMPAIGN_FLAG;
    }
    if (*varib_id == -1)
    {
        if (2 == sscanf(varib_name, "BOX%ld_ACTIVATE%c", varib_id, &c) && (c == 'D'))
        {
            // activateD
            *varib_type = SVar_BOX_ACTIVATED;
        }
        else if (2 == sscanf(varib_name, "KEEPERS_DESTROYED[%n%[^]]%c", &len, arg, &c) && (c == ']'))
        {
            *varib_id = get_id(player_desc, arg);
            if (*varib_id == -1)
            {
                *varib_id = get_id(cmpgn_human_player_options, arg);
            }
            *varib_type = SVar_DESTROYED_KEEPER;
        }
        else if (2 == sscanf(varib_name, "SACRIFICED[%n%[^]]%c", &len, arg, &c) && (c == ']'))
        {
            *varib_id = get_id(creature_desc, arg);
            *varib_type = SVar_SACRIFICED;
        }
        else if (2 == sscanf(varib_name, "REWARDED[%n%[^]]%c", &len, arg, &c) && (c == ']'))
        {
            *varib_id = get_id(creature_desc, arg);
            *varib_type = SVar_REWARDED;
        }
    }
    if (*varib_id == -1)
    {
      SCRPTERRLOG("Unknown variable name, '%s'", varib_name);
      return false;
    }
    return true;
}

static void add_to_party_check(const struct ScriptLine *scline)
{
    int party_id = get_party_index_of_name(scline->tp[0]);
    if (party_id < 0)
    {
        SCRPTERRLOG("Invalid Party:%s",scline->tp[1]);
        return;
    }
    if ((scline->np[2] < 1) || (scline->np[2] > CREATURE_MAX_LEVEL))
    {
      SCRPTERRLOG("Invalid Creature Level parameter; %ld not in range (%d,%d)",scline->np[2],1,CREATURE_MAX_LEVEL);
      return;
    }
    long crtr_id = get_rid(creature_desc, scline->tp[1]);
    if (crtr_id == -1)
    {
      SCRPTERRLOG("Unknown creature, '%s'", scline->tp[1]);
      return;
    }
    long objective_id = get_rid(hero_objective_desc, scline->tp[4]);
    if (objective_id == -1)
    {
      SCRPTERRLOG("Unknown party member objective, '%s'", scline->tp[4]);
      return;
    }
  //SCRPTLOG("Party '%s' member kind %d, level %d",prtname,crtr_id,crtr_level);

    if ((get_script_current_condition() == CONDITION_ALWAYS) && (next_command_reusable == 0))
    {
        add_member_to_party(party_id, crtr_id, scline->np[2], scline->np[3], objective_id, scline->np[5]);
    } else
    {
        struct PartyTrigger* pr_trig = &gameadd.script.party_triggers[gameadd.script.party_triggers_num % PARTY_TRIGGERS_COUNT];
        pr_trig->flags = TrgF_ADD_TO_PARTY;
        pr_trig->flags |= next_command_reusable?TrgF_REUSABLE:0;
        pr_trig->party_id = party_id;
        pr_trig->creatr_id = crtr_id;
        pr_trig->crtr_level = scline->np[2];
        pr_trig->carried_gold = scline->np[3];
        pr_trig->objectv = objective_id;
        pr_trig->countdown = scline->np[5];
        pr_trig->condit_idx = get_script_current_condition();

        gameadd.script.party_triggers_num++;
    }
}

static void delete_from_party_check(const struct ScriptLine *scline)
{
    int party_id = get_party_index_of_name(scline->tp[0]);
    if (party_id < 0)
    {
        SCRPTERRLOG("Invalid Party:%s",scline->tp[0]);
        return;
    }
    long creature_id = get_rid(creature_desc, scline->tp[1]);
    if (creature_id == -1)
    {
      SCRPTERRLOG("Unknown creature, '%s'", scline->tp[1]);
      return;
    }
    if ((get_script_current_condition() == CONDITION_ALWAYS) && (next_command_reusable == 0))
    {
        delete_member_from_party(party_id, creature_id, scline->np[2]);
    } else
    {
        struct PartyTrigger* pr_trig = &gameadd.script.party_triggers[gameadd.script.party_triggers_num % PARTY_TRIGGERS_COUNT];
        pr_trig->flags = TrgF_DELETE_FROM_PARTY;
        pr_trig->flags |= next_command_reusable?TrgF_REUSABLE:0;
        pr_trig->party_id = party_id;
        pr_trig->creatr_id = creature_id;
        pr_trig->crtr_level = scline->np[2];
        pr_trig->condit_idx = get_script_current_condition();

        gameadd.script.party_triggers_num++;
    }
}

static void display_objective_check(const struct ScriptLine *scline)
{
  long msg_num = scline->np[0];
  long x, y;
  TbMapLocation location = 0;
  if ((msg_num < 0) || (msg_num >= STRINGS_MAX))
  {
    SCRPTERRLOG("Invalid TEXT number");
    return;
  }
  if (scline->command == Cmd_DISPLAY_OBJECTIVE)
  {
    const char *where = scline->tp[1];
    if (!get_map_location_id(where, &location))
    {
      return;
    }
    command_add_value(Cmd_DISPLAY_OBJECTIVE, ALL_PLAYERS, msg_num, location, 0);
  }
  else
  {
    x = scline->np[1];
    y = scline->np[2];
    command_add_value(Cmd_DISPLAY_OBJECTIVE, ALL_PLAYERS, msg_num, location, get_subtile_number(x,y));
  }
}

static void display_objective_process(struct ScriptContext *context)
{
    if ( (my_player_number >= context->plr_start) && (my_player_number < context->plr_end) )
    {
        set_general_objective(context->value->longs[0],
        context->value->longs[1],
        stl_num_decode_x(context->value->longs[2]),
        stl_num_decode_y(context->value->longs[2]));
    }
}

static void conceal_map_rect_check(const struct ScriptLine *scline)
{
    ALLOCATE_SCRIPT_VALUE(scline->command, 0);
    TbBool conceal_all = 0;

    if ((strcmp(scline->tp[5], "") == 0) || (strcmp(scline->tp[5], "0") == 0))
    {
        conceal_all = 0;
    }
    else
    if ((strcmp(scline->tp[5], "ALL") == 0) || (strcmp(scline->tp[5], "1") == 0))
    {
        conceal_all = 1;
    }
    else
    {
        SCRPTWRNLOG("Hide value \"%s\" not recognized", scline->tp[5]);
    }

    MapSubtlCoord x = scline->np[1];
    MapSubtlCoord y = scline->np[2];
    MapSubtlDelta width = scline->np[3];
    MapSubtlDelta height = scline->np[4];

    MapSubtlCoord start_x = x - (width / 2);
    MapSubtlCoord end_x = x + (width / 2) + (width & 1);
    MapSubtlCoord start_y = y - (height / 2);
    MapSubtlCoord end_y = y + (height / 2) + (height & 1);

    if ((start_x < 0) || (end_x > gameadd.map_subtiles_x) || (start_y < 0) || (end_y > gameadd.map_subtiles_y))
    {
        SCRPTERRLOG("Conceal coordinates out of range, trying to conceal from (%ld,%ld) to (%ld,%ld) on map that's %ldx%ld subtiles",
            start_x, start_y, end_x, end_y, gameadd.map_subtiles_x, gameadd.map_subtiles_y);
        DEALLOCATE_SCRIPT_VALUE
        return;
    }

    value->plyr_range = scline->np[0];
    value->shorts[1] = start_x;
    value->shorts[2] = end_x;
    value->shorts[3] = start_y;
    value->shorts[4] = end_y;
    value->shorts[5] = conceal_all;

    PROCESS_SCRIPT_VALUE(scline->command);
}

static void conceal_map_rect_process(struct ScriptContext *context)
{
    MapSubtlCoord start_x = context->value->shorts[1];
    MapSubtlCoord end_x = context->value->shorts[2];
    MapSubtlCoord start_y = context->value->shorts[3];
    MapSubtlCoord end_y = context->value->shorts[4];
    TbBool conceal_all = context->value->shorts[5];

    conceal_map_area(context->player_idx, start_x, end_x, start_y, end_y, conceal_all);
}

/**
 * Transfers creatures for a player
 * @param plyr_idx target player
 * @param crmodel the creature model to transfer
 * @param criteria the creature selection criterion
 * @param count the amount of units to transfer
 */
static int script_transfer_creature(PlayerNumber plyr_idx, ThingModel crmodel, long criteria, int count)
{
    short transferred = 0;
    struct Thing* thing;
    struct Dungeon* dungeon;
    struct CreatureControl* cctrl;
    for (int i = 0; i < count; i++)
    {
        thing = script_get_creature_by_criteria(plyr_idx, crmodel, criteria);
        cctrl = creature_control_get_from_thing(thing);
        if ((thing_is_invalid(thing)) && (i == 0))
        {
            SYNCDBG(5, "No matching player %d creature of model %d found to transfer.", (int)plyr_idx, (int)crmodel);
            break;
        }

        if (add_transfered_creature(plyr_idx, thing->model, cctrl->explevel, cctrl->creature_name))
        {
            transferred++;
            dungeon = get_dungeon(plyr_idx);
            dungeon->creatures_transferred++;
            remove_thing_from_power_hand_list(thing, plyr_idx);
            struct SpecialConfigStats* specst = get_special_model_stats(SpcKind_TrnsfrCrtr);
            create_used_effect_or_element(&thing->mappos, specst->effect_id, plyr_idx);
            kill_creature(thing, INVALID_THING, -1, CrDed_NoEffects | CrDed_NotReallyDying);
        }
    }
    return transferred;
}

static void special_transfer_creature_process(struct ScriptContext* context)
{
    if ((my_player_number >= context->plr_start) && (my_player_number < context->plr_end))
    {
        struct Thing *heartng = get_player_soul_container(context->plr_start);
        struct PlayerInfo* player = get_my_player();
        start_transfer_creature(player, heartng);
    }
}

static void special_transfer_creature_check(const struct ScriptLine* scline)
{
    command_add_value(Cmd_USE_SPECIAL_TRANSFER_CREATURE, scline->np[0],0,0,0);
}

static void script_transfer_creature_check(const struct ScriptLine* scline)
{
    long crtr_id = parse_creature_name(scline->tp[1]);
    long count = scline->np[3];
    if (crtr_id == CREATURE_NONE)
    {
        SCRPTERRLOG("Unknown creature, '%s'", scline->tp[1]);
        return;
    }
    long select_id = parse_criteria(scline->tp[2]);
    if (select_id == -1) {
        SCRPTERRLOG("Unknown select criteria, '%s'", scline->tp[2]);
        return;
    }
    if (scline->np[3] == '\0')
    {
        count = 1;
    }
    if (count == 0)
    {
        SCRPTERRLOG("Transferring 0 creatures of type '%s'", scline->tp[1]);
    }
    if (count > 255)
    {
        SCRPTWRNLOG("Trying to transfer %ld creatures out of a possible 255",count);
        count = 255;
    }
    command_add_value(Cmd_TRANSFER_CREATURE, scline->np[0], crtr_id, select_id, count);
}

static void script_transfer_creature_process(struct ScriptContext* context)
{
    for (int i = context->plr_start; i < context->plr_end; i++)
    {
        script_transfer_creature(i, context->value->longs[0], context->value->longs[1], context->value->longs[2]);
    }
}

static void change_creatures_annoyance_check(const struct ScriptLine* scline)
{
    long crtr_id = parse_creature_name(scline->tp[1]);
    if (crtr_id == CREATURE_NONE)
    {
        SCRPTERRLOG("Unknown creature, '%s'", scline->tp[1]);
        return;
    }
    long op_id = get_rid(script_operator_desc, scline->tp[2]);
    if (op_id == -1)
    {
        SCRPTERRLOG("Invalid operation for changing creatures' annoyance: '%s'", scline->tp[2]);
        return;
    }
    command_add_value(Cmd_CHANGE_CREATURES_ANNOYANCE, scline->np[0], crtr_id, op_id, scline->np[3]);
}

static void change_creatures_annoyance_process(struct ScriptContext* context)
{
    for (int i = context->plr_start; i < context->plr_end; i++)
    {
        script_change_creatures_annoyance(i, context->value->longs[0], context->value->longs[1], context->value->longs[2]);
    }
}

static void set_trap_configuration_check(const struct ScriptLine* scline)
{
    ALLOCATE_SCRIPT_VALUE(scline->command, 0);

    const char *trapname = scline->tp[0];
    const char *valuestring = scline->tp[2];
    long newvalue;
    short trap_id = get_id(trap_desc, trapname);
    if (trap_id == -1)
    {
        SCRPTERRLOG("Unknown trap, '%s'", trapname);
        DEALLOCATE_SCRIPT_VALUE
        return;
    }

    short trapvar = get_id(trap_config_desc, scline->tp[1]);
    if (trapvar == -1)
    {
        SCRPTERRLOG("Unknown trap variable");
        DEALLOCATE_SCRIPT_VALUE
        return;
    }

    value->shorts[0] = trap_id;
    value->shorts[1] = trapvar;
    value->ulongs[1] = scline->np[2];
    value->shorts[4] = scline->np[3];
    value->shorts[5] = scline->np[4];
    if (trapvar == 3) // SymbolSprites
    {
        char *tmp = malloc(strlen(scline->tp[2]) + strlen(scline->tp[3]) + 3);
        // Pass two vars along as one merged val like: first\nsecond\m
        strcpy(tmp, scline->tp[2]);
        strcat(tmp, "|");
        strcat(tmp,scline->tp[3]);
        value->strs[2] = script_strdup(tmp); // first\0second
        value->strs[2][strlen(scline->tp[2])] = 0;
        free(tmp);
        if (value->strs[2] == NULL)
        {
            SCRPTERRLOG("Run out script strings space");
            DEALLOCATE_SCRIPT_VALUE
            return;
        }
    }
    else if (trapvar == 41)  // DestroyedEffect
    {
        newvalue = effect_or_effect_element_id(valuestring);
        if ((newvalue == 0) && (!parameter_is_number(valuestring)))
        {
            SCRPTERRLOG("Unknown effect or effect element: '%s'", valuestring);
            DEALLOCATE_SCRIPT_VALUE
            return;
        }
        value->ulongs[1] = newvalue;
    }
    else if (trapvar == 46) //FlameAnimationOffset
    {
        value->chars[8] = atoi(scline->tp[2]);
        value->chars[9] = scline->np[3];
        value->chars[10] = scline->np[4];
        value->chars[11] = scline->np[5];
    }
    else if ((trapvar != 4) && (trapvar != 12) && (trapvar != 39) && (trapvar != 40))  // PointerSprites && AnimationIDs
    {
        if (parameter_is_number(valuestring))
        {
            newvalue = atoi(valuestring);
            if ((newvalue > LONG_MAX) || (newvalue < 0))
            {
                SCRPTERRLOG("Value out of range: %ld", newvalue);
                DEALLOCATE_SCRIPT_VALUE
                return;
            }
            value->shorts[2] = newvalue;
        }
        else if (trapvar == 6)
        {
            newvalue = get_id(object_desc, valuestring);
            if ((newvalue > SHRT_MAX) || (newvalue < 0))
            {
                SCRPTERRLOG("Unknown crate object: '%s'", valuestring);
                DEALLOCATE_SCRIPT_VALUE
                return;
            }
            value->ulongs[1] = newvalue;
        }
        else
        {
            SCRPTERRLOG("Trap property %s needs a number value, '%s' is invalid.", scline->tp[1], scline->tp[2]);
            DEALLOCATE_SCRIPT_VALUE
            return;
        }
    }
    else
    {
        value->strs[2] = script_strdup(scline->tp[2]);
        if (value->strs[2] == NULL)
        {
            SCRPTERRLOG("Run out script strings space");
            DEALLOCATE_SCRIPT_VALUE
            return;
        }
    }
    SCRIPTDBG(7, "Setting trap %s property %s to %d", trapname, scline->tp[1], value->shorts[2]);
    PROCESS_SCRIPT_VALUE(scline->command);
}

static void set_room_configuration_check(const struct ScriptLine* scline)
{
    ALLOCATE_SCRIPT_VALUE(scline->command, 0);

    const char *roomname = scline->tp[0];
    const char *valuestring = scline->tp[2];
    const char* valuestring2 = scline->tp[3];
    long newvalue;
    long newvalue2;
    short room_id = get_id(room_desc, roomname);
    if (room_id == -1)
    {
        SCRPTERRLOG("Unknown room, '%s'", roomname);
        DEALLOCATE_SCRIPT_VALUE
        return;
    }

    short roomvar = get_id(room_config_desc, scline->tp[1]);
    if (roomvar == -1)
    {
        SCRPTERRLOG("Unknown room variable");
        DEALLOCATE_SCRIPT_VALUE
        return;
    }

    value->shorts[0] = room_id;
    value->shorts[1] = roomvar;
    value->shorts[2] = scline->np[2];
    value->shorts[3] = scline->np[3];
    value->shorts[4] = scline->np[4];
    if (roomvar == 3) // SymbolSprites
    {
        char *tmp = malloc(strlen(scline->tp[2]) + strlen(scline->tp[3]) + 3);
        // Pass two vars along as one merged val like: first\nsecond\m
        strcpy(tmp, scline->tp[2]);
        strcat(tmp, "|");
        strcat(tmp,scline->tp[3]);
        value->strs[2] = script_strdup(tmp); // first\0second
        value->strs[2][strlen(scline->tp[2])] = 0;
        free(tmp);
        if (value->strs[2] == NULL)
        {
            SCRPTERRLOG("Run out script strings space");
            DEALLOCATE_SCRIPT_VALUE
            return;
        }
    }
    else if (roomvar == 5) // PanelTabIndex
    {
        if (parameter_is_number(valuestring))
        {
            newvalue = atoi(valuestring);
            if ((newvalue > 32) || (newvalue < 0))
            {
                SCRPTERRLOG("Value out of range: %ld", newvalue);
                DEALLOCATE_SCRIPT_VALUE
                return;
            }
            value->shorts[2] = newvalue;
        }
        else
        {
            SCRPTERRLOG("Room property %s needs a number value, '%s' is invalid.", scline->tp[1], scline->tp[2]);
            DEALLOCATE_SCRIPT_VALUE
            return;
        }
    }
    else if (roomvar == 8) // CreatureCreation
    {
        newvalue = get_id(creature_desc, valuestring);
        if (newvalue == -1)
            {
                SCRPTERRLOG("Unknown CreatureCreation variable");
                DEALLOCATE_SCRIPT_VALUE
                    return;
            }
        value->shorts[2] = newvalue;
    }
    else if (roomvar == 10) // SlabAssign
    {
        newvalue = get_id(slab_desc, valuestring);
        if (newvalue == -1)
            {
                SCRPTERRLOG("Unknown slab variable");
                DEALLOCATE_SCRIPT_VALUE
                    return;
            }
        value->shorts[2] = newvalue;
    }
    else if (roomvar == 12) // Properties
    {
        if (parameter_is_number(valuestring))
        {
            newvalue = atoi(valuestring);
            if ((newvalue >= RoCFlg_ListEnd) || (newvalue < 0))
            {
                SCRPTERRLOG("Value out of range: %ld", newvalue);
                DEALLOCATE_SCRIPT_VALUE
                return;
            }
            value->shorts[2] = newvalue;
        }
        else
        {
            newvalue = get_id(terrain_room_properties_commands, valuestring);
            if (newvalue == -1)
                {
                    SCRPTERRLOG("Unknown Properties variable");
                    DEALLOCATE_SCRIPT_VALUE
                        return;
                }
            value->shorts[2] = newvalue;
        }
    }
    else if (roomvar == 13) // Roles
    {
        if (parameter_is_number(valuestring))
        {
            newvalue = atoi(valuestring);
            if ((newvalue > 33554431) || (newvalue < 0))
            {
                SCRPTERRLOG("Value out of range: %ld", newvalue);
                DEALLOCATE_SCRIPT_VALUE
                return;
            }
            value->ulongs[1] = newvalue;
        }
        else
        {
            newvalue = get_id(room_roles_desc, valuestring);
            if (newvalue == -1)
                {
                    SCRPTERRLOG("Unknown Roles variable");
                    DEALLOCATE_SCRIPT_VALUE
                        return;
                }
            value->ulongs[1] = newvalue;
        }
        if (parameter_is_number(valuestring2))
        {
            newvalue2 = atoi(valuestring2);
            if ((newvalue2 > 33554431) || (newvalue2 < 0))
            {
                SCRPTERRLOG("Value out of range: %ld", newvalue2);
                DEALLOCATE_SCRIPT_VALUE
                    return;
            }
            value->ulongs[2] = newvalue2;
        }
        else
        {
            newvalue2 = get_id(room_roles_desc, valuestring2);
            if (newvalue2 == -1)
            {
                SCRPTERRLOG("Unknown Roles variable");
                DEALLOCATE_SCRIPT_VALUE
                    return;
            }
            value->ulongs[2] = newvalue2;
        }
    }
    else if (roomvar == 14) // TotalCapacity
    {
        newvalue = get_id(terrain_room_total_capacity_func_type, valuestring);
        if (newvalue == -1)
            {
                SCRPTERRLOG("Unknown TotalCapacity variable '%s'", valuestring);
                DEALLOCATE_SCRIPT_VALUE
                    return;
            }
        value->shorts[2] = newvalue;
    }
    else if (roomvar == 15) // UsedCapacity
    {
        newvalue = get_id(terrain_room_used_capacity_func_type, valuestring);
        if (newvalue == -1)
            {
                SCRPTERRLOG("Unknown UsedCapacity variable '%s'", valuestring);
                DEALLOCATE_SCRIPT_VALUE
                    return;
            }
        value->shorts[2] = newvalue;

        newvalue2 = get_id(terrain_room_used_capacity_func_type, valuestring2);
        if (newvalue2 == -1)
        {
            SCRPTERRLOG("Unknown UsedCapacity variable '%s'", valuestring2);
            DEALLOCATE_SCRIPT_VALUE
                return;
        }
        value->shorts[3] = newvalue2;
    }
    else if (roomvar != 4) // NameTextID, TooltipTextID, Cost, Health, AmbientSndSample, Messages, StorageHeight
    {
        if (parameter_is_number(valuestring))
        {
            newvalue = atoi(valuestring);
            if ((newvalue > SHRT_MAX) || (newvalue < 0))
            {
                SCRPTERRLOG("Value out of range: %ld", newvalue);
                DEALLOCATE_SCRIPT_VALUE
                return;
            }
            value->shorts[2] = newvalue;
        }
        else
        {
            SCRPTERRLOG("Room property %s needs a number value, '%s' is invalid.", scline->tp[1], scline->tp[2]);
            DEALLOCATE_SCRIPT_VALUE
            return;
        }
    }
    else // PointerSprites
    {
        value->strs[2] = script_strdup(scline->tp[2]);
        if (value->strs[2] == NULL)
        {
            SCRPTERRLOG("Run out script strings space");
            DEALLOCATE_SCRIPT_VALUE
            return;
        }
    }
    SCRIPTDBG(7, "Setting room %s property %s to %d", roomname, scline->tp[1], value->shorts[2]);
    PROCESS_SCRIPT_VALUE(scline->command);
}

static void set_hand_rule_check(const struct ScriptLine* scline)
{
    ALLOCATE_SCRIPT_VALUE(scline->command, scline->np[0]);

    const char *param_name = scline->tp[5];
    long crtr_id = parse_creature_name(scline->tp[1]);
    short hr_action, hr_slot, hr_type, param;

    if (crtr_id == CREATURE_NONE)
    {
        SCRPTERRLOG("Unknown creature, '%s'", scline->tp[1]);
        return;
    }
    hr_slot = get_id(rule_slot_desc, scline->tp[2]);
    if (hr_slot == -1) {
        SCRPTERRLOG("Invalid hand rule slot: '%s'", scline->tp[2]);
        return;
    }
    hr_action = get_id(rule_action_desc, scline->tp[3]);
    if (hr_action == -1) {
        SCRPTERRLOG("Invalid hand rule action: '%s'", scline->tp[3]);
        return;
    }
    if (hr_action == HandRuleAction_Allow || hr_action == HandRuleAction_Deny)
    {
        hr_type = get_id(hand_rule_desc, scline->tp[4]);
        if (hr_type == -1) {
            SCRPTERRLOG("Invalid hand rule: '%s'", scline->tp[4]);
            return;
        }
        param = hr_type == HandRule_AffectedBy ? 0 : atol(param_name);
        if (hr_type == HandRule_AtActionPoint && action_point_number_to_index(param) == -1)
        {
            SCRPTERRLOG("Unknown action point param for hand rule: '%d'", param);
            return;
        }
        if (hr_type == HandRule_AffectedBy)
        {
            long mag_id = get_id(spell_desc, param_name);
            if (mag_id == -1)
            {
                SCRPTERRLOG("Unknown magic, '%s'", param_name);
                return;
            }
            param = mag_id;
        }
    } else
    {
        hr_type = 0;
        param = 0;
    }

    value->shorts[0] = crtr_id;
    value->shorts[1] = hr_action;
    value->shorts[2] = hr_slot;
    value->shorts[3] = hr_type;
    value->shorts[4] = param;
    PROCESS_SCRIPT_VALUE(scline->command);
}

static void move_creature_check(const struct ScriptLine* scline)
{
    ALLOCATE_SCRIPT_VALUE(scline->command, scline->np[0]);

    long crmodel = parse_creature_name(scline->tp[1]);
    if (crmodel == CREATURE_NONE)
    {
        SCRPTERRLOG("Unknown creature, '%s'", scline->tp[1]);
        return;
    }
    long select_id = parse_criteria(scline->tp[2]);
    if (select_id == -1) {
        SCRPTERRLOG("Unknown select criteria, '%s'", scline->tp[2]);
        return;
    }

    long count = scline->np[3];
    if (count <= 0)
    {
        SCRPTERRLOG("Bad creatures count, %ld", count);
        return;
    }

    TbMapLocation location;
    if (!get_map_location_id(scline->tp[4], &location))
    {
        SCRPTWRNLOG("Invalid location: %s", scline->tp[4]);
        return;
    }

    const char *effect_name = scline->tp[5];
    long effct_id = 0;
    if (scline->tp[5][0] != '\0')
    {
        effct_id = get_rid(effect_desc, effect_name);
        if (effct_id == -1)
        {
            if (parameter_is_number(effect_name))
            {
                effct_id = atoi(effect_name);
            }
            else
            {
                SCRPTERRLOG("Unrecognised effect: %s", effect_name);
                return;
            }
        }
    }
    else
    {
        effct_id = -1;
    }
    value->ulongs[0] = location;
    value->longs[1] = select_id;
    value->shorts[4] = effct_id;
    value->bytes[10] = count;
    value->bytes[11] = crmodel;

    PROCESS_SCRIPT_VALUE(scline->command);
}

static void count_creatures_at_action_point_check(const struct ScriptLine* scline)
{
    ALLOCATE_SCRIPT_VALUE(scline->command, scline->np[1]);

    long crmodel = parse_creature_name(scline->tp[2]);
    if (crmodel == CREATURE_NONE)
    {
        SCRPTERRLOG("Unknown creature, '%s'", scline->tp[2]);
        return;
    }
    short ap_num = scline->np[0];
    char flag_player_id = scline->np[3];
    const char *flag_name = scline->tp[4];

    long flag_id, flag_type;
    if (!parse_get_varib(flag_name, &flag_id, &flag_type))
    {
        SCRPTERRLOG("Unknown flag, '%s'", flag_name);
        return;
    }

    value->shorts[0] = ap_num;
    value->bytes[2] = crmodel;
    value->chars[3] = flag_player_id;
    value->shorts[2] = flag_id;
    value->chars[6] = flag_type;

    PROCESS_SCRIPT_VALUE(scline->command);
}

static void new_creature_type_check(const struct ScriptLine* scline)
{
    if (game.conf.crtr_conf.model_count >= CREATURE_TYPES_MAX)
    {
        SCRPTERRLOG("Cannot increase creature type count for creature type '%s', already at maximum %d types.", scline->tp[0], CREATURE_TYPES_MAX);
        return;
    }

    int i = game.conf.crtr_conf.model_count;
    game.conf.crtr_conf.model_count++;
    LbStringCopy(game.conf.crtr_conf.model[i].name, scline->tp[0], COMMAND_WORD_LEN);
    creature_desc[i-1].name = game.conf.crtr_conf.model[i].name;
    creature_desc[i-1].num = i;

    if (load_creaturemodel_config(i, 0))
    {
        SCRPTLOG("Adding creature type %s and increasing creature types to %ld", creature_code_name(i), game.conf.crtr_conf.model_count - 1);
    }
    else
    {
        SCRPTERRLOG("Failed to load config for creature '%s'(%d).", game.conf.crtr_conf.model[i].name,i);
    }
}

static void new_room_type_check(const struct ScriptLine* scline)
{
    if (game.conf.slab_conf.room_types_count >= TERRAIN_ITEMS_MAX - 1)
    {
        SCRPTERRLOG("Cannot increase room count for room type '%s', already at maximum %d rooms.", scline->tp[0], TERRAIN_ITEMS_MAX - 1);
        return;
    }

    SCRPTLOG("Adding room type %s and increasing 'RoomsCount to %ld", scline->tp[0], game.conf.slab_conf.room_types_count + 1);
    game.conf.slab_conf.room_types_count++;

    struct RoomConfigStats* roomst;
    int i = game.conf.slab_conf.room_types_count - 1;

    roomst = &game.conf.slab_conf.room_cfgstats[i];
    LbMemorySet(roomst->code_name, 0, COMMAND_WORD_LEN);
    snprintf(roomst->code_name, COMMAND_WORD_LEN, "%s", scline->tp[0]);
    roomst->name_stridx = GUIStr_Empty;
    roomst->tooltip_stridx = GUIStr_Empty;
    roomst->creature_creation_model = 0;
    roomst->bigsym_sprite_idx = 0;
    roomst->medsym_sprite_idx = 0;
    roomst->pointer_sprite_idx = 0;
    roomst->panel_tab_idx = 0;
    roomst->ambient_snd_smp_id = 0;
    roomst->msg_needed = 0;
    roomst->msg_too_small = 0;
    roomst->msg_no_route = 0;
    roomst->roles = RoRoF_None;
    roomst->cost = 0;
    roomst->health = 0;
    room_desc[i].name = roomst->code_name;
    room_desc[i].num = i;
}

static void new_object_type_check(const struct ScriptLine* scline)
{
    if (game.conf.object_conf.object_types_count >= OBJECT_TYPES_MAX-1)
    {
        SCRPTERRLOG("Cannot increase object count for object type '%s', already at maximum %d objects.", scline->tp[0], OBJECT_TYPES_MAX-1);
        return;
    }

    SCRPTLOG("Adding object type %s and increasing 'ObjectsCount to %ld", scline->tp[0], game.conf.object_conf.object_types_count + 1);
    game.conf.object_conf.object_types_count++;

    int tmodel = game.conf.object_conf.object_types_count -1;
    struct ObjectConfigStats* objst = get_object_model_stats(tmodel);
    LbMemorySet(objst->code_name, 0, COMMAND_WORD_LEN);
    snprintf(objst->code_name, COMMAND_WORD_LEN, "%s", scline->tp[0]);
    objst->name_stridx = 201;
    objst->map_icon = 0;
    objst->genre = 0;
    objst->draw_class = ODC_Default;
    object_desc[tmodel].name = objst->code_name;
    object_desc[tmodel].num = tmodel;
}

static void new_trap_type_check(const struct ScriptLine* scline)
{
    if (game.conf.trapdoor_conf.trap_types_count >= TRAPDOOR_TYPES_MAX)
    {
        SCRPTERRLOG("Cannot increase trap count for trap type '%s', already at maximum %d traps.", scline->tp[0], TRAPDOOR_TYPES_MAX);
        return;
    }
<<<<<<< HEAD

    SCRPTLOG("Adding trap type %s and increasing 'TrapsCount to %ld", scline->tp[0], game.conf.trapdoor_conf.trap_types_count + 1);
=======
    SCRPTLOG("Adding trap type %s and increasing 'TrapsCount to %d", scline->tp[0], game.conf.trapdoor_conf.trap_types_count + 1);
>>>>>>> 705dfd6c
    game.conf.trapdoor_conf.trap_types_count++;
    short i = game.conf.trapdoor_conf.trap_types_count-1;
    struct TrapConfigStats *trapst = get_trap_model_stats(i);
    LbMemorySet(trapst->code_name, 0, COMMAND_WORD_LEN);
    snprintf(trapst->code_name, COMMAND_WORD_LEN, "%s", scline->tp[0]);
    trapst->name_stridx = GUIStr_Empty;
    trapst->tooltip_stridx = GUIStr_Empty;
    trapst->bigsym_sprite_idx = 0;
    trapst->medsym_sprite_idx = 0;
    trapst->pointer_sprite_idx = 0;
    trapst->panel_tab_idx = 0;
    trapst->manufct_level = 0;
    trapst->manufct_required = 0;
    trapst->shots = 0;
    trapst->shots_delay = 0;
    trapst->initial_delay = 0;
    trapst->trigger_type = 0;
    trapst->activation_type = 0;
    trapst->created_itm_model = 0;
    trapst->hit_type = 0;
    trapst->hidden = true;
    trapst->slappable = 0;
    trapst->detect_invisible = true;
    trapst->notify = false;
    trapst->place_on_bridge = false;
    trapst->place_on_subtile = false;
    trapst->health = 1;
    trapst->destructible = 0;
    trapst->unstable = 0;
    trapst->destroyed_effect = -39;
    trapst->size_xy = 0;
    trapst->size_z = 0;
    trapst->sprite_anim_idx = 0;
    trapst->attack_sprite_anim_idx = 0;
    trapst->recharge_sprite_anim_idx = 0;
    trapst->sprite_size_max = 0;
    trapst->anim_speed = 0;
    trapst->unanimated = 0;
    trapst->unshaded = 0;
    trapst->random_start_frame = 0;
    trapst->light_radius = 0;
    trapst->light_intensity = 0;
    trapst->light_flag = 0;
    trapst->transparency_flag = 0;
    trapst->shot_shift_x = 0;
    trapst->shot_shift_y = 0;
    trapst->shot_shift_z = 0;
    trapst->shotvector.x = 0;
    trapst->shotvector.y = 0;
    trapst->shotvector.z = 0;
    trapst->selling_value = 0;
    trapst->unsellable = false;
    trapst->place_sound_idx = 117;
    trapst->trigger_sound_idx = 176;
    trap_desc[i].name = trapst->code_name;
    trap_desc[i].num = i;
    create_manufacture_array_from_trapdoor_data();
}

void refresh_trap_anim(long trap_id)
{
    int k = 0;
    const struct StructureList* slist = get_list_for_thing_class(TCls_Trap);
    struct TrapConfigStats *trapst_old = get_trap_model_stats(trap_id);
    struct TrapConfigStats *trapst_new;
    int i = slist->index;
    while (i != 0)
    {
        struct Thing* traptng = thing_get(i);
        if (thing_is_invalid(traptng))
        {
            ERRORLOG("Jump to invalid thing detected");
            break;
        }
        i = traptng->next_of_class;
        // Per thing code.
        if (traptng->model == trap_id)
        {
            if ((traptng->trap.wait_for_rearm == true) || (trapst_old->recharge_sprite_anim_idx == 0))
            {
                traptng->anim_sprite = trapst_old->sprite_anim_idx;
            }
            else
            {
                traptng->anim_sprite = trapst_old->recharge_sprite_anim_idx;
            }
            trapst_new = get_trap_model_stats(traptng->model);
            char start_frame;
            if (trapst_new->random_start_frame) {
                start_frame = -1;
            }
            else {
                start_frame = 0;
            }
            set_thing_draw(traptng, trapst_new->sprite_anim_idx, trapst_new->anim_speed, trapst_new->sprite_size_max, trapst_new->unanimated, start_frame, ODC_Default);
        }
        // Per thing code ends.
        k++;
        if (k > slist->index)
        {
            ERRORLOG("Infinite loop detected when sweeping things list");
            break;
        }
    }
}

static void set_trap_configuration_process(struct ScriptContext *context)
{
    long trap_type = context->value->shorts[0];
    struct TrapConfigStats *trapst = get_trap_model_stats(trap_type);
    struct ManufactureData *manufctr = get_manufacture_data(trap_type);
    struct ObjectConfigStats obj_tmp;
    long value = context->value->ulongs[1];
    short value2 = context->value->shorts[4];
    short value3 = context->value->shorts[5];
    int old_value, old_value2;
    switch (context->value->shorts[1])
    {
        case 1: // NameTextID
            trapst->name_stridx = value;
            break;
        case 2: // TooltipTextID
            old_value = trapst->tooltip_stridx;
            trapst->tooltip_stridx = value;
            manufctr->tooltip_stridx = trapst->tooltip_stridx;
            if (trapst->tooltip_stridx != old_value)
            {
                update_trap_tab_to_config();
            }
            break;
        case 3: // SymbolSprites
        {
            old_value = trapst->medsym_sprite_idx;
            old_value2 = trapst->bigsym_sprite_idx;
            trapst->bigsym_sprite_idx = get_icon_id(context->value->strs[2]); // First
            trapst->medsym_sprite_idx = get_icon_id(context->value->strs[2] + strlen(context->value->strs[2]) + 1); // Second
            if (trapst->bigsym_sprite_idx < 0)
                trapst->bigsym_sprite_idx = bad_icon_id;
            if (trapst->medsym_sprite_idx < 0)
                trapst->medsym_sprite_idx = bad_icon_id;
            manufctr->bigsym_sprite_idx = trapst->bigsym_sprite_idx;
            manufctr->medsym_sprite_idx = trapst->medsym_sprite_idx;
            if ( (trapst->medsym_sprite_idx != old_value) || (trapst->bigsym_sprite_idx != old_value2) )
            {
                update_trap_tab_to_config();
            }
        }
            break;
        case 4: // PointerSprites
            old_value = trapst->pointer_sprite_idx;
            trapst->pointer_sprite_idx = get_icon_id(context->value->strs[2]);
            if (trapst->pointer_sprite_idx < 0)
                trapst->pointer_sprite_idx = bad_icon_id;
            if (trapst->pointer_sprite_idx != old_value)
            {
                update_trap_tab_to_config();
            }
            break;
        case 5: // PanelTabIndex
            old_value = trapst->panel_tab_idx;
            trapst->panel_tab_idx = value;
            manufctr->panel_tab_idx = value;
            if (trapst->panel_tab_idx != old_value)
            {
                update_trap_tab_to_config();
            }
            break;
        case 6: // Crate
            game.conf.object_conf.object_to_door_or_trap[value] = trap_type;
            game.conf.object_conf.workshop_object_class[value] = TCls_Trap;
            game.conf.trapdoor_conf.trap_to_object[trap_type] = value;
            break;
        case 7: // ManufactureLevel
            trapst->manufct_level = value;
            break;
        case 8: // ManufactureRequired
            trapst->manufct_required = value;
            break;
        case 9: // Shots
            trapst->shots = value;
            break;
        case 10: // TimeBetweenShots
            trapst->shots_delay = value;
            break;
        case 11: // SellingValue
            trapst->selling_value = value;
            break;
        case 12: // AnimationID
            trapst->sprite_anim_idx = get_anim_id_(context->value->strs[2]);
            refresh_trap_anim(trap_type);
            break;
        case 13: // ModelSize
            trapst->sprite_size_max = value;
            refresh_trap_anim(trap_type);
            break;
        case 14: // AnimationSpeed
            trapst->anim_speed = value;
            refresh_trap_anim(trap_type);
            break;
        case 15: // TriggerType
            trapst->trigger_type = value;
            break;
        case 16: // ActivationType
            trapst->activation_type = value;
            break;
        case 17: // EffectType
            trapst->created_itm_model = value;
            break;
        case 18: // Hidden
            trapst->hidden = value;
            break;
        case 19: // TriggerAlarm
            trapst->notify = value;
            break;
        case 20: // Slappable
            trapst->slappable = value;
            break;
        case 21: // Unanimated
            trapst->unanimated = value;
            refresh_trap_anim(trap_type);
            break;
        case 22: // Health
            trapst->health = value;
            break;
        case 23: // Unshaded
            trapst->unshaded = value;
            break;
        case 24: // RandomStartFrame
            trapst->random_start_frame = value;
            break;
        case 25: // ThingSize
            trapst->size_xy = value; // First
            trapst->size_z = value2; // Second
            break;
        case 26: // HitType
            trapst->hit_type = value;
            break;
        case 27: // LightRadius
            trapst->light_radius = value * COORD_PER_STL;
            break;
        case 28: // LightIntensity
            trapst->light_intensity = value;
            break;
        case 29: // LightFlags
            trapst->light_flag = value;
            break;
        case 30: // TransparencyFlags
            trapst->transparency_flag = value<<4;
            break;
        case 31: // ShotVector
            trapst->shotvector.x = value;
            trapst->shotvector.y = value2;
            trapst->shotvector.z = value3;
            break;
        case 32: // Destructible
            trapst->destructible = value;
            break;
        case 33: // Unstable
            trapst->unstable = value;
            break;
        case 34: // Unsellable
            trapst->unsellable = value;
            break;
        case 35: // PlaceOnBridge
            trapst->place_on_bridge = value;
            break;
        case 36: // ShotOrigin
            trapst->shot_shift_x = value;
            trapst->shot_shift_y = value2;
            trapst->shot_shift_z = value3;
            break;
        case 37: // PlaceSound
            trapst->place_sound_idx = value;
            break;
        case 38: // TriggerSound
            trapst->trigger_sound_idx = value;
            break;
        case 39: // RechargeAnimationID
            trapst->recharge_sprite_anim_idx = get_anim_id(context->value->strs[2], &obj_tmp);
            refresh_trap_anim(trap_type);
            break;
        case 40: // AttackAnimationID
            trapst->attack_sprite_anim_idx = get_anim_id(context->value->strs[2], &obj_tmp);
            break;
        case 41: // DestroyedEffect
            trapst->destroyed_effect = value;
            break;
        case 42: // InitialDelay
            trapst->initial_delay = value;
            break;
        case 43: // PlaceOnSubtile
            trapst->place_on_subtile = value;
            break;
        case 44: // FlameAnimationID
            trapst->flame.animation_id = get_anim_id(context->value->strs[2], &obj_tmp);
            refresh_trap_anim(trap_type);
            break;
        case 45: // FlameAnimationSpeed
            trapst->flame.anim_speed = value;
            break;
        case 46: // FlameAnimationSize
            trapst->flame.sprite_size = value;
            break;
        case 47: // FlameAnimationOffset
            trapst->flame.fp_add_x = context->value->chars[8];
            trapst->flame.fp_add_y = context->value->chars[9];
            trapst->flame.td_add_x = context->value->chars[10];
            trapst->flame.td_add_y = context->value->chars[11];
            break;
        case 48: // FlameTransparencyFlags
            trapst->flame.transparency_flags = value << 4;
            break;
        case 49: // DetectInvisible
            trapst->detect_invisible = value;
            break;
        default:
            WARNMSG("Unsupported Trap configuration, variable %d.", context->value->shorts[1]);
            break;
    }
}

static void set_room_configuration_process(struct ScriptContext *context)
{
    long room_type = context->value->shorts[0];
    struct RoomConfigStats *roomst = &game.conf.slab_conf.room_cfgstats[room_type];
    unsigned short value;
    short value2;
    short value3;
    int old_value, old_value2;
    if (context->value->shorts[1] != 13) // Roles need larger values, so can fit fewer
    {
        value = context->value->shorts[2];
        value2 = context->value->shorts[3];
        value3 = context->value->shorts[4];
    }
    switch (context->value->shorts[1])
    {
        case 1: // NameTextID
            roomst->name_stridx = value;
            break;
        case 2: // TooltipTextID
            old_value = roomst->tooltip_stridx;
            roomst->tooltip_stridx = value;
            if (roomst->tooltip_stridx != old_value)
            {
                update_room_tab_to_config();
            }
            break;
        case 3: // SymbolSprites
        {
            old_value = roomst->medsym_sprite_idx;
            old_value2 = roomst->bigsym_sprite_idx;
            roomst->bigsym_sprite_idx = get_icon_id(context->value->strs[2]); // First
            roomst->medsym_sprite_idx = get_icon_id(context->value->strs[2] + strlen(context->value->strs[2]) + 1); // Second
            if (roomst->bigsym_sprite_idx < 0)
                roomst->bigsym_sprite_idx = bad_icon_id;
            if (roomst->medsym_sprite_idx < 0)
                roomst->medsym_sprite_idx = bad_icon_id;
            if ( (roomst->medsym_sprite_idx != old_value) || (roomst->bigsym_sprite_idx != old_value2) )
            {
                update_room_tab_to_config();
            }
        }
            break;
        case 4: // PointerSprites
            old_value = roomst->pointer_sprite_idx;
            roomst->pointer_sprite_idx = get_icon_id(context->value->strs[2]);
            if (roomst->pointer_sprite_idx < 0)
                roomst->pointer_sprite_idx = bad_icon_id;
            if (roomst->pointer_sprite_idx != old_value)
            {
                update_room_tab_to_config();
            }
            break;
        case 5: // PanelTabIndex
            old_value = roomst->panel_tab_idx;
            roomst->panel_tab_idx = value;
            if (roomst->panel_tab_idx != old_value)
            {
                update_room_tab_to_config();
            }
            break;
        case 6: // Cost
            roomst->cost = value;
            break;
        case 7: // Health
            roomst->health = value;
            break;
        case 8: // CreatureCreation
            roomst->creature_creation_model = value;
            break;
        case 9: // AmbientSndSample
            roomst->ambient_snd_smp_id = value;
            break;
        case 10: // SlabAssign
            roomst->assigned_slab = value;
            break;
        case 11: // Messages
            roomst->msg_needed = value;
            roomst->msg_too_small = value2;
            roomst->msg_no_route = value3;
            break;
        case 12: // Properties
            roomst->flags = value;
            roomst->flags |= value2;
            roomst->flags |= value3;
            break;
        case 13: // Roles
            roomst->roles = context->value->ulongs[1];
            if (context->value->ulongs[2] > 0)
                roomst->roles |= context->value->ulongs[2];
            break;
        case 14: // TotalCapacity
            roomst->update_total_capacity_idx = value;
            roomst->update_total_capacity = terrain_room_total_capacity_func_list[value];
            reinitialise_rooms_of_kind(room_type);
            break;
        case 15: // UsedCapacity
            roomst->update_storage_in_room_idx = value;
            roomst->update_storage_in_room = terrain_room_used_capacity_func_list[value];
            roomst->update_workers_in_room_idx = value2;
            roomst->update_workers_in_room = terrain_room_used_capacity_func_list[value2];
            reinitialise_rooms_of_kind(room_type);
            break;
        case 16: // StorageHeight
            roomst->storage_height = value;
            break;
        default:
            WARNMSG("Unsupported Room configuration, variable %d.", context->value->shorts[1]);
            break;
    }
}

static void set_hand_rule_process(struct ScriptContext* context)
{
    long crtr_id = context->value->shorts[0];
    long hand_rule_action = context->value->shorts[1];
    long hand_rule_slot = context->value->shorts[2];
    long hand_rule_type = context->value->shorts[3];
    long param = context->value->shorts[4];
    long crtr_id_start = ((crtr_id == CREATURE_ANY) || (crtr_id == CREATURE_NOT_A_DIGGER)) ? 0 : crtr_id;
    long crtr_id_end = ((crtr_id == CREATURE_ANY) || (crtr_id == CREATURE_NOT_A_DIGGER)) ? CREATURE_TYPES_MAX : crtr_id + 1;
    ThingModel digger_model;

    struct Dungeon* dungeon;
    for (int i = context->plr_start; i < context->plr_end; i++)
    {
        digger_model = get_players_special_digger_model(i);
        for (int ci = crtr_id_start; ci < crtr_id_end; ci++)
        {
            if (crtr_id == CREATURE_NOT_A_DIGGER)
            {
                if (ci == digger_model)
                {
                    continue;
                }
            }
            dungeon = get_dungeon(i);
            if (hand_rule_action == HandRuleAction_Allow || hand_rule_action == HandRuleAction_Deny)
            {
                dungeon->hand_rules[ci][hand_rule_slot].enabled = 1;
                dungeon->hand_rules[ci][hand_rule_slot].type = hand_rule_type;
                dungeon->hand_rules[ci][hand_rule_slot].allow = hand_rule_action;
                dungeon->hand_rules[ci][hand_rule_slot].param = param;
            } else
            {
                dungeon->hand_rules[ci][hand_rule_slot].enabled = hand_rule_action == HandRuleAction_Enable;
            }
        }
    }
}

static void move_creature_process(struct ScriptContext* context)
{
    TbMapLocation location = context->value->ulongs[0];
    long select_id = context->value->longs[1];
    long effect_id = context->value->shorts[4];
    long count = context->value->bytes[10];
    long crmodel = context->value->bytes[11];

    for (int i = context->plr_start; i < context->plr_end; i++)
    {
        for (int count_i = 0; count_i < count; count_i++)
        {
            struct Thing *thing = script_get_creature_by_criteria(i, crmodel, select_id);
            if (thing_is_invalid(thing) || thing_is_picked_up(thing)) {
                continue;
            }

            if (effect_id < 0)
            {
                effect_id = ball_puff_effects[thing->owner];
            }

            struct Coord3d pos;
            if(!get_coords_at_location(&pos,location,false)) {
                SYNCDBG(5,"No valid coords for location %d",(int)location);
                return;
            }
            struct CreatureControl *cctrl;
            cctrl = creature_control_get_from_thing(thing);

            if (effect_id > 0)
            {
                create_effect(&thing->mappos, effect_id, game.neutral_player_num);
                create_effect(&pos, effect_id, game.neutral_player_num);
            }
            move_thing_in_map(thing, &pos);
            reset_interpolation_of_thing(thing);
            if (!is_thing_some_way_controlled(thing))
            {
                initialise_thing_state(thing, CrSt_CreatureDoingNothing);
            }
            cctrl->turns_at_job = -1;
            check_map_explored(thing, thing->mappos.x.stl.num, thing->mappos.y.stl.num);
        }
    }
}

static void count_creatures_at_action_point_process(struct ScriptContext* context)
{
    long ap_num = context->value->shorts[0];
    long crmodel = context->value->bytes[2];
    long flag_player_id = context->value->chars[3];
    long flag_id = context->value->shorts[2];
    long flag_type = context->value->chars[6];

    long sum = 0;
    for (int i = context->plr_start; i < context->plr_end; i++) {
        sum += count_player_creatures_of_model_in_action_point(i, crmodel, action_point_number_to_index(ap_num));
    }
    set_variable(flag_player_id, flag_type, flag_id, sum);
}

static void set_door_configuration_check(const struct ScriptLine* scline)
{
    ALLOCATE_SCRIPT_VALUE(scline->command, 0);

    const char *doorname = scline->tp[0];
    short door_id = get_id(door_desc, doorname);
    const char* valuestring = scline->tp[2];
    long newvalue;

    if (door_id == -1)
    {
        SCRPTERRLOG("Unknown door, '%s'", doorname);
        DEALLOCATE_SCRIPT_VALUE
        return;
    }

    short doorvar = get_id(trapdoor_door_commands, scline->tp[1]);
    if (doorvar == -1)
    {
        SCRPTERRLOG("Unknown door variable");
        DEALLOCATE_SCRIPT_VALUE
        return;
    }

    value->shorts[0] = door_id;
    value->shorts[1] = doorvar;
    if (doorvar == 11) // SlabKind
    {
        const char* slab_name = scline->tp[2];
        const char* slab2_name = scline->tp[3];
        long slab_id = get_rid(slab_desc, slab_name);
        long slab2_id = get_rid(slab_desc, slab2_name);
        if (slab_id == -1)
        {
            if (parameter_is_number(slab_name))
            {
                slab_id = atoi(slab_name);
            }
            else
            {
                SCRPTERRLOG("Error slab %s not recognized", scline->tp[2]);
                DEALLOCATE_SCRIPT_VALUE
                return;
            }
        }
        if (slab2_id == -1)
        {
            if (parameter_is_number(slab2_name))
            {
                slab_id = atoi(slab2_name);
            }
            else
            {
                SCRPTERRLOG("Error slab %s not recognized", scline->tp[2]);
                DEALLOCATE_SCRIPT_VALUE
                    return;
            }
        }
        value->ulongs[1] = slab_id;
        value->shorts[4] = slab2_id;
    }
    else if (doorvar == 4) // SymbolSprites
    {
        char *tmp = malloc(strlen(scline->tp[2]) + strlen(scline->tp[3]) + 3);
        // Pass two vars along as one merged val like: first\nsecond\m
        strcpy(tmp, scline->tp[2]);
        strcat(tmp, "|");
        strcat(tmp,scline->tp[3]);
        value->strs[2] = script_strdup(tmp); // first\0second
        value->strs[2][strlen(scline->tp[2])] = 0;
        free(tmp);
        if (value->strs[2] == NULL)
        {
            SCRPTERRLOG("Run out script strings space");
            DEALLOCATE_SCRIPT_VALUE
            return;
        }
    }
    else if (doorvar != 5) // Not PointerSprites
    {
        if (parameter_is_number(valuestring))
        {
            newvalue = atoi(valuestring);
            if ((newvalue > LONG_MAX) || (newvalue < 0))
            {
                SCRPTERRLOG("Value out of range: %ld", newvalue);
                DEALLOCATE_SCRIPT_VALUE
                return;
            }
            value->ulongs[1] = newvalue;
        }
        else if (doorvar == 7) // Crate
        {
            newvalue = get_id(object_desc, valuestring);
            if ((newvalue > SHRT_MAX) || (newvalue < 0))
            {
                SCRPTERRLOG("Unknown crate object: %s", valuestring);
                DEALLOCATE_SCRIPT_VALUE
                return;
            }
            value->ulongs[1] = newvalue;
        }
        else
        {
            SCRPTERRLOG("Door property %s needs a number value, '%s' is invalid.", scline->tp[1], scline->tp[2]);
            DEALLOCATE_SCRIPT_VALUE
            return;
        }
    }
    else
    {
        value->strs[2] = script_strdup(scline->tp[2]);
        if (value->strs[2] == NULL)
        {
            SCRPTERRLOG("Run out script strings space");
            DEALLOCATE_SCRIPT_VALUE
            return;
        }
    }
    SCRIPTDBG(7, "Setting door %s property %s to %lu", doorname, scline->tp[1], value->ulongs[1]);
    PROCESS_SCRIPT_VALUE(scline->command);
}

static void set_door_configuration_process(struct ScriptContext *context)
{
    long door_type = context->value->shorts[0];
    struct DoorConfigStats *doorst = get_door_model_stats(door_type);
    struct ManufactureData *manufctr = get_manufacture_data(game.conf.trapdoor_conf.trap_types_count - 1 + door_type);
    short value = context->value->longs[1];
    short value2 = context->value->shorts[4];
    switch (context->value->shorts[1])
    {
        case 2: // NametextId
            doorst->name_stridx = value;
            break;
        case 3: // TooltipTextId
            doorst->tooltip_stridx = value;
            manufctr->tooltip_stridx = doorst->tooltip_stridx;
            update_trap_tab_to_config();
            break;
        case 4: //SymbolSprites
            {
                doorst->bigsym_sprite_idx = get_icon_id(context->value->strs[2]); // First
                doorst->medsym_sprite_idx = get_icon_id(context->value->strs[2] + strlen(context->value->strs[2]) + 1); // Second
                if (doorst->bigsym_sprite_idx < 0)
                    doorst->bigsym_sprite_idx = bad_icon_id;
                if (doorst->medsym_sprite_idx < 0)
                    doorst->medsym_sprite_idx = bad_icon_id;
                manufctr->bigsym_sprite_idx = doorst->bigsym_sprite_idx;
                manufctr->medsym_sprite_idx = doorst->medsym_sprite_idx;
                update_trap_tab_to_config();
            }
            break;
        case 5: // PointerSprites
            doorst->pointer_sprite_idx = get_icon_id(context->value->strs[2]);
            if (doorst->pointer_sprite_idx < 0)
                doorst->pointer_sprite_idx = bad_icon_id;
            update_trap_tab_to_config();
            break;
        case 6: // PanelTabIndex
            doorst->panel_tab_idx = value;
            manufctr->panel_tab_idx = value;
            update_trap_tab_to_config();
            break;
        case 7: // Crate
            game.conf.object_conf.object_to_door_or_trap[value] = door_type;
            game.conf.object_conf.workshop_object_class[value] = TCls_Door;
            game.conf.trapdoor_conf.door_to_object[door_type] = value;
            break;
        case 8: // ManufactureLevel
            doorst->manufct_level = value;
            break;
        case 9: // ManufactureRequired
            doorst->manufct_required = value;
            break;
        case 10: // Health
            if (door_type < game.conf.trapdoor_conf.door_types_count)
            {
                doorst->health = value;
            }
            update_all_door_stats();
            break;
        case 11: // SlabKind
            if (door_type < game.conf.trapdoor_conf.door_types_count)
            {
                doorst->slbkind[0] = value2;
                doorst->slbkind[1] = value;
            }
            update_all_door_stats();
            break;
        case 12: // OpenSpeed
            if (door_type < game.conf.trapdoor_conf.door_types_count)
            {
                doorst->open_speed = value;
            }
            break;
        case 13: // Properties
            doorst->model_flags = value;
            break;
        case 14: //SellingValue
            doorst->selling_value = value;
            break;
        case 15: // Unsellable
            doorst->unsellable = value;
            break;
        case 16: // PlaceSound
            if (door_type < game.conf.trapdoor_conf.door_types_count)
            {
                doorst->place_sound_idx = value;
            }
            break;
        default:
            WARNMSG("Unsupported Door configuration, variable %d.", context->value->shorts[1]);
            break;
    }
}

static void create_effect_at_pos_process(struct ScriptContext* context)
{
    struct Coord3d pos;
    set_coords_to_subtile_center(&pos, context->value->shorts[1], context->value->shorts[2], 0);
    pos.z.val += get_floor_height(pos.x.stl.num, pos.y.stl.num);
    TbBool Price = (context->value->shorts[0] == -(TngEffElm_Price));
    if (Price)
    {
        pos.z.val += 128;
    }
    else
    {
        pos.z.val += context->value->longs[2];
    }
    struct Thing* efftng = create_used_effect_or_element(&pos, context->value->shorts[0], game.neutral_player_num);
    if (!thing_is_invalid(efftng))
    {
        if (thing_in_wall_at(efftng, &efftng->mappos))
        {
            move_creature_to_nearest_valid_position(efftng);
        }
        if (Price)
        {
            efftng->price_effect.number = context->value->longs[2];
        }
    }
}

static void create_effect_process(struct ScriptContext *context)
{
    struct Coord3d pos;
    if (!get_coords_at_location(&pos, context->value->ulongs[1],true))
    {
        SCRPTWRNLOG("Could not find location %lu to create effect", context->value->ulongs[1]);
    }
    TbBool Price = (context->value->shorts[0] == -(TngEffElm_Price));
    if (Price)
    {
        pos.z.val += 128;
    }
    else
    {
        pos.z.val += context->value->longs[2];
    }
    struct Thing* efftng = create_used_effect_or_element(&pos, context->value->shorts[0], game.neutral_player_num);
    if (!thing_is_invalid(efftng))
    {
        if (thing_in_wall_at(efftng, &efftng->mappos))
        {
            move_creature_to_nearest_valid_position(efftng);
        }
        if (Price)
        {
            efftng->price_effect.number = context->value->longs[2];
        }
    }
}

static void set_heart_health_check(const struct ScriptLine *scline)
{
    ALLOCATE_SCRIPT_VALUE(scline->command, 0);
    value->longs[0] = scline->np[0];
    struct Thing* heartng = get_player_soul_container(value->longs[0]);
    struct ObjectConfigStats* objst = get_object_model_stats(heartng->model);
    if (scline->np[1] > objst->health)
    {
        SCRPTWRNLOG("Value %ld is greater than maximum: %ld", scline->np[1], objst->health);
        value->longs[1] = objst->health;
    }
    else
    {
        value->longs[1] = scline->np[1];
    }
    PROCESS_SCRIPT_VALUE(scline->command);
}

static void set_heart_health_process(struct ScriptContext *context)
{
    struct Thing* heartng = get_player_soul_container(context->value->longs[0]);
    if (!thing_is_invalid(heartng))
    {
        heartng->health = (short)context->value->longs[1];
    }
}

static void add_heart_health_check(const struct ScriptLine *scline)
{
    ALLOCATE_SCRIPT_VALUE(scline->command, 0);
    value->longs[0] = scline->np[0];
    value->longs[1] = scline->np[1];
    value->longs[2] = scline->np[2];
    PROCESS_SCRIPT_VALUE(scline->command);
}

static void add_heart_health_process(struct ScriptContext *context)
{
    struct Thing* heartng = get_player_soul_container(context->value->longs[0]);
    if (!thing_is_invalid(heartng))
    {
        struct ObjectConfigStats* objst = get_object_model_stats(heartng->model);
        long old_health = heartng->health;
        long long new_health = heartng->health + context->value->longs[1];
        if (new_health > objst->health)
        {
            SCRIPTDBG(7,"Player %u's calculated heart health (%I64d) is greater than maximum: %ld", heartng->owner, new_health, objst->health);
            new_health = objst->health;
        }
        heartng->health = new_health;
        TbBool warn_on_damage = (context->value->longs[2]);
        if (warn_on_damage)
        {
            if (heartng->health < old_health)
            {
                event_create_event_or_update_nearby_existing_event(heartng->mappos.x.val, heartng->mappos.y.val, EvKind_HeartAttacked, heartng->owner, heartng->index);
                if (is_my_player_number(heartng->owner))
                {
                    output_message(SMsg_HeartUnderAttack, 400, true);
                }
            }
        }
    }
}

static void heart_lost_quick_objective_check(const struct ScriptLine *scline)
{
    ALLOCATE_SCRIPT_VALUE(scline->command, 0);
    if ((scline->np[0] < 0) || (scline->np[0] >= QUICK_MESSAGES_COUNT))
    {
        SCRPTERRLOG("Invalid QUICK OBJECTIVE number (%ld)", scline->np[0]);
        return;
    }
    if (strlen(scline->tp[1]) >= MESSAGE_TEXT_LEN)
    {
        SCRPTWRNLOG("Objective TEXT too long; truncating to %d characters", MESSAGE_TEXT_LEN-1);
    }
    if ((gameadd.quick_messages[scline->np[0]][0] != '\0') && (strcmp(gameadd.quick_messages[scline->np[0]],scline->tp[1]) != 0))
    {
        SCRPTWRNLOG("Quick Objective no %ld overwritten by different text", scline->np[0]);
    }
    snprintf(gameadd.quick_messages[scline->np[0]], MESSAGE_TEXT_LEN, "%s", scline->tp[1]);

    TbMapLocation location = 0;
    if (scline->tp[2][0] != '\0')
    {
        get_map_location_id(scline->tp[2], &location);
    }

    value->longs[0] = scline->np[0];
    value->ulongs[2] = location;
    PROCESS_SCRIPT_VALUE(scline->command);
}

static void heart_lost_quick_objective_process(struct ScriptContext *context)
{
    gameadd.heart_lost_display_message = true;
    gameadd.heart_lost_quick_message = true;
    gameadd.heart_lost_message_id = context->value->longs[0];
    gameadd.heart_lost_message_target = context->value->longs[2];
}

static void heart_lost_objective_check(const struct ScriptLine *scline)
{
    ALLOCATE_SCRIPT_VALUE(scline->command, 0);
    value->longs[0] = scline->np[0];
    TbMapLocation location = 0;
    if (scline->tp[1][0] != '\0')
    {
        get_map_location_id(scline->tp[1], &location);
    }
    value->ulongs[1] = location;
    PROCESS_SCRIPT_VALUE(scline->command);
}

static void heart_lost_objective_process(struct ScriptContext *context)
{
    gameadd.heart_lost_display_message = true;
    gameadd.heart_lost_quick_message = false;
    gameadd.heart_lost_message_id = context->value->longs[0];
    gameadd.heart_lost_message_target = context->value->longs[1];
}

static void set_door_check(const struct ScriptLine* scline)
{
    ALLOCATE_SCRIPT_VALUE(scline->command, 0);
    long doorAction = get_id(set_door_desc, scline->tp[0]);
    if (doorAction == -1)
    {
        SCRPTERRLOG("Set Door state %s not recognized", scline->tp[0]);
        return;
    }

    if (slab_coords_invalid(scline->np[1], scline->np[2]))
    {
        SCRPTERRLOG("Invalid slab coordinates: %ld, %ld", scline->np[1], scline->np[2]);
        return;
    }

    value->shorts[0] = doorAction;
    value->shorts[1] = scline->np[1];
    value->shorts[2] = scline->np[2];
    PROCESS_SCRIPT_VALUE(scline->command);
}

static void set_door_process(struct ScriptContext* context)
{
    struct Thing* doortng = get_door_for_position(slab_subtile_center(context->value->shorts[1]), slab_subtile_center(context->value->shorts[2]));
    if (!thing_is_invalid(doortng))
    {
        switch (context->value->shorts[0])
        {
        case 1:
            lock_door(doortng);
            break;
        case 2:
            unlock_door(doortng);
            break;
        }
    }
}

static void create_effects_line_check(const struct ScriptLine *scline)
{
    ALLOCATE_SCRIPT_VALUE(scline->command, 0);

    value->longs[0] = scline->np[0]; // AP `from`
    value->longs[1] = scline->np[1]; // AP `to`
    value->chars[8] = scline->np[2]; // curvature
    value->bytes[9] = scline->np[3]; // spatial stepping
    value->bytes[10] = scline->np[4]; // temporal stepping
    const char* effect_name = scline->tp[5];

    EffectOrEffElModel effct_id = effect_or_effect_element_id(effect_name);
    if (effct_id == 0)
    {
        SCRPTERRLOG("Unrecognised effect: %s", effect_name);
        return;
    }

    value->shorts[6] = effct_id; // effect

    PROCESS_SCRIPT_VALUE(scline->command);
}

static void create_effects_line_process(struct ScriptContext *context)
{
    struct ScriptFxLine *fx_line = NULL;
    for (int i = 0; i < (sizeof(gameadd.fx_lines) / sizeof(gameadd.fx_lines[0])); i++)
    {
        if (!gameadd.fx_lines[i].used)
        {
            fx_line = &gameadd.fx_lines[i];
            fx_line->used = true;
            gameadd.active_fx_lines++;
            break;
        }
    }
    if (fx_line == NULL)
    {
        ERRORLOG("Too many fx_lines");
        return;
    }
    find_location_pos(context->value->longs[0], context->player_idx, &fx_line->from, __func__);
    find_location_pos(context->value->longs[1], context->player_idx, &fx_line->to, __func__);
    fx_line->curvature = (int)context->value->chars[8];
    fx_line->spatial_step = context->value->bytes[9] * 32;
    fx_line->steps_per_turn = context->value->bytes[10];
    fx_line->effect = context->value->shorts[6];
    fx_line->here = fx_line->from;
    fx_line->step = 0;

    if (fx_line->steps_per_turn <= 0)
    {
        fx_line->steps_per_turn = 32 * 255; // whole map
    }

    int dx = fx_line->to.x.val - fx_line->from.x.val;
    int dy = fx_line->to.y.val - fx_line->from.y.val;
    if ((dx * dx + dy * dy) != 0)
    {
        double len = sqrt((double)dx * dx + (double)dy * dy);
        fx_line->total_steps = (int)(len / fx_line->spatial_step) + 1;

        int d_cx = -dy * fx_line->curvature / 32;
        int d_cy = +dx * fx_line->curvature / 32;
        fx_line->cx = (fx_line->to.x.val + fx_line->from.x.val - d_cx)/2;
        fx_line->cy = (fx_line->to.y.val + fx_line->from.y.val - d_cy)/2;
    }
    else
    {
      fx_line->total_steps = 1;
    }
    fx_line->partial_steps = FX_LINE_TIME_PARTS;
}

static void set_object_configuration_check(const struct ScriptLine *scline)
{
    ALLOCATE_SCRIPT_VALUE(scline->command, 0);
    const char *objectname = scline->tp[0];
    const char *property = scline->tp[1];
    const char *new_value = scline->tp[2];
    short second_value = scline->np[3];
    short third_value = scline->np[4];
    short forth_value = scline->np[5];

    long objct_id = get_id(object_desc, objectname);
    if (objct_id == -1)
    {
        SCRPTERRLOG("Unknown object, '%s'", objectname);
        DEALLOCATE_SCRIPT_VALUE
        return;
    }

    long number_value = 0;
    long objectvar = get_id(objects_object_commands, property);
    if (objectvar == -1)
    {
        SCRPTERRLOG("Unknown object variable");
        DEALLOCATE_SCRIPT_VALUE
        return;
    }
    switch (objectvar)
    {
        case 2: // Genre
            number_value = get_id(objects_genres_desc, new_value);
            if (number_value == -1)
            {
                SCRPTERRLOG("Unknown object variable");
                DEALLOCATE_SCRIPT_VALUE
                return;
            }
            value->longs[1] = number_value;
            break;
        case 3: // RelatedCreature
            number_value = get_id(creature_desc, new_value);
            if (number_value == -1)
            {
                SCRPTERRLOG("Unknown object variable");
                DEALLOCATE_SCRIPT_VALUE
                    return;
            }
            value->longs[1] = number_value;
            break;
        case  5: // AnimationID
        case 33: // FlameAnimationID
        {
            number_value = get_anim_id_(new_value);
            if (number_value == 0)
            {
                SCRPTERRLOG("Invalid animation id");
                DEALLOCATE_SCRIPT_VALUE
                return;
            }
            value->strs[2] = script_strdup(new_value);
            if (value->strs[2] == NULL)
            {
                SCRPTERRLOG("Run out script strings space");
                DEALLOCATE_SCRIPT_VALUE
                return;
            }
            value->longs[1] = number_value;
            break;
        }
        case 18: // MapIcon
        {
            number_value = get_icon_id(new_value);
            if (number_value < 0)
            {
                SCRPTERRLOG("Invalid icon id");
                DEALLOCATE_SCRIPT_VALUE
                return;
            }
            value->longs[1] = number_value;
            break;
        }
        case 20: // UpdateFunction
        {
            number_value = get_id(object_update_functions_desc,new_value);
            if (number_value < 0)
            {
                SCRPTERRLOG("Invalid object update function id");
                DEALLOCATE_SCRIPT_VALUE
                return;
            }
            value->longs[1] = number_value;
            break;
        }
        case 36: //FlameAnimationOffset
            value->chars[5] = atoi(new_value);
            value->chars[6] = second_value;
            value->chars[7] = third_value;
            value->chars[8] = forth_value;
            break;
        default:
            value->longs[1] = atoi(new_value);
            value->shorts[5] = second_value;
    }

    SCRIPTDBG(7, "Setting object %s property %s to %ld", objectname, property, number_value);
    value->longs[0] = objct_id;
    value->shorts[4] = objectvar;
    PROCESS_SCRIPT_VALUE(scline->command);
}

enum CreatureConfiguration
{
    CrtConf_NONE,
    CrtConf_ATTRIBUTES,
    CrtConf_ATTRACTION,
    CrtConf_ANNOYANCE,
    CrtConf_SENSES,
    CrtConf_APPEARANCE,
    CrtConf_EXPERIENCE,
    CrtConf_JOBS,
    CrtConf_SPRITES,
    CrtConf_SOUNDS,
    CrtConf_LISTEND
};

static void set_creature_configuration_check(const struct ScriptLine* scline)
{
    ALLOCATE_SCRIPT_VALUE(scline->command, 0);
    short creatvar = get_id(creatmodel_attributes_commands, scline->tp[1]);
    short block = CrtConf_ATTRIBUTES;
    if (creatvar == -1)
    {
        creatvar = get_id(creatmodel_jobs_commands, scline->tp[1]);
        block = CrtConf_JOBS;
        if (creatvar == -1)
        {
            block = CrtConf_ATTRACTION;
            creatvar = get_id(creatmodel_attraction_commands, scline->tp[1]);
            if (creatvar == -1)
            {
                block = CrtConf_SOUNDS;
                creatvar = get_id(creatmodel_sounds_commands, scline->tp[1]);
                if (creatvar == -1)
                {
                    block = CrtConf_SPRITES;
                    creatvar = get_id(creature_graphics_desc, scline->tp[1]);
                    if (creatvar == -1)
                    {
                        SCRPTERRLOG("Unknown creature configuration variable");
                        DEALLOCATE_SCRIPT_VALUE
                        return;
                    }
                }
            }
        }
    }

    short value1 = 0;
    short value2 = 0;
    short value3 = 0;
    if (block == CrtConf_ATTRIBUTES)
    {
        if (creatvar == 20) // ATTACKPREFERENCE
        {
            value1 = get_id(attackpref_desc, scline->tp[2]);
        }
        else if (creatvar == 34) // LAIROBJECT
        {
            if (parameter_is_number(scline->tp[2])) // Support name or number for lair object.
            {
                value1 = atoi(scline->tp[2]);
            }
            else
            {
                value1 = get_id(object_desc, scline->tp[2]);
            }
        }
        else if ((creatvar == 35) || (creatvar == 36)) // PRISONKIND or TORTUREKIND
        {
            if (parameter_is_number(scline->tp[2])) // Support name or number for prison kind or torture kind.
            {
                value1 = atoi(scline->tp[2]);
            }
            else
            {
                value1 = get_id(creature_desc, scline->tp[2]);
            }
        }
        else
        {
            value1 = atoi(scline->tp[2]);
            if (scline->tp[3][0] != '\0')
            {
                value2 = atoi(scline->tp[3]);
            }
            // nothing there that would need the third value.
        }
    }
    else if (block == CrtConf_JOBS)
    {
        if ((creatvar > 0) && (creatvar <= 4)) // Jobs
        {
            long job_value;
            if (parameter_is_number(scline->tp[2]))
            {
                job_value = atoi(scline->tp[2]);
            }
            else
            {
                job_value = get_id(creaturejob_desc, scline->tp[2]);
            }
            long job2_value = 0;
            long job3_value = 0;
            if (job_value > SHRT_MAX)
            {
                SCRPTERRLOG("JOB %s not supported", creature_job_code_name(job_value));
                DEALLOCATE_SCRIPT_VALUE
                return;
            }
            value1 = job_value;

            if (scline->tp[3][0] != '\0')
            {
                job2_value = get_id(creaturejob_desc, scline->tp[3]);
                if (job2_value > SHRT_MAX)
                {
                    SCRPTERRLOG("JOB %s not supported", creature_job_code_name(job_value));
                    DEALLOCATE_SCRIPT_VALUE
                    return;
                }
                value2 = job2_value;
            }
            if (scline->tp[4][0] != '\0')
            {
                job3_value = get_id(creaturejob_desc, scline->tp[4]);
                if (job3_value > SHRT_MAX)
                {
                    SCRPTERRLOG("JOB %s not supported", creature_job_code_name(job_value));
                    DEALLOCATE_SCRIPT_VALUE
                    return;
                }
                value3 = job3_value;
            }
        }
        else
        {
            value1 = atoi(scline->tp[2]);
            // nothing there that would need the second or third value.
        }
    }
    else if (block == CrtConf_SOUNDS)
    {
        value1 = atoi(scline->tp[2]);
        if (scline->tp[3][0] != '\0')
        {
            value2 = atoi(scline->tp[3]);
        }
        if (scline->tp[3][0] != '\0')
        {
            value3 = atoi(scline->tp[4]);
        }
    }
    else if (block == CrtConf_SPRITES)
    {
        if ((creatvar == (CGI_HandSymbol + 1)) || (creatvar == (CGI_QuerySymbol + 1)))
        {
            value1 = get_icon_id(scline->tp[2]);
        }
        else
        {
            value1 = get_anim_id_(scline->tp[2]);
        }
    }
    else if (block == CrtConf_ATTRACTION)
    {
        if (creatvar == 1) //ENTRANCEROOM
        {
            value1 = get_id(room_desc, scline->tp[2]);
            if (scline->tp[3][0] != '\0')
            {
                value2 = get_id(room_desc, scline->tp[3]);
            }
            if (scline->tp[4][0] != '\0')
            {
                value3 = get_id(room_desc, scline->tp[4]);
            }
        }
        else
        {
            value1 = atoi(scline->tp[2]);
            if (scline->tp[3][0] != '\0')
            {
                value2 = atoi(scline->tp[3]);
            }
            if (scline->tp[4][0] != '\0')
            {
                value3 = atoi(scline->tp[4]);
            }
        }
    }

    if (value1 == -1)
    {
        SCRPTERRLOG("Unknown creature configuration value %s", scline->tp[2]);
        DEALLOCATE_SCRIPT_VALUE
        return;
    }
    if (value2 == -1)
    {
        SCRPTERRLOG("Unknown second creature configuration value %s", scline->tp[3]);
        DEALLOCATE_SCRIPT_VALUE
        return;
    }
    if (value3 == -1)
    {
        SCRPTERRLOG("Unknown third creature configuration value %s", scline->tp[3]);
        DEALLOCATE_SCRIPT_VALUE
        return;
    }

    value->shorts[0] = scline->np[0];
    value->shorts[1] = creatvar;
    value->shorts[2] = block;
    value->shorts[3] = value1;
    value->shorts[4] = value2;
    value->shorts[5] = value3;

    SCRIPTDBG(7,"Setting creature %s configuration value %d:%d to %d (%d)", creature_code_name(value->shorts[0]), value->shorts[4], value->shorts[1], value->shorts[2], value->shorts[3]);

    PROCESS_SCRIPT_VALUE(scline->command);
}

static void set_creature_configuration_process(struct ScriptContext* context)
{
    short creatid = context->value->shorts[0];
    struct CreatureStats* crstat = creature_stats_get(creatid);
    struct CreatureModelConfig* crconf = &game.conf.crtr_conf.model[creatid];

    short creature_variable = context->value->shorts[1];
    short block  = context->value->shorts[2];
    short value  = context->value->shorts[3];
    short value2 = context->value->shorts[4];
    short value3 = context->value->shorts[5];

    if (block == CrtConf_ATTRIBUTES)
    {
        switch (creature_variable)
        {
        case 1: // NAME
            CONFWRNLOG("Attribute (%d) not supported", creature_variable);
            break;
        case 2: // HEALTH
            if (crstat->health != value)
            {
                crstat->health = value;
                for (PlayerNumber plyr_idx = 0; plyr_idx < PLAYERS_COUNT; plyr_idx++)
                {
                    do_to_players_all_creatures_of_model(plyr_idx, creatid, update_relative_creature_health);
                }
            }
            break;
        case 3: // HEALREQUIREMENT
            crstat->heal_requirement = value;
            break;
        case 4: // HEALTHRESHOLD
            crstat->heal_threshold = value;
            break;
        case 5: // STRENGTH
            crstat->strength = value;
            break;
        case 6: // ARMOUR
            crstat->armour = value;
            break;
        case 7: // DEXTERITY
            crstat->dexterity = value;
            break;
        case 8: // FEARWOUNDED
            crstat->fear_wounded = value;
            break;
        case 9: // FEARSTRONGER
            crstat->fear_stronger = value;
            break;
        case 10: // DEFENCE
            crstat->defense = value;
            break;
        case 11: // LUCK
            crstat->luck = value;
            break;
        case 12: // RECOVERY
            crstat->sleep_recovery = value;
            break;
        case 13: // HUNGERRATE
            crstat->hunger_rate = value;
            break;
        case 14: // HUNGERFILL
            crstat->hunger_fill = value;
            break;
        case 15: // LAIRSIZE
            crstat->lair_size = value;
            break;
        case 16: // HURTBYLAVA
            crstat->hurt_by_lava = value;
            break;
        case 17: // BASESPEED
            if (crstat->base_speed != value)
            {
                crstat->base_speed = value;
                for (PlayerNumber plyr_idx = 0; plyr_idx < PLAYERS_COUNT; plyr_idx++)
                {
                    update_speed_of_player_creatures_of_model(plyr_idx, creatid);
                }
            }
            break;
        case 18: // GOLDHOLD
            crstat->gold_hold = value;
            break;
        case 19: // SIZE
            crstat->size_xy = value;
            crstat->size_z = value2;
            break;
        case 20: // ATTACKPREFERENCE
            crstat->attack_preference = value;
            break;
        case 21: // PAY
            crstat->pay = value;
            break;
        case 22: // HEROVSKEEPERCOST
            break;
        case 23: // SLAPSTOKILL
            crstat->slaps_to_kill = value;
            break;
        case 24: // CREATURELOYALTY
        case 25: // LOYALTYLEVEL
        case 28: // PROPERTIES
            CONFWRNLOG("Attribute (%d) not supported", creature_variable);
            break;
        case 26: // DAMAGETOBOULDER
            crstat->damage_to_boulder = value;
            break;
        case 27: // THINGSIZE
            crstat->thing_size_xy = value;
            crstat->thing_size_z = value2;
            break;
        case 29: // NAMETEXTID
            crconf->namestr_idx = value;
            break;
        case 30: // FEARSOMEFACTOR
            crstat->fearsome_factor = value;
            break;
        case 31: // TOKINGRECOVERY
            crstat->toking_recovery = value;
            break;
        case 32: // CORPSEVANISHEFFECT
            crstat->corpse_vanish_effect = value;
            break;
        case 33: // FOOTSTEPPITCH
            crstat->footstep_pitch = value;
            break;
        case 34: // LAIROBJECT
            if (crstat->lair_object != value)
            {
                for (PlayerNumber plyr_idx = 0; plyr_idx < PLAYERS_COUNT; plyr_idx++)
                {
                    do_to_players_all_creatures_of_model(plyr_idx, creatid, remove_creature_lair);
                }
                crstat->lair_object = value;
            }
            break;
        case 35: // PRISONKIND
            crstat->prison_kind = value;
            break;
        case 36: // TORTUREKIND
            crstat->torture_kind = value;
            break;
        case ccr_comment:
            break;
        case ccr_endOfFile:
            break;
        default:
            CONFWRNLOG("Unrecognized attribute (%d)", creature_variable);
            break;
        }
    }
    else if (block == CrtConf_JOBS)
    {
        switch (creature_variable)
        {
        case 1: // PRIMARYJOBS
            crstat->job_primary = value;
            crstat->job_primary |= value2;
            crstat->job_primary |= value3;
            break;
        case 2: // SECONDARYJOBS
            crstat->job_secondary = value;
            crstat->job_secondary |= value2;
            crstat->job_secondary |= value3;
            break;
        case 3: // NOTDOJOBS
            crstat->jobs_not_do = value;
            crstat->jobs_not_do |= value2;
            crstat->jobs_not_do |= value3;
            break;
        case 4: // STRESSFULJOBS
            crstat->job_stress = value;
            crstat->job_stress |= value2;
            crstat->job_stress |= value3;
            break;
        case 5: // TRAININGVALUE
            crstat->training_value = value;
            break;
        case 6: // TRAININGCOST
            crstat->training_cost = value;
            break;
        case 7: // SCAVENGEVALUE
            crstat->scavenge_value = value;
            break;
        case 8: // SCAVENGERCOST
            crstat->scavenger_cost = value;
            break;
        case 9: // RESEARCHVALUE
            crstat->research_value = value;
            break;
        case 10: // MANUFACTUREVALUE
            crstat->manufacture_value = value;
            break;
        case 11: // PARTNERTRAINING
            crstat->partner_training = value;
            break;
        default:
            CONFWRNLOG("Unrecognized Job command (%d)", creature_variable);
            break;
        }
    }
    else if (block == CrtConf_ATTRACTION)
    {

        switch (creature_variable)
        {
        case 1: // ENTRANCEROOM
            crstat->entrance_rooms[0] = value;
            crstat->entrance_rooms[1] = value2;
            crstat->entrance_rooms[2] = value3;
            break;
        case 2: // ROOMSLABSREQUIRED
            crstat->entrance_slabs_req[0] = value;
            crstat->entrance_slabs_req[1] = value2;
            crstat->entrance_slabs_req[2] = value3;
            break;
        case 3: // BASEENTRANCESCORE
            crstat->entrance_score = value;
            break;
        case 4: // SCAVENGEREQUIREMENT
            crstat->scavenge_require = value;
            break;
        case 5: // TORTURETIME
            crstat->torture_break_time = value;
            break;
        default:
            CONFWRNLOG("Unrecognized Attraction command (%d)", creature_variable);
            break;
        }
    }
    else if (block == CrtConf_SOUNDS)
    {
        switch (creature_variable)
        {
        case 1: // HURT
            game.conf.crtr_conf.creature_sounds[creatid].hurt.index = value;
            game.conf.crtr_conf.creature_sounds[creatid].hurt.count = value2;
            break;
        case 2: // HIT
            game.conf.crtr_conf.creature_sounds[creatid].hit.index = value;
            game.conf.crtr_conf.creature_sounds[creatid].hit.count = value2;
            break;
        case 3: // HAPPY
            game.conf.crtr_conf.creature_sounds[creatid].happy.index = value;
            game.conf.crtr_conf.creature_sounds[creatid].happy.count = value2;
            break;
        case 4: // SAD
            game.conf.crtr_conf.creature_sounds[creatid].sad.index = value;
            game.conf.crtr_conf.creature_sounds[creatid].sad.count = value2;
            break;
        case 5: // HANG
            game.conf.crtr_conf.creature_sounds[creatid].hang.index = value;
            game.conf.crtr_conf.creature_sounds[creatid].hang.count = value2;
            break;
        case 6: // DROP
            game.conf.crtr_conf.creature_sounds[creatid].drop.index = value;
            game.conf.crtr_conf.creature_sounds[creatid].drop.count = value2;
            break;
        case 7: // TORTURE
            game.conf.crtr_conf.creature_sounds[creatid].torture.index = value;
            game.conf.crtr_conf.creature_sounds[creatid].torture.count = value2;
            break;
        case 8: // SLAP
            game.conf.crtr_conf.creature_sounds[creatid].slap.index = value;
            game.conf.crtr_conf.creature_sounds[creatid].slap.count = value2;
            break;
        case 9: // DIE
            game.conf.crtr_conf.creature_sounds[creatid].die.index = value;
            game.conf.crtr_conf.creature_sounds[creatid].die.count = value2;
            break;
        case 10: // FOOT
            game.conf.crtr_conf.creature_sounds[creatid].foot.index = value;
            game.conf.crtr_conf.creature_sounds[creatid].foot.count = value2;
            break;
        case 11: // FIGHT
            game.conf.crtr_conf.creature_sounds[creatid].fight.index = value;
            game.conf.crtr_conf.creature_sounds[creatid].fight.count = value2;
            break;
        case 12: // PISS
            game.conf.crtr_conf.creature_sounds[creatid].piss.index = value;
            game.conf.crtr_conf.creature_sounds[creatid].piss.count = value2;
            break;
        }
    }
    else if (block == CrtConf_SPRITES)
    {
        set_creature_model_graphics(creatid, creature_variable-1, value);
    }
    else
    {
        ERRORLOG("Trying to configure unsupported creature block (%d)",block);
    }
    check_and_auto_fix_stats();
}

static void set_object_configuration_process(struct ScriptContext *context)
{
    struct ObjectConfigStats* objst = &game.conf.object_conf.object_cfgstats[context->value->longs[0]];
    switch (context->value->shorts[4])
    {
        case 2: // GENRE
            objst->genre = context->value->longs[1];
            break;
        case 3: // RELATEDCREATURE
            objst->related_creatr_model = context->value->longs[1];
            break;
        case 4: // PROPERTIES
            objst->model_flags = context->value->longs[1];
            break;
        case 5: // ANIMATIONID
            objst->sprite_anim_idx = context->value->longs[1];
            break;
        case 6: // ANIMATIONSPEED
            objst->anim_speed = context->value->longs[1];
            break;
        case 7: //SIZE_XY
            objst->size_xy = context->value->longs[1];
            break;
        case 8: // SIZE_Z
            objst->size_z = context->value->longs[1];
            break;
        case 9: // MAXIMUMSIZE
            objst->sprite_size_max = context->value->longs[1];
            break;
        case 10: // DESTROYONLIQUID
            objst->destroy_on_liquid = context->value->longs[1];
            break;
        case 11: // DESTROYONLAVA
            objst->destroy_on_lava = context->value->longs[1];
            break;
        case 12: // HEALTH
            objst->health = context->value->longs[1];
            break;
        case 13: // FALLACCELERATION
            objst->fall_acceleration = context->value->longs[1];
            break;
        case 14: // LIGHTUNAFFECTED
            objst->light_unaffected = context->value->longs[1];
            break;
        case 15: // LIGHTINTENSITY
            objst->ilght.intensity = context->value->longs[1];
            break;
        case 16: // LIGHTRADIUS
            objst->ilght.radius = context->value->longs[1] * COORD_PER_STL;
            break;
        case 17: // LIGHTISDYNAMIC
            objst->ilght.is_dynamic = context->value->longs[1];
            break;
        case 18: // MAPICON
            objst->map_icon = context->value->longs[1];
            break;
        case 19: // AMBIENCESOUND
            objst->fp_smpl_idx = context->value->longs[1];
            break;
        case 20: // UPDATEFUNCTION
            objst->updatefn_idx = context->value->longs[1];
            break;
        case 21: // DRAWCLASS
            objst->draw_class = context->value->longs[1];
            break;
        case 22: // PERSISTENCE
            objst->persistence = context->value->longs[1];
            break;
        case 23: // Immobile
            objst->immobile = context->value->longs[1];
            break;
        case 24: // INITIALSTATE
            objst->initial_state = context->value->longs[1];
            break;
        case 25: // RANDOMSTARTFRAME
            objst->random_start_frame = context->value->longs[1];
            break;
        case 26: // TRANSPARENCYFLAGS
            objst->transparency_flags = context->value->longs[1]<<4;
            break;
        case 27: // EFFECTBEAM
            objst->effect.beam = context->value->longs[1];
            break;
        case 28: // EFFECTPARTICLE
            objst->effect.particle = context->value->longs[1];
            break;
        case 29: // EFFECTEXPLOSION1
            objst->effect.explosion1 = context->value->longs[1];
            break;
        case 30: // EFFECTEXPLOSION2
            objst->effect.explosion2 = context->value->longs[1];
            break;
        case 31: // EFFECTSPACING
            objst->effect.spacing = context->value->longs[1];
            break;
        case 32: // EFFECTSOUND
            objst->effect.sound_idx = context->value->longs[1];
            objst->effect.sound_range = (unsigned char)context->value->shorts[5];
            break;
        case 33: // FLAMEANIMATIONID
            objst->flame.animation_id = context->value->longs[1];
            break;
        case 34: // FLAMEANIMATIONSPEED
            objst->flame.anim_speed = context->value->longs[1];
            break;
        case 35: // FLAMEANIMATIONSIZE
            objst->flame.sprite_size = context->value->longs[1];
            break;
        case 36: // FLAMEANIMATIONOFFSET
            objst->flame.fp_add_x = context->value->chars[5];
            objst->flame.fp_add_y = context->value->chars[6];
            objst->flame.td_add_x = context->value->chars[7];
            objst->flame.td_add_y = context->value->chars[8];
            break;
        case 37: // FLAMETRANSPARENCYFLAGS
            objst->flame.transparency_flags = context->value->longs[1] << 4;
            break;
        default:
            WARNMSG("Unsupported Object configuration, variable %d.", context->value->shorts[4]);
            break;
    }
    update_all_object_stats();
}

static void display_timer_check(const struct ScriptLine *scline)
{
    const char *timrname = scline->tp[1];
    char timr_id = get_rid(timer_desc, timrname);
    if (timr_id == -1)
    {
        SCRPTERRLOG("Unknown timer, '%s'", timrname);
        return;
    }
    ALLOCATE_SCRIPT_VALUE(scline->command, 0);
    value->bytes[0] = (unsigned char)scline->np[0];
    value->bytes[1] = timr_id;
    value->longs[1] = 0;
    value->bytes[2] = (TbBool)scline->np[2];
    PROCESS_SCRIPT_VALUE(scline->command);
}

static void display_timer_process(struct ScriptContext *context)
{
    gameadd.script_player = context->value->bytes[0];
    gameadd.script_timer_id = context->value->bytes[1];
    gameadd.script_timer_limit = context->value->longs[1];
    gameadd.timer_real = context->value->bytes[2];
    game.flags_gui |= GGUI_ScriptTimer;
}

static void add_to_timer_check(const struct ScriptLine *scline)
{
    const char *timrname = scline->tp[1];
    long timr_id = get_rid(timer_desc, timrname);
    if (timr_id == -1)
    {
        SCRPTERRLOG("Unknown timer, '%s'", timrname);
        return;
    }
    ALLOCATE_SCRIPT_VALUE(scline->command, 0);
    value->longs[0] = scline->np[0];
    value->longs[1] = timr_id;
    value->longs[2] = scline->np[2];
    PROCESS_SCRIPT_VALUE(scline->command);
}

static void add_to_timer_process(struct ScriptContext *context)
{
   add_to_script_timer(context->value->longs[0], context->value->longs[1], context->value->longs[2]);
}

static void add_bonus_time_check(const struct ScriptLine *scline)
{
    ALLOCATE_SCRIPT_VALUE(scline->command, 0);
    value->longs[0] = scline->np[0];
    PROCESS_SCRIPT_VALUE(scline->command);
}

static void add_bonus_time_process(struct ScriptContext *context)
{
   game.bonus_time += context->value->longs[0];
}

static void display_variable_check(const struct ScriptLine *scline)
{
    long varib_id, varib_type;
    if (!parse_get_varib(scline->tp[1], &varib_id, &varib_type))
    {
        SCRPTERRLOG("Unknown variable, '%s'", scline->tp[1]);
        return;
    }
    ALLOCATE_SCRIPT_VALUE(scline->command, 0);
    value->bytes[0] = scline->np[0];
    value->bytes[1] = scline->np[3];
    value->bytes[2] = varib_type;
    value->longs[1] = varib_id;
    value->longs[2] = scline->np[2];
    PROCESS_SCRIPT_VALUE(scline->command);
}

static void display_variable_process(struct ScriptContext *context)
{
   gameadd.script_player = context->value->bytes[0];
   gameadd.script_value_type = context->value->bytes[2];
   gameadd.script_value_id = context->value->longs[1];
   gameadd.script_variable_target = context->value->longs[2];
   gameadd.script_variable_target_type = context->value->bytes[1];
   game.flags_gui |= GGUI_Variable;
}

static void display_countdown_check(const struct ScriptLine *scline)
{
    if (scline->np[2] <= 0)
    {
        SCRPTERRLOG("Can't have a countdown to %ld turns.", scline->np[2]);
        return;
    }
    const char *timrname = scline->tp[1];
    char timr_id = get_rid(timer_desc, timrname);
    if (timr_id == -1)
    {
        SCRPTERRLOG("Unknown timer, '%s'", timrname);
        return;
    }
    ALLOCATE_SCRIPT_VALUE(scline->command, 0);
    value->bytes[0] = (unsigned char)scline->np[0];
    value->bytes[1] = timr_id;
    value->longs[1] = scline->np[2];
    value->bytes[2] = (TbBool)scline->np[3];
    PROCESS_SCRIPT_VALUE(scline->command);
}

static void cmd_no_param_check(const struct ScriptLine *scline)
{
    ALLOCATE_SCRIPT_VALUE(scline->command, 0);
    PROCESS_SCRIPT_VALUE(scline->command);
}

static void hide_timer_process(struct ScriptContext *context)
{
   game.flags_gui &= ~GGUI_ScriptTimer;
}

static void hide_variable_process(struct ScriptContext *context)
{
   game.flags_gui &= ~GGUI_Variable;
}

static void create_effect_check(const struct ScriptLine *scline)
{
    ALLOCATE_SCRIPT_VALUE(scline->command, 0);
    TbMapLocation location;
    const char *effect_name = scline->tp[0];
    long effct_id = effect_or_effect_element_id(effect_name);
    if (effct_id == 0)
    {
        SCRPTERRLOG("Unrecognised effect: %s", effect_name);
        return;
    }
    value->shorts[0] = effct_id;
    const char *locname = scline->tp[1];
    if (!get_map_location_id(locname, &location))
    {
        return;
    }
    value->ulongs[1] = location;
    value->longs[2] = scline->np[2];
    PROCESS_SCRIPT_VALUE(scline->command);
}

static void create_effect_at_pos_check(const struct ScriptLine *scline)
{
    ALLOCATE_SCRIPT_VALUE(scline->command, 0);
    const char *effect_name = scline->tp[0];
    long effct_id = effect_or_effect_element_id(effect_name);
    if (effct_id == 0)
    {
        SCRPTERRLOG("Unrecognised effect: %s", effect_name);
        return;
    }
    value->shorts[0] = effct_id;
    if (subtile_coords_invalid(scline->np[1], scline->np[2]))
    {
        SCRPTERRLOG("Invalid coordinates: %ld, %ld", scline->np[1], scline->np[2]);
        return;
    }
    value->shorts[1] = scline->np[1];
    value->shorts[2] = scline->np[2];
    value->longs[2] = scline->np[3];
    PROCESS_SCRIPT_VALUE(scline->command);
}

static void null_process(struct ScriptContext *context)
{
}



static void set_sacrifice_recipe_check(const struct ScriptLine *scline)
{
    ALLOCATE_SCRIPT_VALUE(scline->command, 0);

    value->sac.action = get_rid(rules_sacrifices_commands, scline->tp[0]);
    if (value->sac.action == -1)
    {
        SCRPTERRLOG("Unexpected action:%s", scline->tp[0]);
        return;
    }
    long param;
    if ((value->sac.action == SacA_CustomPunish) || (value->sac.action == SacA_CustomReward))
    {
        param = get_id(flag_desc, scline->tp[1]) + 1;
    }
    else
    {
        param = get_id(creature_desc, scline->tp[1]);
        if (param == -1)
        {
            param = get_id(sacrifice_unique_desc, scline->tp[1]);
        }
        if (param == -1)
        {
            param = get_id(spell_desc, scline->tp[1]);
        }
    }
    if (param == -1 && (strcmp(scline->tp[1], "NONE") == 0))
    {
        param = 0;
    }

    if (param < 0)
    {
        param = 0;
        value->sac.action = SacA_None;
        SCRPTERRLOG("Unexpected parameter:%s", scline->tp[1]);
    }
    value->sac.param = param;

    for (int i = 0; i < MAX_SACRIFICE_VICTIMS; i++)
    {
       long vi = get_rid(creature_desc, scline->tp[i + 2]);
       if (vi < 0)
         vi = 0;
       value->sac.victims[i] = vi;
    }
    qsort(value->sac.victims, MAX_SACRIFICE_VICTIMS, sizeof(value->sac.victims[0]), &sac_compare_fn);

    PROCESS_SCRIPT_VALUE(scline->command);
}

static void remove_sacrifice_recipe_check(const struct ScriptLine *scline)
{
    ALLOCATE_SCRIPT_VALUE(scline->command, 0);

    value->sac.action = SacA_None;
    value->sac.param = 0;

    for (int i = 0; i < MAX_SACRIFICE_VICTIMS; i++)
    {
       long vi = get_rid(creature_desc, scline->tp[i]);
       if (vi < 0)
         vi = 0;
       value->sac.victims[i] = vi;
    }
    qsort(value->sac.victims, MAX_SACRIFICE_VICTIMS, sizeof(value->sac.victims[0]), &sac_compare_fn);

    PROCESS_SCRIPT_VALUE(scline->command);
}

static void set_sacrifice_recipe_process(struct ScriptContext *context)
{
    long victims[MAX_SACRIFICE_VICTIMS];
    struct Coord3d pos;
    int action = context->value->sac.action;
    int param = context->value->sac.param;
    for (int i = 0; i < MAX_SACRIFICE_VICTIMS; i++)
    {
        victims[i] = context->value->sac.victims[i];
    }
    for (int i = 1; i < MAX_SACRIFICE_RECIPES; i++)
    {
        struct SacrificeRecipe* sac = &game.conf.rules.sacrifices.sacrifice_recipes[i];
        if (sac->action == (long)SacA_None)
        {
            break;
        }
        if (memcmp(victims, sac->victims, sizeof(victims)) == 0)
        {
            sac->action = action;
            sac->param = param;
            if (action == (long)SacA_None)
            {
                // remove empty space
                memmove(sac, sac + 1, (MAX_SACRIFICE_RECIPES - 1 - (sac - &game.conf.rules.sacrifices.sacrifice_recipes[0])) * sizeof(*sac));
            }
            return;
        }
    }
    if (action == (long)SacA_None) // No rule found
    {
        WARNLOG("Unable to find sacrifice rule to remove");
        return;
    }
    struct SacrificeRecipe* sac = get_unused_sacrifice_recipe_slot();
    if (sac == &game.conf.rules.sacrifices.sacrifice_recipes[0])
    {
        ERRORLOG("No free sacrifice rules");
        return;
    }
    memcpy(sac->victims, victims, sizeof(victims));
    sac->action = action;
    sac->param = param;

    if (find_temple_pool(context->player_idx, &pos))
    {
        // Check if sacrifice pool already matches
        for (int i = 0; i < sizeof(victims); i++)
        {
            if (victims[i] == 0)
                break;
            process_sacrifice_creature(&pos, victims[i], context->player_idx, false);
        }
    }
}

static void set_box_tooltip(const struct ScriptLine *scline)
{
  if ((scline->np[0] < 0) || (scline->np[0] >= CUSTOM_BOX_COUNT))
  {
    SCRPTERRLOG("Invalid CUSTOM_BOX number (%ld)", scline->np[0]);
    return;
  }
  int idx = scline->np[0];
  if (strlen(scline->tp[1]) >= MESSAGE_TEXT_LEN)
  {
      SCRPTWRNLOG("Tooltip TEXT too long; truncating to %d characters", MESSAGE_TEXT_LEN-1);
  }
  if ((gameadd.box_tooltip[idx][0] != '\0') && (strcmp(gameadd.box_tooltip[idx], scline->tp[1]) != 0))
  {
      SCRPTWRNLOG("Box tooltip #%d overwritten by different text", idx);
  }
  snprintf(gameadd.box_tooltip[idx], MESSAGE_TEXT_LEN, "%s", scline->tp[1]);
}

static void set_box_tooltip_id(const struct ScriptLine *scline)
{
  if ((scline->np[0] < 0) || (scline->np[0] >= CUSTOM_BOX_COUNT))
  {
    SCRPTERRLOG("Invalid CUSTOM_BOX number (%ld)", scline->np[0]);
    return;
  }
  int idx = scline->np[0];
  snprintf(gameadd.box_tooltip[idx], MESSAGE_TEXT_LEN, "%s", get_string(scline->np[1]));
}

static void change_slab_owner_check(const struct ScriptLine *scline)
{

    if (scline->np[0] < 0 || scline->np[0] > gameadd.map_tiles_x) //x coord
    {
        SCRPTERRLOG("Value '%ld' out of range. Range 0-%d allowed.", scline->np[0],gameadd.map_tiles_x);
        return;
    }
    if (scline->np[1] < 0 || scline->np[1] > gameadd.map_tiles_y) //y coord
    {
        SCRPTERRLOG("Value '%ld' out of range. Range 0-%d allowed.", scline->np[1],gameadd.map_tiles_y);
        return;
    }
    long filltype = get_id(fill_desc, scline->tp[3]);
    if ((scline->tp[3][0] != '\0') && (filltype == -1))
    {
        SCRPTWRNLOG("Fill type %s not recognized", scline->tp[3]);
    }

    command_add_value(Cmd_CHANGE_SLAB_OWNER, scline->np[2], scline->np[0], scline->np[1], get_id(fill_desc, scline->tp[3]));
}

static void change_slab_owner_process(struct ScriptContext *context)
{
    MapSlabCoord x = context->value->longs[0];
    MapSlabCoord y = context->value->longs[1];
    long fill_type = context->value->longs[2];
    if (fill_type > 0)
    {
        struct CompoundCoordFilterParam iter_param;
        iter_param.plyr_idx = context->player_idx;
        iter_param.num1 = fill_type;
        iter_param.num2 = get_slabmap_block(x, y)->kind;
        slabs_fill_iterate_from_slab(x, y, slabs_change_owner, &iter_param);
    } else {
        change_slab_owner_from_script(x, y, context->player_idx);
    }
}

static void change_slab_type_check(const struct ScriptLine *scline)
{
    ALLOCATE_SCRIPT_VALUE(scline->command, 0);

    if (scline->np[0] < 0 || scline->np[0] > gameadd.map_tiles_x) //x coord
    {
        SCRPTERRLOG("Value '%ld' out of range. Range 0-%d allowed.", scline->np[0],gameadd.map_tiles_x);
        return;
    }
    else
    {
        value->shorts[0] = scline->np[0];
    }

    if (scline->np[1] < 0 || scline->np[1] > gameadd.map_tiles_y) //y coord
    {
        SCRPTERRLOG("Value '%ld' out of range. Range 0-%d allowed.", scline->np[0],gameadd.map_tiles_y);
        return;
    }
    else
    {
        value->shorts[1] = scline->np[1];
    }

    if (scline->np[2] < 0 || scline->np[2] >= game.conf.slab_conf.slab_types_count) //slab kind
    {
        SCRPTERRLOG("Unsupported slab '%ld'. Slabs range 0-%ld allowed.", scline->np[2],game.conf.slab_conf.slab_types_count-1);
        return;
    }
    else
    {
        value->shorts[2] = scline->np[2];
    }

    value->shorts[3] = get_id(fill_desc, scline->tp[3]);
    if ((scline->tp[3][0] != '\0') && (value->shorts[3] == -1))
    {
        SCRPTWRNLOG("Fill type %s not recognized", scline->tp[3]);
    }
    PROCESS_SCRIPT_VALUE(scline->command);
}

static void change_slab_type_process(struct ScriptContext *context)
{
    long x = context->value->shorts[0];
    long y = context->value->shorts[1];
    long slab_kind = context->value->shorts[2];
    long fill_type = context->value->shorts[3];

    if (fill_type > 0)
    {
        struct CompoundCoordFilterParam iter_param;
        iter_param.num1 = slab_kind;
        iter_param.num2 = fill_type;
        iter_param.num3 = get_slabmap_block(x, y)->kind;
        slabs_fill_iterate_from_slab(x, y, slabs_change_type, &iter_param);
    }
    else
    {
        replace_slab_from_script(x, y, slab_kind);
    }
}

static void reveal_map_location_check(const struct ScriptLine *scline)
{
    TbMapLocation location;
    if (!get_map_location_id(scline->tp[1], &location)) {
        return;
    }
    command_add_value(Cmd_REVEAL_MAP_LOCATION, scline->np[0], location, scline->np[2], 0);
}

static void reveal_map_location_process(struct ScriptContext *context)
{
    TbMapLocation target = context->value->longs[0];
    SYNCDBG(0, "Revealing location type %lu", target);
    long x = 0;
    long y = 0;
    long r = context->value->longs[1];
    find_map_location_coords(target, &x, &y, context->player_idx, __func__);
    if ((x == 0) && (y == 0))
    {
        WARNLOG("Can't decode location %lu", target);
        return;
    }
    if (r == -1)
    {
        struct CompoundCoordFilterParam iter_param;
        iter_param.plyr_idx = context->player_idx;
        slabs_fill_iterate_from_slab(subtile_slab(x), subtile_slab(y), slabs_reveal_slab_and_corners, &iter_param);
    } else
        reveal_map_area(context->player_idx, x-(r>>1), x+(r>>1)+(r&1), y-(r>>1), y+(r>>1)+(r&1));
}

static void player_zoom_to_check(const struct ScriptLine *scline)
{
    TbMapLocation location;
    const char *where = scline->tp[1];
    if (!get_map_location_id(where, &location) || location == MLoc_NONE) {
        SCRPTERRLOG("invalid zoom location \"%s\"",where);
        return;
    }

    ALLOCATE_SCRIPT_VALUE(scline->command, scline->np[0]);
    value->longs[0] = location;
    PROCESS_SCRIPT_VALUE(scline->command);
}

static void player_zoom_to_process(struct ScriptContext *context)
{
    TbMapLocation target = context->value->longs[0];
    struct Coord3d pos;

    find_location_pos(target, context->player_idx, &pos, __func__);
    set_player_zoom_to_position(get_player(context->player_idx),&pos);
}

static void level_up_players_creatures_check(const struct ScriptLine* scline)
{
    ALLOCATE_SCRIPT_VALUE(scline->command, scline->np[0]);
    long crmodel = parse_creature_name(scline->tp[1]);
    char count = scline->np[2];

    if (crmodel == CREATURE_NONE)
    {
        SCRPTERRLOG("Unknown creature, '%s'", scline->tp[1]);
        DEALLOCATE_SCRIPT_VALUE
        return;
    }
    if (scline->np[2] == '\0')
    {
        count = 1;
    }
    if (count == 0)
    {
        SCRPTERRLOG("Trying to level up %ld times", scline->np[2]);
        DEALLOCATE_SCRIPT_VALUE
        return;
    }

    value->shorts[1] = crmodel;
    value->shorts[2] = count;
    PROCESS_SCRIPT_VALUE(scline->command);
}

static void level_up_players_creatures_process(struct ScriptContext* context)
{
    long crmodel = context->value->shorts[1];
    long count = context->value->shorts[2];

    for (int plyridx = context->plr_start; plyridx < context->plr_end; plyridx++)
    {
        struct Dungeon* dungeon = get_players_num_dungeon(plyridx);
        unsigned long k = 0;

        TbBool need_spec_digger = (crmodel > 0) && creature_kind_is_for_dungeon_diggers_list(dungeon->owner, crmodel);
        struct Thing* thing = INVALID_THING;
        int i;
        if ((!need_spec_digger) || (crmodel == CREATURE_ANY) || (crmodel == CREATURE_NOT_A_DIGGER))
        {
            i = dungeon->creatr_list_start;
        }
        else
        {
            i = dungeon->digger_list_start;
        }

        while (i != 0)
        {
            thing = thing_get(i);
            TRACE_THING(thing);
            struct CreatureControl* cctrl = creature_control_get_from_thing(thing);
            if (thing_is_invalid(thing) || creature_control_invalid(cctrl))
            {
                ERRORLOG("Jump to invalid creature detected");
                break;
            }
            i = cctrl->players_next_creature_idx;
            // Thing list loop body
            if (creature_matches_model(thing, crmodel))
            {
                creature_change_multiple_levels(thing, count);
            }
            // Thing list loop body ends
            k++;
            if (k > CREATURES_COUNT)
            {
                ERRORLOG("Infinite loop detected when sweeping creatures list");
                break;
            }
        }
    }
    SYNCDBG(19, "Finished");
}

static void use_spell_on_players_creatures_check(const struct ScriptLine* scline)
{
    ALLOCATE_SCRIPT_VALUE(scline->command, scline->np[0]);
    long crtr_id = parse_creature_name(scline->tp[1]);
    if (crtr_id == CREATURE_NONE)
    {
        SCRPTERRLOG("Unknown creature, '%s'", scline->tp[1]);
        return;
    }
    const char *mag_name = scline->tp[2];
    short mag_id = get_rid(spell_desc, mag_name);
    short splevel = scline->np[3];

    if (mag_id == -1)
    {
        SCRPTERRLOG("Invalid spell: %s", mag_name);
        return;
    }

    if (splevel < 1)
    {
        if ((mag_id == SplK_Heal) || (mag_id == SplK_Armour) || (mag_id == SplK_Speed) || (mag_id == SplK_Disease) || (mag_id == SplK_Invisibility) || (mag_id == SplK_Chicken))
        {
            SCRPTWRNLOG("Spell %s level too low: %d, setting to 1.", mag_name, splevel);
        }
        splevel = 1;
    }
    if (splevel > (MAGIC_OVERCHARGE_LEVELS + 1)) //Creatures cast spells from level 1 to 10, but 10=9.
    {
        SCRPTWRNLOG("Spell %s level too high: %d, setting to %d.", mag_name, splevel, (MAGIC_OVERCHARGE_LEVELS + 1));
        splevel = MAGIC_OVERCHARGE_LEVELS;
    }
    splevel--;
    if (mag_id == -1)
    {
        SCRPTERRLOG("Unknown magic, '%s'", mag_name);
        return;
    }
    value->shorts[1] = crtr_id;
    value->shorts[2] = mag_id;
    value->shorts[3] = splevel;
    PROCESS_SCRIPT_VALUE(scline->command);
}

static void use_spell_on_players_creatures_process(struct ScriptContext* context)
{
    long crmodel = context->value->shorts[1];
    long spl_idx = context->value->shorts[2];
    long overchrg = context->value->shorts[3];

    for (int i = context->plr_start; i < context->plr_end; i++)
    {
        apply_spell_effect_to_players_creatures(i, crmodel, spl_idx, overchrg);
    }
}

static void use_power_on_players_creatures_check(const struct ScriptLine* scline)
{
    ALLOCATE_SCRIPT_VALUE(scline->command, scline->np[0]);
    long crtr_id = parse_creature_name(scline->tp[1]);
    PlayerNumber caster_player = scline->np[2];
    const char* pwr_name = scline->tp[3];
    short pwr_id = get_rid(power_desc, pwr_name);
    short splevel = scline->np[4];
    TbBool free = scline->np[5];

    if (crtr_id == CREATURE_NONE)
    {
        SCRPTERRLOG("Unknown creature, '%s'", scline->tp[1]);
        DEALLOCATE_SCRIPT_VALUE
    }
    if (pwr_id == -1)
    {
        SCRPTERRLOG("Invalid power: %s", pwr_name);
        DEALLOCATE_SCRIPT_VALUE
    }
    switch (pwr_id)
    {
    case PwrK_HEALCRTR:
    case PwrK_SPEEDCRTR:
    case PwrK_PROTECT:
    case PwrK_REBOUND:
    case PwrK_CONCEAL:
    case PwrK_DISEASE:
    case PwrK_CHICKEN:
    case PwrK_FREEZE:
    case PwrK_SLOW:
    case PwrK_FLIGHT:
    case PwrK_VISION:
    case PwrK_CALL2ARMS:
    case PwrK_LIGHTNING:
    case PwrK_CAVEIN:
    case PwrK_SIGHT:
    case PwrK_TIMEBOMB:
        if ((splevel < 1) || (splevel > MAGIC_OVERCHARGE_LEVELS))
        {
            SCRPTERRLOG("Power %s level %d out of range. Acceptible values are %d~%d", pwr_name, splevel, 1, MAGIC_OVERCHARGE_LEVELS);
            DEALLOCATE_SCRIPT_VALUE
        }
        splevel--; // transform human 1~9 range into computer 0~8 range
        break;
    case PwrK_SLAP:
    case PwrK_MKDIGGER:
        break;
    default:
        SCRPTERRLOG("Power not supported for this command: %s", power_code_name(pwr_id));
        DEALLOCATE_SCRIPT_VALUE
    }
    value->shorts[1] = crtr_id;
    value->shorts[2] = pwr_id;
    value->shorts[3] = splevel;
    value->shorts[4] = caster_player;
    value->shorts[5] = free;
    PROCESS_SCRIPT_VALUE(scline->command);
}

/**
 * Casts a keeper power on all creatures of a specific model, or positions of all creatures depending on the power.
 * @param crmodel The creature model to target, accepts wildcards.
 * @param pwr_idx The ID of the Keeper Power.
 * @param overchrg The overcharge level of the keeperpower. Is ignored when not applicable.
 * @param caster The player number of the player who is made to cast the spell.
 * @param free If gold is used when casting the spell. It will fail to cast if it is not free and money is not available.
 */
void cast_power_on_players_creatures(PlayerNumber plyr_idx, ThingModel crmodel, short pwr_idx, short overchrg, PlayerNumber caster, TbBool free)
{
    SYNCDBG(8, "Starting");
    struct Dungeon* dungeon = get_players_num_dungeon(plyr_idx);
    unsigned long k = 0;

    TbBool need_spec_digger = (crmodel > 0) && creature_kind_is_for_dungeon_diggers_list(plyr_idx, crmodel);
    struct Thing* thing = INVALID_THING;
    int i;
    if ((!need_spec_digger) || (crmodel == CREATURE_ANY) || (crmodel == CREATURE_NOT_A_DIGGER))
    {
        i = dungeon->creatr_list_start;
    }
    else
    {
        i = dungeon->digger_list_start;
    }

    while (i != 0)
    {
        thing = thing_get(i);
        TRACE_THING(thing);
        struct CreatureControl* cctrl = creature_control_get_from_thing(thing);
        if (thing_is_invalid(thing) || creature_control_invalid(cctrl))
        {
            ERRORLOG("Jump to invalid creature detected");
            break;
        }
        i = cctrl->players_next_creature_idx;
        // Thing list loop body
        if (creature_matches_model(thing, crmodel))
        {
            script_use_power_on_creature(thing, pwr_idx, overchrg, caster, free);
        }
        // Thing list loop body ends
        k++;
        if (k > CREATURES_COUNT)
        {
            ERRORLOG("Infinite loop detected when sweeping creatures list");
            break;
        }
    }
    SYNCDBG(19, "Finished");
}

static void use_power_on_players_creatures_process(struct ScriptContext* context)
{
    short crmodel = context->value->shorts[1];
    short pwr_idx = context->value->shorts[2];
    short overchrg = context->value->shorts[3];
    PlayerNumber caster = context->value->shorts[4];
    TbBool free = context->value->shorts[5];

    for (int i = context->plr_start; i < context->plr_end; i++)
    {
        cast_power_on_players_creatures(i, crmodel, pwr_idx, overchrg, caster, free);
    }
}

static void set_creature_instance_check(const struct ScriptLine *scline)
{
    ALLOCATE_SCRIPT_VALUE(scline->command, 0);
    value->bytes[0] = scline->np[0];
    value->bytes[1] = scline->np[1];
    if (scline->tp[2][0] != '\0')
    {
        int instance = get_rid(instance_desc, scline->tp[2]);
        if (instance != -1)
        {
            value->bytes[2] = instance;
        }
        else
        {
            SCRPTERRLOG("Invalid instance: %s", scline->tp[2]);
            return;
        }
    }
    value->bytes[3] = scline->np[3];
    PROCESS_SCRIPT_VALUE(scline->command);
}

static void set_creature_instance_process(struct ScriptContext *context)
{
    struct CreatureStats *crstat = creature_stats_get(context->value->bytes[0]);
    if (!creature_stats_invalid(crstat))
    {
        CrInstance old_instance = crstat->learned_instance_id[context->value->bytes[1] - 1];
        crstat->learned_instance_id[context->value->bytes[1] - 1] = context->value->bytes[2];
        crstat->learned_instance_level[context->value->bytes[1] - 1] = context->value->bytes[3];
        for (short i = 0; i < THINGS_COUNT; i++)
        {
            struct Thing* thing = thing_get(i);
            if (thing_is_creature(thing))
            {
                if (thing->model == context->value->bytes[0])
                {
                    if (old_instance != CrInst_NULL)
                    {
                        struct CreatureControl* cctrl = creature_control_get_from_thing(thing);
                        cctrl->instance_available[old_instance] = false;
                    }
                    creature_increase_available_instances(thing);
                }
            }
        }
    }
}


static void hide_hero_gate_check(const struct ScriptLine* scline)
{
    ALLOCATE_SCRIPT_VALUE(scline->command, 0);
    short n = scline->np[0];
    if (scline->np[0] < 0)
    {
        n = -scline->np[0];
    }
    struct Thing* thing = find_hero_gate_of_number(n);
    if (thing_is_invalid(thing))
    {
        SCRPTERRLOG("Invalid hero gate: %ld", scline->np[0]);
        return;
    }
    value->bytes[0] = n;
    value->bytes[1] = scline->np[1];

    PROCESS_SCRIPT_VALUE(scline->command);
}

static void hide_hero_gate_process(struct ScriptContext* context)
{
    struct Thing* thing = find_hero_gate_of_number(context->value->bytes[0]);
    if (context->value->bytes[1])
    {
        light_turn_light_off(thing->light_id);
        create_effect(&thing->mappos, TngEff_BallPuffWhite, thing->owner);
        place_thing_in_creature_controlled_limbo(thing);
    }
    else
    {
        create_effect(&thing->mappos, TngEff_BallPuffWhite, thing->owner);
        remove_thing_from_creature_controlled_limbo(thing);
        light_turn_light_on(thing->light_id);
    }
}

static void if_check(const struct ScriptLine *scline)
{

    long plr_range_id = scline->np[0];
    const char *varib_name = scline->tp[1];
    const char *operatr = scline->tp[2];

    long plr_range_id_right;
    const char *varib_name_right = scline->tp[4];

    long value = 0;

    TbBool double_var_mode = false;
    long varib_type;
    long varib_id;
    long varib_type_right;
    long varib_id_right;


    if (*varib_name_right != '\0')
    {
        double_var_mode = true;

        if (!get_player_id(scline->tp[3], &plr_range_id_right)) {

            SCRPTWRNLOG("failed to parse \"%s\" as a player", scline->tp[3]);
        }
    }
    else
    {
        double_var_mode = false;

        char* text;
        value = strtol(scline->tp[3], &text, 0);
        if (text != &scline->tp[3][strlen(scline->tp[3])]) {
            SCRPTWRNLOG("Numerical value \"%s\" interpreted as %ld", scline->tp[3], value);
        }
    }


    if (gameadd.script.conditions_num >= CONDITIONS_COUNT)
    {
      SCRPTERRLOG("Too many (over %d) conditions in script", CONDITIONS_COUNT);
      return;
    }
    // Recognize variable
    if (!parse_get_varib(varib_name, &varib_id, &varib_type))
    {
        return;
    }
    if (double_var_mode && !parse_get_varib(varib_name_right, &varib_id_right, &varib_type_right))
    {
        return;
    }

    { // Warn if using the command for a player without Dungeon struct
        int plr_start;
        int plr_end;
        if (get_players_range(plr_range_id, &plr_start, &plr_end) >= 0) {
            struct Dungeon* dungeon = get_dungeon(plr_start);
            if ((plr_start+1 == plr_end) && dungeon_invalid(dungeon)) {
                // Note that this list should be kept updated with the changes in get_condition_value()
                if (((varib_type != SVar_GAME_TURN) && (varib_type != SVar_ALL_DUNGEONS_DESTROYED)
                 && (varib_type != SVar_DOOR_NUM) && (varib_type != SVar_TRAP_NUM)))
                    SCRPTWRNLOG("Found player without dungeon used in IF clause in script; this will not work correctly");

            }
        }
        if (double_var_mode && get_players_range(plr_range_id_right, &plr_start, &plr_end) >= 0) {
            struct Dungeon* dungeon = get_dungeon(plr_start);
            if ((plr_start+1 == plr_end) && dungeon_invalid(dungeon)) {
                // Note that this list should be kept updated with the changes in get_condition_value()
                if (((varib_type_right != SVar_GAME_TURN) && (varib_type_right != SVar_ALL_DUNGEONS_DESTROYED)
                 && (varib_type_right != SVar_DOOR_NUM) && (varib_type_right != SVar_TRAP_NUM)))
                    SCRPTWRNLOG("Found player without dungeon used in IF clause in script; this will not work correctly");

            }
        }
    }
    // Recognize comparison
    long opertr_id = get_id(comparison_desc, operatr);
    if (opertr_id == -1)
    {
      SCRPTERRLOG("Unknown comparison name, '%s'", operatr);
      return;
    }
    // Add the condition to script structure
    if (double_var_mode)
    {
        command_add_condition_2variables(plr_range_id, opertr_id, varib_type, varib_id,plr_range_id_right, varib_type_right, varib_id_right);
    }
    else{
        command_add_condition(plr_range_id, opertr_id, varib_type, varib_id, value);
    }
}

static void if_available_check(const struct ScriptLine *scline)
{

    long plr_range_id = scline->np[0];
    const char *varib_name = scline->tp[1];
    const char *operatr = scline->tp[2];

    long plr_range_id_right;
    const char *varib_name_right = scline->tp[4];

    long value;

    TbBool double_var_mode = false;
    long varib_type_right;
    long varib_id_right;


    if (*varib_name_right != '\0')
    {
        double_var_mode = true;

        if (!get_player_id(scline->tp[3], &plr_range_id_right)) {

            SCRPTWRNLOG("failed to parse \"%s\" as a player", scline->tp[3]);
        }
    }
    else
    {
        double_var_mode = false;

        char* text;
        value = strtol(scline->tp[3], &text, 0);
        if (text != &scline->tp[3][strlen(scline->tp[3])]) {
            SCRPTWRNLOG("Numerical value \"%s\" interpreted as %ld", scline->tp[3], value);
        }
    }

    if (gameadd.script.conditions_num >= CONDITIONS_COUNT)
    {
      SCRPTERRLOG("Too many (over %d) conditions in script", CONDITIONS_COUNT);
      return;
    }
    // Recognize variable
    long varib_id;
    long varib_type = get_id(available_variable_desc, varib_name);
    if (varib_type == -1)
        varib_id = -1;
    else
        varib_id = 0;
    if (varib_id == -1)
    {
      varib_id = get_id(door_desc, varib_name);
      varib_type = SVar_AVAILABLE_DOOR;
    }
    if (varib_id == -1)
    {
      varib_id = get_id(trap_desc, varib_name);
      varib_type = SVar_AVAILABLE_TRAP;
    }
    if (varib_id == -1)
    {
      varib_id = get_id(room_desc, varib_name);
      varib_type = SVar_AVAILABLE_ROOM;
    }
    if (varib_id == -1)
    {
      varib_id = get_id(power_desc, varib_name);
      varib_type = SVar_AVAILABLE_MAGIC;
    }
    if (varib_id == -1)
    {
      varib_id = get_id(creature_desc, varib_name);
      varib_type = SVar_AVAILABLE_CREATURE;
    }
    if (varib_id == -1)
    {
      SCRPTERRLOG("Unrecognized VARIABLE, '%s'", varib_name);
      return;
    }
    // Recognize comparison
    long opertr_id = get_id(comparison_desc, operatr);
    if (opertr_id == -1)
    {
      SCRPTERRLOG("Unknown comparison name, '%s'", operatr);
      return;
    }
    { // Warn if using the command for a player without Dungeon struct
        int plr_start;
        int plr_end;
        if (get_players_range(plr_range_id, &plr_start, &plr_end) >= 0) {
            struct Dungeon* dungeon = get_dungeon(plr_start);
            if ((plr_start+1 == plr_end) && dungeon_invalid(dungeon)) {
                SCRPTWRNLOG("Found player without dungeon used in IF_AVAILABLE clause in script; this will not work correctly");
            }
        }
    }
    if (double_var_mode && !parse_get_varib(varib_name_right, &varib_id_right, &varib_type_right))
    {
        return;
    }
    // Add the condition to script structure
    if (double_var_mode)
    {
        command_add_condition_2variables(plr_range_id, opertr_id, varib_type, varib_id,plr_range_id_right, varib_type_right, varib_id_right);
    }
    else{
        command_add_condition(plr_range_id, opertr_id, varib_type, varib_id, value);
    }
}

static void if_controls_check(const struct ScriptLine *scline)
{

    long plr_range_id = scline->np[0];
    const char *varib_name = scline->tp[1];
    const char *operatr = scline->tp[2];

    long plr_range_id_right;
    const char *varib_name_right = scline->tp[4];

    long value;

    TbBool double_var_mode = false;
    long varib_type_right = 0;
    long varib_id_right = 0;


    if (*varib_name_right != '\0')
    {
        double_var_mode = true;

        if (!get_player_id(scline->tp[3], &plr_range_id_right)) {

            SCRPTWRNLOG("failed to parse \"%s\" as a player", scline->tp[3]);
        }
    }
    else
    {
        double_var_mode = false;

        char* text;
        value = strtol(scline->tp[3], &text, 0);
        if (text != &scline->tp[3][strlen(scline->tp[3])]) {
            SCRPTWRNLOG("Numerical value \"%s\" interpreted as %ld", scline->tp[3], value);
        }
    }

    long varib_id;
    if (gameadd.script.conditions_num >= CONDITIONS_COUNT)
    {
      SCRPTERRLOG("Too many (over %d) conditions in script", CONDITIONS_COUNT);
      return;
    }
    // Recognize variable
    long varib_type = get_id(controls_variable_desc, varib_name);
    if (varib_type == -1)
      varib_id = -1;
    else
      varib_id = 0;
    if (varib_id == -1)
    {
      varib_id = get_id(creature_desc, varib_name);
      varib_type = SVar_CONTROLS_CREATURE;
    }
    if (varib_id == -1)
    {
      SCRPTERRLOG("Unrecognized VARIABLE, '%s'", varib_name);
      return;
    }
    // Recognize comparison
    long opertr_id = get_id(comparison_desc, operatr);
    if (opertr_id == -1)
    {
      SCRPTERRLOG("Unknown comparison name, '%s'", operatr);
      return;
    }
    { // Warn if using the command for a player without Dungeon struct
        int plr_start;
        int plr_end;
        if (get_players_range(plr_range_id, &plr_start, &plr_end) >= 0) {
            struct Dungeon* dungeon = get_dungeon(plr_start);
            if ((plr_start+1 == plr_end) && dungeon_invalid(dungeon)) {
                SCRPTWRNLOG("Found player without dungeon used in IF_CONTROLS clause in script; this will not work correctly");
            }
        }
        if (double_var_mode && get_players_range(plr_range_id_right, &plr_start, &plr_end) >= 0) {
            struct Dungeon* dungeon = get_dungeon(plr_start);
            if ((plr_start+1 == plr_end) && dungeon_invalid(dungeon)) {
                // Note that this list should be kept updated with the changes in get_condition_value()
                if (((varib_type_right != SVar_GAME_TURN) && (varib_type_right != SVar_ALL_DUNGEONS_DESTROYED)
                 && (varib_type_right != SVar_DOOR_NUM) && (varib_type_right != SVar_TRAP_NUM)))
                    SCRPTWRNLOG("Found player without dungeon used in IF clause in script; this will not work correctly");

            }
        }
    }

    if (double_var_mode && !parse_get_varib(varib_name_right, &varib_id_right, &varib_type_right))
    {
        return;
    }
    // Add the condition to script structure
    if (double_var_mode)
    {
        command_add_condition_2variables(plr_range_id, opertr_id, varib_type, varib_id,plr_range_id_right, varib_type_right, varib_id_right);
    }
    else
    {
        command_add_condition(plr_range_id, opertr_id, varib_type, varib_id, value);
    }
}

static void if_allied_check(const struct ScriptLine *scline)
{
    long pA = scline->np[0];
    long pB = scline->np[1];
    long op = scline->np[2];
    long val = scline->np[3];

    if (gameadd.script.conditions_num >= CONDITIONS_COUNT)
    {
        SCRPTERRLOG("Too many (over %d) conditions in script", CONDITIONS_COUNT);
        return;
    }

    command_add_condition(pA, op, SVar_ALLIED_PLAYER, pB, val);
}

static void set_texture_check(const struct ScriptLine *scline)
{
    ALLOCATE_SCRIPT_VALUE(scline->command, scline->np[0]);

    long texture_id = get_rid(texture_pack_desc, scline->tp[1]);
    if (texture_id == -1)
    {
        if (parameter_is_number(scline->tp[1]))
        {
            texture_id = atoi(scline->tp[1]) + 1;
        }
        else
        {
            SCRPTERRLOG("Invalid texture pack: '%s'", scline->tp[1]);
            return;
        }
    }
    value->shorts[0] = texture_id;
    PROCESS_SCRIPT_VALUE(scline->command);
}

static void set_texture_process(struct ScriptContext *context)
{
    long texture_id = context->value->shorts[0];
    struct Dungeon* dungeon;
    for (int i = context->plr_start; i < context->plr_end; i++)
    {
        dungeon = get_dungeon(i);
        dungeon->texture_pack = texture_id;



        for (MapSlabCoord slb_y=0; slb_y < gameadd.map_tiles_y; slb_y++)
        {
            for (MapSlabCoord slb_x=0; slb_x < gameadd.map_tiles_x; slb_x++)
            {
                struct SlabMap* slb = get_slabmap_block(slb_x,slb_y);
                if (slabmap_owner(slb) == i)
                {
                    if (texture_id == 0)
                    {
                        gameadd.slab_ext_data[get_slab_number(slb_x,slb_y)] = gameadd.slab_ext_data_initial[get_slab_number(slb_x,slb_y)];
                    }
                    else
                    {
                        gameadd.slab_ext_data[get_slab_number(slb_x,slb_y)] = texture_id;
                    }
                }
            }
        }
    }
}

static void set_music_check(const struct ScriptLine *scline)
{
    ALLOCATE_SCRIPT_VALUE(scline->command, 0);
    if (parameter_is_number(scline->tp[0]))
    {
        value->chars[0] = atoi(scline->tp[0]);
    }
    else
    {
        if (IsRedbookMusicActive())
        {
            SCRPTWRNLOG("Level script wants to play custom track from disk, but game is playing music from CD.");
            DEALLOCATE_SCRIPT_VALUE
            return;
        }
        // See if a file with this name is already loaded, if so, reuse the same track
        char* compare_fname = prepare_file_fmtpath(FGrp_CmpgMedia, "%s", scline->tp[0]);
        for (int i = max_track + 1; i <= game.last_audiotrack; i++)
        {
            if (strcmp(compare_fname, game.loaded_track[i]) == 0)
            {
                value->chars[0] = i;
                PROCESS_SCRIPT_VALUE(scline->command);
                return;
            }
        }
        if ( (game.last_audiotrack < max_track) || (game.last_audiotrack >= MUSIC_TRACKS_COUNT) )
        {
            WARNLOG("Music track %d is out of range - resetting.", game.last_audiotrack);
            game.last_audiotrack = max_track;
        }
        if (game.last_audiotrack < MUSIC_TRACKS_COUNT-1)
        {
            game.last_audiotrack++;
        }
        short tracknumber = game.last_audiotrack;

        if (tracks[tracknumber] != NULL)
        {
            WARNLOG("Overwriting music track %d.", tracknumber);
            Mix_FreeMusic(tracks[tracknumber]);
        }
        const char* fname = prepare_file_fmtpath(FGrp_CmpgMedia, "%s", scline->tp[0]);
        LbStringCopy(game.loaded_track[tracknumber], fname, DISKPATH_SIZE);
        tracks[tracknumber] = Mix_LoadMUS(game.loaded_track[tracknumber]);
        if (tracks[tracknumber] == NULL)
        {
            SCRPTERRLOG("Can't load track %d (%s): %s", tracknumber, game.loaded_track[tracknumber], Mix_GetError());
            DEALLOCATE_SCRIPT_VALUE
            return;
        }
        else
        {
            SCRPTLOG("Loaded file %s into music track %d.", game.loaded_track[tracknumber], tracknumber);
        }
        value->chars[0] = tracknumber;
    }
    PROCESS_SCRIPT_VALUE(scline->command);
}

static void set_music_process(struct ScriptContext *context)
{

    short track_number = context->value->chars[0];
    if (track_number >= FIRST_TRACK && track_number <= MUSIC_TRACKS_COUNT) {
        if (track_number != game.audiotrack) {
            if (IsRedbookMusicActive()) {
                SCRPTLOG("Setting music track to %d.", track_number);
            } else {
#if SDL_MIXER_VERSION_ATLEAST(2, 6, 0)
                char info[255];
                const char * title = Mix_GetMusicTitle(tracks[track_number]);
                const char * artist = Mix_GetMusicArtistTag(tracks[track_number]);
                const char * copyright = Mix_GetMusicCopyrightTag(tracks[track_number]);
                if (strlen(artist) > 0 && strlen(copyright) > 0) {
                    snprintf(info, sizeof(info), "%s by %s (%s)", title, artist, copyright);
                } else if (strlen(artist) > 0) {
                    snprintf(info, sizeof(info), "%s by %s", title, artist);
                } else if (strlen(copyright) > 0) {
                    snprintf(info, sizeof(info), "%s (%s)", title, copyright);
                } else {
                    snprintf(info, sizeof(info), "%s", title);
                }
                SCRPTLOG("Setting music track to %d: %s", track_number, info);
#else
                SCRPTLOG("Setting music track to %d.", track_number);
#endif
            }
            game.audiotrack = track_number;
        }
    } else if (track_number == 0) {
        game.audiotrack = track_number;
        SCRPTLOG("Setting music track to %d: No Music", track_number);
    } else {
        SCRPTERRLOG("Invalid music track: %d. Track must be between %d and %d or 0 to disable.", track_number,FIRST_TRACK,MUSIC_TRACKS_COUNT);
    }
}

static void play_message_check(const struct ScriptLine *scline)
{
    ALLOCATE_SCRIPT_VALUE(scline->command, 0);
    long msgtype_id = get_id(msgtype_desc, scline->tp[1]);
    if (msgtype_id == -1)
    {
        SCRPTERRLOG("Unrecognized message type: '%s'", scline->tp[1]);
        return;
    }
    value->chars[0] = scline->np[0];
    value->chars[1] = msgtype_id;
    if (parameter_is_number(scline->tp[2]))
    {
        value->shorts[1] = atoi(scline->tp[2]);
        value->bytes[4] = 0;
    }
    else
    {
        value->bytes[4] = 1;
        for (unsigned char i = 0; i <= EXTERNAL_SOUNDS_COUNT; i++)
        {
            if (strcmp(scline->tp[2], game.loaded_sound[i]) == 0)
            {
                value->bytes[2] = i;
                PROCESS_SCRIPT_VALUE(scline->command);
                return;
            }
        }
        if (game.sounds_count >= (EXTERNAL_SOUNDS_COUNT))
        {
            SCRPTERRLOG("All external sounds slots are used.");
            return;
        }
        unsigned char slot = game.sounds_count + 1;
        if (sprintf(&game.loaded_sound[slot][0], "%s", script_strdup(scline->tp[2])) < 0)
        {
            SCRPTERRLOG("Unable to store filename for external sound %s", scline->tp[1]);
            return;
        }
        char *fname = prepare_file_fmtpath(FGrp_CmpgMedia,"%s", &game.loaded_sound[slot][0]);
        Ext_Sounds[slot] = Mix_LoadWAV(fname);
        if (Ext_Sounds[slot] == NULL)
        {
            SCRPTERRLOG("Could not load sound %s: %s", fname, Mix_GetError());
            DEALLOCATE_SCRIPT_VALUE
            return;
        }
        game.sounds_count++;
        SCRPTLOG("Loaded sound file %s into slot %u.", fname, slot);
        value->bytes[2] = slot;
    }
    PROCESS_SCRIPT_VALUE(scline->command);
}

static void play_message_process(struct ScriptContext *context)
{
    unsigned char volume = settings.sound_volume;
    unsigned char msgtype_id = context->value->chars[1];
    unsigned char slot = context->value->bytes[2];
    TbBool external = context->value->bytes[4];
    if (msgtype_id == 1) // SPEECH
    {
        volume = settings.mentor_volume;
    }
    if ((context->value->chars[0] == my_player_number) || (context->value->chars[0] == ALL_PLAYERS))
    {
        if (!external)
        {
            switch (msgtype_id) // Speech or Sound
            {
                case 1:
                {
                    output_message(context->value->shorts[1], 0, true);
                    break;
                }
                case 2:
                {
                    play_non_3d_sample(context->value->shorts[1]);
                    break;
                }
            }
        }
        else
        {
            if (!SoundDisabled)
            {
                switch (context->value->chars[1])
                {
                    case 1:
                    {
                        if (Ext_Sounds[slot] != NULL)
                        {
                            Mix_VolumeChunk(Ext_Sounds[slot], volume);
                        }
                        output_message(-context->value->bytes[2], 0, true);
                        break;
                    }
                    case 2:
                    {
                        play_external_sound_sample(context->value->bytes[2]);
                        break;
                    }
                }
            }
        }
    }
}

static void set_power_hand_check(const struct ScriptLine *scline)
{
    ALLOCATE_SCRIPT_VALUE(scline->command, scline->np[0]);

    long hand_idx = get_rid(powerhand_desc, scline->tp[1]);
    if (hand_idx == -1)
    {
        if (parameter_is_number(scline->tp[1]))
        {
            hand_idx = atoi(scline->tp[1]);
        }
        else
        {
            SCRPTERRLOG("Invalid hand_idx: '%s'", scline->tp[1]);
            return;
        }
    }
    value->shorts[0] = hand_idx;
    PROCESS_SCRIPT_VALUE(scline->command);
}

static void set_power_hand_process(struct ScriptContext *context)
{
    long hand_idx = context->value->shorts[0];
    struct PlayerInfo * player;
    for (int i = context->plr_start; i < context->plr_end; i++)
    {
        player = get_player(i);
        player->hand_idx = hand_idx;
    }
}

static void add_effectgen_to_level_check(const struct ScriptLine* scline)
{
    ALLOCATE_SCRIPT_VALUE(scline->command, 0);

    const char* generator_name = scline->tp[0];
    const char* locname = scline->tp[1];
    long range = scline->np[2];

    TbMapLocation location;
    ThingModel gen_id;
    if (parameter_is_number(generator_name))
    {
        gen_id = atoi(generator_name);
    }
    else
    {
        gen_id = get_id(effectgen_desc, generator_name);
    }
    if (gen_id <= 0)
    {
        SCRPTERRLOG("Unknown effect generator, '%s'", generator_name);
        DEALLOCATE_SCRIPT_VALUE;
        return;
    }
    if (gameadd.script.party_triggers_num >= PARTY_TRIGGERS_COUNT)
    {
        SCRPTERRLOG("Too many ADD_CREATURE commands in script");
        DEALLOCATE_SCRIPT_VALUE;
        return;
    }

    // Recognize place where party is created
    if (!get_map_location_id(locname, &location))
    {
        DEALLOCATE_SCRIPT_VALUE;
        return;
    }
    value->shorts[0] = (short)gen_id;
    value->shorts[1] = location;
    value->shorts[2] = range * COORD_PER_STL; 
    PROCESS_SCRIPT_VALUE(scline->command);
}

static void add_effectgen_to_level_process(struct ScriptContext* context)
{
    ThingModel gen_id = context->value->shorts[0];
    short location = context->value->shorts[1];
    short range = context->value->shorts[2];
    if (get_script_current_condition() == CONDITION_ALWAYS)
    {
        script_process_new_effectgen(gen_id, location, range);
    }
    else
    {
        struct PartyTrigger* pr_trig = &gameadd.script.party_triggers[gameadd.script.party_triggers_num % PARTY_TRIGGERS_COUNT];
        pr_trig->flags = TrgF_CREATE_EFFECT_GENERATOR;
        pr_trig->flags |= next_command_reusable ? TrgF_REUSABLE : 0;
        pr_trig->plyr_idx = 0; //not needed
        pr_trig->creatr_id = 0; //not needed
        pr_trig->crtr_level = gen_id;
        pr_trig->carried_gold = range;
        pr_trig->location = location;
        pr_trig->ncopies = 1;
        pr_trig->condit_idx = get_script_current_condition();
        gameadd.script.party_triggers_num++;
    }
}

static void set_effectgen_configuration_check(const struct ScriptLine* scline)
{
    ALLOCATE_SCRIPT_VALUE(scline->command, 0);
    const char* effgenname = scline->tp[0];
    const char* property = scline->tp[1];
    short value1 = 0;

    ThingModel effgen_id = get_id(effectgen_desc, effgenname);
    if (effgen_id == -1)
    {
        SCRPTERRLOG("Unknown effect generator, '%s'", effgenname);
        DEALLOCATE_SCRIPT_VALUE
        return;
    }

    long property_id = get_id(effect_generator_commands, property);
    if (property_id == -1)
    {
        SCRPTERRLOG("Unknown effect generator variable");
        DEALLOCATE_SCRIPT_VALUE
        return;
    } else
    if (property_id == 5) // EFFECTELEMENTMODEL
    {
        value1 = effect_or_effect_element_id(scline->tp[2]);
        if (value1 == 0)
        {
            SCRPTERRLOG("Unknown effect element value for Effect Generator");
            DEALLOCATE_SCRIPT_VALUE
            return;
        }
    }
    else
    if ((property_id == 8) || (property_id == 9)) // ACCELERATIONMIN or ACCELERATIONMAX
    {
        if ((scline->np[3] == '\0') || (scline->np[4] == '\0'))
        {
            SCRPTERRLOG("Missing parameter for Effect Generator variable %s", property);
            DEALLOCATE_SCRIPT_VALUE
            return;
        }
    } else
    if (property_id == 10) // SOUND
    {
        if (scline->np[3] == '\0')
        {
            SCRPTERRLOG("Missing parameter for Effect Generator variable %s", property);
            DEALLOCATE_SCRIPT_VALUE
            return;
        }
    }
    else
    {
        if (parameter_is_number(scline->tp[2]))
        {
            value1 = atoi(scline->tp[2]);
        }
        else
        {
            SCRPTERRLOG("Unsupported value %s for Effect Generator configuration %s", scline->tp[2], scline->tp[1]);
            DEALLOCATE_SCRIPT_VALUE
            return;
        }
    }


    SCRIPTDBG(7, "Setting effect generator %s property %s to %d", effectgenerator_code_name(effgen_id), property, value1);
    value->shorts[0] = (short)effgen_id;
    value->shorts[1] = property_id;
    value->shorts[2] = value1;
    value->shorts[3] = scline->np[3];
    value->shorts[4] = scline->np[4];

    PROCESS_SCRIPT_VALUE(scline->command);
}

static void set_effectgen_configuration_process(struct ScriptContext* context)
{
    ThingModel effgen_id = context->value->shorts[0];
    short property_id = context->value->shorts[1];

    struct EffectGeneratorConfigStats* effgencst = &game.conf.effects_conf.effectgen_cfgstats[effgen_id];
    switch (property_id)
    {
    case 2: // GENERATIONDELAYMIN
        effgencst->generation_delay_min = context->value->shorts[2];
        break;
    case 3: // GENERATIONDELAYMAX
        effgencst->generation_delay_max = context->value->shorts[2];
        break;
    case 4: // GENERATIONAMOUNT
        effgencst->generation_amount = context->value->shorts[2];
        break;
    case 5: // EFFECTMODEL
        effgencst->effect_model = context->value->shorts[2];
        break;
    case 6: // IGNORETERRAIN
        effgencst->ignore_terrain = context->value->shorts[2];
        break;
    case 7: // SPAWNHEIGHT
        effgencst->spawn_height = context->value->shorts[2];
        break;
    case 8: // ACCELERATIONMIN
        effgencst->acc_x_min = context->value->shorts[2];
        effgencst->acc_y_min = context->value->shorts[3];
        effgencst->acc_z_min = context->value->shorts[4];
        break;
    case 9: // ACCELERATIONMAX
        effgencst->acc_x_max = context->value->shorts[2];
        effgencst->acc_y_max = context->value->shorts[3];
        effgencst->acc_z_max = context->value->shorts[4];
        break;
    case 10: // SOUND
        effgencst->sound_sample_idx = context->value->shorts[2];
        effgencst->sound_sample_rng = context->value->shorts[3];
        break;
    default:
        WARNMSG("Unsupported Effect Generator configuration, variable %d.", context->value->shorts[1]);
        break;
    }
}

static void set_power_configuration_check(const struct ScriptLine *scline)
{
    ALLOCATE_SCRIPT_VALUE(scline->command, 0);
    const char *powername = scline->tp[0];
    const char *property = scline->tp[1];
    char *new_value = (char*)scline->tp[2];

    long power_id = get_id(power_desc, powername);
    if (power_id == -1)
    {
        SCRPTERRLOG("Unknown power, '%s'", powername);
        DEALLOCATE_SCRIPT_VALUE
        return;
    }

    long powervar = get_id(magic_power_commands, property);
    if (powervar == -1)
    {
        SCRPTERRLOG("Unknown power variable");
        DEALLOCATE_SCRIPT_VALUE
        return;
    }
    long long number_value = 0;
    long k;
    switch (powervar)
    {
        case 2: // Power
        case 3: // Cost
        {
            value->bytes[3] = atoi(scline->tp[3]) - 1; //-1 because we want slot 1 to 9, not 0 to 8
            value->longs[2] = atoi(new_value);
            break;
        }
        case 10: // SymbolSprites
        {
            value->longs[1] = atoi(new_value);
            value->longs[2] = atoi(scline->tp[3]);
            break;
        }
        case 5: // Castability
        {
            long long j;
            if (scline->tp[3][0] != '\0')
            {
                j = get_long_id(powermodel_castability_commands, new_value);
                if (j <= 0)
                {
                    SCRPTERRLOG("Incorrect castability value");
                    DEALLOCATE_SCRIPT_VALUE
                    return;
                }
                else
                {
                    number_value = j;
                }
                value->chars[3] = atoi(scline->tp[3]);
            }
            else
            {
                if (parameter_is_number(new_value))
                {
                    number_value = atoll(new_value);
                }
                else
                {
                    char *flag = strtok(new_value," ");
                    while ( flag != NULL )
                    {
                        j = get_long_id(powermodel_castability_commands, flag);
                        if (j > 0)
                        {
                            number_value |= j;
                        } else
                        {
                            SCRPTERRLOG("Incorrect castability value");
                            DEALLOCATE_SCRIPT_VALUE
                            return;
                        }
                        flag = strtok(NULL, " " );
                    }
                }
                value->chars[3] = -1;
            }
            unsigned long long *new = (unsigned long long*)&value->ulongs[1];
            *new = number_value;
            break;
        }
        case 6: // Artifact
        {
            k = get_id(object_desc, new_value);
            if (k >= 0)
            {
                  number_value = k;
            }
            value->longs[2] = number_value;
            break;
        }
        case 14: // Properties
        {
            if (scline->tp[3][0] != '\0')
            {
                k = get_id(powermodel_properties_commands, new_value);
                if (k <= 0)
                {
                    SCRPTERRLOG("Incorrect property value");
                    DEALLOCATE_SCRIPT_VALUE
                    return;
                }
                else
                {
                    number_value = k;
                }
                value->chars[3] = atoi(scline->tp[3]);
            }
            else
            {
                if (parameter_is_number(new_value))
                {
                    number_value = atoi(new_value);
                }
                else
                {
                    char *flag = strtok(new_value," ");
                    while ( flag != NULL )
                    {
                        k = get_id(powermodel_properties_commands, flag);
                        if (k > 0)
                        {
                            number_value |= k;
                        } else
                        {
                            SCRPTERRLOG("Incorrect property value");
                            DEALLOCATE_SCRIPT_VALUE
                            return;
                        }
                        flag = strtok(NULL, " " );
                    }
                }
                value->chars[3] = -1;
            }
            value->longs[2] = number_value;
            break;
        }
        case 15: // OverchargeCheck
        {
            number_value = get_id(powermodel_expand_check_func_type,new_value);
            if (number_value < 0)
            {
                SCRPTERRLOG("Invalid power update function id");
                DEALLOCATE_SCRIPT_VALUE
                return;
            }
            value->longs[2] = number_value;
            break;
        }
        case 16: // PlayerState
        {
            k = get_id(player_state_commands, new_value);
            if (k >= 0)
            {
                number_value = k;
            }
            value->longs[2] = number_value;
            break;
        }
        case 17: // ParentPower
        {
            k = get_id(power_desc, new_value);
            if (k >= 0)
            {
                number_value = k;
            }
            value->longs[2] = number_value;
            break;
        }
        default:
            value->longs[2] = atoi(new_value);
    }
    #if (BFDEBUG_LEVEL >= 7)
    {
        if ( (powervar == 5) && (value->chars[3] != -1) )
        {
            SCRIPTDBG(7, "Toggling %s castability flag: %I64d", powername, number_value);
        }
        else if ( (powervar == 14) && (value->chars[3] != -1) )
        {
            SCRIPTDBG(7, "Toggling %s property flag: %I64d", powername, number_value);
        }
        else
        {
            SCRIPTDBG(7, "Setting power %s property %s to %I64d", powername, property, number_value);
        }
    }
    #endif
    value->shorts[0] = power_id;
    value->bytes[2] = powervar;

    PROCESS_SCRIPT_VALUE(scline->command);
}

static void set_power_configuration_process(struct ScriptContext *context)
{
    struct PowerConfigStats *powerst = get_power_model_stats(context->value->shorts[0]);
    struct MagicStats* pwrdynst = get_power_dynamic_stats(context->value->shorts[0]);
    switch (context->value->bytes[2])
    {
        case 2: // Power
            pwrdynst->strength[context->value->bytes[3]] = context->value->longs[2];
            break;
        case 3: // Cost
            pwrdynst->cost[context->value->bytes[3]] = context->value->longs[2];
            break;
        case 4: // Duration
            pwrdynst->duration = context->value->longs[2];
            break;
        case 5: // Castability
        {
            unsigned long long *value = (unsigned long long*)&context->value->ulongs[1];
            unsigned long long flag = *value;
            if (context->value->chars[3] == 1)
            {
                set_flag(powerst->can_cast_flags, flag);
            }
            else if (context->value->chars[3] == 0)
            {
                clear_flag(powerst->can_cast_flags, flag);
            }
            else
            {
                powerst->can_cast_flags = flag;
            }
            break;
        }
        case 6: // Artifact
            powerst->artifact_model = context->value->longs[2];
            game.conf.object_conf.object_to_power_artifact[powerst->artifact_model] = context->value->shorts[0];
            break;
        case 7: // NameTextID
            powerst->name_stridx = context->value->longs[2];
            break;
        case 8: // TooltipTextID
            powerst->tooltip_stridx = context->value->longs[2];
            break;
        case 10: // SymbolSprites
            powerst->bigsym_sprite_idx = context->value->longs[1];
            powerst->medsym_sprite_idx = context->value->longs[2];
            break;
        case 11: // PointerSprites
            powerst->pointer_sprite_idx = context->value->longs[2];
            break;
        case 12: // PanelTabIndex
            powerst->panel_tab_idx = context->value->longs[2];
            break;
        case 13: // SoundSamples
            powerst->select_sample_idx = context->value->longs[2];
            break;
        case 14: // Properties
            if (context->value->chars[3] == 1)
            {
                set_flag(powerst->config_flags, context->value->longs[2]);
            }
            else if (context->value->chars[3] == 0)
            {
                clear_flag(powerst->config_flags, context->value->longs[2]);
            }
            else
            {
                powerst->config_flags = context->value->longs[2];
            }
            break;
        case 15: // OverchargeCheck
            powerst->overcharge_check_idx = context->value->longs[2];
            break;
        case 16: // PlayerState
            powerst->work_state = context->value->longs[2];
            break;
        case 17: // ParentPower
            powerst->parent_power = context->value->longs[2];
            break;
        case 18: // SoundPlayed
            powerst->select_sound_idx = context->value->longs[2];
            break;
        case 19: // Cooldown
            powerst->cast_cooldown = context->value->longs[2];
            break;
        default:
            WARNMSG("Unsupported power configuration, variable %d.", context->value->bytes[2]);
            break;
    }
    update_powers_tab_to_config();
}

static void set_player_color_check(const struct ScriptLine *scline)
{
    ALLOCATE_SCRIPT_VALUE(scline->command, scline->np[0]);

    long color_idx = get_rid(cmpgn_human_player_options, scline->tp[1]);
    if (color_idx == -1)
    {
        if (parameter_is_number(scline->tp[1]))
        {
            color_idx = atoi(scline->tp[1]);
        }
        else
        {
            SCRPTERRLOG("Invalid color: '%s'", scline->tp[1]);
            return;
        }
    }
    value->shorts[0] = color_idx;
    PROCESS_SCRIPT_VALUE(scline->command);
}

static void set_player_color_process(struct ScriptContext *context)
{
    long color_idx = context->value->shorts[0];
    struct Dungeon* dungeon;

    for (int plyr_idx = context->plr_start; plyr_idx < context->plr_end; plyr_idx++)
    {
        dungeon = get_dungeon(plyr_idx);

        if(dungeon->color_idx == color_idx)
        {
            continue;
        }

        dungeon->color_idx = color_idx;

        update_panel_color_player_color(plyr_idx,color_idx);

        for (MapSlabCoord slb_y=0; slb_y < gameadd.map_tiles_y; slb_y++)
        {
            for (MapSlabCoord slb_x=0; slb_x < gameadd.map_tiles_x; slb_x++)
            {
                struct SlabMap* slb = get_slabmap_block(slb_x,slb_y);
                if (slabmap_owner(slb) == plyr_idx)
                {
                    redraw_slab_map_elements(slb_x,slb_y);
                }

            }
        }

        const struct StructureList *slist;
        slist = get_list_for_thing_class(TCls_Object);
        int k = 0;
        unsigned long i = slist->index;
        while (i > 0)
        {
            struct Thing *thing;
            thing = thing_get(i);
            TRACE_THING(thing);
            if (thing_is_invalid(thing)) {
                ERRORLOG("Jump to invalid thing detected");
                break;
            }
            i = thing->next_of_class;
            // Per-thing code

            if (thing->owner == plyr_idx)
            {
                ThingModel base_model = get_coloured_object_base_model(thing->model);
                if(base_model != 0)
                {
                    create_coloured_object(&thing->mappos, plyr_idx, thing->parent_idx,base_model);
                    delete_thing_structure(thing, 0);
                }
            }
            // Per-thing code ends
            k++;
            if (k > slist->count)
            {
                ERRORLOG("Infinite loop detected when sweeping things list");
                break;
            }
        }
    }
}

static void set_game_rule_check(const struct ScriptLine* scline)
{
    ALLOCATE_SCRIPT_VALUE(scline->command, 0);

    long rulegroup = 0;
    long ruleval = scline->np[1];

    long ruledesc = get_id(game_rule_desc, scline->tp[0]);
    if(ruledesc != -1)
    {
        rulegroup = -1;
        switch (ruledesc)
        {
            case 1: //PreserveClassicBugs
                //this one is a special case because in the cfg it's not done trough number
                if ((ruleval < 0) || (ruleval >= ClscBug_ListEnd))
                {
                    SCRPTERRLOG("Game Rule '%s' value %ld out of range", scline->tp[0], ruleval);
                    DEALLOCATE_SCRIPT_VALUE
                    return;
                }
                break;
        }
    }
    else
    {
        for (size_t i = 0; i < sizeof(ruleblocks)/sizeof(ruleblocks[0]); i++)
        {
            ruledesc = get_named_field_id(ruleblocks[i], scline->tp[0]);
            if (ruledesc != -1)
            {
                rulegroup = i;
                if (ruleval < (ruleblocks[i]+ruledesc)->min)
                {
                    ruleval = (ruleblocks[i]+ruledesc)->min;
                    SCRPTERRLOG("Game Rule '%s' value %ld is smaller then minimum of %I64d", scline->tp[0], ruleval,(ruleblocks[i]+ruledesc)->min);
                }
                else if(ruleval > (ruleblocks[i]+ruledesc)->max)
                {
                    ruleval = (ruleblocks[i]+ruledesc)->max;
                    SCRPTERRLOG("Game Rule '%s' value %ld is bigger then maximum of %I64d", scline->tp[0], ruleval,(ruleblocks[i]+ruledesc)->max);
                }
                break;
            }
        }
    }

    if (ruledesc == -1)
    {
        SCRPTERRLOG("Unknown Game Rule '%s'.", scline->tp[0]);
        DEALLOCATE_SCRIPT_VALUE
        return;
    }

    value->shorts[0] = rulegroup;
    value->shorts[1] = ruledesc;
    value->longs[1] = ruleval;
    PROCESS_SCRIPT_VALUE(scline->command);
}

static void set_game_rule_process(struct ScriptContext* context)
{
    short rulegroup = context->value->shorts[0];
    short ruledesc  = context->value->shorts[1];
    long rulevalue  = context->value->longs[1];


    if(rulegroup != -1)
    {
        SCRIPTDBG(7,"Changing Game Rule '%s' to %ld", (ruleblocks[rulegroup]+ruledesc)->name, rulevalue);
        assign_named_field_value((ruleblocks[rulegroup]+ruledesc),rulevalue);
        return;
    }


  #if (BFDEBUG_LEVEL >= 7)
    const char *rulename = get_conf_parameter_text(game_rule_desc,ruledesc);
  #endif
    switch (ruledesc)
    {
    case 1: //PreserveClassicBugs
        //this one is a special case because in the cfg it's not done trough number
        SCRIPTDBG(7,"Changing Game Rule '%s' from %lu to %ld", rulename, game.conf.rules.game.classic_bugs_flags, rulevalue);
        game.conf.rules.game.classic_bugs_flags = rulevalue;
        break;
    case 2: //AlliesShareVision
        //this one is a special case because it updates minimap
        SCRIPTDBG(7,"Changing Game Rule '%s' from %d to %ld", rulename, game.conf.rules.game.allies_share_vision, rulevalue);
        game.conf.rules.game.allies_share_vision = (TbBool)rulevalue;
        panel_map_update(0, 0, gameadd.map_subtiles_x + 1, gameadd.map_subtiles_y + 1);
        break;
    case 3: //MapCreatureLimit
        //this one is a special case because it needs to kill of additional creatures
        SCRIPTDBG(7, "Changing Game Rule '%s' from %u to %ld", rulename, game.conf.rules.game.creatures_count, rulevalue);
        game.conf.rules.game.creatures_count = rulevalue;
        short count = setup_excess_creatures_to_leave_or_die(game.conf.rules.game.creatures_count);
        if (count > 0)
        {
            SCRPTLOG("Map creature limit reduced, causing %d creatures to leave or die",count);
        }
        break;
    default:
        WARNMSG("Unsupported Game Rule, command %d.", ruledesc);
        break;
    }
}

static void set_increase_on_experience_check(const struct ScriptLine* scline)
{
    ALLOCATE_SCRIPT_VALUE(scline->command, 0);
    long onexpdesc = get_id(on_experience_desc, scline->tp[0]);
    if (onexpdesc == -1)
    {
        SCRPTERRLOG("Unknown variable '%s'.", scline->tp[0]);
        DEALLOCATE_SCRIPT_VALUE
        return;
    }
    if (scline->np[1] < 0)
    {
        SCRPTERRLOG("Value %ld out of range for variable '%s'.", scline->np[1], scline->tp[0]);
        DEALLOCATE_SCRIPT_VALUE
        return;
    }
    value->shorts[0] = onexpdesc;
    value->shorts[1] = scline->np[1];
    PROCESS_SCRIPT_VALUE(scline->command);
}

static void set_increase_on_experience_process(struct ScriptContext* context)
{
    short variable = context->value->shorts[0];
  #if (BFDEBUG_LEVEL >= 7)
    const char *varname = on_experience_desc[variable - 1].name;
  #endif
    switch (variable)
    {
    case 1: //SizeIncreaseOnExp
        SCRIPTDBG(7,"Changing variable %s from %ld to %d.", varname, game.conf.crtr_conf.exp.size_increase_on_exp, context->value->shorts[1]);
        game.conf.crtr_conf.exp.size_increase_on_exp = context->value->shorts[1];
        break;
    case 2: //PayIncreaseOnExp
        SCRIPTDBG(7,"Changing variable %s from %ld to %d.", varname, game.conf.crtr_conf.exp.pay_increase_on_exp, context->value->shorts[1]);
        game.conf.crtr_conf.exp.pay_increase_on_exp = context->value->shorts[1];
        break;
    case 3: //SpellDamageIncreaseOnExp
        SCRIPTDBG(7,"Changing variable %s from %ld to %d.", varname, game.conf.crtr_conf.exp.spell_damage_increase_on_exp, context->value->shorts[1]);
        game.conf.crtr_conf.exp.spell_damage_increase_on_exp = context->value->shorts[1];
        break;
    case 4: //RangeIncreaseOnExp
        SCRIPTDBG(7,"Changing variable %s from %ld to %d.", varname, game.conf.crtr_conf.exp.range_increase_on_exp, context->value->shorts[1]);
        game.conf.crtr_conf.exp.range_increase_on_exp = context->value->shorts[1];
        break;
    case 5: //JobValueIncreaseOnExp
        SCRIPTDBG(7,"Changing variable %s from %ld to %d.", varname, game.conf.crtr_conf.exp.job_value_increase_on_exp, context->value->shorts[1]);
        game.conf.crtr_conf.exp.job_value_increase_on_exp = context->value->shorts[1];
        break;
    case 6: //HealthIncreaseOnExp
        SCRIPTDBG(7,"Changing variable %s from %ld to %d.", varname, game.conf.crtr_conf.exp.health_increase_on_exp, context->value->shorts[1]);
        game.conf.crtr_conf.exp.health_increase_on_exp = context->value->shorts[1];
        break;
    case 7: //StrengthIncreaseOnExp
        SCRIPTDBG(7,"Changing variable %s from %ld to %d.", varname, game.conf.crtr_conf.exp.strength_increase_on_exp, context->value->shorts[1]);
        game.conf.crtr_conf.exp.strength_increase_on_exp = context->value->shorts[1];
        break;
    case 8: //DexterityIncreaseOnExp
        SCRIPTDBG(7,"Changing variable %s from %ld to %d.", varname, game.conf.crtr_conf.exp.dexterity_increase_on_exp, context->value->shorts[1]);
        game.conf.crtr_conf.exp.dexterity_increase_on_exp = context->value->shorts[1];
        break;
    case 9: //DefenseIncreaseOnExp
        SCRIPTDBG(7,"Changing variable %s from %ld to %d.", varname, game.conf.crtr_conf.exp.defense_increase_on_exp, context->value->shorts[1]);
        game.conf.crtr_conf.exp.defense_increase_on_exp = context->value->shorts[1];
        break;
    case 10: //LoyaltyIncreaseOnExp
        SCRIPTDBG(7,"Changing variable %s from %ld to %d.", varname, game.conf.crtr_conf.exp.loyalty_increase_on_exp, context->value->shorts[1]);
        game.conf.crtr_conf.exp.loyalty_increase_on_exp = context->value->shorts[1];
        break;
    case 11: //ExpForHittingIncreaseOnExp
        SCRIPTDBG(7,"Changing variable %s from %ld to %d.", varname, game.conf.crtr_conf.exp.exp_on_hitting_increase_on_exp, context->value->shorts[1]);
        game.conf.crtr_conf.exp.exp_on_hitting_increase_on_exp = context->value->shorts[1];
        break;
    case 12: //TrainingCostIncreaseOnExp
        SCRIPTDBG(7,"Changing variable %s from %ld to %d.", varname, game.conf.crtr_conf.exp.training_cost_increase_on_exp, context->value->shorts[1]);
        game.conf.crtr_conf.exp.training_cost_increase_on_exp = context->value->shorts[1];
        break;
    case 13: //ScavengingCostIncreaseOnExp
        SCRIPTDBG(7,"Changing variable %s from %ld to %d.", varname, game.conf.crtr_conf.exp.scavenging_cost_increase_on_exp, context->value->shorts[1]);
        game.conf.crtr_conf.exp.scavenging_cost_increase_on_exp = context->value->shorts[1];
        break;
    default:
        WARNMSG("Unsupported variable, command %d.", context->value->shorts[0]);
        break;
    }
}

static void set_player_modifier_check(const struct ScriptLine* scline)
{
    ALLOCATE_SCRIPT_VALUE(scline->command, scline->np[0]);
    short mdfrdesc = get_id(modifier_desc, scline->tp[1]);
    short mdfrval = scline->np[2];
    const char *mdfrname = get_conf_parameter_text(modifier_desc,mdfrdesc);
    if (mdfrdesc == -1)
    {
        SCRPTERRLOG("Unknown Player Modifier '%s'.", scline->tp[1]);
        DEALLOCATE_SCRIPT_VALUE
        return;
    }
    if (mdfrval < 0)
    {
        SCRPTERRLOG("Value %d out of range for Player Modifier '%s'.", mdfrval, mdfrname);
        DEALLOCATE_SCRIPT_VALUE
        return;
    }
    if (scline->np[0] == game.neutral_player_num)
    {
        SCRPTERRLOG("Can't manipulate Player Modifier '%s', player %ld has no dungeon.", mdfrname, scline->np[0]);
        DEALLOCATE_SCRIPT_VALUE
        return;
    }
    value->shorts[0] = mdfrdesc;
    value->shorts[1] = mdfrval;
    PROCESS_SCRIPT_VALUE(scline->command);
}

static void set_player_modifier_process(struct ScriptContext* context)
{
    struct Dungeon* dungeon;
    short mdfrdesc = context->value->shorts[0];
    short mdfrval = context->value->shorts[1];
    #if (BFDEBUG_LEVEL > 0)
        const char *mdfrname = get_conf_parameter_text(modifier_desc,mdfrdesc);
    #endif
    for (int plyr_idx = context->plr_start; plyr_idx < context->plr_end; plyr_idx++)
    {
        dungeon = get_dungeon(plyr_idx);
        switch (mdfrdesc)
        {
            case 1: // Health
                SCRIPTDBG(7,"Changing Player Modifier '%s' of player %d from %d to %d.", mdfrname, (int)plyr_idx, dungeon->modifier.health, mdfrval);
                dungeon->modifier.health = mdfrval;
                do_to_players_all_creatures_of_model(plyr_idx, CREATURE_ANY, update_relative_creature_health);
                break;
            case 2: // Strength
                SCRIPTDBG(7,"Changing Player Modifier '%s' of player %d from %d to %d.", mdfrname, (int)plyr_idx, dungeon->modifier.strength, mdfrval);
                dungeon->modifier.strength = mdfrval;
                break;
            case 3: // Armour
                SCRIPTDBG(7,"Changing Player Modifier '%s' of player %d from %d to %d.", mdfrname, (int)plyr_idx, dungeon->modifier.armour, mdfrval);
                dungeon->modifier.armour = mdfrval;
                break;
            case 4: // SpellDamage
                SCRIPTDBG(7,"Changing Player Modifier '%s' of player %d from %d to %d.", mdfrname, (int)plyr_idx, dungeon->modifier.spell_damage, mdfrval);
                dungeon->modifier.spell_damage = mdfrval;
                break;
            case 5: // Speed
                SCRIPTDBG(7,"Changing Player Modifier '%s' of player %d from %d to %d.", mdfrname, (int)plyr_idx, dungeon->modifier.speed, mdfrval);
                dungeon->modifier.speed = mdfrval;
                do_to_players_all_creatures_of_model(plyr_idx, CREATURE_ANY, update_creature_speed);
                break;
            case 6: // Salary
                SCRIPTDBG(7,"Changing Player Modifier '%s' of player %d from %d to %d.", mdfrname, (int)plyr_idx, dungeon->modifier.pay, mdfrval);
                dungeon->modifier.pay = mdfrval;
                break;
            case 7: // TrainingCost
                SCRIPTDBG(7,"Changing Player Modifier '%s' of player %d from %d to %d.", mdfrname, (int)plyr_idx, dungeon->modifier.training_cost, mdfrval);
                dungeon->modifier.training_cost = mdfrval;
                break;
            case 8: // ScavengingCost
                SCRIPTDBG(7,"Changing Player Modifier '%s' of player %d from %d to %d.", mdfrname, (int)plyr_idx, dungeon->modifier.scavenging_cost, mdfrval);
                dungeon->modifier.scavenging_cost = mdfrval;
                break;
            case 9: // Loyalty
                SCRIPTDBG(7,"Changing Player Modifier '%s' of player %d from %d to %d.", mdfrname, (int)plyr_idx, dungeon->modifier.loyalty, mdfrval);
                dungeon->modifier.loyalty = mdfrval;
                break;
            default:
                WARNMSG("Unsupported Player Modifier, command %d.", mdfrdesc);
                break;
        }
    }
}

static void add_to_player_modifier_check(const struct ScriptLine* scline)
{
    ALLOCATE_SCRIPT_VALUE(scline->command, scline->np[0]);
    short mdfrdesc = get_id(modifier_desc, scline->tp[1]);
    short mdfrval = scline->np[2];
    const char *mdfrname = get_conf_parameter_text(modifier_desc,mdfrdesc);
    if (mdfrdesc == -1)
    {
        SCRPTERRLOG("Unknown Player Modifier '%s'.", scline->tp[1]);
        DEALLOCATE_SCRIPT_VALUE
        return;
    }
    if (scline->np[0] == game.neutral_player_num)
    {
        SCRPTERRLOG("Can't manipulate Player Modifier '%s', player %ld has no dungeon.", mdfrname, scline->np[0]);
        DEALLOCATE_SCRIPT_VALUE
        return;
    }
    value->shorts[0] = mdfrdesc;
    value->shorts[1] = mdfrval;
    PROCESS_SCRIPT_VALUE(scline->command);
}

static void add_to_player_modifier_process(struct ScriptContext* context)
{
    struct Dungeon* dungeon;
    short mdfrdesc = context->value->shorts[0];
    short mdfrval = context->value->shorts[1];
    short mdfradd;
    const char *mdfrname = get_conf_parameter_text(modifier_desc,mdfrdesc);
    for (int plyr_idx = context->plr_start; plyr_idx < context->plr_end; plyr_idx++)
    {
        dungeon = get_dungeon(plyr_idx);
        switch (mdfrdesc)
        {
            case 1: // Health
                mdfradd = dungeon->modifier.health + mdfrval;
                if (mdfradd >= 0) {
                    SCRIPTDBG(7,"Adding %d to Player %d Modifier '%s'.", mdfrval, (int)plyr_idx, mdfrname);
                    dungeon->modifier.health = mdfradd;
                    do_to_players_all_creatures_of_model(plyr_idx, CREATURE_ANY, update_relative_creature_health);
                } else {
                    SCRPTERRLOG("Player %d Modifier '%s' may not be negative. Tried to add %d to value %d", (int)plyr_idx, mdfrname, mdfrval, dungeon->modifier.health);
                }
                break;
            case 2: // Strength
                mdfradd = dungeon->modifier.strength + mdfrval;
                if (mdfradd >= 0) {
                    SCRIPTDBG(7,"Adding %d to Player %d Modifier '%s'.", mdfrval, (int)plyr_idx, mdfrname);
                    dungeon->modifier.strength = mdfradd;
                } else {
                    SCRPTERRLOG("Player %d Modifier '%s' may not be negative. Tried to add %d to value %d", (int)plyr_idx, mdfrname, mdfrval, dungeon->modifier.strength);
                }
                break;
            case 3: // Armour
                mdfradd = dungeon->modifier.armour + mdfrval;
                if (mdfradd >= 0) {
                    SCRIPTDBG(7,"Adding %d to Player %d Modifier '%s'.", mdfrval, (int)plyr_idx, mdfrname);
                    dungeon->modifier.armour = mdfradd;
                } else {
                    SCRPTERRLOG("Player %d Modifier '%s' may not be negative. Tried to add %d to value %d", (int)plyr_idx, mdfrname, mdfrval, dungeon->modifier.armour);
                }
                break;
            case 4: // SpellDamage
                mdfradd = dungeon->modifier.spell_damage + mdfrval;
                if (mdfradd >= 0) {
                    SCRIPTDBG(7,"Adding %d to Player %d Modifier '%s'.", mdfrval, (int)plyr_idx, mdfrname);
                    dungeon->modifier.spell_damage = mdfradd;
                } else {
                    SCRPTERRLOG("Player %d Modifier '%s' may not be negative. Tried to add %d to value %d", (int)plyr_idx, mdfrname, mdfrval, dungeon->modifier.spell_damage);
                }
                break;
            case 5: // Speed
                mdfradd = dungeon->modifier.speed + mdfrval;
                if (mdfradd >= 0) {
                    SCRIPTDBG(7,"Adding %d to Player %d Modifier '%s'.", mdfrval, (int)plyr_idx, mdfrname);
                    dungeon->modifier.speed = mdfradd;
                    do_to_players_all_creatures_of_model(plyr_idx, CREATURE_ANY, update_creature_speed);
                } else {
                    SCRPTERRLOG("Player %d Modifier '%s' may not be negative. Tried to add %d to value %d", (int)plyr_idx, mdfrname, mdfrval, dungeon->modifier.speed);
                }
                break;
            case 6: // Salary
                mdfradd = dungeon->modifier.pay + mdfrval;
                if (mdfradd >= 0) {
                    SCRIPTDBG(7,"Adding %d to Player %d Modifier '%s'.", mdfrval, (int)plyr_idx, mdfrname);
                    dungeon->modifier.pay = mdfradd;
                } else {
                    SCRPTERRLOG("Player %d Modifier '%s' may not be negative. Tried to add %d to value %d", (int)plyr_idx, mdfrname, mdfrval, dungeon->modifier.pay);
                }
                break;
            case 7: // TrainingCost
                mdfradd = dungeon->modifier.training_cost + mdfrval;
                if (mdfradd >= 0) {
                    SCRIPTDBG(7,"Adding %d to Player %d Modifier '%s'.", mdfrval, (int)plyr_idx, mdfrname);
                    dungeon->modifier.training_cost = mdfradd;
                } else {
                    SCRPTERRLOG("Player %d Modifier '%s' may not be negative. Tried to add %d to value %d", (int)plyr_idx, mdfrname, mdfrval, dungeon->modifier.training_cost);
                }
                break;
            case 8: // ScavengingCost
                mdfradd = dungeon->modifier.scavenging_cost + mdfrval;
                if (mdfradd >= 0) {
                    SCRIPTDBG(7,"Adding %d to Player %d Modifier '%s'.", mdfrval, (int)plyr_idx, mdfrname);
                    dungeon->modifier.scavenging_cost = mdfradd;
                } else {
                    SCRPTERRLOG("Player %d Modifier '%s' may not be negative. Tried to add %d to value %d", (int)plyr_idx, mdfrname, mdfrval, dungeon->modifier.scavenging_cost);
                }
                break;
            case 9: // Loyalty
                mdfradd = dungeon->modifier.loyalty + mdfrval;
                if (mdfradd >= 0) {
                    SCRIPTDBG(7,"Adding %d to Player %d Modifier '%s'.", mdfrval, (int)plyr_idx, mdfrname);
                    dungeon->modifier.loyalty = mdfradd;
                } else {
                    SCRPTERRLOG("Player %d Modifier '%s' may not be negative. Tried to add %d to value %d", (int)plyr_idx, mdfrname, mdfrval, dungeon->modifier.loyalty);
                }
                break;
            default:
                WARNMSG("Unsupported Player Modifier, command %d.", mdfrdesc);
                break;
        }
    }
}

static void set_creature_max_level_check(const struct ScriptLine* scline)
{
    ALLOCATE_SCRIPT_VALUE(scline->command, scline->np[0]);
    short crtr_id = parse_creature_name(scline->tp[1]);
    short crtr_lvl = scline->np[2];
    if (crtr_id == CREATURE_NONE)
    {
        SCRPTERRLOG("Unable to manipulate max level of creature '%s', creature doesn't exist.", scline->tp[1]);
        DEALLOCATE_SCRIPT_VALUE
        return;
    }
    if ((crtr_lvl < -1) || (crtr_lvl > CREATURE_MAX_LEVEL))
    {
        SCRPTERRLOG("Unable to set max level of creature '%s' to %d, value is out of range.", creature_code_name(crtr_id), crtr_lvl);
        DEALLOCATE_SCRIPT_VALUE
        return;
    }
    value->shorts[0] = crtr_id;
    value->shorts[1] = crtr_lvl;
    PROCESS_SCRIPT_VALUE(scline->command);
}

static void set_creature_max_level_process(struct ScriptContext* context)
{
    struct Dungeon* dungeon;
    short crtr_id = context->value->shorts[0];
    short crtr_lvl = context->value->shorts[1];
    for (int plyr_idx = context->plr_start; plyr_idx < context->plr_end; plyr_idx++)
    {
        if (plyr_idx != game.neutral_player_num)
        {
            dungeon = get_dungeon(plyr_idx);
            if (!is_creature_model_wildcard(crtr_id))
            {
                if (crtr_lvl < 0)
                {
                    crtr_lvl = CREATURE_MAX_LEVEL + 1;
                    dungeon->creature_max_level[crtr_id%game.conf.crtr_conf.model_count] = crtr_lvl;
                    SCRIPTDBG(7,"Max level of creature '%s' set to default for player %d.", creature_code_name(crtr_id), (int)plyr_idx);
                } else {
                    dungeon->creature_max_level[crtr_id%game.conf.crtr_conf.model_count] = crtr_lvl-1;
                    SCRIPTDBG(7,"Max level of creature '%s' set to %d for player %d.", creature_code_name(crtr_id), crtr_lvl, (int)plyr_idx);
                }
            } else
            {
                for (int i = 1; i < game.conf.crtr_conf.model_count; i++)
                {
                    if (creature_model_matches_model(i, plyr_idx , crtr_id))
                    {
                        if (crtr_lvl < 0)
                        {
                            crtr_lvl = CREATURE_MAX_LEVEL + 1;
                            dungeon->creature_max_level[i%game.conf.crtr_conf.model_count] = crtr_lvl;
                            SCRIPTDBG(7,"Max level of creature '%s' set to default for player %d.", creature_code_name(i), (int)plyr_idx);
                        } else {
                            dungeon->creature_max_level[i%game.conf.crtr_conf.model_count] = crtr_lvl-1;
                            SCRIPTDBG(7,"Max level of creature '%s' set to %d for player %d.", creature_code_name(i), crtr_lvl, (int)plyr_idx);
                        }
                    }
                }
            }
        } else
        {
            SCRPTERRLOG("Unable to manipulate max level of creature '%s', player %d has no dungeon.", creature_code_name(crtr_id), (int)plyr_idx);
            break;
        }
    }
}

static void reset_action_point_check(const struct ScriptLine* scline)
{
    ALLOCATE_SCRIPT_VALUE(scline->command, 0);
    long apt_idx = action_point_number_to_index(scline->np[0]);
    if (!action_point_exists_idx(apt_idx))
    {
        SCRPTERRLOG("Non-existing Action Point, no %ld", scline->np[0]);
        DEALLOCATE_SCRIPT_VALUE
        return;
    }
    value->longs[0] = apt_idx;
    PlayerNumber plyr_idx = (scline->tp[1][0] == '\0') ? ALL_PLAYERS : get_id(player_desc, scline->tp[1]);
    if (plyr_idx == -1)
    {
        SCRPTERRLOG("Invalid player: %s", scline->tp[1]);
        DEALLOCATE_SCRIPT_VALUE
        return;
    }
    value->chars[4] = plyr_idx;
    PROCESS_SCRIPT_VALUE(scline->command);
}

static void reset_action_point_process(struct ScriptContext* context)
{
    action_point_reset_idx(context->value->longs[0], context->value->chars[4]);
}

static void quick_message_check(const struct ScriptLine* scline)
{
    ALLOCATE_SCRIPT_VALUE(scline->command, 0);
    if ((scline->np[0] < 0) || (scline->np[0] >= QUICK_MESSAGES_COUNT))
    {
        SCRPTERRLOG("Invalid information ID number (%ld)", scline->np[0]);
        DEALLOCATE_SCRIPT_VALUE
        return;
    }
    if (strlen(scline->tp[1]) > MESSAGE_TEXT_LEN)
    {
        SCRPTWRNLOG("Information TEXT too long; truncating to %d characters", MESSAGE_TEXT_LEN-1);
    }
    if ((gameadd.quick_messages[scline->np[0]][0] != '\0') && (strcmp(gameadd.quick_messages[scline->np[0]],scline->tp[1]) != 0))
    {
        SCRPTWRNLOG("Quick Message no %ld overwritten by different text", scline->np[0]);
    }
    snprintf(gameadd.quick_messages[scline->np[0]], MESSAGE_TEXT_LEN, "%s", scline->tp[1]);
    value->longs[0]= scline->np[0];
    get_player_number_from_value(scline->tp[2], &value->chars[4], &value->chars[5]);
    PROCESS_SCRIPT_VALUE(scline->command);
}

static void quick_message_process(struct ScriptContext* context)
{
    message_add_fmt(context->value->chars[5], context->value->chars[4], "%s", gameadd.quick_messages[context->value->ulongs[0]]);
}

static void display_message_check(const struct ScriptLine* scline)
{
    ALLOCATE_SCRIPT_VALUE(scline->command, 0);
    value->ulongs[0] = scline->np[0];
    get_player_number_from_value(scline->tp[1], &value->chars[4], &value->chars[5]);
    PROCESS_SCRIPT_VALUE(scline->command);
}

static void display_message_process(struct ScriptContext* context)
{
    message_add_fmt(context->value->chars[5], context->value->chars[4], "%s", get_string(context->value->ulongs[0]));
}

static void change_slab_texture_check(const struct ScriptLine* scline)
{
    ALLOCATE_SCRIPT_VALUE(scline->command, 0);
    if ( (scline->np[0] < 0) || (scline->np[0] >= gameadd.map_tiles_x) || (scline->np[1] < 0) || (scline->np[1] >= gameadd.map_tiles_y) )
    {
        SCRPTERRLOG("Invalid co-ordinates: %ld, %ld", scline->np[0], scline->np[1]);
        DEALLOCATE_SCRIPT_VALUE
        return;
    }
    long texture_id = get_id(texture_pack_desc, scline->tp[2]);
    if (texture_id == -1)
    {
        if (parameter_is_number(scline->tp[2]))
        {
            texture_id = atol(scline->tp[2]) + 1;
        }
        else
        {
            SCRPTERRLOG("Invalid texture pack: '%s'", scline->tp[2]);
            DEALLOCATE_SCRIPT_VALUE
            return;
        }
    }
    if ( (scline->np[2] < 0) || (scline->np[2] >= TEXTURE_VARIATIONS_COUNT) )
    {
        SCRPTERRLOG("Invalid texture ID: %ld", scline->np[2]);
        DEALLOCATE_SCRIPT_VALUE
        return;
    }
    value->shorts[0] = scline->np[0];
    value->shorts[1] = scline->np[1];
    value->bytes[4] = (unsigned char)texture_id;
    value->chars[5] = get_id(fill_desc, scline->tp[3]);
    if ((scline->tp[3][0] != '\0') && (value->chars[5] == -1))
    {
        SCRPTWRNLOG("Fill type %s not recognized", scline->tp[3]);
    }
    PROCESS_SCRIPT_VALUE(scline->command);
}

static void change_slab_texture_process(struct ScriptContext* context)
{
    if (context->value->chars[5] > 0)
    {
        MapSlabCoord slb_x = context->value->shorts[0];
        MapSlabCoord slb_y = context->value->shorts[1];
        struct CompoundCoordFilterParam iter_param;
        iter_param.num1 = context->value->bytes[4]; // new texture
        iter_param.num2 = context->value->chars[5]; // fill type
        iter_param.num3 = get_slabmap_block(slb_x, slb_y)->kind;
        slabs_fill_iterate_from_slab(slb_x, slb_y, slabs_change_texture, &iter_param);
    }
    else
    {
        SlabCodedCoords slb_num = get_slab_number(context->value->shorts[0], context->value->shorts[1]);
        gameadd.slab_ext_data[slb_num] = context->value->bytes[4];
        gameadd.slab_ext_data_initial[slb_num] = context->value->bytes[4];
    }
}

static void computer_player_check(const struct ScriptLine* scline)
{
    ALLOCATE_SCRIPT_VALUE(scline->command, 0);
    long plr_range_id = scline->np[0];
    const char* comp_model = scline->tp[1];
    int plr_start;
    int plr_end;
    char model = 0;
    char type = PT_Keeper;
    TbBool toggle = true;

    if (get_players_range(plr_range_id, &plr_start, &plr_end) < 0)
    {
        SCRPTERRLOG("Given owning player range %d is not supported in this command", (int)plr_range_id);
        DEALLOCATE_SCRIPT_VALUE
    }
    for (long i = plr_start; i < plr_end; i++)
    {
        set_flag(value->shorts[2], to_flag(i));
    }
    if (parameter_is_number(comp_model))
    {
        model = atoi(comp_model);
    }
    else if (strcasecmp(comp_model, "ROAMING") == 0)
    {
        type = PT_Roaming;
    }
    else if (strcasecmp(comp_model, "OFF") == 0)
    {
        toggle = false;
    }
    else
    {
        SCRPTERRLOG("invalid COMPUTER_PLAYER param '%s'", comp_model);
        DEALLOCATE_SCRIPT_VALUE
    }

    value->bytes[0] = plr_start;
    value->bytes[1] = plr_end;
    value->bytes[2] = type;
    value->bytes[3] = model;
    value->bytes[6] = toggle;
    PROCESS_SCRIPT_VALUE(scline->command);
}

static void computer_player_process(struct ScriptContext* context)
{
    char plr_start = context->value->bytes[0];
    char plr_end = context->value->bytes[1];
    char playertype = context->value->bytes[2];
    char model = context->value->bytes[3];
    short owner_flags = context->value->shorts[2];
    TbBool toggle = context->value->bytes[6];
    struct PlayerInfo* player = INVALID_PLAYER;
    for (int i = plr_start; i < plr_end; i++)
    {
        if (i == PLAYER_NEUTRAL)
        {
            continue;
        }
        if (playertype == PT_Roaming)
        {
            player = get_player(i);
            player->player_type = PT_Roaming;
            player->allocflags |= PlaF_Allocated;
            player->allocflags |= PlaF_CompCtrl;
            player->id_number = i;
        }
        else
        {
            if (flag_is_set(owner_flags, to_flag(i)))
            {
                if (toggle == true)
                {
                    script_support_setup_player_as_computer_keeper(i, model);
                    get_dungeon(i)->turns_between_entrance_generation = game.generate_speed;
                    init_creature_states_for_player(i);
                    post_init_player(get_player(i));
                }
                else
                {
                    script_support_setup_player_as_zombie_keeper(i);
                }
            }
        }
        recalculate_player_creature_digger_lists(i);
    }
}

static void add_object_to_level_at_pos_check(const struct ScriptLine* scline)
{
    ALLOCATE_SCRIPT_VALUE(scline->command, 0);
    short tngmodel = get_rid(object_desc, scline->tp[0]);
    if (tngmodel == -1)
    {
        SCRPTERRLOG("Unknown object: %s", scline->tp[0]);
        DEALLOCATE_SCRIPT_VALUE
        return;
    }
    value->shorts[0] = tngmodel;
    if (!subtile_coords_invalid(scline->np[1], scline->np[2]))
    {
        value->shorts[1] = scline->np[1];
        value->shorts[2] = scline->np[2];
    }
    else
    {
        SCRPTERRLOG("Invalid subtile co-ordinates: %ld, %ld", scline->np[1], scline->np[2]);
        DEALLOCATE_SCRIPT_VALUE
        return;
    }
    value->longs[2] = scline->np[3];
    PlayerNumber plyr_idx = get_rid(player_desc, scline->tp[4]);
    if ((plyr_idx == -1) || (plyr_idx == ALL_PLAYERS))
    {
        plyr_idx = PLAYER_NEUTRAL;
    }
    value->chars[6] = plyr_idx;
    PROCESS_SCRIPT_VALUE(scline->command);
}

static void add_object_to_level_check(const struct ScriptLine* scline)
{
    ALLOCATE_SCRIPT_VALUE(scline->command, 0);
    short obj_id = get_rid(object_desc, scline->tp[0]);
    if (obj_id == -1)
    {
        SCRPTERRLOG("Unknown object, '%s'", scline->tp[0]);
        DEALLOCATE_SCRIPT_VALUE
        return;
    }
    value->shorts[0] = obj_id;
    TbMapLocation location;
    if (!get_map_location_id(scline->tp[1], &location))
    {
        DEALLOCATE_SCRIPT_VALUE
        return;
    }
    value->ulongs[1] = location;
    value->longs[2] = scline->np[2];
    PlayerNumber plyr_idx = get_rid(player_desc, scline->tp[3]);
    if ((plyr_idx == -1) || (plyr_idx == ALL_PLAYERS))
    {
        plyr_idx = PLAYER_NEUTRAL;
    }
    value->chars[2] = plyr_idx;
    PROCESS_SCRIPT_VALUE(scline->command);
}

static void add_object_to_level_process(struct ScriptContext* context)
{
    struct Coord3d pos;
    if (get_coords_at_location(&pos,context->value->ulongs[1],true))
    {
        script_process_new_object(context->value->shorts[0], pos.x.stl.num, pos.y.stl.num, context->value->longs[2], context->value->chars[2]);
    }
}

static void add_object_to_level_at_pos_process(struct ScriptContext* context)
{
    script_process_new_object(context->value->shorts[0], context->value->shorts[1], context->value->shorts[2], context->value->longs[2], context->value->chars[6]);
}

static void set_computer_globals_check(const struct ScriptLine* scline)
{
    ALLOCATE_SCRIPT_VALUE(scline->command, 0);
    long plr_range_id = scline->np[0];

    int plr_start;
    int plr_end;
    if (get_players_range(plr_range_id, &plr_start, &plr_end) < 0) {
        SCRPTERRLOG("Given owning player range %d is not supported in this command", (int)plr_range_id);
        return;
    }

    value->shorts[0] = plr_start;
    value->shorts[1] = plr_end;
    value->longs[1] = scline->np[1];
    value->longs[2] = scline->np[2];
    value->longs[3] = scline->np[3];
    value->longs[4] = scline->np[4];
    value->longs[5] = scline->np[5];
    value->longs[6] = scline->np[6];
    value->longs[7] = -1;
    if (scline->np[7] != '\0')
    {
        value->longs[7] = scline->np[7];
    }
    PROCESS_SCRIPT_VALUE(scline->command);
}

static void set_computer_globals_process(struct ScriptContext* context)
{
    int plr_start = context->value->shorts[0];
    int plr_end = context->value->shorts[1];
    long val1 = context->value->longs[1];
    long val2 = context->value->longs[2];
    long val3 = context->value->longs[3];
    long val4 = context->value->longs[4];
    long val5 = context->value->longs[5];
    long val6 = context->value->longs[6];
    long val7 = context->value->longs[7];

    for (long i = plr_start; i < plr_end; i++)
    {
        struct Computer2* comp = get_computer_player(i);
        if (computer_player_invalid(comp))
        {
            continue;
        }
        comp->dig_stack_size = val1;
        comp->processes_time = val2;
        comp->click_rate = val3;
        comp->max_room_build_tasks = val4;
        comp->turn_begin = val5;
        comp->sim_before_dig = val6;
        if (val7 != -1)
        {
            comp->task_delay = val7;
        }
    }
}

static void set_computer_process_check(const struct ScriptLine* scline)
{
    ALLOCATE_SCRIPT_VALUE(scline->command, 0);
    long plr_range_id = scline->np[0];

    int plr_start;
    int plr_end;
    if (get_players_range(plr_range_id, &plr_start, &plr_end) < 0) {
        SCRPTERRLOG("Given owning player range %d is not supported in this command", (int)plr_range_id);
        return;
    }

    value->shorts[0] = plr_start;
    value->shorts[1] = plr_end;
    value->longs[1] = scline->np[2];
    value->longs[2] = scline->np[3];
    value->longs[3] = scline->np[4];
    value->longs[4] = scline->np[5];
    value->longs[5] = scline->np[6];
    value->strs[6] = script_strdup(scline->tp[1]);
    PROCESS_SCRIPT_VALUE(scline->command);
}

static void set_computer_process_process(struct ScriptContext* context)
{
    int plr_start = context->value->shorts[0];
    int plr_end = context->value->shorts[1];
    const char* procname = context->value->strs[6];
    long val1 = context->value->longs[1];
    long val2 = context->value->longs[2];
    long val3 = context->value->longs[3];
    long val4 = context->value->longs[4];
    long val5 = context->value->longs[5];
    long n = 0;
    for (long i = plr_start; i < plr_end; i++)
    {
        struct Computer2* comp = get_computer_player(i);
        if (computer_player_invalid(comp)) {
            continue;
        }
        for (long k = 0; k < COMPUTER_PROCESSES_COUNT; k++)
        {
            struct ComputerProcess* cproc = &comp->processes[k];
            if (flag_is_set(cproc->flags, ComProc_Unkn0002))
                break;
            if (cproc->name == NULL)
                break;
            if (strcasecmp(procname, cproc->name) == 0)
            {
                SCRPTLOG("Changing computer %d process '%s' config from (%d,%d,%d,%d,%d) to (%d,%d,%d,%d,%d)", (int)i, cproc->name,
                    (int)cproc->priority, (int)cproc->confval_2, (int)cproc->confval_3, (int)cproc->confval_4, (int)cproc->confval_5,
                    (int)val1, (int)val2, (int)val3, (int)val4, (int)val5);
                cproc->priority = val1;
                cproc->confval_2 = val2;
                cproc->confval_3 = val3;
                cproc->confval_4 = val4;
                cproc->confval_5 = val5;
                n++;
            }
        }
    }
    if (n == 0)
    {
        SCRIPTDBG(6, "No computer process found named '%s' in players %d to %d", procname, (int)plr_start, (int)plr_end - 1);
        return;
    }
    SCRIPTDBG(6, "Altered %ld processes named '%s'", n, procname);
}

static void set_computer_checks_check(const struct ScriptLine* scline)
{
    ALLOCATE_SCRIPT_VALUE(scline->command, 0);

    long plr_range_id = scline->np[0];
    int plr_start;
    int plr_end;
    if (get_players_range(plr_range_id, &plr_start, &plr_end) < 0) {
        SCRPTERRLOG("Given owning player range %d is not supported in this command", (int)plr_range_id);
        return;
    }

    value->shorts[0] = plr_start;
    value->shorts[1] = plr_end;
    value->longs[1] = scline->np[2];
    value->longs[2] = scline->np[3];
    value->longs[3] = scline->np[4];
    value->longs[4] = scline->np[5];
    value->longs[5] = scline->np[6];
    value->strs[6] = script_strdup(scline->tp[1]);
    PROCESS_SCRIPT_VALUE(scline->command);
}

static void set_computer_checks_process(struct ScriptContext* context)
{
    int plr_start = context->value->shorts[0];
    int plr_end = context->value->shorts[1];
    const char* chkname = context->value->strs[6];
    long val1 = context->value->longs[1];
    long val2 = context->value->longs[2];
    long val3 = context->value->longs[3];
    long val4 = context->value->longs[4];
    long val5 = context->value->longs[5];

    long n = 0;
    for (long i = plr_start; i < plr_end; i++)
    {
        struct Computer2* comp = get_computer_player(i);
        if (computer_player_invalid(comp)) {
            continue;
        }
        for (long k = 0; k < COMPUTER_CHECKS_COUNT; k++)
        {
            struct ComputerCheck* ccheck = &comp->checks[k];
            if ((ccheck->flags & ComChk_Unkn0002) != 0)
                break;
            if (ccheck->name == NULL)
                break;
            if (strcasecmp(chkname, ccheck->name) == 0)
            {
                SCRPTLOG("Changing computer %d check '%s' config from (%d,%d,%d,%d,%d) to (%d,%d,%d,%d,%d)", (int)i, ccheck->name,
                    (int)ccheck->turns_interval, (int)ccheck->param1, (int)ccheck->param2, (int)ccheck->param3, (int)ccheck->last_run_turn,
                    (int)val1, (int)val2, (int)val3, (int)val4, (int)val5);
                ccheck->turns_interval = val1;
                ccheck->param1 = val2;
                ccheck->param2 = val3;
                ccheck->param3 = val4;
                ccheck->last_run_turn = val5;
                n++;
            }
        }
    }
    if (n == 0)
    {
        SCRPTERRLOG("No computer check found named '%s' in players %d to %d", chkname, (int)plr_start, (int)plr_end - 1);
        return;
    }
    SCRIPTDBG(6, "Altered %ld checks named '%s'", n, chkname);
}

static void set_computer_event_check(const struct ScriptLine* scline)
{
    ALLOCATE_SCRIPT_VALUE(scline->command, 0);

    long plr_range_id = scline->np[0];
    int plr_start;
    int plr_end;
    if (get_players_range(plr_range_id, &plr_start, &plr_end) < 0) {
        SCRPTERRLOG("Given owning player range %d is not supported in this command", (int)plr_range_id);
        return;
    }
    if (!player_exists(get_player(plr_range_id)))
    {
        SCRPTERRLOG("Player %d does not exist; cannot modify events", (int)plr_range_id);
        return;
    }
    value->shorts[0] = plr_start;
    value->shorts[1] = plr_end;
    value->longs[1] = scline->np[2];
    value->longs[2] = scline->np[3];
    value->longs[3] = scline->np[4];
    value->longs[4] = scline->np[5];
    value->longs[5] = scline->np[6];
    value->strs[6] = script_strdup(scline->tp[1]);
    PROCESS_SCRIPT_VALUE(scline->command);
}

static void set_computer_event_process(struct ScriptContext* context)
{
    int plr_start = context->value->shorts[0];
    int plr_end = context->value->shorts[1];
    const char* evntname = context->value->strs[6];
    long val1 = context->value->longs[1];
    long val2 = context->value->longs[2];
    long val3 = context->value->longs[3];
    long val4 = context->value->longs[4];
    long val5 = context->value->longs[5];

    long n = 0;
    for (long i = plr_start; i < plr_end; i++)
    {
        struct Computer2* comp = get_computer_player(i);
        if (computer_player_invalid(comp)) {
            continue;
        }
        for (long k = 0; k < COMPUTER_EVENTS_COUNT; k++)
        {
            struct ComputerEvent* event = &comp->events[k];
            if (event->name == NULL)
                break;
            if (strcasecmp(evntname, event->name) == 0)
            {
                if (level_file_version > 0)
                {
                    SCRPTLOG("Changing computer %d event '%s' config from (%d,%d,%d,%d,%d) to (%d,%d,%d,%d,%d)",
                        (int)i, event->name,
                        (int)event->test_interval, (int)event->param1, (int)event->param2, (int)event->param3, (int)event->last_test_gameturn,
                        (int)val1, (int)val2, (int)val3, (int)val4, (int)val5);
                    event->test_interval = val1;
                    event->param1 = val2;
                    event->param2 = val3;
                    event->param3 = val4;
                    event->last_test_gameturn = val5;
                    n++;
                }
                else
                {
                    SCRPTLOG("Changing computer %d event '%s' config from (%d,%d) to (%d,%d)", (int)i, event->name,
                        (int)event->param1, (int)event->param2, (int)val1, (int)val2);
                    event->param1 = val1;
                    event->param2 = val2;
                    n++;
                }
            }
        }
    }
    if (n == 0)
    {
        SCRPTERRLOG("No computer event found named '%s' in players %d to %d", evntname, (int)plr_start, (int)plr_end - 1);
        return;
    }
    SCRIPTDBG(6, "Altered %ld events named '%s'", n, evntname);
}

static void swap_creature_check(const struct ScriptLine* scline)
{
    ALLOCATE_SCRIPT_VALUE(scline->command, 0);
    ThingModel ncrt_id = scline->np[0];
    ThingModel crtr_id = scline->np[1];

    struct CreatureModelConfig* crconf = &game.conf.crtr_conf.model[crtr_id];
    if ((crconf->model_flags & CMF_IsSpecDigger) != 0)
    {
        SCRPTERRLOG("Unable to swap special diggers");
        DEALLOCATE_SCRIPT_VALUE;
    }
    value->shorts[0] = ncrt_id;
    value->shorts[1] = crtr_id;
    PROCESS_SCRIPT_VALUE(scline->command);
}

static void swap_creature_process(struct ScriptContext* context)
{
    ThingModel ncrt_id = context->value->shorts[0];
    ThingModel crtr_id = context->value->shorts[1];

    if (!swap_creature(ncrt_id, crtr_id))
    {
        SCRPTERRLOG("Error swapping creatures '%s'<->'%s'", creature_code_name(ncrt_id), creature_code_name(crtr_id));
    }
}

/**
 * Descriptions of script commands for parser.
 * Arguments are: A-string, N-integer, C-creature model, P- player, R- room kind, L- location, O- operator, S- slab kind
 * Lower case letters are optional arguments, Exclamation points sets 'extended' option, for example 'ANY_CREATURE' for creatures.
 */
const struct CommandDesc command_desc[] = {
  {"CREATE_PARTY",                      "A       ", Cmd_CREATE_PARTY, NULL, NULL},
  {"ADD_TO_PARTY",                      "ACNNAN  ", Cmd_ADD_TO_PARTY, &add_to_party_check, NULL},
  {"DELETE_FROM_PARTY",                 "ACN     ", Cmd_DELETE_FROM_PARTY, &delete_from_party_check, NULL},
  {"ADD_PARTY_TO_LEVEL",                "PAAN    ", Cmd_ADD_PARTY_TO_LEVEL, NULL, NULL},
  {"ADD_CREATURE_TO_LEVEL",             "PCANNN  ", Cmd_ADD_CREATURE_TO_LEVEL, NULL, NULL},
  {"ADD_OBJECT_TO_LEVEL",               "AANp    ", Cmd_ADD_OBJECT_TO_LEVEL, &add_object_to_level_check, &add_object_to_level_process},
  {"IF",                                "PAOAa   ", Cmd_IF, &if_check, NULL},
  {"IF_ACTION_POINT",                   "NP      ", Cmd_IF_ACTION_POINT, NULL, NULL},
  {"ENDIF",                             "        ", Cmd_ENDIF, NULL, NULL},
  {"SET_HATE",                          "PPN     ", Cmd_SET_HATE, NULL, NULL},
  {"SET_GENERATE_SPEED",                "N       ", Cmd_SET_GENERATE_SPEED, NULL, NULL},
  {"REM",                               "        ", Cmd_REM, NULL, NULL},
  {"START_MONEY",                       "PN      ", Cmd_START_MONEY, NULL, NULL},
  {"ROOM_AVAILABLE",                    "PRNN    ", Cmd_ROOM_AVAILABLE, NULL, NULL},
  {"CREATURE_AVAILABLE",                "PCNN    ", Cmd_CREATURE_AVAILABLE, NULL, NULL},
  {"MAGIC_AVAILABLE",                   "PANN    ", Cmd_MAGIC_AVAILABLE, NULL, NULL},
  {"TRAP_AVAILABLE",                    "PANN    ", Cmd_TRAP_AVAILABLE, NULL, NULL},
  {"RESEARCH",                          "PAAN    ", Cmd_RESEARCH, NULL, NULL},
  {"RESEARCH_ORDER",                    "PAAN    ", Cmd_RESEARCH_ORDER, NULL, NULL},
  {"COMPUTER_PLAYER",                   "PA      ", Cmd_COMPUTER_PLAYER, &computer_player_check, &computer_player_process},
  {"SET_TIMER",                         "PA      ", Cmd_SET_TIMER, NULL, NULL},
  {"ADD_TUNNELLER_TO_LEVEL",            "PAANNN  ", Cmd_ADD_TUNNELLER_TO_LEVEL, NULL, NULL},
  {"WIN_GAME",                          "        ", Cmd_WIN_GAME, NULL, NULL},
  {"LOSE_GAME",                         "        ", Cmd_LOSE_GAME, NULL, NULL},
  {"SET_FLAG",                          "PAN     ", Cmd_SET_FLAG, NULL, NULL},
  {"MAX_CREATURES",                     "PN      ", Cmd_MAX_CREATURES, NULL, NULL},
  {"NEXT_COMMAND_REUSABLE",             "        ", Cmd_NEXT_COMMAND_REUSABLE, NULL, NULL},
  {"DOOR_AVAILABLE",                    "PANN    ", Cmd_DOOR_AVAILABLE, NULL, NULL},
  {"DISPLAY_OBJECTIVE",                 "Nl      ", Cmd_DISPLAY_OBJECTIVE, &display_objective_check, &display_objective_process},
  {"DISPLAY_OBJECTIVE_WITH_POS",        "NNN     ", Cmd_DISPLAY_OBJECTIVE_WITH_POS, &display_objective_check, &display_objective_process},
  {"DISPLAY_INFORMATION",               "Nl      ", Cmd_DISPLAY_INFORMATION, NULL, NULL},
  {"DISPLAY_INFORMATION_WITH_POS",      "NNN     ", Cmd_DISPLAY_INFORMATION_WITH_POS, NULL, NULL},
  {"ADD_TUNNELLER_PARTY_TO_LEVEL",      "PAAANNN ", Cmd_ADD_TUNNELLER_PARTY_TO_LEVEL, NULL, NULL},
  {"ADD_CREATURE_TO_POOL",              "CN      ", Cmd_ADD_CREATURE_TO_POOL, NULL, NULL},
  {"RESET_ACTION_POINT",                "Na      ", Cmd_RESET_ACTION_POINT, &reset_action_point_check, &reset_action_point_process},
  {"SET_CREATURE_MAX_LEVEL",            "PC!N    ", Cmd_SET_CREATURE_MAX_LEVEL, &set_creature_max_level_check, &set_creature_max_level_process},
  {"SET_MUSIC",                         "A       ", Cmd_SET_MUSIC, &set_music_check, &set_music_process},
  {"TUTORIAL_FLASH_BUTTON",             "NN      ", Cmd_TUTORIAL_FLASH_BUTTON, NULL, NULL},
  {"SET_CREATURE_STRENGTH",             "CN      ", Cmd_SET_CREATURE_STRENGTH, NULL, NULL},
  {"SET_CREATURE_HEALTH",               "CN      ", Cmd_SET_CREATURE_HEALTH, NULL, NULL},
  {"SET_CREATURE_ARMOUR",               "CN      ", Cmd_SET_CREATURE_ARMOUR, NULL, NULL},
  {"SET_CREATURE_FEAR_WOUNDED",         "CN      ", Cmd_SET_CREATURE_FEAR_WOUNDED, NULL, NULL},
  {"SET_CREATURE_FEAR_STRONGER",        "CN      ", Cmd_SET_CREATURE_FEAR_STRONGER, NULL, NULL},
  {"SET_CREATURE_FEARSOME_FACTOR",      "CN      ", Cmd_SET_CREATURE_FEARSOME_FACTOR, NULL, NULL},
  {"SET_CREATURE_PROPERTY",             "CAN     ", Cmd_SET_CREATURE_PROPERTY, NULL, NULL},
  {"IF_AVAILABLE",                      "PAOAa   ", Cmd_IF_AVAILABLE, &if_available_check, NULL},
  {"IF_CONTROLS",                       "PAOAa   ", Cmd_IF_CONTROLS,  &if_controls_check, NULL},
  {"SET_COMPUTER_GLOBALS",              "PNNNNNNn", Cmd_SET_COMPUTER_GLOBALS, &set_computer_globals_check, &set_computer_globals_process},
  {"SET_COMPUTER_CHECKS",               "PANNNNN ", Cmd_SET_COMPUTER_CHECKS, &set_computer_checks_check, &set_computer_checks_process},
  {"SET_COMPUTER_EVENT",                "PANNNNN ", Cmd_SET_COMPUTER_EVENT, &set_computer_event_check, &set_computer_event_process},
  {"SET_COMPUTER_PROCESS",              "PANNNNN ", Cmd_SET_COMPUTER_PROCESS, &set_computer_process_check, &set_computer_process_process},
  {"ALLY_PLAYERS",                      "PPN     ", Cmd_ALLY_PLAYERS, NULL, NULL},
  {"DEAD_CREATURES_RETURN_TO_POOL",     "N       ", Cmd_DEAD_CREATURES_RETURN_TO_POOL, NULL, NULL},
  {"BONUS_LEVEL_TIME",                  "Nn      ", Cmd_BONUS_LEVEL_TIME, NULL, NULL},
  {"QUICK_OBJECTIVE",                   "NAl     ", Cmd_QUICK_OBJECTIVE, NULL, NULL},
  {"QUICK_INFORMATION",                 "NAl     ", Cmd_QUICK_INFORMATION, NULL, NULL},
  {"QUICK_OBJECTIVE_WITH_POS",          "NANN    ", Cmd_QUICK_OBJECTIVE_WITH_POS, NULL, NULL},
  {"QUICK_INFORMATION_WITH_POS",        "NANN    ", Cmd_QUICK_INFORMATION_WITH_POS, NULL, NULL},
  {"SWAP_CREATURE",                     "CC      ", Cmd_SWAP_CREATURE, &swap_creature_check, &swap_creature_process},
  {"PRINT",                             "A       ", Cmd_PRINT, NULL, NULL},
  {"MESSAGE",                           "A       ", Cmd_MESSAGE, NULL, NULL},
  {"PLAY_MESSAGE",                      "PAA     ", Cmd_PLAY_MESSAGE, &play_message_check, &play_message_process},
  {"ADD_GOLD_TO_PLAYER",                "PN      ", Cmd_ADD_GOLD_TO_PLAYER, NULL, NULL},
  {"SET_CREATURE_TENDENCIES",           "PAN     ", Cmd_SET_CREATURE_TENDENCIES, NULL, NULL},
  {"REVEAL_MAP_RECT",                   "PNNNN   ", Cmd_REVEAL_MAP_RECT, NULL, NULL},
  {"CONCEAL_MAP_RECT",                  "PNNNNa  ", Cmd_CONCEAL_MAP_RECT, &conceal_map_rect_check, &conceal_map_rect_process},
  {"REVEAL_MAP_LOCATION",               "PLN     ", Cmd_REVEAL_MAP_LOCATION, &reveal_map_location_check, &reveal_map_location_process},
  {"LEVEL_VERSION",                     "N       ", Cmd_LEVEL_VERSION, NULL, NULL},
  {"KILL_CREATURE",                     "PC!AN   ", Cmd_KILL_CREATURE, NULL, NULL},
  {"COMPUTER_DIG_TO_LOCATION",          "PLL     ", Cmd_COMPUTER_DIG_TO_LOCATION, NULL, NULL},
  {"USE_POWER_ON_CREATURE",             "PC!APANN", Cmd_USE_POWER_ON_CREATURE, NULL, NULL},
  {"USE_POWER_ON_PLAYERS_CREATURES",    "PC!PANN ", Cmd_USE_POWER_ON_PLAYERS_CREATURES, &use_power_on_players_creatures_check, &use_power_on_players_creatures_process },
  {"USE_POWER_AT_POS",                  "PNNANN  ", Cmd_USE_POWER_AT_POS, NULL, NULL},
  {"USE_POWER_AT_SUBTILE",              "PNNANN  ", Cmd_USE_POWER_AT_POS, NULL, NULL},  //todo: Remove after mapmakers have received time to use USE_POWER_AT_POS
  {"USE_POWER_AT_LOCATION",             "PLANN   ", Cmd_USE_POWER_AT_LOCATION, NULL, NULL},
  {"USE_POWER",                         "PAN     ", Cmd_USE_POWER, NULL, NULL},
  {"USE_SPECIAL_INCREASE_LEVEL",        "PN      ", Cmd_USE_SPECIAL_INCREASE_LEVEL, NULL, NULL},
  {"USE_SPECIAL_MULTIPLY_CREATURES",    "PN      ", Cmd_USE_SPECIAL_MULTIPLY_CREATURES, NULL, NULL},
  {"MAKE_SAFE",                         "P       ", Cmd_MAKE_SAFE, NULL, NULL},
  {"USE_SPECIAL_MAKE_SAFE",             "P       ", Cmd_MAKE_SAFE, NULL, NULL}, // Legacy command
  {"LOCATE_HIDDEN_WORLD",               "        ", Cmd_LOCATE_HIDDEN_WORLD, NULL, NULL},
  {"USE_SPECIAL_LOCATE_HIDDEN_WORLD",   "        ", Cmd_LOCATE_HIDDEN_WORLD, NULL, NULL}, // Legacy command
  {"USE_SPECIAL_TRANSFER_CREATURE",     "P       ", Cmd_USE_SPECIAL_TRANSFER_CREATURE, &special_transfer_creature_check, &special_transfer_creature_process},
  {"TRANSFER_CREATURE",                 "PC!An   ", Cmd_TRANSFER_CREATURE, &script_transfer_creature_check, &script_transfer_creature_process},
  {"CHANGE_CREATURES_ANNOYANCE",        "PC!AN   ", Cmd_CHANGE_CREATURES_ANNOYANCE, &change_creatures_annoyance_check, &change_creatures_annoyance_process},
  {"ADD_TO_FLAG",                       "PAN     ", Cmd_ADD_TO_FLAG, NULL, NULL},
  {"SET_CAMPAIGN_FLAG",                 "PAN     ", Cmd_SET_CAMPAIGN_FLAG, NULL, NULL},
  {"ADD_TO_CAMPAIGN_FLAG",              "PAN     ", Cmd_ADD_TO_CAMPAIGN_FLAG, NULL, NULL},
  {"EXPORT_VARIABLE",                   "PAA     ", Cmd_EXPORT_VARIABLE, NULL, NULL},
  {"RUN_AFTER_VICTORY",                 "N       ", Cmd_RUN_AFTER_VICTORY, NULL, NULL},
  {"LEVEL_UP_CREATURE",                 "PC!AN   ", Cmd_LEVEL_UP_CREATURE, NULL, NULL},
  {"LEVEL_UP_PLAYERS_CREATURES",        "PC!n    ", Cmd_LEVEL_UP_PLAYERS_CREATURES, &level_up_players_creatures_check, level_up_players_creatures_process},
  {"CHANGE_CREATURE_OWNER",             "PC!AP   ", Cmd_CHANGE_CREATURE_OWNER, NULL, NULL},
  {"SET_GAME_RULE",                     "AN      ", Cmd_SET_GAME_RULE, &set_game_rule_check, &set_game_rule_process},
  {"SET_ROOM_CONFIGURATION",            "AAAan   ", Cmd_SET_ROOM_CONFIGURATION, &set_room_configuration_check, &set_room_configuration_process},
  {"SET_TRAP_CONFIGURATION",            "AAAnnn  ", Cmd_SET_TRAP_CONFIGURATION, &set_trap_configuration_check, &set_trap_configuration_process},
  {"SET_DOOR_CONFIGURATION",            "AAAn    ", Cmd_SET_DOOR_CONFIGURATION, &set_door_configuration_check, &set_door_configuration_process},
  {"SET_OBJECT_CONFIGURATION",          "AAAnnn  ", Cmd_SET_OBJECT_CONFIGURATION, &set_object_configuration_check, &set_object_configuration_process},
  {"SET_CREATURE_CONFIGURATION",        "CAAaa   ", Cmd_SET_CREATURE_CONFIGURATION, &set_creature_configuration_check, &set_creature_configuration_process},
  {"SET_SACRIFICE_RECIPE",              "AAA+    ", Cmd_SET_SACRIFICE_RECIPE, &set_sacrifice_recipe_check, &set_sacrifice_recipe_process},
  {"REMOVE_SACRIFICE_RECIPE",           "A+      ", Cmd_REMOVE_SACRIFICE_RECIPE, &remove_sacrifice_recipe_check, &set_sacrifice_recipe_process},
  {"SET_BOX_TOOLTIP",                   "NA      ", Cmd_SET_BOX_TOOLTIP, &set_box_tooltip, &null_process},
  {"SET_BOX_TOOLTIP_ID",                "NN      ", Cmd_SET_BOX_TOOLTIP_ID, &set_box_tooltip_id, &null_process},
  {"CHANGE_SLAB_OWNER",                 "NNPa    ", Cmd_CHANGE_SLAB_OWNER, &change_slab_owner_check, &change_slab_owner_process},
  {"CHANGE_SLAB_TYPE",                  "NNSa    ", Cmd_CHANGE_SLAB_TYPE, &change_slab_type_check, &change_slab_type_process},
  {"CREATE_EFFECTS_LINE",               "LLNNNA  ", Cmd_CREATE_EFFECTS_LINE, &create_effects_line_check, &create_effects_line_process},
  {"IF_SLAB_OWNER",                     "NNP     ", Cmd_IF_SLAB_OWNER, NULL, NULL},
  {"IF_SLAB_TYPE",                      "NNS     ", Cmd_IF_SLAB_TYPE, NULL, NULL},
  {"QUICK_MESSAGE",                     "NAA     ", Cmd_QUICK_MESSAGE, &quick_message_check, &quick_message_process},
  {"DISPLAY_MESSAGE",                   "NA      ", Cmd_DISPLAY_MESSAGE, &display_message_check, &display_message_process},
  {"USE_SPELL_ON_CREATURE",             "PC!AAn  ", Cmd_USE_SPELL_ON_CREATURE, NULL, NULL},
  {"USE_SPELL_ON_PLAYERS_CREATURES",    "PC!An   ", Cmd_USE_SPELL_ON_PLAYERS_CREATURES, &use_spell_on_players_creatures_check, &use_spell_on_players_creatures_process },
  {"SET_HEART_HEALTH",                  "PN      ", Cmd_SET_HEART_HEALTH, &set_heart_health_check, &set_heart_health_process},
  {"ADD_HEART_HEALTH",                  "PNn     ", Cmd_ADD_HEART_HEALTH, &add_heart_health_check, &add_heart_health_process},
  {"CREATURE_ENTRANCE_LEVEL",           "PN      ", Cmd_CREATURE_ENTRANCE_LEVEL, NULL, NULL},
  {"RANDOMISE_FLAG",                    "PAn     ", Cmd_RANDOMISE_FLAG, NULL, NULL},
  {"COMPUTE_FLAG",                      "PAAPAn  ", Cmd_COMPUTE_FLAG, NULL, NULL},
  {"DISPLAY_TIMER",                     "PAn     ", Cmd_DISPLAY_TIMER, &display_timer_check, &display_timer_process},
  {"ADD_TO_TIMER",                      "PAN     ", Cmd_ADD_TO_TIMER, &add_to_timer_check, &add_to_timer_process},
  {"ADD_BONUS_TIME",                    "N       ", Cmd_ADD_BONUS_TIME, &add_bonus_time_check, &add_bonus_time_process},
  {"DISPLAY_VARIABLE",                  "PAnn    ", Cmd_DISPLAY_VARIABLE, &display_variable_check, &display_variable_process},
  {"DISPLAY_COUNTDOWN",                 "PANn    ", Cmd_DISPLAY_COUNTDOWN, &display_countdown_check, &display_timer_process},
  {"HIDE_TIMER",                        "        ", Cmd_HIDE_TIMER, &cmd_no_param_check, &hide_timer_process},
  {"HIDE_VARIABLE",                     "        ", Cmd_HIDE_VARIABLE, &cmd_no_param_check, &hide_variable_process},
  {"CREATE_EFFECT",                     "AAn     ", Cmd_CREATE_EFFECT, &create_effect_check, &create_effect_process},
  {"CREATE_EFFECT_AT_POS",              "ANNn    ", Cmd_CREATE_EFFECT_AT_POS, &create_effect_at_pos_check, &create_effect_at_pos_process},
  {"HEART_LOST_QUICK_OBJECTIVE",        "NAl     ", Cmd_HEART_LOST_QUICK_OBJECTIVE, &heart_lost_quick_objective_check, &heart_lost_quick_objective_process},
  {"HEART_LOST_OBJECTIVE",              "Nl      ", Cmd_HEART_LOST_OBJECTIVE, &heart_lost_objective_check, &heart_lost_objective_process},
  {"SET_DOOR",                          "ANN     ", Cmd_SET_DOOR, &set_door_check, &set_door_process},
  {"ZOOM_TO_LOCATION",                  "PL      ", Cmd_MOVE_PLAYER_CAMERA_TO, &player_zoom_to_check, &player_zoom_to_process},
  {"SET_CREATURE_INSTANCE",             "CNAN    ", Cmd_SET_CREATURE_INSTANCE, &set_creature_instance_check, &set_creature_instance_process},
  {"SET_HAND_RULE",                     "PC!Aaaa ", Cmd_SET_HAND_RULE, &set_hand_rule_check, &set_hand_rule_process},
  {"MOVE_CREATURE",                     "PC!ANLa ", Cmd_MOVE_CREATURE, &move_creature_check, &move_creature_process},
  {"COUNT_CREATURES_AT_ACTION_POINT",   "NPC!PA  ", Cmd_COUNT_CREATURES_AT_ACTION_POINT, &count_creatures_at_action_point_check, &count_creatures_at_action_point_process},
  {"IF_ALLIED",                         "PPON    ", Cmd_IF_ALLIED, &if_allied_check, NULL},
  {"SET_TEXTURE",                       "PA      ", Cmd_SET_TEXTURE, &set_texture_check, &set_texture_process},
  {"HIDE_HERO_GATE",                    "Nn      ", Cmd_HIDE_HERO_GATE, &hide_hero_gate_check, &hide_hero_gate_process},
  {"NEW_TRAP_TYPE",                     "A       ", Cmd_NEW_TRAP_TYPE, &new_trap_type_check, &null_process},
  {"NEW_OBJECT_TYPE",                   "A       ", Cmd_NEW_OBJECT_TYPE, &new_object_type_check, &null_process},
  {"NEW_ROOM_TYPE",                     "A       ", Cmd_NEW_ROOM_TYPE, &new_room_type_check, &null_process},
  {"NEW_CREATURE_TYPE",                 "A       ", Cmd_NEW_CREATURE_TYPE, &new_creature_type_check, &null_process },
  {"SET_HAND_GRAPHIC",                  "PA      ", Cmd_SET_HAND_GRAPHIC, &set_power_hand_check, &set_power_hand_process },
  {"ADD_EFFECT_GENERATOR_TO_LEVEL",     "AAN     ", Cmd_ADD_EFFECT_GENERATOR_TO_LEVEL, &add_effectgen_to_level_check, &add_effectgen_to_level_process},
  {"SET_EFFECT_GENERATOR_CONFIGURATION","AAAnn   ", Cmd_SET_EFFECT_GENERATOR_CONFIGURATION, &set_effectgen_configuration_check, &set_effectgen_configuration_process },
  {"SET_POWER_CONFIGURATION",           "AAAa    ", Cmd_SET_POWER_CONFIGURATION, &set_power_configuration_check, &set_power_configuration_process},
  {"SET_PLAYER_COLOR",                  "PA      ", Cmd_SET_PLAYER_COLOR, &set_player_color_check, &set_player_color_process },
  {"MAKE_UNSAFE",                       "P       ", Cmd_MAKE_UNSAFE, NULL, NULL},
  {"SET_INCREASE_ON_EXPERIENCE",        "AN      ", Cmd_SET_INCREASE_ON_EXPERIENCE, &set_increase_on_experience_check, &set_increase_on_experience_process},
  {"SET_PLAYER_MODIFIER",               "PAN     ", Cmd_SET_PLAYER_MODIFIER, &set_player_modifier_check, &set_player_modifier_process},
  {"ADD_TO_PLAYER_MODIFIER",            "PAN     ", Cmd_ADD_TO_PLAYER_MODIFIER, &add_to_player_modifier_check, &add_to_player_modifier_process},
  {"CHANGE_SLAB_TEXTURE",               "NNAa    ", Cmd_CHANGE_SLAB_TEXTURE , &change_slab_texture_check, &change_slab_texture_process},
  {"ADD_OBJECT_TO_LEVEL_AT_POS",        "ANNNp   ", Cmd_ADD_OBJECT_TO_LEVEL_AT_POS, &add_object_to_level_at_pos_check, &add_object_to_level_at_pos_process},
  {NULL,                                "        ", Cmd_NONE, NULL, NULL},
};

const struct CommandDesc dk1_command_desc[] = {
  {"CREATE_PARTY",                 "A       ", Cmd_CREATE_PARTY, NULL, NULL},
  {"ADD_TO_PARTY",                 "ACNNAN  ", Cmd_ADD_TO_PARTY, &add_to_party_check, NULL},
  {"ADD_PARTY_TO_LEVEL",           "PAAN    ", Cmd_ADD_PARTY_TO_LEVEL, NULL, NULL},
  {"ADD_CREATURE_TO_LEVEL",        "PCANNN  ", Cmd_ADD_CREATURE_TO_LEVEL, NULL, NULL},
  {"IF",                           "PAOAa   ", Cmd_IF, &if_check, NULL},
  {"IF_ACTION_POINT",              "NP      ", Cmd_IF_ACTION_POINT, NULL, NULL},
  {"ENDIF",                        "        ", Cmd_ENDIF, NULL, NULL},
  {"SET_HATE",                     "PPN     ", Cmd_SET_HATE, NULL, NULL},
  {"SET_GENERATE_SPEED",           "N       ", Cmd_SET_GENERATE_SPEED, NULL, NULL},
  {"REM",                          "        ", Cmd_REM, NULL, NULL},
  {"START_MONEY",                  "PN      ", Cmd_START_MONEY, NULL, NULL},
  {"ROOM_AVAILABLE",               "PRNN    ", Cmd_ROOM_AVAILABLE, NULL, NULL},
  {"CREATURE_AVAILABLE",           "PCNN    ", Cmd_CREATURE_AVAILABLE, NULL, NULL},
  {"MAGIC_AVAILABLE",              "PANN    ", Cmd_MAGIC_AVAILABLE, NULL, NULL},
  {"TRAP_AVAILABLE",               "PANN    ", Cmd_TRAP_AVAILABLE, NULL, NULL},
  {"RESEARCH",                     "PAAN    ", Cmd_RESEARCH_ORDER, NULL, NULL},
  {"COMPUTER_PLAYER",              "PN      ", Cmd_COMPUTER_PLAYER, computer_player_check, computer_player_process},
  {"SET_TIMER",                    "PA      ", Cmd_SET_TIMER, NULL, NULL},
  {"ADD_TUNNELLER_TO_LEVEL",       "PAANNN  ", Cmd_ADD_TUNNELLER_TO_LEVEL, NULL, NULL},
  {"WIN_GAME",                     "        ", Cmd_WIN_GAME, NULL, NULL},
  {"LOSE_GAME",                    "        ", Cmd_LOSE_GAME, NULL, NULL},
  {"SET_FLAG",                     "PAN     ", Cmd_SET_FLAG, NULL, NULL},
  {"MAX_CREATURES",                "PN      ", Cmd_MAX_CREATURES, NULL, NULL},
  {"NEXT_COMMAND_REUSABLE",        "        ", Cmd_NEXT_COMMAND_REUSABLE, NULL, NULL},
  {"DOOR_AVAILABLE",               "PANN    ", Cmd_DOOR_AVAILABLE, NULL, NULL},
  {"DISPLAY_OBJECTIVE",            "NA      ", Cmd_DISPLAY_OBJECTIVE, &display_objective_check, &display_objective_process},
  {"DISPLAY_OBJECTIVE_WITH_POS",   "NNN     ", Cmd_DISPLAY_OBJECTIVE_WITH_POS, &display_objective_check, &display_objective_process},
  {"DISPLAY_INFORMATION",          "N       ", Cmd_DISPLAY_INFORMATION, NULL, NULL},
  {"DISPLAY_INFORMATION_WITH_POS", "NNN     ", Cmd_DISPLAY_INFORMATION_WITH_POS, NULL, NULL},
  {"ADD_TUNNELLER_PARTY_TO_LEVEL", "PAAANNN ", Cmd_ADD_TUNNELLER_PARTY_TO_LEVEL, NULL, NULL},
  {"ADD_CREATURE_TO_POOL",         "CN      ", Cmd_ADD_CREATURE_TO_POOL, NULL, NULL},
  {"RESET_ACTION_POINT",           "N       ", Cmd_RESET_ACTION_POINT, &reset_action_point_check, &reset_action_point_process},
  {"SET_CREATURE_MAX_LEVEL",       "PC!N    ", Cmd_SET_CREATURE_MAX_LEVEL, &set_creature_max_level_check, &set_creature_max_level_process},
  {"SET_MUSIC",                    "N       ", Cmd_SET_MUSIC, NULL, NULL},
  {"TUTORIAL_FLASH_BUTTON",        "NN      ", Cmd_TUTORIAL_FLASH_BUTTON, NULL, NULL},
  {"SET_CREATURE_STRENGTH",        "CN      ", Cmd_SET_CREATURE_STRENGTH, NULL, NULL},
  {"SET_CREATURE_HEALTH",          "CN      ", Cmd_SET_CREATURE_HEALTH, NULL, NULL},
  {"SET_CREATURE_ARMOUR",          "CN      ", Cmd_SET_CREATURE_ARMOUR, NULL, NULL},
  {"SET_CREATURE_FEAR",            "CN      ", Cmd_SET_CREATURE_FEAR_WOUNDED, NULL, NULL},
  {"IF_AVAILABLE",                 "PAOAa   ", Cmd_IF_AVAILABLE, &if_available_check, NULL},
  {"SET_COMPUTER_GLOBALS",         "PNNNNNN ", Cmd_SET_COMPUTER_GLOBALS, &set_computer_globals_check, &set_computer_globals_process},
  {"SET_COMPUTER_CHECKS",          "PANNNNN ", Cmd_SET_COMPUTER_CHECKS, &set_computer_checks_check, &set_computer_checks_process},
  {"SET_COMPUTER_EVENT",           "PANN    ", Cmd_SET_COMPUTER_EVENT, &set_computer_event_check, &set_computer_event_process},
  {"SET_COMPUTER_PROCESS",         "PANNNNN ", Cmd_SET_COMPUTER_PROCESS, &set_computer_process_check, &set_computer_process_process},
  {"ALLY_PLAYERS",                 "PP      ", Cmd_ALLY_PLAYERS, NULL, NULL},
  {"DEAD_CREATURES_RETURN_TO_POOL","N       ", Cmd_DEAD_CREATURES_RETURN_TO_POOL, NULL, NULL},
  {"BONUS_LEVEL_TIME",             "N       ", Cmd_BONUS_LEVEL_TIME, NULL, NULL},
  {"QUICK_OBJECTIVE",              "NAA     ", Cmd_QUICK_OBJECTIVE, NULL, NULL},
  {"QUICK_INFORMATION",            "NA      ", Cmd_QUICK_INFORMATION, NULL, NULL},
  {"SWAP_CREATURE",                "CC      ", Cmd_SWAP_CREATURE, &swap_creature_check, &swap_creature_process},
  {"PRINT",                        "A       ", Cmd_PRINT, NULL, NULL},
  {"MESSAGE",                      "A       ", Cmd_MESSAGE, NULL, NULL},
  {"LEVEL_VERSION",                "N       ", Cmd_LEVEL_VERSION, NULL, NULL},
  {NULL,                           "        ", Cmd_NONE, NULL, NULL},
};

#ifdef __cplusplus
}
#endif<|MERGE_RESOLUTION|>--- conflicted
+++ resolved
@@ -1605,12 +1605,7 @@
         SCRPTERRLOG("Cannot increase trap count for trap type '%s', already at maximum %d traps.", scline->tp[0], TRAPDOOR_TYPES_MAX);
         return;
     }
-<<<<<<< HEAD
-
     SCRPTLOG("Adding trap type %s and increasing 'TrapsCount to %ld", scline->tp[0], game.conf.trapdoor_conf.trap_types_count + 1);
-=======
-    SCRPTLOG("Adding trap type %s and increasing 'TrapsCount to %d", scline->tp[0], game.conf.trapdoor_conf.trap_types_count + 1);
->>>>>>> 705dfd6c
     game.conf.trapdoor_conf.trap_types_count++;
     short i = game.conf.trapdoor_conf.trap_types_count-1;
     struct TrapConfigStats *trapst = get_trap_model_stats(i);
