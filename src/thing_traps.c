--- conflicted
+++ resolved
@@ -738,19 +738,11 @@
     if (trapst->attack_sprite_anim_idx != 0)
     {
         GameTurnDelta trigger_duration;
-<<<<<<< HEAD
-        if (trapstat->activation_type == 2) // Effect stays on trap, so the attack animation remains visible for as long as the effect is alive.
-=======
-        if (trapst->activation_type == 2) //Effect stays on trap, so the attack animation remains visible for as long as the effect is alive
->>>>>>> 628de770
+        if (trapst->activation_type == 2) // Effect stays on trap, so the attack animation remains visible for as long as the effect is alive.
         {
             trigger_duration = get_effect_model_stats(trapst->created_itm_model)->start_health;
         } else
-<<<<<<< HEAD
-        if (trapstat->activation_type == 3) // Shot stays on trap, so the attack animation remains visible for as long as the trap is alive.
-=======
-        if (trapst->activation_type == 3) //Shot stays on trap, so the attack animation remains visible for as long as the trap is alive
->>>>>>> 628de770
+        if (trapst->activation_type == 3) // Shot stays on trap, so the attack animation remains visible for as long as the trap is alive.
         {
             trigger_duration = get_shot_model_stats(trapst->created_itm_model)->health;
         }
@@ -781,7 +773,7 @@
             set_flag(traptng->rendering_flags, TRF_Transpar_4);
             if (!is_neutral_thing(traptng) && !is_hero_thing(traptng))
             {
-                if ((placing_offmap_workshop_item(traptng->owner, TCls_Trap, traptng->model)) || (trapstat->remove_once_depleted))
+                if ((placing_offmap_workshop_item(traptng->owner, TCls_Trap, traptng->model)) || (trapst->remove_once_depleted))
                 {
                     // When there's only offmap traps, destroy the disarmed one so the player can place a new one.
                     delete_thing_structure(traptng, 0);
