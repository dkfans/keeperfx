/******************************************************************************/
// Free implementation of Bullfrog's Dungeon Keeper strategy game.
/******************************************************************************/
/** @file player_comptask.c
 *     Computer player definitions and activities.
 * @par Purpose:
 *     Defines a computer player control variables and events/checks/processes
 *      functions.
 * @par Comment:
 *     None.
 * @author   Tomasz Lis
 * @date     10 Mar 2009 - 20 Mar 2009
 * @par  Copying and copyrights:
 *     This program is free software; you can redistribute it and/or modify
 *     it under the terms of the GNU General Public License as published by
 *     the Free Software Foundation; either version 2 of the License, or
 *     (at your option) any later version.
 */
/******************************************************************************/
#include "pre_inc.h"
#include "player_computer.h"

#include <limits.h>
#include <string.h>

#include "globals.h"
#include "bflib_basics.h"
#include "bflib_fileio.h"
#include "bflib_dernc.h"
#include "bflib_memory.h"
#include "bflib_sound.h"
#include "bflib_math.h"

#include "config.h"
#include "config_creature.h"
#include "config_terrain.h"
#include "creature_states.h"
#include "creature_jobs.h"
#include "creature_states_lair.h"
#include "creature_states_combt.h"
#include "creature_states_mood.h"
#include "magic.h"
#include "thing_traps.h"
#include "thing_physics.h"
#include "thing_effects.h"
#include "player_instances.h"
#include "player_utils.h"
#include "room_jobs.h"
#include "room_workshop.h"

#include "dungeon_data.h"
#include "map_blocks.h"
#include "map_data.h"
#include "map_utils.h"
#include "ariadne_wallhug.h"
#include "slab_data.h"
#include "power_hand.h"
#include "power_process.h"
#include "game_legacy.h"
#include "cursor_tag.h"

#include "keeperfx.hpp"
#include "post_inc.h"

#ifdef __cplusplus
extern "C" {
#endif
/******************************************************************************/
struct TrapDoorSelling {
    long category;
    long model;
};

struct MoveToBestJob {
    CreatureJob job_kind;
    long priority;
};

struct MyLookup {
    long delta_x;
    long delta_y;
};

/******************************************************************************/
long task_dig_room_passage(struct Computer2 *comp, struct ComputerTask *ctask);
long task_dig_room(struct Computer2 *comp, struct ComputerTask *ctask);
long task_check_room_dug(struct Computer2 *comp, struct ComputerTask *ctask);
long task_place_room(struct Computer2 *comp, struct ComputerTask *ctask);
long task_dig_to_entrance(struct Computer2 *comp, struct ComputerTask *ctask);
long task_dig_to_gold(struct Computer2 *comp, struct ComputerTask *ctask);
long task_dig_to_attack(struct Computer2 *comp, struct ComputerTask *ctask);
long task_magic_call_to_arms(struct Computer2 *comp, struct ComputerTask *ctask);
long task_pickup_for_attack(struct Computer2 *comp, struct ComputerTask *ctask);
long task_move_creature_to_room(struct Computer2 *comp, struct ComputerTask *ctask);
long task_move_creature_to_pos(struct Computer2 *comp, struct ComputerTask *ctask);
long task_move_creatures_to_defend(struct Computer2 *comp, struct ComputerTask *ctask);
long task_slap_imps(struct Computer2 *comp, struct ComputerTask *ctask);
long task_dig_to_neutral(struct Computer2 *comp, struct ComputerTask *ctask);
long task_magic_speed_up(struct Computer2 *comp, struct ComputerTask *ctask);
long task_wait_for_bridge(struct Computer2 *comp, struct ComputerTask *ctask);
long task_attack_magic(struct Computer2 *comp, struct ComputerTask *ctask);
long task_sell_traps_and_doors(struct Computer2 *comp, struct ComputerTask *ctask);
long task_move_gold_to_treasury(struct Computer2 *comp, struct ComputerTask *ctask);
long find_next_gold(struct Computer2 *, struct ComputerTask *);
long check_for_gold(MapSubtlCoord basestl_x, MapSubtlCoord basestl_y, long plyr_idx);
/******************************************************************************/
/**
 * Computer tasks definition array.
 * The task position corresponds to ComputerTaskTypes enumeration index.
 */
const struct TaskFunctions task_function[] = {
    {NULL, NULL},
    {"COMPUTER_DIG_ROOM_PASSAGE", task_dig_room_passage},
    {"COMPUTER_DIG_ROOM",         task_dig_room},
    {"COMPUTER_CHECK_ROOM_DUG",   task_check_room_dug},
    {"COMPUTER_PLACE_ROOM",       task_place_room},
    {"COMPUTER_DIG_TO_ENTRANCE",  task_dig_to_entrance},
    {"COMPUTER_DIG_TO_GOLD",      task_dig_to_gold},
    {"COMPUTER_DIG_TO_ATTACK",    task_dig_to_attack},
    {"COMPUTER_MAGIC_CALL_TO_ARMS", task_magic_call_to_arms},
    {"COMPUTER_PICKUP_FOR_ATTACK", task_pickup_for_attack},
    {"COMPUTER_MOVE_CREATURE_TO_ROOM", task_move_creature_to_room},
    {"COMPUTER_MOVE_CREATURE_TO_POS", task_move_creature_to_pos},
    {"COMPUTER_MOVE_CREATURES_TO_DEFEND", task_move_creatures_to_defend},
    {"COMPUTER_SLAP_IMPS",        task_slap_imps},
    {"COMPUTER_DIG_TO_NEUTRAL",   task_dig_to_neutral},
    {"COMPUTER_MAGIC_SPEED_UP",   task_magic_speed_up},
    {"COMPUTER_WAIT_FOR_BRIDGE",  task_wait_for_bridge},
    {"COMPUTER_ATTACK_MAGIC",     task_attack_magic},
    {"COMPUTER_SELL_TRAPS_AND_DOORS", task_sell_traps_and_doors},
    {"COMPUTER_MOVE_GOLD_TO_TREASURY",task_move_gold_to_treasury},
};

const struct TrapDoorSelling trapdoor_sell[] = {
    {TDSC_DoorCrate,  4},
    {TDSC_TrapCrate,  1},
    {TDSC_TrapCrate,  6},
    {TDSC_DoorCrate,  3},
    {TDSC_TrapCrate,  5},
    {TDSC_TrapCrate,  4},
    {TDSC_DoorCrate,  2},
    {TDSC_TrapCrate,  3},
    {TDSC_DoorCrate,  1},
    {TDSC_TrapCrate,  2},
    {TDSC_DoorPlaced, 4},
    {TDSC_TrapPlaced, 1},
    {TDSC_TrapPlaced, 6},
    {TDSC_DoorPlaced, 3},
    {TDSC_TrapPlaced, 5},
    {TDSC_TrapPlaced, 4},
    {TDSC_DoorPlaced, 2},
    {TDSC_TrapPlaced, 3},
    {TDSC_DoorPlaced, 1},
    {TDSC_TrapPlaced, 2},
    {TDSC_EndList,    0},
};

const struct MoveToBestJob move_to_best_job[] = {
    {Job_TRAIN,       60},
    {Job_RESEARCH,    45},
    {Job_MANUFACTURE, 28},
    {Job_SCAVENGE,    20},
    {Job_GUARD,        2},
    {Job_BARRACK,      1},
    {Job_NULL,         0},
};

const struct MyLookup lookup[] = {
    { 0, -3},
    { 3,  0},
    { 0,  3},
    {-3,  0}
};

/******************************************************************************/
#ifdef __cplusplus
}
#endif
/******************************************************************************/
struct ComputerTask *get_computer_task(long idx)
{
    if ((idx < 1) || (idx >= COMPUTER_TASKS_COUNT))
    {
        return INVALID_COMPUTER_TASK;
    } else
    {
        return &game.computer_task[idx];
    }
}

TbBool computer_task_invalid(const struct ComputerTask *ctask)
{
    if (ctask <= &game.computer_task[0])
        return true;
    return false;
}

int computer_task_index(struct ComputerTask *ctask)
{
    long i;
    i = ((char *)ctask - (char *)&game.computer_task[0]);
    if ( (i < 0) || (i > COMPUTER_TASKS_COUNT*sizeof(struct ComputerTask)) ) {
        ERRORLOG("Task is outside of Game.");
        return 0;
    }
    return i / sizeof(struct ComputerTask);
}

const char *computer_task_code_name(int ctask_type)
{
    const char * ctask_name;
    ctask_name = NULL;
    if ((ctask_type > 0) && (ctask_type < sizeof(task_function)/sizeof(task_function[0]))) {
        ctask_name = task_function[ctask_type].name;
    }
    if (ctask_name == NULL)
        return "INVALID";
    return ctask_name;
}

/** Removes task from Computer2 structure and marks it as unused.
 *
 * @param comp Computer from which task is removed.
 * @param ctask Task to be removed from the computer tasks list.
 * @return
 */
TbBool remove_task(struct Computer2 *comp, struct ComputerTask *ctask)
{
    struct ComputerTask *nxctask;
    long i;
    i = comp->task_idx;
    if (computer_task_index(ctask) == i)
    {
        //Removing first task in list
        comp->task_idx = ctask->next_task;
        ctask->next_task = 0;
        ctask->flags &= ~ComTsk_Unkn0001;
        return true;
    }
    nxctask = get_computer_task(i);
    while (!computer_task_invalid(nxctask))
    {
        i = nxctask->next_task;
        if (computer_task_index(ctask) == i)
        {
          nxctask->next_task = ctask->next_task;
          ctask->next_task = 0;
          ctask->flags &= ~ComTsk_Unkn0001;
          return true;
        }
        nxctask = get_computer_task(i);
    }
    return false;
}

void restart_task_process(struct Computer2 *comp, struct ComputerTask *ctask)
{
    struct ComputerProcess *cproc;
    cproc = get_computer_process(comp, ctask->field_8C);
    if (cproc != NULL)
    {
        struct ComputerProcess *onproc;
        onproc = get_computer_process(comp, comp->ongoing_process);
        if (onproc != cproc)
        {
            cproc->flags &= ~ComProc_Unkn0020;
            cproc->flags &= ~ComProc_Unkn0008;
        }
    } 
    else 
    {
        ERRORLOG("Invalid computer process %d referenced",(int)ctask->field_8C);
    }
    remove_task(comp, ctask);
}

void suspend_task_process(struct Computer2 *comp, struct ComputerTask *ctask)
{
    struct ComputerProcess *cproc;
    cproc = get_computer_process(comp, ctask->field_8C);
    suspend_process(comp, cproc);
    remove_task(comp, ctask);
}

TbResult game_action(PlayerNumber plyr_idx, unsigned short gaction, unsigned short alevel,
    MapSubtlCoord stl_x, MapSubtlCoord stl_y, unsigned short param1, unsigned short param2)
{
    struct Dungeon *dungeon;
    MapSlabCoord slb_x;
    MapSlabCoord slb_y;
    struct Thing *thing;
    long i;
    long k;
    struct SlabMap *slb;
    struct Room *room;
    SYNCDBG(9,"Starting action %d",(int)gaction);
    if (subtile_has_slab(stl_x, stl_y)) {
        slb_x = subtile_slab(stl_x);
        slb_y = subtile_slab(stl_y);
    } else {
        slb_x = -1;
        slb_y = -1;
    }
    dungeon = get_players_num_dungeon(plyr_idx);
    if (dungeon_invalid(dungeon)) {
      return Lb_FAIL;
    }
    switch (gaction)
    {
    case GA_Unk01:
        break;
    case GA_UsePwrHandPick:
        thing = thing_get(param1);
        return magic_use_available_power_on_thing(plyr_idx, PwrK_HAND, 0,thing->mappos.x.stl.num, thing->mappos.y.stl.num, thing, PwMod_Default);
    case GA_UsePwrHandDrop:
        // Note that we can drop things even if we have no hand power
        if (!dump_first_held_thing_on_map(plyr_idx, stl_x, stl_y, 0))
            return Lb_FAIL;
        return Lb_SUCCESS;
    case GA_UseMkDigger:
        return magic_use_available_power_on_subtile(plyr_idx, PwrK_MKDIGGER, alevel, stl_x, stl_y, PwCast_Unrevealed);
    case GA_UsePwrSight:
        return magic_use_available_power_on_subtile(plyr_idx, PwrK_SIGHT, alevel, stl_x, stl_y, PwCast_Unrevealed);
    case GA_UsePwrObey:
        return magic_use_available_power_on_level(plyr_idx, PwrK_OBEY, alevel, PwMod_Default);
    case GA_UsePwrHealCrtr:
        thing = thing_get(param1);
        return magic_use_available_power_on_thing(plyr_idx, PwrK_HEALCRTR, alevel, stl_x, stl_y, thing, PwMod_Default);
    case GA_UsePwrCall2Arms:
        return magic_use_available_power_on_subtile(plyr_idx, PwrK_CALL2ARMS, alevel, stl_x, stl_y, PwCast_Unrevealed);
    case GA_UsePwrCaveIn:
        return magic_use_available_power_on_subtile(plyr_idx, PwrK_CAVEIN, alevel, stl_x, stl_y, PwCast_Unrevealed);
    case GA_StopPwrCall2Arms:
        turn_off_power_call_to_arms(plyr_idx);
        return Lb_SUCCESS;
    case GA_StopPwrHoldAudnc:
        dungeon->hold_audience_cast_turn = 0;
        return Lb_SUCCESS;
    case GA_Unk13:
    case GA_MarkDig:
        slb = get_slabmap_block(slb_x, slb_y);
        if ((slb->kind == SlbT_LAVA) || (slb->kind == SlbT_WATER))
        {
            // Computer player can turn water/lava into path; but only in very special circumstances
            // Normally liquid tiles are not marked for digging by the tool function
            place_slab_type_on_map(SlbT_PATH, stl_x, stl_y, plyr_idx, 0);
            do_slab_efficiency_alteration(slb_x, slb_y);
            i = Lb_SUCCESS;
        } else
        {
            i = tag_blocks_for_digging_in_rectangle_around(slab_subtile(slb_x,0), slab_subtile(slb_y,0), plyr_idx) > 0;
        }
        return i;
    case GA_Unk15:
    case GA_PlaceRoom:
        room = player_build_room_at(stl_x, stl_y, plyr_idx, param2);
        if (room_is_invalid(room))
            break;
        return Lb_SUCCESS;
    case GA_SetTendencies:
        dungeon->creature_tendencies = param1;
        return Lb_SUCCESS;
    case GA_PlaceTrap:
        if (!player_place_trap_at(stl_x, stl_y, plyr_idx, param1))
            break;
        return Lb_SUCCESS;
    case GA_PlaceDoor:
        k = tag_cursor_blocks_place_door(plyr_idx, stl_x, stl_y);
        i = packet_place_door(stl_x, stl_y, plyr_idx, param1, k);
        return i;
    case GA_SellTrap:
        return player_sell_trap_at_subtile(plyr_idx, stl_x, stl_y);
    case GA_SellDoor:
        return player_sell_door_at_subtile(plyr_idx, stl_x, stl_y);
    case GA_UsePwrLightning:
        return magic_use_available_power_on_subtile(plyr_idx, PwrK_LIGHTNING, alevel, stl_x, stl_y, PwMod_Default);
    case GA_UsePwrSpeedUp:
        thing = thing_get(param1);
        return magic_use_available_power_on_thing(plyr_idx, PwrK_SPEEDCRTR, alevel, stl_x, stl_y, thing, PwMod_Default);
    case GA_UsePwrArmour:
        thing = thing_get(param1);
        return magic_use_available_power_on_thing(plyr_idx, PwrK_PROTECT, alevel, stl_x, stl_y, thing, PwMod_Default);
    case GA_UsePwrConceal:
        thing = thing_get(param1);
        return magic_use_available_power_on_thing(plyr_idx, PwrK_CONCEAL, alevel, stl_x, stl_y, thing, PwMod_Default);
    case GA_UsePwrHoldAudnc:
        return magic_use_available_power_on_level(plyr_idx, PwrK_HOLDAUDNC, alevel, PwMod_Default);
    case GA_UsePwrDisease:
        thing = thing_get(param1);
        return magic_use_available_power_on_thing(plyr_idx, PwrK_DISEASE, alevel, stl_x, stl_y, thing, PwMod_Default);
    case GA_UsePwrChicken:
        thing = thing_get(param1);
        return magic_use_available_power_on_thing(plyr_idx, PwrK_CHICKEN, alevel, stl_x, stl_y, thing, PwMod_Default);
    case GA_UseSlap:
    case GA_UsePwrSlap:
        thing = thing_get(param1);
        return magic_use_available_power_on_thing(plyr_idx, PwrK_SLAP, alevel, stl_x, stl_y, thing, PwMod_Default);
    default:
        ERRORLOG("Unknown game action %d", (int)gaction);
        break;
    }
    return Lb_OK;
}

TbResult try_game_action(struct Computer2 *comp, PlayerNumber plyr_idx, unsigned short gaction, unsigned short alevel,
    MapSubtlCoord stl_x, MapSubtlCoord stl_y, unsigned short param1, unsigned short param2)
{
    TbResult result;
    result = game_action(plyr_idx, gaction, alevel, stl_x, stl_y, param1, param2);
    if (result > Lb_OK) {
        comp->tasks_did--;
    }
    SYNCDBG(19,"Returning %d",(int)result);
    return result;
}

/**
 * Returns first task of given type from given computer player in progress tasks list.
 * @param comp The computer player to be checked.
 * @param ttype Task type to search for.
 * @return The task pointer, or invalid task pointer if not found.
 */
struct ComputerTask *get_task_in_progress(struct Computer2 *comp, ComputerTaskType ttype)
{
    struct ComputerTask *ctask;
    long i;
    unsigned long k;
    k = 0;
    i = comp->task_idx;
    while (i != 0)
    {
        if ((i < 0) || (i >= COMPUTER_TASKS_COUNT))
        {
          ERRORLOG("Jump to invalid computer task %ld detected",i);
          break;
        }
        ctask = &game.computer_task[i];
        i = ctask->next_task;
        if ((ctask->flags & ComTsk_Unkn0001) != 0)
        {
            long n;
            n = ctask->ttype;
            // If it's a sub-task, compare the main task behind it
            if (n == CTT_WaitForBridge)
                n = ctask->ottype;
            if (n == ttype) {
                return ctask;
            }
        }
        k++;
        if (k > COMPUTER_TASKS_COUNT)
        {
          ERRORLOG("Infinite loop detected when sweeping computer tasks");
          break;
        }
    }
    // TODO COMPUTER change to INVALID_COMPUTER_TASK when all functions can handle this value correctly
    return NULL;
}

/**
 * Returns first task of given type from given computer player in progress tasks list.
 * @param comp The computer player to be checked.
 * @param ttype Task type to search for.
 * @return The task pointer, or invalid task pointer if not found.
 */
struct ComputerTask *get_task_in_progress_in_list(const struct Computer2 *comp, const ComputerTaskType *ttypes)
{
    struct ComputerTask *ctask;
    long i;
    unsigned long k;
    k = 0;
    i = comp->task_idx;
    while (i != 0)
    {
        if ((i < 0) || (i >= COMPUTER_TASKS_COUNT))
        {
          ERRORLOG("Jump to invalid computer task %ld detected",i);
          break;
        }
        ctask = &game.computer_task[i];
        i = ctask->next_task;
        if ((ctask->flags & ComTsk_Unkn0001) != 0)
        {
            long n;
            n = ctask->ttype;
            // If it's a sub-task, compare the main task behind it
            if (n == CTT_WaitForBridge)
                n = ctask->ottype;
            const ComputerTaskType *ttype;
            for (ttype = ttypes; *ttype > CTT_None; ttype++)
            {
                if (n == *ttype) {
                    return ctask;
                }
            }
        }
        k++;
        if (k > COMPUTER_TASKS_COUNT)
        {
          ERRORLOG("Infinite loop detected when sweeping computer tasks");
          break;
        }
    }
    // TODO COMPUTER change to INVALID_COMPUTER_TASK when all functions can handle this value correctly
    return NULL;
}

/**
 * Checks if given computer player has in progress task of given type.
 * @param comp The computer player to be checked.
 * @param ttype Task type to search for.
 * @return True if computer player has at least one such task, false otherwise.
 */
TbBool is_task_in_progress(struct Computer2 *comp, ComputerTaskType ttype)
{
    const struct ComputerTask *ctask;
    ctask = get_task_in_progress(comp, ttype);
    return !computer_task_invalid(ctask);
}

static struct ComputerTask *get_free_task(struct Computer2 *comp, TbBool use_comp_task)
{

    struct ComputerTask *task_result;
    struct ComputerTask *current_task;
    int next_task;

    task_result = &game.computer_task[1];
    while ((task_result->flags & ComTsk_Unkn0001) != 0)
    {
        if (++task_result >= (struct ComputerTask *)&game.computer)
            return 0;
    }
    memset(task_result, 0, sizeof(struct ComputerTask));
    current_task = &game.computer_task[comp->task_idx];
    if (current_task > game.computer_task)
    {
        if (!use_comp_task)
        {
            if (current_task->next_task)
            {
                do
                {
                    next_task = current_task->next_task;
                    current_task = &game.computer_task[current_task->next_task];
                } while (game.computer_task[next_task].next_task);
            }
            current_task->next_task = task_result - game.computer_task;

            task_result->flags |= ComTsk_Unkn0001;
            task_result->created_turn = game.play_gameturn;
            return task_result;
        }
        task_result->next_task = comp->task_idx;
    }
    comp->task_idx = task_result - game.computer_task;

    task_result->flags |= ComTsk_Unkn0001;
    task_result->created_turn = game.play_gameturn;
    return task_result;
}

TbBool is_task_in_progress_using_hand(struct Computer2 *comp)
{
    return is_task_in_progress(comp, CTT_PickupForAttack) ||
        is_task_in_progress(comp, CTT_MoveCreatureToRoom) ||
        is_task_in_progress(comp, CTT_MoveCreatureToPos) ||
        is_task_in_progress(comp, CTT_MoveCreaturesToDefend) ||
        is_task_in_progress(comp, CTT_MoveGoldToTreasury);
}

/**
 * Low level function which unconditionally picks creature by computer player to hand.
 * @param comp
 * @param thing
 */
void computer_pick_thing_by_hand(struct Computer2 *comp, struct Thing *thing)
{
    if (thing_is_creature(thing)) {
        reset_creature_if_affected_by_cta(thing);
        clear_creature_instance(thing);
        external_set_thing_state(thing, CrSt_InPowerHand);
        remove_all_traces_of_combat(thing);
    }
    thing->holding_player = comp->dungeon->owner;
    place_thing_in_limbo(thing);
}

/** Checks if given thing is placed in power hand of given player.
 *
 * @param thing
 * @param plyr_idx
 * @return
 */
TbBool thing_is_in_computer_power_hand_list(const struct Thing *thing, PlayerNumber plyr_idx)
{
    struct Computer2 *comp;
    comp = get_computer_player(plyr_idx);
    return (comp->held_thing_idx == thing->index);
}

/**
 * Dumps computer player held things on map.
 * @param comp
 * @param thing
 * @param pos
 * @note originally named fake_dump_held_creatures_on_map()
 */
short computer_dump_held_things_on_map(struct Computer2 *comp, struct Thing *droptng, struct Coord3d *pos, CrtrStateId target_state)
{
    if (thing_is_creature(droptng) && (droptng->active_state == CrSt_CreatureUnconscious)) {
        WARNLOG("The %s Held By computer is unconscious", creature_code_name(droptng->model));
    }
    if (thing_is_creature(droptng) && (target_state != CrSt_CreatureSacrifice))
    {
        if (!computer_find_safe_non_solid_block(comp, pos))
        {
            return 0;
        }
    }
    else
    {
        if (!computer_find_non_solid_block(comp, pos))
        {
            return 0;
        }
    }
    if (!can_place_thing_here(droptng, pos->x.stl.num, pos->y.stl.num, comp->dungeon->owner)) {
        return 0;
    }
    struct Coord3d locpos;
    locpos.z.val = 0;
    locpos.x.val = subtile_coord_center(pos->x.stl.num);
    locpos.y.val = subtile_coord_center(pos->y.stl.num);
    locpos.z.val = get_thing_height_at(droptng, &locpos);
    int height;
    int max_height;
    max_height = get_ceiling_height_above_thing_at(droptng, &locpos);
    height = locpos.z.val + droptng->clipbox_size_yz;
    if (max_height <= height) {
        ERRORLOG("Ceiling is too low to drop %s at (%d,%d)", thing_model_name(droptng),(int)locpos.x.stl.num,(int)locpos.y.stl.num);
        return 0;
    }
    int i;
    i = max_height - height;
    if (i < 0) {
        i = 0;
    } else
    if (i > subtile_coord(3,0)) {
        i = subtile_coord(3,0);
    }
    locpos.z.val += i;
    if (thing_is_object(droptng) && object_is_gold_pile(droptng))
    {
        drop_gold_coins(pos, droptng->valuable.gold_stored, comp->dungeon->owner);
        if (is_my_player_number(comp->dungeon->owner)) {
            play_non_3d_sample(88);
        }
        delete_thing_structure(droptng, 0);
    } else
    {
        drop_held_thing_on_ground(comp->dungeon, droptng, &locpos);
    }
    comp->held_thing_idx = 0;
    comp->tasks_did--;
    return 1;
}

long computer_place_thing_in_power_hand(struct Computer2 *comp, struct Thing *thing, struct Coord3d *pos)
{
    SYNCDBG(9,"Player %d picks %s index %d",(int)comp->dungeon->owner,thing_model_name(thing),(int)thing->index);
    if (!can_thing_be_picked_up_by_player(thing, comp->dungeon->owner)) {
        ERRORLOG("Computer tries to pick up %s index %d which is not pickable", thing_model_name(thing),(int)thing->index);
        return 0;
    }
    if ((thing->alloc_flags & TAlF_IsControlled) != 0) {
        SYNCDBG(7,"Computer tries to pick up %s index %d which is being controlled", thing_model_name(thing),(int)thing->index);
        return 0;
    }
    if (!computer_find_non_solid_block(comp, pos)) {
        SYNCDBG(7,"Computer tries to pick up %s index %d which is to be dropped on solid block", thing_model_name(thing),(int)thing->index);
        return 0;
    }
    if (!can_place_thing_here(thing, pos->x.stl.num, pos->y.stl.num, comp->dungeon->owner)) {
        SYNCDBG(7,"Computer tries to pick up %s index %d which cannot be dropped at given place", thing_model_name(thing),(int)thing->index);
        return 0;
    }
    computer_pick_thing_by_hand(comp, thing);
    comp->held_thing_idx = thing->index;
    comp->tasks_did--;
    return 1;
}

/**
 * Dumps computer player held creatures on map, without checking if target position is valid.
 * @param comp
 * @param thing
 * @param pos
 * @note originally named fake_dump_held_creatures_on_map()
 */
TbBool computer_force_dump_held_things_on_map(struct Computer2 *comp, const struct Coord3d *pos)
{
    SYNCDBG(7,"Starting");
    struct Thing *thing;
    // Remove thing from hand
    thing = thing_get(comp->held_thing_idx);
    if (thing_is_invalid(thing)) {
        return false;
    }
    struct Coord3d locpos;
    locpos.z.val = 0;
    locpos.x.val = subtile_coord_center(pos->x.stl.num);
    locpos.y.val = subtile_coord_center(pos->y.stl.num);
    locpos.z.val = get_thing_height_at(thing, &locpos);
    drop_held_thing_on_ground(comp->dungeon, thing, &locpos);
    comp->held_thing_idx = 0;
    return true;
}

TbBool computer_force_dump_specific_held_thing(struct Computer2 *comp, struct Thing *thing, const struct Coord3d *pos)
{
    if (comp->held_thing_idx != thing->index) {
        return false;
    }
    struct Coord3d locpos;
    locpos.z.val = 0;
    locpos.x.val = subtile_coord_center(pos->x.stl.num);
    locpos.y.val = subtile_coord_center(pos->y.stl.num);
    locpos.z.val = get_thing_height_at(thing, &locpos);
    drop_held_thing_on_ground(comp->dungeon, thing, &locpos);
    comp->held_thing_idx = 0;
    return true;
}

TbBool creature_could_be_placed_in_better_room(const struct Computer2 *comp, const struct Thing *thing)
{
    const struct Dungeon *dungeon;
    struct Room *chosen_room;
    long k;
    TbBool better_job_allowed;
    SYNCDBG(19,"Starting for %s index %d owner %d",thing_model_name(thing),(int)thing->index,(int)thing->owner);
    dungeon = comp->dungeon;
    // Choose the room we're currently working in, and check it on the list
    chosen_room = get_room_creature_works_in(thing);
    if (!room_exists(chosen_room)) {
        return true;
    }
    better_job_allowed = false;
    for (k=0; move_to_best_job[k].job_kind != Job_NULL; k++)
    {
        RoomRole rrole;
        rrole = get_room_role_for_job(move_to_best_job[k].job_kind);
        // If we already have this job
        if ((get_room_roles(chosen_room->kind) & rrole) != 0)
        {
            // Jobs below have smaller priority, so we can return here
            return better_job_allowed;
        }
        if (player_has_room_of_role(dungeon->owner, rrole)
         && creature_can_do_job_for_computer_player_in_room_role(thing, dungeon->owner, rrole)
         && (worker_needed_in_dungeons_room_role(dungeon, rrole) > 0)) {
            better_job_allowed = true;
        }
    }
    // If current job wasn't matched, be careful with trying to find better one
    if (better_job_allowed)
    {
        return !creature_is_celebrating(thing) && !creature_is_being_summoned(thing)
            && !creature_is_doing_garden_activity(thing) && !creature_is_taking_salary_activity(thing)
            && !creature_is_sleeping(thing) && !creature_is_doing_toking(thing)
            && !creature_is_being_sacrificed(thing) && !creature_is_being_scavenged(thing);
    }
    return false;
}

CreatureJob get_job_to_place_creature_in_room(const struct Computer2 *comp, const struct Thing *thing)
{
    long chosen_priority;
    CreatureJob chosen_job;
    struct Room *room;
    long total_spare_cap;
    long k;

    const struct Dungeon *dungeon = comp->dungeon;
    const struct DungeonAdd* dungeonadd = get_dungeonadd_by_dungeon(dungeon);

    chosen_job = Job_NULL;
    chosen_priority = LONG_MIN;
    for (k=0; move_to_best_job[k].job_kind != Job_NULL; k++)
    {
        const struct MoveToBestJob * mvto;
        mvto = &move_to_best_job[k];
        if (!creature_can_do_job_for_player(thing, dungeon->owner, mvto->job_kind, JobChk_None)) {
            continue;
        }
        RoomRole rrole;
        rrole = get_room_role_for_job(mvto->job_kind);
        long need_value;
        need_value = worker_needed_in_dungeons_room_role(dungeon, rrole);
        if (need_value == 0) {
            SYNCDBG(9,"Cannot assign %s for %s index %d; no worker needed",creature_job_code_name(mvto->job_kind),thing_model_name(thing),(int)thing->index);
            continue;
        }
        // Find specific room which meets capacity demands
        room = find_room_of_role_with_most_spare_capacity(dungeonadd,rrole,&total_spare_cap);
        if (room_is_invalid(room)) {
            SYNCDBG(9,"Cannot assign %s for %s index %d; no room with spares",creature_job_code_name(mvto->job_kind),thing_model_name(thing),(int)thing->index);
            continue;
        }
        // Check whether putting the creature to that room will make someone go postal
        if (any_worker_will_go_postal_on_creature_in_room(room, thing)) {
            SYNCDBG(9,"Cannot assign %s for %s index %d; others would go postal",creature_job_code_name(mvto->job_kind),thing_model_name(thing),(int)thing->index);
            continue;
        }
        // Work value affects priority
        long work_value;
        work_value = compute_creature_work_value_for_room_role(thing, rrole, room->efficiency);
        work_value = max(work_value/256,1);
        // Now compute the priority
        long new_priority;
        new_priority = (LbSqrL(total_spare_cap) + need_value*need_value + work_value) * mvto->priority;
        SYNCDBG(9,"Checking job %s for %s index %d, cap %ld needval %ld wrkval %ld priority %ld",creature_job_code_name(mvto->job_kind),thing_model_name(thing),(int)thing->index,(long)total_spare_cap,(long)need_value,(long)work_value,(long)new_priority);
        if (chosen_priority < new_priority)
        {
            chosen_priority = new_priority;
            chosen_job = mvto->job_kind;
        }
    }
    SYNCDBG(9,"Chosen %s as best job for %s index %d, with priority %ld",creature_job_code_name(chosen_job),thing_model_name(thing),(int)thing->index,(long)chosen_priority);
    return chosen_job;
}

CreatureJob find_creature_to_be_placed_in_room_for_job(struct Computer2 *comp, struct Room **roomp, struct Thing ** creatngp)
{
    Thing_Maximizer_Filter filter;
    struct CompoundTngFilterParam param;
    struct Dungeon *dungeon;
    struct Thing *thing;
    struct Room *room;
    dungeon = comp->dungeon;
    if (dungeon_invalid(dungeon)) {
        ERRORLOG("Invalid dungeon in computer player");
        return Job_NULL;
    }
    SYNCDBG(9,"Starting for player %d",(int)dungeon->owner);
    param.ptr1 = (void *)comp;
    param.num2 = Job_NULL; // Our filter function will update that
    filter = player_list_creature_filter_needs_to_be_placed_in_room_for_job;
    thing = get_player_list_random_creature_with_filter(dungeon->creatr_list_start, filter, &param, dungeon->owner);
    if (thing_is_invalid(thing)) {
        return Job_NULL;
    }
    SYNCDBG(9,"Player %d wants to move %s index %d for job %s",(int)dungeon->owner,thing_model_name(thing),(int)thing->index,creature_job_code_name(param.num2));
    // We won't allow the creature to be picked if we want it to be placed in the same room it is now.
    // The filter function took care of most such situations, but it is still possible that the creature
    // won't be able or will not want to work in that room, and will be picked up and dropped over and over.
    // This will prevent such situation, at least to the moment when the creature leaves the room.
    room = get_room_thing_is_on(thing);
    if (!room_is_invalid(room) && ((get_room_roles(room->kind) & get_room_role_for_job(param.num2)) != 0) && (room->owner == thing->owner)) {
        // Do not spam with warnings which we know to be expected
        if (!creature_is_called_to_arms(thing) && !creature_is_celebrating(thing)) {
            WARNDBG(4,"The %s index %d owner %d already is in %s, but goes for %s instead of work there",
                thing_model_name(thing),(int)thing->index,(int)thing->owner,room_code_name(room->kind),creatrtng_realstate_name(thing));
        }
        return Job_NULL;
    }
    room = get_room_of_given_role_for_thing(thing, dungeon, get_room_role_for_job(param.num2), 1);
    if (room_is_invalid(room))
        return Job_NULL;
    *roomp = room;
    *creatngp = thing;
    return param.num2;
}

void setup_computer_dig_room(struct ComputerDig *cdig, const struct Coord3d *pos, long room_area)
{
    cdig->pos_begin.x.val = pos->x.val;
    cdig->pos_begin.y.val = pos->y.val;
    cdig->pos_begin.z.val = pos->z.val;
    cdig->number_of_turns_made_in_spiral = 0;
    cdig->number_of_forward_steps_to_take_before_turning_in_spiral = 0;
    cdig->number_of_forward_steps_remaining_before_turn_in_spiral = 0;
    cdig->forward_direction_in_spiral = 0; // start facing NORTH
    cdig->number_of_slabs_in_room_area = room_area;
    cdig->number_of_slabs_processed_in_spiral = 0;
    cdig->subfield_2C = 1;
}

TbBool add_trap_location_if_requested(struct Computer2 *comp, struct ComputerTask *ctask, TbBool is_task_dig_to_attack)
{
    if ((ctask->flags & ComTsk_AddTrapLocation) != 0)
    {
        if (is_task_dig_to_attack)
        {
            ctask->lastrun_turn++;
            if (ctask->lastrun_turn > 5)
            {
                ctask->flags &= ~ComTsk_AddTrapLocation;
            }
        }
        else
        {
            ctask->flags &= ~ComTsk_AddTrapLocation;
        }
        add_to_trap_location(comp, &ctask->dig.pos_next);
        return true;
    }
    return false;
}

long task_dig_room_passage(struct Computer2 *comp, struct ComputerTask *ctask)
{
    SYNCDBG(9,"Starting");
    struct Coord3d pos;
    switch((ToolDigResult)tool_dig_to_pos2(comp, &ctask->dig, false, ToolDig_BasicOnly))
    {
        case TDR_ReachedDestination:
            pos.x.val = ctask->pos_6A.x.val;
            pos.y.val = ctask->pos_6A.y.val;
            pos.z.val = ctask->pos_6A.z.val;
            {
                CardinalIndex round_directn = small_around_index_towards_destination(ctask->pos_6A.x.stl.num,ctask->pos_6A.y.stl.num,
                    ctask->new_room_pos.x.stl.num,ctask->new_room_pos.y.stl.num);
                pos_move_in_direction_to_last_allowing_drop(&pos, round_directn, comp->dungeon->owner, ctask->create_room.width+ctask->create_room.height);
            }
            move_imp_to_dig_here(comp, &pos, 1);
            pos.x.val = ctask->new_room_pos.x.val;
            pos.y.val = ctask->new_room_pos.y.val;
            pos.z.val = ctask->new_room_pos.z.val;
            setup_computer_dig_room(&ctask->dig, &pos, ctask->create_room.area);
            ctask->ttype = CTT_DigRoom;
            return CTaskRet_Unk1;
        case TDR_DigSlab:
            add_trap_location_if_requested(comp, ctask, false);
            return CTaskRet_Unk2;
        case TDR_DestroyWallOnSlab:
        case TDR_BuildBridgeOnSlab:
            ctask->ottype = ctask->ttype;
            ctask->ttype = CTT_WaitForBridge;
            return CTaskRet_Unk4;
        case TDR_CallCountExceeded:
        case TDR_FailedToReachDestination:
        case TDR_ToolDigError:
            shut_down_task_process(comp, ctask);
            return CTaskRet_Unk0;
        default:
            // can't get here
            return CTaskRet_Unk0;
    }
}

long task_dig_room(struct Computer2 *comp, struct ComputerTask *ctask)
{
    SYNCDBG(9,"Starting");
    struct Dungeon *dungeon;
    dungeon = comp->dungeon;
    {
        int digger_tasks;
        digger_tasks = dungeon->digger_stack_length;
        if ((digger_tasks > 0) && (comp->dig_stack_size * dungeon->total_area / 100 <= digger_tasks)) {
            return 2;
        }
    }
    MapSubtlCoord stl_x;
    MapSubtlCoord stl_y;
    stl_x = stl_slab_center_subtile(ctask->dig.pos_begin.x.stl.num);
    stl_y = stl_slab_center_subtile(ctask->dig.pos_begin.y.stl.num);
    int i;
    for (i=ctask->dig.subfield_2C; i > 0; i--)
    {
        if (ctask->dig.number_of_forward_steps_remaining_before_turn_in_spiral > 0)
        {
            if ((stl_x < gameadd.map_subtiles_x) && (stl_y < gameadd.map_subtiles_y))
            {
                struct SlabMap *slb;
                slb = get_slabmap_for_subtile(stl_x, stl_y);
                const struct SlabAttr *slbattr;
                slbattr = get_slab_attrs(slb);
                struct Map *mapblk;
                mapblk = get_map_block_at(stl_x, stl_y);
                if (slbattr->is_diggable && (slb->kind != SlbT_GEMS))
                {
                    if (((mapblk->flags & SlbAtFlg_Filled) == 0) || (slabmap_owner(slb) == dungeon->owner))
                    {
                        if (find_from_task_list(dungeon->owner, get_subtile_number(stl_x,stl_y)) < 0)
                        {
                            if (try_game_action(comp, dungeon->owner, GA_MarkDig, 0, stl_x, stl_y, 1, 1) <= Lb_OK)
                            {
                                shut_down_task_process(comp, ctask);
                                return 0;
                            }
                        }
                    }
                }
                ctask->dig.number_of_slabs_processed_in_spiral++;
                if (ctask->dig.number_of_slabs_processed_in_spiral >= ctask->dig.number_of_slabs_in_room_area)
                {
                    ctask->ttype = CTT_CheckRoomDug;
                    return 1;
                }
            }
            const struct MyLookup *lkp;
            lkp = &lookup[ctask->dig.forward_direction_in_spiral];
            stl_x += lkp->delta_x;
            stl_y += lkp->delta_y;
        }
        ctask->dig.number_of_forward_steps_remaining_before_turn_in_spiral--;
        if (ctask->dig.number_of_forward_steps_remaining_before_turn_in_spiral <= 0)
        {
            ctask->dig.number_of_turns_made_in_spiral++;
            if (ctask->dig.number_of_turns_made_in_spiral & 1)
            {
                ctask->dig.number_of_forward_steps_to_take_before_turning_in_spiral++;
            }
            ctask->dig.number_of_forward_steps_remaining_before_turn_in_spiral = ctask->dig.number_of_forward_steps_to_take_before_turning_in_spiral;
            ctask->dig.forward_direction_in_spiral = (ctask->dig.forward_direction_in_spiral + 1) & 3; // rotate clockwise
        }
    }
    ctask->dig.pos_begin.x.stl.num = stl_x;
    ctask->dig.pos_begin.y.stl.num = stl_y;
    return 2;
}

/**
 * Counts the slabs which are supposed to be used for room building, and which cannot be used for the building.
 */
void count_slabs_where_room_cannot_be_built(PlayerNumber plyr_idx, MapSubtlCoord stl_x, MapSubtlCoord stl_y, RoomKind rkind, long slabs_num, long *waiting_slabs, long *wrong_slabs)
{
    SlabKind room_slbkind;
    room_slbkind = room_corresponding_slab(rkind);
    int m;
    int n;
    long nchecked;
    long nwaiting;
    long nwrong;
    int i;
    int imax;
    n = 0;
    imax = 0;
    m = 0;
    nchecked = 0;
    nwaiting = 0;
    nwrong = 0;
    while (n < slabs_num)
    {
        if (nchecked & 1)
          imax++;
        int lkp_x;
        int lkp_y;
        lkp_x = lookup[m].delta_x;
        lkp_y = lookup[m].delta_y;
        for (i = imax; i > 0; i--)
        {
            struct SlabMap *slb;
            slb = get_slabmap_for_subtile(stl_x, stl_y);
            if (!slabmap_block_invalid(slb))
            {
                if (slab_kind_is_liquid(slb->kind) || slab_kind_is_indestructible(slb->kind)) {
                    nwrong++;
                } else
                if ((slb->kind != room_slbkind) && slab_kind_is_room(slb->kind)) {
                    nwrong++;
                } else
                if (((slb->kind != SlbT_CLAIMED) && (slb->kind != room_slbkind)) || (slabmap_owner(slb) != plyr_idx)) {
                    nwaiting++;
                }
                n++;
                if (n >= slabs_num) {
                    (*waiting_slabs) += nwaiting;
                    (*wrong_slabs) += nwrong;
                    return;
                }
            }
            stl_x += lkp_x;
            stl_y += lkp_y;
        }
        m = (m + 1) & 3;
        nchecked++;
    }
    (*waiting_slabs) += nwaiting;
    (*wrong_slabs) += nwrong;
    return;
}

long task_check_room_dug(struct Computer2 *comp, struct ComputerTask *ctask)
{
    SYNCDBG(9,"Starting");
    if (game.play_gameturn - ctask->created_turn > COMPUTER_DIG_ROOM_TIMEOUT) {
        WARNLOG("Task %s couldn't be completed in reasonable time, reset",computer_task_code_name(ctask->ttype));
        restart_task_process(comp, ctask);
        return 0;
    }
    long waiting_slabs;
    long wrong_slabs;
    waiting_slabs = 0; wrong_slabs = 0;
    count_slabs_where_room_cannot_be_built(comp->dungeon->owner, ctask->new_room_pos.x.stl.num, ctask->new_room_pos.y.stl.num,
        ctask->create_room.long_80, ctask->create_room.area, &waiting_slabs, &wrong_slabs);
    if (wrong_slabs > 0) {
        WARNLOG("Task %s couldn't be completed as %d wrong slabs are in destination area, reset",computer_task_code_name(ctask->ttype),(int)wrong_slabs);
        restart_task_process(comp, ctask);
        return 0;
    }
    if (waiting_slabs > 0) {
        SYNCDBG(9,"The %d/%d tiles around %d,%d are not ready to place room",(int)wrong_slabs,
            (int)ctask->create_room.area, (int)ctask->new_room_pos.x.stl.num, (int)ctask->new_room_pos.y.stl.num);
        return 4;
    }
    // The room digging task is complete - change it to room placing task
    if ((gameadd.computer_chat_flags & CChat_TasksScarce) != 0) {
        struct RoomConfigStats *roomst;
        roomst = &game.slab_conf.room_cfgstats[ctask->rkind];
        message_add_fmt(comp->dungeon->owner, "Now I can place the %s.",get_string(roomst->name_stridx));
    }
    ctask->ttype = CTT_PlaceRoom;
    setup_computer_dig_room(&ctask->dig, &ctask->new_room_pos, ctask->create_room.area);
    return 1;
}

void shut_down_task_process(struct Computer2 *comp, struct ComputerTask *ctask)
{
    struct ComputerProcess *cproc;
    SYNCDBG(9,"Starting");
    cproc = get_computer_process(comp, ctask->field_8C);
    if (cproc != NULL)
    {
        if ((cproc->flags & ComProc_Unkn0020) != 0) {
            shut_down_process(comp, cproc);
        }
    } else {
        ERRORLOG("Invalid computer process %d referenced",(int)ctask->field_8C);
    }
    if (!computer_task_invalid(ctask)) {
        remove_task(comp, ctask);
    }
}

long task_place_room(struct Computer2 *comp, struct ComputerTask *ctask)
{
    struct Dungeon *dungeon;
    RoomKind rkind;
    MapSubtlCoord stl_x;
    MapSubtlCoord stl_y;
    int i;
    SYNCDBG(9,"Starting");
    dungeon = comp->dungeon;
    rkind = ctask->create_room.long_80;
    struct RoomConfigStats *roomst;
    roomst = &game.slab_conf.room_cfgstats[rkind];
    // If we don't have money for the room - don't even try
    if (roomst->cost + 1000 >= dungeon->total_money_owned)
    {
        // Prefer leaving some gold, unless a flag is forcing us to build
        if (((roomst->flags & RoCFlg_BuildTillBroke) == 0) || (roomst->cost >= dungeon->total_money_owned)) {
            return 0;
        }
    }
    // If we've lost the ability to build that room - kill the process and remove task (should we really remove task?)
    if (!is_room_available(dungeon->owner, rkind)) {
        shut_down_task_process(comp, ctask);
        return 1;
    }
    stl_x = ctask->dig.pos_begin.x.stl.num;
    stl_y = ctask->dig.pos_begin.y.stl.num;
    for (i = ctask->dig.subfield_2C; i > 0; i--)
    {
        if (ctask->dig.number_of_forward_steps_remaining_before_turn_in_spiral > 0)
        {
            if (slab_has_trap_on(subtile_slab(stl_x), subtile_slab(stl_y))) {
                try_game_action(comp, dungeon->owner, GA_SellTrap, 0, stl_x, stl_y, 1, 0);
            }
            if (can_build_room_at_slab(dungeon->owner, rkind, subtile_slab(stl_x), subtile_slab(stl_y)))
            {
                if (try_game_action(comp, dungeon->owner, GA_PlaceRoom, 0, stl_x, stl_y, 1, rkind) > Lb_OK)
                {
                    ctask->dig.number_of_slabs_processed_in_spiral++;
                    if (ctask->dig.number_of_slabs_processed_in_spiral >= ctask->dig.number_of_slabs_in_room_area)
                    {
                        shut_down_task_process(comp, ctask);
                        return 1;
                    }
                }
            }
            const struct MyLookup *lkp;
            lkp = &lookup[ctask->dig.forward_direction_in_spiral];
            stl_x += lkp->delta_x;
            stl_y += lkp->delta_y;
        }
        
        ctask->dig.number_of_forward_steps_remaining_before_turn_in_spiral--;
        if (ctask->dig.number_of_forward_steps_remaining_before_turn_in_spiral <= 0)
        {
            ctask->dig.number_of_turns_made_in_spiral++;
            if (ctask->dig.number_of_turns_made_in_spiral & 1)
            {
                ctask->dig.number_of_forward_steps_to_take_before_turning_in_spiral++;
            }
            ctask->dig.number_of_forward_steps_remaining_before_turn_in_spiral = ctask->dig.number_of_forward_steps_to_take_before_turning_in_spiral;
            ctask->dig.forward_direction_in_spiral = (ctask->dig.forward_direction_in_spiral + 1) & 3; // rotate clockwise
        }
    }
    ctask->dig.pos_begin.x.stl.num = stl_x;
    ctask->dig.pos_begin.y.stl.num = stl_y;
    return 0;
}

long task_dig_to_entrance(struct Computer2 *comp, struct ComputerTask *ctask)
{
    SYNCDBG(9,"Starting");
    struct Dungeon *dungeon;
    dungeon = comp->dungeon;
    struct Room *room;
    ToolDigResult dig_result = TDR_DigSlab;
    for (CardinalIndex n = 0; n < SMALL_AROUND_LENGTH; n++)
    {
        MapSubtlCoord stl_x;
        MapSubtlCoord stl_y;
        stl_x = stl_slab_center_subtile(ctask->dig.pos_begin.x.stl.num) + small_around[n].delta_x;
        stl_y = stl_slab_center_subtile(ctask->dig.pos_begin.y.stl.num) + small_around[n].delta_y;
        room = subtile_room_get(stl_x, stl_y);
        if (!room_is_invalid(room))
        {
            if (room->index == ctask->dig_to_room.target_room_idx)
            {
                dig_result = TDR_ReachedDestination;
                break;
            }
        }
    }
    struct ComputerTask *curtask;
    if (dig_result == TDR_DigSlab)
    {
        dig_result = tool_dig_to_pos2(comp, &ctask->dig, false, ToolDig_BasicOnly);
        add_trap_location_if_requested(comp, ctask, false);
    }
    switch(dig_result)
    {
        case TDR_ReachedDestination:
            curtask = get_computer_task(comp->task_idx);
            if (!computer_task_invalid(curtask)) {
                remove_task(comp, curtask);
            }
            return dig_result;
        case TDR_DigSlab:
            return CTaskRet_Unk0;
        case TDR_DestroyWallOnSlab:
        case TDR_BuildBridgeOnSlab:
            ctask->ottype = ctask->ttype;
            ctask->ttype = CTT_WaitForBridge;
            return CTaskRet_Unk4;
        case TDR_CallCountExceeded:
        case TDR_FailedToReachDestination:
        case TDR_ToolDigError:
            room = room_get(ctask->dig_to_room.target_room_idx);
            room->player_interested[dungeon->owner] |= 0x02;
            curtask = get_computer_task(comp->task_idx);
            if (!computer_task_invalid(curtask)) {
                remove_task(comp, curtask);
            }
            return dig_result;
        default:
            // can't get here
            return dig_result;
    }
}

/**
 * Checks if given room kind is available for building by computer player.
 * @param comp Computer player.
 * @param rkind Room kind.
 * @return Gives IAvail_Never if the room isn't available, IAvail_Now if it's available and IAvail_Later if it's researchable.
 */
ItemAvailability computer_check_room_available(const struct Computer2 * comp, RoomKind rkind)
{
    struct Dungeon *dungeon;
    dungeon = comp->dungeon;
    const struct DungeonAdd* dungeonadd = get_dungeonadd_by_dungeon(dungeon);
    if ((rkind < 1) || (rkind >= game.slab_conf.room_types_count)) {
        return IAvail_Never;
    }
    if (dungeon_invalid(dungeon)) {
        ERRORLOG("Invalid dungeon in computer player.");
        return IAvail_Never;
    }
    if (!dungeonadd->room_resrchable[rkind])
        return IAvail_Never;
    if ((dungeonadd->room_buildable[rkind] & 1) == 0)
        return IAvail_NeedResearch;
    return IAvail_Now;
}

/**
 * Checks if given room kind is available for building by computer player.
 * @param comp Computer player.
 * @param rkind Room kind.
 * @return Gives IAvail_Never if the room isn't available, IAvail_Now if it's available and IAvail_Later if it's researchable.
 */
ItemAvailability computer_check_room_of_role_available(const struct Computer2 * comp, RoomRole rrole)
{
    ItemAvailability result = IAvail_Never;
    for (RoomKind rkind = 0; rkind < game.slab_conf.room_types_count; rkind++)
    {
        if(room_role_matches(rkind,rrole))
        {
            ItemAvailability current = computer_check_room_available(comp,rkind);
            if (current == IAvail_Now)
                return IAvail_Now;
            if (current == IAvail_NeedResearch)
                result = IAvail_NeedResearch;
        }
    }
    return result;
}

long xy_walkable(MapSubtlCoord stl_x, MapSubtlCoord stl_y, long plyr_idx)
{
    struct SlabAttr *slbattr;
    struct SlabMap *slb;
    slb = get_slabmap_for_subtile(stl_x, stl_y);
    slbattr = get_slab_attrs(slb);
    if ((slabmap_owner(slb) == plyr_idx) || (plyr_idx == -1))
    {
        if (((slbattr->block_flags & SlbAtFlg_Blocking) == 0) && (slb->kind != SlbT_LAVA)) {
            return true;
        }
        if ((slbattr->block_flags & SlbAtFlg_IsRoom) != 0) {
            return true;
        }
    }
    return false;
}

long check_for_perfect_buildable(MapSubtlCoord stl_x, MapSubtlCoord stl_y, long plyr_idx)
{
    struct SlabAttr *slbattr;
    struct SlabMap *slb;
    SubtlCodedCoords stl_num;
    struct Map *mapblk;
    slb = get_slabmap_for_subtile(stl_x, stl_y);
    slbattr = get_slab_attrs(slb);
    if (slb->kind == SlbT_GEMS) {
        return 1;
    }
    if (slbattr->category == SlbAtCtg_RoomInterior) {
        return -1;
    }
    if ((slbattr->block_flags & SlbAtFlg_IsRoom) != 0) {
        return -1;
    }
    if (!slab_good_for_computer_dig_path(slb) || (slb->kind == SlbT_WATER)) {
        return -1;
    }
    stl_num = get_subtile_number(stl_slab_center_subtile(stl_x),stl_slab_center_subtile(stl_y));
    if (find_from_task_list(plyr_idx, stl_num) >= 0) {
        return -1;
    }
    if ((slbattr->block_flags & SlbAtFlg_Valuable) != 0) {
        return -1;
    }
    if (slab_kind_is_liquid(slb->kind)) {
        return 1;
    }
    if ( (slbattr->is_diggable == 0) || (slb->kind == SlbT_GEMS) ) {
        return 1;
    }
    mapblk = get_map_block_at_pos(stl_num);
    return ((mapblk->flags & SlbAtFlg_Filled) != 0) && (slabmap_owner(slb) != plyr_idx);
}

long check_for_buildable(MapSubtlCoord stl_x, MapSubtlCoord stl_y, long plyr_idx)
{
    struct SlabAttr *slbattr;
    struct SlabMap *slb;
    SubtlCodedCoords stl_num;
    struct Map *mapblk;
    slb = get_slabmap_for_subtile(stl_x, stl_y);
    slbattr = get_slab_attrs(slb);
    if (slbattr->category == SlbAtCtg_RoomInterior) {
        return -1;
    }
    if ((slbattr->block_flags & SlbAtFlg_IsRoom) != 0) {
        return -1;
    }
    if (slb->kind == SlbT_GEMS) {
        return 1;
    }
    if (slab_kind_is_liquid(slb->kind)) {
        return 1;
    }
    if (!slab_good_for_computer_dig_path(slb) || (slb->kind == SlbT_WATER)) {
        return 0;
    }
    stl_num = get_subtile_number(stl_slab_center_subtile(stl_x),stl_slab_center_subtile(stl_y));
    if (find_from_task_list(plyr_idx, stl_num) >= 0) {
        return 0;
    }
    if ( (slbattr->is_diggable == 0) || (slb->kind == SlbT_GEMS) ) {
        return 1;
    }
    mapblk = get_map_block_at_pos(stl_num);
    return ((mapblk->flags & SlbAtFlg_Filled) != 0) && (slabmap_owner(slb) != plyr_idx);
}

long get_corridor(struct Coord3d *pos1, struct Coord3d * pos2, unsigned char round_directn, PlayerNumber plyr_idx, unsigned short slabs_dist)
{
    struct Coord3d mvpos;
    mvpos.x.val = pos1->x.val;
    mvpos.y.val = pos1->y.val;
    mvpos.z.val = pos1->z.val;
    int i;
    // If we're on room, move to non-room tile
    i = pos_move_in_direction_to_outside_player_room(&mvpos, round_directn, plyr_idx, slabs_dist);
    if (i < 0) {
        return 0;
    }
    // Update original position with non-room tile
    pos1->x.val = mvpos.x.val;
    pos1->y.val = mvpos.y.val;
    // Move to a blocking tile which is not a room
    i = pos_move_in_direction_to_blocking_wall_or_lava(&mvpos, round_directn, plyr_idx, slabs_dist);
    if (i < 0) {
        return 0;
    }
    if (i == slabs_dist) {
        pos2->x.val = mvpos.x.val;
        pos2->y.val = mvpos.y.val;
        return 1;
    }
    // Update original position with first slab to dig out
    pos1->x.val = mvpos.x.val;
    pos1->y.val = mvpos.y.val;
    // Move to unowned filled or water
    i = pos_move_in_direction_to_unowned_filled_or_water(&mvpos, round_directn, plyr_idx, slabs_dist);
    if (i < 0) {
        return 0;
    }
    if (i == slabs_dist) {
        pos2->x.val = mvpos.x.val;
        pos2->y.val = mvpos.y.val;
        return 1;
    }
    return 0;
}

static TbBool other_build_here(struct Computer2 *comp, MapSubtlCoord stl_x, MapSubtlCoord stl_y, MapSlabDelta width_slabs, MapSlabDelta height_slabs)
{
    MapSlabDelta long_edge_length = height_slabs;
    if ( height_slabs <= width_slabs )
        long_edge_length = width_slabs;
    MapSubtlDelta long_edge_length_subtl = STL_PER_SLB * long_edge_length;
    MapSubtlCoord stl_2_x = (stl_x - long_edge_length_subtl) & ((stl_x - long_edge_length_subtl <= 0) - 1);
    MapSubtlCoord stl_2_y = (stl_y - long_edge_length_subtl) & ((stl_y - long_edge_length_subtl <= 0) - 1);
    struct ComputerTask *task = get_computer_task(comp->task_idx);

    if ( task <= &game.computer_task[0] )
        return true;
    while ( 1 )
    {
        char ttype = task->ttype;
        if ( ttype == CTT_DigRoomPassage || ttype == CTT_DigRoom || ttype == CTT_CheckRoomDug || ttype == CTT_PlaceRoom )
        {
        MapSlabDelta current_long_edge_length = task->create_room.width;
        if ( current_long_edge_length <= task->create_room.height )
            current_long_edge_length = task->create_room.height;
        MapSubtlDelta current_long_edge_length_subtl = STL_PER_SLB * current_long_edge_length;

        MapSubtlCoord room_end_pos_y = task->new_room_pos.y.stl.num - current_long_edge_length_subtl / 2;
        if ( room_end_pos_y <= 0 )
            room_end_pos_y = 0;
        MapSubtlDelta longest_long_edge_length_subtl = long_edge_length_subtl;
        
        if ( long_edge_length_subtl <= current_long_edge_length_subtl )
            longest_long_edge_length_subtl = current_long_edge_length_subtl;
        MapSubtlCoord room_end_pos_x = task->new_room_pos.x.stl.num - current_long_edge_length_subtl / 2;

        if ( room_end_pos_x <= 0 )
            room_end_pos_x = 0;
        if ( (int)abs(room_end_pos_x - stl_2_x) <= longest_long_edge_length_subtl + STL_PER_SLB && 
             (int)abs(room_end_pos_y - stl_2_y) <= longest_long_edge_length_subtl + STL_PER_SLB )
            break;
        }
        task = get_computer_task(task->next_task);
        if ( task <= &game.computer_task[0] )
            return true;
    }
    return false;
}

struct ComputerTask * able_to_build_room(struct Computer2 *comp, struct Coord3d *pos, RoomKind rkind, long width_slabs, long height_slabs, long max_slabs_dist, long perfect)
{
    MapSubtlCoord stl_x;
    MapSubtlCoord stl_y;
    struct Coord3d dstpos;
    struct Coord3d startpos;
    struct Coord3d corpos;

    struct Dungeon *dungeon;
    dungeon = comp->dungeon;
    long area_total;
    long area_buildable;
    int i;
    int n;
    n = AI_RANDOM(4);
    if (perfect) {
        area_total = (width_slabs + 1) * (height_slabs + 1);
    } else {
        area_total = width_slabs * height_slabs;
    }
    i = 0;
    dstpos.x.val = 0;
    dstpos.y.val = 0;
    dstpos.z.val = 0;
    while ( 1 )
    {
        startpos.x.val = pos->x.val;
        startpos.y.val = pos->y.val;
        startpos.z.val = pos->z.val;
        if (get_corridor(&startpos, &corpos, n, dungeon->owner, max_slabs_dist))
        {
            stl_x = corpos.x.stl.num;
            stl_y = corpos.y.stl.num;
            if (other_build_here(comp, stl_x, stl_y, width_slabs, height_slabs))
            {
                dstpos.x.stl.num = stl_x;
                dstpos.y.stl.num = stl_y;
                if ( perfect )
                {
                    area_buildable = search_spiral(&dstpos, comp->dungeon->owner, area_total, check_for_perfect_buildable);
                    if (area_buildable >= area_total) {
                        area_buildable = width_slabs * height_slabs;
                        break;
                    }
                } else
                {
                    area_buildable = search_spiral(&dstpos, comp->dungeon->owner, area_total, check_for_buildable);
                    if (area_buildable >= area_total - area_total / 4) {
                        break;
                    }
                }
            }
        }
        i++;
        n = (n + 1) % 4;
        if (i >= 4)
          return 0;
    }
    struct ComputerTask *ctask;
    ctask = get_free_task(comp, 0);
    if (!computer_task_invalid(ctask))
    {
        if ((gameadd.computer_chat_flags & CChat_TasksScarce) != 0) {
            struct RoomConfigStats *roomst;
            roomst = &game.slab_conf.room_cfgstats[rkind];
            message_add_fmt(comp->dungeon->owner, "It is time to build %s.",get_string(roomst->name_stridx));
        }
        ctask->ttype = CTT_DigRoomPassage;
        ctask->rkind = rkind;
        ctask->new_room_pos.x.val = subtile_coord_center(stl_slab_center_subtile(stl_x));
        ctask->new_room_pos.y.val = subtile_coord_center(stl_slab_center_subtile(stl_y));
        ctask->new_room_pos.z.val = subtile_coord(1,0);
        ctask->pos_6A.x.val = pos->x.val;
        ctask->pos_6A.y.val = pos->y.val;
        ctask->pos_6A.z.val = pos->z.val;
        ctask->create_room.startpos.x.val = startpos.x.val;
        ctask->create_room.startpos.y.val = startpos.y.val;
        ctask->create_room.startpos.z.val = startpos.z.val;
        ctask->create_room.width = width_slabs;
        ctask->create_room.height = height_slabs;
        ctask->create_room.area = area_buildable;
        ctask->create_room.long_80 = rkind;
        ctask->flags |= ComTsk_Unkn0002;
        ctask->flags |= ComTsk_AddTrapLocation;
        ctask->flags |= ComTsk_Urgent;
        setup_dig_to(&ctask->dig, ctask->create_room.startpos, ctask->new_room_pos);
    }
    return ctask;
}

short get_hug_side(struct ComputerDig * cdig, MapSubtlCoord stl1_x, MapSubtlCoord stl1_y, MapSubtlCoord stl2_x, MapSubtlCoord stl2_y, unsigned short direction, PlayerNumber plyr_idx)
{
    SYNCDBG(4,"Starting");
    MapSubtlCoord stl_b_x;
    MapSubtlCoord stl_b_y;
    MapSubtlCoord stl_a_x;
    MapSubtlCoord stl_a_y;
    int i;
    i = get_hug_side_options(stl1_x, stl1_y, stl2_x, stl2_y, direction, plyr_idx, &stl_a_x, &stl_a_y, &stl_b_x, &stl_b_y);
    if ((i == 0) || (i == 1)) {
        return i;
    }
    i = cdig->hug_side;
    if ((i == 0) || (i == 1)) {
        return i;
    }
    int dist_a;
    int dist_b;
    dist_a = abs(stl_a_y - stl2_y) + abs(stl_a_x - stl1_x);
    dist_b = abs(stl_b_y - stl2_y) + abs(stl_b_x - stl1_x);
    if (dist_b > dist_a) {
        return 1;
    }
    if (dist_b < dist_a) {
        return 0;
    }
    // Random hug side
    return ((stl2_x+stl2_y)>>1)%2;
}

ToolDigResult tool_dig_to_pos2_skip_slabs_which_dont_need_digging_f(const struct Computer2 * comp, struct ComputerDig * cdig, unsigned short digflags,
    MapSubtlCoord *nextstl_x, MapSubtlCoord *nextstl_y, const char *func_name)
{
    struct Dungeon *dungeon;
    dungeon = comp->dungeon;
    MapSlabCoord nextslb_x;
    MapSlabCoord nextslb_y;
    CardinalIndex around_index;
    ToolDigResult dig_result;
    for (dig_result = TDR_DigSlab; ; dig_result++)
    {
        struct SlabMap *slb;
        nextslb_x = subtile_slab(*nextstl_x);
        nextslb_y = subtile_slab(*nextstl_y);
        slb = get_slabmap_block(nextslb_x, nextslb_y);
        if (slab_good_for_computer_dig_path(slb) && (slb->kind != SlbT_WATER))
        {
            SubtlCodedCoords stl_num;
            stl_num = get_subtile_number_at_slab_center(nextslb_x,nextslb_y);
            if (find_from_task_list(dungeon->owner, stl_num) < 0) {
                // We've reached a subtile which is good for digging and not in dig tasks list
                break;
            }
        }
        if (slab_kind_is_liquid(slb->kind))
        {
            // We've reached liquid slab - act accordingly
            if ((digflags & ToolDig_AllowLiquidWBridge) != 0) {
                break;
            }
            if ( slb->kind == SlbT_WATER &&  computer_check_room_of_role_available(comp, RoRoF_PassWater) != IAvail_Now) {
                break;
            }
            if ( slb->kind == SlbT_LAVA &&  computer_check_room_of_role_available(comp, RoRoF_PassLava) != IAvail_Now) {
                break;
            }
        }
        if (slab_kind_is_door(slb->kind) && (slabmap_owner(slb) != dungeon->owner)) {
            // We've reached enemy door
            break;
        }
        cdig->pos_next.x.stl.num = *nextstl_x;
        cdig->pos_next.y.stl.num = *nextstl_y;
        if ((subtile_slab(cdig->pos_dest.x.stl.num) == nextslb_x) && (subtile_slab(cdig->pos_dest.y.stl.num) == nextslb_y))
        {
            SYNCDBG(5,"%s: Reached destination slab (%d,%d)",func_name,(int)nextslb_x,(int)nextslb_y);
            return TDR_ReachedDestination;
        }
        // Move position towards the target subtile, shortest way
        around_index = small_around_index_towards_destination(*nextstl_x,*nextstl_y,cdig->pos_dest.x.stl.num,cdig->pos_dest.y.stl.num);
        (*nextstl_x) += STL_PER_SLB * small_around[around_index].delta_x;
        (*nextstl_y) += STL_PER_SLB * small_around[around_index].delta_y;
        if (dig_result > gameadd.map_tiles_x+gameadd.map_tiles_y)
        {
            ERRORLOG("%s: Infinite loop while finding path to dig gold",func_name);
            return TDR_ToolDigError;
        }
    }
    return dig_result;
}

/**
 * Moves position towards destination, tagging any slabs which require digging.
 * Stops when the straight road towards destination can no longer be continued.
 * Computer player dig helper function.
 * @see tool_dig_to_pos2_f()
 * @param comp
 * @param cdig
 * @param simulation
 * @param digflags
 * @param nextstl_x
 * @param nextstl_y
 * @param func_name
 */
ToolDigResult tool_dig_to_pos2_do_action_on_slab_which_needs_it_f(struct Computer2 * comp, struct ComputerDig * cdig, TbBool simulation, unsigned short digflags,
    MapSubtlCoord *nextstl_x, MapSubtlCoord *nextstl_y, const char *func_name)
{
    struct Dungeon *dungeon;
    dungeon = comp->dungeon;
    MapSlabCoord nextslb_x;
    MapSlabCoord nextslb_y;
    CardinalIndex around_index;
    ToolDigResult dig_result;
    for (dig_result = TDR_DigSlab; dig_result < cdig->subfield_2C; dig_result++)
    {
        struct SlabAttr *slbattr;
        struct SlabMap *slb;
        struct Map *mapblk;
        nextslb_x = subtile_slab(*nextstl_x);
        nextslb_y = subtile_slab(*nextstl_y);
        slb = get_slabmap_block(nextslb_x, nextslb_y);
        mapblk = get_map_block_at(*nextstl_x, *nextstl_y);
        slbattr = get_slab_attrs(slb);
        if ( (slbattr->is_diggable == 0) || (slb->kind == SlbT_GEMS)
          || (((mapblk->flags & SlbAtFlg_Filled) != 0) && (slabmap_owner(slb) != dungeon->owner)) )
        {
            if ( ((slbattr->block_flags & SlbAtFlg_Valuable) == 0) || (digflags == 0) ) {
                break;
            }
        }
        if ( !simulation )
        {
            if (try_game_action(comp, dungeon->owner, GA_MarkDig, 0, *nextstl_x, *nextstl_y, 1, 1) <= Lb_OK) {
                ERRORLOG("%s: Could not do game action at subtile (%d,%d)",func_name,(int)*nextstl_x,(int)*nextstl_y);
                break;
            }
            if (digflags != 0)
            {
                if ((slbattr->block_flags & SlbAtFlg_Valuable) != 0) {
                    cdig->valuable_slabs_tagged++;
                }
            }
        }
        cdig->pos_next.x.stl.num = *nextstl_x;
        cdig->pos_next.y.stl.num = *nextstl_y;
        if ((subtile_slab(cdig->pos_dest.x.stl.num) == nextslb_x) && (subtile_slab(cdig->pos_dest.y.stl.num) == nextslb_y))
        {
            SYNCDBG(5,"%s: Reached destination slab (%d,%d)",func_name,(int)nextslb_x,(int)nextslb_y);
            return TDR_ReachedDestination;
        }
        // Move position towards the target subtile, shortest way
        around_index = small_around_index_towards_destination(*nextstl_x,*nextstl_y,cdig->pos_dest.x.stl.num,cdig->pos_dest.y.stl.num);
        (*nextstl_x) += STL_PER_SLB * small_around[around_index].delta_x;
        (*nextstl_y) += STL_PER_SLB * small_around[around_index].delta_y;
        if (dig_result > gameadd.map_tiles_x*gameadd.map_tiles_y)
        {
            ERRORLOG("%s: Infinite loop while finding path to dig gold",func_name);
            return TDR_ToolDigError;
        }
    }
    nextslb_x = subtile_slab(*nextstl_x);
    nextslb_y = subtile_slab(*nextstl_y);
    if ((subtile_slab(cdig->pos_dest.x.stl.num) == nextslb_x) && (subtile_slab(cdig->pos_dest.y.stl.num) == nextslb_y))
    {
        cdig->pos_next.x.stl.num = *nextstl_x;
        cdig->pos_next.y.stl.num = *nextstl_y;
        SYNCDBG(5,"%s: Reached destination slab (%d,%d)",func_name,(int)nextslb_x,(int)nextslb_y);
        return TDR_ReachedDestination;
    }
    return dig_result;
}

/**
 * @brief Tool function to do (or simulate) computer player "mark for digging".
 * 
 * The tool finds a path from the start to the destination, and marks any dirt found for digging. 
 * It will continue to plot a path until it either:
 * reaches the destination, reaches a slab that requires an action, or hits some sort of error.
 * This function will be called again if the path was not completed (after any pending action has been completed).
 *  
 * @param comp The Computer player that started the task.
 * @param cdig The ComputerDig structure that will store all of the data for the computer digging task. Should be dummy if simulating.
 * @param simulation If true: we're only simulating, or if false: we're doing the real thing.
 * @param dig_flags Signifies what actions are allowed for the current digging task e.g. 
 *                  whether bridges are allowed to be placed over water or lava, if valuables are allowed to be dug, or if only dirt can be dug. 
 *                  Uses values from ToolDigFlags enum.
 * @return Returns a ToolDigResult which is e.g. "Destination Reached", "Slab needs to be marked for digging", "Bridge needs to be built". 
 *         See enum ToolDigResults for the full list.
 */
ToolDigResult tool_dig_to_pos2_f(struct Computer2 * comp, struct ComputerDig * cdig, TbBool simulation, DigFlags digflags, const char *func_name)
{
    struct Dungeon *dungeon;
    struct SlabMap *slb;
    struct SlabMap *slbw;
    struct Map *mapblk;
    struct Map *mapblkw;
    MapSubtlCoord gldstl_x;
    MapSubtlCoord gldstl_y;
    MapSubtlCoord digstl_x;
    MapSubtlCoord digstl_y;
    MapSlabCoord digslb_x;
    MapSlabCoord digslb_y;
    ToolDigResult dig_result;
    SubtlCodedCoords stl_num;
    SYNCDBG(14,"%s: Starting",func_name);
    dungeon = comp->dungeon;
    // Limit amount of calls
    cdig->calls_count++;
    if (cdig->calls_count >= COMPUTER_TOOL_DIG_LIMIT) {
        WARNLOG("%s: Player %d ComputerDig calls count (%d) exceeds limit for path from (%d,%d) to (%d,%d)",func_name,
            (int)dungeon->owner,(int)cdig->calls_count,(int)coord_slab(cdig->pos_begin.x.val),(int)coord_slab(cdig->pos_begin.y.val),
            (int)coord_slab(cdig->pos_dest.x.val),(int)coord_slab(cdig->pos_dest.y.val));
        return TDR_ToolDigError;
    }
    gldstl_x = stl_slab_center_subtile(cdig->pos_begin.x.stl.num);
    gldstl_y = stl_slab_center_subtile(cdig->pos_begin.y.stl.num);
    SYNCDBG(4,"%s: Dig slabs from (%d,%d) to (%d,%d)",func_name,subtile_slab(gldstl_x),subtile_slab(gldstl_y),subtile_slab(cdig->pos_dest.x.stl.num),subtile_slab(cdig->pos_dest.y.stl.num));
    if (get_2d_distance(&cdig->pos_begin, &cdig->pos_dest) <= cdig->distance)
    {
        SYNCDBG(4,"%s: Player %d does small distance digging",func_name,(int)dungeon->owner);
        dig_result = tool_dig_to_pos2_skip_slabs_which_dont_need_digging_f(comp, cdig, digflags, &gldstl_x, &gldstl_y, func_name);
        if (dig_result < TDR_DigSlab) {
            return dig_result;
        }
        // Being here means we didn't reached the destination - we must do some kind of action
        struct SlabMap* action_slb = get_slabmap_block(subtile_slab(gldstl_x), subtile_slab(gldstl_y));
        if ( (action_slb->kind == SlbT_WATER &&  computer_check_room_of_role_available(comp, RoRoF_PassWater) == IAvail_Now)||
             (action_slb->kind == SlbT_LAVA  &&  computer_check_room_of_role_available(comp, RoRoF_PassLava)  == IAvail_Now))
        {
            cdig->pos_next.x.stl.num = gldstl_x;
            cdig->pos_next.y.stl.num = gldstl_y;
            SYNCDBG(5,"%s: Player %d has bridge, so is going through liquid slab (%d,%d)",func_name,
                (int)dungeon->owner,(int)subtile_slab(gldstl_x),(int)subtile_slab(gldstl_y));
            return TDR_BuildBridgeOnSlab;
        }
        
        dig_result = tool_dig_to_pos2_do_action_on_slab_which_needs_it_f(comp, cdig, simulation, digflags, &gldstl_x, &gldstl_y, func_name);
        if (dig_result < TDR_DigSlab) {
            return dig_result;
        }
        // If the straight road stopped and we were not able to find anything to dig, check other directions
        CardinalIndex around_index = small_around_index_towards_destination(gldstl_x,gldstl_y,cdig->pos_dest.x.stl.num,cdig->pos_dest.y.stl.num);
        if (dig_result > TDR_DigSlab)
        {
            cdig->pos_begin.x.stl.num = gldstl_x;
            cdig->pos_begin.y.stl.num = gldstl_y;
            cdig->distance = get_2d_distance(&cdig->pos_next, &cdig->pos_dest);
            // In case we're finishing the easy road, prepare vars for long distance digging
            cdig->hug_side = get_hug_side(cdig, cdig->pos_next.x.stl.num, cdig->pos_next.y.stl.num,
                cdig->pos_dest.x.stl.num, cdig->pos_dest.y.stl.num, around_index, dungeon->owner);
            cdig->direction_around = (around_index + (cdig->hug_side < 1 ? 3 : 1)) & 3;
            SYNCDBG(5,"%s: Going through slab (%d,%d)",func_name,(int)subtile_slab(gldstl_x),(int)subtile_slab(gldstl_y));
            return TDR_DigSlab;
        }
        if (cdig->subfield_2C == comp->field_C)
        {
            gldstl_x -= STL_PER_SLB * small_around[around_index].delta_x;
            gldstl_y -= STL_PER_SLB * small_around[around_index].delta_y;
            cdig->pos_begin.x.val = subtile_coord(gldstl_x,0);
            cdig->pos_begin.y.val = subtile_coord(gldstl_y,0);
            cdig->pos_begin.z.val = 0;
            cdig->pos_E.x.val = cdig->pos_begin.x.val;
            cdig->pos_E.y.val = cdig->pos_begin.y.val;
            cdig->pos_E.z.val = cdig->pos_begin.z.val;
        }
        if ((cdig->pos_next.x.val == 0) && (cdig->pos_next.y.val == 0) && (cdig->pos_next.z.val == 0))
        {
            cdig->pos_next.x.val = cdig->pos_E.x.val;
            cdig->pos_next.y.val = cdig->pos_E.y.val;
            cdig->pos_next.z.val = cdig->pos_E.z.val;
        }
        cdig->number_of_failed_actions++;
        if ((cdig->number_of_failed_actions > COMPUTER_TOOL_FAILED_DIG_LIMIT) && (cdig->last_backwards_step_stl_x == gldstl_x) && (cdig->last_backwards_step_stl_y == gldstl_y)) {
            SYNCDBG(5,"%s: Positions are equal at subtile (%d,%d)",func_name,(int)gldstl_x,(int)gldstl_y);
            return TDR_ToolDigError;
        }
        cdig->last_backwards_step_stl_x = gldstl_x;
        cdig->last_backwards_step_stl_y = gldstl_y;
        cdig->distance = get_2d_distance(&cdig->pos_next, &cdig->pos_dest);
        cdig->hug_side = get_hug_side(cdig, cdig->pos_next.x.stl.num, cdig->pos_next.y.stl.num,
                           cdig->pos_dest.x.stl.num, cdig->pos_dest.y.stl.num, around_index, dungeon->owner);
        cdig->direction_around = (around_index + (cdig->hug_side < 1 ? 3 : 1)) & 3;
        stl_num = dig_to_position(dungeon->owner, cdig->pos_next.x.stl.num, cdig->pos_next.y.stl.num,
            cdig->direction_around, cdig->hug_side);
        if (stl_num == -1) {
            SYNCDBG(5,"%s: Player %d short digging to subtile (%d,%d) preparations failed",func_name,(int)dungeon->owner,(int)cdig->pos_next.x.stl.num,(int)cdig->pos_next.y.stl.num);
            return TDR_ToolDigError;
        }
        digstl_x = stl_num_decode_x(stl_num);
        digstl_y = stl_num_decode_y(stl_num);
        digslb_x = subtile_slab(digstl_x);
        digslb_y = subtile_slab(digstl_y);
        action_slb = get_slabmap_block(digslb_x, digslb_y);
        if (((action_slb->kind == SlbT_WATER &&  computer_check_room_of_role_available(comp, RoRoF_PassWater) == IAvail_Now)||
             (action_slb->kind == SlbT_LAVA  &&  computer_check_room_of_role_available(comp, RoRoF_PassLava)  == IAvail_Now)))
        {
            cdig->pos_next.y.stl.num = digstl_y;
            cdig->pos_next.x.stl.num = digstl_x;
            SYNCDBG(5,"%s: Player %d has bridge, so is going through liquid subtile (%d,%d)",func_name,(int)dungeon->owner,(int)gldstl_x,(int)gldstl_y);
            return TDR_BuildBridgeOnSlab;
        }
    } else
    {
        SYNCDBG(4,"%s: Player %d does long distance digging",func_name,(int)dungeon->owner);
        stl_num = dig_to_position(dungeon->owner, gldstl_x, gldstl_y, cdig->direction_around, cdig->hug_side);
        if (stl_num == -1) {
            SYNCDBG(5,"%s: Player %d long digging to subtile (%d,%d) preparations failed",func_name,(int)dungeon->owner,(int)gldstl_x,(int)gldstl_y);
            return TDR_ToolDigError;
        }
        digstl_x = stl_num_decode_x(stl_num);
        digstl_y = stl_num_decode_y(stl_num);
        digslb_x = subtile_slab(digstl_x);
        digslb_y = subtile_slab(digstl_y);
    }
    slb = get_slabmap_block(digslb_x, digslb_y);
    struct SlabAttr *slbattr;
    slbattr = get_slab_attrs(slb);
    if ((slbattr->is_diggable) && (slb->kind != SlbT_GEMS))
    {
        mapblk = get_map_block_at(digstl_x, digstl_y);
        if (((mapblk->flags & SlbAtFlg_Filled) == 0) || (slabmap_owner(slb) == dungeon->owner))
        {
            stl_num = get_subtile_number_at_slab_center(digslb_x,digslb_y);
            if ((find_from_task_list(dungeon->owner, stl_num) < 0) && (!simulation))
            {
                // Only when the computer has enough gold to cast lvl8, will he consider casting lvl3 power, so he has some gold left.
                if( computer_able_to_use_power(comp, PwrK_DESTRWALLS, 8, 1))
                {
                    mapblkw = get_map_block_at(digstl_x, digstl_y-3);
                    slbw = get_slabmap_block(digslb_x, digslb_y-1);
                    if(((mapblkw->flags & SlbAtFlg_Filled) >= 1) && (slabmap_owner(slbw) != dungeon->owner))
                    {
                        magic_use_available_power_on_subtile(dungeon->owner, PwrK_DESTRWALLS, 3, digstl_x, digstl_y-3, PwCast_Unrevealed);
                        return TDR_BuildBridgeOnSlab;
                    }
                    else
                    {
                        mapblkw = get_map_block_at(digstl_x, digstl_y+3);
                        slbw = get_slabmap_block(digslb_x, digslb_y+1);
                        if(((mapblkw->flags & SlbAtFlg_Filled) >= 1) && (slabmap_owner(slbw) != dungeon->owner))
                        {
                            magic_use_available_power_on_subtile(dungeon->owner, PwrK_DESTRWALLS, 3, digstl_x, digstl_y+3, PwCast_Unrevealed);
                            return TDR_BuildBridgeOnSlab;
                        }
                        else
                        {
                            mapblkw = get_map_block_at(digstl_x-3, digstl_y);
                            slbw = get_slabmap_block(digslb_x-1, digslb_y);
                            if(((mapblkw->flags & SlbAtFlg_Filled) >= 1) && (slabmap_owner(slbw) != dungeon->owner))
                            {
                                magic_use_available_power_on_subtile(dungeon->owner, PwrK_DESTRWALLS, 3, digstl_x-3, digstl_y, PwCast_Unrevealed);
                                return TDR_BuildBridgeOnSlab;
                            }
                            else
                            {
                                mapblkw = get_map_block_at(digstl_x+3, digstl_y);
                                slbw = get_slabmap_block(digslb_x+1, digslb_y);
                                if(((mapblkw->flags & SlbAtFlg_Filled) >= 1) && (slabmap_owner(slbw) != dungeon->owner))
                                {
                                    magic_use_available_power_on_subtile(dungeon->owner, PwrK_DESTRWALLS, 3, digstl_x+3, digstl_y, PwCast_Unrevealed);
                                    return TDR_BuildBridgeOnSlab;
                                }
                            }
                        }
                    }
                }
                if (try_game_action(comp, dungeon->owner, GA_MarkDig, 0, digstl_x, digstl_y, 1, 1) <= Lb_OK) 
                {
                    ERRORLOG("%s: Couldn't do game action - cannot dig",func_name);
                    return TDR_ToolDigError;
                }
            }
        }
    }
    cdig->direction_around = small_around_index_towards_destination(cdig->pos_next.x.stl.num,cdig->pos_next.y.stl.num,digstl_x,digstl_y);
    cdig->pos_next.x.stl.num = digstl_x;
    cdig->pos_next.y.stl.num = digstl_y;
    if ((subtile_slab(cdig->pos_dest.x.stl.num) == digslb_x) && (subtile_slab(cdig->pos_dest.y.stl.num) == digslb_y))
    {
        SYNCDBG(5,"%s: Reached destination slab (%d,%d)",func_name,(int)digslb_x,(int)digslb_y);
        return TDR_ReachedDestination;
    }
    cdig->pos_begin.x.stl.num = digstl_x;
    cdig->pos_begin.y.stl.num = digstl_y;
    SYNCDBG(5,"%s: Going through slab (%d,%d)",func_name,(int)digslb_x,(int)digslb_y);
    return TDR_DigSlab;
}

int find_trap_location_index(const struct Computer2 * comp, const struct Coord3d * coord)
{
    const struct Coord3d * location;
    MapSlabCoord slb_x;
    MapSlabCoord slb_y;
    long i;
    slb_x = subtile_slab(coord->x.stl.num);
    slb_y = subtile_slab(coord->y.stl.num);
    for (i=0; i < COMPUTER_TRAP_LOC_COUNT; i++)
    {
        location = &comp->trap_locations[i];
        if ((subtile_slab(location->x.stl.num) == slb_x) && (subtile_slab(location->y.stl.num) == slb_y)) {
            return i;
        }
    }
    return -1;
}

long add_to_trap_location(struct Computer2 * comp, struct Coord3d * coord)
{
    SYNCDBG(6,"Starting");
    // Avoid duplicating entries
    if (find_trap_location_index(comp, coord) >= 0) {
        return false;
    }
    struct Coord3d * location;
    long i;
    // Find a free place and add the location
    for (i=0; i < COMPUTER_TRAP_LOC_COUNT; i++)
    {
        location = &comp->trap_locations[i];
        if ((location->x.val <= 0) && (location->y.val <= 0)) {
            location->x.val = coord->x.val;
            location->y.val = coord->y.val;
            location->z.val = coord->z.val;
            return true;
        }
    }
    SYNCDBG(7,"No free location");
    return false;
}

long check_for_gold(MapSubtlCoord basestl_x, MapSubtlCoord basestl_y, long plyr_idx)
{
    struct SlabMap *slb;
    struct SlabAttr *slbattr;
    SubtlCodedCoords stl_num;
    SYNCDBG(15,"Starting");
    basestl_x = stl_slab_center_subtile(basestl_x);
    basestl_y = stl_slab_center_subtile(basestl_y);
    stl_num = get_subtile_number(basestl_x,basestl_y);
    slb = get_slabmap_for_subtile(basestl_x,basestl_y);
    slbattr = get_slab_attrs(slb);
    if ((slbattr->block_flags & SlbAtFlg_Valuable) != 0) {
        return (find_from_task_list(plyr_idx, stl_num) < 0);
    }
    return 0;
}

int search_spiral_f(struct Coord3d *pos, PlayerNumber owner, int area_total, long (*cb)(MapSubtlCoord, MapSubtlCoord, long), const char *func_name)
{
    SYNCDBG(7,"%s: Starting at (%d,%d)",func_name,pos->x.stl.num,pos->y.stl.num);
   
    int valid_area = 0;
    MapSubtlCoord stl_x = pos->x.stl.num;
    MapSubtlCoord stl_y = pos->y.stl.num;
    int lookup_idx = 0;
    int bi_loop_counter = 0;

    for ( char i = 0; ; ++i )
    {
        if ( (i & 1) != 0 )
            ++bi_loop_counter;
        int j = bi_loop_counter;
        MapSubtlDelta delta_x = lookup[lookup_idx].delta_x;
        MapSubtlDelta delta_y = lookup[lookup_idx].delta_y;
        if ( bi_loop_counter )
        {
            do
            {
                if ( stl_x < gameadd.map_subtiles_x && stl_y < gameadd.map_subtiles_y )
                {
                    int check_fn_result = cb(stl_x, stl_y, owner);
                    if ( check_fn_result )
                    {
                        pos->x.stl.num = stl_x;
                        pos->y.stl.num = stl_y;
                        if ( check_fn_result == -1 )
                            return -valid_area;
                        return valid_area;
                    }
                    valid_area++;
                    if ( valid_area >= area_total )
                        return valid_area;
                }
                --j;
                stl_y += delta_y;
                stl_x += delta_x;
            }
            while ( j );
        }
        lookup_idx = (lookup_idx + 1) % 4;
    }
}

long find_next_gold(struct Computer2 * comp, struct ComputerTask * ctask)
{
    SYNCDBG(5,"Starting");

    memcpy(&ctask->dig.pos_dest, &ctask->dig.pos_next, sizeof(struct Coord3d));

    // Try to find gold tiles around current position
    if (search_spiral(&ctask->dig.pos_dest, comp->dungeon->owner, 25, check_for_gold) == 25) {
        SYNCDBG(5,"Player %d did not found next gold",(int)comp->dungeon->owner);
        return CTaskRet_Unk0;
    }

    memcpy(&ctask->dig.pos_begin, &ctask->dig.pos_next, sizeof(struct Coord3d));
    ctask->dig.distance = LONG_MAX;
    ctask->dig.calls_count = 0;
    // Make local copy of the dig structure
    struct ComputerDig cdig;
    memcpy(&cdig, &ctask->dig, sizeof(struct ComputerDig));

    ToolDigResult dig_result;
    do
    {
        dig_result = tool_dig_to_pos2(comp, &cdig, true, ToolDig_BasicOnly);
        SYNCDBG(5,"retval=%d, dig.distance=%d, dig.calls_count=%d",
            dig_result, cdig.distance, cdig.calls_count);
    } while (dig_result == TDR_DigSlab);

    SYNCDBG(6,"Finished");
    switch(dig_result)
    {
        case TDR_DestroyWallOnSlab:
        case TDR_BuildBridgeOnSlab:
        case TDR_ReachedDestination:
            return CTaskRet_Unk1;
        case TDR_CallCountExceeded:
        case TDR_FailedToReachDestination:
        case TDR_ToolDigError:
            return CTaskRet_Unk0;
        case TDR_DigSlab:
        default:
            // can't get here
            return CTaskRet_Unk0;
    }
}

long task_dig_to_gold(struct Computer2 *comp, struct ComputerTask *ctask)
{
    long i;
    SYNCDBG(2,"Starting");
    struct Dungeon* dungeon = comp->dungeon;

    i = dungeon->total_area * comp->dig_stack_size / 100;
    if ((dungeon->digger_stack_length > 0) && (dungeon->digger_stack_length >= i))
    {
        SYNCDBG(6,"Player %d did nothing because digger stack length is over %d",(int)dungeon->owner,(int)i);
        return CTaskRet_Unk0;
    }

    if (ctask->dig.valuable_slabs_tagged >= ctask->dig_to_gold.slabs_dig_count)
    {
        struct SlabMap* slb = get_slabmap_for_subtile(ctask->dig.pos_next.x.stl.num, ctask->dig.pos_next.y.stl.num);

        if ((get_slab_attrs(slb)->block_flags & SlbAtFlg_Valuable) != 0)
        {
<<<<<<< HEAD
            ctask->field_60--;
            if (ctask->field_60 > 0) {
                SYNCDBG(6,"Player %d needs to dig %d more",(int)dungeon->owner,(int)ctask->field_60);
                return CTaskRet_Unk0;
=======
            ctask->delay--;
            if (ctask->delay > 0) {
                SYNCDBG(6,"Player %d needs to dig %d more",(int)dungeon->owner,(int)ctask->delay);
                return 0;
>>>>>>> d967422b
            }
        }
        ctask->dig.valuable_slabs_tagged = 0;
    }

    {
        MapSubtlCoord stl_x = stl_slab_center_subtile(ctask->dig.pos_next.x.stl.num);
        MapSubtlCoord stl_y = stl_slab_center_subtile(ctask->dig.pos_next.y.stl.num);
        MapSlabCoord slb_x = subtile_slab(stl_x);
        MapSlabCoord slb_y = subtile_slab(stl_y);
        struct SlabMap* slb = get_slabmap_block(slb_x, slb_y);

        if (slb->kind == SlbT_GEMS)
        {
            SYNCDBG(7, "Player %d is digging around gems (%d %d)", (int)dungeon->owner, slb_x, slb_y);
            for (int y = -1; y < 2; y++)
            {
                for (int x = -1; x < 2; x++)
                {
                    if ((x != 0) || (y != 0))
                    {
                        stl_x = slab_subtile_center(slb_x + x);
                        stl_y = slab_subtile_center(slb_y + y);
                        slb = get_slabmap_block(slb_x + x, slb_y + y);

                        struct Map* mapblk = get_map_block_at(stl_x, stl_y);
                        struct SlabAttr *slbattr = get_slab_attrs(slb);
                        if ( (slbattr->is_diggable != 0)
                          || (((mapblk->flags & SlbAtFlg_Filled) != 0) && (slabmap_owner(slb) == dungeon->owner)) )
                        {
                            TbResult res = game_action(dungeon->owner, GA_MarkDig, 0, stl_x, stl_y, 1, 1);
                            if (res <= Lb_OK)
                            {
                                WARNLOG("Game action GA_MarkDig returned code %d - location %d,%d around gem not marked for digging", res, slb_x + x, slb_y + y);
                            }
                        }
                    }
                }
            }
        }
    }

    ToolDigResult dig_result = tool_dig_to_pos2(comp, &ctask->dig, false, ToolDig_AllowValuable);

    add_trap_location_if_requested(comp, ctask, false);

    if (ctask->dig.valuable_slabs_tagged >= ctask->dig_to_gold.slabs_dig_count)
    {
        ctask->delay = 700 / comp->click_rate;
    }

    switch(dig_result)
    {
        case TDR_DigSlab:
            SYNCDBG(6,"Player %d finished, code %d",(int)dungeon->owner,(int)dig_result);
            return dig_result;
        case TDR_DestroyWallOnSlab:
        case TDR_BuildBridgeOnSlab:
            ctask->ottype = ctask->ttype;
            ctask->ttype = CTT_WaitForBridge;
            SYNCDBG(6,"Player %d is waiting for bridge",(int)dungeon->owner);
            return CTaskRet_Unk4;
        case TDR_ReachedDestination:
        case TDR_CallCountExceeded:
        case TDR_FailedToReachDestination:
        case TDR_ToolDigError:
        default:
            break;
    }

    if (find_next_gold(comp, ctask) != CTaskRet_Unk0)
    {
        SYNCDBG(7,"Player %d found next slab",(int)dungeon->owner);
        return CTaskRet_Unk0;
    }

    struct GoldLookup* gold_lookup = get_gold_lookup(ctask->dig_to_gold.target_lookup_idx);

    MapSubtlCoord gldstl_x = gold_lookup->stl_x;
    MapSubtlCoord gldstl_y = gold_lookup->stl_y;

    MapSubtlCoord ctgstl_x = ctask->dig.pos_begin.x.stl.num;
    MapSubtlCoord ctgstl_y = ctask->dig.pos_begin.y.stl.num;

    // While destination isn't reached, continue finding slabs to mark
    if ((gldstl_x != ctgstl_x) || (gldstl_y != ctgstl_y))
    {
        ctask->dig.pos_next.x.stl.num = gldstl_x;
        ctask->dig.pos_next.y.stl.num = gldstl_y;

        ctask->dig.pos_begin.x.stl.num = gldstl_x;
        ctask->dig.pos_begin.y.stl.num = gldstl_y;

        if (find_next_gold(comp, ctask) != CTaskRet_Unk0) // || (retval < -3) -- Already returned
        {
            SYNCDBG(7,"Player %d found next slab",(int)dungeon->owner);
            return dig_result;
        }
    }
    
    // move to next task or return to enclosing task or return to try again later
    switch(dig_result)
    {
        case TDR_ReachedDestination:
            remove_task(comp, ctask);
            SYNCDBG(5,"Player %d task finished",(int)dungeon->owner);
            return dig_result;
        case TDR_CallCountExceeded:
        case TDR_FailedToReachDestination:
        case TDR_ToolDigError:
            gold_lookup = get_gold_lookup(ctask->dig_to_gold.target_lookup_idx);
            gold_lookup->player_interested[dungeon->owner] |= 0x02;
            remove_task(comp, ctask);
            SYNCDBG(5,"Player %d task finished",(int)dungeon->owner);
            return dig_result;
        case TDR_DigSlab:
        case TDR_DestroyWallOnSlab:
        case TDR_BuildBridgeOnSlab:
        default:
            // can't get here
            return dig_result;
    }
}

long task_dig_to_attack(struct Computer2 *comp, struct ComputerTask *ctask)
{
    SYNCDBG(9,"Starting");
    if ((game.play_gameturn - ctask->created_turn) > COMPUTER_DIG_ROOM_TIMEOUT) {
      comp->task_state = CTaskSt_Select;
      remove_task(comp, ctask);
      return CTaskRet_Unk0;
    }
    if (ctask->dig.pos_next.x.val > 0)
    {
        struct SlabMap *slb = get_slabmap_for_subtile(ctask->dig.pos_next.x.stl.num, ctask->dig.pos_next.y.stl.num);
        if (slabmap_owner(slb) != comp->dungeon->owner) {
            return CTaskRet_Unk4;
        }
        add_trap_location_if_requested(comp, ctask, true);
    }
    ToolDigResult dig_result = tool_dig_to_pos2(comp, &ctask->dig, false, ToolDig_BasicOnly);
    switch(dig_result)
    {
        case TDR_ReachedDestination:
            {
                struct ComputerProcess *cproc;
                cproc = get_computer_process(comp, ctask->field_8C);
                cproc->param_5 = computer_task_index(ctask);
                cproc->func_complete(comp, cproc);
            }
            suspend_task_process(comp, ctask);
            return dig_result;    
        case TDR_DigSlab:
            for (int i = 0; i < SMALL_AROUND_MID_LENGTH; i++)
            {
                MapSubtlCoord stl_x = ctask->dig.pos_next.x.stl.num + slab_subtile(small_around_mid[i].delta_x,0);
                MapSubtlCoord stl_y = ctask->dig.pos_next.y.stl.num + slab_subtile(small_around_mid[i].delta_y,0);
                if (xy_walkable(stl_x, stl_y, ctask->dig_somewhere.target_plyr_idx)) {
                    remove_task(comp, ctask);
                    {
                        struct ComputerProcess *cproc;
                        cproc = get_computer_process(comp, ctask->field_8C);
                        cproc->param_5 = computer_task_index(ctask);
                        cproc->func_complete(comp, cproc);
                    }
                    suspend_task_process(comp, ctask);
                    return CTaskRet_Unk0;
                }
            }
            return CTaskRet_Unk0;   
        case TDR_DestroyWallOnSlab:
        case TDR_BuildBridgeOnSlab:
            ctask->ottype = ctask->ttype;
            ctask->ttype = CTT_WaitForBridge;
            return CTaskRet_Unk4;
        case TDR_CallCountExceeded:
        case TDR_FailedToReachDestination:
        case TDR_ToolDigError:
            comp->task_state = CTaskSt_Select;
            suspend_task_process(comp, ctask);
            return dig_result;
        default:
            // can't get here
            return dig_result;
    }
}

long count_creatures_at_call_to_arms(struct Computer2 *comp)
{
    struct Thing* i;
    int num_creatures = 0;
    int k = 0;

    for (i = thing_get(comp->dungeon->creatr_list_start);
         !thing_is_invalid(i);
         i = thing_get(creature_control_get_from_thing(i)->players_next_creature_idx))
    {
        if (get_creature_state_besides_move(i) == CrSt_AlreadyAtCallToArms)
            num_creatures++;
        k++;
        if (k > CREATURES_COUNT)
        {
            ERRORLOG("Infinite loop detected when counting creatures in call to arms");
            return num_creatures;
        }
    }
    return num_creatures;
}

static struct Thing *find_creature_for_call_to_arms(struct Computer2 *comp, TbBool prefer_high_scoring)
{
    struct Thing *thing;
    int highest_score;
    char state;
    thing = INVALID_THING;
    highest_score = INT_MAX;

    for (struct Thing *i = thing_get(comp->dungeon->creatr_list_start); 
        !thing_is_invalid(i); 
        i = thing_get(creature_control_get_from_thing(i)->players_next_creature_idx))
    {
        struct CreatureControl *cctrl = creature_control_get_from_thing(i);

        if ( (i->alloc_flags & TAlF_IsInLimbo) != 0 )
            continue;
        if ( (i->state_flags & TAlF_IsInMapWho) != 0 )
            continue;
        if ( i->active_state == CrSt_CreatureUnconscious )
            continue;

        if ( i->active_state == CrSt_MoveToPosition )
            state = i->continue_state;
        else
            state = i->active_state;
        struct StateInfo *stati = get_thing_state_info_num(state);

        if ( (cctrl->spell_flags & CSAfF_CalledToArms) != 0 )
        {
            if ( !stati->react_to_cta )
                continue;
        }

        if ( !stati->react_to_cta || !can_change_from_state_to(i, i->active_state, CrSt_ArriveAtCallToArms) )
            continue;

        if ( prefer_high_scoring )
        {
            if ( game.creature_scores[i->model].value[cctrl->explevel] < highest_score && !thing_is_invalid(thing) )
                continue;
            highest_score = game.creature_scores[i->model].value[cctrl->explevel];
        }
        thing = i;
    }
    return thing;
}

long count_creatures_in_call_to_arms(struct Computer2 *comp)
{
    struct Dungeon *dungeon;
    dungeon = comp->dungeon;
    return count_player_list_creatures_of_model_matching_bool_filter(dungeon->owner, CREATURE_ANY, creature_is_called_to_arms);
}

long task_magic_call_to_arms(struct Computer2 *comp, struct ComputerTask *ctask)
{
    SYNCDBG(9,"Starting");
    struct Dungeon *dungeon;
    dungeon = comp->dungeon;
    switch (ctask->task_state)
    {
    case 0:
        if ((game.play_gameturn - ctask->lastrun_turn) < ctask->delay) {
            return CTaskRet_Unk4;
        }
        ctask->delay = 18;
        ctask->lastrun_turn = game.play_gameturn;
        // If gathered enough creatures, go to next task state
        if (count_creatures_in_call_to_arms(comp) >= ctask->magic_cta.repeat_num) {
            ctask->task_state = CTaskSt_Wait;
            return CTaskRet_Unk2;
        }
        // If not, cast CTA on position of next creature
        struct Thing *creatng;
        creatng = find_creature_for_call_to_arms(comp, true);
        if (!thing_is_invalid(creatng))
        {
          if (try_game_action(comp, dungeon->owner, GA_UsePwrCall2Arms, 8, creatng->mappos.x.stl.num, creatng->mappos.y.stl.num, 1, 1) > Lb_OK) {
              return CTaskRet_Unk2;
          }
          // If cannot cast CTA on next creature, skip to state 2
          SYNCDBG(7,"Player %d cannot cast CTA on owned %s index %d",(int)dungeon->owner,thing_model_name(creatng),(int)creatng->index);
          ctask->task_state = CTaskSt_Select;
          return CTaskRet_Unk4;
        }
        // If there is no next creature, but we've gathered at least half of the amount, go to next state with what we have
        if (count_creatures_in_call_to_arms(comp) > ctask->magic_cta.repeat_num - ctask->magic_cta.repeat_num / 2) {
            ctask->task_state = CTaskSt_Wait;
            return CTaskRet_Unk4;
        }
        // We haven't gathered enough creatures - cancel the task
        SYNCDBG(7,"Player %d cannot gather enough creatures around CTA, cancelling task",(int)dungeon->owner);
        if (dungeon->cta_start_turn > 0) {
            try_game_action(comp, dungeon->owner, GA_StopPwrCall2Arms, 5, 0, 0, 0, 0);
        }
        remove_task(comp, ctask);
        return CTaskRet_Unk0;
    case 1:
        if ((game.play_gameturn - ctask->lastrun_turn) < ctask->delay) {
            return CTaskRet_Unk2;
        }
        SYNCDBG(7,"Player %d casts CTA at (%d,%d)",(int)dungeon->owner, (int)ctask->magic_cta.target_pos.x.stl.num, (int)ctask->magic_cta.target_pos.y.stl.num);
        if (try_game_action(comp, dungeon->owner, GA_UsePwrCall2Arms, 5, ctask->magic_cta.target_pos.x.stl.num, ctask->magic_cta.target_pos.y.stl.num, 1, 1) >= Lb_OK) {
            ctask->task_state = CTaskSt_Select;
            ctask->delay = ctask->field_8E;
            return CTaskRet_Unk2;
        }
        SYNCDBG(7,"Player %d cannot cast CTA at (%d,%d), cancelling task",(int)dungeon->owner, (int)ctask->magic_cta.target_pos.x.stl.num, (int)ctask->magic_cta.target_pos.y.stl.num);
        if (dungeon->cta_start_turn > 0) {
            try_game_action(comp, dungeon->owner, GA_StopPwrCall2Arms, 5, 0, 0, 0, 0);
        }
        remove_task(comp, ctask);
        return CTaskRet_Unk0;
    case 2:
        // Keep CTA running until most creatures are able to reach it
        if (count_creatures_at_call_to_arms(comp) < ctask->magic_cta.repeat_num - ctask->magic_cta.repeat_num / 4) 
        {
            // For a minimum amount of time
            if ((game.play_gameturn - ctask->lastrun_turn) < (ctask->delay / 10)) 
            {
                return CTaskRet_Unk1;
            }
        }
        // There's a time limit for how long CTA may run
        if ((game.play_gameturn - ctask->lastrun_turn) < ctask->delay) 
            {
                return CTaskRet_Unk1;
            }
        // Finish the CTA casting task
        SYNCDBG(7,"Player %d finishes CTA at (%d,%d)",(int)dungeon->owner, (int)ctask->magic_cta.target_pos.x.stl.num, (int)ctask->magic_cta.target_pos.y.stl.num);
        if (dungeon->cta_start_turn > 0) {
            try_game_action(comp, dungeon->owner, GA_StopPwrCall2Arms, 5, 0, 0, 0, 0);
        }
        remove_task(comp, ctask);
        return CTaskRet_Unk1;
    default:
        ERRORLOG("Bad state %d", (int)ctask->task_state);
        ctask->task_state = CTaskSt_None;
        break;
    }
    return CTaskRet_Unk4;
}

struct Thing *find_creature_for_pickup(struct Computer2 *comp, struct Coord3d *pos, struct Room *room, CreatureJob new_job, long best_score)
{
    //TODO CREATURE_JOBS This function needs major rework, to base conditions on job, not on room we're dropping into
    //TODO CREATURE_JOBS Rewrite all uses of this function before remaking it
    struct Dungeon *dungeon;
    dungeon = comp->dungeon;
    SYNCDBG(8,"Starting");
    MapSubtlCoord stl_x;
    MapSubtlCoord stl_y;
    stl_x = 0;
    stl_y = 0;
    if (pos != NULL)
    {
        stl_x = pos->x.stl.num;
        stl_y = pos->y.stl.num;
    } else
    if (!room_is_invalid(room))
    {
        stl_x = room->central_stl_x;
        stl_y = room->central_stl_y;
    }
    struct Thing *pick_thing;
    long pick_score;
    pick_score = LONG_MIN;
    pick_thing = INVALID_THING;

    unsigned long k;
    int i;
    k = 0;
    i = dungeon->creatr_list_start;
    while (i != 0)
    {
        struct Thing *thing;
        thing = thing_get(i);
        TRACE_THING(thing);
        struct CreatureControl *cctrl;
        cctrl = creature_control_get_from_thing(thing);
        if (thing_is_invalid(thing) || creature_control_invalid(cctrl))
        {
            ERRORLOG("Jump to invalid creature detected");
            break;
        }
        i = cctrl->players_next_creature_idx;
        // Thing list loop body
        long score;
        if (can_thing_be_picked_up_by_player(thing, dungeon->owner) && !creature_is_being_dropped(thing))
        {
            if ((get_creature_state_type(thing) != CrStTyp_Work) || (thing_is_invalid(pick_thing) && best_score))
            {
                if (!room_is_invalid(room))
                {
                    if (creature_can_do_job_near_position(thing, stl_x, stl_y, new_job, JobChk_None))
                    {
                        struct CreatureStats *crstat;
                        crstat = creature_stats_get_from_thing(thing);
                        switch (room->kind)
                        {
                        case RoK_LIBRARY:
                            score = compute_creature_work_value(crstat->research_value*256, ROOM_EFFICIENCY_MAX, cctrl->explevel);
                            break;
                        case RoK_WORKSHOP:
                            score = compute_creature_work_value(crstat->manufacture_value*256, ROOM_EFFICIENCY_MAX, cctrl->explevel);
                            break;
                        case RoK_TRAINING:
                            score = get_creature_thing_score(thing);
                            break;
                        default:
                            score = 0; // Still more than LONG_MIN
                            break;
                        }
                        if (score >= pick_score)
                        {
                            pick_score = score;
                            pick_thing = thing;
                        }
                        continue;
                    }
                } else
                {
                    long delta_x;
                    long delta_y;
                    delta_x = thing->mappos.x.stl.num - stl_x;
                    delta_y = thing->mappos.y.stl.num - stl_y;
                    if (abs(delta_x) + abs(delta_y) >= 2)
                    {
                        if (best_score) {
                            score = get_creature_thing_score(thing);
                        } else {
                            score = 0; // Still more than LONG_MIN
                        }
                        if (score >= pick_score)
                        {
                            pick_score = score;
                            pick_thing = thing;
                        }
                    }
                }
            }
        }
        // Thing list loop body ends
        k++;
        if (k > CREATURES_COUNT)
        {
            ERRORLOG("Infinite loop detected when sweeping creatures list");
            break;
        }
    }
    SYNCDBG(19,"Finished");
    return pick_thing;
}

long count_creatures_for_pickup(struct Computer2 *comp, struct Coord3d *pos, struct Room *room, long a4)
{
    //TODO COMPUTER_EVENT_BREACH needs this function; may be also used somewhere else - not sure
    struct CreatureControl *cctrl;
    struct Thing *thing;
    unsigned long k;
    int i;
    SYNCDBG(8,"Starting");
    MapSubtlCoord stl_x;
    MapSubtlCoord stl_y;
    stl_x = 0;
    stl_y = 0;
    if (pos != NULL)
    {
      stl_x = pos->x.stl.num;
      stl_y = pos->y.stl.num;
    }
    int count;
    count = 0;
    k = 0;
    i = comp->dungeon->creatr_list_start;
    while (i != 0)
    {
        thing = thing_get(i);
        TRACE_THING(thing);
        cctrl = creature_control_get_from_thing(thing);
        if (thing_is_invalid(thing) || creature_control_invalid(cctrl))
        {
            ERRORLOG("Jump to invalid creature detected");
            break;
        }
        i = cctrl->players_next_creature_idx;
        // Thing list loop body
        if (!thing_is_picked_up(thing))
        {
            if ((thing->active_state != CrSt_CreatureUnconscious) && (cctrl->combat_flags == 0))
            {
                if (!creature_is_called_to_arms(thing) && !creature_is_being_dropped(thing))
                {
                    struct StateInfo *stati;
                    int n;
                    n = get_creature_state_besides_move(thing);
                    stati = get_thing_state_info_num(n);
                    if ((stati->state_type != CrStTyp_Work) || a4 )
                    {
                        if (room_is_invalid(room))
                        {
                            if (abs(thing->mappos.x.stl.num - stl_x) + abs(thing->mappos.y.stl.num - stl_y) < 2 )
                              continue;
                        } else
                        {
                            //This needs finishing
                            //if ( !person_will_do_job_for_room(thing, room) )
                              continue;
                        }
                        count++;
                    }
                }
            }
        }
        // Thing list loop body ends
        k++;
        if (k > CREATURES_COUNT)
        {
            ERRORLOG("Infinite loop detected when sweeping creatures list");
            break;
        }
    }
    SYNCDBG(19,"Finished");
    return count;
}

long task_pickup_for_attack(struct Computer2 *comp, struct ComputerTask *ctask)
{
    SYNCDBG(19,"Starting");
    if (game.play_gameturn - ctask->created_turn > 7500)
    {
        remove_task(comp, ctask);
        return CTaskRet_Unk0;
    }
    if (!xy_walkable(ctask->pickup_for_attack.target_pos.x.stl.num, ctask->pickup_for_attack.target_pos.y.stl.num, comp->dungeon->owner))
    {
        return CTaskRet_Unk4;
    }
    struct Thing *thing;
    thing = thing_get(comp->held_thing_idx);
    if (!thing_is_invalid(thing))
    {
        if (computer_dump_held_things_on_map(comp, thing, &ctask->pickup_for_attack.target_pos, ctask->pickup_for_attack.word_80)) {
            return CTaskRet_Unk2;
        }
        computer_force_dump_held_things_on_map(comp, &comp->dungeon->essential_pos);
        return CTaskRet_Unk4;
    }
    if (ctask->pickup_for_attack.repeat_num <= 0)
    {
        remove_task(comp, ctask);
        return CTaskRet_Unk1;
    }
    ctask->pickup_for_attack.repeat_num--;
    thing = find_creature_for_pickup(comp, &ctask->pickup_for_attack.target_pos, NULL, Job_SEEK_THE_ENEMY, 1);
    if (!thing_is_invalid(thing))
    {
        if (computer_place_thing_in_power_hand(comp, thing, &ctask->pickup_for_attack.target_pos)) {
            SYNCDBG(9,"Player %d picked %s index %d to attack position (%d,%d)",(int)comp->dungeon->owner,thing_model_name(thing),(int)thing->index,
                (int)ctask->pickup_for_attack.target_pos.x.stl.num, (int)ctask->pickup_for_attack.target_pos.y.stl.num);
            return CTaskRet_Unk2;
        }
        return CTaskRet_Unk4;
    }
    return CTaskRet_Unk4;
}

long task_move_creature_to_room(struct Computer2 *comp, struct ComputerTask *ctask)
{
    struct Thing *thing;
    struct Room *room;
    struct Coord3d pos;
    long i;
    struct Dungeon *dungeon;
    dungeon = comp->dungeon;
    room = room_get(ctask->move_to_room.room_idx1);
    thing = thing_get(comp->held_thing_idx);
    if (!thing_is_invalid(thing)) // We have no unit in hand
    {
        // 2nd phase - we have specific creature and specific room index, and creature is picked up already
        SYNCDBG(9,"Starting player %d drop",(int)dungeon->owner);
        if (room_is_invalid(room))
        {
            room = room_get(ctask->move_to_room.room_idx2);
        }
        if (thing_is_creature(thing) && room_exists(room))
        {
            struct CreatureStats *crstat;
            crstat = creature_stats_get_from_thing(thing);
            CreatureJob jobpref;
            jobpref = get_job_for_room(room->kind, JoKF_AssignComputerDrop|JoKF_AssignAreaWithinRoom, crstat->job_primary|crstat->job_secondary);
            if (get_drop_position_for_creature_job_in_room(&pos, room, jobpref, thing))
            {
                if (computer_dump_held_things_on_map(comp, thing, &pos, CrSt_Unused) > 0) {
                    return CTaskRet_Unk2;
                }
            }
            ERRORLOG("Could not find valid position in player %d %s for %s to be dropped",(int)dungeon->owner,room_code_name(room->kind),thing_model_name(thing));
        } else
        {
            WARNLOG("Could not move player %d creature by dropping %s into %s",(int)dungeon->owner,thing_model_name(thing),room_code_name(room->kind));
        }
        computer_force_dump_held_things_on_map(comp, &dungeon->essential_pos);
        remove_task(comp, ctask);
        return CTaskRet_Unk0;
    }
    // 1st phase - we need to find a room and a creature for pickup, and take it to hand
    SYNCDBG(9,"Starting player %d pickup",(int)dungeon->owner);
    i = ctask->move_to_room.repeat_num;
    ctask->move_to_room.repeat_num--;
    if (i <= 0)
    {
        remove_task(comp, ctask);
        return CTaskRet_Unk1;
    }
    CreatureJob jobpref;
    jobpref = find_creature_to_be_placed_in_room_for_job(comp, &room, &thing);
    if (jobpref != Job_NULL)
    {
        //TODO CREATURE_AI try to make sure the creature will do proper activity in the room
        //     ie. select a room tile which is far from CTA and enemies
        ctask->move_to_room.room_idx2 = room->index;
        if (get_drop_position_for_creature_job_in_room(&pos, room, jobpref, thing))
        {
            if (computer_place_thing_in_power_hand(comp, thing, &pos)) {
                SYNCDBG(9,"Player %d picked %s index %d to place in %s index %d",(int)dungeon->owner,
                    thing_model_name(thing),(int)thing->index,room_code_name(room->kind),(int)room->index);
                return CTaskRet_Unk2;
            }
        }
        remove_task(comp, ctask);
        return CTaskRet_Unk0;
      }
      SYNCDBG(9,"No thing for player %d pickup",(int)dungeon->owner);
      remove_task(comp, ctask);
      return CTaskRet_Unk0;
}

long task_move_creature_to_pos(struct Computer2 *comp, struct ComputerTask *ctask)
{
    struct Dungeon *dungeon;
    SYNCDBG(19,"Starting");
    dungeon = comp->dungeon;
    struct Thing *thing;
    thing = thing_get(comp->held_thing_idx);
    if (!thing_is_invalid(thing))
    {
        if (ctask->move_to_pos.target_thing_idx == comp->held_thing_idx)
        {
            if (thing_is_creature(thing))
            {
                if (computer_dump_held_things_on_map(comp, thing, &ctask->move_to_pos.pos_86, ctask->move_to_pos.target_state)) {
                    remove_task(comp, ctask);
                    return CTaskRet_Unk2;
                }
                ERRORLOG("Could not dump player %d %s into (%d,%d)",(int)dungeon->owner,
                    thing_model_name(thing),(int)ctask->move_to_pos.pos_86.x.stl.num,(int)ctask->move_to_pos.pos_86.y.stl.num);
            } else
            {
                WARNLOG("Player %d computer hand holds %s instead of creature",(int)dungeon->owner, thing_model_name(thing));
            }
            computer_force_dump_held_things_on_map(comp, &comp->dungeon->essential_pos);
            remove_task(comp, ctask);
            return CTaskRet_Unk0;
        }
        // Being here means we have a thing for different task picked up, so wait until it's dropped
        return CTaskRet_Unk0;
    }
    thing = thing_get(ctask->move_to_pos.target_thing_idx);
    if (can_thing_be_picked_up_by_player(thing, dungeon->owner))
    {
        if (computer_place_thing_in_power_hand(comp, thing, &ctask->move_to_pos.pos_86)) {
            SYNCDBG(9,"Player %d picked %s index %d to move to (%d,%d)",(int)comp->dungeon->owner,thing_model_name(thing),(int)thing->index,
                (int)ctask->move_to_pos.pos_86.x.stl.num, (int)ctask->move_to_pos.pos_86.y.stl.num);
            return CTaskRet_Unk2;
        }
    }
    remove_task(comp, ctask);
    return CTaskRet_Unk0;
}

struct Thing *find_creature_for_defend_pickup(struct Computer2 *comp)
{
    struct Dungeon *dungeon;
    unsigned long k;
    long i;
    dungeon = comp->dungeon;
    long best_factor;
    struct Thing *best_creatng;
    best_creatng = INVALID_THING;
    best_factor = LONG_MIN;
    k = 0;
    i = dungeon->creatr_list_start;
    while (i != 0)
    {
        struct CreatureControl *cctrl;
        struct Thing *thing;
        thing = thing_get(i);
        if (thing_is_invalid(thing))
        {
            ERRORLOG("Jump to invalid thing detected");
            break;
        }
        cctrl = creature_control_get_from_thing(thing);
        i = cctrl->players_next_creature_idx;
        // Per creature code
        if (can_thing_be_picked_up_by_player(thing, dungeon->owner))
        {
            if (cctrl->combat_flags == 0)
            {
                if (!creature_is_fleeing_combat(thing) && !creature_is_at_alarm(thing))
                {
                    if (!creature_is_being_unconscious(thing) && !creature_affected_by_spell(thing, SplK_Chicken))
                    {
                        if (!creature_is_doing_lair_activity(thing) && !creature_is_being_dropped(thing))
                        {
                            if (cctrl->dropped_turn < (COMPUTER_REDROP_DELAY + game.play_gameturn))
                            {
                                struct PerExpLevelValues* expvalues;
                                expvalues = &game.creature_scores[thing->model];
                                long expval;
                                long healthprm;
                                long new_factor;
                                expval = expvalues->value[cctrl->explevel];
                                healthprm = get_creature_health_permil(thing);
                                new_factor = healthprm * expval / 1000;
                                if ((new_factor > best_factor) && (healthprm > 20))
                                {
                                    best_factor = new_factor;
                                    best_creatng = thing;
                                }
                            }
                        }
                    }
                }
            }
        }
        // Per creature code ends
        k++;
        if (k > THINGS_COUNT)
        {
            ERRORLOG("Infinite loop detected when sweeping things list");
            break;
        }
    }
    return best_creatng;
}

long task_move_creatures_to_defend(struct Computer2 *comp, struct ComputerTask *ctask)
{
    SYNCDBG(19,"Starting");
    struct Dungeon *dungeon;
    dungeon = comp->dungeon;
    struct Thing *thing;
    thing = thing_get(comp->held_thing_idx);
    // If the heart is just being destroyed - dump held thing and finish task
    if (player_cannot_win(dungeon->owner))
    {
        if (!thing_is_invalid(thing)) {
            computer_force_dump_held_things_on_map(comp, &ctask->move_to_defend.target_pos);
        }
        SYNCDBG(8,"No reason to bother, player %d can no longer win",(int)dungeon->owner);
        remove_task(comp, ctask);
        return CTaskRet_Unk0;
    }
    // If everything is fine and we're keeping the thing to move in "fake hand"
    if (!thing_is_invalid(thing))
    {
        if (thing_is_creature(thing))
        {
            if (!players_are_mutual_allies(thing->owner, dungeon->owner))
            {
                return CTaskRet_Unk4;
            }
            if (computer_dump_held_things_on_map(comp, thing, &ctask->move_to_defend.target_pos, ctask->move_to_defend.word_80)) {
                return CTaskRet_Unk2;
            }
            ERRORLOG("Could not dump player %d %s into (%d,%d)",(int)dungeon->owner,
                thing_model_name(thing),(int)ctask->move_to_defend.target_pos.x.stl.num,(int)ctask->move_to_defend.target_pos.y.stl.num);
        } else
        {
            WARNLOG("Player %d computer hand holds %s instead of creature",(int)dungeon->owner, thing_model_name(thing));
        }
        computer_force_dump_held_things_on_map(comp, &dungeon->essential_pos);
        remove_task(comp, ctask);
        return CTaskRet_Unk0;
    }
    if (game.play_gameturn - ctask->lastrun_turn < ctask->delay) {
        return CTaskRet_Unk4;
    }
    ctask->lastrun_turn = game.play_gameturn;
    ctask->move_to_defend.repeat_num--;
    if (ctask->move_to_defend.repeat_num <= 0)
    {
        remove_task(comp, ctask);
        return CTaskRet_Unk1;
    }
    thing = find_creature_for_defend_pickup(comp);
    if (!thing_is_invalid(thing))
    {
        if (!computer_place_thing_in_power_hand(comp, thing, &ctask->move_to_defend.target_pos) )
        {
            remove_task(comp, ctask);
            return CTaskRet_Unk0;
        }
        SYNCDBG(9,"Player %d picked %s index %d to defend position (%d,%d)",(int)dungeon->owner,thing_model_name(thing),(int)thing->index,
            (int)ctask->move_to_defend.target_pos.x.stl.num, (int)ctask->move_to_defend.target_pos.y.stl.num);
        return CTaskRet_Unk2;
    }
    return CTaskRet_Unk2;
}

long task_move_gold_to_treasury(struct Computer2 *comp, struct ComputerTask *ctask)
{
    struct Dungeon *dungeon;
    dungeon = comp->dungeon;
    if (dungeon_invalid(dungeon)) {
        ERRORLOG("Invalid dungeon in computer player.");
        return CTaskRet_Unk0;
    }
    SYNCDBG(9,"Starting for player %d",(int)dungeon->owner);
    struct Thing *thing;
    struct Coord3d pos;
    long i;
    thing = thing_get(comp->held_thing_idx);
    if (!thing_is_invalid(thing))
    {
        struct Room* room = room_get(ctask->move_gold.room_idx);
        if (object_is_gold(thing) && room_exists(room))
        {
            if (find_random_valid_position_for_thing_in_room(thing, room, &pos))
            {
                if (computer_dump_held_things_on_map(comp, thing, &pos,0) > 0) {
                    return CTaskRet_Unk2;
                }
            }
            ERRORLOG("Could not find valid position in player %d %s for %s to be dropped",(int)dungeon->owner,room_code_name(room->kind),thing_model_name(thing));
        } else
        {
            WARNLOG("Could not move player %d gold by dropping %s into %s",(int)dungeon->owner,thing_model_name(thing),room_code_name(room->kind));
        }
        computer_force_dump_held_things_on_map(comp, &comp->dungeon->essential_pos);
        remove_task(comp, ctask);
        return CTaskRet_Unk0;
    }
    i = ctask->move_gold.items_amount;
    ctask->move_gold.items_amount--;
    if (i <= 0)
    {
        remove_task(comp, ctask);
        return CTaskRet_Unk1;
    }
    thing = find_gold_laying_in_dungeon(comp->dungeon);
    if (!thing_is_invalid(thing))
    {
        struct Room *room;
        room = find_room_of_role_with_spare_capacity(comp->dungeon->owner, RoRoF_GoldStorage, 1);
        if (!room_is_invalid(room))
        {
            ctask->move_gold.room_idx = room->index;
            // Get a position somewhere in that room for the check below; we will use random one when dropping anyway
            pos.x.val = subtile_coord_center(slab_subtile_center(slb_num_decode_x(room->slabs_list)));
            pos.y.val = subtile_coord_center(slab_subtile_center(slb_num_decode_y(room->slabs_list)));
            pos.z.val = subtile_coord(1,0);
            if (computer_place_thing_in_power_hand(comp, thing, &pos)) {
                SYNCDBG(9,"Player %d picked %s index %d to place in %s index %d",(int)comp->dungeon->owner,
                    thing_model_name(thing),(int)thing->index,room_code_name(room->kind),(int)room->index);
                return CTaskRet_Unk2;
            } else {
                SYNCDBG(9,"Player %d cannot place %s index %d into power hand",(int)comp->dungeon->owner,
                    thing_model_name(thing),(int)thing->index);
            }
        } else
        {
            SYNCDBG(9,"Player %d has no room to place the gold into",(int)comp->dungeon->owner);
            remove_task(comp, ctask);
        }
    } else
    {
        SYNCDBG(9,"Player %d has no more gold laying around",(int)comp->dungeon->owner);
        remove_task(comp, ctask);
    }
    return CTaskRet_Unk0;
}

long task_slap_imps(struct Computer2 *comp, struct ComputerTask *ctask)
{
    struct Dungeon *dungeon;
    SYNCDBG(9,"Starting");
    dungeon = comp->dungeon;
    ctask->attack_magic.repeat_num--;
    if (ctask->attack_magic.repeat_num >= 0)
    {
        TbBool allow_slap_to_kill;
        // Make sure we can accept situation where the creature will die because of the slap
        allow_slap_to_kill = computer_able_to_use_power(comp, PwrK_MKDIGGER, 0, 10);
        struct Thing *thing;
        struct CreatureControl *cctrl;
        long i;
        unsigned long k;
        k = 0;
        i = dungeon->digger_list_start;
        while (i > 0)
        {
            thing = thing_get(i);
            if (thing_is_invalid(thing))
                break;
            cctrl = creature_control_get_from_thing(thing);
            i = cctrl->players_next_creature_idx;
            // Per-thing code
            // Don't slap if picked up or already slapped
            if (!thing_is_picked_up(thing) && !creature_affected_by_slap(thing))
            {
                // Check if we really can use the spell on that creature, considering its position and state
                if (can_cast_spell(dungeon->owner, PwrK_SLAP, thing->mappos.x.stl.num, thing->mappos.y.stl.num, thing, CastChk_Default))
                {
                    struct CreatureStats *crstat;
                    crstat = creature_stats_get_from_thing(thing);
                    // Check if the slap may cause death
                    if (allow_slap_to_kill || (crstat->slaps_to_kill < 1) || (get_creature_health_permil(thing) >= 2*1000/crstat->slaps_to_kill))
                    {
                        long state_type;
                        state_type = get_creature_state_type(thing);
                        if (state_type == CrStTyp_Work)
                        {
                            if (try_game_action(comp, dungeon->owner, GA_UsePwrSlap, 0, 0, 0, thing->index, 0) > Lb_OK)
                            {
                                return CTaskRet_Unk2;
                            }
                        }
                    }
                }
            }
            // Per-thing code ends
            k++;
            if (k > THINGS_COUNT)
            {
                ERRORLOG("Infinite loop detected when sweeping things list");
                break;
            }
        }
    }
    remove_task(comp, ctask);
    return CTaskRet_Unk0;
}

long task_dig_to_neutral(struct Computer2 *comp, struct ComputerTask *ctask)
{
    SYNCDBG(9,"Starting");
    ToolDigResult dig_result = tool_dig_to_pos2(comp, &ctask->dig, false, ToolDig_BasicOnly);
    switch(dig_result)
    {
        case TDR_DigSlab:
            add_trap_location_if_requested(comp, ctask, false);
            return CTaskRet_Unk0;
        case TDR_DestroyWallOnSlab:
        case TDR_BuildBridgeOnSlab:
            ctask->ottype = ctask->ttype;
            ctask->ttype = CTT_WaitForBridge;
            return CTaskRet_Unk4;
        case TDR_ReachedDestination:
        case TDR_CallCountExceeded:
        case TDR_FailedToReachDestination:
        case TDR_ToolDigError:
            suspend_task_process(comp,ctask);
            return dig_result;
        default:
            // can't get here
            return dig_result;
    }
}

long task_magic_speed_up(struct Computer2 *comp, struct ComputerTask *ctask)
{
    struct Dungeon *dungeon;
    struct Thing *creatng;
    int k = 0;
    SYNCDBG(9,"Starting");
    dungeon = comp->dungeon;
    creatng = thing_get(ctask->attack_magic.target_thing_idx);
    if (thing_is_invalid(creatng))
    {
        remove_task(comp, ctask);
        return CTaskRet_Unk4;
    }
    if (creature_is_dying(creatng) || creature_is_being_unconscious(creatng) || creature_is_kept_in_custody(creatng))
    {
        remove_task(comp, ctask);
        return CTaskRet_Unk4;
    }
    if (computer_able_to_use_power(comp, PwrK_SPEEDCRTR, ctask->attack_magic.splevel, 1) && !thing_affected_by_spell(creatng, PwrK_SPEEDCRTR))
    {
        if (try_game_action(comp, dungeon->owner, GA_UsePwrSpeedUp, ctask->attack_magic.splevel, 0, 0, ctask->attack_magic.target_thing_idx, 0) > Lb_OK)
        {
            k = 1;
        }
    } 
    else if (computer_able_to_use_power(comp, PwrK_PROTECT, ctask->attack_magic.splevel, 1) && !thing_affected_by_spell(creatng, PwrK_PROTECT))
    {
        if (try_game_action(comp, dungeon->owner, GA_UsePwrArmour, ctask->attack_magic.splevel, 0, 0, ctask->attack_magic.target_thing_idx, 0) > Lb_OK)
        {
            k = 1;
        }
    }
    if (k != 1)
    {
        remove_task(comp, ctask);
        return CTaskRet_Unk4;
    }
    else
    {
        return CTaskRet_Unk1;
    }
}

long task_wait_for_bridge(struct Computer2 *comp, struct ComputerTask *ctask)
{
    SYNCDBG(9, "Starting");
    PlayerNumber plyr_idx;
    plyr_idx = comp->dungeon->owner;
    if (game.play_gameturn - ctask->created_turn > COMPUTER_DIG_ROOM_TIMEOUT)
    {
        //If the task has been active too long, restart the process to try a different approach.
        ctask->ttype = ctask->ottype;
        comp->task_state = CTaskSt_Select;
        restart_task_process(comp, ctask);
        return CTaskRet_Unk0;
    }
    if (game.play_gameturn - ctask->created_turn > COMPUTER_URGENT_BRIDGE_TIMEOUT)
    {
        if ((is_room_available(plyr_idx, RoK_BRIDGE)) || (ctask->flags & ComTsk_Urgent))
        {
            //When the player already has the bridge available, or is doing an urgent task, don't keep the task active as long.
            ctask->ttype = ctask->ottype;
            comp->task_state = CTaskSt_Select;
            restart_task_process(comp, ctask);
            return CTaskRet_Unk4;
        }
    }

    MapSubtlCoord basestl_x;
    MapSubtlCoord basestl_y;
    basestl_x = ctask->dig.pos_next.x.stl.num;
    basestl_y = ctask->dig.pos_next.y.stl.num;
    if (!is_room_available(plyr_idx, RoK_BRIDGE))
    {
        return CTaskRet_Unk4;
    }
    if (!can_build_room_at_slab(plyr_idx, RoK_BRIDGE, subtile_slab(basestl_x), subtile_slab(basestl_y)))
    {
        return CTaskRet_Unk4;
    }
    if (try_game_action(comp, plyr_idx, GA_PlaceRoom, 0, basestl_x, basestl_y, 1, RoK_BRIDGE) > Lb_OK)
    {
        long i;
        i = ctask->ottype;
        ctask->ttype = i;
        if (i == 0) {
            ERRORLOG("Bad set Task State");
        }
        return CTaskRet_Unk1;
    }
    return CTaskRet_Unk4;
}

long task_attack_magic(struct Computer2 *comp, struct ComputerTask *ctask)
{
    struct Dungeon *dungeon;
    struct Thing *thing;
    long i;
    SYNCDBG(9,"Starting");
    dungeon = comp->dungeon;
    thing = thing_get(ctask->attack_magic.target_thing_idx);
    if (thing_is_invalid(thing)) {
        return CTaskRet_Unk1;
    }
    i = ctask->attack_magic.repeat_num;
    ctask->attack_magic.repeat_num--;
    if ((i <= 0) || creature_is_dying(thing) || creature_is_being_unconscious(thing)
     || creature_is_kept_in_custody(thing))
    {
        remove_task(comp, ctask);
        return CTaskRet_Unk1;
    }
    // Note that can_cast_spell() shouldn't be needed here - should
    // be checked in the function which adds the task
    if (!computer_able_to_use_power(comp, ctask->attack_magic.pwkind, ctask->attack_magic.splevel, 1)) {
        return CTaskRet_Unk4;
    }
    TbResult ret;
    ret = try_game_action(comp, dungeon->owner, ctask->attack_magic.gaction, ctask->attack_magic.splevel,
        thing->mappos.x.stl.num, thing->mappos.y.stl.num, ctask->attack_magic.target_thing_idx, 0);
    if (ret <= Lb_OK)
        return CTaskRet_Unk4;
    return CTaskRet_Unk2;
}

long task_sell_traps_and_doors(struct Computer2 *comp, struct ComputerTask *ctask)
{
    struct Dungeon *dungeon = comp->dungeon;
    const struct TrapDoorSelling *tdsell;
    TbBool item_sold;
    long value;
    long model;
    long i;
    struct DungeonAdd *dungeonadd = get_dungeonadd(dungeon->owner);

    if (dungeon_invalid(dungeon)) {
        ERRORLOG("Invalid dungeon in computer player");
        return 0;
    }
    SYNCDBG(19,"Starting for player %d",(int)dungeon->owner);
    if ((ctask->sell_traps_doors.gold_gain <= ctask->sell_traps_doors.gold_gain_limit) && (dungeon->total_money_owned <= ctask->sell_traps_doors.total_money_limit))
    {
        i = 0;
        value = 0;
        item_sold = false;
        for (i=0; i < sizeof(trapdoor_sell)/sizeof(trapdoor_sell[0]); i++)
        {
            tdsell = &trapdoor_sell[ctask->sell_traps_doors.sell_idx];
            switch (tdsell->category)
            {
            case TDSC_DoorCrate:
                model = tdsell->model;
                if ((model <= 0) || (model >= gameadd.trapdoor_conf.door_types_count)) {
                    ERRORLOG("Internal error - invalid door model %d in slot %d",(int)model,(int)i);
                    break;
                }
                if (dungeonadd->mnfct_info.door_amount_placeable[model] > 0)
                {
                    int crate_source;
                    crate_source = remove_workshop_item_from_amount_stored(dungeon->owner, TCls_Door, model, WrkCrtF_Default);
                    switch (crate_source)
                    {
                    case WrkCrtS_Offmap:
                        remove_workshop_item_from_amount_placeable(dungeon->owner, TCls_Door, model);
                        item_sold = true;
                        value = compute_value_percentage(gameadd.doors_config[model].selling_value,gameadd.door_sale_percent);
                        SYNCDBG(9,"Offmap door %s crate sold for %d gold",door_code_name(model),(int)value);
                        break;
                    case WrkCrtS_Stored:
                        remove_workshop_item_from_amount_placeable(dungeon->owner, TCls_Door, model);
                        remove_workshop_object_from_player(dungeon->owner, door_crate_object_model(model));
                        item_sold = true;
                        value = compute_value_percentage(gameadd.doors_config[model].selling_value, gameadd.door_sale_percent);
                        SYNCDBG(9,"Stored door %s crate sold for %ld gold by player %d",door_code_name(model),(long)value,(int)dungeon->owner);
                        break;
                    default:
                        WARNLOG("Placeable door %s amount for player %d was incorrect; fixed",door_code_name(model),(int)dungeon->owner);
                        dungeonadd->mnfct_info.door_amount_placeable[model] = 0;
                        break;
                    }
                }
                break;
            case TDSC_TrapCrate:
                model = tdsell->model;
                if ((model <= 0) || (model >= gameadd.trapdoor_conf.trap_types_count)) {
                    ERRORLOG("Internal error - invalid trap model %d in slot %d",(int)model,(int)i);
                    break;
                }
                struct TrapConfigStats* trapst = &gameadd.trapdoor_conf.trap_cfgstats[model];
                if ((dungeonadd->mnfct_info.trap_amount_placeable[model] > 0) && (trapst->unsellable == 0))
                {
                    int crate_source;
                    crate_source = remove_workshop_item_from_amount_stored(dungeon->owner, TCls_Trap, model, WrkCrtF_Default);
                    switch (crate_source)
                    {
                    case WrkCrtS_Offmap:
                        remove_workshop_item_from_amount_placeable(dungeon->owner, TCls_Trap, model);
                        item_sold = true;
                        value = compute_value_percentage(gameadd.traps_config[model].selling_value, gameadd.trap_sale_percent);
                        SYNCDBG(9,"Offmap trap %s crate sold for %ld gold",trap_code_name(model),value);
                        break;
                    case WrkCrtS_Stored:
                        remove_workshop_item_from_amount_placeable(dungeon->owner, TCls_Trap, model);
                        remove_workshop_object_from_player(dungeon->owner, trap_crate_object_model(model));
                        item_sold = true;
                        value = compute_value_percentage(gameadd.traps_config[model].selling_value, gameadd.trap_sale_percent);
                        SYNCDBG(9,"Stored trap %s crate sold for %ld gold by player %d",trap_code_name(model),(long)value,(int)dungeon->owner);
                        break;
                    default:
                        WARNLOG("Placeable trap %s amount for player %d was incorrect; fixed",trap_code_name(model),(int)dungeon->owner);
                        dungeonadd->mnfct_info.trap_amount_placeable[model] = 0;
                        break;
                    }
                }
                break;
            case TDSC_DoorPlaced:
                if (!ctask->sell_traps_doors.allow_deployed)
                    break;
                model = tdsell->model;
                if ((model <= 0) || (model >= gameadd.trapdoor_conf.door_types_count)) {
                    ERRORLOG("Internal error - invalid door model %d in slot %d",(int)model,(int)i);
                    break;
                }
                {
                    struct Thing *doortng;
                    doortng = get_random_door_of_model_owned_by_and_locked(model, dungeon->owner, false);
                    if (!thing_is_invalid(doortng)) {
                        MapSubtlCoord stl_x;
                        MapSubtlCoord stl_y;
                        item_sold = true;
                        stl_x = stl_slab_center_subtile(doortng->mappos.x.stl.num);
                        stl_y = stl_slab_center_subtile(doortng->mappos.y.stl.num);
                        value = compute_value_percentage(gameadd.doors_config[model].selling_value, gameadd.door_sale_percent);
                        destroy_door(doortng);
                        if (is_my_player_number(dungeon->owner))
                            play_non_3d_sample(115);
                        dungeon->camera_deviate_jump = 192;
                        if (value != 0)
                        {
                            struct Coord3d pos;
                            set_coords_to_subtile_center(&pos,stl_x,stl_y,1);
                            create_price_effect(&pos, dungeon->owner, value);
                            add_to_trap_location(comp, &pos);
                            SYNCDBG(4,"Placed door at (%d,%d) sold for %d gold by player %d",(int)stl_x,(int)stl_y,(int)value,(int)dungeon->owner);
                        } else
                        {
                            WARNLOG("Sold door at (%d,%d) which didn't cost anything",(int)stl_x,(int)stl_y);
                        }
                    }
                }
                break;
            case TDSC_TrapPlaced:
                if (!ctask->sell_traps_doors.allow_deployed)
                    break;
                model = tdsell->model;
                if ((model <= 0) || (model >= gameadd.trapdoor_conf.trap_types_count)) {
                    ERRORLOG("Internal error - invalid trap model %d in slot %d",(int)model,(int)i);
                    break;
                }
                {
                    struct Thing *traptng;
                    traptng = get_random_trap_of_model_owned_by_and_armed(model, dungeon->owner, true);
                    if (!thing_is_invalid(traptng)) {
                        SYNCDBG(6,"Got %s index %d owner %d",thing_model_name(traptng),(int)traptng->index,(int)traptng->owner);
                        MapSubtlCoord stl_x;
                        MapSubtlCoord stl_y;
                        item_sold = true;
                        stl_x = stl_slab_center_subtile(traptng->mappos.x.stl.num);
                        stl_y = stl_slab_center_subtile(traptng->mappos.y.stl.num);
                        remove_traps_around_subtile(stl_x, stl_y, &value);
                        if (is_my_player_number(dungeon->owner))
                            play_non_3d_sample(115);
                        dungeon->camera_deviate_jump = 192;
                        if (value != 0)
                        {
                            struct Coord3d pos;
                            set_coords_to_subtile_center(&pos,stl_x,stl_y,1);
                            create_price_effect(&pos, dungeon->owner, value);
                            add_to_trap_location(comp, &pos);
                            SYNCDBG(4,"Placed traps at (%d,%d) sold for %d gold by player %d",(int)stl_x,(int)stl_y,(int)value,(int)dungeon->owner);
                        } else
                        {
                            WARNLOG("Sold traps at (%d,%d) which didn't cost anything",(int)stl_x,(int)stl_y);
                        }
                    }
                }
                break;
            default:
                ERRORLOG("Unknown SELL_ITEM type");
                break;
            }
            ctask->sell_traps_doors.sell_idx++;
            if (trapdoor_sell[ctask->sell_traps_doors.sell_idx].category == TDSC_EndList)
                ctask->sell_traps_doors.sell_idx = 0;
            if (item_sold)
            {
                ctask->sell_traps_doors.gold_gain += value;
                player_add_offmap_gold(dungeon->owner, value);
                // Mark that we've sold the item; if enough was sold, end the task
                ctask->sell_traps_doors.items_amount--;
                if (ctask->sell_traps_doors.items_amount <= 0) {
                    remove_task(comp, ctask);
                    return 1;
                }
                return 1;
            }
        }
        SYNCDBG(9,"Could not sell anything, aborting.");
    } else
    {
        SYNCDBG(9,"Initial conditions not met, aborting.");
    }
    remove_task(comp, ctask);
    return 0;
}

void setup_dig_to(struct ComputerDig *cdig, const struct Coord3d startpos, const struct Coord3d endpos)
{
    memset(cdig,0,sizeof(struct ComputerDig));
    cdig->pos_begin.x.val = startpos.x.val;
    cdig->pos_begin.y.val = startpos.y.val;
    cdig->pos_begin.z.val = startpos.z.val;
    cdig->pos_E.x.val = startpos.x.val;
    cdig->pos_E.y.val = startpos.y.val;
    cdig->pos_E.z.val = startpos.z.val;
    cdig->pos_dest.x.val = endpos.x.val;
    cdig->pos_dest.y.val = endpos.y.val;
    cdig->pos_dest.z.val = endpos.z.val;
    cdig->pos_next.x.val = 0;
    cdig->pos_next.y.val = 0;
    cdig->pos_next.z.val = 0;
    cdig->distance = LONG_MAX;
    cdig->subfield_2C = 1;
    cdig->calls_count = 0;
}

TbBool create_task_move_creature_to_subtile(struct Computer2 *comp, const struct Thing *thing, MapSubtlCoord stl_x, MapSubtlCoord stl_y, CrtrStateId dst_state)
{
    struct Coord3d pos;
    pos.x.val = subtile_coord(stl_x,AI_RANDOM(256));
    pos.y.val = subtile_coord(stl_y,AI_RANDOM(256));
    pos.z.val = subtile_coord(1,0);
    return create_task_move_creature_to_pos(comp, thing, pos, dst_state);
}

TbBool create_task_move_creature_to_pos(struct Computer2 *comp, const struct Thing *thing, const struct Coord3d pos, CrtrStateId dst_state)
{
    struct ComputerTask *ctask;
    SYNCDBG(7,"Starting");
    ctask = get_free_task(comp, 0);
    if (computer_task_invalid(ctask)) {
        return false;
    }
    if ((gameadd.computer_chat_flags & CChat_TasksFrequent) != 0) {
        struct CreatureModelConfig* crconf = &gameadd.crtr_conf.model[thing->model];

        switch (dst_state)
        {
        case CrSt_ImpImprovesDungeon:
            message_add_fmt(comp->dungeon->owner, "This %s should go claiming.",get_string(crconf->namestr_idx));
            break;
        case CrSt_ImpDigsDirt:
            message_add_fmt(comp->dungeon->owner, "This %s should go digging.",get_string(crconf->namestr_idx));
            break;
        case CrSt_ImpMinesGold:
            message_add_fmt(comp->dungeon->owner, "This %s should go mining.",get_string(crconf->namestr_idx));
            break;
        case CrSt_CreatureDoingNothing:
        case CrSt_ImpDoingNothing:
            message_add_fmt(comp->dungeon->owner, "This %s should stop doing that.",get_string(crconf->namestr_idx));
            break;
        case CrSt_CreatureSacrifice:
            if (thing->model == gameadd.cheaper_diggers_sacrifice_model) {
                struct PowerConfigStats *powerst;
                powerst = get_power_model_stats(PwrK_MKDIGGER);
                message_add_fmt(comp->dungeon->owner, "Sacrificing %s to reduce %s price.",get_string(crconf->namestr_idx),get_string(powerst->name_stridx));
                break;
            }
            message_add_fmt(comp->dungeon->owner, "This %s will be sacrificed.",get_string(crconf->namestr_idx));
            break;
        case CrSt_Torturing:
            message_add_fmt(comp->dungeon->owner, "This %s should be tortured.", get_string(crconf->namestr_idx));
            break;
        case CrSt_CreatureDoorCombat:
            message_add_fmt(comp->dungeon->owner, "This %s should attack a door.", get_string(crconf->namestr_idx));
            break;
        default:
            message_add_fmt(comp->dungeon->owner, "This %s should go there.",get_string(crconf->namestr_idx));
            break;
        }
    }
    ctask->ttype = CTT_MoveCreatureToPos;
    ctask->move_to_pos.pos_86.x.val = pos.x.val;
    ctask->move_to_pos.pos_86.y.val = pos.y.val;
    ctask->move_to_pos.pos_86.z.val = pos.z.val;
    ctask->move_to_pos.target_thing_idx = thing->index;
    ctask->move_to_pos.target_state = dst_state;
    ctask->created_turn = game.play_gameturn;
    return true;
}

TbBool create_task_move_creatures_to_defend(struct Computer2 *comp, struct Coord3d *pos, long repeat_num, unsigned long evflags)
{
    struct ComputerTask *ctask;
    SYNCDBG(7,"Starting");
    ctask = get_free_task(comp, 1);
    if (computer_task_invalid(ctask)) {
        return false;
    }
    if ((gameadd.computer_chat_flags & CChat_TasksScarce) != 0) {
        message_add_fmt(comp->dungeon->owner, "Minions, defend this place!");
    }
    ctask->ttype = CTT_MoveCreaturesToDefend;
    ctask->move_to_defend.target_pos.x.val = pos->x.val;
    ctask->move_to_defend.target_pos.y.val = pos->y.val;
    ctask->move_to_defend.target_pos.z.val = pos->z.val;
    ctask->move_to_defend.repeat_num = repeat_num;
    ctask->move_to_defend.field_70 = evflags;
    ctask->created_turn = game.play_gameturn;
    ctask->lastrun_turn = game.play_gameturn;
    ctask->delay = comp->task_delay;
    return true;
}

TbBool create_task_move_creatures_to_room(struct Computer2 *comp, int room_idx, long repeat_num)
{
    struct ComputerTask *ctask;
    SYNCDBG(7,"Starting");
    ctask = get_free_task(comp, 1);
    if (computer_task_invalid(ctask)) {
        return false;
    }
    if ((gameadd.computer_chat_flags & CChat_TasksScarce) != 0) {
        struct Room *room;
        room = room_get(room_idx);
        if (room_exists(room)) {
            struct RoomConfigStats *roomst;
            roomst = &game.slab_conf.room_cfgstats[room->kind];
            message_add_fmt(comp->dungeon->owner, "Time to put some creatures into %s.",get_string(roomst->name_stridx));
        } else {
            if ((gameadd.computer_chat_flags & CChat_TasksFrequent) != 0)
                message_add_fmt(comp->dungeon->owner, "Time to put some creatures into rooms.");
        }
    }
    ctask->ttype = CTT_MoveCreatureToRoom;
    ctask->move_to_room.room_idx1 = room_idx;
    ctask->move_to_room.room_idx2 = room_idx;
    ctask->move_to_room.repeat_num = repeat_num;
    ctask->created_turn = game.play_gameturn;
    return true;
}

TbBool create_task_pickup_for_attack(struct Computer2 *comp, struct Coord3d *pos, long par3, long repeat_num)
{
    struct ComputerTask *ctask;
    SYNCDBG(7,"Starting");
    ctask = get_free_task(comp, 1);
    if (computer_task_invalid(ctask)) {
        return false;
    }
    if ((gameadd.computer_chat_flags & CChat_TasksScarce) != 0) {
        message_add_fmt(comp->dungeon->owner, "Minions, attack now!");
    }
    ctask->ttype = CTT_PickupForAttack;
    ctask->pickup_for_attack.target_pos.x.val = pos->x.val;
    ctask->pickup_for_attack.target_pos.y.val = pos->y.val;
    ctask->pickup_for_attack.target_pos.z.val = pos->z.val;
    ctask->pickup_for_attack.repeat_num = repeat_num;
    ctask->created_turn = game.play_gameturn;
    ctask->pickup_for_attack.word_80 = 0;
    ctask->pickup_for_attack.long_86 = par3; // Originally only a word was set here
    return true;
}

TbBool create_task_magic_battle_call_to_arms(struct Computer2 *comp, struct Coord3d *pos, long cta_duration, long repeat_num)
{
    struct ComputerTask *ctask;
    SYNCDBG(7,"Starting");
    ctask = get_free_task(comp, 1);
    if (computer_task_invalid(ctask)) {
        return false;
    }
    if ((gameadd.computer_chat_flags & CChat_TasksScarce) != 0) {
        message_add_fmt(comp->dungeon->owner, "Minions, call to arms! Join the battle!");
    }
    ctask->ttype = CTT_MagicCallToArms;
    ctask->task_state = CTaskSt_None;
    ctask->created_turn = game.play_gameturn;
    // Initial wait before start of casting
    ctask->delay = 25;
    ctask->lastrun_turn = game.play_gameturn - 25;
    ctask->magic_cta.target_pos.x.val = pos->x.val;
    ctask->magic_cta.target_pos.y.val = pos->y.val;
    ctask->magic_cta.target_pos.z.val = pos->z.val;
    ctask->magic_cta.repeat_num = repeat_num;
    ctask->field_8E = cta_duration;
    return true;
}

TbBool create_task_magic_support_call_to_arms(struct Computer2 *comp, struct Coord3d *pos, long cta_duration, long par3, long repeat_num)
{
    struct ComputerTask *ctask;
    SYNCDBG(7,"Starting");
    ctask = get_free_task(comp, 0);
    if (computer_task_invalid(ctask)) {
        return false;
    }
    if ((gameadd.computer_chat_flags & CChat_TasksScarce) != 0) {
        message_add_fmt(comp->dungeon->owner, "Minions, call to arms! Attack!");
    }
    ctask->ttype = CTT_MagicCallToArms;
    ctask->task_state = CTaskSt_None;
    ctask->created_turn = game.play_gameturn;
    // Initial wait before start of casting
    ctask->delay = 25;
    ctask->lastrun_turn = game.play_gameturn - 25;
    ctask->magic_cta.target_pos.x.val = pos->x.val;
    ctask->magic_cta.target_pos.y.val = pos->y.val;
    ctask->magic_cta.target_pos.z.val = pos->z.val;
    ctask->magic_cta.repeat_num = repeat_num;
    ctask->field_8E = cta_duration;
    ctask->magic_cta.word_86 = par3;
    return true;
}

/**
 * Creates task of selling traps and doors to get more gold.
 * @param comp Computer player who will do the task.
 * @param num_to_sell Amount of traps/doors/crates to sell.
 * @param gold_up_to Max amount of gold to be gained by the selling.
 * @return True if the task was created successfully, false otherwise.
 */
TbBool create_task_sell_traps_and_doors(struct Computer2 *comp, long num_to_sell, GoldAmount gold_up_to, TbBool allow_deployed)
{
    struct Dungeon *dungeon;
    dungeon = comp->dungeon;
    struct ComputerTask *ctask;
    SYNCDBG(7,"Starting for player %d to sell %d traps up to %d gold",(int)dungeon->owner,(int)num_to_sell,(int)gold_up_to);
    ctask = get_free_task(comp, 1);
    if (computer_task_invalid(ctask)) {
        return false;
    }
    if ((gameadd.computer_chat_flags & CChat_TasksScarce) != 0) {
        message_add_fmt(dungeon->owner, "I will sell some traps and doors.");
    }
    ctask->ttype = CTT_SellTrapsAndDoors;
    ctask->created_turn = game.play_gameturn;
    ctask->lastrun_turn = game.play_gameturn;
    ctask->delay = comp->task_delay;
    ctask->sell_traps_doors.items_amount = num_to_sell;
    ctask->sell_traps_doors.gold_gain = 0;
    ctask->sell_traps_doors.gold_gain_limit = gold_up_to;
    ctask->sell_traps_doors.total_money_limit = dungeon->total_money_owned + gold_up_to;
    ctask->sell_traps_doors.sell_idx = 0;
    ctask->sell_traps_doors.allow_deployed = allow_deployed;
    return true;
}

/**
 * Creates task of moving gold laying in the dungeon to treasure room.
 * @param comp Computer player who will do the task.
 * @param num_to_move Amount of gold piles/pots to move.
 * @param gold_up_to Max amount of gold to be gained by placing the gold in treasure room.
 * @return True if the task was created successfully, false otherwise.
 */
TbBool create_task_move_gold_to_treasury(struct Computer2 *comp, long num_to_move, long gold_up_to)
{
    struct ComputerTask *ctask;
    SYNCDBG(7,"Starting");
    ctask = get_free_task(comp, 1);
    if (computer_task_invalid(ctask)) {
        return false;
    }
    if ((gameadd.computer_chat_flags & CChat_TasksFrequent) != 0) {
        message_add_fmt(comp->dungeon->owner, "Gold should not lay around outside treasury.");
    }
    ctask->ttype = CTT_MoveGoldToTreasury;
    ctask->created_turn = game.play_gameturn;
    ctask->lastrun_turn = game.play_gameturn;
    ctask->delay = comp->task_delay;
    ctask->move_gold.items_amount = num_to_move;
    ctask->move_gold.gold_gain = 0;
    ctask->move_gold.gold_gain_limit = gold_up_to;
    ctask->move_gold.total_money_limit = gold_up_to;
    return true;
}

TbBool create_task_dig_to_attack(struct Computer2 *comp, const struct Coord3d startpos, const struct Coord3d endpos, PlayerNumber victim_plyr_idx, long parent_cproc_idx)
{
    struct ComputerTask *ctask;
    SYNCDBG(7,"Starting");
    ctask = get_free_task(comp, 0);
    if (computer_task_invalid(ctask)) {
        return false;
    }
    if ((gameadd.computer_chat_flags & CChat_TasksScarce) != 0) {
        message_add_fmt(comp->dungeon->owner, "Player %d looks like he need a kick.",(int)victim_plyr_idx);
    }
    ctask->ttype = CTT_DigToAttack;
    ctask->dig_somewhere.startpos.x.val = startpos.x.val;
    ctask->dig_somewhere.startpos.y.val = startpos.y.val;
    ctask->dig_somewhere.startpos.z.val = startpos.z.val;
    ctask->dig_somewhere.endpos.x.val = endpos.x.val;
    ctask->dig_somewhere.endpos.y.val = endpos.y.val;
    ctask->dig_somewhere.endpos.z.val = endpos.z.val;
    ctask->field_8C = parent_cproc_idx;
    ctask->dig_somewhere.target_plyr_idx = victim_plyr_idx;
    ctask->lastrun_turn = 0;
    ctask->flags |= ComTsk_AddTrapLocation;
    // Setup the digging
    setup_dig_to(&ctask->dig, startpos, endpos);
    return true;
}

TbBool create_task_dig_to_neutral(struct Computer2 *comp, const struct Coord3d startpos, const struct Coord3d endpos)
{
    struct ComputerTask *ctask;
    SYNCDBG(7,"Starting");
    ctask = get_free_task(comp, 0);
    if (computer_task_invalid(ctask)) {
        return false;
    }
    if ((gameadd.computer_chat_flags & CChat_TasksScarce) != 0) {
        message_add_fmt(comp->dungeon->owner, "Localized neutral place, hopefully with loot.");
    }
    ctask->ttype = CTT_DigToNeutral;
    ctask->dig_somewhere.byte_80 = 0;
    ctask->dig_somewhere.startpos.x.val = startpos.x.val;
    ctask->dig_somewhere.startpos.y.val = startpos.y.val;
    ctask->dig_somewhere.startpos.z.val = startpos.z.val;
    ctask->dig_somewhere.endpos.x.val = endpos.x.val;
    ctask->dig_somewhere.endpos.y.val = endpos.y.val;
    ctask->dig_somewhere.endpos.z.val = endpos.z.val;
    ctask->flags |= ComTsk_AddTrapLocation;
    ctask->created_turn = game.play_gameturn;
    setup_dig_to(&ctask->dig, startpos, endpos);
    return true;
}

TbBool create_task_dig_to_gold(struct Computer2 *comp, const struct Coord3d startpos, const struct Coord3d endpos, long parent_cproc_idx, long count_slabs_to_dig, long gold_lookup_idx)
{
    struct ComputerTask *ctask;
    SYNCDBG(7,"Starting");
    ctask = get_free_task(comp, 0);
    if (computer_task_invalid(ctask)) {
        return false;
    }
    if ((gameadd.computer_chat_flags & CChat_TasksScarce) != 0) {
        message_add_fmt(comp->dungeon->owner, "Time to dig more gold.");
    }
    ctask->ttype = CTT_DigToGold;
    ctask->flags |= ComTsk_AddTrapLocation;
    ctask->dig_to_gold.startpos.x.val = startpos.x.val;
    ctask->dig_to_gold.startpos.y.val = startpos.y.val;
    ctask->dig_to_gold.startpos.z.val = startpos.z.val;
    ctask->dig_to_gold.endpos.x.val = endpos.x.val;
    ctask->dig_to_gold.endpos.y.val = endpos.y.val;
    ctask->dig_to_gold.endpos.z.val = endpos.z.val;
    ctask->dig_to_gold.slabs_dig_count = count_slabs_to_dig;
    ctask->field_8C = parent_cproc_idx;
    ctask->dig_to_gold.target_lookup_idx = gold_lookup_idx;
    // Setup the digging
    setup_dig_to(&ctask->dig, startpos, endpos);
    return true;
}

TbBool create_task_dig_to_entrance(struct Computer2 *comp, const struct Coord3d startpos, const struct Coord3d endpos, long parent_cproc_idx, long entroom_idx)
{
    struct ComputerTask *ctask;
    SYNCDBG(7,"Starting");
    ctask = get_free_task(comp, 1);
    if (computer_task_invalid(ctask)) {
        return false;
    }
    if ((gameadd.computer_chat_flags & CChat_TasksScarce) != 0) {
        struct RoomConfigStats *roomst;
        roomst = &game.slab_conf.room_cfgstats[RoK_ENTRANCE];
        message_add_fmt(comp->dungeon->owner, "I will take that %s.",get_string(roomst->name_stridx));
    }
    ctask->ttype = CTT_DigToEntrance;
    ctask->flags |= ComTsk_AddTrapLocation;
    ctask->flags |= ComTsk_Urgent;
    ctask->dig_to_room.startpos.x.val = startpos.x.val;
    ctask->dig_to_room.startpos.y.val = startpos.y.val;
    ctask->dig_to_room.startpos.z.val = startpos.z.val;
    ctask->dig_to_room.endpos.x.val = endpos.x.val;
    ctask->dig_to_room.endpos.y.val = endpos.y.val;
    ctask->dig_to_room.endpos.z.val = endpos.z.val;
    ctask->field_8C = parent_cproc_idx;
    ctask->dig_to_room.target_room_idx = entroom_idx;
    // Setup the digging
    setup_dig_to(&ctask->dig, startpos, endpos);
    return true;
}

TbBool create_task_slap_imps(struct Computer2 *comp, long creatrs_num)
{
    struct ComputerTask *ctask;
    SYNCDBG(7,"Starting");
    ctask = get_free_task(comp, 0);
    if (computer_task_invalid(ctask)) {
        return false;
    }
    if ((gameadd.computer_chat_flags & CChat_TasksFrequent) != 0) {
        message_add_fmt(comp->dungeon->owner, "Work harder, minions!");
    }
    ctask->ttype = CTT_SlapDiggers;
    ctask->attack_magic.repeat_num = creatrs_num;
    ctask->created_turn = game.play_gameturn;
    return true;
}

//task is named 'speed up', but it's generated from 'check fighter' event and all round buffs units. Not to be confused
//with check_for_accelerate which cast speed outside of combat
TbBool create_task_magic_speed_up(struct Computer2 *comp, const struct Thing *creatng, long splevel)
{
    struct ComputerTask *ctask;
    SYNCDBG(7,"Starting");
    ctask = get_free_task(comp, 1);
    if (computer_task_invalid(ctask)) {
        return false;
    }
    if ((gameadd.computer_chat_flags & CChat_TasksScarce) != 0) {
        message_add_fmt(comp->dungeon->owner, "I should buff my fighters.");
    }
    ctask->ttype = CTT_MagicSpeedUp;
    ctask->attack_magic.target_thing_idx = creatng->index;
    ctask->attack_magic.splevel = splevel;
    ctask->created_turn = game.play_gameturn;
    return true;
}

TbBool create_task_attack_magic(struct Computer2 *comp, const struct Thing *creatng, PowerKind pwkind, int repeat_num, int splevel, int gaction)
{
    struct ComputerTask *ctask;
    SYNCDBG(7,"Starting");
    ctask = get_free_task(comp, 1);
    if (computer_task_invalid(ctask)) {
        return false;
    }
    if ((gameadd.computer_chat_flags & CChat_TasksScarce) != 0) {
        struct PowerConfigStats *powerst;
        powerst = get_power_model_stats(pwkind);
        struct CreatureModelConfig* crconf = &gameadd.crtr_conf.model[creatng->model];
        message_add_fmt(comp->dungeon->owner, "Casting %s on %s!",get_string(powerst->name_stridx),get_string(crconf->namestr_idx));
    }
    ctask->ttype = CTT_AttackMagic;
    ctask->attack_magic.target_thing_idx = creatng->index;
    ctask->attack_magic.splevel = splevel;
    ctask->attack_magic.repeat_num = repeat_num;
    ctask->attack_magic.gaction = gaction;
    ctask->attack_magic.pwkind = pwkind;
    ctask->created_turn = game.play_gameturn;
    return true;
}

long process_tasks(struct Computer2 *comp)
{
    struct ComputerTask *ctask;
    long ndone;
    long i;
    long n;
    unsigned long k;
    ndone = 0;
    k = 0;
    i = comp->task_idx;
    while (i != 0)
    {
        if ((i < 0) || (i >= COMPUTER_TASKS_COUNT))
        {
          ERRORLOG("Jump to invalid computer task %ld detected",i);
          break;
        }
        if (comp->tasks_did <= 0)
            break;
        ctask = &game.computer_task[i];
        i = ctask->next_task;
        if ((ctask->flags & ComTsk_Unkn0001) != 0)
        {
            n = ctask->ttype;
            if ((n > 0) && (n < sizeof(task_function)/sizeof(task_function[0])))
            {
                SYNCDBG(12,"Task %s",computer_task_code_name(n));
                task_function[n].func(comp, ctask);
                ndone++;
            } else
            {
                ERRORLOG("Bad Computer Task Type %d at index %d, removing",(int)n,(int)i);
                remove_task(comp, ctask);
            }
        }
        k++;
        if (k > COMPUTER_TASKS_COUNT)
        {
          ERRORLOG("Infinite loop detected when sweeping computer tasks");
          break;
        }
    }
    return ndone;
}
/******************************************************************************/<|MERGE_RESOLUTION|>--- conflicted
+++ resolved
@@ -2133,17 +2133,10 @@
 
         if ((get_slab_attrs(slb)->block_flags & SlbAtFlg_Valuable) != 0)
         {
-<<<<<<< HEAD
-            ctask->field_60--;
-            if (ctask->field_60 > 0) {
-                SYNCDBG(6,"Player %d needs to dig %d more",(int)dungeon->owner,(int)ctask->field_60);
-                return CTaskRet_Unk0;
-=======
             ctask->delay--;
             if (ctask->delay > 0) {
                 SYNCDBG(6,"Player %d needs to dig %d more",(int)dungeon->owner,(int)ctask->delay);
-                return 0;
->>>>>>> d967422b
+                return CTaskRet_Unk0;
             }
         }
         ctask->dig.valuable_slabs_tagged = 0;
