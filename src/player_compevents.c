/******************************************************************************/
// Free implementation of Bullfrog's Dungeon Keeper strategy game.
/******************************************************************************/
/** @file player_compevents.c
 *     Computer player events definitions and routines.
 * @par Purpose:
 *     Defines a computer player events and related functions.
 * @par Comment:
 *     None.
 * @author   KeeperFX Team
 * @date     10 Mar 2009 - 06 Jan 2013
 * @par  Copying and copyrights:
 *     This program is free software; you can redistribute it and/or modify
 *     it under the terms of the GNU General Public License as published by
 *     the Free Software Foundation; either version 2 of the License, or
 *     (at your option) any later version.
 */
/******************************************************************************/
#include "pre_inc.h"
#include "player_computer.h"

#include <limits.h>
#include <string.h>

#include "globals.h"
#include "bflib_basics.h"
#include "bflib_math.h"

#include "config.h"
#include "magic.h"
#include "player_instances.h"
#include "config_terrain.h"
#include "creature_instances.h"
#include "creature_states_combt.h"
#include "creature_states.h"
#include "creature_states_lair.h"
#include "power_hand.h"
#include "player_computer.h"

#include "dungeon_data.h"
#include "game_legacy.h"
#include "map_utils.h"
#include "map_data.h"
#include "post_inc.h"

#ifdef __cplusplus
extern "C" {
#endif
/******************************************************************************/
long computer_event_battle(struct Computer2 *comp, struct ComputerEvent *cevent,struct Event *event);
long computer_event_find_link(struct Computer2 *comp, struct ComputerEvent *cevent,struct Event *event);
long computer_event_battle_test(struct Computer2 *comp, struct ComputerEvent *cevent);
long computer_event_check_fighters(struct Computer2 *comp, struct ComputerEvent *cevent);
long computer_event_attack_magic_foe(struct Computer2 *comp, struct ComputerEvent *cevent);
long computer_event_check_rooms_full(struct Computer2 *comp, struct ComputerEvent *cevent);
long computer_event_check_imps_in_danger(struct Computer2 *comp, struct ComputerEvent *cevent);
long computer_event_save_tortured(struct Computer2 *comp, struct ComputerEvent *cevent);
long computer_event_rebuild_room(struct Computer2 *comp, struct ComputerEvent *cevent, struct Event *event);
long computer_event_handle_prisoner(struct Computer2 *comp, struct ComputerEvent* cevent, struct Event *event);
long computer_event_attack_door(struct Computer2* comp, struct ComputerEvent* cevent, struct Event* event);
long computer_event_check_payday(struct Computer2 *comp, struct ComputerEvent *cevent,struct Event *event);
long computer_event_breach(struct Computer2 *comp, struct ComputerEvent *cevent, struct Event *event);

/******************************************************************************/
struct ComputerSpells {
    PowerKind pwkind;
    char gaction;
    char require_owned_ground;
    int repeat_num;
    int pwlevel;
    int amount_able;
};
/******************************************************************************/
const struct NamedCommand computer_event_test_func_type[] = {
  {"event_battle_test",       1,},
  {"event_check_fighters",    2,},
  {"event_attack_magic_foe",  3,},
  {"event_check_rooms_full",  4,},
  {"event_check_imps_danger", 5,},
  {"event_save_tortured",     6,},
  {"none",                    7,},
  {NULL,                      0,},
};

Comp_EvntTest_Func computer_event_test_func_list[] = {
  NULL,
  computer_event_battle_test,
  computer_event_check_fighters,
  computer_event_attack_magic_foe,
  computer_event_check_rooms_full,
  computer_event_check_imps_in_danger,
  computer_event_save_tortured,
  NULL,
  NULL,
};

const struct NamedCommand computer_event_func_type[] = {
  {"event_battle",            1,},
  {"event_find_link",         2,},
  {"event_check_payday",      3,},
  {"event_rebuild_room",      4,},
  {"event_handle_prisoner",   5,},
  {"event_attack_door",       6,},
  {"none",                    7,},
  {NULL,                      0,},
};

Comp_Event_Func computer_event_func_list[] = {
  NULL,
  computer_event_battle,
  computer_event_find_link,
  computer_event_check_payday,
  computer_event_rebuild_room,
  computer_event_handle_prisoner,
  computer_event_attack_door,
  NULL,
};

//PowerKind pwkind; char gaction; char require_owned_ground; int repeat_num; int pwlevel; int amount_able;
struct ComputerSpells computer_attack_spells[] = {
  {PwrK_DISEASE,   GA_UsePwrDisease,   1,  1, 2, 4},
  {PwrK_LIGHTNING, GA_UsePwrLightning, 0,  1, 8, 2},
  {PwrK_CHICKEN,   GA_UsePwrChicken,   1,  1, 2, 1},
  {PwrK_FREEZE,    GA_UsePwrFreeze,    1,  1, 1, 1},
  {PwrK_SLOW,      GA_UsePwrSlow,      1,  1, 1, 1},
  {PwrK_LIGHTNING, GA_UsePwrLightning, 0, -1, 1, 1},
  {PwrK_None,      GA_None,            0,  0, 0, 0},
};

/******************************************************************************/
#ifdef __cplusplus
}
#endif
/******************************************************************************/
TbBool get_computer_drop_position_near_subtile(struct Coord3d *pos, struct Dungeon *dungeon, MapSubtlCoord stl_x, MapSubtlCoord stl_y)
{
    if ((stl_x <= 0) || (stl_y <= 0)) {
        return false;
    }
    struct CompoundCoordFilterParam param;
    param.plyr_idx = dungeon->owner;
    param.slab_kind = -1;
    param.num1 = 0;
    param.num2 = 0;
    param.num3 = 0;
    return get_position_spiral_near_map_block_with_filter(pos,
        subtile_coord_center(stl_x), subtile_coord_center(stl_y),
        81, near_coord_filter_battle_drop_point, &param);
}

TbBool get_computer_drop_position_next_to_subtile(struct Coord3d* pos, struct Dungeon* dungeon, MapSubtlCoord stl_x, MapSubtlCoord stl_y)
{
    if ((stl_x <= 0) || (stl_y <= 0)) {
        return false;
    }
    struct CompoundCoordFilterParam param;
    param.plyr_idx = dungeon->owner;
    param.slab_kind = -1;
    param.num1 = 0;
    param.num2 = 0;
    param.num3 = 0;
    return get_position_next_to_map_block_with_filter(pos,
        subtile_coord_center(stl_x), subtile_coord_center(stl_y),
        near_coord_filter_battle_drop_point, &param);
}

long computer_event_battle(struct Computer2 *comp, struct ComputerEvent *cevent, struct Event *event)
{
    SYNCDBG(18,"Starting for %s",cevent->name);
    struct Coord3d pos;
    if (!get_computer_drop_position_near_subtile(&pos, comp->dungeon, coord_subtile(event->mappos_x), coord_subtile(event->mappos_y))) {
        SYNCDBG(8,"No drop position near (%d,%d) for %s",(int)coord_subtile(event->mappos_x),(int)coord_subtile(event->mappos_y),cevent->name);
        return 0;
    }
    // Check if there are any enemies in the vicinity - no enemies, don't drop creatures
    struct Thing* enmtng = get_creature_in_range_who_is_enemy_of_able_to_attack_and_not_specdigger(pos.x.val, pos.y.val, 21, comp->dungeon->owner);
    if (thing_is_invalid(enmtng)) 
    {
        SYNCDBG(8,"No enemies near %s",cevent->name);
        return 0;
    }
    long creatrs_def = count_creatures_for_defend_pickup(comp);
    long creatrs_num = creatrs_def * (long)cevent->param1 / 100;
    if ((creatrs_num < 1) && (creatrs_def > 0)) {
        creatrs_num = 1;
    }
    if (creatrs_num <= 0) {
        SYNCDBG(8,"No creatures to drop for %s",cevent->name);
        return 0;
    }
    if (!computer_find_safe_non_solid_block(comp, &pos)) {
        SYNCDBG(8,"Drop position is solid for %s",cevent->name);
        return 0;
    }
    if (computer_able_to_use_power(comp, PwrK_HAND, 1, creatrs_num))
    {
        if (!is_task_in_progress(comp, CTT_MoveCreaturesToDefend) || ((cevent->param2 & 0x02) != 0))
        {
            if (!create_task_move_creatures_to_defend(comp, &pos, creatrs_num, cevent->param2)) {
                SYNCDBG(18,"Cannot move to defend for %s",cevent->name);
                return 0;
            }
            return 1;
        }
    }
    if (computer_able_to_use_power(comp, PwrK_CALL2ARMS, 1, 1))
    {
        if (!is_task_in_progress(comp, CTT_MagicCallToArms) || ((cevent->param2 & 0x02) != 0))
        {
            if (check_call_to_arms(comp))
            {
                if (!create_task_magic_battle_call_to_arms(comp, &pos, 2500, creatrs_num)) {
                    SYNCDBG(18,"Cannot call to arms for %s",cevent->name);
                    return 0;
                }
                return 1;
            }
        }
    }
    SYNCDBG(18,"No hand nor CTA, giving up with %s",cevent->name);
    return 0;
}

long computer_event_find_link(struct Computer2 *comp, struct ComputerEvent *cevent,struct Event *event)
{
    long cproc_idx = 0;
    for (int i = 0; i < COMPUTER_PROCESSES_COUNT + 1; i++)
    {
        struct ComputerProcess* cproc = &comp->processes[i];
        if (flag_is_set(cproc->flags, ComProc_Unkn0002))
            break;
        if (cproc->parent == cevent->process)
        {
            clear_flag(cproc->flags, (ComProc_Unkn0008|ComProc_Unkn0001|ComProc_Unkn0004));
            cproc->last_run_turn = 0;
            cproc_idx = 1;
        }
    }
    return cproc_idx;
}

/**
 * Finds computer player creature which is currently in a fight.
 * @param comp
 * @return
 */
struct Thing *find_creature_in_fight_with_enemy(struct Computer2 *comp)
{
    struct CreatureControl *cctrl;
    struct Thing *creatng;
    struct Dungeon* dungeon = comp->dungeon;
    // Search through special diggers
    unsigned long k = 0;
    int i = dungeon->digger_list_start;
    while (i != 0)
    {
        creatng = thing_get(i);
        cctrl = creature_control_get_from_thing(creatng);
        if (thing_is_invalid(creatng) || creature_control_invalid(cctrl))
        {
            ERRORLOG("Jump to invalid creature detected");
            break;
        }
        i = cctrl->players_next_creature_idx;
        // Thing list loop body
        if (cctrl->combat_flags != 0)
        {
            if (creature_is_being_attacked_by_enemy_player(creatng)) {
                return creatng;
            }
        }
        // Thing list loop body ends
        k++;
        if (k > CREATURES_COUNT)
        {
            ERRORLOG("Infinite loop detected when sweeping creatures list");
            break;
        }
    }
    // Search through normal creatures
    k = 0;
    i = dungeon->creatr_list_start;
    while (i != 0)
    {
        creatng = thing_get(i);
        cctrl = creature_control_get_from_thing(creatng);
        if (thing_is_invalid(creatng) || creature_control_invalid(cctrl))
        {
            ERRORLOG("Jump to invalid creature detected");
            break;
        }
        i = cctrl->players_next_creature_idx;
        // Thing list loop body
        if (cctrl->combat_flags != 0) {
            if (creature_is_being_attacked_by_enemy_player(creatng)) {
                return creatng;
            }
        }
        // Thing list loop body ends
        k++;
        if (k > CREATURES_COUNT)
        {
            ERRORLOG("Infinite loop detected when sweeping creatures list");
            break;
        }
    }
    return INVALID_THING;
}

long computer_event_battle_test(struct Computer2 *comp, struct ComputerEvent *cevent)
{
    if (comp->dungeon->fights_num <= 0) {
        return 4;
    }
    struct Thing* creatng = find_creature_in_fight_with_enemy(comp);
    if (thing_is_invalid(creatng)) {
        return 4;
    }
    struct Coord3d pos;
    pos.x.val = creatng->mappos.x.val;
    pos.y.val = creatng->mappos.y.val;
    pos.z.val = creatng->mappos.z.val;
    long creatrs_def = count_creatures_for_defend_pickup(comp);
    long creatrs_num = creatrs_def * (long)cevent->param1 / 100;
    if ((creatrs_num < 1) && (creatrs_def > 0)) {
        creatrs_num = 1;
    }
    if (creatrs_num <= 0) {
        return 4;
    }
    if (!computer_find_safe_non_solid_block(comp, &pos)) {
        return 4;
    }
    if (computer_able_to_use_power(comp, PwrK_HAND, 1, creatrs_num))
    {
        if (!is_task_in_progress(comp, CTT_MoveCreaturesToDefend))
        {
            if (!create_task_move_creatures_to_defend(comp, &pos, creatrs_num, cevent->param2)) {
                return 4;
            }
            return 1;
        }
    }
    if (computer_able_to_use_power(comp, PwrK_CALL2ARMS, 8, 1))
    {
        if (!is_task_in_progress(comp, CTT_MagicCallToArms))
        {
            if (check_call_to_arms(comp))
            {
                if (!create_task_magic_battle_call_to_arms(comp, &pos, 2500, creatrs_num)) {
                    return 4;
                }
                return 1;
            }
        }
    }
    return 4;
}

/**
 * Returns a creature in fight which gives highest score value.
 * @return The thing in fight, or invalid thing if not found.
 */
struct Thing *computer_get_creature_in_fight(struct Computer2 *comp, PowerKind pwkind)
{
    struct PowerConfigStats *powerst = get_power_model_stats(pwkind);
    return find_players_highest_score_creature_in_fight_not_affected_by_spell(comp->dungeon->owner, powerst->spell_idx);
}

long computer_event_check_fighters(struct Computer2 *comp, struct ComputerEvent *cevent)
{
    if (comp->dungeon->fights_num <= 0)
    {
        return 4;
    }
<<<<<<< HEAD
    if (!(computer_able_to_use_power(comp, PwrK_SPEEDCRTR, cevent->param1, 1) || computer_able_to_use_power(comp, PwrK_RAGE, cevent->param1, 1) || computer_able_to_use_power(comp, PwrK_PROTECT, cevent->param1, 1) || computer_able_to_use_power(comp, PwrK_REBOUND, cevent->param1, 1) || computer_able_to_use_power(comp, PwrK_FLIGHT, cevent->param1, 1) || computer_able_to_use_power(comp, PwrK_VISION, cevent->param1, 1)))
=======
    if (!(computer_able_to_use_power(comp, PwrK_SPEEDCRTR, cevent->param1, 1) || computer_able_to_use_power(comp, PwrK_PROTECT, cevent->param1, 1) || 
          computer_able_to_use_power(comp, PwrK_REBOUND, cevent->param1, 1)   || computer_able_to_use_power(comp, PwrK_FLIGHT, cevent->param1, 1) || 
          computer_able_to_use_power(comp, PwrK_VISION, cevent->param1, 1)))
>>>>>>> b2c689a3
    {
        return 4;
    }
    struct Thing* fightng = computer_get_creature_in_fight(comp, PwrK_SPEEDCRTR);
    if (thing_is_invalid(fightng)) 
    {
        fightng = computer_get_creature_in_fight(comp, PwrK_RAGE);
        if (thing_is_invalid(fightng))
        {
            fightng = computer_get_creature_in_fight(comp, PwrK_PROTECT);
            if (thing_is_invalid(fightng))
            {
                fightng = computer_get_creature_in_fight(comp, PwrK_REBOUND);
                if (thing_is_invalid(fightng))
                {
                    fightng = computer_get_creature_in_fight(comp, PwrK_FLIGHT);
                    if (thing_is_invalid(fightng))
                    {
                        fightng = computer_get_creature_in_fight(comp, PwrK_VISION);
                        if (thing_is_invalid(fightng))
                        {
                            return 4;
                        }
                    }
                }
            }
        }
    }
    if (!create_task_magic_speed_up(comp, fightng, cevent->param1))
    {
        return 4;
    }
    return 1;
}

PowerKind computer_choose_attack_spell(struct Computer2 *comp, struct ComputerEvent *cevent, struct Thing *creatng)
{
    struct Dungeon* dungeon = comp->dungeon;
    int i = (cevent->param3 + 1) % (sizeof(computer_attack_spells) / sizeof(computer_attack_spells[0]));
    // Do the loop if we've reached starting value
    while (i != cevent->param3)
    {
        struct ComputerSpells* caspl = &computer_attack_spells[i];
        // If we've reached end of array, loop it
        if (caspl->pwkind == PwrK_None) {
            i = 0;
            continue;
        }

        // Only cast lightning on imps, don't waste expensive chicken or disease spells
        if ((thing_is_creature_special_digger(creatng)) && (caspl->pwkind != PwrK_LIGHTNING))
        {
            i++;
            continue;
        }

        if (can_cast_spell(dungeon->owner, caspl->pwkind, creatng->mappos.x.stl.num, creatng->mappos.y.stl.num, creatng, CastChk_Default))
        {
            if (!thing_affected_by_spell(creatng, caspl->pwkind))
            {
                if (computer_able_to_use_power(comp, caspl->pwkind, cevent->param1, caspl->amount_able)) {
                    cevent->param3 = i;
                    return caspl->pwkind;
                }
            }
        }
        i++;
    }
    return PwrK_None;
}

long computer_event_attack_magic_foe(struct Computer2 *comp, struct ComputerEvent *cevent)
{
    struct Dungeon* dungeon = comp->dungeon;
    if (dungeon->fights_num <= 0) {
        return 4;
    }
    // TODO COMPUTER_PLAYER Do we really only want to help creature with the highest score?
    struct Thing* fightng = computer_get_creature_in_fight(comp, PwrK_None);
    if (thing_is_invalid(fightng)) {
        return 4;
    }
    struct CreatureControl* figctrl = creature_control_get_from_thing(fightng);
    struct Thing* creatng = thing_get(figctrl->combat.battle_enemy_idx);
    if (!thing_is_creature(creatng) || creature_is_dying(creatng)) {
        return 4;
    }
    if (creatng->owner == fightng->owner)
    {
        //TODO: Stop computer from initiating attack event on friendly fights
        return 4;
    }
    PowerKind pwkind = computer_choose_attack_spell(comp, cevent, creatng);
    if (pwkind == PwrK_None) {
        return 4;
    }
    struct ComputerSpells* caspl = &computer_attack_spells[cevent->param3];
    int repeat_num = caspl->repeat_num;
    if (repeat_num < 0)
      repeat_num = cevent->param2;
    int splevel = caspl->pwlevel;
    if (splevel < 0)
      repeat_num = cevent->param1;
    int gaction = caspl->gaction;
    // Create the new task
    if (!create_task_attack_magic(comp, creatng, pwkind, repeat_num, splevel, gaction)) {
        return 4;
    }
    return 1;
}

long computer_event_check_rooms_full(struct Computer2 *comp, struct ComputerEvent *cevent)
{
    SYNCDBG(18,"Starting");
    long ret = 4;
    TbBool emergency_state = computer_player_in_emergency_state(comp);
    for (struct ValidRooms* bldroom = valid_rooms_to_build; bldroom->rkind > 0; bldroom++)
    {
        if (computer_get_room_kind_free_capacity(comp, bldroom->rkind) > 0) {
            continue;
        }
        struct RoomConfigStats* roomst = &game.conf.slab_conf.room_cfgstats[bldroom->rkind];
        int tiles = get_room_slabs_count(comp->dungeon->owner,bldroom->rkind);
        if ((tiles >= cevent->param3) && !(cevent->param3 == 0)) // Room has reached the preconfigured maximum size
        {
            SYNCDBG(8,"Player %d reached maximum size %d for %s",(int)comp->dungeon->owner,tiles,room_code_name(bldroom->rkind));
            if (room_role_matches(bldroom->rkind, RoRoF_CratesManufctr))
            {
                struct Dungeon* dungeon = comp->dungeon;
                long used_capacity;
                long total_capacity;
                long storaged_capacity;
                get_room_kind_total_used_and_storage_capacity(dungeon, bldroom->rkind, &total_capacity, &used_capacity, &storaged_capacity);
                if (storaged_capacity > (used_capacity / 2))
                {
                create_task_sell_traps_and_doors(comp, storaged_capacity/3*2 ,100000,false);
                SYNCDBG(8,"Player %d to sell crates to free up space in %s",(int)comp->dungeon->owner,room_code_name(bldroom->rkind));
                }
            }
            continue;
        } else 
        {
            if (emergency_state && ((roomst->flags & RoCFlg_BuildTillBroke) == 0)) {
                continue;
            }
            SYNCDBG(8,"Player %d needs %s",(int)comp->dungeon->owner,room_code_name(bldroom->rkind));
            // Find the corresponding build process and mark it as needed
            for (long i = 0; i <= COMPUTER_PROCESSES_COUNT; i++)
            {
                struct ComputerProcess* cproc = &comp->processes[i];
                if (flag_is_set(cproc->flags, ComProc_Unkn0002))
                    break;
                if (cproc->parent == bldroom->process)
                {
                    SYNCDBG(8,"Player %d will allow process \"%s\"",(int)comp->dungeon->owner,cproc->name);
                    ret = 1;
                    reactivate_build_process(comp, bldroom->rkind);
                }
            }
        }
    }
    return ret;
}

long computer_event_attack_door(struct Computer2* comp, struct ComputerEvent* cevent, struct Event* event)
{
    SYNCDBG(18, "Starting for %s", cevent->name);
    struct Thing* thing = thing_get(event->target);
    if (!thing_is_deployed_door(thing))
    {
        SYNCDBG(8, "Target %s is not a door", thing_model_name(thing));
        return 0;
    }
    if (!players_are_enemies(comp->dungeon->owner, thing->owner))
    {
        SYNCDBG(8, "Door owner is no longer an enemy");
        return 0;
    }

    struct Coord3d freepos;
    if (!get_computer_drop_position_next_to_subtile(&freepos, comp->dungeon, coord_subtile(event->mappos_x), coord_subtile(event->mappos_y))) {
        SYNCDBG(18, "No drop position near (%d,%d) for %s", (int)coord_subtile(event->mappos_x), (int)coord_subtile(event->mappos_y), cevent->name);
        return 0;
    }

    if (computer_able_to_use_power(comp, PwrK_HAND, 1, 1))
    {
        long creatrs_def = count_creatures_for_defend_pickup(comp);
        if (creatrs_def < cevent->param1)
        {
            SYNCDBG(18, "Not enough creatures to drop", cevent->name);
            return 4;
        }
        struct Thing* creatng = find_creature_for_defend_pickup(comp);
        if (creatng == INVALID_THING)
        {
            SYNCDBG(18, "Invalid creature selected", cevent->name);
            return 4;
        }
        if(!create_task_move_creature_to_pos(comp, creatng, freepos, CrSt_CreatureDoorCombat))
        {
            SYNCDBG(18, "Cannot move to position for event %s", cevent->name);
            return 0;
        }
        return 1;
    }

    if (computer_able_to_use_power(comp, PwrK_CALL2ARMS, 1, 1))
    {
        if (!is_task_in_progress(comp, CTT_MagicCallToArms))
        {
            if (check_call_to_arms(comp))
            {
                if (!create_task_magic_battle_call_to_arms(comp, &freepos, cevent->param2, cevent->param3))
                {
                    if (computer_find_safe_non_solid_block(comp, &freepos))
                    {
                        if (!create_task_magic_battle_call_to_arms(comp, &freepos, cevent->param2, cevent->param3))
                        {
                            SYNCDBG(18, "Cannot call to arms for %s", cevent->name);
                            return 0;
                        }
                        return 1;
                    }
                    else
                    {
                        SYNCDBG(8, "Drop position is solid for %s", cevent->name);
                        return 0;
                    }

                }
                return 1;
            }
        }
    }
    SYNCDBG(18, "No hand nor CTA, giving up with %s", cevent->name);
    return 0;
}

long computer_event_handle_prisoner(struct Computer2* comp, struct ComputerEvent* cevent, struct Event* event)
{
    SYNCDBG(18, "Starting");
    struct Dungeon* dungeon = comp->dungeon;
    struct Thing* creatng = thing_get(event->target);
    struct CreatureControl* cctrl = creature_control_get_from_thing(creatng);
    struct CreatureStats* crstat = creature_stats_get_from_thing(creatng);
    //struct Room* origroom = get_room_thing_is_on(creatng);
    struct Room* destroom;

    int actions_allowed = cevent->param1;
    int power_level = cevent->param2;
    int amount = cevent->param3;

    if (actions_allowed == 0)
    {
        return CTaskRet_Unk1;
    }

    if (dungeon_has_room_of_role(dungeon, RoRoF_Torture) && (!creature_is_being_tortured(creatng)))//avoid repeated action on same unit)
    {
        if (!creature_would_benefit_from_healing(creatng))
        {
            destroom = find_room_of_role_with_spare_capacity(dungeon->owner, RoRoF_Torture, 1);
            if (!room_is_invalid(destroom))
            {

                if (create_task_move_creature_to_subtile(comp, creatng, destroom->central_stl_x, destroom->central_stl_y, CrSt_Torturing))
                {
                    return CTaskRet_Unk1;
                }
            }
            else
            {
                // wait for capacity to free up.
                return CTaskRet_Unk4;
            }
        }
        else if (cctrl->instance_available[CrInst_HEAL] == 0)
        {
            if (((!crstat->humanoid_creature) && (actions_allowed >= 2)) || (actions_allowed == 2)) // 1 = move only, 2 = everybody, 3 = non_humanoids
            {
                if (computer_able_to_use_power(comp, PwrK_HEALCRTR, power_level, amount)) 
                {
                    magic_use_available_power_on_thing(comp->dungeon->owner, PwrK_HEALCRTR, power_level, 0, 0, creatng, PwMod_Default);
                    return CTaskRet_Unk1;
                }
                return CTaskRet_Unk4;
            }
        }
    }
    return CTaskRet_Unk1;
}

long computer_event_rebuild_room(struct Computer2* comp, struct ComputerEvent* cevent, struct Event* event)
{
    SYNCDBG(18, "Starting");
    if (count_slabs_of_room_type(comp->dungeon->owner, event->target) == 0)
    {
        for (int i = 0; i < COMPUTER_PROCESSES_COUNT + 1; i++)
        {
            struct ComputerProcess* cproc = &comp->processes[i];
            if (flag_is_set(cproc->flags, ComProc_Unkn0002))
                break;
            if ((cproc->func_check == &computer_check_any_room) && (cproc->confval_4 == event->target))
            {
                SYNCDBG(8,"Resetting process for player %d to build room %s", (int)comp->dungeon->owner, room_code_name(event->target));
                clear_flag(cproc->flags, (ComProc_Unkn0008|ComProc_Unkn0001));
                cproc->last_run_turn = 0;
            }
        }
    }
    return CTaskRet_Unk1;
}

long computer_event_save_tortured(struct Computer2* comp, struct ComputerEvent* cevent)
{
    struct Dungeon* dungeon = comp->dungeon;
    int health_permil = (cevent->param1 * 10);

    // If we don't have the power to pick up creatures, fail now
    if (!computer_able_to_use_power(comp, PwrK_HAND, 1, 1)) {
        return 4;
    }

    // Do we have a prison to put the unit back into?
    struct Room* destroom = RoK_NONE;
    TbBool can_return = false;
    if (dungeon_has_room(dungeon, RoK_PRISON))
    {
        destroom = find_room_of_role_with_spare_capacity(dungeon->owner, RoRoF_Prison, 1);
        if (!room_is_invalid(destroom))
        {
            can_return = true;
        }
    }
    
    unsigned long moved = 0;
    unsigned long slapped = 0;
    struct Dungeon* victdungeon;
    for (int j = 0; j < DUNGEONS_COUNT; j++)
    {
        if (j == comp->dungeon->owner)
        {
            continue;
        }
        victdungeon = get_dungeon(j);
        int i = victdungeon->creatr_list_start;
        while (i != 0)
        {
            struct Thing* creatng = thing_get(i);
            struct CreatureControl* cctrl = creature_control_get_from_thing(creatng);
            struct Room* room = get_room_thing_is_on(creatng);
            if (thing_is_invalid(creatng) || creature_control_invalid(cctrl))
            {
                ERRORLOG("Jump to invalid creature detected");
                break;
            }
            i = cctrl->players_next_creature_idx;
            if (!creature_is_being_tortured(creatng))
            {
                continue;
            }
            if (get_creature_health_permil(creatng) > health_permil)
            {
                continue;
            }
            if (room->owner == creatng->owner)
            {
                continue;
            }
            //We found a unit in our torture room that's in need of healing.
            if ((cctrl->instance_available[CrInst_HEAL] != 0) && (cctrl->slap_turns == 0))
            {
                //slap creature so he will heal himself
                if (can_cast_spell(dungeon->owner, PwrK_SLAP, creatng->mappos.x.stl.num, creatng->mappos.y.stl.num, creatng, CastChk_Default))
                {
                    struct CreatureStats* crstat;
                    crstat = creature_stats_get_from_thing(creatng);
                    // Check if the slap may cause death
                    if ((crstat->slaps_to_kill < 1) || (get_creature_health_permil(creatng) >= 2 * 1000 / crstat->slaps_to_kill))
                    {
                        if (try_game_action(comp, dungeon->owner, GA_UsePwrSlap, 0, 0, 0, creatng->index, 0) > Lb_OK)
                        {
                            slapped++;
                            continue;
                        }

                    }
                }
            }

            //move back to prison
            if (can_return == true)
            {
                if (create_task_move_creature_to_subtile(comp, creatng, destroom->central_stl_x, destroom->central_stl_y, CrSt_CreatureInPrison))
                {
                    moved++;
                }
            }
        }
    }
    return CTaskRet_Unk1;
}

long computer_event_check_imps_in_danger(struct Computer2 *comp, struct ComputerEvent *cevent)
{
    struct Dungeon* dungeon = comp->dungeon;
    if (dungeon->fights_num <= 0) {
        return 4;
    }
    // If we don't have the power to pick up creatures, fail now
    if (!computer_able_to_use_power(comp, PwrK_HAND, 1, 1)) {
        return 4;
    }
    long result = 4;
    // Search through special diggers
    unsigned long k = 0;
    int i = dungeon->digger_list_start;
    while (i != 0)
    {
        struct Thing* creatng = thing_get(i);
        struct CreatureControl* cctrl = creature_control_get_from_thing(creatng);
        if (thing_is_invalid(creatng) || creature_control_invalid(cctrl))
        {
            ERRORLOG("Jump to invalid creature detected");
            break;
        }
        i = cctrl->players_next_creature_idx;
        // Thing list loop body
        if ((cctrl->combat_flags & (CmbtF_Melee|CmbtF_Ranged)) != 0)
        {
            if (!creature_is_being_unconscious(creatng) && !creature_affected_by_spell(creatng, SplK_Chicken))
            {
                // Small chance to casting invisibility,on imp in battle.
                if((CREATURE_RANDOM(creatng, 150) == 1) && computer_able_to_use_power(comp, PwrK_CONCEAL, 8, 1) && !thing_affected_by_spell(creatng, PwrK_CONCEAL))
                {
                    magic_use_available_power_on_thing(creatng->owner, PwrK_CONCEAL, 8, 0, 0, creatng, PwMod_Default);
                }
                else if (!creature_is_being_dropped(creatng) && can_thing_be_picked_up_by_player(creatng, dungeon->owner))
                {
                    TbBool needs_help;
                    if (get_creature_health_permil(creatng) < 500)
                    {
                        needs_help = 1;
                    } else
                    {
                        needs_help = creature_is_being_attacked_by_enemy_creature_not_digger(creatng);
                    }
                    if (needs_help)
                    {
                        // Move creature to heart, unless it already is near the heart
                        struct Thing* heartng = get_player_soul_container(dungeon->owner);
                        if (get_2d_distance(&creatng->mappos, &heartng->mappos) > subtile_coord(16,0))
                        {
                            if (!create_task_move_creature_to_subtile(comp, creatng,
                                heartng->mappos.x.stl.num, heartng->mappos.y.stl.num, CrSt_ImpDoingNothing)) {
                                break;
                            }
                            result = 1;
                        }
                    }
                }
            }
        }
        // Thing list loop body ends
        k++;
        if (k > CREATURES_COUNT)
        {
            ERRORLOG("Infinite loop detected when sweeping creatures list");
            break;
        }
    }
    return result;
}

long computer_event_check_payday(struct Computer2 *comp, struct ComputerEvent *cevent,struct Event *event)
{
    struct Dungeon* dungeon = comp->dungeon;
    if (dungeon->total_money_owned >= dungeon->creatures_total_pay) {
        return CTaskRet_Unk4;
    }
    if (dungeon_has_any_buildable_traps(dungeon) || dungeon_has_any_buildable_doors(dungeon) ||
        player_has_deployed_trap_of_model(dungeon->owner, -1) || player_has_deployed_door_of_model(dungeon->owner, -1, 0))
    {
        if (!is_task_in_progress(comp, CTT_SellTrapsAndDoors))
        {
            SYNCDBG(8,"Creating task to sell player %d traps and doors",(int)dungeon->owner);
            if (create_task_sell_traps_and_doors(comp, cevent->param2, 3*(dungeon->creatures_total_pay-dungeon->total_money_owned)/2,true)) {
                return CTaskRet_Unk1;
            }
        }
    }
    // Move any gold laying around to treasure room
    if (dungeon_has_room_of_role(dungeon, RoRoF_GoldStorage))
    {
        // If there's already task in progress which uses hand, then don't add more
        // content; the hand could be used by wrong task by mistake
        if (!is_task_in_progress_using_hand(comp) && computer_able_to_use_power(comp, PwrK_HAND, 1, cevent->param2))
        {
            SYNCDBG(8,"Creating task to move neutral gold to treasury");
            if (create_task_move_gold_to_treasury(comp, cevent->param2, 3*dungeon->creatures_total_pay/2)) {
                return CTaskRet_Unk1;
            }
        }
    }

    return CTaskRet_Unk4;
}

long computer_event_breach(struct Computer2 *comp, struct ComputerEvent *cevent, struct Event *event)
{
    //TODO COMPUTER_EVENT_BREACH is remade from beta; make it work (if it's really needed)
    struct Coord3d pos;

    //TODO COMPUTER_EVENT_BREACH check why mappos_x and mappos_y isn't used normally
    pos.x.val = event->mappos_x;
    pos.y.val = event->mappos_y;
    pos.z.val = 0;
    if ((pos.x.val <= 0) || (pos.y.val <= 0)) {
        return 0;
    }
    long count = count_creatures_for_pickup(comp, &pos, 0, cevent->param2);
    long i = count * cevent->param1 / 100;
    if ((i <= 0) && (count > 0)) {
        i = 1;
    }
    if (i <= 0) {
        return 4;
    }
    if (!computer_find_safe_non_solid_block(comp, &pos)) {
        return 4;
    }
    if (!create_task_move_creatures_to_defend(comp, &pos, i, cevent->param2)) {
        return 4;
    }
    return 1;
}

/******************************************************************************/<|MERGE_RESOLUTION|>--- conflicted
+++ resolved
@@ -373,13 +373,9 @@
     {
         return 4;
     }
-<<<<<<< HEAD
-    if (!(computer_able_to_use_power(comp, PwrK_SPEEDCRTR, cevent->param1, 1) || computer_able_to_use_power(comp, PwrK_RAGE, cevent->param1, 1) || computer_able_to_use_power(comp, PwrK_PROTECT, cevent->param1, 1) || computer_able_to_use_power(comp, PwrK_REBOUND, cevent->param1, 1) || computer_able_to_use_power(comp, PwrK_FLIGHT, cevent->param1, 1) || computer_able_to_use_power(comp, PwrK_VISION, cevent->param1, 1)))
-=======
     if (!(computer_able_to_use_power(comp, PwrK_SPEEDCRTR, cevent->param1, 1) || computer_able_to_use_power(comp, PwrK_PROTECT, cevent->param1, 1) || 
           computer_able_to_use_power(comp, PwrK_REBOUND, cevent->param1, 1)   || computer_able_to_use_power(comp, PwrK_FLIGHT, cevent->param1, 1) || 
-          computer_able_to_use_power(comp, PwrK_VISION, cevent->param1, 1)))
->>>>>>> b2c689a3
+          computer_able_to_use_power(comp, PwrK_VISION, cevent->param1, 1)    || computer_able_to_use_power(comp, PwrK_RAGE, cevent->param1, 1)))
     {
         return 4;
     }
