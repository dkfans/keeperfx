--- conflicted
+++ resolved
@@ -688,11 +688,7 @@
     }
 
     struct CreatureControl* cctrl = creature_control_get_from_thing(transftng);
-<<<<<<< HEAD
-    if (add_transfered_creature(plyr_idx, cctrl->original_model, cctrl->explevel, cctrl->creature_name))
-=======
-    if (add_transfered_creature(plyr_idx, transftng->model, cctrl->exp_level,cctrl->creature_name))
->>>>>>> f4dee85c
+    if (add_transfered_creature(plyr_idx, cctrl->original_model, cctrl->exp_level,cctrl->creature_name))
     {
         dungeon->creatures_transferred++;
     }
