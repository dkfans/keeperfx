/******************************************************************************/
// Free implementation of Bullfrog's Dungeon Keeper strategy game.
/******************************************************************************/
/** @file map_locations.c
 *     Map location functions.
 * @par Purpose:
 *     Functions related to locations of points of intrest on the map
 * @par Comment:
 *     None.
 * @author   KeeperFx Team
 * @date     7 Feb 2022
 * @par  Copying and copyrights:
 *     This program is free software; you can redistribute it and/or modify
 *     it under the terms of the GNU General Public License as published by
 *     the Free Software Foundation; either version 2 of the License, or
 *     (at your option) any later version.
 */
/******************************************************************************/
#include "pre_inc.h"
#include "map_locations.h"
#include "globals.h"
#include "game_merge.h"
#include "game_legacy.h"
#include "bflib_math.h"
#include "player_instances.h"
#include "post_inc.h"

#ifdef __cplusplus
extern "C" {
#endif
/******************************************************************************/

const struct NamedCommand head_for_desc[] = {
  {"ACTION_POINT",         MLoc_ACTIONPOINT},
  {"DUNGEON",              MLoc_PLAYERSDUNGEON},
  {"DUNGEON_HEART",        MLoc_PLAYERSHEART},
  {"APPROPIATE_DUNGEON",   MLoc_APPROPRTDUNGEON},
  {NULL,                   0},
};

<<<<<<< HEAD

TbMapLocation get_coord_encoded_location(MapSubtlCoord stl_x,MapSubtlCoord stl_y)
{
    return ((stl_x & 0x0FFF) << 20) + ((stl_y & 0x0FFF) << 8) + MLoc_COORDS;
}

TbBool get_coords_at_location(struct Coord3d *pos, TbMapLocation location)
=======
TbBool get_coords_at_location(struct Coord3d *pos, TbMapLocation location, TbBool random_factor)
>>>>>>> fc925180
{

    long i = get_map_location_longval(location);

    switch (get_map_location_type(location))
    {
    case MLoc_ACTIONPOINT:
        return get_coords_at_action_point(pos, i, random_factor);

    case MLoc_HEROGATE:
        return get_coords_at_hero_door(pos, i, random_factor);

    case MLoc_PLAYERSHEART:
        return get_coords_at_dungeon_heart(pos, i);
        
    case MLoc_METALOCATION:
        return get_coords_at_meta_action(pos, 0, i);

    case MLoc_COORDS:
        pos->x.val = subtile_coord_center(location >> 20);
        pos->y.val = subtile_coord_center(((location >> 8) & 0xFFF));
        pos->z.val = get_floor_height_at(pos);
      return true;
        
    case MLoc_CREATUREKIND:
    case MLoc_OBJECTKIND:
    case MLoc_ROOMKIND:
    case MLoc_THING:
    case MLoc_PLAYERSDUNGEON:
    case MLoc_APPROPRTDUNGEON:
    case MLoc_DOORKIND:
    case MLoc_TRAPKIND:
    case MLoc_NONE:
    default:
        return false;
    }
    
}

TbBool get_coords_at_meta_action(struct Coord3d *pos, PlayerNumber target_plyr_idx, long i)
{
    
    SYNCDBG(7,"Starting with loc:%ld", i);
    struct Coord3d *src;
    struct Coord3d targetpos = {0};
    PlayerNumber loc_player = i & 0xF;
    if (loc_player == 15) // CURRENT_PLAYER
        loc_player = gameadd.script_current_player;

    struct Dungeon* dungeon = get_dungeon(loc_player);

    switch (i >> 8)
    {
    case MML_LAST_EVENT:
        src = &gameadd.triggered_object_location;
        break;
    case MML_RECENT_COMBAT:
        src = &dungeon->last_combat_location;
        break;
    case MML_ACTIVE_CTA:
        if ((dungeon->cta_stl_x == 0) && (dungeon->cta_stl_y == 0))
            return false;
        targetpos.x.val = subtile_coord_center(dungeon->cta_stl_x);
        targetpos.y.val = subtile_coord_center(dungeon->cta_stl_y);
        targetpos.z.val = get_floor_height_at(pos);
        src = &targetpos; 
        break;
    default:
        return false;
    }

    pos->x.val = src->x.val + PLAYER_RANDOM(target_plyr_idx, 33) - 16;
    pos->y.val = src->y.val + PLAYER_RANDOM(target_plyr_idx, 33) - 16;
    pos->z.val = src->z.val;
    return true;
    
}

TbBool get_coords_at_hero_door(struct Coord3d *pos, long gate_num, unsigned char random_factor)
{
    SYNCDBG(7,"Starting at HG%d", (int)gate_num);
    if (gate_num <= 0)
    {
        ERRORLOG("Script error - invalid hero gate index %d",(int)gate_num);
        return false;
    }
    struct Thing* gatetng = find_hero_gate_of_number(gate_num);
    if (thing_is_invalid(gatetng))
    {
        ERRORLOG("Script error - attempt to create thing at non-existing hero gate index %d",(int)gate_num);
        return false;
    }
    pos->x.val = gatetng->mappos.x.val;
    pos->y.val = gatetng->mappos.y.val;
    pos->z.val = gatetng->mappos.z.val + 384;
    return true;
}


/**
 * Creates a thing on given players dungeon heart.
 * Originally was script_support_create_creature_at_dungeon_heart().
 * @param plyr_idx
 */
TbBool get_coords_at_dungeon_heart(struct Coord3d *pos, PlayerNumber plyr_idx)
{
    SYNCDBG(7,"Starting at player %d", (int)plyr_idx);
    struct Thing* heartng = get_player_soul_container(plyr_idx);
    TRACE_THING(heartng);
    if (thing_is_invalid(heartng))
    {
        ERRORLOG("Script error - attempt to create thing in player %d dungeon with no heart",(int)plyr_idx);
        return false;
    }
    pos->x.val = heartng->mappos.x.val + PLAYER_RANDOM(plyr_idx, 65) - 32;
    pos->y.val = heartng->mappos.y.val + PLAYER_RANDOM(plyr_idx, 65) - 32;
    pos->z.val = heartng->mappos.z.val;
    return true;
}

TbBool get_coords_at_action_point(struct Coord3d *pos, long apt_idx, unsigned char random_factor)
{
    SYNCDBG(7,"Starting at action point %d", (int)apt_idx);

    struct ActionPoint* apt = action_point_get(apt_idx);
    if (!action_point_exists(apt))
    {
        ERRORLOG("Script error - attempt to create thing at non-existing action point %d",(int)apt_idx);
        return false;
    }

    if ( (random_factor == 0) || (apt->range == 0) )
    {
        pos->x.val = apt->mappos.x.val;
        pos->y.val = apt->mappos.y.val;
    } else
    {
        long distance = GAME_RANDOM(apt->range);
        long direction = GAME_RANDOM(2 * LbFPMath_PI);
        long delta_x = (distance * LbSinL(direction) >> 8);
        long delta_y = (distance * LbCosL(direction) >> 8);
        pos->x.val = apt->mappos.x.val + (delta_x >> 8);
        pos->y.val = apt->mappos.y.val - (delta_y >> 8);
    }
    pos->z.val = get_floor_height_at(pos);
    return true;
}

unsigned short get_map_location_type(TbMapLocation location)
{
  return location & 0x0F;
}

unsigned long get_map_location_longval(TbMapLocation location)
{
  return (location >> 4);
}

unsigned long get_map_location_plyrval(TbMapLocation location)
{
  return (location >> 12);
}

unsigned short get_map_location_plyridx(TbMapLocation location)
{
  return (location >> 4) & 0xFF;
}

/**
 * Writes Code Name (name to use in script file) of given map location to buffer.
 * @ name Output buffer. It should be COMMAND_WORD_LEN long.
 */
TbBool get_map_location_code_name(TbMapLocation location, char *name)
{
    long i;
    switch (get_map_location_type(location))
    {
    case MLoc_ACTIONPOINT:{
        i = get_map_location_longval(location);
        struct ActionPoint* apt = action_point_get(i);
        if (apt->num <= 0) {
            break;
        }
        snprintf(name, MAX_TEXT_LENGTH, "%d", apt->num);
        };return true;
    case MLoc_HEROGATE:{
        i = get_map_location_longval(location);
        if (i <= 0) {
            break;
        }
        snprintf(name, MAX_TEXT_LENGTH, "%ld", -i);
        };return true;
    case MLoc_PLAYERSHEART:{
        i = get_map_location_longval(location);
        const char* cnstname = get_conf_parameter_text(player_desc, i);
        if (cnstname[0] == '\0') {
            break;
        }
        strcpy(name, cnstname);
        };return true;
    case MLoc_CREATUREKIND:{
        i = get_map_location_plyrval(location);
        const char* cnstname = get_conf_parameter_text(creature_desc, i);
        if (cnstname[0] == '\0') {
            break;
        }
        strcpy(name, cnstname);
        };return true;
    case MLoc_ROOMKIND:{
        i = get_map_location_plyrval(location);
        const char* cnstname = get_conf_parameter_text(room_desc, i);
        if (cnstname[0] == '\0') {
            break;
        }
        strcpy(name, cnstname);
        };return true;
    case MLoc_OBJECTKIND:
    case MLoc_THING:
    case MLoc_PLAYERSDUNGEON:
    case MLoc_APPROPRTDUNGEON:
    case MLoc_DOORKIND:
    case MLoc_TRAPKIND:
    case MLoc_NONE:
    default:
        break;
    }
    strcpy(name, "INVALID");
    return false;
}


// TODO: z location
void find_location_pos(long location, PlayerNumber plyr_idx, struct Coord3d *pos, const char *func_name)
{
  struct ActionPoint *apt;
  struct Thing *thing;
  unsigned long i = get_map_location_longval(location);
  memset(pos, 0, sizeof(*pos));

  switch (get_map_location_type(location))
  {
    case MLoc_ACTIONPOINT:
      // Location stores action point index
      apt = action_point_get(i);
      if (!action_point_is_invalid(apt))
      {
        pos->x.val = apt->mappos.x.val;
        pos->y.val = apt->mappos.y.val;
      } else
        WARNMSG("%s: Action Point %d location not found",func_name,i);
      break;
    case MLoc_HEROGATE:
      thing = find_hero_gate_of_number(i);
      if (!thing_is_invalid(thing))
      {
        *pos = thing->mappos;
      } else
        WARNMSG("%s: Hero Gate %d location not found",func_name,i);
      break;
    case MLoc_PLAYERSHEART:
      if (i < PLAYERS_COUNT)
      {
        thing = get_player_soul_container(i);
      } else
        thing = INVALID_THING;
      if (!thing_is_invalid(thing))
      {
        *pos = thing->mappos;
      } else
        WARNMSG("%s: Dungeon Heart location for player %d not found",func_name,i);
      break;
    case MLoc_NONE:
      pos->x.val = 0;
      pos->y.val = 0;
      pos->z.val = 0;
      break;
    case MLoc_THING:
      thing = thing_get(i);
      if (!thing_is_invalid(thing))
      {
        *pos = thing->mappos;
      } else
        WARNMSG("%s: Thing %d location not found",func_name,i);
      break;
    case MLoc_METALOCATION:
      if (!get_coords_at_meta_action(pos, plyr_idx, i))
        WARNMSG("%s: Metalocation not found %d",func_name,i);
      break;
    case MLoc_COORDS:
        pos->x.val = subtile_coord_center(location >> 20);
        pos->y.val = subtile_coord_center((location >> 8) & 0xFFF);
        pos->z.val = 0;
      break;
    case MLoc_CREATUREKIND:
    case MLoc_OBJECTKIND:
    case MLoc_ROOMKIND:
    case MLoc_PLAYERSDUNGEON:
    case MLoc_APPROPRTDUNGEON:
    case MLoc_DOORKIND:
    case MLoc_TRAPKIND:
    default:
      WARNMSG("%s: Unsupported location, %lu.",func_name,location);
      break;
  }
  SYNCDBG(15,"From %s; Location %ld, pos(%ld,%ld)",func_name, location, pos->x.stl.num, pos->y.stl.num);
}

/**
 * Returns playernumber included withing brackets from location string from script.
 * @param locname
 * @return Playernumber, or -1 on error.
 */
PlayerNumber get_player_name_from_location_string(const char* locname)
{
    char player_string[COMMAND_WORD_LEN];
    const char* start = strchr(locname, '[');
    if (start == NULL) {
        // Square bracket not found
        return -1;
    }

    start++; // Move past '['
    const char* end = strchr(start, ']');
    if (end == NULL) {
        // Closing square bracket not found
        return -1;
    }

    // Extract the player number string
    strncpy(player_string, start, min(end - start, sizeof(player_string) - 1));
    player_string[end - start] = '\0';
    return get_rid(player_desc, player_string);
}

/**
 * Returns location id for 1-param location from script.
 * @param locname
 * @param location
 * @return
 * @see get_map_heading_id()
 */
#define get_map_location_id(locname, location) get_map_location_id_f(locname, location, __func__, text_line_number)
TbBool get_map_location_id_f(const char *locname, TbMapLocation *location, const char *func_name, long ln_num)
{
    // If there's no locname, then coordinates are set directly as (x,y)
    if (locname == NULL || *locname == '\0')
    {
      *location = MLoc_NONE;
      return true;
    }
    // Player name means the location of player's Dungeon Heart
    long i = get_rid(player_desc, locname);
    if (i != -1)
    {
      if ((i != ALL_PLAYERS) && (i != PLAYER_NEUTRAL)) {
          if (!player_has_heart(i)) {
              WARNMSG("%s(line %lu): Target player %d has no heart",func_name,ln_num, (int)i);
          }
          *location = ((unsigned long)i << 4) | MLoc_PLAYERSHEART;
      } else {
          *location = MLoc_NONE;
      }
      return true;
    }
    // Creature name means location of such creature belonging to player0
    i = get_rid(creature_desc, locname);
    if (i != -1)
    {
        *location = ((unsigned long)i << 12) | ((unsigned long)my_player_number << 4) | MLoc_CREATUREKIND;
        return true;
    }
    // Room name means location of such room belonging to player0
    i = get_rid(room_desc, locname);
    if (i != -1)
    {
        *location = ((unsigned long)i << 12) | ((unsigned long)my_player_number << 4) | MLoc_ROOMKIND;
        return true;
    }
    // Todo list of functions
    if (strcmp(locname, "LAST_EVENT") == 0)
    {
        *location = (((unsigned long)MML_LAST_EVENT) << 12)
            | (((unsigned long)CurrentPlayer) << 4) //TODO: other players
            | MLoc_METALOCATION;
        return true;
    }
    else if (strncmp(locname, "COMBAT", strlen("COMBAT")) == 0)
    {
        if (strcmp(locname, "COMBAT") == 0)
        {
            if (game.game_kind == GKind_MultiGame)
            {
                WARNLOG(" %s (line %lu) : LOCATION = '%s' cannot be used on Multiplayer maps", func_name, ln_num, locname);
                i = PLAYER0;
            }
            else
            {
                i = my_player_number;
            }
        }
        else
        {
            i = get_player_name_from_location_string(locname);
            if (i == -1)
            {
                ERRORMSG("%s(line %lu): Invalid LOCATION = '%s'", func_name, ln_num, locname);
                *location = MLoc_NONE;
                return false;
            }
        }
        *location = (((unsigned long)MML_RECENT_COMBAT) << 12)
            | ((unsigned long)i << 4)
            | MLoc_METALOCATION;
        return true;
    }
    else if (strncmp(locname, "CTA", strlen("CTA")) == 0)
    {
        if (strcmp(locname, "CTA") == 0)
        {
            if (game.game_kind == GKind_MultiGame)
            {
                WARNLOG(" %s (line %lu) : LOCATION = '%s' cannot be used on Multiplayer maps", func_name, ln_num, locname);
                i = PLAYER0;
            }
            else
            {
                i = my_player_number;
            }
        }
        else
        {
            i = get_player_name_from_location_string(locname);
            if (i == -1)
            {
                ERRORMSG("%s(line %lu): Invalid LOCATION = '%s'", func_name, ln_num, locname);
                *location = MLoc_NONE;
                return false;
            }
        }
        *location = (((unsigned long)MML_ACTIVE_CTA) << 12)
            | ((unsigned long)i << 4)
            | MLoc_METALOCATION;
        return true;
    }
    i = atol(locname);
    // Negative number means Hero Gate
    if (i < 0)
    {
        long n = -i;
        struct Thing* thing = find_hero_gate_of_number(n);
        if (thing_is_invalid(thing))
        {
            ERRORMSG("%s(line %lu): Non-existing Hero Door, no %d",func_name,ln_num,(int)-i);
            *location = MLoc_NONE;
            return false;
        }
        *location = (((unsigned long)n) << 4) | MLoc_HEROGATE;
    } else
    // Positive number means Action Point
    if (i > 0)
    {
        long n = action_point_number_to_index(i);
        if (!action_point_exists_idx(n))
        {
            ERRORMSG("%s(line %lu): Non-existing Action Point, no %d",func_name,ln_num,(int)i);
            *location = MLoc_NONE;
            return false;
        }
        // Set to action point number
        *location = (((unsigned long)n) << 4) | MLoc_ACTIONPOINT;
    } else
    // Zero is an error; reset to no location
    {
      ERRORMSG("%s(line %lu): Invalid LOCATION = '%s'",func_name,ln_num, locname);
      *location = MLoc_NONE;
    }
    return true;
}

/**
 * Returns location id for 2-param tunneler heading from script.
 * @param headname
 * @param target
 * @param location
 * @return
 * @see get_map_location_id()
 */
#define get_map_heading_id(headname, target, location) get_map_heading_id_f(headname, target, location, __func__, text_line_number)
TbBool get_map_heading_id_f(const char *headname, long target, TbMapLocation *location, const char *func_name, long ln_num)
{
    // If there's no headname, then there's an error
    if (headname == NULL)
    {
        SCRPTERRLOG("No heading objective");
        *location = MLoc_NONE;
        return false;
    }
    long head_id = get_rid(head_for_desc, headname);
    if (head_id == -1)
    {
        SCRPTERRLOG("Unhandled heading objective, '%s'", headname);
        *location = MLoc_NONE;
        return false;
    }
    // Check if the target place exists, and set 'location'
    // Note that we only need to support enum items which are in head_for_desc[].
    switch (head_id)
    {
    case MLoc_ACTIONPOINT:
    {
        long n = action_point_number_to_index(target);
        *location = ((unsigned long)n << 4) | head_id;
        if (!action_point_exists_idx(n)) {
            SCRPTWRNLOG("Target action point no %d doesn't exist", (int)target);
        }
        return true;
    }
    case MLoc_PLAYERSDUNGEON:
    case MLoc_PLAYERSHEART:
        *location = ((unsigned long)target << 4) | head_id;
        if (!player_has_heart(target)) {
            SCRPTWRNLOG("Target player %d has no heart", (int)target);
        }
        return true;
    case MLoc_APPROPRTDUNGEON:
        *location = (0) | head_id; // This option has no 'target' value
        return true;
    default:
        *location = MLoc_NONE;
        SCRPTWRNLOG("Unsupported Heading objective %d", (int)head_id);
        break;
    }
    return false;
}

// TODO: replace this function by find_location_pos
void find_map_location_coords(long location, long *x, long *y, int plyr_idx, const char *func_name)
{
    struct ActionPoint *apt;
    struct Thing *thing;
    struct Coord3d pos;

    long pos_x;
    long pos_y;
    long i;
    SYNCDBG(15,"From %s; Location %ld, pos(%ld,%ld)",func_name, location, *x, *y);
    pos_y = 0;
    pos_x = 0;
    i = get_map_location_longval(location);
    switch (get_map_location_type(location))
    {
    case MLoc_ACTIONPOINT:
        // Location stores action point index
        apt = action_point_get(i);
        if (!action_point_is_invalid(apt))
        {
          pos_y = apt->mappos.y.stl.num;
          pos_x = apt->mappos.x.stl.num;
        } else
          WARNMSG("%s: Action Point %d location not found",func_name,i);
        break;
    case MLoc_HEROGATE:
        thing = find_hero_gate_of_number(i);
        if (!thing_is_invalid(thing))
        {
          pos_y = thing->mappos.y.stl.num;
          pos_x = thing->mappos.x.stl.num;
        } else
          WARNMSG("%s: Hero Gate %d location not found",func_name,i);
        break;
    case MLoc_PLAYERSHEART:
        if (i < PLAYERS_COUNT)
        {
            thing = get_player_soul_container(i);
        } else
          thing = INVALID_THING;
        if (!thing_is_invalid(thing))
        {
          pos_y = thing->mappos.y.stl.num;
          pos_x = thing->mappos.x.stl.num;
        } else
          WARNMSG("%s: Dungeon Heart location for player %d not found",func_name,i);
        break;
    case MLoc_NONE:
        pos_y = *y;
        pos_x = *x;
        break;
    case MLoc_THING:
        thing = thing_get(i);
        if (!thing_is_invalid(thing))
        {
          pos_y = thing->mappos.y.stl.num;
          pos_x = thing->mappos.x.stl.num;
        } else
          WARNMSG("%s: Thing %d location not found",func_name,i);
        break;
    case MLoc_METALOCATION:
        if (get_coords_at_meta_action(&pos, plyr_idx, i))
        {
            pos_x = pos.x.stl.num;
            pos_y = pos.y.stl.num;
        }
        else
          WARNMSG("%s: Metalocation not found %d",func_name,i);
        break;
    case MLoc_COORDS:
        pos_x = location >> 20;
        pos_y = (location >> 8) & 0xFFF;
      break;
    case MLoc_CREATUREKIND:
    case MLoc_OBJECTKIND:
    case MLoc_ROOMKIND:
    case MLoc_PLAYERSDUNGEON:
    case MLoc_APPROPRTDUNGEON:
    case MLoc_DOORKIND:
    case MLoc_TRAPKIND:
    default:
          WARNMSG("%s: Unsupported location, %lu.",func_name,location);
        break;
    }
    *y = pos_y;
    *x = pos_x;
}

/******************************************************************************/
#ifdef __cplusplus
}
#endif<|MERGE_RESOLUTION|>--- conflicted
+++ resolved
@@ -38,17 +38,12 @@
   {NULL,                   0},
 };
 
-<<<<<<< HEAD
-
 TbMapLocation get_coord_encoded_location(MapSubtlCoord stl_x,MapSubtlCoord stl_y)
 {
     return ((stl_x & 0x0FFF) << 20) + ((stl_y & 0x0FFF) << 8) + MLoc_COORDS;
 }
 
-TbBool get_coords_at_location(struct Coord3d *pos, TbMapLocation location)
-=======
 TbBool get_coords_at_location(struct Coord3d *pos, TbMapLocation location, TbBool random_factor)
->>>>>>> fc925180
 {
 
     long i = get_map_location_longval(location);
