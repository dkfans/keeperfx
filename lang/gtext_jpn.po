--- conflicted
+++ resolved
@@ -2155,17 +2155,8 @@
 #: guitext:239
 #, fuzzy
 msgctxt "Creature spell"
-<<<<<<< HEAD
-msgid ""
-"Invisibility: Cast on one of your minions, it makes the host creature "
-"invisible to all enemies. Unless they possess a subnatural Sight."
-msgstr ""
-"透明化: 敵が超自然的な視力を持っていない限り、クリーチャーが彼らから見えなく"
-"成る。[26.12]"
-=======
 msgid "Invisibility: Makes the creature invisible to all enemies. Unless they possess a subnatural Sight."
 msgstr "透明化: 敵が超自然的な視力を持っていない限り、クリーチャーが彼らから見えなく成る。"
->>>>>>> 9ad1ea44
 
 #: guitext:240
 msgctxt "Creature spell"
@@ -6688,209 +6679,117 @@
 msgstr ""
 
 #: guitext:1011
-<<<<<<< HEAD
-msgctxt "Menu interface item\""
-=======
-msgctxt "Menu interface item"
->>>>>>> 9ad1ea44
+msgctxt "Menu interface item"
 msgid "Dungeon Keeper - Original Campaign"
 msgstr "ダンジョンキーパーの原キャンペーン"
 
 #: guitext:1012
-<<<<<<< HEAD
-msgctxt "Menu interface item\""
-=======
-msgctxt "Menu interface item"
->>>>>>> 9ad1ea44
+msgctxt "Menu interface item"
 msgid "Assmist Isle"
 msgstr "アッスミスト島"
 
 #: guitext:1013
-<<<<<<< HEAD
-msgctxt "Menu interface item\""
-=======
-msgctxt "Menu interface item"
->>>>>>> 9ad1ea44
+msgctxt "Menu interface item"
 msgid "Ancient Keeper campaign"
 msgstr "エンシェント・キーパー・キャンペーン"
 
 #: guitext:1014
-<<<<<<< HEAD
-msgctxt "Menu interface item\""
-=======
-msgctxt "Menu interface item"
->>>>>>> 9ad1ea44
+msgctxt "Menu interface item"
 msgid "Burdened Imps' Level Pack"
 msgstr "Burdened Impのレベルパック"
 
 #: guitext:1015
-<<<<<<< HEAD
-msgctxt "Menu interface item\""
-=======
-msgctxt "Menu interface item"
->>>>>>> 9ad1ea44
+msgctxt "Menu interface item"
 msgid "Conquest of the Arctic"
 msgstr "北極圏の征服"
 
 #: guitext:1016
-<<<<<<< HEAD
-msgctxt "Menu interface item\""
-=======
-msgctxt "Menu interface item"
->>>>>>> 9ad1ea44
+msgctxt "Menu interface item"
 msgid "The Destiny of Ninja"
 msgstr "忍者の運命"
 
 #: guitext:1017
-<<<<<<< HEAD
-msgctxt "Menu interface item\""
-=======
-msgctxt "Menu interface item"
->>>>>>> 9ad1ea44
+msgctxt "Menu interface item"
 msgid "DzjeeAr's  6-level campaign"
 msgstr "DzjeeArの６面レベルキャンペーン"
 
 #: guitext:1018
-<<<<<<< HEAD
-msgctxt "Menu interface item\""
-=======
-msgctxt "Menu interface item"
->>>>>>> 9ad1ea44
+msgctxt "Menu interface item"
 msgid "DzjeeAr's 10-level campaign"
 msgstr "DzjeeArの１０面レベルキャンペーン"
 
 #: guitext:1019
-<<<<<<< HEAD
-msgctxt "Menu interface item\""
-=======
-msgctxt "Menu interface item"
->>>>>>> 9ad1ea44
+msgctxt "Menu interface item"
 msgid "DzjeeAr's 25-level campaign"
 msgstr "DzjeeArの２５面レベルキャンペーン"
 
 #: guitext:1020
-<<<<<<< HEAD
-msgctxt "Menu interface item\""
-=======
-msgctxt "Menu interface item"
->>>>>>> 9ad1ea44
+msgctxt "Menu interface item"
 msgid "Evil Keeper campaign"
 msgstr "邪悪なキーパー・キャンペーン"
 
 #: guitext:1021
-<<<<<<< HEAD
-msgctxt "Menu interface item\""
-=======
-msgctxt "Menu interface item"
->>>>>>> 9ad1ea44
+msgctxt "Menu interface item"
 msgid "Grinics' KReign campaign"
 msgstr "GrinicのKReignキャンペーン"
 
 #: guitext:1022
-<<<<<<< HEAD
-msgctxt "Menu interface item\""
-=======
-msgctxt "Menu interface item"
->>>>>>> 9ad1ea44
+msgctxt "Menu interface item"
 msgid "Japanese DKMaps8 pack"
 msgstr "日本製DKMap8パック"
 
 #: guitext:1023
-<<<<<<< HEAD
-msgctxt "Menu interface item\""
-=======
-msgctxt "Menu interface item"
->>>>>>> 9ad1ea44
+msgctxt "Menu interface item"
 msgid "KDK Levels"
 msgstr "KDKレベル"
 
 #: guitext:1024
-<<<<<<< HEAD
-msgctxt "Menu interface item\""
-=======
-msgctxt "Menu interface item"
->>>>>>> 9ad1ea44
+msgctxt "Menu interface item"
 msgid "Good Campaign"
 msgstr "勇者キャンペーン"
 
 #: guitext:1025
-<<<<<<< HEAD
-msgctxt "Menu interface item\""
-=======
-msgctxt "Menu interface item"
->>>>>>> 9ad1ea44
+msgctxt "Menu interface item"
 msgid "Lord Vexer campaign"
 msgstr "ヴェクサー卿キャンペーン"
 
 #: guitext:1026
-<<<<<<< HEAD
-msgctxt "Menu interface item\""
-=======
-msgctxt "Menu interface item"
->>>>>>> 9ad1ea44
+msgctxt "Menu interface item"
 msgid "Nikolai's Castles campaign"
 msgstr "ニコライの城キャンペーン"
 
 #: guitext:1027
-<<<<<<< HEAD
-msgctxt "Menu interface item\""
-=======
-msgctxt "Menu interface item"
->>>>>>> 9ad1ea44
+msgctxt "Menu interface item"
 msgid "Dungeon Keeper - NG+"
 msgstr "増強された原キャンペーン"
 
 #: guitext:1028
-<<<<<<< HEAD
-msgctxt "Menu interface item\""
-=======
-msgctxt "Menu interface item"
->>>>>>> 9ad1ea44
+msgctxt "Menu interface item"
 msgid "Post Ancient Keeper campaign"
 msgstr "エンシェント・キーパー後キャンペーン"
 
 #: guitext:1029
-<<<<<<< HEAD
-msgctxt "Menu interface item\""
-=======
-msgctxt "Menu interface item"
->>>>>>> 9ad1ea44
+msgctxt "Menu interface item"
 msgid "Post Undead Keeper campaign"
 msgstr "アンデッド・キーパー後キャンペーン"
 
 #: guitext:1030
-<<<<<<< HEAD
-msgctxt "Menu interface item\""
-=======
-msgctxt "Menu interface item"
->>>>>>> 9ad1ea44
+msgctxt "Menu interface item"
 msgid "Quest for the Hero campaign"
 msgstr "勇者の探求キャンペーン"
 
 #: guitext:1031
-<<<<<<< HEAD
-msgctxt "Menu interface item\""
-=======
-msgctxt "Menu interface item"
->>>>>>> 9ad1ea44
+msgctxt "Menu interface item"
 msgid "Revenge of the Lord"
 msgstr "主君の復讐"
 
 #: guitext:1032
-<<<<<<< HEAD
-msgctxt "Menu interface item\""
-=======
-msgctxt "Menu interface item"
->>>>>>> 9ad1ea44
+msgctxt "Menu interface item"
 msgid "Twin Keepers Campaign"
 msgstr "ツイン・キーパーズ・キャンペーン"
 
 #: guitext:1033
-<<<<<<< HEAD
-msgctxt "Menu interface item\""
-=======
-msgctxt "Menu interface item"
->>>>>>> 9ad1ea44
+msgctxt "Menu interface item"
 msgid "Undead Keeper campaign"
 msgstr "アンデッド・キーパー・キャンペーン"
 
