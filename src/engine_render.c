--- conflicted
+++ resolved
@@ -5261,40 +5261,22 @@
     }
 
     float scale_by_zoom;
-<<<<<<< HEAD
-    int base_size = creature_status_size*256;
-    switch (cam->view_mode) {
-        case PVM_IsoWibbleView:
-        case PVM_IsoStraightView:
-            // 1st argument: the scale when fully zoomed out. 2nd argument: the scale at base level zoom
-            scale_by_zoom = LbLerp(0.15, 1.00, hud_scale);
-            break;
-        case PVM_FrontView:
-            scale_by_zoom = LbLerp(0.15, 1.00, hud_scale);
-            break;
-        case PVM_ParchmentView:
-            scale_by_zoom = 1;
-            break;
-        default:
-            return; // Do not draw if camera is 1st person
-=======
     int base_size = creature_status_size * 256;
     switch (cam->view_mode)
     {
     case PVM_IsoWibbleView:
     case PVM_IsoStraightView:
         // 1st argument: the scale when fully zoomed out. 2nd argument: the scale at base level zoom.
-        scale_by_zoom = lerp(0.15, 1.00, hud_scale);
+        scale_by_zoom = LbLerp(0.15, 1.00, hud_scale);
         break;
     case PVM_FrontView:
-        scale_by_zoom = lerp(0.15, 1.00, hud_scale);
+        scale_by_zoom = LbLerp(0.15, 1.00, hud_scale);
         break;
     case PVM_ParchmentView:
         scale_by_zoom = 1;
         break;
     default:
         return; // Do not draw if camera is 1st person.
->>>>>>> 705dfd6c
     }
 
     unsigned short flg_mem;
@@ -5346,15 +5328,9 @@
 
     if (state_spridx || anger_spridx)
     {
-<<<<<<< HEAD
         spr = get_button_sprite(GBS_creature_states_cloud);
-        w = (base_size * spr->SWidth * bs_units_per_px/16) >> 13;
-        h = (base_size * spr->SHeight * bs_units_per_px/16) >> 13;
-=======
-        spr = &button_sprite[GBS_creature_states_cloud];
         w = (base_size * spr->SWidth * bs_units_per_px / 16) >> 13;
         h = (base_size * spr->SHeight * bs_units_per_px / 16) >> 13;
->>>>>>> 705dfd6c
         LbSpriteDrawScaled(scrpos_x - w / 2, scrpos_y - h, spr, w, h);
     }
 
@@ -5362,15 +5338,9 @@
     lbDisplay.DrawFlags &= ~Lb_SPRITE_TRANSPAR4;
     if (((game.play_gameturn & 4) == 0) && (anger_spridx > 0))
     {
-<<<<<<< HEAD
         spr = get_button_sprite(anger_spridx);
-        w = (base_size * spr->SWidth * bs_units_per_px/16) >> 13;
-        h = (base_size * spr->SHeight * bs_units_per_px/16) >> 13;
-=======
-        spr = &button_sprite[anger_spridx];
         w = (base_size * spr->SWidth * bs_units_per_px / 16) >> 13;
         h = (base_size * spr->SHeight * bs_units_per_px / 16) >> 13;
->>>>>>> 705dfd6c
         LbSpriteDrawScaled(scrpos_x - w / 2, scrpos_y - h, spr, w, h);
         spr = get_button_sprite_for_player(state_spridx, thing->owner);
         h_add += spr->SHeight * bs_units_per_px / 16;
@@ -5433,20 +5403,6 @@
         || (is_in_combat)
         || (has_lair)
         || (is_parchment_map_view))
-<<<<<<< HEAD
-      {
-          if (health_spridx > 0) {
-              spr = get_button_sprite_for_player(health_spridx, thing->owner);
-              w = (base_size * spr->SWidth * bs_units_per_px/16) >> 13;
-              h = (base_size * spr->SHeight * bs_units_per_px/16) >> 13;
-              LbSpriteDrawScaled(scrpos_x - w / 2, scrpos_y - h - h_add, spr, w, h);
-          }
-          spr = get_button_sprite(GBS_creature_flower_level_01 + exp);
-          w = (base_size * spr->SWidth * bs_units_per_px/16) >> 13;
-          h = (base_size * spr->SHeight * bs_units_per_px/16) >> 13;
-          LbSpriteDrawScaled(scrpos_x - w / 2, scrpos_y - h - h_add, spr, w, h);
-      }
-=======
         {
             if (health_spridx > 0)
             {
@@ -5455,12 +5411,11 @@
                 h = (base_size * spr->SHeight * bs_units_per_px / 16) >> 13;
                 LbSpriteDrawScaled(scrpos_x - w / 2, scrpos_y - h - h_add, spr, w, h);
             }
-            spr = &button_sprite[GBS_creature_flower_level_01 + exp];
+            spr = get_button_sprite(GBS_creature_flower_level_01 + exp);
             w = (base_size * spr->SWidth * bs_units_per_px / 16) >> 13;
             h = (base_size * spr->SHeight * bs_units_per_px / 16) >> 13;
             LbSpriteDrawScaled(scrpos_x - w / 2, scrpos_y - h - h_add, spr, w, h);
         }
->>>>>>> 705dfd6c
     }
     lbDisplay.DrawFlags = flg_mem;
 }
