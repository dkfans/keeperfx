/******************************************************************************/
// Free implementation of Bullfrog's Dungeon Keeper strategy game.
/******************************************************************************/
/** @file main.cpp
 * @author KeeperFX Team
 * @date 01 Aug 2008
 * @par  Copying and copyrights:
 *     This program is free software; you can redistribute it and/or modify
 *     it under the terms of the GNU General Public License as published by
 *     the Free Software Foundation; either version 2 of the License, or
 *     (at your option) any later version.
 */
/******************************************************************************/
#include "pre_inc.h"
#define WIN32_LEAN_AND_MEAN
#include <windows.h>

#include "keeperfx.hpp"

#include "bflib_coroutine.h"
#include "bflib_math.h"
#include "bflib_memory.h"
#include "bflib_keybrd.h"
#include "bflib_inputctrl.h"
#include "bflib_datetm.h"
#include "bflib_sprfnt.h"
#include "bflib_fileio.h"
#include "bflib_dernc.h"
#include "bflib_sndlib.h"
#include "bflib_cpu.h"
#include "bflib_crash.h"
#include "bflib_video.h"
#include "bflib_vidraw.h"
#include "bflib_guibtns.h"
#include "bflib_sound.h"
#include "bflib_mouse.h"
#include "bflib_filelst.h"
#include "bflib_network.h"
#include "bflib_planar.h"

#include "custom_sprites.h"
#include "version.h"
#include "front_simple.h"
#include "frontend.h"
#include "front_input.h"
#include "gui_parchment.h"
#include "gui_frontmenu.h"
#include "gui_msgs.h"
#include "scrcapt.h"
#include "vidmode.h"
#include "kjm_input.h"
#include "packets.h"
#include "config.h"
#include "config_strings.h"
#include "config_campaigns.h"
#include "config_terrain.h"
#include "config_objects.h"
#include "config_magic.h"
#include "config_creature.h"
#include "config_compp.h"
#include "config_effects.h"
#include "lvl_script.h"
#include "thing_list.h"
#include "player_instances.h"
#include "player_utils.h"
#include "player_states.h"
#include "player_computer.h"
#include "game_heap.h"
#include "game_saves.h"
#include "engine_render.h"
#include "engine_lenses.h"
#include "engine_camera.h"
#include "engine_arrays.h"
#include "engine_textures.h"
#include "engine_redraw.h"
#include "front_easter.h"
#include "front_fmvids.h"
#include "thing_stats.h"
#include "thing_physics.h"
#include "thing_creature.h"
#include "thing_objects.h"
#include "thing_effects.h"
#include "thing_doors.h"
#include "thing_traps.h"
#include "thing_navigate.h"
#include "thing_shots.h"
#include "thing_factory.h"
#include "slab_data.h"
#include "room_data.h"
#include "room_entrance.h"
#include "room_util.h"
#include "map_columns.h"
#include "map_ceiling.h"
#include "map_events.h"
#include "map_utils.h"
#include "map_blocks.h"
#include "creature_control.h"
#include "creature_states.h"
#include "creature_instances.h"
#include "creature_graphics.h"
#include "creature_states_mood.h"
#include "lens_api.h"
#include "light_data.h"
#include "magic.h"
#include "power_process.h"
#include "power_hand.h"
#include "game_merge.h"
#include "gui_topmsg.h"
#include "gui_boxmenu.h"
#include "gui_soundmsgs.h"
#include "gui_frontbtns.h"
#include "frontmenu_ingame_tabs.h"
#include "ariadne.h"
#include "sounds.h"
#include "vidfade.h"
#include "KeeperSpeech.h"
#include "config_settings.h"
#include "game_legacy.h"
#include "room_list.h"
#include "game_loop.h"
#include "music_player.h"

#ifdef AUTOTESTING
#include "event_monitoring.h"
#endif
#include "post_inc.h"

#ifdef _MSC_VER
#define strcasecmp _stricmp
#endif

int test_variable;

char cmndline[CMDLN_MAXLEN+1];
unsigned short bf_argc;
char *bf_argv[CMDLN_MAXLEN+1];
short do_draw;
short default_loc_player = 0;
struct StartupParameters start_params;

unsigned char *blue_palette;
unsigned char *red_palette;
unsigned char *dog_palette;
unsigned char *vampire_palette;
unsigned char exit_keeper;
unsigned char quit_game;
int continue_game_option_available;
long last_mouse_x;
long last_mouse_y;
int FatalError;
long define_key_scroll_offset;
unsigned long time_last_played_demo;
short drag_menu_x;
short drag_menu_y;
unsigned short tool_tip_time;
unsigned short help_tip_time;
long pointer_x;
long pointer_y;
long block_pointed_at_x;
long block_pointed_at_y;
long pointed_at_frac_x;
long pointed_at_frac_y;
long top_pointed_at_x;
long top_pointed_at_y;
long top_pointed_at_frac_x;
long top_pointed_at_frac_y;
char level_name[88];
char top_of_breed_list;
/** Amount of different creature kinds the local player has. Used for creatures tab in panel menu. */
char no_of_breeds_owned;
long optimised_lights;
long total_lights;
unsigned char do_lights;
struct Thing *thing_pointed_at;
struct Map *me_pointed_at;
long my_mouse_x;
long my_mouse_y;
char *level_names_data;
char *end_level_names_data;
unsigned char *frontend_backup_palette;
unsigned char zoom_to_heart_palette[768];
unsigned char EngineSpriteDrawUsingAlpha;
unsigned char temp_pal[768];
unsigned char *lightning_palette;

//static
TbClockMSec last_loop_time=0;

#ifdef __cplusplus
extern "C" {
#endif

TbBool force_player_num = false;

/******************************************************************************/

extern void faststartup_network_game(CoroutineLoop *context);
extern void faststartup_saved_packet_game(void);
extern TngUpdateRet damage_creatures_with_physical_force(struct Thing *thing, ModTngFilterParam param);
extern CoroutineLoopState set_not_has_quit(CoroutineLoop *context);
extern void startup_network_game(CoroutineLoop *context, TbBool local);

/******************************************************************************/

TbClockMSec timerstarttime = 0;
struct TimerTime Timer;
TbBool TimerGame = false;
TbBool TimerNoReset = false;
TbBool TimerFreeze = false;
/******************************************************************************/


TbPixel get_player_path_colour(unsigned short owner)
{
  return player_path_colours[player_colors_map[owner % PLAYERS_EXT_COUNT]];
}

void setup_stuff(void)
{
    setup_texture_block_mem();
    init_fades_table();
    init_alpha_table();
}

TbBool all_dungeons_destroyed(const struct PlayerInfo *win_player)
{
    long win_plyr_idx;
    long i;
    win_plyr_idx = win_player->id_number;
    for (i=0; i < PLAYERS_COUNT; i++)
    {
      if (i == win_plyr_idx)
        continue;
      if (!player_is_friendly_or_defeated(i,win_plyr_idx))
        return false;
    }
    SYNCDBG(1,"Returning true for player %ld",win_plyr_idx);
    return true;
}

void clear_creature_pool(void)
{
    memset(&game.pool,0,sizeof(struct CreaturePool));
    game.pool.is_empty = true;
}

void give_shooter_drained_health(struct Thing *shooter, long health_delta)
{
    struct CreatureControl *cctrl;
    HitPoints max_health;
    HitPoints health;
    if ( !thing_exists(shooter) )
        return;
    cctrl = creature_control_get_from_thing(shooter);
    max_health = cctrl->max_health;
    health = shooter->health + health_delta;
    if (health < max_health) {
        shooter->health = health;
    } else {
        shooter->health = max_health;
    }
}

long get_foot_creature_has_down(struct Thing *thing)
{
    struct CreatureControl *cctrl;
    unsigned short val;
    long i;
    int n;
    cctrl = creature_control_get_from_thing(thing);
    val = thing->current_frame;
    if (val == (cctrl->field_CE >> 8))
        return 0;
    unsigned short frame = (creature_is_dragging_something(thing)) ? CGI_Drag : CGI_Ambulate;
    n = get_creature_model_graphics(thing->model, frame);
    i = convert_td_iso(n);
    if (i != thing->anim_sprite)
        return 0;
    if (val == 1)
        return 1;
    if (val == 4)
        return 2;
    return 0;
}

void process_keeper_spell_aura(struct Thing *thing)
{
    struct CreatureControl *cctrl;
    TRACE_THING(thing);
    cctrl = creature_control_get_from_thing(thing);
<<<<<<< HEAD
    cctrl->spell_in_progress_remaining--;
    if (cctrl->spell_in_progress_remaining <= 0)
    {
        cctrl->spell_in_progress = SplK_None;
        return;
    }
    if (cctrl->spell_in_progress == SplK_Heal)
    {
        struct Coord3d pos;
        long amp;
        long direction;
        long delta_x;
        long delta_y;
        amp = 5 * thing->clipbox_size_xy / 8;
        direction = CREATURE_RANDOM(thing, 2*LbFPMath_PI);
        delta_x = (amp * LbSinL(direction) >> 8);
        delta_y = (amp * LbCosL(direction) >> 8);
        pos.x.val = thing->mappos.x.val + (delta_x >> 8);
        pos.y.val = thing->mappos.y.val - (delta_y >> 8);
        pos.z.val = thing->mappos.z.val;
        create_effect_element(&pos, TngEffElm_Heal, thing->owner);
    }
=======
    cctrl->spell_aura_duration--;
    if (cctrl->spell_aura_duration <= 0)
    {
        cctrl->spell_aura = 0;
        return;
    }
    struct Coord3d pos;
    long amp;
    long direction;
    long delta_x;
    long delta_y;
    amp = 5 * thing->clipbox_size_xy / 8;
    direction = CREATURE_RANDOM(thing, 2*LbFPMath_PI);
    delta_x = (amp * LbSinL(direction) >> 8);
    delta_y = (amp * LbCosL(direction) >> 8);
    pos.x.val = thing->mappos.x.val + (delta_x >> 8);
    pos.y.val = thing->mappos.y.val - (delta_y >> 8);
    pos.z.val = thing->mappos.z.val;

    create_used_effect_or_element(&pos, cctrl->spell_aura, thing->owner);
>>>>>>> d209205f
}

unsigned long lightning_is_close_to_player(struct PlayerInfo *player, struct Coord3d *pos)
{
    return get_2d_box_distance(&player->acamera->mappos, pos) < subtile_coord(45,0);
}

static TngUpdateRet affect_thing_by_wind(struct Thing *thing, ModTngFilterParam param)
{
    SYNCDBG(18,"Starting for %s index %d",thing_model_name(thing),(int)thing->index);
    if (thing->index == param->num2) {
        return TUFRet_Unchanged;
    }
    struct Thing *shotng;
    shotng = (struct Thing *)param->ptr3;
    if ((thing->index == shotng->index) || (thing->index == shotng->parent_idx)) {
        return TUFRet_Unchanged;
    }
    MapCoordDelta dist;
    dist = LONG_MAX;
    TbBool apply_velocity;
    apply_velocity = false;
    if (thing->class_id == TCls_Creature)
    {
        if (!thing_is_picked_up(thing) && !creature_is_being_unconscious(thing))
        {
            struct CreatureStats *crstat;
            crstat = creature_stats_get_from_thing(thing);
            dist = get_2d_box_distance(&shotng->mappos, &thing->mappos) + 1;
            if ((dist < param->num1) && crstat->affected_by_wind)
            {
                set_start_state(thing);
                struct CreatureControl *cctrl;
                cctrl = creature_control_get_from_thing(thing);
                cctrl->idle.start_gameturn = game.play_gameturn;
                apply_velocity = true;
            }
        }
    } else
    if (thing->class_id == TCls_EffectElem)
    {
        if (!thing_is_picked_up(thing))
        {
            struct EffectElementStats *eestat;
            eestat = get_effect_element_model_stats(thing->model);
            dist = get_2d_box_distance(&shotng->mappos, &thing->mappos) + 1;
            if ((dist < param->num1) && eestat->affected_by_wind)
            {
                apply_velocity = true;
            }
        }
    } else
    if (thing->class_id == TCls_Shot)
    {
        if (!thing_is_picked_up(thing))
        {
            struct ShotConfigStats *shotst;
            shotst = get_shot_model_stats(thing->model);
            dist = get_2d_box_distance(&shotng->mappos, &thing->mappos) + 1;
            if ((dist < param->num1) && !shotst->wind_immune)
            {
                apply_velocity = true;
            }
        }
    } else
    if (thing->class_id == TCls_Effect)
    {
        if (!thing_is_picked_up(thing))
        {

            struct EffectConfigStats *effcst;
            effcst = get_effect_model_stats(thing->model);
            dist = get_2d_box_distance(&shotng->mappos, &thing->mappos) + 1;
            if ((dist < param->num1) && effcst->old->affected_by_wind)
            {
                apply_velocity = true;
            }
        }
    }
    if (apply_velocity)
    {
        struct ComponentVector wind_push;
        wind_push.x = (shotng->veloc_base.x.val * param->num1) / dist;
        wind_push.y = (shotng->veloc_base.y.val * param->num1) / dist;
        wind_push.z = (shotng->veloc_base.z.val * param->num1) / dist;
        SYNCDBG(8,"Applying (%d,%d,%d) to %s index %d",(int)wind_push.x,(int)wind_push.y,(int)wind_push.z,thing_model_name(thing),(int)thing->index);
        apply_transitive_velocity_to_thing(thing, &wind_push);
        return TUFRet_Modified;
    }
    return TUFRet_Unchanged;
}

void affect_nearby_enemy_creatures_with_wind(struct Thing *shotng)
{
    Thing_Modifier_Func do_cb;
    struct CompoundTngFilterParam param;
    param.plyr_idx = -1;
    param.class_id = 0;
    param.model_id = 0;
    param.num1 = 2048;
    param.num2 = shotng->parent_idx;
    param.ptr3 = shotng;
    do_cb = affect_thing_by_wind;
    do_to_things_with_param_spiral_near_map_block(&shotng->mappos, param.num1-COORD_PER_STL, do_cb, &param);
}

void affect_nearby_stuff_with_vortex(struct Thing *thing)
{
    //TODO implement vortex; it's not implemented in original DK
    WARNLOG("Not implemented");
}

void affect_nearby_friends_with_alarm(struct Thing *traptng)
{
    SYNCDBG(8,"Starting");
    if (is_neutral_thing(traptng)) {
        return;
    }
    struct Dungeon *dungeon;
    unsigned long k;
    int i;
    dungeon = get_players_num_dungeon(traptng->owner);
    k = 0;
    i = dungeon->creatr_list_start;
    while (i != 0)
    {
        struct CreatureControl *cctrl;
        struct Thing *thing;
        thing = thing_get(i);
        TRACE_THING(thing);
        cctrl = creature_control_get_from_thing(thing);
        if (creature_control_invalid(cctrl))
        {
            ERRORLOG("Jump to invalid creature detected");
            break;
        }
        i = cctrl->players_next_creature_idx;
        // Thing list loop body
        if (!thing_is_picked_up(thing) && !is_thing_directly_controlled(thing) &&
            !creature_is_being_unconscious(thing) && !creature_is_kept_in_custody(thing) &&
            (cctrl->combat_flags == 0) && !creature_is_dragging_something(thing) && !creature_is_dying(thing))
        {
            struct StateInfo *stati;
            stati = get_thing_state_info_num(get_creature_state_besides_interruptions(thing));
            if (stati->react_to_cta && (get_2d_box_distance(&traptng->mappos, &thing->mappos) < 4096))
            {
                creature_mark_if_woken_up(thing);
                if (external_set_thing_state(thing, CrSt_ArriveAtAlarm))
                {
                    if (setup_person_move_to_position(thing, traptng->mappos.x.stl.num, traptng->mappos.y.stl.num, 0))
                    {
                        thing->continue_state = CrSt_ArriveAtAlarm;
                        cctrl->alarm_over_turn = game.play_gameturn + 800;
                        cctrl->alarm_stl_x = traptng->mappos.x.stl.num;
                        cctrl->alarm_stl_y = traptng->mappos.y.stl.num;
                    }
                }
            }
        }
        // Thing list loop body ends
        k++;
        if (k > CREATURES_COUNT)
        {
            ERRORLOG("Infinite loop detected when sweeping creatures list");
            break;
        }
    }
}

long apply_wallhug_force_to_boulder(struct Thing *thing)
{
  unsigned short angle;
  long collide;
  unsigned short new_angle;
  struct Coord3d pos2;
  struct Coord3d pos;
  struct ShotConfigStats *shotst = get_shot_model_stats(thing->model);
  short speed = shotst->speed;
  pos.x.val = move_coord_with_angle_x(thing->mappos.x.val,speed,thing->move_angle_xy);
  pos.y.val = move_coord_with_angle_y(thing->mappos.y.val,speed,thing->move_angle_xy);
  pos.z.val = thing->mappos.z.val;
  if ( (ACTION_RANDOM(8) == 0) && (!thing->velocity.z.val ) )
  {
    if ( thing_touching_floor(thing) )
    {
      long top_cube = get_top_cube_at(thing->mappos.x.stl.num, thing->mappos.y.stl.num, NULL);
      if ( ((top_cube & 0xFFFFFFFE) != 0x28) && (top_cube != 39) )
      {
        thing->veloc_push_add.z.val += 48;
        thing->state_flags |= TF1_PushAdd;
      }
    }
  }
  if ( thing_in_wall_at(thing, &pos) )
  {
    long blocked_flags = get_thing_blocked_flags_at(thing, &pos);
    if ( blocked_flags & SlbBloF_WalledX )
    {
      angle = thing->move_angle_xy;
      if ( (angle) && (angle <= ANGLE_SOUTH) )
        collide = process_boulder_collision(thing, &pos, 1, 0);
      else
        collide = process_boulder_collision(thing, &pos, -1, 0);
    }
    else if ( blocked_flags & SlbBloF_WalledY )
    {
      angle = thing->move_angle_xy;
      if ( (angle <= ANGLE_EAST) || (angle > ANGLE_WEST) )
        collide = process_boulder_collision(thing, &pos, 0, -1);
      else
        collide = process_boulder_collision(thing, &pos, 0, 1);
    }
    else
    {
      collide = 0;
    }
    if ( collide != 1 )
    {
      if ( (thing->model != ShM_SolidBoulder) && (collide == 0) )
      {
        thing->health -= game.boulder_reduce_health_wall;
      }
      slide_thing_against_wall_at(thing, &pos, blocked_flags);
      if ( blocked_flags & SlbBloF_WalledX )
      {
        angle = thing->move_angle_xy;
        if ( (angle) && ( (angle <= ANGLE_EAST) || (angle > ANGLE_WEST) ) )
        {
          unsigned short y = thing->mappos.y.val;
          pos2.x.val = thing->mappos.x.val;
          pos2.z.val = 0;
          pos2.y.val = y - STL_PER_SLB * speed;
          pos2.z.val = get_thing_height_at(thing, &pos2);
          new_angle = (thing_in_wall_at(thing, &pos2) < 1) ? ANGLE_NORTH : ANGLE_SOUTH;
        }
        else
        {
          pos2.x.val = thing->mappos.x.val;
          pos2.z.val = 0;
          pos2.y.val = thing->mappos.y.val + STL_PER_SLB * speed;
          pos2.z.val = get_thing_height_at(thing, &pos2);
          new_angle = (thing_in_wall_at(thing, &pos2) < 1) ? ANGLE_SOUTH : ANGLE_NORTH;
        }
      }
      else if ( blocked_flags & SlbBloF_WalledY )
      {
        angle = thing->move_angle_xy;
        if ( (angle) && (angle <= ANGLE_SOUTH) )
        {
          pos2.z.val = 0;
          pos2.y.val = thing->mappos.y.val;
          pos2.x.val = thing->mappos.x.val + STL_PER_SLB * speed;
          pos2.z.val = get_thing_height_at(thing, &pos2);
          new_angle = (thing_in_wall_at(thing, &pos2) < 1) ? ANGLE_EAST : ANGLE_WEST;
        }
        else
        {
          unsigned short x = thing->mappos.x.val;
          pos2.z.val = 0;
          pos2.y.val = thing->mappos.y.val;
          pos2.x.val = x - STL_PER_SLB * speed;
          pos2.z.val = get_thing_height_at(thing, &pos2);
          new_angle = (thing_in_wall_at(thing, &pos2) < 1) ? ANGLE_WEST : ANGLE_EAST;
        }
      }
      else
      {
        ERRORLOG("Cannot find boulder wall hug angle!");
        new_angle = 0;
      }
      thing->move_angle_xy = new_angle;
    }
  }
  angle = thing->move_angle_xy;
  thing->velocity.x.val = distance_with_angle_to_coord_x(shotst->speed,angle);
  thing->velocity.y.val = distance_with_angle_to_coord_y(shotst->speed,angle);
  return 0;
}

long process_boulder_collision(struct Thing *boulder, struct Coord3d *pos, int direction_x, int direction_y)
{
    unsigned short boulder_radius = (boulder->clipbox_size_xy >> 1);
    MapSubtlCoord pos_x = (pos->x.val + boulder_radius * direction_x) >> 8;
    MapSubtlCoord pos_y = (pos->y.val + boulder_radius * direction_y) >> 8;
    MapSubtlCoord stl_x = stl_slab_center_subtile(pos_x);
    MapSubtlCoord stl_y = stl_slab_center_subtile(pos_y);

    struct Room *room = subtile_room_get(stl_x, stl_y);
    if (room_exists(room))
    {
        if (room->kind == RoK_GUARDPOST)  // Collide with Guardposts
        {
            if (room->owner != game.neutral_player_num)
            {
                struct Dungeon *dungeon = get_dungeon(room->owner);
                if (!dungeon_invalid(dungeon))
                {
                    dungeon->rooms_destroyed++; // add to player stats
                }
            }
            delete_room_slab(subtile_slab(stl_x), subtile_slab(stl_y), 0); // destroy guardpost
            for (long k = 0; k < AROUND_TILES_COUNT; k++)
            {
                create_dirt_rubble_for_dug_block(stl_x + around[k].delta_x, stl_y + around[k].delta_y, 4, room->owner);
            }
            if (boulder->model != ShM_SolidBoulder) // Solid Boulder (shot20) takes no damage when destroying guardposts
            {
                boulder->health -= game.boulder_reduce_health_room; // decrease boulder health
            }
            return 1; // guardpost destroyed
        }
    }
    else
    {
        if (subtile_has_door_thing_on(stl_x, stl_y)) // Collide with Doors
        {
            struct Thing *doortng = get_door_for_position(stl_x, stl_y);
            short door_health = doortng->health;
            doortng->health -= boulder->health; // decrease door health
            boulder->health -= door_health; // decrease boulder health
            if (doortng->health <= 0)
            {
                return 2; // door destroyed
            }
        }
    }
    return 0; // Default: No collision OR boulder destroyed on door
}

void draw_flame_breath(struct Coord3d *pos1, struct Coord3d *pos2, long delta_step, long num_per_step)
{
  MapCoordDelta dist_x;
  MapCoordDelta dist_y;
  MapCoordDelta dist_z;
  dist_x = pos2->x.val - (MapCoordDelta)pos1->x.val;
  dist_y = pos2->y.val - (MapCoordDelta)pos1->y.val;
  dist_z = pos2->z.val - (MapCoordDelta)pos1->z.val;
  int delta_x;
  int delta_y;
  int delta_z;
  if (dist_x >= 0)
  {
      delta_x = delta_step;
    } else {
        dist_x = -dist_x;
        delta_x = -delta_step;
    }
    if (dist_y >= 0) {
        delta_y = delta_step;
    } else {
        dist_y = -dist_y;
        delta_y = -delta_step;
    }
    if (dist_z >= 0) {
        delta_z = delta_step;
    } else {
        dist_z = -dist_z;
        delta_z = -delta_step;
    }
    // Now our dist_x,dist_y,dist_z is always non-negative,
    // and sign is stored in delta_x,delta_y,delta_z.
    if ((dist_x != 0) || (dist_y != 0) || (dist_z != 0))
    {
        int nsteps;
        // Find max dimension, and scale deltas to it
        if ((dist_z > dist_x) && (dist_z > dist_y))
        {
            nsteps = dist_z / delta_step;
            delta_y = dist_y * delta_y / dist_z;
            delta_x = dist_x * delta_x / dist_z;
        } else
        if ((dist_x > dist_y) && (dist_x > dist_z))
        {
            nsteps = dist_x / delta_step;
            delta_y = dist_y * delta_y / dist_x;
            delta_z = dist_z * delta_z / dist_x;
        } else
        if ((dist_y > dist_x) && (dist_y > dist_z))
        {
            nsteps = dist_y / delta_step;
            delta_x = dist_x * delta_x / dist_y;
            delta_z = dist_z * delta_z / dist_y;
        } else
        { // No dominate direction
            nsteps = (dist_x + dist_y + dist_z) / delta_step;
            delta_x = dist_x * delta_x / (dist_x + dist_y + dist_z);
            delta_y = dist_y * delta_y / (dist_x + dist_y + dist_z);
            delta_z = dist_z * delta_z / (dist_x + dist_y + dist_z);
        }
        struct EffectElementStats *eestat;
        eestat = get_effect_element_model_stats(9);
        int sprsize;
        int delta_size;
        delta_size = ((eestat->sprite_size_max - eestat->sprite_size_min) << 8) / (nsteps+1);
        sprsize = (eestat->sprite_size_min << 8);
        int deviat;
        deviat = 1;
        struct Coord3d curpos;
        curpos.x.val = pos1->x.val;
        curpos.y.val = pos1->y.val;
        curpos.z.val = pos1->z.val;
        int i;
        for (i=nsteps+1; i > 0; i--)
        {
            int devrange;
            devrange = 2 * deviat;
            int k;
            for (k = num_per_step; k > 0; k--)
            {
                struct Coord3d tngpos;
                tngpos.x.val = curpos.x.val + deviat - UNSYNC_RANDOM(devrange); // I hope it is only visual
                tngpos.y.val = curpos.y.val + deviat - UNSYNC_RANDOM(devrange);
                tngpos.z.val = curpos.z.val + deviat - UNSYNC_RANDOM(devrange);
                if ((tngpos.x.val < subtile_coord(gameadd.map_subtiles_x,0)) && (tngpos.y.val < subtile_coord(gameadd.map_subtiles_y,0)))
                {
                    struct Thing *eelemtng;
                    eelemtng = create_thing(&tngpos, TCls_EffectElem, TngEffElm_BallOfLight, game.neutral_player_num, -1);
                    if (!thing_is_invalid(eelemtng)) {
                        eelemtng->sprite_size = sprsize >> 8;
                    }
                }
            }
            curpos.x.val += delta_x;
            curpos.y.val += delta_y;
            curpos.z.val += delta_z;
            deviat += 16;
            sprsize += delta_size;
        }
    }
}

void draw_lightning(const struct Coord3d *pos1, const struct Coord3d *pos2, long eeinterspace, long eemodel)
{
    MapCoordDelta dist_x = pos2->x.val - pos1->x.val;
    MapCoordDelta dist_y = pos2->y.val - pos1->y.val;
    MapCoordDelta dist_z = pos2->z.val - pos1->z.val;
    int delta_x;
    int delta_y;
    int delta_z;
    if (dist_x >= 0) {
        delta_x = eeinterspace;
    } else {
        dist_x = -dist_x;
        delta_x = -eeinterspace;
    }
    if (dist_y >= 0) {
        delta_y = eeinterspace;
    } else {
        dist_y = -dist_y;
        delta_y = -eeinterspace;
    }
    if (dist_z >= 0) {
        delta_z = eeinterspace;
    } else {
        dist_z = -dist_z;
        delta_z = -eeinterspace;
    }
    if ((dist_x != 0) || (dist_y != 0) || (dist_z != 0))
    {
        int nsteps;
        if ((dist_z >= dist_x) && (dist_z >= dist_y))
        {
            nsteps = dist_z / eeinterspace;
            delta_y = delta_y * dist_y / dist_z;
            delta_x = dist_x * delta_x / dist_z;
        } else
        if ((dist_x >= dist_y) && (dist_x >= dist_z))
        {
            nsteps = dist_x / eeinterspace;
            delta_y = delta_y * dist_y / dist_x;
            delta_z = delta_z * dist_z / dist_x;
        } else
        {
            nsteps = dist_y / eeinterspace;
            delta_x = dist_x * delta_x / dist_y;
            delta_z = delta_z * dist_z / dist_y;
        }
        int deviat_x = 0;
        int deviat_y = 0;
        int deviat_z = 0;
        struct Coord3d curpos;
        curpos.x.val = pos1->x.val + UNSYNC_RANDOM(eeinterspace/4);
        curpos.y.val = pos1->y.val + UNSYNC_RANDOM(eeinterspace/4);
        curpos.z.val = pos1->z.val + UNSYNC_RANDOM(eeinterspace/4);
        for (int i=nsteps+1; i > 0; i--)
        {
            struct Coord3d tngpos;
            tngpos.x.val = curpos.x.val + deviat_x;
            tngpos.y.val = curpos.y.val + deviat_y;
            tngpos.z.val = curpos.z.val + deviat_z;
            if ((tngpos.x.val < subtile_coord(gameadd.map_subtiles_x,0)) && (tngpos.y.val < subtile_coord(gameadd.map_subtiles_y,0)))
            {
                create_thing(&tngpos, TCls_EffectElem, eemodel, game.neutral_player_num, -1);
            }
            if (UNSYNC_RANDOM(6) >= 3) {
                deviat_x -= 32;
            } else {
                deviat_x += 32;
            }
            if (UNSYNC_RANDOM(6) >= 3) {
                deviat_y -= 32;
            } else {
                deviat_y += 32;
            }
            if (UNSYNC_RANDOM(6) >= 3) {
                deviat_z -= 32;
            } else {
                deviat_z += 32;
            }
            MapCoordDelta dist = get_3d_box_distance(&curpos, pos2);
            int deviat_limit = 128;
            if (dist < 1024)
              deviat_limit = (dist * 128) / 1024;
            // Limit deviations
            if (deviat_x < -deviat_limit) {
                deviat_x = -deviat_limit;
            } else
            if (deviat_x > deviat_limit) {
                deviat_x = deviat_limit;
            }
            if (deviat_y < -deviat_limit) {
                deviat_y = -deviat_limit;
            } else
            if (deviat_y > deviat_limit) {
                deviat_y = deviat_limit;
            }
            if (deviat_z < -deviat_limit) {
                deviat_z = -deviat_limit;
            } else
            if (deviat_z > deviat_limit) {
                deviat_z = deviat_limit;
            }
            curpos.x.val += delta_x;
            curpos.y.val += delta_y;
            curpos.z.val += delta_z;
        }
    }
}

TbBool any_player_close_enough_to_see(const struct Coord3d *pos)
{
    struct PlayerInfo *player;
    int i;
    short limit = 24 * COORD_PER_STL;
    for (i=0; i < PLAYERS_COUNT; i++)
    {
        player = get_player(i);
        if ( (player_exists(player)) && ((player->allocflags & PlaF_CompCtrl) == 0))
        {
            if (player->acamera == NULL)
                continue;
            if (player->acamera->view_mode != PVM_FrontView)
            {
                if (player->acamera->zoom >= CAMERA_ZOOM_MIN)
                {
                    limit = SHRT_MAX - (2 * player->acamera->zoom);
                }
            }
            else
            {
                if (player->acamera->zoom >= FRONTVIEW_CAMERA_ZOOM_MIN)
                {
                    limit = SHRT_MAX - (player->acamera->zoom / 3);
                }
            }
            if (get_2d_box_distance(&player->acamera->mappos, pos) <= limit)
            {
                return true;
            }
        }
    }
    return false;
}

void update_thing_animation(struct Thing *thing)
{
    SYNCDBG(18,"Starting for %s",thing_model_name(thing));
    int i;
    struct CreatureControl *cctrl;
    if (thing->class_id == TCls_Creature)
    {
      cctrl = creature_control_get_from_thing(thing);
      if (!creature_control_invalid(cctrl))
        cctrl->field_CE = thing->anim_time;
    }
    if ((thing->anim_speed != 0) && (thing->max_frames != 0))
    {
        thing->anim_time += thing->anim_speed;
        i = (thing->max_frames << 8);
        if (i <= 0) i = 256;
        while (thing->anim_time  < 0)
        {
          thing->anim_time += i;
        }
        if (thing->anim_time > i-1)
        {
          if (thing->rendering_flags & TRF_AnimateOnce)
          {
            thing->anim_speed = 0;
            thing->anim_time = i-1;
          } else
          {
            thing->anim_time %= i;
          }
        }
        thing->current_frame = (thing->anim_time >> 8) & 0xFF;
    }
    if (thing->transformation_speed != 0)
    {
      thing->sprite_size += thing->transformation_speed;
      if (thing->sprite_size > thing->sprite_size_min)
      {
        if (thing->sprite_size >= thing->sprite_size_max)
        {
          thing->sprite_size = thing->sprite_size_max;
          if ((thing->size_change & TSC_ChangeSizeContinuously) != 0)
            thing->transformation_speed = -thing->transformation_speed;
          else
            thing->transformation_speed = 0;
        }
      } else
      {
        thing->sprite_size = thing->sprite_size_min;
        if ((thing->size_change & TSC_ChangeSizeContinuously) != 0)
          thing->transformation_speed = -thing->transformation_speed;
        else
          thing->transformation_speed = 0;
      }
    }
}

void init_censorship(void)
{
  if ( censorship_enabled() )
  {
    // Modification for Dark Mistress
      set_creature_model_graphics(20, 14, 48);
  }
}

void engine_init(void)
{
    fill_floor_heights_table();
    generate_wibble_table();
    load_ceiling_table();
}

void init_keeper(void)
{
    SYNCDBG(8,"Starting");
    engine_init();
    init_iso_3d_conversion_tables();
    init_objects();
    init_colours();
    init_spiral_steps();
    init_key_to_strings();
    // Load configs which may have per-campaign part, and even be modified within a level
    init_custom_sprites(SPRITE_LAST_LEVEL);
    load_computer_player_config(CnfLd_Standard);
    load_stats_files();
    check_and_auto_fix_stats();
    init_creature_scores();
    // Load graphics structures
    load_cubes_config(CnfLd_Standard);
    init_top_texture_to_cube_table();
    game.neutral_player_num = neutral_player_number;
    if (game.generate_speed <= 0)
      game.generate_speed = game.default_generate_speed;
    poly_pool_end = &poly_pool[sizeof(poly_pool)-128];
    lbDisplay.GlassMap = pixmap.ghost;
    lbDisplay.DrawColour = colours[15][15][15];
    game.comp_player_aggressive = 0;
    game.comp_player_defensive = 1;
    game.comp_player_construct = 0;
    game.comp_player_creatrsonly = 0;
    game.creatures_tend_imprison = 0;
    game.creatures_tend_flee = 0;
    game.operation_flags |= GOF_ShowPanel;
    game.numfield_D |= (GNFldD_Unkn20 | GNFldD_Unkn40);
    init_censorship();
    SYNCDBG(9,"Finished");
}

/**
 * Initial video setup - loads only most important files to show startup screens.
 */
TbBool initial_setup(void)
{
    SYNCDBG(6,"Starting");
    // setting this will force video mode change, even if previous one is same
    MinimalResolutionSetup = true;
    // Set size of static textures buffer
    game_load_files[1].SLength = max((ulong)TEXTURE_BLOCKS_STAT_COUNT_A*block_dimension*block_dimension,(ulong)LANDVIEW_MAP_WIDTH*LANDVIEW_MAP_HEIGHT);
    if (LbDataLoadAll(game_load_files))
    {
        ERRORLOG("Unable to load game_load_files");
        return false;
    }
    // was LoadMcgaData, but minimal should be enough at this point.
    if (!LoadMcgaDataMinimal())
    {
        ERRORLOG("Loading MCGA files failed");
        return false;
    }
    load_pointer_file(0);
    update_screen_mode_data(320, 200);
    clear_game();
    lbDisplay.DrawFlags |= 0x4000u;
    return true;
}

/**
 * Displays 'legal' screens, intro and initializes basic game data.
 * If true is returned, then all files needed for startup were loaded,
 * and there should be the loading screen visible.
 * @return Returns true on success, false on error which makes the
 *   gameplay impossible (usually files loading failure).
 * @note The current screen resolution at end of this function may vary.
 */
short setup_game(void)
{
  struct CPU_INFO cpu_info; // CPU status variable
  short result;
  OSVERSIONINFO v;
  // Do only a very basic setup
  cpu_detect(&cpu_info);
  SYNCMSG("CPU %s type %d family %d model %d stepping %d features %08x",cpu_info.vendor,
      (int)cpu_get_type(&cpu_info),(int)cpu_get_family(&cpu_info),(int)cpu_get_model(&cpu_info),
      (int)cpu_get_stepping(&cpu_info),cpu_info.feature_edx);
  if (cpu_info.BrandString)
  {
      SYNCMSG("%s", &cpu_info.brand[0]);
  }
  SYNCMSG("Build image base: %p", GetModuleHandle(NULL));
  v.dwOSVersionInfoSize = sizeof(OSVERSIONINFO);
  if (GetVersionEx(&v))
  {
      SYNCMSG("Operating System: %s %ld.%ld.%ld", (v.dwPlatformId == VER_PLATFORM_WIN32_NT) ? "Windows NT" : "Windows", v.dwMajorVersion,v.dwMinorVersion,v.dwBuildNumber);
  }
  update_memory_constraits();
  // Enable features that require more resources
  update_features(mem_size);

  // Default feature settings (in case the options are absent from keeperfx.cfg)
  features_enabled &= ~Ft_FreezeOnLoseFocus; // don't freeze the game, if the game window loses focus
  features_enabled &= ~Ft_UnlockCursorOnPause; // don't unlock the mouse cursor from the window, if the user pauses the game
  features_enabled |= Ft_LockCursorInPossession; // lock the mouse cursor to the window, when the user enters possession mode (when the cursor is already unlocked)
  features_enabled &= ~Ft_PauseMusicOnGamePause; // don't pause the music, if the user pauses the game
  features_enabled &= ~Ft_MuteAudioOnLoseFocus; // don't mute the audio, if the game window loses focus
  features_enabled &= ~Ft_SkipHeartZoom; // don't skip the dungeon heart zoom in
  features_enabled &= ~Ft_SkipSplashScreens; // don't skip splash screens
  features_enabled &= ~Ft_DisableCursorCameraPanning; // don't disable cursor camera panning
  features_enabled |= Ft_DeltaTime; // enable delta time
  features_enabled |= Ft_NoCdMusic; // use music files (OGG) rather than CD music

  // Configuration file
  if ( !load_configuration() )
  {
      ERRORLOG("Configuration load error.");
      return 0;
  }

  // Process CmdLine overrides
  process_cmdline_overrides();

  LbIKeyboardOpen();

  if (LbDataLoadAll(legal_load_files) != 0)
  {
      ERRORLOG("Error on allocation/loading of legal_load_files.");
      return 0;
  }

  // View the legal screen
  if (!setup_screen_mode_zero(get_frontend_vidmode()))
  {
      ERRORLOG("Unable to set display mode for legal screen");
      return 0;
  }

  if (is_feature_on(Ft_SkipSplashScreens) == false)
  {
      result = init_actv_bitmap_screen(RBmp_SplashLegal);
      if ( result )
      {
          result = show_actv_bitmap_screen(3000);
          free_actv_bitmap_screen();
      } else
          SYNCLOG("Legal image skipped");
  } else {
        // Make the white screen into a black screen faster
        draw_clear_screen();
  }

  // Now do more setup
  // Prepare the Game structure
  clear_complete_game();
  // Moon phase calculation
  calculate_moon_phase(true,true);
  // Start the sound system
  if (!init_sound())
    WARNMSG("Sound system disabled.");
  // Note: for some reason, signal handlers must be installed AFTER
  // init_sound(). This will probably change when we'll move sound
  // to SDL - then we'll put that line earlier, before setup_game().
  LbErrorParachuteInstall();
  if (is_feature_on(Ft_SkipSplashScreens) == false)
  {
    // View second splash screen
    result = init_actv_bitmap_screen(RBmp_SplashFx);
    if ( result )
    {
        result = show_actv_bitmap_screen(4000);
        free_actv_bitmap_screen();
    } else
        SYNCLOG("startup_fx image skipped");
  }

  draw_clear_screen();
  // View Bullfrog company logo animation when new moon
  if ( is_new_moon )
    if ( !game.no_intro )
    {
        result = moon_video();
        if ( !result ) {
            ERRORLOG("Unable to play new moon movie");
        }
    }

  result = 1;
  // Setup the intro video mode
  if ( result && (!game.no_intro) )
  {
      if (!setup_screen_mode_zero(get_movies_vidmode()))
      {
        ERRORLOG("Can't enter movies screen mode to play intro");
        result=0;
      }
  }

  if ( result )
  {
      draw_clear_screen();
      result = wait_for_cd_to_be_available();
  }

  game.frame_skip = start_params.frame_skip;

  if ( result && (!game.no_intro) )
  {
     result = intro_replay();
  }
  // Intro problems shouldn't force the game to quit,
  // so we're re-setting the result flag
  result = 1;

  if ( result )
  {
      display_loading_screen();
  }
  LbDataFreeAll(legal_load_files);

  if ( result )
  {
      if ( !initial_setup() )
        result = 0;
  }

  if ( result )
  {
    load_settings();
    if ( !setup_gui_strings_data() )
      result = 0;
  }

  if ( result )
  {
    if ( !setup_heaps() )
      result = 0;
  }

  if ( result )
  {
      init_keeper();
      switch (start_params.force_ppro_poly)
      {
      case 1:
          gpoly_enable_pentium_pro(true);
          break;
      case 2:
          gpoly_enable_pentium_pro(false);
          break;
      default:
          if (cpu_info.feature_intl == 0)
          {
              gpoly_enable_pentium_pro(false);
          } else
          if ( ((cpu_info.feature_intl>>8) & 0x0F) < 0x06 ) {
              gpoly_enable_pentium_pro(false);
          } else {
              gpoly_enable_pentium_pro(true);
          }
          break;
      }
      set_gamma(settings.gamma_correction, 0);
      SetMusicPlayerVolume(settings.redbook_volume);
      SetSoundMasterVolume(settings.sound_volume);
      SetMusicMasterVolume(settings.sound_volume);
      setup_3d();
      setup_stuff();
      init_lookups();
      result = 1;
  }

  if (result) {
      KEEPERSPEECH_REASON reason = KeeperSpeechInit();
      if (reason == KSR_NO_LIB_INSTALLED) {
          SYNCLOG("Speech recognition disabled: %s",
              KeeperSpeechErrorMessage(reason));
      } else
      if (reason != KSR_OK) {
          ERRORLOG("Failed to initialize Speech recognition module: %s",
              KeeperSpeechErrorMessage(reason));
      }
  }

  return result;
}

/** Returns if cursor for given player is at top of the dungeon in 3D view.
 *  Cursor placed at top of dungeon is marked by green/red "volume box";
 *   if there's no volume box, cursor should be of the field behind it
 *   (the exact field in a line of view through cursor). If cursor is at top
 *   of view, then pointed map field is a bit lower than the line of view
 *   through cursor.
 *
 * @param player
 * @return
 */
TbBool players_cursor_is_at_top_of_view(struct PlayerInfo *player)
{
    int i;
    i = player->work_state;
    if ( (i == PSt_BuildRoom) || (i == PSt_PlaceDoor) || (i == PSt_PlaceTrap) || (i == PSt_SightOfEvil) || (i == PSt_Sell) || (i == PSt_PlaceTerrain) || (i == PSt_MkDigger)
        || (i == PSt_MkGoodCreatr) || (i == PSt_MkBadCreatr) )
        return true;
    if ( (i == PSt_OrderCreatr) && (player->controlled_thing_idx > 0) )
        return true;
    if ( (i == PSt_CtrlDungeon) && (player->primary_cursor_state != CSt_DefaultArrow) && (player->thing_under_hand == 0) )
        return true;
    return false;
}

TbBool engine_point_to_map(struct Camera *camera, long screen_x, long screen_y, long *map_x, long *map_y)
{
    struct PlayerInfo *player;
    player = get_my_player();
    *map_x = 0;
    *map_y = 0;
    if ( (pointer_x >= 0) && (pointer_y >= 0)
      && (pointer_x < (player->engine_window_width/pixel_size))
      && (pointer_y < (player->engine_window_height/pixel_size)) )
    {
        if ( players_cursor_is_at_top_of_view(player) )
        {
              *map_x = subtile_coord(top_pointed_at_x,top_pointed_at_frac_x);
              *map_y = subtile_coord(top_pointed_at_y,top_pointed_at_frac_y);
        } else
        {
              *map_x = subtile_coord(block_pointed_at_x,pointed_at_frac_x);
              *map_y = subtile_coord(block_pointed_at_y,pointed_at_frac_y);
        }
        // Clipping coordinates
        if (*map_y < 0)
          *map_y = 0;
        else
        if (*map_y > subtile_coord(gameadd.map_subtiles_y,-1))
          *map_y = subtile_coord(gameadd.map_subtiles_y,-1);
        if (*map_x < 0)
          *map_x = 0;
        else
        if (*map_x > subtile_coord(gameadd.map_subtiles_x,-1))
          *map_x = subtile_coord(gameadd.map_subtiles_x,-1);
        return true;
    }
    return false;
}

TbBool screen_to_map(struct Camera *camera, long screen_x, long screen_y, struct Coord3d *mappos)
{
    TbBool result;
    long x;
    long y;
    SYNCDBG(19,"Starting");
    result = false;
    if (camera != NULL)
    {
      switch (camera->view_mode)
      {
        case PVM_CreatureView:
        case PVM_IsoWibbleView:
        case PVM_FrontView:
        case PVM_IsoStraightView:
          // 3D view mode
          result = engine_point_to_map(camera,screen_x,screen_y,&x,&y);
          break;
        case PVM_ParchmentView: //map mode
          result = point_to_overhead_map(camera,screen_x/pixel_size,screen_y/pixel_size,&x,&y);
          break;
        default:
          result = false;
          break;
      }
    }
    if ( result )
    {
      mappos->x.val = x;
      mappos->y.val = y;
    }
    if ( mappos->x.val > ((gameadd.map_subtiles_x<<8)-1) )
      mappos->x.val = ((gameadd.map_subtiles_x<<8)-1);
    if ( mappos->y.val > ((gameadd.map_subtiles_y<<8)-1) )
      mappos->y.val = ((gameadd.map_subtiles_y<<8)-1);
    SYNCDBG(19,"Finished");
    return result;
}

void update_creatr_model_activities_list(void)
{
    struct Dungeon *dungeon;
    dungeon = get_my_dungeon();
    ThingModel crmodel;
    int num_breeds;
    num_breeds = no_of_breeds_owned;
    // Add to breed activities
    for (crmodel=1; crmodel < gameadd.crtr_conf.model_count; crmodel++)
    {
        if ((dungeon->owned_creatures_of_model[crmodel] > 0)
            && (crmodel != get_players_spectator_model(my_player_number)))
        {
            int i;
            for (i=0; i < num_breeds; i++)
            {
                if (breed_activities[i] == crmodel)
                {
                    break;
                }
            }
            if (num_breeds == i)
            {
                breed_activities[i] = crmodel;
                num_breeds++;
            }
        }
    }
    // Remove from breed activities
    for (crmodel=1; crmodel < gameadd.crtr_conf.model_count; crmodel++)
    {
        if ((dungeon->owned_creatures_of_model[crmodel] <= 0)
          && (crmodel != get_players_special_digger_model(my_player_number)))
        {
            int i;
            for (i=0; i < num_breeds; i++)
            {
                if (breed_activities[i] == crmodel)
                {
                    for (; i < num_breeds-1;  i++) {
                        breed_activities[i] = breed_activities[i+1];
                    }
                    num_breeds--;
                    breed_activities[i] = 0;
                    break;
                }
            }
        }
        no_of_breeds_owned = num_breeds;
    }
}

void toggle_hero_health_flowers(void)
{
    const char *statstr;
    toggle_flag_byte(&game.flags_cd,MFlg_NoHeroHealthFlower);
    if (game.flags_cd & MFlg_NoHeroHealthFlower)
    {
      statstr = "off";
    } else
    {
      do_sound_menu_click();
      statstr = "on";
    }
    show_onscreen_msg(2*game.num_fps, "Hero health flowers %s", statstr);
}

void reset_gui_based_on_player_mode(void)
{
    struct PlayerInfo *player = get_my_player();
    if (player->view_type == PVT_CreatureContrl)
    {
        turn_on_menu(vid_change_query_menu);
    }
    else if (player->view_type == PVT_CreaturePasngr)
    {
        turn_on_menu(vid_change_query_menu);
        turn_off_query_menus();
    }
    else
    {
        turn_on_menu(GMnu_MAIN);
        if (game.active_panel_mnu_idx > 0)
        {
            initialise_tab_tags(game.active_panel_mnu_idx);
            if ( (player->work_state == PSt_CreatrInfo) || (player->work_state == PSt_CreatrInfoAll) )
            {
                turn_on_menu(vid_change_query_menu);
            }
            else
            {
                turn_on_menu(game.active_panel_mnu_idx);
            }
            MenuNumber mnuidx = menu_id_to_number(GMnu_MAIN);
            if (mnuidx != MENU_INVALID_ID) {
                setup_radio_buttons(&active_menus[mnuidx]);
            }
        }
        else
        {
            turn_on_menu(GMnu_ROOM);
        }
    }
    set_gui_visible(true);
}

void reinit_tagged_blocks_for_player(PlayerNumber plyr_idx)
{
    // Clear tagged blocks
    MapSubtlCoord stl_x;
    MapSubtlCoord stl_y;
    for (stl_y=0; stl_y < gameadd.map_subtiles_y; stl_y++)
    {
        for (stl_x=0; stl_x < gameadd.map_subtiles_x; stl_x++)
        {
            struct Map *mapblk;
            mapblk = get_map_block_at(stl_x, stl_y);
            mapblk->flags &= ~SlbAtFlg_Unexplored;
            mapblk->flags &= ~SlbAtFlg_TaggedValuable;
        }
    }
    // Reinit with data from current players dungeon
    struct Dungeon *dungeon;
    dungeon = get_dungeon(plyr_idx);
    int task_idx;
    for (task_idx = 0; task_idx < dungeon->highest_task_number; task_idx++)
    {
        struct MapTask  *mtask;
        mtask = &dungeon->task_list[task_idx];
        MapSubtlCoord taskstl_x;
        MapSubtlCoord taskstl_y;
        taskstl_x = stl_num_decode_x(mtask->coords);
        taskstl_y = stl_num_decode_y(mtask->coords);
        switch (mtask->kind)
        {
        case 2:
            for (stl_y = taskstl_y - 1; stl_y <= taskstl_y + 1; stl_y++)
            {
                for (stl_x = taskstl_x - 1; stl_x <= taskstl_x + 1; stl_x++)
                {
                    struct Map *mapblk;
                    mapblk = get_map_block_at(stl_x, stl_y);
                    mapblk->flags |= SlbAtFlg_TaggedValuable;
                }
            }
            break;
        case 1:
        case 3:
            for (stl_y = taskstl_y - 1; stl_y <= taskstl_y + 1; stl_y++)
            {
                for (stl_x = taskstl_x - 1; stl_x <= taskstl_x + 1; stl_x++)
                {
                    struct Map *mapblk;
                    mapblk = get_map_block_at(stl_x, stl_y);
                    mapblk->flags |= SlbAtFlg_Unexplored;
                }
            }
            break;
        default:
            break;
        }
    }
}

void instant_instance_selected(CrInstance check_inst_id)
{
    struct PlayerInfo *player;
    player = get_player(my_player_number);
    struct Thing *ctrltng;
    ctrltng = thing_get(player->controlled_thing_idx);
    struct CreatureStats *crstat;
    crstat = creature_stats_get_from_thing(ctrltng);
    long i;
    long k;
    int avail_pos;
    int match_avail_pos;
    avail_pos = 0;
    match_avail_pos = 0;
    for (i=0; i < CREATURE_MAX_LEVEL; i++)
    {
        k = crstat->learned_instance_id[i];
        if (creature_instance_is_available(ctrltng, k))
        {
            if (k == check_inst_id) {
                match_avail_pos = avail_pos;
                break;
            }
            avail_pos++;
        }
    }
    first_person_instance_top_half_selected = match_avail_pos < 6 && (first_person_instance_top_half_selected || match_avail_pos < 4);
}

short zoom_to_next_annoyed_creature(void)
{
    struct PlayerInfo *player;
    struct Dungeon *dungeon;
    struct Thing *thing;
    player = get_my_player();
    dungeon = get_players_num_dungeon(my_player_number);
    dungeon->zoom_annoyed_creature_idx = find_next_annoyed_creature(player->id_number,dungeon->zoom_annoyed_creature_idx);
    thing = thing_get(dungeon->zoom_annoyed_creature_idx);
    if (thing_is_invalid(thing))
    {
      return false;
    }
    set_players_packet_action(player, PckA_ZoomToPosition, thing->mappos.x.val, thing->mappos.y.val, 0, 0);
    return true;
}

TbBool toggle_computer_player(PlayerNumber plyr_idx)
{
    struct PlayerInfo *player;
    player = get_player(plyr_idx);
    struct Dungeon *dungeon;
    dungeon = get_players_dungeon(player);
    if (dungeon_invalid(dungeon)) {
        ERRORLOG("Player %d has no dungeon",(int)plyr_idx);
        return false;
    }
    if ((dungeon->computer_enabled & 0x01) == 0)
    {
        dungeon->computer_enabled |= 0x01;
    } else
    {
        dungeon->computer_enabled &= ~0x01;
    }
    struct Computer2 *comp;
    comp = get_computer_player(player->id_number);
    computer_force_dump_held_things_on_map(comp, &dungeon->essential_pos);
    return true;
}

void reinit_level_after_load(void)
{
    struct PlayerInfo *player;
    int i;
    SYNCDBG(6,"Starting");
    // Reinit structures from within the game
    player = get_my_player();
    player->lens_palette = 0;
    init_lookups();
    init_navigation();
    reinit_packets_after_load();
    game.flags_font |= start_params.flags_font;
    parchment_loaded = 0;
    for (i=0; i < PLAYERS_COUNT; i++)
    {
      player = get_player(i);
      if (player_exists(player))
        set_engine_view(player, player->view_mode);
    }
    start_rooms = &game.rooms[1];
    end_rooms = &game.rooms[ROOMS_COUNT];
    load_texture_map_file(game.texture_id);
    init_animating_texture_maps();
    init_gui();
    reset_gui_based_on_player_mode();
    erstats_clear();
    player = get_my_player();
    reinit_tagged_blocks_for_player(player->id_number);
    restore_room_update_functions_after_load();
    restore_computer_player_after_load();
    sound_reinit_after_load();
    music_reinit_after_load();
}

/**
 * Sets to defaults some basic parameters which are
 * later copied into Game structure.
 */
TbBool set_default_startup_parameters(void)
{
    memset(&start_params, 0, sizeof(struct StartupParameters));
    start_params.packet_checksum_verify = 1;
    set_flag_byte(&start_params.flags_font,FFlg_unk01,false);
    // Set levels to 0, as we may not have the campaign loaded yet
    start_params.selected_level_number = 0;
    start_params.num_fps = 20;
    start_params.one_player = 1;
    start_params.computer_chat_flags = CChat_None;
    set_flag_byte(&start_params.flags_cd,MFlg_IsDemoMode,false);
    set_flag_byte(&start_params.flags_cd,MFlg_unk40,true);
    start_params.force_ppro_poly = 0;
    return true;
}

void clear_slabsets(void)
{
    struct SlabSet *sset;
    struct SlabObj *sobj;
    int i;
    for (i=0; i < SLABSET_COUNT; i++)
    {
        sset = &game.slabset[i];
        memset(sset, 0, sizeof(struct SlabSet));
        game.slabobjs_idx[i] = -1;
    }
    game.slabset_num = SLABSET_COUNT;
    game.slabobjs_num = 0;
    for (i=0; i < SLABOBJS_COUNT; i++)
    {
        sobj = &game.slabobjs[i];
        memset(sobj, 0, sizeof(struct SlabObj));
    }
}

void clear_map(void)
{
    clear_mapmap();
    clear_slabs();
    clear_columns();
}

void clear_things_and_persons_data(void)
{
    struct Thing *thing;
    long i;
    for (i=0; i < THINGS_COUNT; i++)
    {
        thing = &game.things_data[i];
        memset(thing, 0, sizeof(struct Thing));
        thing->owner = PLAYERS_COUNT;
        thing->mappos.x.val = subtile_coord_center(gameadd.map_subtiles_x/2);
        thing->mappos.y.val = subtile_coord_center(gameadd.map_subtiles_y/2);
    }
    for (i=0; i < CREATURES_COUNT; i++)
    {
      memset(&game.cctrl_data[i], 0, sizeof(struct CreatureControl));
    }
}

void clear_computer(void)
{
    long i;
    SYNCDBG(8,"Starting");
    for (i=0; i < COMPUTER_TASKS_COUNT; i++)
    {
        LbMemorySet(&game.computer_task[i], 0, sizeof(struct ComputerTask));
    }
    for (i=0; i < GOLD_LOOKUP_COUNT; i++)
    {
        LbMemorySet(&game.gold_lookup[i], 0, sizeof(struct GoldLookup));
    }
    for (i=0; i < PLAYERS_COUNT; i++)
    {
        LbMemorySet(&game.computer[i], 0, sizeof(struct Computer2));
    }
}

void init_keepers_map_exploration(void)
{
    struct PlayerInfo *player;
    int i;
    for (i=0; i < PLAYERS_COUNT; i++)
    {
      player = get_player(i);
      if (player_exists(player) && (player->is_active == 1))
      {
          // Additional init - the main one is in init_player()
          if ((player->allocflags & PlaF_CompCtrl) != 0) {
              init_keeper_map_exploration_by_terrain(player);
              init_keeper_map_exploration_by_creatures(player);
          }
      }
    }
}

void clear_players_for_save(void)
{
    struct PlayerInfo *player;
    unsigned short id_mem;
    unsigned short mem2;
    unsigned short memflg;
    struct Camera cammem;
    int i;
    for (i=0; i < PLAYERS_COUNT; i++)
    {
      player = get_player(i);
      id_mem = player->id_number;
      mem2 = player->is_active;
      memflg = player->allocflags;
      LbMemoryCopy(&cammem,&player->cameras[CamIV_FirstPerson],sizeof(struct Camera));
      memset(player, 0, sizeof(struct PlayerInfo));
      player->id_number = id_mem;
      player->is_active = mem2;
      set_flag_byte(&player->allocflags,PlaF_Allocated,((memflg & PlaF_Allocated) != 0));
      set_flag_byte(&player->allocflags,PlaF_CompCtrl,((memflg & PlaF_CompCtrl) != 0));
      LbMemoryCopy(&player->cameras[CamIV_FirstPerson],&cammem,sizeof(struct Camera));
      player->acamera = &player->cameras[CamIV_FirstPerson];
    }
}

void delete_all_thing_structures(void)
{
    long i;
    struct Thing *thing;
    for (i=1; i < THINGS_COUNT; i++)
    {
      thing = thing_get(i);
      if (thing_exists(thing)) {
          delete_thing_structure(thing, 1);
      }
    }
    for (i=0; i < THINGS_COUNT-1; i++) {
      game.free_things[i] = i+1;
    }
    game.free_things_start_index = 0;
}

void delete_all_structures(void)
{
    SYNCDBG(6,"Starting");
    delete_all_thing_structures();
    delete_all_control_structures();
    delete_all_room_structures();
    delete_all_action_point_structures();
    light_initialise();
    SYNCDBG(16,"Done");
}

/**
 * Clears game structures at end of level.
 * Also used as part of clearing before new level is loaded.
 */
void clear_game_for_summary(void)
{
    SYNCDBG(6,"Starting");
    delete_all_structures();
    clear_shadow_limits(&game.lish);
    clear_stat_light_map();
    clear_mapwho();
    game.entrance_room_id = 0;
    game.action_rand_seed = 0;
    game.operation_flags &= ~GOF_Unkn04;
    game.operation_flags &= ~GOF_Paused;
    clear_columns();
    clear_action_points();
    clear_players();
    clear_dungeons();
}

void clear_game(void)
{
    SYNCDBG(6,"Starting");
    clear_game_for_summary();
    game.audiotrack = 0;
    clear_map();
    clear_computer();
    clear_script();
    clear_events();
    clear_things_and_persons_data();
    ceiling_set_info(12, 4, 1);
    init_animating_texture_maps();
    init_thing_objects();
    clear_slabsets();
}

void clear_game_for_save(void)
{
    SYNCDBG(6,"Starting");
    delete_all_structures();
    light_initialise();
    clear_mapwho();
    game.entrance_room_id = 0;
    game.action_rand_seed = 0;
    set_flag_byte(&game.operation_flags,GOF_Unkn04,false);
    clear_columns();
    clear_players_for_save();
    clear_dungeons();
}

void reset_creature_max_levels(void)
{
    int i;
    int k;
    for (i=0; i < DUNGEONS_COUNT; i++)
    {
        struct Dungeon *dungeon;
        dungeon = get_dungeon(i);
        for (k=1; k < gameadd.crtr_conf.model_count; k++)
        {
            dungeon->creature_max_level[k] = CREATURE_MAX_LEVEL+1;
        }
    }
}

void reset_hand_rules(void)
{
    struct DungeonAdd* dungeonadd;
    for (int i = 0; i < DUNGEONS_COUNT; i++)
    {
        dungeonadd = get_dungeonadd(i);
        memset(dungeonadd->hand_rules, 0, sizeof(dungeonadd->hand_rules));
    }
}

void change_engine_window_relative_size(long w_delta, long h_delta)
{
    struct PlayerInfo *myplyr;
    myplyr=get_my_player();
    setup_engine_window(myplyr->engine_window_x, myplyr->engine_window_y,
        myplyr->engine_window_width+w_delta, myplyr->engine_window_height+h_delta);
}

void PaletteSetPlayerPalette(struct PlayerInfo *player, unsigned char *pal)
{
    if (pal == blue_palette) // if the requested palette is the Freeze palette
    {
      if ((player->additional_flags & PlaAF_FreezePaletteIsActive) != 0)
        return; // Freeze palette is already on
      player->additional_flags |= PlaAF_FreezePaletteIsActive; // flag Freeze palette is active
    } else
    {
      player->additional_flags &= ~PlaAF_FreezePaletteIsActive; // flag Freeze palette is not active
    }
    if ( (player->lens_palette == 0) || ((pal != player->main_palette) && (pal == player->lens_palette)) )
    {
        player->main_palette = pal;
        player->palette_fade_step_pain = 0;
        player->palette_fade_step_possession = 0;
        if (is_my_player(player))
        {
            LbScreenWaitVbi();
            LbPaletteSet(pal);
        }
    }
}

TbBool set_gamma(char corrlvl, TbBool do_set)
{
    char *fname;
    TbBool result = true;
    if (corrlvl < 0)
      corrlvl = 0;
    else
    if (corrlvl > 4)
      corrlvl = 4;
    settings.gamma_correction = corrlvl;
    fname=prepare_file_fmtpath(FGrp_StdData,"pal%05d.dat",settings.gamma_correction);
    if (!LbFileExists(fname))
    {
      WARNMSG("Palette file \"%s\" doesn't exist.", fname);
      result = false;
    }
    if (result)
    {
      result = (LbFileLoadAt(fname, engine_palette) != -1);
    }
    if ((result) && (do_set))
    {
      struct PlayerInfo *myplyr;
      myplyr=get_my_player();
      PaletteSetPlayerPalette(myplyr, engine_palette);
    }
    if (!result)
      ERRORLOG("Can't load palette file.");
    return result;
}

void centre_engine_window(void)
{
    long x1;
    long y1;
    struct PlayerInfo *player=get_my_player();
    if ((game.operation_flags & GOF_ShowGui) != 0)
      x1 = (MyScreenWidth-player->engine_window_width-status_panel_width) / 2 + status_panel_width;
    else
      x1 = (MyScreenWidth-player->engine_window_width) / 2;
    y1 = (MyScreenHeight-player->engine_window_height) / 2;
    setup_engine_window(x1, y1, player->engine_window_width, player->engine_window_height);
}

void turn_off_query(PlayerNumber plyr_idx)
{
    struct PlayerInfo *player;
    player = get_player(plyr_idx);
    set_player_instance(player, PI_UnqueryCrtr, 0);
}

void level_lost_go_first_person(PlayerNumber plyr_idx)
{
    struct CreatureControl *cctrl;
    struct PlayerInfo *player;
    struct Dungeon *dungeon;
    struct Thing *thing;
    ThingModel spectator_breed;
    SYNCDBG(6,"Starting for player %d",(int)plyr_idx);
    player = get_player(plyr_idx);
    dungeon = get_dungeon(player->id_number);
    if (dungeon_invalid(dungeon)) {
        ERRORLOG("Unable to get player %d dungeon",(int)plyr_idx);
        return;
    }
    spectator_breed = get_players_spectator_model(plyr_idx);
    player->dungeon_camera_zoom = get_camera_zoom(player->acamera);
    thing = create_and_control_creature_as_controller(player, spectator_breed, &dungeon->mappos);
    if (thing_is_invalid(thing)) {
        ERRORLOG("Unable to create spectator creature");
        return;
    }
    cctrl = creature_control_get_from_thing(thing);
    cctrl->flgfield_1 |= CCFlg_NoCompControl;
    SYNCDBG(8,"Finished");
}

// TODO: replace this function by find_location_pos
void find_map_location_coords(long location, long *x, long *y, int plyr_idx, const char *func_name)
{
    struct ActionPoint *apt;
    struct Thing *thing;
    struct Coord3d pos;

    long pos_x;
    long pos_y;
    long i;
    SYNCDBG(15,"From %s; Location %ld, pos(%ld,%ld)",func_name, location, *x, *y);
    pos_y = 0;
    pos_x = 0;
    i = get_map_location_longval(location);
    switch (get_map_location_type(location))
    {
    case MLoc_ACTIONPOINT:
        // Location stores action point index
        apt = action_point_get(i);
        if (!action_point_is_invalid(apt))
        {
          pos_y = apt->mappos.y.stl.num;
          pos_x = apt->mappos.x.stl.num;
        } else
          WARNMSG("%s: Action Point %d location not found",func_name,i);
        break;
    case MLoc_HEROGATE:
        thing = find_hero_gate_of_number(i);
        if (!thing_is_invalid(thing))
        {
          pos_y = thing->mappos.y.stl.num;
          pos_x = thing->mappos.x.stl.num;
        } else
          WARNMSG("%s: Hero Gate %d location not found",func_name,i);
        break;
    case MLoc_PLAYERSHEART:
        if (i < PLAYERS_COUNT)
        {
            thing = get_player_soul_container(i);
        } else
          thing = INVALID_THING;
        if (!thing_is_invalid(thing))
        {
          pos_y = thing->mappos.y.stl.num;
          pos_x = thing->mappos.x.stl.num;
        } else
          WARNMSG("%s: Dungeon Heart location for player %d not found",func_name,i);
        break;
    case MLoc_NONE:
        pos_y = *y;
        pos_x = *x;
        break;
    case MLoc_THING:
        thing = thing_get(i);
        if (!thing_is_invalid(thing))
        {
          pos_y = thing->mappos.y.stl.num;
          pos_x = thing->mappos.x.stl.num;
        } else
          WARNMSG("%s: Thing %d location not found",func_name,i);
        break;
    case MLoc_METALOCATION:
        if (get_coords_at_meta_action(&pos, plyr_idx, i))
        {
            pos_x = pos.x.stl.num;
            pos_y = pos.y.stl.num;
        }
        else
          WARNMSG("%s: Metalocation not found %d",func_name,i);
        break;
    case MLoc_CREATUREKIND:
    case MLoc_OBJECTKIND:
    case MLoc_ROOMKIND:
    case MLoc_PLAYERSDUNGEON:
    case MLoc_APPROPRTDUNGEON:
    case MLoc_DOORKIND:
    case MLoc_TRAPKIND:
    default:
          WARNMSG("%s: Unsupported location, %lu.",func_name,location);
        break;
    }
    *y = pos_y;
    *x = pos_x;
}

void set_general_information(long msg_id, long target, long x, long y)
{
    struct PlayerInfo *player;
    long pos_x;
    long pos_y;
    player = get_my_player();
    find_map_location_coords(target, &x, &y, my_player_number, __func__);
    pos_x = 0;
    pos_y = 0;
    if ((x != 0) || (y != 0))
    {
        pos_y = subtile_coord_center(y);
        pos_x = subtile_coord_center(x);
    }
    event_create_event(pos_x, pos_y, EvKind_Information, player->id_number, -msg_id);
}

void set_quick_information(long msg_id, long target, long x, long y)
{
    struct PlayerInfo *player;
    long pos_x;
    long pos_y;
    player = get_my_player();
    find_map_location_coords(target, &x, &y, my_player_number, __func__);
    pos_x = 0;
    pos_y = 0;
    if ((x != 0) || (y != 0))
    {
        pos_y = subtile_coord_center(y);
        pos_x = subtile_coord_center(x);
    }
    event_create_event(pos_x, pos_y, EvKind_QuickInformation, player->id_number, -msg_id);
}

void set_general_objective(long msg_id, long target, long x, long y)
{
    process_objective(get_string(msg_id), target, x, y);
}

void process_objective(const char *msg_text, long target, long x, long y)
{
    struct PlayerInfo *player;
    long pos_x;
    long pos_y;
    player = get_my_player();
    find_map_location_coords(target, &x, &y, my_player_number, __func__);
    pos_y = y;
    pos_x = x;
    set_level_objective(msg_text);
    display_objectives(player->id_number, pos_x, pos_y);
}

short winning_player_quitting(struct PlayerInfo *player, long *plyr_count)
{
    struct PlayerInfo *swplyr;
    int i;
    int k;
    int n;
    if (player->victory_state == VicS_LostLevel)
    {
      return 0;
    }
    k = 0;
    n = 0;
    for (i=0; i < PLAYERS_COUNT; i++)
    {
      swplyr = get_player(i);
      if (player_exists(swplyr))
      {
        if (swplyr->is_active == 1)
        {
          k++;
          if (swplyr->victory_state == VicS_LostLevel)
            n++;
        }
      }
    }
    *plyr_count = k;
    return ((k - n) == 1);
}

short lose_level(struct PlayerInfo *player)
{
    if (!is_my_player(player))
        return false;
    if ((game.system_flags & GSF_NetworkActive) != 0)
    {
        LbNetwork_Stop();
    }
    quit_game = 1;
    return true;
}

short resign_level(struct PlayerInfo *player)
{
    if (!is_my_player(player))
        return false;
    if ((game.system_flags & GSF_NetworkActive) != 0)
    {
        LbNetwork_Stop();
    }
    quit_game = 1;
    return true;
}

short complete_level(struct PlayerInfo *player)
{
    SYNCDBG(6,"Starting");
    if (!is_my_player(player))
        return false;
    if ((game.system_flags & GSF_NetworkActive) != 0)
    {
        LbNetwork_Stop();
        quit_game = 1;
        return true;
    }
    LevelNumber lvnum;
    lvnum = get_continue_level_number();
    if (get_loaded_level_number() == lvnum)
    {
        SYNCDBG(7,"Progressing the campaign");
        move_campaign_to_next_level();
    }
    quit_game = 1;
    return true;
}

void clear_lookups(void)
{
    long i;
    SYNCDBG(8,"Starting");
    for (i=0; i < THINGS_COUNT; i++)
    {
      game.things.lookup[i] = NULL;
    }
    game.things.end = NULL;

    memset(&game.persons, 0, sizeof(struct Persons));

    for (i=0; i < COLUMNS_COUNT; i++)
    {
      game.columns.lookup[i] = NULL;
    }
    game.columns.end = NULL;
}

void interp_fix_mouse_light_off_map(struct PlayerInfo *player)
{
    // This fixes the interpolation issue of moving the mouse off map in one position then back onto the map far elsewhere.
    struct PlayerInfoAdd* playeradd = get_playeradd(player->id_number);
    struct Light* light = &game.lish.lights[player->cursor_light_idx];

    if (playeradd->mouse_is_offmap == true) {
        light->disable_interp_for_turns = 2;
    }
    if (light->disable_interp_for_turns > 0) {
        light->disable_interp_for_turns -= 1;
        light->last_turn_drawn = 0;
    }
}

void set_mouse_light(struct PlayerInfo *player)
{
    SYNCDBG(6,"Starting");
    struct Packet *pckt;
    pckt = get_packet_direct(player->packet_num);
    if (player->cursor_light_idx != 0)
    {
        if ((pckt->control_flags & PCtr_MapCoordsValid) != 0)
        {
            struct Coord3d pos;
            pos.x.val = pckt->pos_x;
            pos.y.val = pckt->pos_y;
            pos.z.val = get_floor_height_at(&pos);
            if (is_my_player(player)) {
                game.mouse_light_pos = pos;
            }
            light_turn_light_on(player->cursor_light_idx);
            light_set_light_position(player->cursor_light_idx, &pos);
        }
        else
        {
            light_turn_light_off(player->cursor_light_idx);
        }
        interp_fix_mouse_light_off_map(player);
    }
}

void check_players_won(void)
{
  SYNCDBG(8,"Starting");

    if (!(game.system_flags & GSF_NetworkActive))
        return;

    struct PlayerInfo* curPlayer;
    for (PlayerNumber playerIdx = 0; playerIdx < PLAYERS_COUNT; ++playerIdx)
    {
        curPlayer = get_player(playerIdx);
        if (!player_exists(curPlayer) || curPlayer->is_active != 1 || curPlayer->victory_state != VicS_Undecided)
            continue;

        // check if any other player is still alive
        for (PlayerNumber secondPlayerIdx = 0; secondPlayerIdx < PLAYERS_COUNT; ++secondPlayerIdx)
        {
            if (secondPlayerIdx == playerIdx)
                continue;

            struct PlayerInfo* otherPlayer = get_player(secondPlayerIdx);
            if (player_exists(otherPlayer) && otherPlayer->victory_state == VicS_Undecided)
            {
                struct Thing* heartng = get_player_soul_container(secondPlayerIdx);
                if (heartng->active_state != ObSt_BeingDestroyed)
                    goto continueouterloop;
            }
        }
        break;
    continueouterloop:
        ;
    }
    set_player_as_won_level(curPlayer);
}

void check_players_lost(void)
{
  long i;
  SYNCDBG(8,"Starting");
  struct PlayerInfo* player;
  struct DungeonAdd* dungeonadd;
  for (i=0; i < PLAYERS_COUNT; i++)
  {
      player = get_player(i);
      dungeonadd = get_players_dungeonadd(player);
      if (player_exists(player) && (player->is_active == 1))
      {
          struct Thing *heartng;
          heartng = get_player_soul_container(i);
          if ((!thing_exists(heartng) || ((heartng->active_state == ObSt_BeingDestroyed) && !(dungeonadd->backup_heart_idx > 0))) && (player->victory_state == VicS_Undecided))
          {
            event_kill_all_players_events(i);
            set_player_as_lost_level(player);
            //this would easily prevent computer player activities on dead player, but it also makes dead player unable to use
            //floating spirit, so it can't be done this way: player->is_active = 0;
            if (is_my_player_number(i)) {
                LbPaletteSet(engine_palette);
            }
          }
      }
  }
}

void blast_slab(MapSlabCoord slb_x, MapSlabCoord slb_y, PlayerNumber plyr_idx)
{
    struct SlabMap *slb;
    slb = get_slabmap_block(slb_x, slb_y);
    if (slabmap_block_invalid(slb)) {
        return;
    }
    if (slabmap_owner(slb) != plyr_idx) {
        return;
    }
    struct Thing *doortng;
    doortng = get_door_for_position(slab_subtile_center(slb_x), slab_subtile_center(slb_y));
    if (!thing_is_invalid(doortng)) {
        destroy_door(doortng);
    }
    struct SlabAttr *slbattr;
    slbattr = get_slab_attrs(slb);
    if (slbattr->category == SlbAtCtg_FortifiedGround)
    {
      place_slab_type_on_map(SlbT_PATH, slab_subtile_center(slb_x), slab_subtile_center(slb_y), game.neutral_player_num, 1);
      decrease_dungeon_area(plyr_idx, 1);
      do_unprettying(game.neutral_player_num, slb_x, slb_y);
      do_slab_efficiency_alteration(slb_x, slb_y);
      struct Coord3d pos;
      pos.x.val = subtile_coord_center(slab_subtile_center(slb_x));
      pos.y.val = subtile_coord_center(slab_subtile_center(slb_y));
      pos.z.val = get_floor_height_at(&pos);
      create_effect_element(&pos, TngEffElm_RedFlameBig, plyr_idx);
    }
}

static void process_dungeon_devastation_effects(void)
{
    SYNCDBG(8,"Starting");
    int plyr_idx;
    for (plyr_idx=0; plyr_idx < PLAYERS_COUNT; plyr_idx++)
    {
        struct Dungeon *dungeon;
        dungeon = get_players_num_dungeon(plyr_idx);
        if (dungeon->devastation_turn == 0)
            continue;
        if ((game.play_gameturn & 1) != 0)
            continue;
        dungeon->devastation_turn++;
        if (dungeon->devastation_turn >= max(gameadd.map_tiles_x,gameadd.map_tiles_y))
            continue;
        MapSlabCoord slb_x;
        MapSlabCoord slb_y;
        int i;
        int range;
        slb_x = subtile_slab(dungeon->devastation_centr_x) - dungeon->devastation_turn;
        slb_y = subtile_slab(dungeon->devastation_centr_y) - dungeon->devastation_turn;
        range = 2*dungeon->devastation_turn;
        for (i = 0; i <= range; i++)
        {
            blast_slab(slb_x + i, slb_y,         dungeon->owner);
            blast_slab(slb_x + i, slb_y + range, dungeon->owner);
        }
        for (i = 0; i <= range; i++)
        {
            blast_slab(slb_x,         slb_y + i, dungeon->owner);
            blast_slab(slb_x + range, slb_y + i, dungeon->owner);
        }
    }
}

void count_players_creatures_being_paid(int *creatures_count)
{
    unsigned long k;
    long i;
    const struct StructureList *slist;
    slist = get_list_for_thing_class(TCls_Creature);
    i = slist->index;
    k = 0;
    while (i != 0)
    {
        struct Thing *thing;
        thing = thing_get(i);
        if (thing_is_invalid(thing))
        {
            ERRORLOG("Jump to invalid thing detected");
            break;
        }
        i = thing->next_of_class;
        // Per-thing code
        if ((thing->owner != game.hero_player_num) && (thing->owner != game.neutral_player_num))
        {
            struct CreatureStats *crstat;
            crstat = creature_stats_get_from_thing(thing);
            if (crstat->pay != 0)
            {
                struct CreatureControl *cctrl;
                cctrl = creature_control_get_from_thing(thing);
                if (cctrl->paydays_advanced > 0)
                {
                    cctrl->paydays_advanced--;
                } else
                {
                    cctrl->paydays_owed++;
                    creatures_count[thing->owner]++;
                }
            }
        }
        // Per-thing code ends
        k++;
        if (k > THINGS_COUNT)
        {
            ERRORLOG("Infinite loop detected when sweeping things list");
            break;
        }
    }
}

void process_payday(void)
{
    game.pay_day_progress = game.pay_day_progress + (gameadd.pay_day_speed / 100);
    PlayerNumber plyr_idx;
    for (plyr_idx=0; plyr_idx < PLAYERS_COUNT; plyr_idx++)
    {
        if ((plyr_idx == game.hero_player_num) || (plyr_idx == game.neutral_player_num)) {
            continue;
        }
        struct PlayerInfo *player;
        player = get_player(plyr_idx);
        if (player_exists(player) && (player->is_active == 1))
        {
            compute_and_update_player_payday_total(plyr_idx);
            compute_and_update_player_backpay_total(plyr_idx);
        }
    }
    if (game.pay_day_gap <= game.pay_day_progress)
    {
        output_message(SMsg_Payday, 0, true);
        game.pay_day_progress = 0;
        // Prepare a list which counts how many creatures of each owner needs pay
        int player_paid_creatures_count[PLAYERS_EXT_COUNT];

        for (plyr_idx=0; plyr_idx < PLAYERS_EXT_COUNT; plyr_idx++)
        {
            player_paid_creatures_count[plyr_idx] = 0;
        }
        count_players_creatures_being_paid(player_paid_creatures_count);
        // Players which have creatures being paid, should get payday notification
        for (plyr_idx=0; plyr_idx < PLAYERS_EXT_COUNT; plyr_idx++)
        {
            if (player_paid_creatures_count[plyr_idx] > 0)
            {
                struct Dungeon *dungeon;
                dungeon = get_players_num_dungeon(plyr_idx);
                event_create_event_or_update_nearby_existing_event(0, 0,
                    EvKind_CreaturePayday, plyr_idx, dungeon->creatures_total_pay);
            }
        }
    }
}

void process_dungeons(void)
{
  SYNCDBG(7,"Starting");
  check_players_won();
  check_players_lost();
  process_dungeon_power_magic();
  process_dungeon_devastation_effects();
  process_entrance_generation();
  process_payday();
  process_things_in_dungeon_hand();
  SYNCDBG(9,"Finished");
}

void update_near_creatures_for_footsteps(long *near_creatures, const struct Coord3d *srcpos)
{
    long near_distance[3];
    // Don't allow creatures which are far by over 20 subtiles
    near_distance[0] = subtile_coord(20,0);
    near_distance[1] = subtile_coord(20,0);
    near_distance[2] = subtile_coord(20,0);
    near_creatures[0] = 0;
    near_creatures[1] = 0;
    near_creatures[2] = 0;
    // Find the closest thing for footsteps
    struct Thing *thing;
    unsigned long k;
    long i;
    const struct StructureList *slist;
    slist = get_list_for_thing_class(TCls_Creature);
    i = slist->index;
    k = 0;
    while (i != 0)
    {
        thing = thing_get(i);
        if (thing_is_invalid(thing))
        {
            ERRORLOG("Jump to invalid thing detected");
            break;
        }
        i = thing->next_of_class;
        // Per-thing code
        thing->state_flags &= ~TF1_DoFootsteps;
        if ( (!thing_is_picked_up(thing)) && (!thing_is_dragged_or_pulled(thing)) )
        {
            struct CreatureSound *crsound;
            crsound = get_creature_sound(thing, CrSnd_Foot);
            if (crsound->index > 0)
            {
                struct CreatureControl *cctrl;
                cctrl = creature_control_get_from_thing(thing);
                long ndist;
                ndist = get_2d_box_distance(srcpos, &thing->mappos);
                if (ndist < near_distance[0])
                {
                    if (((cctrl->distance_to_destination != 0) && ((int)thing->floor_height >= (int)thing->mappos.z.val))
                      || ((thing->movement_flags & TMvF_Flying) != 0))
                    {
                        // Insert the new item to our list
                        int n;
                        for (n = 2; n>0; n--)
                        {
                            near_creatures[n] = near_creatures[n-1];
                            near_distance[n] = near_distance[n-1];
                        }
                        near_distance[0] = ndist;
                        near_creatures[0] = thing->index;
                    }
                }
            }
        }
        // Per-thing code ends
        k++;
        if (k > THINGS_COUNT)
        {
            ERRORLOG("Infinite loop detected when sweeping things list");
            break;
        }
    }
}

long stop_playing_flight_sample_in_all_flying_creatures(void)
{
    struct Thing *thing;
    unsigned long k;
    long i;
    long naffected;
    naffected = 0;
    const struct StructureList *slist;
    slist = get_list_for_thing_class(TCls_Creature);
    i = slist->index;
    k = 0;
    while (i != 0)
    {
        thing = thing_get(i);
        if (thing_is_invalid(thing))
        {
          ERRORLOG("Jump to invalid thing detected");
          break;
        }
        i = thing->next_of_class;
        // Per-thing code
        if ((get_creature_model_flags(thing) & CMF_IsDiptera) && ((thing->state_flags & TF1_DoFootsteps) == 0))
        {
            if ( S3DEmitterIsPlayingSample(thing->snd_emitter_id, 25, 0) ) {
                S3DDeleteSampleFromEmitter(thing->snd_emitter_id, 25, 0);
            }
        }
        // Per-thing code ends
        k++;
        if (k > THINGS_COUNT)
        {
          ERRORLOG("Infinite loop detected when sweeping things list");
          break;
        }
    }
    return naffected;
}

void update_footsteps_nearest_camera(struct Camera *cam)
{
    static long timeslice = 0;
    static long near_creatures[3];
    struct Coord3d srcpos;
    SYNCDBG(6,"Starting");
    if (cam == NULL)
        return;
    srcpos.x.val = cam->mappos.x.val;
    srcpos.y.val = cam->mappos.y.val;
    srcpos.z.val = cam->mappos.z.val;
    if (timeslice == 0) {
        update_near_creatures_for_footsteps(near_creatures, &srcpos);
    }
    long i;
    for (i=0; i < 3; i++)
    {
        struct Thing *thing;
        if (near_creatures[i] == 0)
            break;
        thing = thing_get(near_creatures[i]);
        if (thing_is_creature(thing)) {
            thing->state_flags |= TF1_DoFootsteps;
            play_thing_walking(thing);
        }
    }
    if (timeslice == 0)
    {
        stop_playing_flight_sample_in_all_flying_creatures();
    }
    timeslice = (timeslice + 1) % 4;
}

int clear_active_dungeons_stats(void)
{
  struct Dungeon *dungeon;
  int i;
  for (i=0; i <= game.hero_player_num; i++)
  {
      dungeon = get_dungeon(i);
      if (dungeon_invalid(dungeon))
          break;
      memset((char *)dungeon->field_64, 0, gameadd.crtr_conf.model_count * 15 * sizeof(unsigned short));
      memset((char *)dungeon->guijob_all_creatrs_count, 0, gameadd.crtr_conf.model_count *3*sizeof(unsigned short));
      memset((char *)dungeon->guijob_angry_creatrs_count, 0, gameadd.crtr_conf.model_count *3*sizeof(unsigned short));
  }
  return i;
}

TngUpdateRet damage_creatures_with_physical_force(struct Thing *thing, ModTngFilterParam param)
{
    SYNCDBG(18,"Starting for %s index %d",thing_model_name(thing),(int)thing->index);
    if (thing_is_picked_up(thing) || thing_is_dragged_or_pulled(thing))
    {
        return TUFRet_Unchanged;
    }
    if (thing_is_creature(thing))
    {
        apply_damage_to_thing_and_display_health(thing, param->num2, DmgT_Physical, param->num1);
        if (thing->health >= 0)
        {
            if (((thing->alloc_flags & TAlF_IsControlled) == 0) && !creature_is_kept_in_custody(thing))
            {
                if (get_creature_state_besides_interruptions(thing) != CrSt_CreatureEscapingDeath)
                {
                    if (cleanup_current_thing_state(thing) && setup_move_out_of_cave_in(thing))
                        thing->continue_state = CrSt_CreatureEscapingDeath;
                }
            }
            return TUFRet_Modified;
        } else
        {
            kill_creature(thing, INVALID_THING, param->num1, CrDed_NoEffects|CrDed_DiedInBattle);
            return TUFRet_Deleted;
        }
    }
    return TUFRet_Unchanged;
}

TbBool valid_cave_in_position(PlayerNumber plyr_idx, MapSubtlCoord stl_x, MapSubtlCoord stl_y)
{
    struct Map *mapblk;
    mapblk = get_map_block_at(stl_x,stl_y);
    if ((mapblk->flags & SlbAtFlg_Blocking) != 0)
        return false;
    struct SlabMap *slb;
    slb = get_slabmap_for_subtile(stl_x,stl_y);
    return (plyr_idx == game.neutral_player_num) || (slabmap_owner(slb) == game.neutral_player_num) || (slabmap_owner(slb) == plyr_idx);
}

long update_cave_in(struct Thing *thing)
{
    thing->health--;
    thing->rendering_flags |= TRF_Unknown01;
    if (thing->health < 1)
    {
        delete_thing_structure(thing, 0);
        return 1;
    }

    const struct MagicStats *pwrdynst;
    pwrdynst = get_power_dynamic_stats(PwrK_CAVEIN);
    struct Thing *efftng;
    struct Coord3d pos;
    PlayerNumber owner;
    owner = thing->owner;
    if ((game.play_gameturn % 3) == 0)
    {
        int n;
        n = GAME_RANDOM(AROUND_TILES_COUNT);
        pos.x.val = thing->mappos.x.val + GAME_RANDOM(704) * around[n].delta_x;
        pos.y.val = thing->mappos.y.val + GAME_RANDOM(704) * around[n].delta_y;
        if (subtile_has_slab(coord_subtile(pos.x.val),coord_subtile(pos.y.val)))
        {
            pos.z.val = get_ceiling_height(&pos) - 128;
            efftng = create_effect_element(&pos, TngEff_Flash, owner);
            if (!thing_is_invalid(efftng)) {
                efftng->health = pwrdynst->duration;
            }
        }
    }

    GameTurnDelta turns_between;
    GameTurnDelta turns_alive;
    turns_between = pwrdynst->duration / 5;
    turns_alive = game.play_gameturn - thing->creation_turn;
    if ((turns_alive != 0) && ((turns_between < 1) || (3 * turns_between / 4 == turns_alive % turns_between)))
    {
        pos.x.val = thing->mappos.x.val + UNSYNC_RANDOM(128);
        pos.y.val = thing->mappos.y.val + UNSYNC_RANDOM(128);
        pos.z.val = get_floor_height_at(&pos) + 384;
        create_effect(&pos, TngEff_HarmlessGas4, owner);
    }

    if ((turns_alive % game.turns_per_collapse_dngn_dmg) == 0)
    {
        pos.x.val = thing->mappos.x.val;
        pos.y.val = thing->mappos.y.val;
        pos.z.val = subtile_coord(1,0);
        Thing_Modifier_Func do_cb;
        struct CompoundTngFilterParam param;
        param.plyr_idx = -1;
        param.class_id = 0;
        param.model_id = 0;
        param.num1 = thing->owner;
        param.num2 = game.collapse_dungeon_damage;
        param.ptr3 = 0;
        do_cb = damage_creatures_with_physical_force;
        do_to_things_with_param_around_map_block(&pos, do_cb, &param);
    }

    if ((8 * pwrdynst->duration / 10 >= thing->health) && (2 * pwrdynst->duration / 10 <= thing->health))
    {
        if ((pwrdynst->duration < 10) || ((thing->health % (pwrdynst->duration / 10)) == 0))
        {
            int round_idx;
            round_idx = CREATURE_RANDOM(thing, AROUND_TILES_COUNT);
            set_coords_to_slab_center(&pos, subtile_slab(thing->mappos.x.val + 3 * around[round_idx].delta_x), subtile_slab(thing->mappos.y.val + 3 * around[round_idx].delta_y));
            if (subtile_has_slab(coord_subtile(pos.x.val), coord_subtile(pos.y.val)) && valid_cave_in_position(thing->owner, coord_subtile(pos.x.val), coord_subtile(pos.y.val)))
            {
                struct Thing *ncavitng;
                ncavitng = get_cavein_at_subtile_owned_by(coord_subtile(pos.x.val), coord_subtile(pos.y.val), -1);
                if (thing_is_invalid(ncavitng))
                {
                    long dist;
                    struct Coord3d pos2;
                    pos2.x.val = subtile_coord(thing->cave_in.x,0);
                    pos2.y.val = subtile_coord(thing->cave_in.y,0);
                    pos2.z.val = subtile_coord(1,0);
                    dist = get_2d_box_distance(&pos, &pos2);
                    if (pwrdynst->strength[thing->cave_in.model] >= coord_subtile(dist))
                    {
                        ncavitng = create_thing(&pos, TCls_CaveIn, thing->cave_in.model, owner, -1);
                        if (!thing_is_invalid(ncavitng))
                        {
                            thing->health += 5;
                            if (thing->health > 0)
                            {
                                ncavitng->cave_in.x = thing->cave_in.x;
                                ncavitng->cave_in.y = thing->cave_in.y;
                            }
                        }
                    }
                }
            }
        }
    }
    return 1;
}

void update(void)
{
    struct PlayerInfo *player;
    SYNCDBG(4,"Starting for turn %ld",(long)game.play_gameturn);

    process_packets();
    if (quit_game || exit_keeper) {
        return;
    }
    if (game.game_kind == GKind_Unknown1)
    {
        game.map_changed_for_nagivation = 0;
        return;
    }
    player = get_my_player();
    set_previous_camera_values(player);

    if ((game.operation_flags & GOF_Paused) == 0)
    {
        if (player->additional_flags & PlaAF_LightningPaletteIsActive)
        {
            PaletteSetPlayerPalette(player, engine_palette);
            set_flag_byte(&player->additional_flags,PlaAF_LightningPaletteIsActive,false);
        }
        clear_active_dungeons_stats();
        update_creature_pool_state();
        if ((game.play_gameturn & 0x01) != 0)
            update_animating_texture_maps();
        update_things();
        process_rooms();
        process_dungeons();
        update_research();
        update_manufacturing();
        event_process_events();
        update_all_events();
        process_level_script();
        if ((game.numfield_D & GNFldD_Unkn04) != 0)
            process_computer_players2();
        process_players();
        process_action_points();
        player = get_my_player();
        if (player->view_mode == PVM_CreatureView)
        {
            struct Thing *thing = thing_get(player->controlled_thing_idx);
            update_first_person_object_ambience(thing);
        }
        update_footsteps_nearest_camera(player->acamera);
        PaletteFadePlayer(player);
        process_armageddon();
#if (BFDEBUG_LEVEL > 9)
        lights_stats_debug_dump();
        things_stats_debug_dump();
        creature_stats_debug_dump();
#endif
    }

    message_update();
    update_all_players_cameras();
    update_player_sounds();
    game.map_changed_for_nagivation = 0;
    SYNCDBG(6,"Finished");
}

long near_map_block_thing_filter_queryable_object(const struct Thing *thing, MaxTngFilterParam param, long maximizer)
{
/* Currently this only makes Dungeon Heart blinking; maybe I'll find a purpose for it later
    long dist_x,dist_y;
    if ((thing->class_id == TCls_Object) && (thing->model == 5))
    {
      if (thing->owner == param->plyr_idx)
      {
          // note that abs() is not required because we're computing square of the values
          dist_x = param->num1-(MapCoord)thing->mappos.x.val;
          dist_y = param->num2-(MapCoord)thing->mappos.y.val;
          // This function should return max value when the distance is minimal, so:
          return LONG_MAX-(dist_x*dist_x + dist_y*dist_y);
      }
    }
*/
    // If conditions are not met, return -1 to be sure thing will not be returned.
    return -1;
}

struct Thing *get_queryable_object_near(MapCoord pos_x, MapCoord pos_y, long plyr_idx)
{
    Thing_Maximizer_Filter filter;
    struct CompoundTngFilterParam param;
    SYNCDBG(19,"Starting");
    filter = near_map_block_thing_filter_queryable_object;
    param.plyr_idx = plyr_idx;
    param.num1 = pos_x;
    param.num2 = pos_y;
    return get_thing_near_revealed_map_block_with_filter(pos_x, pos_y, filter, &param);
}

void set_player_cameras_position(struct PlayerInfo *player, long pos_x, long pos_y)
{
    player->cameras[CamIV_Parchment].mappos.x.val = pos_x;
    player->cameras[CamIV_FrontView].mappos.x.val = pos_x;
    player->cameras[CamIV_Isometric].mappos.x.val = pos_x;
    player->cameras[CamIV_Parchment].mappos.y.val = pos_y;
    player->cameras[CamIV_FrontView].mappos.y.val = pos_y;
    player->cameras[CamIV_Isometric].mappos.y.val = pos_y;
}

void scale_tmap2(long a1, long flags, long a3, long a4x, long a4y, long a6x, long a6y)
{
    if ((a6x == 0) || (a6y == 0)) {
        return;
    }
    long xstart;
    long ystart;
    long xend;
    long yend;
    char orient;
    switch (flags)
    {
    case 0:
        xstart = 0;
        ystart = 0;
        xend = 2097151 / a6x;
        yend = 2097151 / a6y;
        orient = 0;
        break;
    case 0x10:
        xstart = 2097151;
        ystart = 0;
        xend = -2097151 / a6x;
        yend = 2097151 / a6y;
        orient = 0;
        break;
    case 0x20:
        xstart = 0;
        ystart = 2097151;
        xend = 2097151 / a6x;
        yend = -2097151 / a6y;
        orient = 0;
        break;
    case 0x30:
        xstart = 2097151;
        ystart = 2097151;
        xend = -2097151 / a6x;
        yend = -2097151 / a6y;
        orient = 0;
        break;
    case 0x40:
        ystart = 0;
        xstart = 0;
        yend = 2097151 / a6y;
        xend = 2097151 / a6x;
        orient = 1;
        break;
    case 0x50:
        ystart = 0;
        xstart = 2097151;
        yend = 2097151 / a6y;
        xend = -2097151 / a6x;
        orient = 1;
        break;
    case 0x60:
        ystart = 2097151;
        xstart = 0;
        yend = -2097151 / a6y;
        xend = 2097151 / a6x;
        orient = 1;
        break;
    case 0x70:
        xstart = 2097151;
        ystart = 2097151;
        yend = -2097151 / a6y;
        xend = -2097151 / a6x;
        orient = 1;
        break;
    default:
          return;
    }
    long v10;
    long v12;
    v10 = a4x;
    if (v10 < 0)
    {
        a6x += a4x;
        if (a6x < 0) {
            return;
        }
        xstart -= xend * a4x;
        v10 = 0;
    }
    if (v10 + a6x > vec_window_width)
    {
        a6x = vec_window_width - v10;
        if (a6x < 0) {
            return;
        }
    }
    v12 = a4y;
    if (v12 < 0)
    {
        a6y += a4y;
        if (a6y < 0) {
            return;
        }
        ystart -= a4y * yend;
        v12 = 0;
    }
    if (v12 + a6y > vec_window_height)
    {
        a6y = vec_window_height - v12;
        if (a6y < 0) {
            return;
        }
    }
    int i;
    long hlimits[480];
    long wlimits[640];
    long *xlim;
    long *ylim;
    unsigned char *dbuf;
    unsigned char *block;
    if (!orient)
    {
        xlim = wlimits;
        for (i = a6x; i > 0; i--)
        {
            *xlim = xstart;
            xlim++;
            xstart += xend;
        }
        ylim = hlimits;
        for (i = a6y; i > 0; i--)
        {
            *ylim = ystart;
            ylim++;
            ystart += yend;
        }
        dbuf = &vec_screen[v10 + v12 * vec_screen_width];
        block = block_ptrs[a1];
        ylim = hlimits;
        long px;
        long py;
        int srcx;
        int srcy;
        unsigned char *d;
        if ( a3 >= 0 )
        {
          for (py = a6y; py > 0; py--)
          {
              xlim = wlimits;
              d = dbuf;
              srcy = (((*ylim) & 0xFF0000u) >> 16);
              for (px = a6x; px > 0; px--)
              {
                srcx = (((*xlim) & 0xFF0000u) >> 16);
                xlim++;
                *d = pixmap.fade_tables[256 * a3 + block[(srcy << 8) + srcx]];
                ++d;
              }
              dbuf += vec_screen_width;
              ylim++;
          }
        } else
        {
          for (py = a6y; py > 0; py--)
          {
            xlim = wlimits;
            d = dbuf;
            srcy = (((*ylim) & 0xFF0000u) >> 16);
            for (px = a6x; px > 0; px--)
            {
              srcx = (((*xlim) & 0xFF0000u) >> 16);
              xlim++;
              *d = block[(srcy << 8) + srcx];
              ++d;
            }
            dbuf += vec_screen_width;
            ylim++;
          }
        }
    } else
    {
        ylim = wlimits;
        for (i = a6y; i > 0; i--)
        {
          *ylim = ystart;
          ylim++;
          ystart += yend;
        }
        xlim = hlimits;
        for (i = a6x; i > 0; i--)
        {
          *xlim = xstart;
          xlim++;
          xstart += xend;
        }
        dbuf = &vec_screen[v10 + v12 * vec_screen_width];
        block = block_ptrs[a1];
        ylim = wlimits;
        long px;
        long py;
        int srcx;
        int srcy;
        unsigned char *d;
        if ( a3 >= 0 )
        {
          for (py = a6y; py > 0; py--)
          {
              xlim = hlimits;
              d = dbuf;
              srcy = (((*ylim) & 0xFF0000u) >> 16);
              for (px = a6x; px > 0; px--)
              {
                srcx = (((*xlim) & 0xFF0000u) >> 16);
                xlim++;
                *d = pixmap.fade_tables[256 * a3 + block[(srcx << 8) + srcy]];
                ++d;
              }
              dbuf += vec_screen_width;
              ylim++;
          }
        } else
        {
          for (py = a6y; py > 0; py--)
          {
            xlim = hlimits;
            d = dbuf;
            srcy = (((*ylim) & 0xFF0000u) >> 16);
            for (px = a6x; px > 0; px--)
            {
              srcx = (((*xlim) & 0xFF0000u) >> 16);
              xlim++;
              *d = block[(srcx << 8) + srcy];
              ++d;
            }
            dbuf += vec_screen_width;
            ylim++;
          }
        }
    }
}

void draw_texture(long a1, long a2, long a3, long a4, long a5, long a6, long a7)
{
    scale_tmap2(a5, a6, a7, a1 / pixel_size, a2 / pixel_size, a3 / pixel_size, a4 / pixel_size);
}

void update_block_pointed(int i,long x, long x_frac, long y, long y_frac)
{
    struct Map *mapblk;
    struct Column *colmn;
    short visible;
    unsigned int smask;
    long k;

    if (i > 0)
    {
      mapblk = get_map_block_at(x,y);
      visible = map_block_revealed(mapblk, my_player_number);
      if ((!visible) || (get_mapblk_column_index(mapblk) > 0))
      {
        if (visible)
          k = get_mapblk_column_index(mapblk);
        else
          k = game.unrevealed_column_idx;
        colmn = get_column(k);
        smask = colmn->solidmask;
        if ((temp_cluedo_mode) && (smask != 0))
        {
          if (visible)
            k = get_mapblk_column_index(mapblk);
          else
            k = game.unrevealed_column_idx;
          colmn = get_column(k);
          if (colmn->solidmask >= 8)
          {
            if ( (!visible) || (((get_navigation_map(x,y) & 0x80) == 0) && ((mapblk->flags & SlbAtFlg_IsRoom) == 0)) )
              smask &= 3;
          }
        }
        if (smask & (1 << (i-1)))
        {
          pointed_at_frac_x = x_frac;
          pointed_at_frac_y = y_frac;
          block_pointed_at_x = x;
          block_pointed_at_y = y;
          me_pointed_at = mapblk;
        }
        if (((!temp_cluedo_mode) && (i == 5)) || ((temp_cluedo_mode) && (i == 2)))
        {
          top_pointed_at_frac_x = x_frac;
          top_pointed_at_frac_y = y_frac;
          top_pointed_at_x = x;
          top_pointed_at_y = y;
        }
      }
    } else
    {
        mapblk = get_map_block_at(x,y);
        floor_pointed_at_x = x;
        floor_pointed_at_y = y;
        block_pointed_at_x = x;
        block_pointed_at_y = y;
        pointed_at_frac_x = x_frac;
        pointed_at_frac_y = y_frac;
        me_pointed_at = mapblk;
    }
}

void update_blocks_pointed(void)
{
    TbBool out_of_bounds = false;
    long x;
    long y;
    long x_frac;
    long y_frac;
    long hori_ptr_y;
    long vert_ptr_y;
    long hori_hdelta_y;
    long vert_hdelta_y;
    long hori_ptr_x;
    long vert_ptr_x;
    long hvdiv_x;
    long hvdiv_y;
    long long lltmp;
    long k;
    int i;
    SYNCDBG(19,"Starting");
    if ((!vert_offset[1]) && (!hori_offset[1]))
    {
        block_pointed_at_x = 0;
        block_pointed_at_y = 0;
        me_pointed_at = INVALID_MAP_BLOCK;//get_map_block_at(0,0);
    } else
    {
        hori_ptr_y = (long)hori_offset[0] * (pointer_y - y_init_off);
        vert_ptr_y = (long)vert_offset[0] * (pointer_y - y_init_off);
        hori_hdelta_y = (long)hori_offset[0] * ((long)high_offset[1] >> 8);
        vert_hdelta_y = (long)vert_offset[0] * ((long)high_offset[1] >> 8);
        vert_ptr_x = (long)(vert_offset[1] * (pointer_x - x_init_off)) >> 1;
        hori_ptr_x = (long)(hori_offset[1] * (pointer_x - x_init_off)) >> 1;
        lltmp = hori_offset[0] * (long long)vert_offset[1] - vert_offset[0] * (long long)hori_offset[1];
        hvdiv_x = (lltmp >> 11);
        if (hvdiv_x == 0) hvdiv_x = 1;
        lltmp = vert_offset[0] * (long long)hori_offset[1] - hori_offset[0] * (long long)vert_offset[1];
        hvdiv_y = (lltmp >> 11);
        if (hvdiv_y == 0) hvdiv_y = 1;
        for (i=0; i < 8; i++)
        {
          k = (vert_ptr_x - (vert_ptr_y >> 1)) / hvdiv_x;
          x_frac = (k & 3) << 6;
          x = k >> 2;
          k = (hori_ptr_x - (hori_ptr_y >> 1)) / hvdiv_y;
          y_frac = (k & 3) << 6;
          y = k >> 2;
          if ((x >= 0) && (x < gameadd.map_subtiles_x) && (y >= 0) && (y < gameadd.map_subtiles_y))
          {
              update_block_pointed(i,x,x_frac,y,y_frac);
          } else {
                out_of_bounds = true;
          }
          hori_ptr_y -= hori_hdelta_y;
          vert_ptr_y -= vert_hdelta_y;
        }
    }

    struct PlayerInfo *player = get_my_player();
    struct PlayerInfoAdd* playeradd = get_playeradd(player->id_number);
    playeradd->mouse_is_offmap = out_of_bounds;

    SYNCDBG(19,"Finished");
}

void engine(struct PlayerInfo *player, struct Camera *cam)
{
    TbGraphicsWindow grwnd;
    TbGraphicsWindow ewnd;
    unsigned short flg_mem;

    SYNCDBG(9,"Starting");

    flg_mem = lbDisplay.DrawFlags;
    update_engine_settings(player);
    mx = cam->mappos.x.val;
    my = cam->mappos.y.val;
    mz = cam->mappos.z.val;
    pointer_x = (GetMouseX() - player->engine_window_x) / pixel_size;
    pointer_y = (GetMouseY() - player->engine_window_y) / pixel_size;
    lens = cam->horizontal_fov * scale_value_by_horizontal_resolution(4) / pixel_size;
    if (lens_mode == 0)
        update_blocks_pointed();
    LbScreenStoreGraphicsWindow(&grwnd);
    store_engine_window(&ewnd,pixel_size);
    view_height_over_2 = ewnd.height/2;
    view_width_over_2 = ewnd.width/2;
    LbScreenSetGraphicsWindow(ewnd.x, ewnd.y, ewnd.width, ewnd.height);
    setup_vecs(lbDisplay.GraphicsWindowPtr, 0, lbDisplay.GraphicsScreenWidth,
        ewnd.width, ewnd.height);
    camera_zoom = scale_camera_zoom_to_screen(cam->zoom);
    draw_view(cam, 0);
    lbDisplay.DrawFlags = flg_mem;
    thing_being_displayed = 0;
    LbScreenLoadGraphicsWindow(&grwnd);
}

void find_frame_rate(void)
{
    static TbClockMSec prev_time2=0;
    static TbClockMSec cntr_time2=0;
    unsigned long curr_time;
    curr_time = LbTimerClock();
    cntr_time2++;
    if (curr_time-prev_time2 >= 1000)
    {
        double time_fdelta = 1000.0*((double)(cntr_time2))/(curr_time-prev_time2);
        prev_time2 = curr_time;
        game.time_delta = (unsigned long)(time_fdelta*256.0);
        cntr_time2 = 0;
    }
}

void packet_load_find_frame_rate(unsigned long incr)
{
    static TbClockMSec start_time=0;
    static TbClockMSec extra_frames=0;
    TbClockMSec curr_time;
    curr_time = LbTimerClock();
    if ((curr_time-start_time) < 5000)
    {
        extra_frames += incr;
    } else
    {
        double time_fdelta = 1000.0*((double)(extra_frames+incr))/(curr_time-start_time);
        start_time = curr_time;
        game.time_delta = (unsigned long)(time_fdelta*256.0);
        extra_frames = 0;
    }
}

/**
 * Checks if the game screen needs redrawing.
 */
short display_should_be_updated_this_turn(void)
{
    if ((game.operation_flags & GOF_Paused) != 0)
      return true;
    if ( (game.turns_fastforward == 0) && (!game.numfield_149F38) )
    {
      find_frame_rate();
      if ( (game.frame_skip == 0) || ((game.play_gameturn % game.frame_skip) == 0))
        return true;
    } else
    if ( ((game.play_gameturn & 0x3F)==0) ||
         ((game.numfield_149F38) && ((game.play_gameturn & 7)==0)) )
    {
      packet_load_find_frame_rate(64);
      return true;
    }
    return false;
}

/**
 * Makes last updates to the video buffer, and swaps buffers to show
 * the new image.
 */
TbBool keeper_screen_swap(void)
{
/*  // For resolution 640x480, move the graphics data 40 lines lower
  if ( lbDisplay.ScreenMode == Lb_SCREEN_MODE_640_480_8 )
    if (LbScreenLock() == Lb_SUCCESS)
    {
      int i;
      int scrmove_x=0;
      int scrmove_y=40;
      int scanline_len=640;
      for (i=400;i>=0;i--)
        memcpy(lbDisplay.WScreen+scanline_len*(i+scrmove_y)+scrmove_x, lbDisplay.WScreen+scanline_len*i, scanline_len-scrmove_x);
      memset(lbDisplay.WScreen, 0, scanline_len*scrmove_y);
      LbScreenUnlock();
    }*/
  LbScreenSwap();
  return true;
}

/**
 * Waits until the next game turn. Delay is usually controlled by
 * num_fps variable.
 */
TbBool keeper_wait_for_next_turn(void)
{
    if ((game.numfield_D & GNFldD_Unkn10) != 0)
    {
        // No idea when such situation occurs
        TbClockMSec sleep_end = last_loop_time + 1000;
        LbSleepUntil(sleep_end);
        last_loop_time = LbTimerClock();
        return true;
    }
    if (game.frame_skip == 0)
    {
        // Standard delaying system
        TbClockMSec sleep_end = last_loop_time + 1000/game.num_fps;
        LbSleepUntil(sleep_end);
        last_loop_time = LbTimerClock();
        return true;
    }
    return false;
}

TbBool keeper_wait_for_screen_focus(void)
{
    do {
        if ( !LbWindowsControl() )
        {
          if ((game.system_flags & GSF_NetworkActive) == 0)
          {
            exit_keeper = 1;
            break;
          }
          SYNCLOG("Alex's point reached");
        }
        if (LbIsActive())
          return true;
        if ((game.system_flags & GSF_NetworkActive) != 0)
          return true;
        if (!freeze_game_on_focus_lost())
          return true;
        LbSleepFor(50);
    } while ((!exit_keeper) && (!quit_game));
    return false;
}

void gameplay_loop_logic()
{
    if (is_feature_on(Ft_DeltaTime) == true) {
        if (gameadd.process_turn_time < 1.0) {
            return;
        }
        gameadd.process_turn_time -= 1.0;
    }

    frametime_start_measurement(Frametime_Logic);
    if ((game.flags_font & FFlg_unk10) != 0)
    {
        if (game.play_gameturn == 4)
            LbNetwork_ChangeExchangeTimeout(0);
    }
#ifdef AUTOTESTING
    if ((start_params.autotest_flags & ATF_ExitOnTurn) && (start_params.autotest_exit_turn == game.play_gameturn))
    {
        quit_game = true;
        exit_keeper = true;
        return;
    }
    evm_stat(1, "turn val=%ld,action_seed=%ld,unsync_seed=%ld", game.play_gameturn, game.action_rand_seed, game.unsync_rand_seed);
    if (start_params.autotest_flags & ATF_FixedSeed)
    {
        game.action_rand_seed = game.play_gameturn;
        game.unsync_rand_seed = game.play_gameturn;
        srand(game.play_gameturn);
    }
#endif
    do_draw = display_should_be_updated_this_turn() || (!LbIsActive());
    LbWindowsControl();
    input_eastegg();
    input();
    update();
    frametime_end_measurement(Frametime_Logic);
}

void gameplay_loop_draw()
{
    // Floats are used a lot in the drawing related functions. But keep in mind integers are typically preferred for logic related functions.
    frametime_start_measurement(Frametime_Draw);

    // Update lights
    if ((game.operation_flags & GOF_Paused) == 0) {
        update_light_render_area();
    }

    if (quit_game || exit_keeper) {
        do_draw = false;
    }
    if ( do_draw ) {
        keeper_screen_redraw();
    }
    keeper_wait_for_screen_focus();
    // Direct information/error messages
    if (LbScreenLock() == Lb_SUCCESS) {
        if ( do_draw ) {
            perform_any_screen_capturing();
        }
        draw_onscreen_direct_messages();
        LbScreenUnlock();
    }
    // Move the graphics window to center of screen buffer and swap screen
    if ( do_draw ) {
        keeper_screen_swap();
    }
    frametime_end_measurement(Frametime_Draw);
}

void gameplay_loop_timestep()
{
    frametime_start_measurement(Frametime_Sleep);
    if (is_feature_on(Ft_DeltaTime) == true) {
        gameadd.delta_time = get_delta_time();
        gameadd.process_turn_time += gameadd.delta_time;
    } else {
        // Set to 1 so that these variables don't affect anything. (if something is multiplied by 1 it doesn't change)
        gameadd.delta_time = 1;
        gameadd.process_turn_time = 1;
        // Make delay if the machine is too fast
        if ( (!game.packet_load_enable) || (game.turns_fastforward == 0) ) {
            keeper_wait_for_next_turn();
        }
    }
    if (game.turns_packetoff == game.play_gameturn) {
        exit_keeper = 1;
    }
    frametime_end_measurement(Frametime_Sleep);
}

void keeper_gameplay_loop(void)
{
    struct PlayerInfo *player;
    SYNCDBG(5,"Starting");
    player = get_my_player();
    PaletteSetPlayerPalette(player, engine_palette);
    if ((game.operation_flags & GOF_SingleLevel) != 0) {
        initialise_eye_lenses();
    }
#ifdef AUTOTESTING
    if ((start_params.autotest_flags & ATF_AI_Player) != 0)
    {
        toggle_computer_player(player->id_number);
    }
#endif
    SYNCDBG(0,"Entering the gameplay loop for level %d",(int)get_loaded_level_number());
    KeeperSpeechClearEvents();
    LbErrorParachuteUpdate(); // For some reasone parachute keeps changing; Remove when won't be needed anymore
    initial_time_point();
    //the main gameplay loop starts
    while ((!quit_game) && (!exit_keeper))
    {
        frametime_start_measurement(Frametime_FullFrame);
        gameplay_loop_logic();
        gameplay_loop_draw();
        gameplay_loop_timestep();
        frametime_end_measurement(Frametime_FullFrame);
    } // end while
    SYNCDBG(0,"Gameplay loop finished after %lu turns",(unsigned long)game.play_gameturn);
}

TbBool can_thing_be_queried(struct Thing *thing, PlayerNumber plyr_idx)
{
    if ( (!thing_is_creature(thing)) || !( (thing->owner == plyr_idx) || (creature_is_kept_in_custody_by_player(thing, plyr_idx)) ) || (thing->alloc_flags & TAlF_IsInLimbo) || (thing->state_flags & TF1_InCtrldLimbo) || (thing->active_state == CrSt_CreatureUnconscious) )
    {
        return false;
    }
    unsigned char state = (thing->active_state == CrSt_MoveToPosition) ? thing->continue_state : thing->active_state;
    if ( (state == CrSt_CreatureSacrifice) || (state == CrSt_CreatureBeingSacrificed) || (state == CrSt_CreatureBeingSummoned) )
    {
        return false;
    }
    else
    {
        return true;
    }
}

long packet_place_door(MapSubtlCoord stl_x, MapSubtlCoord stl_y, PlayerNumber plyr_idx, ThingModel tngmodel, TbBool allowed)
{
    if (!allowed) {
        if (is_my_player_number(plyr_idx))
            play_non_3d_sample(119);
        return 0;
    }
    if (!player_place_door_at(stl_x, stl_y, plyr_idx, tngmodel)) {
        return 0;
    }
    MapSlabCoord slb_x = subtile_slab(stl_x);
    MapSlabCoord slb_y = subtile_slab(stl_y);
    delete_room_slabbed_objects(get_slab_number(slb_x, slb_y));
    remove_dead_creatures_from_slab(slb_x, slb_y);
    return 1;
}

void initialise_map_collides(void)
{
    SYNCDBG(7,"Starting");
    MapSlabCoord slb_x;
    MapSlabCoord slb_y;
    for (slb_y=0; slb_y < gameadd.map_tiles_y; slb_y++)
    {
        for (slb_x=0; slb_x < gameadd.map_tiles_x; slb_x++)
        {
            struct SlabMap *slb;
            slb = get_slabmap_block(slb_x, slb_y);
            int ssub_x;
            int ssub_y;
            for (ssub_y=0; ssub_y < STL_PER_SLB; ssub_y++)
            {
                for (ssub_x=0; ssub_x < STL_PER_SLB; ssub_x++)
                {
                    MapSubtlCoord stl_x;
                    MapSubtlCoord stl_y;
                    stl_x = slab_subtile(slb_x,ssub_x);
                    stl_y = slab_subtile(slb_y,ssub_y);
                    struct Map *mapblk;
                    mapblk = get_map_block_at(stl_x, stl_y);
                    mapblk->flags = 0;
                    update_map_collide(slb->kind, stl_x, stl_y);
                }
            }
        }
    }
}

void initialise_map_health(void)
{
    SYNCDBG(7,"Starting");
    MapSlabCoord slb_x;
    MapSlabCoord slb_y;
    for (slb_y=0; slb_y < gameadd.map_tiles_y; slb_y++)
    {
        for (slb_x=0; slb_x < gameadd.map_tiles_x; slb_x++)
        {
            struct SlabMap *slb;
            slb = get_slabmap_block(slb_x, slb_y);
            struct SlabAttr *slbattr;
            slbattr = get_slab_attrs(slb);
            slb->health = game.block_health[slbattr->block_health_index];
        }
    }
}

static TbBool wait_at_frontend(void)
{
    struct PlayerInfo *player;
    // This is an improvised coroutine-like stuff
    CoroutineLoop loop;
    memset(&loop, 0, sizeof(loop));

    SYNCDBG(0,"Falling into frontend menu.");
    // Moon phase calculation
    calculate_moon_phase(true,false);
    update_extra_levels_visibility();
    // Returning from Demo Mode
    if (game.flags_cd & MFlg_IsDemoMode)
    {
      close_packet_file();
      game.packet_load_enable = 0;
    }
    game.numfield_15 = -1;
    // Make sure campaigns are loaded
    if (!load_campaigns_list())
    {
      ERRORLOG("No valid campaign files found");
      exit_keeper = 1;
      return true;
    }
    // Make sure mappacks are loaded
    if (!load_mappacks_list())
    {
      WARNMSG("No valid mappack files found");
    }
    //Set level number and campaign (for single level mode: GOF_SingleLevel)
    if ((start_params.operation_flags & GOF_SingleLevel) != 0)
    {
        TbBool result = false;
        if (start_params.selected_campaign[0] != '\0')
        {
            result = change_campaign(strcat(start_params.selected_campaign,".cfg"));
        }
        if (!result) {
            if (!change_campaign("")) {
                WARNMSG("Unable to load default campaign for the specified level CMD Line parameter");
            }
            else if (start_params.selected_campaign[0] != '\0') { // only show this log message if the user actually specified a campaign
                WARNMSG("Unable to load campaign associated with the specified level CMD Line parameter, default loaded.");
            }
            else {
                JUSTLOG("No campaign specified. Default campaign loaded for selected level (%d).", start_params.selected_level_number);
            }
        }
        set_selected_level_number(start_params.selected_level_number);
        //game.selected_level_number = start_params.selected_level_number;
    }
    else
    {
        set_selected_level_number(first_singleplayer_level());
    }
    // Init load/save catalogue
    initialise_load_game_slots();
    // Prepare to enter PacketLoad game
    if ((game.packet_load_enable) && (!game.numfield_149F47))
    {
      faststartup_saved_packet_game();
      return true;
    }
    // Prepare to enter network/standard game
    if ((game.operation_flags & GOF_SingleLevel) != 0)
    {
      faststartup_network_game(&loop);
      coroutine_process(&loop);
      return true;
    }

    if ( !setup_screen_mode_minimal(get_frontend_vidmode()) )
    {
      FatalError = 1;
      exit_keeper = 1;
      return true;
    }
    LbScreenClear(0);
    LbScreenSwap();
    if (frontend_load_data() != Lb_SUCCESS)
    {
      ERRORLOG("Unable to load frontend data");
      exit_keeper = 1;
      return true;
    }
    memset(scratch, 0, PALETTE_SIZE);
    LbPaletteSet(scratch);
    frontend_set_state(get_startup_menu_state());
    try_restore_frontend_error_box();

    short finish_menu = 0;
    set_flag_byte(&game.flags_cd,MFlg_unk40,false);
    // TODO move to separate function
    // Begin the frontend loop
    long fe_last_loop_time = LbTimerClock();
    do
    {
      if (!LbWindowsControl())
      {
        if ((game.system_flags & GSF_NetworkActive) == 0)
        {
            exit_keeper = 1;
            SYNCDBG(0,"Windows Control exit condition invoked");
            break;
        }
      }
      update_mouse();
      update_key_modifiers();
      old_mouse_over_button = frontend_mouse_over_button;
      frontend_mouse_over_button = 0;

      frontend_input();
      if ( exit_keeper )
      {
        SYNCDBG(0,"Frontend Input exit condition invoked");
        break; // end while
      }

      frontend_update(&finish_menu);
      if ( exit_keeper )
      {
        SYNCDBG(0,"Frontend Update exit condition invoked");
        break; // end while
      }

      if ((!finish_menu) && (LbIsActive()))
      {
        frontend_draw();
        LbScreenSwap();
      }

      if (!SoundDisabled)
      {
        process_3d_sounds();
        process_sound_heap();
        MonitorStreamedSoundTrack();
      }

      if (fade_palette_in)
      {
        fade_in();
        fade_palette_in = 0;
      } else
      {
        LbSleepUntil(fe_last_loop_time + 30);
      }
      fe_last_loop_time = LbTimerClock();
    } while (!finish_menu);

    LbPaletteFade(0, 8, Lb_PALETTE_FADE_CLOSED);
    LbScreenClear(0);
    LbScreenSwap();
    FrontendMenuState prev_state;
    prev_state = frontend_menu_state;
    frontend_set_state(FeSt_INITIAL);
    if (exit_keeper)
    {
      player = get_my_player();
      player->flgfield_6 &= ~PlaF6_PlyrHasQuit;
      return true;
    }
    reenter_video_mode();

    display_loading_screen();

    short flgmem;
    switch (prev_state)
    {
    case FeSt_START_KPRLEVEL:
          my_player_number = default_loc_player;
          game.game_kind = GKind_LocalGame;
          set_flag_byte(&game.system_flags,GSF_NetworkActive,false);
          player = get_my_player();
          player->is_active = 1;
          startup_network_game(&loop, true);
          break;
    case FeSt_START_MPLEVEL:
          set_flag_byte(&game.system_flags,GSF_NetworkActive,true);
          game.game_kind = GKind_MultiGame;
          player = get_my_player();
          player->is_active = 1;
          startup_network_game(&loop, false);
          break;
    case FeSt_LOAD_GAME:
          flgmem = game.numfield_15;
          set_flag_byte(&game.system_flags,GSF_NetworkActive,false);
          LbScreenClear(0);
          LbScreenSwap();
          if (!load_game(game.numfield_15))
          {
              ERRORLOG("Loading game %d failed; quitting.",(int)game.numfield_15);
              quit_game = 1;
          }
          game.numfield_15 = flgmem;
          break;
    case FeSt_PACKET_DEMO:
          game.flags_cd |= MFlg_IsDemoMode;
          startup_saved_packet_game();
          set_gui_visible(false);
          set_flag_byte(&game.operation_flags,GOF_ShowPanel,false);
          break;
    }

    coroutine_add(&loop, &set_not_has_quit);
    coroutine_process(&loop);
    if (loop.error)
    {
        frontend_set_state(FeSt_INITIAL);
        return false;
    }
    return true;
}

void game_loop(void)
{
    unsigned long total_play_turns;
    unsigned long playtime;
    playtime = 0;
    total_play_turns = 0;
    SYNCDBG(0,"Entering gameplay loop.");

    while ( !exit_keeper )
    {
      update_mouse();
      while (!wait_at_frontend())
      {
          if (exit_keeper)
              break;
      }
      if ( exit_keeper )
        break;
      struct PlayerInfo *player;
      player = get_my_player();
      if (game.game_kind == GKind_LocalGame)
      {
        if (game.numfield_15 == -1)
        {
            if (is_feature_on(Ft_SkipHeartZoom) == false) {
                set_player_instance(player, PI_HeartZoom, 0);
            } else {
                toggle_status_menu(1); // Required when skipping PI_HeartZoom
            }
        } else
        {
          game.numfield_15 = -1;
          set_flag_byte(&game.operation_flags,GOF_Paused,false);
        }
      } else {
          toggle_status_menu(1); // Required when skipping PI_HeartZoom
      }

      unsigned long starttime;
      unsigned long endtime;
      struct Dungeon *dungeon;
      // get_my_dungeon() can't be used here because players are not initialized yet
      dungeon = get_dungeon(my_player_number);
      starttime = LbTimerClock();
      dungeon->lvstats.start_time = starttime;
      dungeon->lvstats.end_time = starttime;
      if (!TimerNoReset)
      {
        TimerFreeze = true;
        memset(&Timer, 0, sizeof(Timer));
      }
      LbScreenClear(0);
      LbScreenSwap();
      keeper_gameplay_loop();
      set_pointer_graphic_none();
      LbScreenClear(0);
      LbScreenSwap();
      StopMusicPlayer();
      free_custom_music();
      free_sound_chunks();
      turn_off_all_menus();
      delete_all_structures();
      clear_mapwho();
      endtime = LbTimerClock();
      quit_game = 0;
      if ((game.operation_flags & GOF_SingleLevel) != 0)
          exit_keeper=true;
      playtime += endtime-starttime;
      SYNCDBG(0,"Play time is %d seconds",playtime>>10);
      total_play_turns += game.play_gameturn;
      reset_eye_lenses();
      close_packet_file();
      game.packet_load_enable = false;
      game.packet_save_enable = false;
    } // end while

    ShutdownMusicPlayer();
    // Stop the movie recording if it's on
    if ((game.system_flags & GSF_CaptureMovie) != 0) {
        movie_record_stop();
    }
    ShutDownSDLAudio();
    SYNCDBG(7,"Done");
}

short reset_game(void)
{
    SYNCDBG(6,"Starting");

    KeeperSpeechExit();

    LbMouseSuspend();
    LbIKeyboardClose();
    LbScreenReset();
    LbDataFreeAll(game_load_files);
    free_gui_strings_data();
    FreeAudio();
    return LbMemoryReset();
}

short process_command_line(unsigned short argc, char *argv[])
{
  char fullpath[CMDLN_MAXLEN+1];
  snprintf(fullpath, CMDLN_MAXLEN, "%s", argv[0]);
  snprintf(keeper_runtime_directory, sizeof(keeper_runtime_directory), "%s", fullpath);
  char *endpos = strrchr( keeper_runtime_directory, '\\');
  if (endpos==NULL)
      endpos=strrchr( keeper_runtime_directory, '/');
  if (endpos!=NULL)
      *endpos='\0';
  else
      strcpy(keeper_runtime_directory, ".");

  AssignCpuKeepers = 0;
  SoundDisabled = 0;
  // Note: the working log file is set up in LbBullfrogMain
  LbErrorLogSetup(0, 0, 1);

  set_default_startup_parameters();

  short bad_param;
  LevelNumber level_num;
  bad_param = 0;
  unsigned short narg;
  level_num = LEVELNUMBER_ERROR;
  TbBool one_player_mode = 0;
  narg = 1;
  while ( narg < argc )
  {
      char *par;
      par = argv[narg];
      if ( (par == NULL) || ((par[0] != '-') && (par[0] != '/')) )
          return -1;
      char parstr[CMDLN_MAXLEN+1];
      char pr2str[CMDLN_MAXLEN+1];
      char pr3str[CMDLN_MAXLEN+1];
      snprintf(parstr, CMDLN_MAXLEN, "%s", par + 1);
      if (narg + 1 < argc)
      {
          snprintf(pr2str, CMDLN_MAXLEN, "%s", argv[narg + 1]);
          if (narg + 2 < argc)
              snprintf(pr3str, CMDLN_MAXLEN, "%s", argv[narg + 2]);
          else
              pr3str[0]='\0';
      }
      else
      {
          pr2str[0]='\0';
          pr3str[0]='\0';
      }

      if (strcasecmp(parstr, "nointro") == 0)
      {
        start_params.no_intro = 1;
      } else
      if (strcasecmp(parstr, "nocd") == 0) // kept for legacy reasons
      {
          WARNLOG("The -nocd commandline parameter is no longer functional. Game music from CD is a setting in keeperfx.cfg instead.");
      } else
      if (strcasecmp(parstr, "cd") == 0)
      {
          start_params.overrides[Clo_CDMusic] = true;
      } else
      if (strcasecmp(parstr, "1player") == 0)
      {
          start_params.one_player = 1;
          one_player_mode = 1;
      } else
      if ((strcasecmp(parstr, "s") == 0) || (strcasecmp(parstr, "nosound") == 0))
      {
          SoundDisabled = 1;
      } else
      if (strcasecmp(parstr, "fps") == 0)
      {
          narg++;
          start_params.num_fps = atoi(pr2str);
      } else
      if (strcasecmp(parstr, "human") == 0)
      {
          narg++;
          default_loc_player = atoi(pr2str);
          force_player_num = true;
      } else
      if (strcasecmp(parstr, "vidsmooth") == 0)
      {
          smooth_on = 1;
      } else
      if ( strcasecmp(parstr,"level") == 0 )
      {
        set_flag_byte(&start_params.operation_flags,GOF_SingleLevel,true);
        level_num = atoi(pr2str);
        narg++;
      } else
      if ( strcasecmp(parstr,"campaign") == 0 )
      {
        strcpy(start_params.selected_campaign, pr2str);
        narg++;
      } else
      if ( strcasecmp(parstr,"ppropoly") == 0 )
      {
          start_params.force_ppro_poly = atoi(pr2str);
          narg++;
      } else
      if ( strcasecmp(parstr,"altinput") == 0 )
      {
          SYNCLOG("Mouse auto reset disabled");
          lbMouseGrab = false;
      } else
      if (strcasecmp(parstr,"packetload") == 0)
      {
         if (start_params.packet_save_enable)
            WARNMSG("PacketSave disabled to enable PacketLoad.");
         start_params.packet_load_enable = true;
         start_params.packet_save_enable = false;
         snprintf(start_params.packet_fname, sizeof(start_params.packet_fname), "%s", pr2str);
         narg++;
      } else
      if (strcasecmp(parstr,"packetsave") == 0)
      {
         if (start_params.packet_load_enable)
            WARNMSG("PacketLoad disabled to enable PacketSave.");
         start_params.packet_load_enable = false;
         start_params.packet_save_enable = true;
         snprintf(start_params.packet_fname, sizeof(start_params.packet_fname), "%s", pr2str);
         narg++;
      } else
      if (strcasecmp(parstr,"q") == 0)
      {
         set_flag_byte(&start_params.operation_flags,GOF_SingleLevel,true);
      } else
      if (strcasecmp(parstr,"lightconvert") == 0)
      {
         set_flag_byte(&start_params.operation_flags,GOF_LightConvert,true);
      } else
      if (strcasecmp(parstr, "dbgshots") == 0)
      {
          start_params.debug_flags |= DFlg_ShotsDamage;
      } else
      if (strcasecmp(parstr, "dbgpathfind") == 0)
      {
	      start_params.debug_flags |= DFlg_CreatrPaths;
      } else
      if (strcasecmp(parstr, "compuchat") == 0)
      {
          if (strcasecmp(pr2str,"scarce") == 0) {
              start_params.computer_chat_flags = CChat_TasksScarce;
          } else
          if (strcasecmp(pr2str,"frequent") == 0) {
              start_params.computer_chat_flags = CChat_TasksScarce|CChat_TasksFrequent;
          } else {
              start_params.computer_chat_flags = CChat_None;
          }
          narg++;
      } else
      if (strcasecmp(parstr, "sessions") == 0) {
          narg++;
          LbNetwork_InitSessionsFromCmdLine(pr2str);
      } else
      if (strcasecmp(parstr,"alex") == 0)
      {
         set_flag_byte(&start_params.flags_font,FFlg_AlexCheat,true);
      } else
      if (strcasecmp(parstr,"connect") == 0)
      {
          narg++;
          LbNetwork_InitSessionsFromCmdLine(pr2str);
          game_flags2 |= GF2_Connect;
      } else
      if (strcasecmp(parstr,"server") == 0)
      {
          game_flags2 |= GF2_Server;
      } else
      if (strcasecmp(parstr,"frameskip") == 0)
      {
         start_params.frame_skip = atoi(pr2str);
         narg++;
      }
      else if (strcasecmp(parstr, "timer") == 0)
      {
          game_flags2 |= GF2_Timer;
          if (strcasecmp(pr2str, "game") == 0)
          {
              TimerGame = true;
          }
          else if (strcasecmp(pr2str, "continuous") == 0)
          {
              TimerNoReset = true;
          }
          narg++;
      }
      else if ( strcasecmp(parstr,"config") == 0 )
      {
        strcpy(start_params.config_file, pr2str);
        start_params.overrides[Clo_ConfigFile] = true;
        narg++;
      }
#ifdef AUTOTESTING
      else if (strcasecmp(parstr, "exit_at_turn") == 0)
      {
         set_flag_byte(&start_params.autotest_flags, ATF_ExitOnTurn, true);
         start_params.autotest_exit_turn = atol(pr2str);
         narg++;
      } else
      if (strcasecmp(parstr, "fixed_seed") == 0)
      {
         set_flag_byte(&start_params.autotest_flags, ATF_FixedSeed, true);
      } else
      if (strcasecmp(parstr, "tests") == 0)
      {
        set_flag_byte(&start_params.autotest_flags, ATF_TestsCampaign, true);

        if (!change_campaign("../tests/campaign.cfg"))
        {
          ERRORLOG("Unable to load tests campaign");
          bad_param=narg;
        }
      } else
      if (strcasecmp(parstr, "ai_player") == 0)
      {
         set_flag_byte(&start_params.autotest_flags, ATF_AI_Player, true);
         fe_computer_players = 1;
      } else
      if (strcasecmp(parstr, "monitoring") == 0)
      {
          int instance_no = atoi(pr3str);
          evm_init(pr2str, instance_no);
          narg++;
          if ((instance_no > 0) || (strcmp(pr3str, "0") == 0))
              narg++;
      }
#endif
      else
      {
        WARNMSG("Unrecognized command line parameter '%s'.",parstr);
        bad_param=narg;
      }
      narg++;
  }

  if (level_num == LEVELNUMBER_ERROR)
  {
      if (first_singleplayer_level() > 0)
      {
          level_num = first_singleplayer_level();
      }
      else
      {
          level_num = 1;
      }
  }
  else {
      if (one_player_mode) {
          AssignCpuKeepers = 1;
      }
  }
  start_params.selected_level_number = level_num;
  my_player_number = default_loc_player;
  return (bad_param==0);
}

int LbBullfrogMain(unsigned short argc, char *argv[])
{
    short retval;
    retval=0;
    LbErrorLogSetup("/", log_file_name, 5);

    retval = process_command_line(argc,argv);
    if (retval < 1)
    {
        static const char *msg_text="Command line parameters analysis failed.\n";
        error_dialog_fatal(__func__, 1, msg_text);
        LbErrorLogClose();
        return 0;
    }

    retval = true;
    retval &= (LbTimerInit() != Lb_FAIL);
    retval &= (LbScreenInitialize() != Lb_FAIL);
    LbSetTitle(PROGRAM_NAME);
    LbSetIcon(1);
    LbScreenSetDoubleBuffering(true);
#ifdef AUTOTESTING
    if (start_params.autotest_flags & ATF_FixedSeed)
    {
      srand(1);
    }
    else
#else
    srand(LbTimerClock());
#endif
    if (!retval)
    {
        static const char *msg_text="Basic engine initialization failed.\n";
        error_dialog_fatal(__func__, 1, msg_text);
        LbErrorLogClose();
        return 0;
    }

    retval = setup_game();
    if (retval)
    {
      if ((install_info.lang_id == Lang_Japanese) ||
          (install_info.lang_id == Lang_ChineseInt) ||
          (install_info.lang_id == Lang_ChineseTra) ||
          (install_info.lang_id == Lang_Korean))
      {
        switch (install_info.lang_id)
        {
        case Lang_Japanese:
            dbc_set_language(1);
            break;
        case Lang_ChineseInt:
            dbc_set_language(2);
            break;
        case Lang_ChineseTra:
            dbc_set_language(3);
            break;
        case Lang_Korean:
            dbc_set_language(4);
            break;
        }
        if (dbc_initialize("fxdata"))
        {
          ERRORLOG("DBC fonts Initialization failed.");
        }
      }
    }
    if ( retval )
    {
        game_loop();
    }
#ifdef AUTO_TESTING
    ev_done();
#endif
    reset_game();
    LbScreenReset();
    if ( !retval )
    {
        static const char *msg_text="Setting up game failed.\n";
        error_dialog_fatal(__func__, 2, msg_text);
    } else
    {
        SYNCDBG(0,"finished properly");
    }
    LbErrorLogClose();
    return 0;
}

void get_cmdln_args(unsigned short &argc, char *argv[])
{
    char *ptr;
    const char *cmndln_orig;
    cmndln_orig = GetCommandLineA();
    snprintf(cmndline, CMDLN_MAXLEN, "%s", cmndln_orig);
    ptr = cmndline;
    bf_argc = 0;
    while (*ptr != '\0')
    {
        if ((*ptr == '\t') || (*ptr == ' '))
        {
            ptr++;
            continue;
        }
        if (*ptr == '\"')
        {
            ptr++;
            bf_argv[bf_argc] = ptr;
            bf_argc++;
            while (*ptr != '\0')
            {
              if (*ptr == '\"')
              {
                  *ptr++ = '\0';
                  break;
              }
              ptr++;
            }
        } else
        {
            bf_argv[bf_argc] = ptr;
            bf_argc++;
            while (*ptr != '\0')
            {
              if ((*ptr == '\t') || (*ptr == ' '))
              {
                  *ptr++ = '\0';
                  break;
              }
              ptr++;
            }
        }
    }
}

LONG __stdcall Vex_handler(
    _EXCEPTION_POINTERS *ExceptionInfo
)
{
    LbJustLog("=== Crash ===");
    LbCloseLog();
    return 0;
}

int main(int argc, char *argv[])
{
  char *text;

  AddVectoredExceptionHandler(0, &Vex_handler);
  get_cmdln_args(bf_argc, bf_argv);

  try {
  LbBullfrogMain(bf_argc, bf_argv);
  } catch (...)
  {
      text = buf_sprintf("Exception raised!");
      error_dialog(__func__, 1, text);
      return 1;
  }

  return 0;
}

void update_time(void)
{
    unsigned long time = ((unsigned long)clock()) - timerstarttime;
    Timer.MSeconds = time % 1000;
    time /= 1000;
    Timer.Seconds = time % 60;
    time /= 60;
    Timer.Minutes = time % 60;
    Timer.Hours = time / 60;
}

struct GameTime get_game_time(unsigned long turns, unsigned long fps)
{
    struct GameTime GameT;
    unsigned long time = turns / fps;
    GameT.Seconds = time % 60;
    time /= 60;
    GameT.Minutes = time % 60;
    GameT.Hours = time / 60;
    return GameT;
}

#ifdef __cplusplus
}
#endif<|MERGE_RESOLUTION|>--- conflicted
+++ resolved
@@ -288,30 +288,6 @@
     struct CreatureControl *cctrl;
     TRACE_THING(thing);
     cctrl = creature_control_get_from_thing(thing);
-<<<<<<< HEAD
-    cctrl->spell_in_progress_remaining--;
-    if (cctrl->spell_in_progress_remaining <= 0)
-    {
-        cctrl->spell_in_progress = SplK_None;
-        return;
-    }
-    if (cctrl->spell_in_progress == SplK_Heal)
-    {
-        struct Coord3d pos;
-        long amp;
-        long direction;
-        long delta_x;
-        long delta_y;
-        amp = 5 * thing->clipbox_size_xy / 8;
-        direction = CREATURE_RANDOM(thing, 2*LbFPMath_PI);
-        delta_x = (amp * LbSinL(direction) >> 8);
-        delta_y = (amp * LbCosL(direction) >> 8);
-        pos.x.val = thing->mappos.x.val + (delta_x >> 8);
-        pos.y.val = thing->mappos.y.val - (delta_y >> 8);
-        pos.z.val = thing->mappos.z.val;
-        create_effect_element(&pos, TngEffElm_Heal, thing->owner);
-    }
-=======
     cctrl->spell_aura_duration--;
     if (cctrl->spell_aura_duration <= 0)
     {
@@ -332,7 +308,6 @@
     pos.z.val = thing->mappos.z.val;
 
     create_used_effect_or_element(&pos, cctrl->spell_aura, thing->owner);
->>>>>>> d209205f
 }
 
 unsigned long lightning_is_close_to_player(struct PlayerInfo *player, struct Coord3d *pos)
