--- conflicted
+++ resolved
@@ -7177,12 +7177,9 @@
   {"ADD_HEART_HEALTH",                  "PNN     ", Cmd_ADD_HEART_HEALTH, NULL, NULL},
   {"CREATURE_ENTRANCE_LEVEL",           "PN      ", Cmd_CREATURE_ENTRANCE_LEVEL, NULL, NULL},
   {"RANDOMISE_FLAG",                    "PAN     ", Cmd_RANDOMISE_FLAG, NULL, NULL},
-<<<<<<< HEAD
+  {"COMPUTE_FLAG",                      "PAAPAN  ", Cmd_COMPUTE_FLAG, NULL, NULL},
   {"DEFINE_ZONE",                       "NLNN    ", Cmd_DEFINE_ZONE, &define_zone_check, &define_zone_process},
   {"SWAP_ZONE",                         "NA      ", Cmd_SWAP_ZONE, &swap_zone_check, &swap_zone_process},
-=======
-  {"COMPUTE_FLAG",                      "PAAPAN  ", Cmd_COMPUTE_FLAG, NULL, NULL},
->>>>>>> 9b64ca9e
   {NULL,                                "        ", Cmd_NONE, NULL, NULL},
 };
 
