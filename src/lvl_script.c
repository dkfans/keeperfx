/******************************************************************************/
// Free implementation of Bullfrog's Dungeon Keeper strategy game.
/******************************************************************************/
/** @file lvl_script.c
 *     Level script commands support.
 * @par Purpose:
 *     Load, recognize and maintain the level script.
 * @par Comment:
 *     None.
 * @author   Tomasz Lis
 * @date     12 Feb 2009 - 11 Apr 2014
 * @par  Copying and copyrights:
 *     This program is free software; you can redistribute it and/or modify
 *     it under the terms of the GNU General Public License as published by
 *     the Free Software Foundation; either version 2 of the License, or
 *     (at your option) any later version.
 */
/******************************************************************************/
#include <math.h>

#include "lvl_script.h"

#include "globals.h"
#include "bflib_basics.h"
#include "bflib_memory.h"
#include "bflib_fileio.h"
#include "bflib_dernc.h"
#include "bflib_sound.h"
#include "bflib_math.h"
#include "bflib_guibtns.h"
#include "engine_redraw.h"
#include "front_simple.h"
#include "config.h"
#include "config_creature.h"
#include "config_crtrmodel.h"
#include "config_effects.h"
#include "config_lenses.h"
#include "config_magic.h"
#include "config_rules.h"
#include "config_terrain.h"
#include "config_trapdoor.h"
#include "creature_states_mood.h"
#include "creature_control.h"
#include "gui_msgs.h"
#include "gui_soundmsgs.h"
#include "gui_topmsg.h"
#include "frontmenu_ingame_evnt.h"
#include "frontmenu_ingame_tabs.h"
#include "player_instances.h"
#include "player_data.h"
#include "player_utils.h"
#include "thing_factory.h"
#include "thing_physics.h"
#include "thing_effects.h"
#include "thing_navigate.h"
#include "thing_stats.h"
#include "creature_states.h"
#include "creature_states_hero.h"
#include "creature_groups.h"
#include "power_hand.h"
#include "room_library.h"
#include "room_entrance.h"
#include "room_util.h"
#include "magic.h"
#include "power_specials.h"
#include "map_blocks.h"
#include "lvl_filesdk1.h"
#include "frontend.h"
#include "game_merge.h"
#include "dungeon_data.h"
#include "game_legacy.h"
#include "keeperfx.hpp"
#include "music_player.h"

#ifdef __cplusplus
extern "C" {
#endif

/******************************************************************************/
static struct Thing *script_process_new_object(long crmodel, TbMapLocation location, long arg);
static void command_init_value(struct ScriptValue* value, unsigned long var_index, unsigned long plr_range_id);
static struct ScriptValue *allocate_script_value(void);
static TbBool get_coords_at_action_point(struct Coord3d *pos, long apt_idx, unsigned char random_factor);
extern void process_sacrifice_creature(struct Coord3d *pos, int model, int owner, TbBool partial);
extern TbBool find_temple_pool(int player_idx, struct Coord3d *pos);
extern void find_location_pos(long location, PlayerNumber plyr_idx, struct Coord3d *pos, const char *func_name);

<<<<<<< HEAD
extern long near_map_block_creature_filter_random_and_model_owned_by(const struct Thing *thing, MaxTngFilterParam param, long maximizer);
=======
extern long near_map_block_creature_filter_diagonal(const struct Thing *thing, MaxTngFilterParam param, long maximizer);
>>>>>>> 5e4d42c4

static int script_current_condition = 0;

const struct CommandDesc dk1_command_desc[];
const struct CommandDesc subfunction_desc[] = {
    {"RANDOM",                     "Aaaaaaaa", Cmd_RANDOM, NULL, NULL},
    {"DRAWFROM",                   "Aaaaaaaa", Cmd_DRAWFROM, NULL, NULL},
    {"IMPORT",                     "PA      ", Cmd_IMPORT, NULL, NULL},
    {NULL,                         "        ", Cmd_NONE, NULL, NULL},
  };

const struct NamedCommand newcrtr_desc[] = {
  {"NEW_CREATURE_A",   1},
  {"NEW_CREATURE_B",   2},
  {NULL,               0},
};

const struct NamedCommand player_desc[] = {
  {"PLAYER0",          PLAYER0},
  {"PLAYER1",          PLAYER1},
  {"PLAYER2",          PLAYER2},
  {"PLAYER3",          PLAYER3},
  {"PLAYER_GOOD",      PLAYER_GOOD},
  {"ALL_PLAYERS",      ALL_PLAYERS},
  {"PLAYER_NEUTRAL",   PLAYER_NEUTRAL},
  {NULL,               0},
};

const struct NamedCommand variable_desc[] = {
    {"MONEY",                       SVar_MONEY},
    {"GAME_TURN",                   SVar_GAME_TURN},
    {"BREAK_IN",                    SVar_BREAK_IN},
    //{"CREATURE_NUM",              SVar_CREATURE_NUM},
    {"TOTAL_DIGGERS",               SVar_TOTAL_DIGGERS},
    {"TOTAL_CREATURES",             SVar_TOTAL_CREATURES},
    {"TOTAL_RESEARCH",              SVar_TOTAL_RESEARCH},
    {"TOTAL_DOORS",                 SVar_TOTAL_DOORS},
    {"TOTAL_AREA",                  SVar_TOTAL_AREA},
    {"TOTAL_CREATURES_LEFT",        SVar_TOTAL_CREATURES_LEFT},
    {"CREATURES_ANNOYED",           SVar_CREATURES_ANNOYED},
    {"BATTLES_LOST",                SVar_BATTLES_LOST},
    {"BATTLES_WON",                 SVar_BATTLES_WON},
    {"ROOMS_DESTROYED",             SVar_ROOMS_DESTROYED},
    {"SPELLS_STOLEN",               SVar_SPELLS_STOLEN},
    {"TIMES_BROKEN_INTO",           SVar_TIMES_BROKEN_INTO},
    {"GOLD_POTS_STOLEN",            SVar_GOLD_POTS_STOLEN},
    {"HEART_HEALTH",                SVar_HEART_HEALTH},
    {"GHOSTS_RAISED",               SVar_GHOSTS_RAISED},
    {"SKELETONS_RAISED",            SVar_SKELETONS_RAISED},
    {"VAMPIRES_RAISED",             SVar_VAMPIRES_RAISED},
    {"CREATURES_CONVERTED",         SVar_CREATURES_CONVERTED},
    {"EVIL_CREATURES_CONVERTED",    SVar_EVIL_CREATURES_CONVERTED},
    {"GOOD_CREATURES_CONVERTED",    SVar_GOOD_CREATURES_CONVERTED},
    {"TIMES_ANNOYED_CREATURE",      SVar_TIMES_ANNOYED_CREATURE},
    {"TIMES_TORTURED_CREATURE",     SVar_TIMES_TORTURED_CREATURE},
    {"TOTAL_DOORS_MANUFACTURED",    SVar_TOTAL_DOORS_MANUFACTURED},
    {"TOTAL_TRAPS_MANUFACTURED",    SVar_TOTAL_TRAPS_MANUFACTURED},
    {"TOTAL_MANUFACTURED",          SVar_TOTAL_MANUFACTURED},
    {"TOTAL_TRAPS_USED",            SVar_TOTAL_TRAPS_USED},
    {"TOTAL_DOORS_USED",            SVar_TOTAL_DOORS_USED},
    {"KEEPERS_DESTROYED",           SVar_KEEPERS_DESTROYED},
    {"CREATURES_SACRIFICED",        SVar_CREATURES_SACRIFICED},
    {"CREATURES_FROM_SACRIFICE",    SVar_CREATURES_FROM_SACRIFICE},
    {"TIMES_LEVELUP_CREATURE",      SVar_TIMES_LEVELUP_CREATURE},
    {"TOTAL_SALARY",                SVar_TOTAL_SALARY},
    {"CURRENT_SALARY",              SVar_CURRENT_SALARY},
    //{"TIMER",                     SVar_TIMER},
    {"DUNGEON_DESTROYED",           SVar_DUNGEON_DESTROYED},
    {"TOTAL_GOLD_MINED",            SVar_TOTAL_GOLD_MINED},
    //{"FLAG",                      SVar_FLAG},
    //{"ROOM",                      SVar_ROOM_SLABS},
    {"DOORS_DESTROYED",             SVar_DOORS_DESTROYED},
    {"CREATURES_SCAVENGED_LOST",    SVar_CREATURES_SCAVENGED_LOST},
    {"CREATURES_SCAVENGED_GAINED",  SVar_CREATURES_SCAVENGED_GAINED},
    {"ALL_DUNGEONS_DESTROYED",      SVar_ALL_DUNGEONS_DESTROYED},
    //{"DOOR",                      SVar_DOOR_NUM},
    {"GOOD_CREATURES",              SVar_GOOD_CREATURES},
    {"EVIL_CREATURES",              SVar_EVIL_CREATURES},
    {"TRAPS_SOLD",                  SVar_TRAPS_SOLD},
    {"DOORS_SOLD",                  SVar_DOORS_SOLD},
    {"MANUFACTURED_SOLD",           SVar_MANUFACTURED_SOLD},
    {"MANUFACTURE_GOLD",            SVar_MANUFACTURE_GOLD},
    {"TOTAL_SCORE",                 SVar_TOTAL_SCORE},
    {"BONUS_TIME",                  SVar_BONUS_TIME},
    {NULL,                           0},
};

const struct NamedCommand dk1_variable_desc[] = {
    {"MONEY",                       SVar_MONEY},
    {"GAME_TURN",                   SVar_GAME_TURN},
    {"BREAK_IN",                    SVar_BREAK_IN},
    //{"CREATURE_NUM",                SVar_CREATURE_NUM},
    {"TOTAL_IMPS",                  SVar_TOTAL_DIGGERS},
    {"TOTAL_CREATURES",             SVar_CONTROLS_TOTAL_CREATURES},
    {"TOTAL_RESEARCH",              SVar_TOTAL_RESEARCH},
    {"TOTAL_DOORS",                 SVar_TOTAL_DOORS},
    {"TOTAL_AREA",                  SVar_TOTAL_AREA},
    {"TOTAL_CREATURES_LEFT",        SVar_TOTAL_CREATURES_LEFT},
    {"CREATURES_ANNOYED",           SVar_CREATURES_ANNOYED},
    {"BATTLES_LOST",                SVar_BATTLES_LOST},
    {"BATTLES_WON",                 SVar_BATTLES_WON},
    {"ROOMS_DESTROYED",             SVar_ROOMS_DESTROYED},
    {"SPELLS_STOLEN",               SVar_SPELLS_STOLEN},
    {"TIMES_BROKEN_INTO",           SVar_TIMES_BROKEN_INTO},
    {"GOLD_POTS_STOLEN",            SVar_GOLD_POTS_STOLEN},
    //{"TIMER",                     SVar_TIMER},
    {"DUNGEON_DESTROYED",           SVar_DUNGEON_DESTROYED},
    {"TOTAL_GOLD_MINED",            SVar_TOTAL_GOLD_MINED},
    //{"FLAG",                      SVar_FLAG},
    //{"ROOM",                      SVar_ROOM_SLABS},
    {"DOORS_DESTROYED",             SVar_DOORS_DESTROYED},
    {"CREATURES_SCAVENGED_LOST",    SVar_CREATURES_SCAVENGED_LOST},
    {"CREATURES_SCAVENGED_GAINED",  SVar_CREATURES_SCAVENGED_GAINED},
    {"ALL_DUNGEONS_DESTROYED",      SVar_ALL_DUNGEONS_DESTROYED},
    //{"DOOR",                      SVar_DOOR_NUM},
    {NULL,                           0},
};

const struct NamedCommand controls_variable_desc[] = {
    {"TOTAL_DIGGERS",               SVar_CONTROLS_TOTAL_DIGGERS},
    {"TOTAL_CREATURES",             SVar_CONTROLS_TOTAL_CREATURES},
    {"TOTAL_DOORS",                 SVar_TOTAL_DOORS},
    {"TOTAL_AREA",                  SVar_TOTAL_AREA},
    {"GOOD_CREATURES",              SVar_CONTROLS_GOOD_CREATURES},
    {"EVIL_CREATURES",              SVar_CONTROLS_EVIL_CREATURES},
    {NULL,                           0},
};

const struct NamedCommand comparison_desc[] = {
  {"==",     MOp_EQUAL},
  {"!=",     MOp_NOT_EQUAL},
  {"<",      MOp_SMALLER},
  {">",      MOp_GREATER},
  {"<=",     MOp_SMALLER_EQ},
  {">=",     MOp_GREATER_EQ},
  {NULL,     0},
};

const struct NamedCommand head_for_desc[] = {
  {"ACTION_POINT",         MLoc_ACTIONPOINT},
  {"DUNGEON",              MLoc_PLAYERSDUNGEON},
  {"DUNGEON_HEART",        MLoc_PLAYERSHEART},
  {"APPROPIATE_DUNGEON",   MLoc_APPROPRTDUNGEON},
  {NULL,                   0},
};

const struct NamedCommand timer_desc[] = {
  {"TIMER0", 0},
  {"TIMER1", 1},
  {"TIMER2", 2},
  {"TIMER3", 3},
  {"TIMER4", 4},
  {"TIMER5", 5},
  {"TIMER6", 6},
  {"TIMER7", 7},
  {NULL,     0},
};

const struct NamedCommand flag_desc[] = {
  {"FLAG0",  0},
  {"FLAG1",  1},
  {"FLAG2",  2},
  {"FLAG3",  3},
  {"FLAG4",  4},
  {"FLAG5",  5},
  {"FLAG6",  6},
  {"FLAG7",  7},
  {NULL,     0},
};

const struct NamedCommand hero_objective_desc[] = {
  {"STEAL_GOLD",           CHeroTsk_StealGold},
  {"STEAL_SPELLS",         CHeroTsk_StealSpells},
  {"ATTACK_ENEMIES",       CHeroTsk_AttackEnemies},
  {"ATTACK_DUNGEON_HEART", CHeroTsk_AttackDnHeart},
  {"ATTACK_ROOMS",         CHeroTsk_AttackRooms},
  {"DEFEND_PARTY",         CHeroTsk_DefendParty},
  {"DEFEND_LOCATION",      CHeroTsk_DefendSpawn},
  {"DEFEND_HEART",         CHeroTsk_DefendHeart},
  {"DEFEND_ROOMS",         CHeroTsk_DefendRooms},
  {NULL,                   0},
};

const struct NamedCommand msgtype_desc[] = {
  {"SPEECH",           1},
  {"SOUND",            2},
  {NULL,               0},
};

const struct NamedCommand tendency_desc[] = {
  {"IMPRISON",         1},
  {"FLEE",             2},
  {NULL,               0},
};

const struct NamedCommand creature_select_criteria_desc[] = {
  {"MOST_EXPERIENCED",     CSelCrit_MostExperienced},
  {"MOST_EXP_WANDERING",   CSelCrit_MostExpWandering},
  {"MOST_EXP_WORKING",     CSelCrit_MostExpWorking},
  {"MOST_EXP_FIGHTING",    CSelCrit_MostExpFighting},
  {"LEAST_EXPERIENCED",    CSelCrit_LeastExperienced},
  {"LEAST_EXP_WANDERING",  CSelCrit_LeastExpWandering},
  {"LEAST_EXP_WORKING",    CSelCrit_LeastExpWorking},
  {"LEAST_EXP_FIGHTING",   CSelCrit_LeastExpFighting},
  {"NEAR_OWN_HEART",       CSelCrit_NearOwnHeart},
  {"NEAR_ENEMY_HEART",     CSelCrit_NearEnemyHeart},
  {"ON_ENEMY_GROUND",      CSelCrit_OnEnemyGround},
  {"ON_FRIENDLY_GROUND",   CSelCrit_OnFriendlyGround},
  {"ANYWHERE",             CSelCrit_Any},
  {NULL,                   0},
};

const struct NamedCommand game_rule_desc[] = {
  {"BodiesForVampire",           1},
  {"PrisonSkeletonChance",       2},
  {"GhostConvertChance",         3},
  {"TortureConvertChance",       4},
  {"TortureDeathChance",         5},
  {"FoodGenerationSpeed",        6},
  {"StunEvilEnemyChance",        7},
  {"StunGoodEnemyChance",        8},
  {"BodyRemainsFor",             9},
  {"FightHateKillValue",        10},
  {"PreserveClassicBugs",       11},
  {"DungeonHeartHealHealth",    12},
  {"ImpWorkExperience",         13},
  {"GemEffectiveness",          14},
  {"RoomSellGoldBackPercent",   15},
  {"DoorSellValuePercent",      16},
  {"TrapSellValuePercent",      17},
  {"PayDayGap",                 18},
  {"PayDaySpeed",               19},
  {"PayDayProgress",            20},
  {"PlaceTrapsOnSubtiles",      21},
  {"DiseaseHPTemplePercentage", 22},
  {NULL,                         0},
};

const struct NamedCommand door_config_desc[] = {
  {"ManufactureLevel",      1},
  {"ManufactureRequired",   2},
  {"Health",                3},
  {"SellingValue",          4},
  {"NametextId",            5},
  {"TooltipTextId",         6},
  {"Crate",                 7},
  {"SymbolSprites",         8},
  {"PointerSprites",        9},
  {"PanelTabIndex",        10},
  {NULL,                    0},
};

const struct NamedCommand object_config_desc[] = {
  {"Genre",           1},
  {"AnimationID",     2},
  {"AnimationSpeed",  3},
  {"Size_XY",         4},
  {"Size_YZ",         5},
  {"MaximumSize",     6},
  {"DestroyOnLava",   7},
  {"DestroyOnLiquid", 8},
  {"MapIcon",         9},
  {"Properties",     10},
  {NULL,              0},
};

const struct NamedCommand trap_config_desc[] = {
  {"NameTextID",           1},
  {"TooltipTextID",        2},
  {"SymbolSprites",        3},
  {"PointerSprites",       4},
  {"PanelTabIndex",        5},
  {"Crate",                6},
  {"ManufactureLevel",     7},
  {"ManufactureRequired",  8},
  {"Shots",                9},
  {"TimeBetweenShots",    10},
  {"SellingValue",        11},
  {"Model",               12},
  {"ModelSize",           13},
  {"AnimationSpeed",      14},
  {"TriggerType",         15},
  {"ActivationType",      16},
  {"EffectType",          17},
  {"Hidden",              18},
  {"TriggerAlarm",        19},
  {"Slappable",           20},
  {"Unanimated",          21},
  {NULL,                   0},
};

/**
 * Text names of groups of GUI Buttons.
 */
const struct NamedCommand gui_button_group_desc[] = {
  {"MINIMAP",         GID_MINIMAP_AREA},
  {"TABS",            GID_TABS_AREA},
  {"INFO",            GID_INFO_PANE},
  {"ROOM",            GID_ROOM_PANE},
  {"POWER",           GID_POWER_PANE},
  {"TRAP",            GID_TRAP_PANE},
  {"DOOR",            GID_DOOR_PANE},
  {"CREATURE",        GID_CREATR_PANE},
  {"MESSAGE",         GID_MESSAGE_AREA},
  {NULL,               0},
};

/**
 * Text names of campaign flags.
 */
const struct NamedCommand campaign_flag_desc[] = {
  {"CAMPAIGN_FLAG0",  0},
  {"CAMPAIGN_FLAG1",  1},
  {"CAMPAIGN_FLAG2",  2},
  {"CAMPAIGN_FLAG3",  3},
  {"CAMPAIGN_FLAG4",  4},
  {"CAMPAIGN_FLAG5",  5},
  {"CAMPAIGN_FLAG6",  6},
  {"CAMPAIGN_FLAG7",  7},
  {NULL,     0},
};

const struct NamedCommand script_operator_desc[] = {
  {"SET",         1},
  {"INCREASE",    2},
  {"DECREASE",    3},
  {"MULTIPLY",    4},
  {NULL,          0},
};

static struct ScriptValue *allocate_script_value(void)
{
    if (gameadd.script.values_num >= SCRIPT_VALUES_COUNT)
        return NULL;
    struct ScriptValue* value = &gameadd.script.values[gameadd.script.values_num];
    gameadd.script.values_num++;
    return value;
}

static void command_init_value(struct ScriptValue* value, unsigned long var_index, unsigned long plr_range_id)
{
    set_flag_byte(&value->flags, TrgF_REUSABLE, next_command_reusable);
    set_flag_byte(&value->flags, TrgF_DISABLED, false);
    value->valtype = var_index;
    value->plyr_range = plr_range_id;
    value->condit_idx = script_current_condition;
}

#define ALLOCATE_SCRIPT_VALUE(var_index, plr_range_id) \
    struct ScriptValue tmp_value = {0}; \
    struct ScriptValue* value; \
    if ((script_current_condition == CONDITION_ALWAYS) && (next_command_reusable == 0)) \
    { \
    /* Fill local structure */ \
        value = &tmp_value; \
    } \
    else \
    { \
        value = allocate_script_value(); \
        if (value == NULL) \
        { \
            SCRPTERRLOG("Too many VALUEs in script (limit is %d)", SCRIPT_VALUES_COUNT); \
            return; \
        } \
    } \
    command_init_value(value, var_index, plr_range_id);

#define DEALLOCATE_SCRIPT_VALUE \
    if (value != &tmp_value) \
    {                           \
        value->flags = TrgF_DISABLED; \
        gameadd.script.values_num--; \
    }

#define PROCESS_SCRIPT_VALUE(cmd) \
    if ((script_current_condition == CONDITION_ALWAYS) && (next_command_reusable == 0)) \
    { \
        script_process_value(cmd, 0, 0, 0, 0, value); \
    }

/******************************************************************************/
DLLIMPORT long _DK_script_support_send_tunneller_to_appropriate_dungeon(struct Thing *creatng);
/******************************************************************************/
static int filter_criteria_type(long desc_type)
{
    return desc_type & 0x0F;
}

static long filter_criteria_loc(long desc_type)
{
    return desc_type >> 4;
}
/******************************************************************************/
/**
 * Reads word from 'line' into 'param'. Sets if 'line_end' was reached.
 * @param line The input line position pointer.
 * @param param Output parameter acquired from the line.
 * @param parth_level Paraenesis level within the line, set to -1 on EOLN.
 */
const struct CommandDesc *get_next_word(char **line, char *param, int *para_level, const struct CommandDesc *cmdlist_desc)
{
    char chr;
    SCRIPTDBG(12,"Starting");
    const struct CommandDesc* cmnd_desc = NULL;
    // Find start of an item to read
    unsigned int pos = 0;
    param[pos] = '\0';
    while (1)
    {
        chr = **line;
        // letter or number
        if ((isalnum(chr)) || (chr == '-'))
            break;
        // operator
        if ((chr == '\"') || (chr == '=') || (chr == '!') || (chr == '<') || (chr == '>') || (chr == '~'))
            break;
        // end of line
        if ((chr == '\r') || (chr == '\n') || (chr == '\0'))
        {
            (*para_level) = -1;
            return NULL;
        }
        // paraenesis open
        if (chr == '(') {
            (*para_level)++;
        } else
        // paraenesis close
        if (chr == ')') {
            (*para_level)--;
        }
        (*line)++;
    }

    chr = **line;
    // Text string
    if (isalpha(chr))
    {
        // Read the parameter
        while (isalnum(chr) || (chr == '_') || (chr == '[') || (chr == ']'))
        {
            param[pos] = chr;
            pos++;
            (*line)++;
            chr = **line;
            if (pos+1 >= MAX_TEXT_LENGTH) break;
        }
        param[pos] = '\0';
        strupr(param);
        // Check if it's a command
        int i = 0;
        cmnd_desc = NULL;
        while (cmdlist_desc[i].textptr != NULL)
        {
            if (strcmp(param, cmdlist_desc[i].textptr) == 0)
            {
                cmnd_desc = &cmdlist_desc[i];
                break;
            }
            i++;
        }
    } else
    // Number string
    if (isdigit(chr) || (chr == '-'))
    {
        if (chr == '-')
        {
          param[pos] = chr;
          pos++;
          (*line)++;
        }
        chr = **line;
        if (!isdigit(chr))
        {
          SCRPTERRLOG("Unexpected '-' not followed by a number");
          return NULL;
        }
        while ( isdigit(chr) )
        {
          param[pos] = chr;
          pos++;
          (*line)++;
          chr = **line;
          if (pos+1 >= MAX_TEXT_LENGTH) break;
        }
    } else
    // Multiword string taken into quotes
    if (chr == '\"')
    {
        (*line)++;
        chr = **line;
        while ((chr != '\0') && (chr != '\n') && (chr != '\r'))
        {
          if (chr == '\"')
          {
            (*line)++;
            break;
          }
          param[pos] = chr;
          pos++;
          (*line)++;
          chr = **line;
          if (pos+1 >= MAX_TEXT_LENGTH) break;
      }
    } else
    // Other cases - only operators are left
    {
        param[pos] = chr;
        pos++;
        (*line)++;
        switch (chr)
        {
        case '!':
            chr = **line;
            if (chr != '=')
            {
                SCRPTERRLOG("Expected '=' after '!'");
                return NULL;
            }
            param[pos] = chr;
            pos++;
            (*line)++;
            break;
        case '>':
        case '<':
            chr = **line;
            if (chr == '=')
            {
              param[pos] = chr;
              pos++;
              (*line)++;
            }
            break;
        case '=':
            chr = **line;
            if (chr != '=')
            {
              SCRPTERRLOG("Expected '=' after '='");
              return 0;
            }
            param[pos] = chr;
            pos++;
            (*line)++;
            break;
        default:
            break;
        }
    }
    chr = **line;
    if ((chr == '\0') || (chr == '\r')  || (chr == '\n'))
        *para_level = -1;
    param[pos] = '\0';
    return cmnd_desc;
}

const char *script_get_command_name(long cmnd_index)
{
    long i = 0;
    while (command_desc[i].textptr != NULL)
    {
        if (command_desc[i].index == cmnd_index)
            return command_desc[i].textptr;
        i++;
  }
  return NULL;
}

/**
 * Returns if the command is 'preloaded'. Preloaded commands are initialized
 * before the whole level data is loaded.
 */
TbBool script_is_preloaded_command(long cmnd_index)
{
  switch (cmnd_index)
  {
  case Cmd_SWAP_CREATURE:
  case Cmd_LEVEL_VERSION:
      return true;
  default:
      return false;
  }
}

#define get_players_range_single(plr_range_id) get_players_range_single_f(plr_range_id, __func__, text_line_number)
long get_players_range_single_f(long plr_range_id, const char *func_name, long ln_num)
{
    if (plr_range_id < 0) {
        return -1;
    }
    if (plr_range_id == ALL_PLAYERS) {
        return -3;
    }
    if (plr_range_id == PLAYER_GOOD) {
        return game.hero_player_num;
    }
    if (plr_range_id == PLAYER_NEUTRAL) {
        return game.neutral_player_num;
    }
    if (plr_range_id < PLAYERS_COUNT)
    {
        return plr_range_id;
    }
    return -2;
}

#define get_players_range(plr_range_id, plr_start, plr_end) get_players_range_f(plr_range_id, plr_start, plr_end, __func__, text_line_number)
long get_players_range_f(long plr_range_id, int *plr_start, int *plr_end, const char *func_name, long ln_num)
{
    if (plr_range_id < 0)
    {
        return -1;
    }
    if (plr_range_id == ALL_PLAYERS)
    {
        *plr_start = 0;
        *plr_end = PLAYERS_COUNT;
        return plr_range_id;
    } else
    if (plr_range_id == PLAYER_GOOD)
    {
        *plr_start = game.hero_player_num;
        *plr_end = game.hero_player_num+1;
        return plr_range_id;
    } else
    if (plr_range_id == PLAYER_NEUTRAL)
    {
        *plr_start = game.neutral_player_num;
        *plr_end = game.neutral_player_num+1;
        return plr_range_id;
    } else
    if (plr_range_id < PLAYERS_COUNT)
    {
        *plr_start = plr_range_id;
        *plr_end = (*plr_start) + 1;
        return plr_range_id;
    }
    return -2;
}

#define get_players_range_from_str(plrname, plr_start, plr_end) get_players_range_from_str_f(plrname, plr_start, plr_end, __func__, text_line_number)
long get_players_range_from_str_f(const char *plrname, int *plr_start, int *plr_end, const char *func_name, long ln_num)
{
    long plr_range_id = get_rid(player_desc, plrname);
    if (plr_range_id == -1)
    {
        plr_range_id = get_rid(cmpgn_human_player_options, plrname);
    }
    switch (get_players_range_f(plr_range_id, plr_start, plr_end, func_name, ln_num))
    {
    case -1:
        ERRORMSG("%s(line %lu): Invalid player name, '%s'",func_name,ln_num, plrname);
        *plr_start = 0;
        *plr_end = 0;
        return -1;
    case -2:
        ERRORMSG("%s(line %lu): Player '%s' out of range",func_name,ln_num, plrname);
        *plr_start = 0;
        *plr_end = 0;
        return -2;
    default:
        break;
    }
    return plr_range_id;
}

#define get_player_id(plrname, plr_range_id) get_player_id_f(plrname, plr_range_id, __func__, text_line_number)
TbBool get_player_id_f(const char *plrname, long *plr_range_id, const char *func_name, long ln_num)
{
    *plr_range_id = get_rid(player_desc, plrname);
    if (*plr_range_id == -1)
    {
      *plr_range_id = get_rid(cmpgn_human_player_options, plrname);
      if (*plr_range_id == -1)
      {
        ERRORMSG("%s(line %lu): Invalid player name, '%s'",func_name,ln_num, plrname);
        return false;
      }
    }
    return true;
}

unsigned short get_map_location_type(TbMapLocation location)
{
  return location & 0x0F;
}

unsigned long get_map_location_longval(TbMapLocation location)
{
  return (location >> 4);
}

unsigned long get_map_location_plyrval(TbMapLocation location)
{
  return (location >> 12);
}

unsigned short get_map_location_plyridx(TbMapLocation location)
{
  return (location >> 4) & 0xFF;
}

/**
 * Returns location id for 1-param location from script.
 * @param locname
 * @param location
 * @return
 * @see get_map_heading_id()
 */
#define get_map_location_id(locname, location) get_map_location_id_f(locname, location, __func__, text_line_number)
TbBool get_map_location_id_f(const char *locname, TbMapLocation *location, const char *func_name, long ln_num)
{
    // If there's no locname, then coordinates are set directly as (x,y)
    if (locname == NULL)
    {
      *location = MLoc_NONE;
      return true;
    }
    // Player name means the location of player's Dungeon Heart
    long i = get_rid(player_desc, locname);
    if (i != -1)
    {
      if ((i != ALL_PLAYERS) && (i != PLAYER_NEUTRAL)) {
          if (!player_has_heart(i)) {
              WARNMSG("%s(line %lu): Target player %d has no heart",func_name,ln_num, (int)i);
          }
          *location = ((unsigned long)i << 4) | MLoc_PLAYERSHEART;
      } else {
          *location = MLoc_NONE;
      }
      return true;
    }
    // Creature name means location of such creature belonging to player0
    i = get_rid(creature_desc, locname);
    if (i != -1)
    {
        *location = ((unsigned long)i << 12) | ((unsigned long)my_player_number << 4) | MLoc_CREATUREKIND;
        return true;
    }
    // Room name means location of such room belonging to player0
    i = get_rid(room_desc, locname);
    if (i != -1)
    {
        *location = ((unsigned long)i << 12) | ((unsigned long)my_player_number << 4) | MLoc_ROOMKIND;
        return true;
    }
    // Todo list of functions
    if (strcmp(locname, "LAST_EVENT") == 0)
    {
        *location = (((unsigned long)MML_LAST_EVENT) << 12)
            | (((unsigned long)CurrentPlayer) << 4) //TODO: other players
            | MLoc_METALOCATION;
        return true;
    }
    else if (strcmp(locname, "COMBAT") == 0)
    {
        *location = (((unsigned long)MML_RECENT_COMBAT) << 12)
            | ((unsigned long)my_player_number << 4)
            | MLoc_METALOCATION;
        return true;
    }
    i = atol(locname);
    // Negative number means Hero Gate
    if (i < 0)
    {
        long n = -i;
        struct Thing* thing = find_hero_gate_of_number(n);
        if (thing_is_invalid(thing))
        {
            ERRORMSG("%s(line %lu): Non-existing Hero Door, no %d",func_name,ln_num,(int)-i);
            *location = MLoc_NONE;
            return false;
        }
        *location = (((unsigned long)n) << 4) | MLoc_HEROGATE;
    } else
    // Positive number means Action Point
    if (i > 0)
    {
        long n = action_point_number_to_index(i);
        if (!action_point_exists_idx(n))
        {
            ERRORMSG("%s(line %lu): Non-existing Action Point, no %d",func_name,ln_num,(int)i);
            *location = MLoc_NONE;
            return false;
        }
        // Set to action point number
        *location = (((unsigned long)n) << 4) | MLoc_ACTIONPOINT;
    } else
    // Zero is an error; reset to no location
    {
      ERRORMSG("%s(line %lu): Invalid LOCATION = '%s'",func_name,ln_num, locname);
      *location = MLoc_NONE;
    }
    return true;
}

/**
 * Writes Code Name (name to use in script file) of given map location to buffer.
 * @ name Output buffer. It should be COMMAND_WORD_LEN long.
 */
TbBool get_map_location_code_name(TbMapLocation location, char *name)
{
    long i;
    switch (get_map_location_type(location))
    {
    case MLoc_ACTIONPOINT:{
        i = get_map_location_longval(location);
        struct ActionPoint* apt = action_point_get(i);
        if (apt->num <= 0) {
            break;
        }
        itoa(apt->num, name, 10);
        };return true;
    case MLoc_HEROGATE:{
        i = get_map_location_longval(location);
        if (i <= 0) {
            break;
        }
        itoa(-i, name, 10);
        };return true;
    case MLoc_PLAYERSHEART:{
        i = get_map_location_longval(location);
        const char* cnstname = get_conf_parameter_text(player_desc, i);
        if (cnstname[0] == '\0') {
            break;
        }
        strcpy(name, cnstname);
        };return true;
    case MLoc_CREATUREKIND:{
        i = get_map_location_plyrval(location);
        const char* cnstname = get_conf_parameter_text(creature_desc, i);
        if (cnstname[0] == '\0') {
            break;
        }
        strcpy(name, cnstname);
        };return true;
    case MLoc_ROOMKIND:{
        i = get_map_location_plyrval(location);
        const char* cnstname = get_conf_parameter_text(room_desc, i);
        if (cnstname[0] == '\0') {
            break;
        }
        strcpy(name, cnstname);
        };return true;
    case MLoc_OBJECTKIND:
    case MLoc_THING:
    case MLoc_PLAYERSDUNGEON:
    case MLoc_APPROPRTDUNGEON:
    case MLoc_DOORKIND:
    case MLoc_TRAPKIND:
    case MLoc_NONE:
    default:
        break;
    }
    strcpy(name, "INVALID");
    return false;
}

/**
 * Returns location id for 2-param tunneler heading from script.
 * @param headname
 * @param target
 * @param location
 * @return
 * @see get_map_location_id()
 */
#define get_map_heading_id(headname, target, location) get_map_heading_id_f(headname, target, location, __func__, text_line_number)
TbBool get_map_heading_id_f(const char *headname, long target, TbMapLocation *location, const char *func_name, long ln_num)
{
    // If there's no headname, then there's an error
    if (headname == NULL)
    {
        SCRPTERRLOG("No heading objective");
        *location = MLoc_NONE;
        return false;
    }
    long head_id = get_rid(head_for_desc, headname);
    if (head_id == -1)
    {
        SCRPTERRLOG("Unhandled heading objective, '%s'", headname);
        *location = MLoc_NONE;
        return false;
    }
    // Check if the target place exists, and set 'location'
    // Note that we only need to support enum items which are in head_for_desc[].
    switch (head_id)
    {
    case MLoc_ACTIONPOINT:
    {
        long n = action_point_number_to_index(target);
        *location = ((unsigned long)n << 4) | head_id;
        if (!action_point_exists_idx(n)) {
            SCRPTWRNLOG("Target action point no %d doesn't exist", (int)target);
        }
        return true;
    }
    case MLoc_PLAYERSDUNGEON:
    case MLoc_PLAYERSHEART:
        *location = ((unsigned long)target << 4) | head_id;
        if (!player_has_heart(target)) {
            SCRPTWRNLOG("Target player %d has no heart", (int)target);
        }
        return true;
    case MLoc_APPROPRTDUNGEON:
        *location = (0) | head_id; // This option has no 'target' value
        return true;
    default:
        *location = MLoc_NONE;
        SCRPTWRNLOG("Unsupported Heading objective %d", (int)head_id);
        break;
    }
    return false;
}

TbBool script_support_setup_player_as_computer_keeper(PlayerNumber plyridx, long comp_model)
{
    struct PlayerInfo* player = get_player(plyridx);
    if (player_invalid(player)) {
        SCRPTWRNLOG("Tried to set up invalid player %d",(int)plyridx);
        return false;
    }
    // It uses >= because the count will be one higher than
    // the actual highest possible computer model number.
    if ((comp_model < 0) || (comp_model >= COMPUTER_MODELS_COUNT)) {
        SCRPTWRNLOG("Tried to set up player %d as outranged computer model %d",(int)plyridx,(int)comp_model);
        comp_model = 0;
    }
    player->allocflags |= PlaF_Allocated;
    player->id_number = plyridx;
    player->is_active = 1;
    player->allocflags |= PlaF_CompCtrl;
    init_player_start(player, false);
    if (!setup_a_computer_player(plyridx, comp_model)) {
        player->allocflags &= ~PlaF_CompCtrl;
        player->allocflags &= ~PlaF_Allocated;
        return false;
    }
    return true;
}

static void set_object_configuration_check(const struct ScriptLine *scline)
{
    const char *objectname = scline->tp[0];
    const char *property = scline->tp[1];
    const char *new_value = scline->tp[2];

    long objct_id = get_id(object_desc, objectname);
    if (objct_id == -1)
    {
        SCRPTERRLOG("Unknown object, '%s'", objectname);
        return;
    }

    long number_value;
    long objectvar = get_id(object_config_desc, property);
    if (objectvar == -1)
    {
        SCRPTERRLOG("Unknown object variable");
        return;
    }
    if (objectvar == 1)
    {
        long genre = get_id(objects_genres_desc, new_value);
        if (genre == -1)
        {
            SCRPTERRLOG("Unknown object variable");
            return;
        }
        number_value = genre;
    }
    else 
    {
        number_value = atoi(new_value);
    }

    SCRIPTDBG(7, "Setting object %s property %s to %d", objectname, property, number_value);
    command_add_value(scline->command, 0, objct_id, objectvar, number_value);
}

static void set_object_configuration_process(struct ScriptContext *context)
{
    struct Objects* objdat = get_objects_data(context->value->arg0);
    struct ObjectConfigStats* objst = &gameadd.object_conf.object_cfgstats[context->value->arg0];
    switch (context->value->arg1)
    {
        case 1: // Genre
            objst->genre = context->value->arg2;
            break;
        case 2: // AnimationID
            objdat->sprite_anim_idx = context->value->arg2;
            break;
        case 3: // AnimationSpeed
            objdat->anim_speed = context->value->arg2;
            break;
        case 4: //Size_XY
            objdat->size_xy = context->value->arg2;
            break;
        case 5: // Size_YZ
            objdat->size_yz = context->value->arg2;
            break;
        case 6: // MaximumSize
            objdat->sprite_size_max = context->value->arg2;
            break;
        case 7: // DestroyOnLava
            objdat->destroy_on_lava = context->value->arg2;
            break;
        case 8: // DestroyOnLiquid
            objdat->destroy_on_liquid = context->value->arg2;
            break;
        case 9: // MapIcon
            objst->map_icon = context->value->arg2;
            break;
        case 10: // Properties
            objst->model_flags = context->value->arg2;
            break;
        default:
            WARNMSG("Unsupported Object configuration, variable %d.", context->value->arg1);
            break;
    }
    update_all_object_stats();
}

static void display_timer_check(const struct ScriptLine *scline)
{
    const char *timrname = scline->tp[1];
    char timr_id = get_rid(timer_desc, timrname);
    if (timr_id == -1)
    {
        SCRPTERRLOG("Unknown timer, '%s'", timrname);
        return;
    }
    ALLOCATE_SCRIPT_VALUE(scline->command, 0);
    value->bytes[0] = (unsigned char)scline->np[0];
    value->bytes[1] = timr_id;
    value->arg1 = 0;
    value->bytes[2] = (TbBool)scline->np[2];
    PROCESS_SCRIPT_VALUE(scline->command);
}


static void display_timer_process(struct ScriptContext *context)
{
    gameadd.script_player = context->value->bytes[0];
    gameadd.script_timer_id = context->value->bytes[1];
    gameadd.script_timer_limit = context->value->arg1;
    gameadd.timer_real = context->value->bytes[2];
    game.flags_gui |= GGUI_ScriptTimer;
}

static void add_to_timer_check(const struct ScriptLine *scline)
{
    const char *timrname = scline->tp[1];
    long timr_id = get_rid(timer_desc, timrname);
    if (timr_id == -1)
    {
        SCRPTERRLOG("Unknown timer, '%s'", timrname);
        return;
    }
    ALLOCATE_SCRIPT_VALUE(scline->command, 0);
    value->arg0 = scline->np[0];
    value->arg1 = timr_id;
    value->arg2 = scline->np[2];
    PROCESS_SCRIPT_VALUE(scline->command);
}

static void add_to_timer_process(struct ScriptContext *context)
{
   add_to_script_timer(context->value->arg0, context->value->arg1, context->value->arg2); 
}

static void add_bonus_time_check(const struct ScriptLine *scline)
{
    ALLOCATE_SCRIPT_VALUE(scline->command, 0);
    value->arg0 = scline->np[0];
    PROCESS_SCRIPT_VALUE(scline->command);
}

static void add_bonus_time_process(struct ScriptContext *context)
{
   game.bonus_time += context->value->arg0;
}

static void display_variable_check(const struct ScriptLine *scline)
{
    long varib_id, varib_type;
    if (!parse_get_varib(scline->tp[1], &varib_id, &varib_type))
    {
        SCRPTERRLOG("Unknown variable, '%s'", scline->tp[1]);
        return;
    }
    ALLOCATE_SCRIPT_VALUE(scline->command, 0);
    value->bytes[0] = scline->np[0];
    value->bytes[1] = scline->np[3];
    gameadd.script_value_type = varib_type;
    value->arg1 = varib_id;
    value->arg2 = scline->np[2];
    PROCESS_SCRIPT_VALUE(scline->command);
}

static void display_variable_process(struct ScriptContext *context)
{
   gameadd.script_player = context->value->bytes[0];
   gameadd.script_value_id = context->value->arg1;
   gameadd.script_variable_target = context->value->arg2;
   gameadd.script_variable_target_type = context->value->bytes[1];
   game.flags_gui |= GGUI_Variable;
}

static void display_countdown_check(const struct ScriptLine *scline)
{
    if (scline->np[2] <= 0)
    {
        SCRPTERRLOG("Can't have a countdown to %ld turns.", scline->np[2]);
        return; 
    }
    const char *timrname = scline->tp[1];
    char timr_id = get_rid(timer_desc, timrname);
    if (timr_id == -1)
    {
        SCRPTERRLOG("Unknown timer, '%s'", timrname);
        return;
    }
    ALLOCATE_SCRIPT_VALUE(scline->command, 0);
    value->bytes[0] = (unsigned char)scline->np[0];
    value->bytes[1] = timr_id;
    value->arg1 = scline->np[2];
    value->bytes[2] = (TbBool)scline->np[3];
    PROCESS_SCRIPT_VALUE(scline->command);
}

static void cmd_no_param_check(const struct ScriptLine *scline)
{
    ALLOCATE_SCRIPT_VALUE(scline->command, 0);
    PROCESS_SCRIPT_VALUE(scline->command);
}

static void hide_timer_process(struct ScriptContext *context)
{
   game.flags_gui &= ~GGUI_ScriptTimer;
}

static void hide_variable_process(struct ScriptContext *context)
{
   game.flags_gui &= ~GGUI_Variable;
}

static void null_process(struct ScriptContext *context)
{
}

TbBool script_support_setup_player_as_zombie_keeper(unsigned short plyridx)
{
    SYNCDBG(8,"Starting for player %d",(int)plyridx);
    struct PlayerInfo* player = get_player(plyridx);
    if (player_invalid(player)) {
        SCRPTWRNLOG("Tried to set up invalid player %d",(int)plyridx);
        return false;
    }
    player->allocflags &= ~PlaF_Allocated; // mark as non-existing
    player->id_number = plyridx;
    player->is_active = 0;
    player->allocflags &= ~PlaF_CompCtrl;
    init_player_start(player, false);
    return true;
}

void command_create_party(const char *prtname)
{
    if (script_current_condition != CONDITION_ALWAYS)
    {
        SCRPTWRNLOG("Party '%s' defined inside conditional statement",prtname);
    }
    create_party(prtname);
}

long pop_condition(void)
{
  if (script_current_condition == CONDITION_ALWAYS)
  {
    SCRPTERRLOG("unexpected ENDIF");
    return -1;
  }
  if ( condition_stack_pos )
  {
    condition_stack_pos--;
    script_current_condition = condition_stack[condition_stack_pos];
  } else
  {
    script_current_condition = CONDITION_ALWAYS;
  }
  return script_current_condition;
}

static void delete_from_party_check(const struct ScriptLine *scline)
{
    int party_id = get_party_index_of_name(scline->tp[0]);
    if (party_id < 0)
    {
        SCRPTERRLOG("Invalid Party:%s",scline->tp[0]);
        return;
    }
    long creature_id = get_rid(creature_desc, scline->tp[1]);
    if (creature_id == -1)
    {
      SCRPTERRLOG("Unknown creature, '%s'", scline->tp[1]);
      return;
    }
    if ((script_current_condition == CONDITION_ALWAYS) && (next_command_reusable == 0))
    {
        delete_member_from_party(party_id, creature_id, scline->np[2]);
    } else
    {
        struct PartyTrigger* pr_trig = &gameadd.script.party_triggers[gameadd.script.party_triggers_num % PARTY_TRIGGERS_COUNT];
        pr_trig->flags = TrgF_DELETE_FROM_PARTY;
        pr_trig->flags |= next_command_reusable?TrgF_REUSABLE:0;
        pr_trig->party_id = party_id;
        pr_trig->creatr_id = creature_id;
        pr_trig->crtr_level = scline->np[2];
        pr_trig->condit_idx = script_current_condition;

        gameadd.script.party_triggers_num++;
    }
}

static void add_to_party_check(const struct ScriptLine *scline)
{
    int party_id = get_party_index_of_name(scline->tp[0]);
    if (party_id < 0)
    {
        SCRPTERRLOG("Invalid Party:%s",scline->tp[1]);
        return;
    }
    if ((scline->np[2] < 1) || (scline->np[2] > CREATURE_MAX_LEVEL))
    {
      SCRPTERRLOG("Invalid Creature Level parameter; %ld not in range (%d,%d)",scline->np[2],1,CREATURE_MAX_LEVEL);
      return;
    }
    long crtr_id = get_rid(creature_desc, scline->tp[1]);
    if (crtr_id == -1)
    {
      SCRPTERRLOG("Unknown creature, '%s'", scline->tp[1]);
      return;
    }
    long objective_id = get_rid(hero_objective_desc, scline->tp[4]);
    if (objective_id == -1)
    {
      SCRPTERRLOG("Unknown party member objective, '%s'", scline->tp[4]);
      return;
    }
  //SCRPTLOG("Party '%s' member kind %d, level %d",prtname,crtr_id,crtr_level);

    if ((script_current_condition == CONDITION_ALWAYS) && (next_command_reusable == 0))
    {
        add_member_to_party(party_id, crtr_id, scline->np[2], scline->np[3], objective_id, scline->np[5]);
    } else
    {
        struct PartyTrigger* pr_trig = &gameadd.script.party_triggers[gameadd.script.party_triggers_num % PARTY_TRIGGERS_COUNT];
        pr_trig->flags = TrgF_ADD_TO_PARTY;
        pr_trig->flags |= next_command_reusable?TrgF_REUSABLE:0;
        pr_trig->party_id = party_id;
        pr_trig->creatr_id = crtr_id;
        pr_trig->crtr_level = scline->np[2];
        pr_trig->carried_gold = scline->np[3];
        pr_trig->objectv = objective_id;
        pr_trig->countdown = scline->np[5];
        pr_trig->condit_idx = script_current_condition;

        gameadd.script.party_triggers_num++;
    }
}

static void add_to_party_process(struct ScriptContext *context)
{
    struct PartyTrigger* pr_trig = context->pr_trig;
    add_member_to_party(pr_trig->party_id, pr_trig->creatr_id, pr_trig->crtr_level, pr_trig->carried_gold, pr_trig->objectv, pr_trig->countdown);
}

static int sac_compare_fn(const void *ptr_a, const void *ptr_b)
{
    const char *a = (const char*)ptr_a;
    const char *b = (const char*)ptr_b;
    return *a < *b;
}
static void set_sacrifice_recipe_check(const struct ScriptLine *scline)
{
    ALLOCATE_SCRIPT_VALUE(scline->command, 0);

    value->sac.action = get_rid(rules_sacrifices_commands, scline->tp[0]);
    if (value->sac.action == -1)
    {
        SCRPTERRLOG("Unexpected action:%s", scline->tp[0]);
        return;
    }
    long param;
    if ((value->sac.action == SacA_CustomPunish) || (value->sac.action == SacA_CustomReward))
    {
        param = get_id(flag_desc, scline->tp[1]) + 1;
    }
    else
    {
        param = get_id(creature_desc, scline->tp[1]);
        if (param == -1)
        {
            param = get_id(sacrifice_unique_desc, scline->tp[1]);
        }
        if (param == -1)
        {
            param = get_id(spell_desc, scline->tp[1]);
        }
    }
    if (param == -1 && (strcmp(scline->tp[1], "NONE") == 0))
    {
        param = 0;
    }

    if (param < 0)
    {
        param = 0;
        value->sac.action = SacA_None;
        SCRPTERRLOG("Unexpcepdted parameter:%s", scline->tp[1]);
    }
    value->sac.param = param;

    for (int i = 0; i < MAX_SACRIFICE_VICTIMS; i++)
    {
       long vi = get_rid(creature_desc, scline->tp[i + 2]);
       if (vi < 0)
         vi = 0;
       value->sac.victims[i] = vi;
    }
    qsort(value->sac.victims, MAX_SACRIFICE_VICTIMS, sizeof(value->sac.victims[0]), &sac_compare_fn);

    PROCESS_SCRIPT_VALUE(scline->command);
}

static void remove_sacrifice_recipe_check(const struct ScriptLine *scline)
{
    ALLOCATE_SCRIPT_VALUE(scline->command, 0);

    value->sac.action = SacA_None;
    value->sac.param = 0;

    for (int i = 0; i < MAX_SACRIFICE_VICTIMS; i++)
    {
       long vi = get_rid(creature_desc, scline->tp[i]);
       if (vi < 0)
         vi = 0;
       value->sac.victims[i] = vi;
    }
    qsort(value->sac.victims, MAX_SACRIFICE_VICTIMS, sizeof(value->sac.victims[0]), &sac_compare_fn);

    PROCESS_SCRIPT_VALUE(scline->command);
}

static void set_sacrifice_recipe_process(struct ScriptContext *context)
{
    long victims[MAX_SACRIFICE_VICTIMS];
    struct Coord3d pos;
    int action = context->value->sac.action;
    int param = context->value->sac.param;
    for (int i = 0; i < MAX_SACRIFICE_VICTIMS; i++)
    {
        victims[i] = context->value->sac.victims[i];
    }
    for (int i = 1; i < MAX_SACRIFICE_RECIPES; i++)
    {
        struct SacrificeRecipe* sac = &gameadd.sacrifice_recipes[i];
        if (sac->action == (long)SacA_None)
        {
            break;
        }
        if (memcmp(victims, sac->victims, sizeof(victims)) == 0)
        {
            sac->action = action;
            sac->param = param;
            if (action == (long)SacA_None)
            {
                // remove empty space
                memmove(sac, sac + 1, (MAX_SACRIFICE_RECIPES - 1 - (sac - &gameadd.sacrifice_recipes[0])) * sizeof(*sac));
            }
            return;
        }
    }
    if (action == (long)SacA_None) // No rule found
    {
        WARNLOG("Unable to find sacrifice rule to remove");
        return;
    }
    struct SacrificeRecipe* sac = get_unused_sacrifice_recipe_slot();
    if (sac == &gameadd.sacrifice_recipes[0])
    {
        ERRORLOG("No free sacrifice rules");
        return;
    }
    memcpy(sac->victims, victims, sizeof(victims));
    sac->action = action;
    sac->param = param;

    if (find_temple_pool(context->player_idx, &pos))
    {
        // Check if sacrifice pool already matches
        for (int i = 0; i < sizeof(victims); i++)
        {
            if (victims[i] == 0)
                break;
            process_sacrifice_creature(&pos, victims[i], context->player_idx, false);
        }
    }
}

static void set_box_tooltip(const struct ScriptLine *scline)
{
  if ((scline->np[0] < 0) || (scline->np[0] >= CUSTOM_BOX_COUNT))
  {
    SCRPTERRLOG("Invalid CUSTOM_BOX number (%ld)", scline->np[0]);
    return;
  }
  int idx = scline->np[0];
  if (strlen(scline->tp[1]) >= MESSAGE_TEXT_LEN)
  {
      SCRPTWRNLOG("Tooltip TEXT too long; truncating to %d characters", MESSAGE_TEXT_LEN-1);
  }
  if ((gameadd.box_tooltip[idx][0] != '\0') && (strcmp(gameadd.box_tooltip[idx], scline->tp[1]) != 0))
  {
      SCRPTWRNLOG("Box tooltip #%d overwritten by different text", idx);
  }
  strncpy(gameadd.box_tooltip[idx], scline->tp[1], MESSAGE_TEXT_LEN-1);
  gameadd.box_tooltip[idx][MESSAGE_TEXT_LEN-1] = '\0';
}

static void set_box_tooltip_id(const struct ScriptLine *scline)
{
  if ((scline->np[0] < 0) || (scline->np[0] >= CUSTOM_BOX_COUNT))
  {
    SCRPTERRLOG("Invalid CUSTOM_BOX number (%ld)", scline->np[0]);
    return;
  }
  int idx = scline->np[0];
  strncpy(gameadd.box_tooltip[idx], get_string(scline->np[1]), MESSAGE_TEXT_LEN-1);
  gameadd.box_tooltip[idx][MESSAGE_TEXT_LEN-1] = '\0';
}

// 1/4 turn minimal
#define FX_LINE_TIME_PARTS 4

static void create_effects_line_check(const struct ScriptLine *scline)
{
    ALLOCATE_SCRIPT_VALUE(scline->command, 0);

    ((long*)(&value->bytes[0]))[0] = scline->np[0]; // AP `from`
    ((long*)(&value->bytes[4]))[0] = scline->np[1]; // AP `to`
    value->chars[8] = scline->np[2]; // curvature
    value->bytes[9] = scline->np[3]; // spatial stepping
    value->bytes[10] = scline->np[4]; // temporal stepping
    // TODO: use effect elements when below zero?
    value->chars[11] = scline->np[5]; // effect

    PROCESS_SCRIPT_VALUE(scline->command);
}

static void create_effects_line_process(struct ScriptContext *context)
{
    struct ScriptFxLine *fx_line = NULL;
    for (int i = 0; i < (sizeof(gameadd.fx_lines) / sizeof(gameadd.fx_lines[0])); i++)
    {
        if (!gameadd.fx_lines[i].used)
        {
            fx_line = &gameadd.fx_lines[i];
            fx_line->used = true;
            gameadd.active_fx_lines++;
            break;
        }
    }
    if (fx_line == NULL)
    {
        ERRORLOG("Too many fx_lines");
        return;
    }
    find_location_pos(((long *)(&context->value->bytes[0]))[0], context->player_idx, &fx_line->from, __func__);
    find_location_pos(((long *)(&context->value->bytes[4]))[0], context->player_idx, &fx_line->to, __func__);
    fx_line->curvature = context->value->chars[8];
    fx_line->spatial_step = context->value->bytes[9] * 32;
    fx_line->steps_per_turn = context->value->bytes[10];
    fx_line->effect = context->value->chars[11];
    fx_line->here = fx_line->from;
    fx_line->step = 0;

    if (fx_line->steps_per_turn <= 0)
    {
        fx_line->steps_per_turn = 32 * 255; // whole map
    }

    int dx = fx_line->to.x.val - fx_line->from.x.val;
    int dy = fx_line->to.y.val - fx_line->from.y.val;
    if ((dx * dx + dy * dy) != 0)
    {
        float len = sqrt((float)dx * dx + dy * dy);
        fx_line->total_steps = (int)(len / fx_line->spatial_step) + 1;

        int d_cx = -dy * fx_line->curvature / 32;
        int d_cy = +dx * fx_line->curvature / 32;
        fx_line->cx = (fx_line->to.x.val + fx_line->from.x.val - d_cx)/2;
        fx_line->cy = (fx_line->to.y.val + fx_line->from.y.val - d_cy)/2;
    }
    else
    {
      fx_line->total_steps = 1;
    }
    fx_line->partial_steps = FX_LINE_TIME_PARTS;
}

static void process_fx_line(struct ScriptFxLine *fx_line)
{
    fx_line->partial_steps += fx_line->steps_per_turn;
    for (;fx_line->partial_steps >= FX_LINE_TIME_PARTS; fx_line->partial_steps -= FX_LINE_TIME_PARTS)
    {
        fx_line->here.z.val = get_floor_height_at(&fx_line->here);
        if (fx_line->here.z.val < FILLED_COLUMN_HEIGHT)
        {
          if (fx_line->effect > 0)
          {
            create_effect(&fx_line->here, fx_line->effect, 5); // Owner - neutral
          } else if (fx_line->effect < 0)
          {
            create_effect_element(&fx_line->here, -fx_line->effect, 5); // Owner - neutral
          }
        }

        fx_line->step++;
        if (fx_line->step >= fx_line->total_steps)
        {
          fx_line->used = false;
          break;
        }

        int remain_t = fx_line->total_steps - fx_line->step;

        int bx = fx_line->from.x.val * remain_t + fx_line->cx * fx_line->step;
        int by = fx_line->from.y.val * remain_t + fx_line->cy * fx_line->step;
        int dx = fx_line->cx * remain_t + fx_line->to.x.val * fx_line->step;
        int dy = fx_line->cy * remain_t + fx_line->to.y.val * fx_line->step;

        fx_line->here.x.val = (bx * remain_t + dx * fx_line->step) / fx_line->total_steps / fx_line->total_steps;
        fx_line->here.y.val = (by * remain_t + dy * fx_line->step) / fx_line->total_steps / fx_line->total_steps;
    }
}

void command_tutorial_flash_button(long btn_id, long duration)
{
    command_add_value(Cmd_TUTORIAL_FLASH_BUTTON, ALL_PLAYERS, btn_id, duration, 0);
}

void command_add_party_to_level(long plr_range_id, const char *prtname, const char *locname, long ncopies)
{
    TbMapLocation location;
    if (ncopies < 1)
    {
        SCRPTERRLOG("Invalid NUMBER parameter");
        return;
    }
    if (gameadd.script.party_triggers_num >= PARTY_TRIGGERS_COUNT)
    {
        SCRPTERRLOG("Too many ADD_CREATURE commands in script");
        return;
    }
    // Verify player
    long plr_id = get_players_range_single(plr_range_id);
    if (plr_id < 0) {
        SCRPTERRLOG("Given owning player is not supported in this command");
        return;
    }
    // Recognize place where party is created
    if (!get_map_location_id(locname, &location))
        return;
    // Recognize party name
    long prty_id = get_party_index_of_name(prtname);
    if (prty_id < 0)
    {
        SCRPTERRLOG("Party of requested name, '%s', is not defined",prtname);
        return;
    }
    if ((script_current_condition == CONDITION_ALWAYS) && (next_command_reusable == 0))
    {
        struct Party* party = &gameadd.script.creature_partys[prty_id];
        script_process_new_party(party, plr_id, location, ncopies);
    } else
    {
        struct PartyTrigger* pr_trig = &gameadd.script.party_triggers[gameadd.script.party_triggers_num % PARTY_TRIGGERS_COUNT];
        pr_trig->flags = TrgF_CREATE_PARTY;
        pr_trig->flags |= next_command_reusable?TrgF_REUSABLE:0;
        pr_trig->plyr_idx = plr_id;
        pr_trig->creatr_id = prty_id;
        pr_trig->location = location;
        pr_trig->ncopies = ncopies;
        pr_trig->condit_idx = script_current_condition;
        gameadd.script.party_triggers_num++;
    }
}

void command_add_object_to_level(const char *obj_name, const char *locname, long arg)
{
    TbMapLocation location;
    long obj_id = get_rid(object_desc, obj_name);
    if (obj_id == -1)
    {
        SCRPTERRLOG("Unknown creature, '%s'", obj_name);
        return;
    }
    if (gameadd.script.party_triggers_num >= PARTY_TRIGGERS_COUNT)
    {
        SCRPTERRLOG("Too many ADD_CREATURE commands in script");
        return;
    }
    // Recognize place where party is created
    if (!get_map_location_id(locname, &location))
        return;
    if (script_current_condition == CONDITION_ALWAYS)
    {
        script_process_new_object(obj_id, location, arg);
    } else
    {
        struct PartyTrigger* pr_trig = &gameadd.script.party_triggers[gameadd.script.party_triggers_num % PARTY_TRIGGERS_COUNT];
        pr_trig->flags = TrgF_CREATE_OBJECT;
        pr_trig->flags |= next_command_reusable?TrgF_REUSABLE:0;
        pr_trig->plyr_idx = 0; //That is because script is inside `struct Game` and it is not possible to enlarge it
        pr_trig->creatr_id = obj_id & 0x7F;
        pr_trig->crtr_level = ((obj_id >> 7) & 7); // No more than 1023 different classes of objects :)
        pr_trig->carried_gold = arg;
        pr_trig->location = location;
        pr_trig->ncopies = 1;
        pr_trig->condit_idx = script_current_condition;
        gameadd.script.party_triggers_num++;
    }
}

void command_add_creature_to_level(long plr_range_id, const char *crtr_name, const char *locname, long ncopies, long crtr_level, long carried_gold)
{
    TbMapLocation location;
    if ((crtr_level < 1) || (crtr_level > CREATURE_MAX_LEVEL))
    {
        SCRPTERRLOG("Invalid CREATURE LEVEL parameter");
        return;
    }
    if ((ncopies <= 0) || (ncopies >= CREATURES_COUNT))
    {
        SCRPTERRLOG("Invalid number of creatures to add");
        return;
    }
    if (gameadd.script.party_triggers_num >= PARTY_TRIGGERS_COUNT)
    {
        SCRPTERRLOG("Too many ADD_CREATURE commands in script");
        return;
    }
    long crtr_id = get_rid(creature_desc, crtr_name);
    if (crtr_id == -1)
    {
        SCRPTERRLOG("Unknown creature, '%s'", crtr_name);
        return;
    }
    // Verify player
    long plr_id = get_players_range_single(plr_range_id);
    if (plr_id < 0) {
        SCRPTERRLOG("Given owning player is not supported in this command");
        return;
    }
    // Recognize place where party is created
    if (!get_map_location_id(locname, &location))
        return;
    if (script_current_condition == CONDITION_ALWAYS)
    {
        script_process_new_creatures(plr_id, crtr_id, location, ncopies, carried_gold, crtr_level-1);
    } else
    {
        struct PartyTrigger* pr_trig = &gameadd.script.party_triggers[gameadd.script.party_triggers_num % PARTY_TRIGGERS_COUNT];
        pr_trig->flags = TrgF_CREATE_CREATURE;
        pr_trig->flags |= next_command_reusable?TrgF_REUSABLE:0;

        pr_trig->plyr_idx = plr_id;
        pr_trig->creatr_id = crtr_id;
        pr_trig->crtr_level = crtr_level-1;
        pr_trig->carried_gold = carried_gold;
        pr_trig->location = location;
        pr_trig->ncopies = ncopies;
        pr_trig->condit_idx = script_current_condition;
        gameadd.script.party_triggers_num++;
    }
}

void command_add_condition(long plr_range_id, long opertr_id, long varib_type, long varib_id, long value)
{
    // TODO: replace with pointer to functions
    struct Condition* condt = &gameadd.script.conditions[gameadd.script.conditions_num];
    condt->condit_idx = script_current_condition;
    condt->plyr_range = plr_range_id;
    condt->variabl_type = varib_type;
    condt->variabl_idx = varib_id;
    condt->operation = opertr_id;
    condt->rvalue = value;
    if (condition_stack_pos >= CONDITIONS_COUNT)
    {
        gameadd.script.conditions_num++;
        SCRPTWRNLOG("Conditions too deep in script");
        return;
    }
    if (script_current_condition != CONDITION_ALWAYS)
    {
        condition_stack[condition_stack_pos] = script_current_condition;
        condition_stack_pos++;
    }
    script_current_condition = gameadd.script.conditions_num;
    gameadd.script.conditions_num++;
}

TbBool parse_get_varib(const char *varib_name, long *varib_id, long *varib_type)
{
    char c;
    int len = 0;
    char arg[MAX_TEXT_LENGTH];

    if (level_file_version > 0)
    {
        *varib_type = get_id(variable_desc, varib_name);
    } else
    {
        *varib_type = get_id(dk1_variable_desc, varib_name);
    }
    if (*varib_type == -1)
      *varib_id = -1;
    else
      *varib_id = 0;
    if (*varib_id == -1)
    {
      *varib_id = get_id(creature_desc, varib_name);
      *varib_type = SVar_CREATURE_NUM;
    }
    //TODO: list of lambdas
    if (*varib_id == -1)
    {
      *varib_id = get_id(room_desc, varib_name);
      *varib_type = SVar_ROOM_SLABS;
    }
    if (*varib_id == -1)
    {
      *varib_id = get_id(timer_desc, varib_name);
      *varib_type = SVar_TIMER;
    }
    if (*varib_id == -1)
    {
      *varib_id = get_id(flag_desc, varib_name);
      *varib_type = SVar_FLAG;
    }
    if (*varib_id == -1)
    {
      *varib_id = get_id(door_desc, varib_name);
      *varib_type = SVar_DOOR_NUM;
    }
    if (*varib_id == -1)
    {
        *varib_id = get_id(trap_desc, varib_name);
        *varib_type = SVar_TRAP_NUM;
    }
    if (*varib_id == -1)
    {
      *varib_id = get_id(campaign_flag_desc, varib_name);
      *varib_type = SVar_CAMPAIGN_FLAG;
    }
    if (*varib_id == -1)
    {
        if (2 == sscanf(varib_name, "BOX%ld_ACTIVATE%c", varib_id, &c) && (c == 'D'))
        {
            // activateD
            *varib_type = SVar_BOX_ACTIVATED;
        }
        else
        {
            *varib_id = -1;
        }
        if (2 == sscanf(varib_name, "SACRIFICED[%n%[^]]%c", &len, arg, &c) && (c == ']'))
        {
            *varib_id = get_id(creature_desc, arg);
            *varib_type = SVar_SACRIFICED;
        }
        if (2 == sscanf(varib_name, "REWARDED[%n%[^]]%c", &len, arg, &c) && (c == ']'))
        {
            *varib_id = get_id(creature_desc, arg);
            *varib_type = SVar_REWARDED;
        }
    }
    if (*varib_id == -1)
    {
      SCRPTERRLOG("Unknown variable name, '%s'", varib_name);
      return false;
    }
    return true;
}

// Variables that could be set
static TbBool parse_set_varib(const char *varib_name, long *varib_id, long *varib_type)
{
    char c;
    int len = 0;
    char arg[MAX_TEXT_LENGTH];

    *varib_id = -1;
    if (*varib_id == -1)
    {
      *varib_id = get_id(flag_desc, varib_name);
      *varib_type = SVar_FLAG;
    }
    if (*varib_id == -1)
    {
      *varib_id = get_id(campaign_flag_desc, varib_name);
      *varib_type = SVar_CAMPAIGN_FLAG;
    }
    if (*varib_id == -1)
    {
        if (2 == sscanf(varib_name, "BOX%ld_ACTIVATE%c", varib_id, &c) && (c == 'D'))
        {
            // activateD
            *varib_type = SVar_BOX_ACTIVATED;
        }
        else
        {
            *varib_id = -1;
        }
        if (2 == sscanf(varib_name, "SACRIFICED[%n%[^]]%c", &len, arg, &c) && (c == ']'))
        {
            *varib_id = get_id(creature_desc, arg);
            *varib_type = SVar_SACRIFICED;
        }
        if (2 == sscanf(varib_name, "REWARDED[%n%[^]]%c", &len, arg, &c) && (c == ']'))
        {
            *varib_id = get_id(creature_desc, arg);
            *varib_type = SVar_REWARDED;
        }
    }
    if (*varib_id == -1)
    {
      SCRPTERRLOG("Unknown variable name, '%s'", varib_name);
      return false;
    }
    return true;
}

static long parse_criteria(const char *criteria)
{
    char c;
    int arg;

    long ret = get_id(creature_select_criteria_desc, criteria);
    if (ret == -1)
    {
        if (2 == sscanf(criteria, "AT_ACTION_POINT[%d%c", &arg, &c) && (c == ']'))
        {
            ActionPointId loc = action_point_number_to_index(arg);
            if (loc == -1)
            {
                SCRPTERRLOG("Unknown action point at criteria, '%s'", criteria);
                return -1;
            }
            ret = (CSelCrit_NearAP) | (loc << 4);
        }
    }
    return ret;
}

static long parse_creature_name(const char *creature_name)
{
    long ret = get_rid(creature_desc, creature_name);
    if (ret == -1)
    {
        if (0 == strcasecmp(creature_name, "ANY_CREATURE"))
        {
            return CREATURE_ANY;
        }
    }
    return ret;
}

void command_if(long plr_range_id, const char *varib_name, const char *operatr, long value)
{
    long varib_type;
    long varib_id;
    if (gameadd.script.conditions_num >= CONDITIONS_COUNT)
    {
      SCRPTERRLOG("Too many (over %d) conditions in script", CONDITIONS_COUNT);
      return;
    }
    // Recognize variable
    if (!parse_get_varib(varib_name, &varib_id, &varib_type))
    {
        return;
    }
    { // Warn if using the command for a player without Dungeon struct
        int plr_start;
        int plr_end;
        if (get_players_range(plr_range_id, &plr_start, &plr_end) >= 0) {
            struct Dungeon* dungeon = get_dungeon(plr_start);
            if ((plr_start+1 == plr_end) && dungeon_invalid(dungeon)) {
                // Note that this list should be kept updated with the changes in get_condition_value()
                if ((varib_type != SVar_GAME_TURN) && (varib_type != SVar_ALL_DUNGEONS_DESTROYED)
                 && (varib_type != SVar_DOOR_NUM) && (varib_type != SVar_TRAP_NUM))
                    SCRPTWRNLOG("Found player without dungeon used in IF clause in script; this will not work correctly");
            }
        }
    }
    // Recognize comparison
    long opertr_id = get_id(comparison_desc, operatr);
    if (opertr_id == -1)
    {
      SCRPTERRLOG("Unknown comparison name, '%s'", operatr);
      return;
    }
    // Add the condition to script structure
    command_add_condition(plr_range_id, opertr_id, varib_type, varib_id, value);
}

void command_add_value(unsigned long var_index, unsigned long plr_range_id, long val2, long val3, long val4)
{
    ALLOCATE_SCRIPT_VALUE(var_index, plr_range_id);

    value->arg0 = val2;
    value->arg1 = val3;
    value->arg2 = val4;

    if ((script_current_condition == CONDITION_ALWAYS) && (next_command_reusable == 0))
    {
        script_process_value(var_index, plr_range_id, val2, val3, val4, value);
        return;
    }
}

void command_display_information(long msg_num, const char *where, long x, long y)
{
    TbMapLocation location;
    if ((msg_num < 0) || (msg_num >= STRINGS_MAX))
    {
      SCRPTERRLOG("Invalid TEXT number");
      return;
    }
    if (!get_map_location_id(where, &location))
      return;
    command_add_value(Cmd_DISPLAY_INFORMATION, ALL_PLAYERS, msg_num, location, get_subtile_number(x,y));
}

void command_set_generate_speed(long game_turns)
{
    if (game_turns <= 0)
    {
      SCRPTERRLOG("Generation speed must be positive number");
      return;
    }
    command_add_value(Cmd_SET_GENERATE_SPEED, ALL_PLAYERS, game_turns, 0, 0);
}

void command_dead_creatures_return_to_pool(long val)
{
    command_add_value(Cmd_DEAD_CREATURES_RETURN_TO_POOL, ALL_PLAYERS, val, 0, 0);
}

void command_bonus_level_time(long game_turns, long real)
{
    if (game_turns < 0)
    {
        SCRPTERRLOG("Bonus time must be nonnegative");
        return;
    }
    command_add_value(Cmd_BONUS_LEVEL_TIME, ALL_PLAYERS, game_turns, real, 0);
}

static void player_reveal_map_area(PlayerNumber plyr_idx, long x, long y, long w, long h)
{
  SYNCDBG(0,"Revealing around (%d,%d)",x,y);
  reveal_map_area(plyr_idx, x-(w>>1), x+(w>>1)+(w%1), y-(h>>1), y+(h>>1)+(h%1));
}

void player_reveal_map_location(int plyr_idx, TbMapLocation target, long r)
{
    SYNCDBG(0, "Revealing location type %d", target);
    long x = 0;
    long y = 0;
    find_map_location_coords(target, &x, &y, plyr_idx, __func__);
    if ((x == 0) && (y == 0))
    {
        WARNLOG("Can't decode location %d", target);
        return;
  }
  reveal_map_area(plyr_idx, x-(r>>1), x+(r>>1)+(r&1), y-(r>>1), y+(r>>1)+(r&1));
}

void command_set_start_money(long plr_range_id, long gold_val)
{
    int plr_start;
    int plr_end;
    if (get_players_range(plr_range_id, &plr_start, &plr_end) < 0)
    {
        SCRPTERRLOG("Given owning player range %d is not supported in this command", (int)plr_range_id);
        return;
  }
  if (script_current_condition != CONDITION_ALWAYS)
  {
    SCRPTWRNLOG("Start money set inside conditional block; condition ignored");
  }
  for (int i = plr_start; i < plr_end; i++)
  {
      if (gold_val > SENSIBLE_GOLD)
      {
          gold_val = SENSIBLE_GOLD;
          SCRPTWRNLOG("Gold added to player %d reduced to %d", (int)plr_range_id, SENSIBLE_GOLD);
      }
      player_add_offmap_gold(i, gold_val);
  }
}

void command_room_available(long plr_range_id, const char *roomname, unsigned long can_resrch, unsigned long can_build)
{
    long room_id = get_rid(room_desc, roomname);
    if (room_id == -1)
    {
      SCRPTERRLOG("Unknown room name, '%s'", roomname);
      return;
    }
    command_add_value(Cmd_ROOM_AVAILABLE, plr_range_id, room_id, can_resrch, can_build);
}

void command_creature_available(long plr_range_id, const char *crtr_name, unsigned long can_be_avail, unsigned long force_avail)
{
    long crtr_id = get_rid(creature_desc, crtr_name);
    if (crtr_id == -1)
    {
      SCRPTERRLOG("Unknown creature, '%s'", crtr_name);
      return;
    }
    command_add_value(Cmd_CREATURE_AVAILABLE, plr_range_id, crtr_id, can_be_avail, force_avail);
}

void command_magic_available(long plr_range_id, const char *magname, unsigned long can_resrch, unsigned long can_use)
{
    long mag_id = get_rid(power_desc, magname);
    if (mag_id == -1)
    {
      SCRPTERRLOG("Unknown magic, '%s'", magname);
      return;
    }
    command_add_value(Cmd_MAGIC_AVAILABLE, plr_range_id, mag_id, can_resrch, can_use);
}

void command_trap_available(long plr_range_id, const char *trapname, unsigned long can_build, unsigned long amount)
{
    long trap_id = get_rid(trap_desc, trapname);
    if (trap_id == -1)
    {
      SCRPTERRLOG("Unknown trap, '%s'", trapname);
      return;
    }
    command_add_value(Cmd_TRAP_AVAILABLE, plr_range_id, trap_id, can_build, amount);
}

/**
 * Updates amount of RESEARCH points needed for the item to be researched.
 * Will not reorder the RESEARCH items.
 */
void command_research(long plr_range_id, const char *trg_type, const char *trg_name, unsigned long val)
{
    long item_type = get_rid(research_desc, trg_type);
    long item_id = get_research_id(item_type, trg_name, __func__);
    if (item_id < 0)
      return;
    command_add_value(Cmd_RESEARCH, plr_range_id, item_type, item_id, val);
}

/**
 * Updates amount of RESEARCH points needed for the item to be researched.
 * Reorders the RESEARCH items - needs all items to be re-added.
 */
void command_research_order(long plr_range_id, const char *trg_type, const char *trg_name, unsigned long val)
{
    int plr_start;
    int plr_end;
    if (get_players_range(plr_range_id, &plr_start, &plr_end) < 0) {
        SCRPTERRLOG("Given owning player range %d is not supported in this command",(int)plr_range_id);
        return;
    }
    for (long i = plr_start; i < plr_end; i++)
    {
        struct Dungeon* dungeon = get_dungeon(i);
        if (dungeon_invalid(dungeon))
            continue;
        if (dungeon->research_num >= DUNGEON_RESEARCH_COUNT)
        {
          SCRPTERRLOG("Too many RESEARCH ITEMS, for player %d", i);
          return;
        }
    }
    long item_type = get_rid(research_desc, trg_type);
    long item_id = get_research_id(item_type, trg_name, __func__);
    if (item_id < 0)
      return;
    command_add_value(Cmd_RESEARCH_ORDER, plr_range_id, item_type, item_id, val);
}

void command_if_action_point(long apt_num, long plr_range_id)
{
    if (gameadd.script.conditions_num >= CONDITIONS_COUNT)
    {
        SCRPTERRLOG("Too many (over %d) conditions in script", CONDITIONS_COUNT);
        return;
    }
    // Check the Action Point
    long apt_idx = action_point_number_to_index(apt_num);
    if (!action_point_exists_idx(apt_idx))
    {
        SCRPTERRLOG("Non-existing Action Point, no %d", apt_num);
        return;
    }
    command_add_condition(plr_range_id, 0, SVar_ACTION_POINT_TRIGGERED, apt_idx, 0);
}

void command_if_slab_owner(MapSlabCoord slb_x, MapSlabCoord slb_y, long plr_range_id)
{
    if (gameadd.script.conditions_num >= CONDITIONS_COUNT)
    {
        SCRPTERRLOG("Too many (over %d) conditions in script", CONDITIONS_COUNT);
        return;
    }
    command_add_condition(slb_x, 1, SVar_SLAB_OWNER, slb_y, plr_range_id);
}

void command_if_slab_type(MapSlabCoord slb_x, MapSlabCoord slb_y, long slab_type)
{
    if (gameadd.script.conditions_num >= CONDITIONS_COUNT)
    {
        SCRPTERRLOG("Too many (over %d) conditions in script", CONDITIONS_COUNT);
        return;
    }
    command_add_condition(slb_x, 1, SVar_SLAB_TYPE, slb_y, slab_type);
}

void command_computer_player(long plr_range_id, long comp_model)
{
    if (script_current_condition != CONDITION_ALWAYS)
    {
        SCRPTWRNLOG("Computer player setup inside conditional block; condition ignored");
    }
    int plr_start;
    int plr_end;
    if (get_players_range(plr_range_id, &plr_start, &plr_end) < 0) {
        SCRPTERRLOG("Given owning player range %d is not supported in this command",(int)plr_range_id);
        return;
    }
    for (long i = plr_start; i < plr_end; i++)
    {
        script_support_setup_player_as_computer_keeper(i, comp_model);
    }
}

void command_set_timer(long plr_range_id, const char *timrname)
{
    long timr_id = get_rid(timer_desc, timrname);
    if (timr_id == -1)
    {
        SCRPTERRLOG("Unknown timer, '%s'", timrname);
        return;
    }
    command_add_value(Cmd_SET_TIMER, plr_range_id, timr_id, 0, 0);
}

void command_win_game(void)
{
    if (script_current_condition == CONDITION_ALWAYS)
    {
        SCRPTERRLOG("Command WIN GAME found with no condition");
        return;
    }
    if (gameadd.script.win_conditions_num >= WIN_CONDITIONS_COUNT)
    {
        SCRPTERRLOG("Too many WIN GAME conditions in script");
        return;
    }
    gameadd.script.win_conditions[gameadd.script.win_conditions_num] = script_current_condition;
    gameadd.script.win_conditions_num++;
}

void command_lose_game(void)
{
  if (script_current_condition == CONDITION_ALWAYS)
  {
    SCRPTERRLOG("Command LOSE GAME found with no condition");
    return;
  }
  if (gameadd.script.lose_conditions_num >= WIN_CONDITIONS_COUNT)
  {
    SCRPTERRLOG("Too many LOSE GAME conditions in script");
    return;
  }
  gameadd.script.lose_conditions[gameadd.script.lose_conditions_num] = script_current_condition;
  gameadd.script.lose_conditions_num++;
}

void command_set_flag(long plr_range_id, const char *flgname, long val)
{
    long flg_id;
    long flag_type;
    if (!parse_set_varib(flgname, &flg_id, &flag_type))
    {
        SCRPTERRLOG("Unknown flag, '%s'", flgname);
        return;
    }
    command_add_value(Cmd_SET_FLAG, plr_range_id, flg_id, val, flag_type);
}

void command_add_to_flag(long plr_range_id, const char *flgname, long val)
{
    long flg_id;
    long flag_type;

    if (!parse_set_varib(flgname, &flg_id, &flag_type))
    {
        SCRPTERRLOG("Unknown flag, '%s'", flgname);
        return;
    }
    command_add_value(Cmd_ADD_TO_FLAG, plr_range_id, flg_id, val, flag_type);
}

void command_max_creatures(long plr_range_id, long val)
{
    command_add_value(Cmd_MAX_CREATURES, plr_range_id, val, 0, 0);
}

void command_door_available(long plr_range_id, const char *doorname, unsigned long a3, unsigned long a4)
{
    long door_id = get_rid(door_desc, doorname);
    if (door_id == -1)
    {
        SCRPTERRLOG("Unknown door, '%s'", doorname);
        return;
  }
  command_add_value(Cmd_DOOR_AVAILABLE, plr_range_id, door_id, a3, a4);
}

static void display_objective_check(const struct ScriptLine *scline)
{
  long msg_num = scline->np[0];
  long x, y;
  TbMapLocation location = 0;
  if ((msg_num < 0) || (msg_num >= STRINGS_MAX))
  {
    SCRPTERRLOG("Invalid TEXT number");
    return;
  }
  if (scline->command == Cmd_DISPLAY_OBJECTIVE)
  {
    const char *where = scline->tp[1];
    if (!get_map_location_id(where, &location))
    {
      return;
    }
    command_add_value(Cmd_DISPLAY_OBJECTIVE, ALL_PLAYERS, msg_num, location, 0);
  }
  else
  {
    x = scline->np[1];
    y = scline->np[2];
    command_add_value(Cmd_DISPLAY_OBJECTIVE, ALL_PLAYERS, msg_num, location, get_subtile_number(x,y));
  }
}

static void display_objective_process(struct ScriptContext *context)
{
      if ( (my_player_number >= context->plr_start) && (my_player_number < context->plr_end) )
      {
          set_general_objective(context->value->arg0,
              context->value->arg1,
              stl_num_decode_x(context->value->arg2),
              stl_num_decode_y(context->value->arg2));
      }
}

static void conceal_map_rect_check(const struct ScriptLine *scline)
{
    TbBool all = strcmp(scline->tp[5], "ALL") == 0;
    if (!all)
        all = strcmp(scline->tp[5], "1") == 0;

    command_add_value(Cmd_CONCEAL_MAP_RECT, scline->np[0], scline->np[1], scline->np[2],
                      (scline->np[4]<<16) | scline->np[3] | (all?1<<24:0));
}

static void conceal_map_rect_process(struct ScriptContext *context)
{
    long w = context->value->bytes[8];
    long h = context->value->bytes[10];

    conceal_map_area(context->value->plyr_range, context->value->arg0 - (w>>1), context->value->arg0 + (w>>1) + (w&1),
                     context->value->arg1 - (h>>1), context->value->arg1 + (h>>1) + (h&1), context->value->bytes[11]);
}

void command_add_tunneller_to_level(long plr_range_id, const char *locname, const char *objectv, long target, unsigned char crtr_level, unsigned long carried_gold)
{
    TbMapLocation location;
    TbMapLocation heading;
    if ((crtr_level < 1) || (crtr_level > CREATURE_MAX_LEVEL))
    {
        SCRPTERRLOG("Invalid CREATURE LEVEL parameter");
        return;
    }
    if (gameadd.script.tunneller_triggers_num >= TUNNELLER_TRIGGERS_COUNT)
    {
        SCRPTERRLOG("Too many ADD_TUNNELLER commands in script");
        return;
    }
    // Verify player
    long plr_id = get_players_range_single(plr_range_id);
    if (plr_id < 0) {
        SCRPTERRLOG("Given owning player is not supported in this command");
        return;
    }
    // Recognize place where party is created
    if (!get_map_location_id(locname, &location))
        return;
    // Recognize place where party is going
    if (!get_map_heading_id(objectv, target, &heading))
        return;
    if (script_current_condition == CONDITION_ALWAYS)
    {
        script_process_new_tunneler(plr_id, location, heading, crtr_level-1, carried_gold);
    } else
    {
        struct TunnellerTrigger* tn_trig = &gameadd.script.tunneller_triggers[gameadd.script.tunneller_triggers_num % TUNNELLER_TRIGGERS_COUNT];
        set_flag_byte(&(tn_trig->flags), TrgF_REUSABLE, next_command_reusable);
        set_flag_byte(&(tn_trig->flags), TrgF_DISABLED, false);
        tn_trig->plyr_idx = plr_id;
        tn_trig->location = location;
        tn_trig->heading = heading;
        tn_trig->heading_OLD = 0; //target is now contained in heading and this is unused
        tn_trig->carried_gold = carried_gold;
        tn_trig->crtr_level = crtr_level-1;
        tn_trig->carried_gold = carried_gold;
        tn_trig->party_id = 0;
        tn_trig->condit_idx = script_current_condition;
        gameadd.script.tunneller_triggers_num++;
    }
}

void command_add_tunneller_party_to_level(long plr_range_id, const char *prtname, const char *locname, const char *objectv, long target, char crtr_level, unsigned long carried_gold)
{
    TbMapLocation location;
    TbMapLocation heading;
    if ((crtr_level < 1) || (crtr_level > CREATURE_MAX_LEVEL))
    {
        SCRPTERRLOG("Invalid CREATURE LEVEL parameter");
        return;
    }
    if (gameadd.script.tunneller_triggers_num >= TUNNELLER_TRIGGERS_COUNT)
    {
        SCRPTERRLOG("Too many ADD_TUNNELLER commands in script");
        return;
    }
    // Verify player
    long plr_id = get_players_range_single(plr_range_id);
    if (plr_id < 0) {
        SCRPTERRLOG("Given owning player is not supported in this command");
        return;
    }
    // Recognize place where party is created
    if (!get_map_location_id(locname, &location))
        return;
    // Recognize place where party is going
    if (!get_map_heading_id(objectv, target, &heading))
        return;
    // Recognize party name
    long prty_id = get_party_index_of_name(prtname);
    if (prty_id < 0)
    {
        SCRPTERRLOG("Party of requested name, '%s', is not defined", prtname);
        return;
    }
    struct Party* party = &gameadd.script.creature_partys[prty_id];
    if (party->members_num >= GROUP_MEMBERS_COUNT-1)
    {
        SCRPTERRLOG("Party too big for ADD_TUNNELLER (Max %d members)", GROUP_MEMBERS_COUNT-1);
        return;
    }
    // Either add the party or add item to conditional triggers list
    if (script_current_condition == CONDITION_ALWAYS)
    {
        script_process_new_tunneller_party(plr_id, prty_id, location, heading, crtr_level-1, carried_gold);
    } else
    {
        struct TunnellerTrigger* tn_trig = &gameadd.script.tunneller_triggers[gameadd.script.tunneller_triggers_num % TUNNELLER_TRIGGERS_COUNT];
        set_flag_byte(&(tn_trig->flags), TrgF_REUSABLE, next_command_reusable);
        set_flag_byte(&(tn_trig->flags), TrgF_DISABLED, false);
        tn_trig->plyr_idx = plr_id;
        tn_trig->location = location;
        tn_trig->heading = heading;
        tn_trig->heading_OLD = 0; //target is now contained in heading and this is unused
        tn_trig->carried_gold = carried_gold;
        tn_trig->crtr_level = crtr_level-1;
        tn_trig->carried_gold = carried_gold;
        tn_trig->party_id = prty_id+1;
        tn_trig->condit_idx = script_current_condition;
        gameadd.script.tunneller_triggers_num++;
    }
}

void command_add_creature_to_pool(const char *crtr_name, long amount)
{
    long crtr_id = get_rid(creature_desc, crtr_name);
    if (crtr_id == -1)
    {
        SCRPTERRLOG("Unknown creature, '%s'", crtr_name);
        return;
    }
    if ((amount < 0) || (amount >= CREATURES_COUNT))
    {
        SCRPTERRLOG("Invalid number of '%s' creatures for pool, %d", crtr_name, amount);
        return;
    }
    command_add_value(Cmd_ADD_CREATURE_TO_POOL, ALL_PLAYERS, crtr_id, amount, 0);
}

void command_reset_action_point(long apt_num)
{
    long apt_idx = action_point_number_to_index(apt_num);
    if (!action_point_exists_idx(apt_idx))
    {
        SCRPTERRLOG("Non-existing Action Point, no %d", apt_num);
        return;
  }
  command_add_value(Cmd_RESET_ACTION_POINT, ALL_PLAYERS, apt_idx, 0, 0);
}

void command_set_creature_max_level(long plr_range_id, const char *crtr_name, long crtr_level)
{
    long crtr_id = get_rid(creature_desc, crtr_name);
    if (crtr_id == -1)
    {
        SCRPTERRLOG("Unknown creature, '%s'", crtr_name);
        return;
  }
  if ((crtr_level < 1) || (crtr_level > CREATURE_MAX_LEVEL))
  {
    SCRPTERRLOG("Invalid '%s' experience level, %d", crtr_name, crtr_level);
  }
  command_add_value(Cmd_SET_CREATURE_MAX_LEVEL, plr_range_id, crtr_id, crtr_level-1, 0);
}

void command_set_music(long val)
{
  if (script_current_condition != CONDITION_ALWAYS)
  {
    SCRPTWRNLOG("Music set inside conditional block; condition ignored");
  }
  if (val >= FIRST_TRACK && val <= max_track)
  {
    game.audiotrack = val;
  }
  else
  {
    SCRPTERRLOG("Invalid music track %d, track must be between %d and %d", val,FIRST_TRACK,max_track);
    return;
  }
}

void command_set_hate(long trgt_plr_range_id, long enmy_plr_range_id, long hate_val)
{
    // Verify enemy player
    long enmy_plr_id = get_players_range_single(enmy_plr_range_id);
    if (enmy_plr_id < 0) {
        SCRPTERRLOG("Given enemy player is not supported in this command");
        return;
    }
    command_add_value(Cmd_SET_HATE, trgt_plr_range_id, enmy_plr_id, hate_val, 0);
}

void command_if_available(long plr_range_id, const char *varib_name, const char *operatr, long value)
{
    long varib_type;
    if (gameadd.script.conditions_num >= CONDITIONS_COUNT)
    {
      SCRPTERRLOG("Too many (over %d) conditions in script", CONDITIONS_COUNT);
      return;
    }
    // Recognize variable
    long varib_id = -1;
    if (varib_id == -1)
    {
      varib_id = get_id(door_desc, varib_name);
      varib_type = SVar_AVAILABLE_DOOR;
    }
    if (varib_id == -1)
    {
      varib_id = get_id(trap_desc, varib_name);
      varib_type = SVar_AVAILABLE_TRAP;
    }
    if (varib_id == -1)
    {
      varib_id = get_id(room_desc, varib_name);
      varib_type = SVar_AVAILABLE_ROOM;
    }
    if (varib_id == -1)
    {
      varib_id = get_id(power_desc, varib_name);
      varib_type = SVar_AVAILABLE_MAGIC;
    }
    if (varib_id == -1)
    {
      varib_id = get_id(creature_desc, varib_name);
      varib_type = SVar_AVAILABLE_CREATURE;
    }
    if (varib_id == -1)
    {
      SCRPTERRLOG("Unrecognized VARIABLE, '%s'", varib_name);
      return;
    }
    // Recognize comparison
    long opertr_id = get_id(comparison_desc, operatr);
    if (opertr_id == -1)
    {
      SCRPTERRLOG("Unknown comparison name, '%s'", operatr);
      return;
    }
    { // Warn if using the command for a player without Dungeon struct
        int plr_start;
        int plr_end;
        if (get_players_range(plr_range_id, &plr_start, &plr_end) >= 0) {
            struct Dungeon* dungeon = get_dungeon(plr_start);
            if ((plr_start+1 == plr_end) && dungeon_invalid(dungeon)) {
                SCRPTWRNLOG("Found player without dungeon used in IF_AVAILABLE clause in script; this will not work correctly");
            }
        }
    }
    // Add the condition to script structure
    command_add_condition(plr_range_id, opertr_id, varib_type, varib_id, value);
}

void command_if_controls(long plr_range_id, const char *varib_name, const char *operatr, long value)
{
    long varib_id;
    if (gameadd.script.conditions_num >= CONDITIONS_COUNT)
    {
      SCRPTERRLOG("Too many (over %d) conditions in script", CONDITIONS_COUNT);
      return;
    }
    // Recognize variable
    long varib_type = get_id(controls_variable_desc, varib_name);
    if (varib_type == -1)
      varib_id = -1;
    else
      varib_id = 0;
    if (varib_id == -1)
    {
      varib_id = get_id(creature_desc, varib_name);
      varib_type = SVar_CONTROLS_CREATURE;
    }
    if (varib_id == -1)
    {
      SCRPTERRLOG("Unrecognized VARIABLE, '%s'", varib_name);
      return;
    }
    // Recognize comparison
    long opertr_id = get_id(comparison_desc, operatr);
    if (opertr_id == -1)
    {
      SCRPTERRLOG("Unknown comparison name, '%s'", operatr);
      return;
    }
    { // Warn if using the command for a player without Dungeon struct
        int plr_start;
        int plr_end;
        if (get_players_range(plr_range_id, &plr_start, &plr_end) >= 0) {
            struct Dungeon* dungeon = get_dungeon(plr_start);
            if ((plr_start+1 == plr_end) && dungeon_invalid(dungeon)) {
                SCRPTWRNLOG("Found player without dungeon used in IF_CONTROLS clause in script; this will not work correctly");
            }
        }
    }
    // Add the condition to script structure
    command_add_condition(plr_range_id, opertr_id, varib_type, varib_id, value);
}

void command_set_computer_globals(long plr_range_id, long val1, long val2, long val3, long val4, long val5, long val6)
{
  int plr_start;
  int plr_end;
  if (get_players_range(plr_range_id, &plr_start, &plr_end) < 0) {
      SCRPTERRLOG("Given owning player range %d is not supported in this command",(int)plr_range_id);
      return;
  }
  if (script_current_condition != CONDITION_ALWAYS)
  {
    SCRPTWRNLOG("Computer globals altered inside conditional block; condition ignored");
  }
  for (long i = plr_start; i < plr_end; i++)
  {
      struct Computer2* comp = get_computer_player(i);
      if (computer_player_invalid(comp))
      {
          continue;
    }
    comp->field_1C = val1;
    comp->field_14 = val2;
    comp->field_18 = val3;
    comp->max_room_build_tasks = val4;
    comp->field_2C = val5;
    comp->sim_before_dig = val6;
  }
}

void command_set_computer_checks(long plr_range_id, const char *chkname, long val1, long val2, long val3, long val4, long val5)
{
  int plr_start;
  int plr_end;
  if (get_players_range(plr_range_id, &plr_start, &plr_end) < 0) {
      SCRPTERRLOG("Given owning player range %d is not supported in this command",(int)plr_range_id);
      return;
  }
  if (script_current_condition != CONDITION_ALWAYS)
  {
    SCRPTWRNLOG("Computer check altered inside conditional block; condition ignored");
  }
  long n = 0;
  for (long i = plr_start; i < plr_end; i++)
  {
      struct Computer2* comp = get_computer_player(i);
      if (computer_player_invalid(comp)) {
          continue;
      }
      for (long k = 0; k < COMPUTER_CHECKS_COUNT; k++)
      {
          struct ComputerCheck* ccheck = &comp->checks[k];
          if ((ccheck->flags & ComChk_Unkn0002) != 0)
            break;
          if (ccheck->name == NULL)
            break;
          if (strcasecmp(chkname, ccheck->name) == 0)
          {
            ccheck->turns_interval = val1;
            ccheck->param1 = val2;
            ccheck->param2 = val3;
            ccheck->param3 = val4;
            ccheck->last_run_turn = val5;
            n++;
          }
      }
  }
  if (n == 0)
  {
    SCRPTERRLOG("No computer check found named '%s' in players %d to %d",chkname,(int)plr_start,(int)plr_end-1);
    return;
  }
  SCRIPTDBG(6,"Altered %d checks named '%s'",n,chkname);
}


void refresh_trap_anim(long trap_id)
{
    int k = 0;
    const struct StructureList* slist = get_list_for_thing_class(TCls_Trap);
    int i = slist->index;
    while (i != 0)
    {
        struct Thing* traptng = thing_get(i);
        if (thing_is_invalid(traptng))
        {
            ERRORLOG("Jump to invalid thing detected");
            break;
        }
        i = traptng->next_of_class;
        // Per thing code
        if (traptng->model == trap_id)
        {
            traptng->anim_sprite = gameadd.trap_stats[trap_id].sprite_anim_idx;
            struct TrapStats* trapstat = &gameadd.trap_stats[traptng->model];
            char start_frame;
            if (trapstat->field_13) {
                start_frame = -1;
            }
            else {
                start_frame = 0;
            }
            set_thing_draw(traptng, trapstat->sprite_anim_idx, trapstat->anim_speed, trapstat->sprite_size_max, trapstat->unanimated, start_frame, 2);
        }
        // Per thing code ends
        k++;
        if (k > slist->index)
        {
            ERRORLOG("Infinite loop detected when sweeping things list");
            break;
        }
    }
}


void command_set_trap_configuration(const char* trapname, const char* property, long value, long optvalue)
{
    long trap_id = get_rid(trap_desc, trapname);
    if (trap_id == -1)
    {
        SCRPTERRLOG("Unknown trap, '%s'", trapname);
    }

    long trapvar = get_id(trap_config_desc, property);
    if (trapvar == -1)
    {
        SCRPTERRLOG("Unknown trap variable");
        return;
    }

    //val2 is an optional variable, used when there's 2 numbers on one command. Pass them along as one merged val.
    if ((value > 0xFFFF) || (value < 0))
    {
        SCRPTERRLOG("Value out of range: %d", value);
        return;
    }
    if ((optvalue > 0xFFFF) || (optvalue < 0))
    {
        SCRPTERRLOG("Value out of range: %d", optvalue);
        return;
    }
    long mergedval = value + (optvalue << 16);
    SCRIPTDBG(7, "Setting trap %s property %s to %d", trapname, property, mergedval);
    command_add_value(Cmd_SET_TRAP_CONFIGURATION, 0, trap_id, trapvar, mergedval);
 }


void command_set_door_configuration(const char* doorname, const char* property, long value, long optvalue)
{
    long door_id = get_rid(door_desc, doorname);
    if (door_id == -1)
    {
        SCRPTERRLOG("Unknown door, '%s'", doorname);
    }

    long doorvar = get_id(door_config_desc, property);
    if (doorvar == -1)
    {
        SCRPTERRLOG("Unknown door variable");
        return;
    }

    //val2 is an optional variable, used when there's 2 numbers on one command. Pass them along as one merged val.
    if ((value > 0xFFFF) || (value < 0))
    {
        SCRPTERRLOG("Value out of range: %d", value);
        return;
    }
    if ((optvalue > 0xFFFF) || (optvalue < 0))
    {
        SCRPTERRLOG("Value out of range: %d", optvalue);
        return;
    }
    long mergedval = value + (optvalue << 16);
    SCRIPTDBG(7, "Setting door %s property %s to %d", doorname, property, mergedval);
    command_add_value(Cmd_SET_DOOR_CONFIGURATION, 0, door_id, doorvar, mergedval);
}

void command_set_computer_events(long plr_range_id, const char *evntname, long val1, long val2, long val3, long val4, long val5)
{
  int plr_start;
  int plr_end;
  if (get_players_range(plr_range_id, &plr_start, &plr_end) < 0) {
      SCRPTERRLOG("Given owning player range %d is not supported in this command",(int)plr_range_id);
      return;
  }
  if (script_current_condition != CONDITION_ALWAYS)
  {
    SCRPTWRNLOG("Computer event altered inside conditional block; condition ignored");
  }
  long n = 0;
  for (long i = plr_start; i < plr_end; i++)
  {
      struct Computer2* comp = get_computer_player(i);
      if (computer_player_invalid(comp)) {
          continue;
      }
      for (long k = 0; k < COMPUTER_EVENTS_COUNT; k++)
      {
          struct ComputerEvent* event = &comp->events[k];
          if (event->name == NULL)
              break;
          if (strcasecmp(evntname, event->name) == 0)
          {
              if (level_file_version > 0)
              {
                  SCRIPTDBG(7, "Changing computer %d event '%s' config from (%d,%d,%d,%d,%d) to (%d,%d,%d,%d,%d)", (int)i, event->name,
                      (int)event->test_interval, (int)event->param1, (int)event->param2, (int)event->param3, (int)event->last_test_gameturn, (int)val1, (int)val2, (int)val3, (int)val4);
                  event->test_interval = val1;
                  event->param1 = val2;
                  event->param2 = val3;
                  event->param3 = val4;
                  event->last_test_gameturn = val5;
                  n++;
              } else
              {
                SCRIPTDBG(7, "Changing computer %d event '%s' config from (%d,%d) to (%d,%d)", (int)i, event->name,
                  (int)event->param1, (int)event->param2, (int)val1, (int)val2);
                  event->param1 = val1;
                  event->param2 = val2;
                  n++;
              }
          }
      }
  }
  if (n == 0)
  {
    SCRPTERRLOG("No computer event found named '%s' in players %d to %d", evntname,(int)plr_start,(int)plr_end-1);
    return;
  }
  SCRIPTDBG(6,"Altered %d events named '%s'",n,evntname);
}

void command_set_computer_process(long plr_range_id, const char *procname, long val1, long val2, long val3, long val4, long val5)
{
  int plr_start;
  int plr_end;
  if (get_players_range(plr_range_id, &plr_start, &plr_end) < 0) {
      SCRPTERRLOG("Given owning player range %d is not supported in this command",(int)plr_range_id);
      return;
  }
  if (script_current_condition != CONDITION_ALWAYS)
  {
    SCRPTWRNLOG("Computer process altered inside conditional block; condition ignored");
  }
  long n = 0;
  for (long i = plr_start; i < plr_end; i++)
  {
      struct Computer2* comp = get_computer_player(i);
      if (computer_player_invalid(comp)) {
          continue;
      }
      for (long k = 0; k < COMPUTER_PROCESSES_COUNT; k++)
      {
          struct ComputerProcess* cproc = &comp->processes[k];
          if ((cproc->flags & ComProc_Unkn0002) != 0)
              break;
          if (cproc->name == NULL)
              break;
          if (strcasecmp(procname, cproc->name) == 0)
          {
              SCRIPTDBG(7,"Changing computer %d process '%s' config from (%d,%d,%d,%d,%d) to (%d,%d,%d,%d,%d)",(int)i,cproc->name,
                  (int)cproc->priority,(int)cproc->confval_2,(int)cproc->confval_3,(int)cproc->confval_4,(int)cproc->confval_5,
                  (int)val1,(int)val2,(int)val3,(int)val4,(int)val5);
              cproc->priority = val1;
              cproc->confval_2 = val2;
              cproc->confval_3 = val3;
              cproc->confval_4 = val4;
              cproc->confval_5 = val5;
              n++;
          }
      }
  }
  if (n == 0)
  {
    SCRPTERRLOG("No computer process found named '%s' in players %d to %d", procname,(int)plr_start,(int)plr_end-1);
    return;
  }
  SCRIPTDBG(6,"Altered %d processes named '%s'",n,procname);
}

void command_set_creature_health(const char *crtr_name, long val)
{
    long crtr_id = get_rid(creature_desc, crtr_name);
    if (crtr_id == -1)
    {
        SCRPTERRLOG("Unknown creature, '%s'", crtr_name);
        return;
  }
  if ((val < 0) || (val > 65535))
  {
    SCRPTERRLOG("Invalid '%s' health value, %d", crtr_name, val);
    return;
  }
  command_add_value(Cmd_SET_CREATURE_HEALTH, ALL_PLAYERS, crtr_id, val, 0);
}

void command_set_creature_strength(const char *crtr_name, long val)
{
    long crtr_id = get_rid(creature_desc, crtr_name);
    if (crtr_id == -1)
    {
        SCRPTERRLOG("Unknown creature, '%s'", crtr_name);
        return;
  }
  if ((val < 0) || (val > 255))
  {
    SCRPTERRLOG("Invalid '%s' strength value, %d", crtr_name, val);
    return;
  }
  command_add_value(Cmd_SET_CREATURE_STRENGTH, ALL_PLAYERS, crtr_id, val, 0);
}

void command_set_creature_armour(const char *crtr_name, long val)
{
    long crtr_id = get_rid(creature_desc, crtr_name);
    if (crtr_id == -1)
    {
        SCRPTERRLOG("Unknown creature, '%s'", crtr_name);
        return;
  }
  if ((val < 0) || (val > 255))
  {
    SCRPTERRLOG("Invalid '%s' armour value, %d", crtr_name, val);
    return;
  }
  command_add_value(Cmd_SET_CREATURE_ARMOUR, ALL_PLAYERS, crtr_id, val, 0);
}

void command_set_creature_fear_wounded(const char *crtr_name, long val)
{
    long crtr_id = get_rid(creature_desc, crtr_name);
    if (crtr_id == -1)
    {
        SCRPTERRLOG("Unknown creature, '%s'", crtr_name);
        return;
  }
  if ((val < 0) || (val > 255))
  {
    SCRPTERRLOG("Invalid '%s' fear value, %d", crtr_name, val);
    return;
  }
  command_add_value(Cmd_SET_CREATURE_FEAR_WOUNDED, ALL_PLAYERS, crtr_id, val, 0);
}

void command_set_creature_fear_stronger(const char *crtr_name, long val)
{
    long crtr_id = get_rid(creature_desc, crtr_name);
    if (crtr_id == -1)
    {
        SCRPTERRLOG("Unknown creature, '%s'", crtr_name);
        return;
  }
  if ((val < 0) || (val > 32767))
  {
    SCRPTERRLOG("Invalid '%s' fear value, %d", crtr_name, val);
    return;
  }
  command_add_value(Cmd_SET_CREATURE_FEAR_STRONGER, ALL_PLAYERS, crtr_id, val, 0);
}

void command_set_creature_fearsome_factor(const char* crtr_name, long val)
{
    long crtr_id = get_rid(creature_desc, crtr_name);
    if (crtr_id == -1)
    {
        SCRPTERRLOG("Unknown creature, '%s'", crtr_name);
        return;
    }
    if ((val < 0) || (val > 32767))
    {
        SCRPTERRLOG("Invalid '%s' fearsome value, %d", crtr_name, val);
        return;
    }
    command_add_value(Cmd_SET_CREATURE_FEARSOME_FACTOR, ALL_PLAYERS, crtr_id, val, 0);
}

void command_set_creature_property(const char* crtr_name, long property, short val)
{
    long crtr_id = get_rid(creature_desc, crtr_name);
    if (crtr_id == -1)
    {
        SCRPTERRLOG("Unknown creature, '%s'", crtr_name);
        return;
    }
    command_add_value(Cmd_SET_CREATURE_PROPERTY, ALL_PLAYERS, crtr_id, property, val);
}

/**
 * Enables or disables an alliance between two players.
 *
 * @param plr1_range_id First player range identifier.
 * @param plr2_range_id Second player range identifier.
 * @param ally Controls whether the alliance is being created or being broken.
 */
void command_ally_players(long plr1_range_id, long plr2_range_id, TbBool ally)
{
    // Verify enemy player
    long plr2_id = get_players_range_single(plr2_range_id);
    if (plr2_id < 0) {
        SCRPTERRLOG("Given second player is not supported in this command");
        return;
    }
    command_add_value(Cmd_ALLY_PLAYERS, plr1_range_id, plr2_id, ally, 0);
}

void command_quick_objective(int idx, const char *msgtext, const char *where, long x, long y)
{
  TbMapLocation location;
  if ((idx < 0) || (idx >= QUICK_MESSAGES_COUNT))
  {
    SCRPTERRLOG("Invalid QUICK OBJECTIVE number (%d)", idx);
    return;
  }
  if (strlen(msgtext) >= MESSAGE_TEXT_LEN)
  {
      SCRPTWRNLOG("Objective TEXT too long; truncating to %d characters", MESSAGE_TEXT_LEN-1);
  }
  if ((gameadd.quick_messages[idx][0] != '\0') && (strcmp(gameadd.quick_messages[idx],msgtext) != 0))
  {
      SCRPTWRNLOG("Quick Objective no %d overwritten by different text", idx);
  }
  strncpy(gameadd.quick_messages[idx], msgtext, MESSAGE_TEXT_LEN-1);
  gameadd.quick_messages[idx][MESSAGE_TEXT_LEN-1] = '\0';
  if (!get_map_location_id(where, &location))
    return;
  command_add_value(Cmd_QUICK_OBJECTIVE, ALL_PLAYERS, idx, location, get_subtile_number(x,y));
}

void command_quick_information(int idx, const char *msgtext, const char *where, long x, long y)
{
  TbMapLocation location;
  if ((idx < 0) || (idx >= QUICK_MESSAGES_COUNT))
  {
    SCRPTERRLOG("Invalid information ID number (%d)", idx);
    return;
  }
  if (strlen(msgtext) > MESSAGE_TEXT_LEN)
  {
      SCRPTWRNLOG("Information TEXT too long; truncating to %d characters", MESSAGE_TEXT_LEN-1);
  }
  if ((gameadd.quick_messages[idx][0] != '\0') && (strcmp(gameadd.quick_messages[idx],msgtext) != 0))
  {
      SCRPTWRNLOG("Quick Message no %d overwritten by different text", idx);
  }
  strncpy(gameadd.quick_messages[idx], msgtext, MESSAGE_TEXT_LEN-1);
  gameadd.quick_messages[idx][MESSAGE_TEXT_LEN-1] = '\0';
  if (!get_map_location_id(where, &location))
    return;
  command_add_value(Cmd_QUICK_INFORMATION, ALL_PLAYERS, idx, location, get_subtile_number(x,y));
}

void command_play_message(long plr_range_id, const char *msgtype, int msg_num)
{
    long msgtype_id = get_id(msgtype_desc, msgtype);
    if (msgtype_id == -1)
    {
        SCRPTERRLOG("Unrecognized message type, '%s'", msgtype);
        return;
  }
  command_add_value(Cmd_PLAY_MESSAGE, plr_range_id, msgtype_id, msg_num, 0);
}

void command_add_gold_to_player(long plr_range_id, long amount)
{
    command_add_value(Cmd_ADD_GOLD_TO_PLAYER, plr_range_id, amount, 0, 0);
}

void command_set_creature_tendencies(long plr_range_id, const char *tendency, long value)
{
    long tend_id = get_rid(tendency_desc, tendency);
    if (tend_id == -1)
    {
      SCRPTERRLOG("Unrecognized tendency type, '%s'", tendency);
      return;
    }
    command_add_value(Cmd_SET_CREATURE_TENDENCIES, plr_range_id, tend_id, value, 0);
}

void command_reveal_map_rect(long plr_range_id, long x, long y, long w, long h)
{
    command_add_value(Cmd_REVEAL_MAP_RECT, plr_range_id, x, y, (h<<16)+w);
}

void command_change_slab_owner(long x, long y, long plr_range_id)
{
    command_add_value(Cmd_CHANGE_SLAB_OWNER, plr_range_id, x, y, 0);
}

void command_change_slab_type(long x, long y, long slab_type)
{
    command_add_value(Cmd_CHANGE_SLAB_TYPE, 0, x, y, slab_type);
}

void command_reveal_map_location(long plr_range_id, const char *locname, long range)
{
    TbMapLocation location;
    if (!get_map_location_id(locname, &location)) {
        return;
    }
    command_add_value(Cmd_REVEAL_MAP_LOCATION, plr_range_id, location, range, 0);
}

void command_message(const char *msgtext, unsigned char kind)
{
  const char *cmd;
  if (kind == 80)
    cmd = script_get_command_name(Cmd_PRINT);
  else
    cmd = script_get_command_name(Cmd_MESSAGE);
  SCRPTWRNLOG("Command '%s' is only supported in Dungeon Keeper Beta", cmd);
}

void command_quick_message(int idx, const char *msgtext, const char *range_id)
{
  if ((idx < 0) || (idx >= QUICK_MESSAGES_COUNT))
  {
      SCRPTERRLOG("Invalid information ID number (%d)", idx);
      return;
  }
  if (strlen(msgtext) > MESSAGE_TEXT_LEN)
  {
      SCRPTWRNLOG("Information TEXT too long; truncating to %d characters", MESSAGE_TEXT_LEN-1);
  }
  if ((gameadd.quick_messages[idx][0] != '\0') && (strcmp(gameadd.quick_messages[idx],msgtext) != 0))
  {
      SCRPTWRNLOG("Quick Message no %d overwritten by different text", idx);
  }
  strncpy(gameadd.quick_messages[idx], msgtext, MESSAGE_TEXT_LEN-1);
  gameadd.quick_messages[idx][MESSAGE_TEXT_LEN-1] = '\0';
  char id = get_player_number_from_value(range_id);
  command_add_value(Cmd_QUICK_MESSAGE, 0, id, idx, 0);
}

void command_display_message(int msg_num, const char *range_id)
{
    char id = get_player_number_from_value(range_id);
    command_add_value(Cmd_DISPLAY_MESSAGE, 0, id, msg_num, 0);
}

void command_swap_creature(const char *ncrt_name, const char *crtr_name)
{
    long ncrt_id = get_rid(newcrtr_desc, ncrt_name);
    if (ncrt_id == -1)
    {
        SCRPTERRLOG("Unknown new creature, '%s'", ncrt_name);
        return;
  }
  long crtr_id = get_rid(creature_desc, crtr_name);
  if (crtr_id == -1)
  {
      SCRPTERRLOG("Unknown creature, '%s'", crtr_name);
      return;
  }
  struct CreatureModelConfig* crconf = &gameadd.crtr_conf.model[crtr_id];
  if ((crconf->model_flags & CMF_IsSpecDigger) != 0)
  {
      SCRPTERRLOG("Unable to swap special diggers");
  }
  if (script_current_condition != CONDITION_ALWAYS)
  {
      SCRPTWRNLOG("Creature swapping placed inside conditional statement");
  }
  if (!swap_creature(ncrt_id, crtr_id))
  {
      SCRPTERRLOG("Error swapping creatures '%s'<->'%s'", ncrt_name, crtr_name);
  }
}

void command_kill_creature(long plr_range_id, const char *crtr_name, const char *criteria, int count)
{
    SCRIPTDBG(11, "Starting");
    if (count <= 0)
    {
        SCRPTERRLOG("Bad creatures count, %d", count);
        return;
  }
  long crtr_id = parse_creature_name(crtr_name);
  if (crtr_id == CREATURE_NONE) {
    SCRPTERRLOG("Unknown creature, '%s'", crtr_name);
    return;
  }
  long select_id = parse_criteria(criteria);
  if (select_id == -1)
  {
    SCRPTERRLOG("Unknown select criteria, '%s'", criteria);
    return;
  }
  command_add_value(Cmd_KILL_CREATURE, plr_range_id, crtr_id, select_id, count);
}

void command_level_up_creature(long plr_range_id, const char *crtr_name, const char *criteria, int count)
{
    SCRIPTDBG(11, "Starting");
    if (count <= 0)
    {
        SCRPTERRLOG("Bad count, %d", count);
        return;
  }
  long crtr_id = parse_creature_name(crtr_name);
  if (crtr_id == CREATURE_NONE)
  {
    SCRPTERRLOG("Unknown creature, '%s'", crtr_name);
    return;
  }
  long select_id = parse_criteria(criteria);
  if (select_id == -1) {
    SCRPTERRLOG("Unknown select criteria, '%s'", criteria);
    return;
  }
  if (count < 1)
  {
    SCRPTERRLOG("Parameter has no positive value; discarding command");
    return;
  }
  if (count > 9)
  {
      count = 9;
  }
  command_add_value(Cmd_LEVEL_UP_CREATURE, plr_range_id, crtr_id, select_id, count);
}

void command_use_power_on_creature(long plr_range_id, const char *crtr_name, const char *criteria, long caster_plyr_idx, const char *magname, int splevel, char free)
{
  SCRIPTDBG(11, "Starting");
  if (splevel < 1)
  {
    SCRPTWRNLOG("Spell %s level too low: %d, setting to 1.", magname, splevel);
    splevel = 1;
  }
  if (splevel > MAGIC_OVERCHARGE_LEVELS)
  {
    SCRPTWRNLOG("Spell %s level too high: %d, setting to %d.", magname, splevel, MAGIC_OVERCHARGE_LEVELS);
    splevel = MAGIC_OVERCHARGE_LEVELS;
  }
  splevel--;
  long mag_id = get_rid(power_desc, magname);
  if (mag_id == -1)
  {
    SCRPTERRLOG("Unknown magic, '%s'", magname);
    return;
  }
  long crtr_id = parse_creature_name(crtr_name);
  if (crtr_id == CREATURE_NONE) {
    SCRPTERRLOG("Unknown creature, '%s'", crtr_name);
    return;
  }
  long select_id = parse_criteria(criteria);
  if (select_id == -1) {
    SCRPTERRLOG("Unknown select criteria, '%s'", criteria);
    return;
  }
  PowerKind pwr = mag_id;
  if((PlayerNumber) caster_plyr_idx > PLAYER3)
  {
    if(pwr == PwrK_CALL2ARMS || pwr == PwrK_LIGHTNING)
    {
        SCRPTERRLOG("Only players 0-3 can cast %s", magname);
        return;
    }
  }

  // encode params: free, magic, caster, level -> into 4xbyte: FMCL
  long fmcl_bytes;
  {
      signed char f = free, m = mag_id, c = caster_plyr_idx, lvl = splevel;
      fmcl_bytes = (f << 24) | (m << 16) | (c << 8) | lvl;
  }
  command_add_value(Cmd_USE_POWER_ON_CREATURE, plr_range_id, crtr_id, select_id, fmcl_bytes);
}

void command_use_power_at_subtile(long plr_range_id, int stl_x, int stl_y, const char *magname, int splevel, char free)
{
  SCRIPTDBG(11, "Starting");
  if (splevel < 1)
  {
    SCRPTWRNLOG("Spell %s level too low: %d, setting to 1.", magname, splevel);
    splevel = 1;
  }
  if (splevel > MAGIC_OVERCHARGE_LEVELS)
  {
    SCRPTWRNLOG("Spell %s level too high: %d, setting to %d.", magname, splevel, MAGIC_OVERCHARGE_LEVELS);
    splevel = MAGIC_OVERCHARGE_LEVELS;
  }
  splevel--;
  long mag_id = get_rid(power_desc, magname);
  if (mag_id == -1)
  {
    SCRPTERRLOG("Unknown magic, '%s'", magname);
    return;
  }
  PowerKind pwr = mag_id;
  if((PlayerNumber) plr_range_id > PLAYER3)
  {
    if(pwr == PwrK_CALL2ARMS || pwr == PwrK_LIGHTNING)
    {
        SCRPTERRLOG("Only players 0-3 can cast %s", magname);
        return;
    }
  }

  // encode params: free, magic, level -> into 3xbyte: FML
  long fml_bytes;
  {
      signed char f = free, m = mag_id, lvl = splevel;
      fml_bytes = (f << 16) | (m << 8) | lvl;
  }
  command_add_value(Cmd_USE_POWER_AT_SUBTILE, plr_range_id, stl_x, stl_y, fml_bytes);
}

void command_use_power_at_location(long plr_range_id, const char *locname, const char *magname, int splevel, char free)
{
  SCRIPTDBG(11, "Starting");
  if (splevel < 1)
  {
    SCRPTWRNLOG("Spell %s level too low: %d, setting to 1.", magname, splevel);
    splevel = 1;
  }
  if (splevel > MAGIC_OVERCHARGE_LEVELS)
  {
    SCRPTWRNLOG("Spell %s level too high: %d, setting to %d.", magname, splevel, MAGIC_OVERCHARGE_LEVELS);
    splevel = MAGIC_OVERCHARGE_LEVELS;
  }
  splevel--;
  long mag_id = get_rid(power_desc, magname);
  if (mag_id == -1)
  {
    SCRPTERRLOG("Unknown magic, '%s'", magname);
    return;
  }
  PowerKind pwr = mag_id;
  if((PlayerNumber) plr_range_id > PLAYER3)
  {
    if(pwr == PwrK_CALL2ARMS || pwr == PwrK_LIGHTNING)
    {
        SCRPTERRLOG("Only players 0-3 can cast %s", magname);
        return;
    }
  }

  TbMapLocation location;
  if (!get_map_location_id(locname, &location))
  {
    SCRPTWRNLOG("Use power script command at invalid location: %s", locname);
    return;
  }

  // encode params: free, magic, level -> into 3xbyte: FML
  long fml_bytes;
  {
      signed char f = free, m = mag_id, lvl = splevel;
      fml_bytes = (f << 16) | (m << 8) | lvl;
  }
  command_add_value(Cmd_USE_POWER_AT_LOCATION, plr_range_id, location, fml_bytes, 0);
}

void command_use_power(long plr_range_id, const char *magname, char free)
{
    SCRIPTDBG(11, "Starting");
    long mag_id = get_rid(power_desc, magname);
    if (mag_id == -1)
    {
        SCRPTERRLOG("Unknown magic, '%s'", magname);
        return;
    }
    PowerKind pwr = mag_id;
    if (pwr == PwrK_ARMAGEDDON && (PlayerNumber) plr_range_id > PLAYER3)
    {
        SCRPTERRLOG("Only players 0-3 can cast %s", magname);
        return;
    }
    command_add_value(Cmd_USE_POWER, plr_range_id, mag_id, free, 0);
}

void command_use_special_increase_level(long plr_range_id, long count)
{
    if (count < 1)
    {
        SCRPTWRNLOG("Invalid count: %d, setting to 1.", count);
        count = 1;
    }

    if (count > 9)
    {
        SCRPTWRNLOG("Count too high: %d, setting to 9.", count);
        count = 9;
    }
    command_add_value(Cmd_USE_SPECIAL_INCREASE_LEVEL, plr_range_id, count, 0, 0);
}

void command_use_special_multiply_creatures(long plr_range_id, long count)
{
    if (count < 1)
    {
        SCRPTWRNLOG("Invalid count: %d, setting to 1.", count);
        count = 1;
    }

    if (count > 9)
    {
        SCRPTWRNLOG("Count too high: %d, setting to 9.", count);
        count = 9;
    }
    command_add_value(Cmd_USE_SPECIAL_MULTIPLY_CREATURES, plr_range_id, count, 0, 0);
}

void command_use_special_make_safe(long plr_range_id)
{
    command_add_value(Cmd_USE_SPECIAL_MAKE_SAFE, plr_range_id, 0, 0, 0);
}

void command_use_special_locate_hidden_world()
{
    command_add_value(Cmd_USE_SPECIAL_LOCATE_HIDDEN_WORLD, 0, 0, 0, 0);
}

/**
 * Modifies player's creatures' anger.
 * @param plyr_idx target player
 * @param anger anger value. Use double AnnoyLevel (from creature's config file) to fully piss creature. More for longer calm time
 */
TbBool script_change_creatures_annoyance(PlayerNumber plyr_idx, ThingModel crmodel, long operation, long anger)
{
    SYNCDBG(8, "Starting");
    struct Dungeon* dungeon = get_players_num_dungeon(plyr_idx);
    unsigned long k = 0;
    int i = dungeon->creatr_list_start;
    while (i != 0)
    {
        struct Thing* thing = thing_get(i);
        TRACE_THING(thing);
        struct CreatureControl* cctrl = creature_control_get_from_thing(thing);
        if (thing_is_invalid(thing) || creature_control_invalid(cctrl))
        {
            ERRORLOG("Jump to invalid creature detected");
            break;
        }
        i = cctrl->players_next_creature_idx;
        // Per creature code
        if (thing->model == crmodel || crmodel == 0)
        {
            i = cctrl->players_next_creature_idx;
            if (operation == SOpr_SET)
            {
                anger_set_creature_anger(thing, anger, AngR_Other);
            }
            else if (operation == SOpr_INCREASE)
            {
                anger_increase_creature_anger(thing, anger, AngR_Other);
            }
            else if (operation == SOpr_DECREASE)
            {
                anger_reduce_creature_anger(thing, -anger, AngR_Other);
            }
            else if (operation == SOpr_MULTIPLY)
            {
                anger_set_creature_anger(thing, cctrl->annoyance_level[AngR_Other] * anger, AngR_Other);
            }

        }
        // Thing list loop body ends
        k++;
        if (k > CREATURES_COUNT)
        {
            ERRORLOG("Infinite loop detected when sweeping creatures list");
            break;
        }
    }
    SYNCDBG(19, "Finished");
    return true;
}

static void change_creatures_annoyance_check(const struct ScriptLine* scline)
{
    long crtr_id = parse_creature_name(scline->tp[1]);
    if (crtr_id == CREATURE_NONE)
    {
        SCRPTERRLOG("Unknown creature, '%s'", scline->tp[1]);
        return;
    }
    long op_id = get_rid(script_operator_desc, scline->tp[2]);
    if (op_id == -1)
    {
        SCRPTERRLOG("Invalid operation for changing creatures' annoyance: '%s'", scline->tp[2]);
        return;
    }
    command_add_value(Cmd_CHANGE_CREATURES_ANNOYANCE, scline->np[0], crtr_id, op_id, scline->np[3]);
}

static void change_creatures_annoyance_process(struct ScriptContext* context)
{
    for (int i = context->plr_start; i < context->plr_end; i++)
    {
        script_change_creatures_annoyance(i, context->value->arg0, context->value->arg1, context->value->arg2);
    }
}

void command_change_creature_owner(long origin_plyr_idx, const char *crtr_name, const char *criteria, long dest_plyr_idx)
{
    SCRIPTDBG(11, "Starting");
    long crtr_id = parse_creature_name(crtr_name);
    if (crtr_id == CREATURE_NONE)
    {
        SCRPTERRLOG("Unknown creature, '%s'", crtr_name);
        return;
  }
  long select_id = parse_criteria(criteria);
  if (select_id == -1) {
    SCRPTERRLOG("Unknown select criteria, '%s'", criteria);
    return;
  }
  command_add_value(Cmd_CHANGE_CREATURE_OWNER, origin_plyr_idx, crtr_id, select_id, dest_plyr_idx);
}


void command_computer_dig_to_location(long plr_range_id, const char* origin, const char* destination)
{
    TbMapLocation orig_loc;
    if (!get_map_location_id(origin, &orig_loc))
    {
        SCRPTWRNLOG("Dig to location script command has invalid source location: %s", origin);
        return;
    }
    TbMapLocation dest_loc;
    if (!get_map_location_id(destination, &dest_loc))
    {
        SCRPTWRNLOG("Dig to location script command has invalid destination location: %s", destination);
        return;
    }

    command_add_value(Cmd_COMPUTER_DIG_TO_LOCATION, plr_range_id, orig_loc, dest_loc, 0);
}

void command_set_campaign_flag(long plr_range_id, const char *cmpflgname, long val)
{
    long flg_id = get_rid(campaign_flag_desc, cmpflgname);
    if (flg_id == -1)
    {
        SCRPTERRLOG("Unknown campaign flag, '%s'", cmpflgname);
        return;
  }
  command_add_value(Cmd_SET_CAMPAIGN_FLAG, plr_range_id, flg_id, val, 0);
}

void command_add_to_campaign_flag(long plr_range_id, const char *cmpflgname, long val)
{
    long flg_id = get_rid(campaign_flag_desc, cmpflgname);
    if (flg_id == -1)
    {
        SCRPTERRLOG("Unknown campaign flag, '%s'", cmpflgname);
        return;
  }
  command_add_value(Cmd_ADD_TO_CAMPAIGN_FLAG, plr_range_id, flg_id, val, 0);
}

void command_export_variable(long plr_range_id, const char *varib_name, const char *cmpflgname)
{
    long src_type;
    long src_id;
    // Recognize flag
    long flg_id = get_rid(campaign_flag_desc, cmpflgname);
    if (flg_id == -1)
    {
        SCRPTERRLOG("Unknown CAMPAIGN FLAG, '%s'", cmpflgname);
        return;
    }
    if (!parse_get_varib(varib_name, &src_id, &src_type))
    {
        SCRPTERRLOG("Unknown VARIABLE, '%s'", varib_name);
        return;
    }
    command_add_value(Cmd_EXPORT_VARIABLE, plr_range_id, src_type, src_id, flg_id);
}

void command_set_game_rule(const char* objectv, unsigned long roomvar)
{
    long ruledesc = get_id(game_rule_desc, objectv);
    if (ruledesc == -1)
    {
        SCRPTERRLOG("Unknown game rule variable");
        return;
    }
    command_add_value(Cmd_SET_GAME_RULE, 0, ruledesc, roomvar, 0);
}

void command_use_spell_on_creature(long plr_range_id, const char *crtr_name, const char *criteria, const char *magname, int splevel)
{
  SCRIPTDBG(11, "Starting");
  long mag_id = get_rid(spell_desc, magname);
  if (splevel < 1)
  {
    if ( (mag_id == SplK_Heal) || (mag_id == SplK_Armour) || (mag_id == SplK_Speed) || (mag_id == SplK_Disease) || (mag_id == SplK_Invisibility) || (mag_id == SplK_Chicken) )
    {
        SCRPTWRNLOG("Spell %s level too low: %d, setting to 1.", magname, splevel);
    }
    splevel = 1;
  }
  if (splevel > (MAGIC_OVERCHARGE_LEVELS+1)) //Creatures cast spells from level 1 to 10, but 10=9.
  {
    SCRPTWRNLOG("Spell %s level too high: %d, setting to %d.", magname, splevel, (MAGIC_OVERCHARGE_LEVELS+1));
    splevel = MAGIC_OVERCHARGE_LEVELS;
  }
  splevel--;
  if (mag_id == -1)
  {
    SCRPTERRLOG("Unknown magic, '%s'", magname);
    return;
  }
  long crtr_id = parse_creature_name(crtr_name);
  if (crtr_id == CREATURE_NONE) {
    SCRPTERRLOG("Unknown creature, '%s'", crtr_name);
    return;
  }
  long select_id = parse_criteria(criteria);
  if (select_id == -1) {
    SCRPTERRLOG("Unknown select criteria, '%s'", criteria);
    return;
  }
  // SpellKind sp = mag_id;
  // encode params: free, magic, caster, level -> into 4xbyte: FMCL
  long fmcl_bytes;
  {
      signed char m = mag_id, lvl = splevel;
      fmcl_bytes = (m << 8) | lvl;
  }
  command_add_value(Cmd_USE_SPELL_ON_CREATURE, plr_range_id, crtr_id, select_id, fmcl_bytes);
}

void command_set_heart_health(long plr_range_id, int health)
{
  command_add_value(Cmd_SET_HEART_HEALTH, plr_range_id, health, 0, 0);
}

void command_add_heart_health(long plr_range_id, int health, TbBool warning)
{
  command_add_value(Cmd_ADD_HEART_HEALTH, plr_range_id, health, warning, 0);
}

void command_creature_entrance_level(long plr_range_id, unsigned char val)
{
  command_add_value(Cmd_CREATURE_ENTRANCE_LEVEL, plr_range_id, val, 0, 0);
}

void command_randomise_flag(long plr_range_id, const char *flgname, long val)
{
    long flg_id;
    long flag_type;
    if (!parse_set_varib(flgname, &flg_id, &flag_type))
    {
        SCRPTERRLOG("Unknown flag, '%s'", flgname);
        return;
    }
  command_add_value(Cmd_RANDOMISE_FLAG, plr_range_id, flg_id, val, flag_type);
}

void command_compute_flag(long plr_range_id, const char *flgname, const char *operator_name, long src_plr_range_id, const char *src_flgname, long alt)
{
    long flg_id;
    long flag_type;
    if (!parse_set_varib(flgname, &flg_id, &flag_type))
    {
        SCRPTERRLOG("Unknown target flag, '%s'", flgname);
        return;
    }

    long src_flg_id;
    long src_flag_type;
    // try to identify source flag as a power, if it agrees, change flag type to SVar_AVAILABLE_MAGIC, keep power id
    // with rooms, traps, doors, etc. parse_get_varib assumes we want the count flag of them. Change it later in 'alt' switch if 'available' flag is needed
    src_flg_id = get_id(power_desc, src_flgname);
    if (src_flg_id == -1)
    {
        if (!parse_get_varib(src_flgname, &src_flg_id, &src_flag_type))
        {
            SCRPTERRLOG("Unknown source flag, '%s'", src_flgname);
            return;
        }
    } else
    {
        src_flag_type = SVar_AVAILABLE_MAGIC;
    }

    long op_id = get_rid(script_operator_desc, operator_name);
    if (op_id == -1)
    {
        SCRPTERRLOG("Invalid operation for modifying flag's value: '%s'", operator_name);
        return;
    }

    if (alt != 0)
    {
        switch (src_flag_type)
        {
            case SVar_CREATURE_NUM:
                src_flag_type = SVar_CONTROLS_CREATURE;
                break;
            case SVar_TOTAL_CREATURES:
                src_flag_type = SVar_CONTROLS_TOTAL_CREATURES;
                break;
            case SVar_TOTAL_DIGGERS:
                src_flag_type = SVar_CONTROLS_TOTAL_DIGGERS;
                break;
            case SVar_GOOD_CREATURES:
                src_flag_type = SVar_CONTROLS_GOOD_CREATURES;
                break;
            case SVar_EVIL_CREATURES:
                src_flag_type = SVar_CONTROLS_EVIL_CREATURES;
                break;
            case SVar_DOOR_NUM:
                src_flag_type = SVar_AVAILABLE_DOOR;
                break;
            case SVar_TRAP_NUM:
                src_flag_type = SVar_AVAILABLE_TRAP;
                break;
            case SVar_ROOM_SLABS:
                src_flag_type = SVar_AVAILABLE_ROOM;
                break;
        }
    }
    // encode 4 byte params into 4xbyte integer (from high-order bit to low-order):
    // 1st byte: src player range idx
    // 2nd byte: operation id
    // 3rd byte: flag type
    // 4th byte: src flag type
    long srcplr_op_flagtype_srcflagtype = (src_plr_range_id << 24) | (op_id << 16) | (flag_type << 8) | src_flag_type;
    command_add_value(Cmd_COMPUTE_FLAG, plr_range_id, srcplr_op_flagtype_srcflagtype, flg_id, src_flg_id);
}

/** Adds a script command to in-game structures.
 *
 * @param cmd_desc
 * @param scline
 */
void script_add_command(const struct CommandDesc *cmd_desc, const struct ScriptLine *scline)
{
    if (cmd_desc->check_fn != NULL)
    {
        cmd_desc->check_fn(scline);
        return;
    }
    switch (cmd_desc->index)
    {
    case Cmd_CREATE_PARTY:
        command_create_party(scline->tp[0]);
        break;
    case Cmd_ADD_PARTY_TO_LEVEL:
        command_add_party_to_level(scline->np[0], scline->tp[1], scline->tp[2], scline->np[3]);
        break;
    case Cmd_ADD_CREATURE_TO_LEVEL:
        command_add_creature_to_level(scline->np[0], scline->tp[1], scline->tp[2], scline->np[3], scline->np[4], scline->np[5]);
        break;
    case Cmd_ADD_OBJECT_TO_LEVEL:
        command_add_object_to_level(scline->tp[0], scline->tp[1], scline->np[2]);
        break;
    case Cmd_IF:
        command_if(scline->np[0], scline->tp[1], scline->tp[2], scline->np[3]);
        break;
    case Cmd_ENDIF:
        pop_condition();
        break;
    case Cmd_SET_HATE:
        command_set_hate(scline->np[0], scline->np[1], scline->np[2]);
        break;
    case Cmd_SET_GENERATE_SPEED:
        command_set_generate_speed(scline->np[0]);
        break;
    case Cmd_START_MONEY:
        command_set_start_money(scline->np[0], scline->np[1]);
        break;
    case Cmd_ROOM_AVAILABLE:
        command_room_available(scline->np[0], scline->tp[1], scline->np[2], scline->np[3]);
        break;
    case Cmd_CREATURE_AVAILABLE:
        if (level_file_version > 0) {
            command_creature_available(scline->np[0], scline->tp[1], scline->np[2], scline->np[3]);
        } else {
            command_creature_available(scline->np[0], scline->tp[1], scline->np[3], 0);
        }
        break;
    case Cmd_MAGIC_AVAILABLE:
        command_magic_available(scline->np[0], scline->tp[1], scline->np[2], scline->np[3]);
        break;
    case Cmd_TRAP_AVAILABLE:
        command_trap_available(scline->np[0], scline->tp[1], scline->np[2], scline->np[3]);
        break;
    case Cmd_RESEARCH:
        command_research(scline->np[0], scline->tp[1], scline->tp[2], scline->np[3]);
        break;
    case Cmd_RESEARCH_ORDER:
        command_research_order(scline->np[0], scline->tp[1], scline->tp[2], scline->np[3]);
        break;
    case Cmd_COMPUTER_PLAYER:
        command_computer_player(scline->np[0], scline->np[1]);
        break;
    case Cmd_SET_TIMER:
        command_set_timer(scline->np[0], scline->tp[1]);
        break;
    case Cmd_IF_ACTION_POINT:
        command_if_action_point(scline->np[0], scline->np[1]);
        break;
    case Cmd_ADD_TUNNELLER_TO_LEVEL:
        command_add_tunneller_to_level(scline->np[0], scline->tp[1], scline->tp[2], scline->np[3], scline->np[4], scline->np[5]);
        break;
    case Cmd_WIN_GAME:
        command_win_game();
        break;
    case Cmd_LOSE_GAME:
        command_lose_game();
        break;
    case Cmd_SET_FLAG:
        command_set_flag(scline->np[0], scline->tp[1], scline->np[2]);
        break;
    case Cmd_MAX_CREATURES:
        command_max_creatures(scline->np[0], scline->np[1]);
        break;
    case Cmd_NEXT_COMMAND_REUSABLE:
        next_command_reusable = 2;
        break;
    case Cmd_DOOR_AVAILABLE:
        command_door_available(scline->np[0], scline->tp[1], scline->np[2], scline->np[3]);
        break;
    case Cmd_DISPLAY_INFORMATION:
        if (level_file_version > 0)
          command_display_information(scline->np[0], scline->tp[1], 0, 0);
        else
          command_display_information(scline->np[0], "ALL_PLAYERS", 0, 0);
        break;
    case Cmd_ADD_TUNNELLER_PARTY_TO_LEVEL:
        command_add_tunneller_party_to_level(scline->np[0], scline->tp[1], scline->tp[2], scline->tp[3], scline->np[4], scline->np[5], scline->np[6]);
        break;
    case Cmd_ADD_CREATURE_TO_POOL:
        command_add_creature_to_pool(scline->tp[0], scline->np[1]);
        break;
    case Cmd_RESET_ACTION_POINT:
        command_reset_action_point(scline->np[0]);
        break;
    case Cmd_TUTORIAL_FLASH_BUTTON:
        command_tutorial_flash_button(scline->np[0], scline->np[1]);
        break;
    case Cmd_SET_CREATURE_MAX_LEVEL:
        command_set_creature_max_level(scline->np[0], scline->tp[1], scline->np[2]);
        break;
    case Cmd_SET_MUSIC:
        command_set_music(scline->np[0]);
        break;
    case Cmd_SET_CREATURE_HEALTH:
        command_set_creature_health(scline->tp[0], scline->np[1]);
        break;
    case Cmd_SET_CREATURE_STRENGTH:
        command_set_creature_strength(scline->tp[0], scline->np[1]);
        break;
    case Cmd_SET_CREATURE_ARMOUR:
        command_set_creature_armour(scline->tp[0], scline->np[1]);
        break;
    case Cmd_SET_CREATURE_FEAR_WOUNDED:
        if (level_file_version > 0)
            command_set_creature_fear_wounded(scline->tp[0], scline->np[1]);
        else
            command_set_creature_fear_wounded(scline->tp[0], 101*scline->np[1]/255); // old fear was scaled 0..255
        break;
    case Cmd_SET_CREATURE_FEAR_STRONGER:
        command_set_creature_fear_stronger(scline->tp[0], scline->np[1]);
        break;
    case Cmd_SET_CREATURE_FEARSOME_FACTOR:
        command_set_creature_fearsome_factor(scline->tp[0], scline->np[1]);
        break;
    case Cmd_SET_CREATURE_PROPERTY:
        command_set_creature_property(scline->tp[0], scline->np[1], scline->np[2]);
        break;
    case Cmd_IF_AVAILABLE:
        command_if_available(scline->np[0], scline->tp[1], scline->tp[2], scline->np[3]);
        break;
    case Cmd_IF_CONTROLS:
        command_if_controls(scline->np[0], scline->tp[1], scline->tp[2], scline->np[3]);
        break;
    case Cmd_IF_SLAB_OWNER:
        command_if_slab_owner(scline->np[0], scline->np[1], scline->np[2]);
        break;
    case Cmd_IF_SLAB_TYPE:
        command_if_slab_type(scline->np[0], scline->np[1], scline->np[2]);
        break;
    case Cmd_SET_COMPUTER_GLOBALS:
        command_set_computer_globals(scline->np[0], scline->np[1], scline->np[2], scline->np[3], scline->np[4], scline->np[5], scline->np[6]);
        break;
    case Cmd_SET_COMPUTER_CHECKS:
        command_set_computer_checks(scline->np[0], scline->tp[1], scline->np[2], scline->np[3], scline->np[4], scline->np[5], scline->np[6]);
        break;
    case Cmd_SET_COMPUTER_EVENT:
        command_set_computer_events(scline->np[0], scline->tp[1], scline->np[2], scline->np[3], scline->np[4], scline->np[5], scline->np[6]);
        break;
    case Cmd_SET_COMPUTER_PROCESS:
        command_set_computer_process(scline->np[0], scline->tp[1], scline->np[2], scline->np[3], scline->np[4], scline->np[5], scline->np[6]);
        break;
    case Cmd_ALLY_PLAYERS:
        if (level_file_version > 0)
            command_ally_players(scline->np[0], scline->np[1], scline->np[2]);
        else
            command_ally_players(scline->np[0], scline->np[1], true);
        break;
    case Cmd_DEAD_CREATURES_RETURN_TO_POOL:
        command_dead_creatures_return_to_pool(scline->np[0]);
        break;
    case Cmd_DISPLAY_INFORMATION_WITH_POS:
        command_display_information(scline->np[0], NULL, scline->np[1], scline->np[2]);
        break;
    case Cmd_BONUS_LEVEL_TIME:
        command_bonus_level_time(scline->np[0], scline->np[1]);
        break;
    case Cmd_QUICK_OBJECTIVE:
        command_quick_objective(scline->np[0], scline->tp[1], scline->tp[2], 0, 0);
        break;
    case Cmd_QUICK_INFORMATION:
        if (level_file_version > 0)
          command_quick_information(scline->np[0], scline->tp[1], scline->tp[2], 0, 0);
        else
          command_quick_information(scline->np[0], scline->tp[1], "ALL_PLAYERS", 0, 0);
        break;
    case Cmd_QUICK_OBJECTIVE_WITH_POS:
        command_quick_objective(scline->np[0], scline->tp[1], NULL, scline->np[2], scline->np[3]);
        break;
    case Cmd_QUICK_INFORMATION_WITH_POS:
        command_quick_information(scline->np[0], scline->tp[1], NULL, scline->np[2], scline->np[3]);
        break;
    case Cmd_SWAP_CREATURE:
        command_swap_creature(scline->tp[0], scline->tp[1]);
        break;
    case Cmd_PRINT:
        command_message(scline->tp[0],80);
        break;
    case Cmd_QUICK_MESSAGE:
        command_quick_message(scline->np[0], scline->tp[1], scline->tp[2]);
        break;
    case Cmd_DISPLAY_MESSAGE:
        command_display_message(scline->np[0], scline->tp[1]);
        break;
    case Cmd_MESSAGE:
        command_message(scline->tp[0],68);
        break;
    case Cmd_PLAY_MESSAGE:
        command_play_message(scline->np[0], scline->tp[1], scline->np[2]);
        break;
    case Cmd_ADD_GOLD_TO_PLAYER:
        command_add_gold_to_player(scline->np[0], scline->np[1]);
        break;
    case Cmd_SET_CREATURE_TENDENCIES:
        command_set_creature_tendencies(scline->np[0], scline->tp[1], scline->np[2]);
        break;
    case Cmd_REVEAL_MAP_RECT:
        command_reveal_map_rect(scline->np[0], scline->np[1], scline->np[2], scline->np[3], scline->np[4]);
        break;
    case Cmd_REVEAL_MAP_LOCATION:
        command_reveal_map_location(scline->np[0], scline->tp[1], scline->np[2]);
        break;
    case Cmd_KILL_CREATURE:
        command_kill_creature(scline->np[0], scline->tp[1], scline->tp[2], scline->np[3]);
        break;
    case Cmd_LEVEL_UP_CREATURE:
        command_level_up_creature(scline->np[0], scline->tp[1], scline->tp[2], scline->np[3]);
        break;
    case Cmd_USE_POWER_ON_CREATURE:
        command_use_power_on_creature(scline->np[0], scline->tp[1], scline->tp[2], scline->np[3], scline->tp[4], scline->np[5], scline->np[6]);
        break;
    case Cmd_USE_SPELL_ON_CREATURE:
        command_use_spell_on_creature(scline->np[0], scline->tp[1], scline->tp[2], scline->tp[3], scline->np[4]);
        break;
    case Cmd_USE_POWER_AT_SUBTILE:
        command_use_power_at_subtile(scline->np[0], scline->np[1], scline->np[2], scline->tp[3], scline->np[4], scline->np[5]);
        break;
    case Cmd_USE_POWER_AT_LOCATION:
        command_use_power_at_location(scline->np[0], scline->tp[1], scline->tp[2], scline->np[3], scline->np[4]);
        break;
    case Cmd_USE_POWER:
        command_use_power(scline->np[0], scline->tp[1], scline->np[2]);
        break;
    case Cmd_USE_SPECIAL_INCREASE_LEVEL:
        command_use_special_increase_level(scline->np[0], scline->np[1]);
        break;
    case Cmd_USE_SPECIAL_MULTIPLY_CREATURES:
        command_use_special_multiply_creatures(scline->np[0], scline->np[1]);
        break;
    case Cmd_USE_SPECIAL_MAKE_SAFE:
        command_use_special_make_safe(scline->np[0]);
        break;
    case Cmd_USE_SPECIAL_LOCATE_HIDDEN_WORLD:
        command_use_special_locate_hidden_world();
        break;
    case Cmd_CHANGE_CREATURE_OWNER:
        command_change_creature_owner(scline->np[0], scline->tp[1], scline->tp[2], scline->np[3]);
        break;
    case Cmd_LEVEL_VERSION:
        level_file_version = scline->np[0];
        SCRPTLOG("Level files version %d.",level_file_version);
        break;
    case Cmd_ADD_TO_FLAG:
        command_add_to_flag(scline->np[0], scline->tp[1], scline->np[2]);
        break;
    case Cmd_SET_CAMPAIGN_FLAG:
        command_set_campaign_flag(scline->np[0], scline->tp[1], scline->np[2]);
        break;
    case Cmd_ADD_TO_CAMPAIGN_FLAG:
        command_add_to_campaign_flag(scline->np[0], scline->tp[1], scline->np[2]);
        break;
    case Cmd_EXPORT_VARIABLE:
        command_export_variable(scline->np[0], scline->tp[1], scline->tp[2]);
        break;
    case Cmd_RUN_AFTER_VICTORY:
        if (scline->np[0] == 1)
        {
            game.system_flags |= GSF_RunAfterVictory;
        }
        break;
    case Cmd_SET_GAME_RULE:
        command_set_game_rule(scline->tp[0], scline->np[1]);
        break;
    case Cmd_SET_TRAP_CONFIGURATION:
        command_set_trap_configuration(scline->tp[0], scline->tp[1], scline->np[2], scline->np[3]);
        break;
    case Cmd_SET_DOOR_CONFIGURATION:
        command_set_door_configuration(scline->tp[0], scline->tp[1], scline->np[2], scline->np[3]);
        break;
    case Cmd_CHANGE_SLAB_OWNER:
        command_change_slab_owner(scline->np[0], scline->np[1], scline->np[2]);
        break;
    case Cmd_CHANGE_SLAB_TYPE:
        command_change_slab_type(scline->np[0], scline->np[1], scline->np[2]);
        break;
    case Cmd_COMPUTER_DIG_TO_LOCATION:
        command_computer_dig_to_location(scline->np[0], scline->tp[1], scline->tp[2]);
        break;
    case Cmd_SET_HEART_HEALTH:
        command_set_heart_health(scline->np[0], scline->np[1]);
        break;
    case Cmd_ADD_HEART_HEALTH:
        command_add_heart_health(scline->np[0], scline->np[1], scline->np[2]);
        break;
    case Cmd_CREATURE_ENTRANCE_LEVEL:
        command_creature_entrance_level(scline->np[0], scline->np[1]);
        break;
    case Cmd_RANDOMISE_FLAG:
        command_randomise_flag(scline->np[0], scline->tp[1], scline->np[2]);
        break;
    case Cmd_COMPUTE_FLAG:
        command_compute_flag(scline->np[0], scline->tp[1], scline->tp[2], scline->np[3], scline->tp[4], scline->np[5]);
        break;
    default:
        SCRPTERRLOG("Unhandled SCRIPT command '%s'", scline->tcmnd);
        break;
    }
}

static TbBool script_command_param_to_number(char type_chr, struct ScriptLine *scline, int idx, TbBool extended)
{
    switch (toupper(type_chr))
    {
    case 'N':
    {
        char* text;
        scline->np[idx] = strtol(scline->tp[idx], &text, 0);
        if (text != &scline->tp[idx][strlen(scline->tp[idx])]) {
            SCRPTWRNLOG("Numerical value \"%s\" interpreted as %ld", scline->tp[idx], scline->np[idx]);
        }
        break;
    }
    case 'P':{
        long plr_range_id;
        if (!get_player_id(scline->tp[idx], &plr_range_id)) {
            return false;
        }
        scline->np[idx] = plr_range_id;
        };break;
    case 'C':{
        long crtr_id = get_rid(creature_desc, scline->tp[idx]);
        if (extended)
        {
            if (crtr_id == -1)
            {
                if (0 == strcmp(scline->tp[idx], "ANY_CREATURE"))
                {
                    crtr_id = 0;
                }
            }
        }
        if (crtr_id == -1)
        {
            SCRPTERRLOG("Unknown creature, \"%s\"", scline->tp[idx]);
            return false;
        }
        scline->np[idx] = crtr_id;
        };break;
    case 'R':{
        long room_id = get_rid(room_desc, scline->tp[idx]);
        if (room_id == -1)
        {
            SCRPTERRLOG("Unknown room kind, \"%s\"", scline->tp[idx]);
            return false;
        }
        scline->np[idx] = room_id;
        };break;
    case 'S': {
        long slab_id = get_rid(slab_desc, scline->tp[idx]);
        if (slab_id == -1)
        {
            SCRPTERRLOG("Unknown slab kind, \"%s\"", scline->tp[idx]);
            return false;
        }
        scline->np[idx] = slab_id;
    }; break;
    case 'L':{
        TbMapLocation loc;
        if (!get_map_location_id(scline->tp[idx], &loc)) {
            return false;
        }
        scline->np[idx] = loc;
        };break;
    case 'O':{
        long opertr_id = get_rid(comparison_desc, scline->tp[idx]);
        if (opertr_id == -1) {
            SCRPTERRLOG("Unknown operator, \"%s\"", scline->tp[idx]);
            return false;
        }
        scline->np[idx] = opertr_id;
        };break;
    case 'X': {
        long prop_id = get_rid(creatmodel_properties_commands, scline->tp[idx]);
        if (prop_id == -1)
        {
            SCRPTERRLOG("Unknown creature property kind, \"%s\"", scline->tp[idx]);
            return false;
        }
        scline->np[idx] = prop_id;
    }; break;
    case 'A':
        break;
    case '!': // extended sign
        return true;
    default:
        return false;
    }
    return true;
}

TbBool script_command_param_to_text(char type_chr, struct ScriptLine *scline, int idx)
{
    switch (toupper(type_chr))
    {
    case 'N':
        itoa(scline->np[idx], scline->tp[idx], 10);
        break;
    case 'P':
        strcpy(scline->tp[idx], player_code_name(scline->np[idx]));
        break;
    case 'C':
        strcpy(scline->tp[idx], creature_code_name(scline->np[idx]));
        break;
    case 'R':
        strcpy(scline->tp[idx], room_code_name(scline->np[idx]));
        break;
    case 'L':
        get_map_location_code_name(scline->np[idx], scline->tp[idx]);
        break;
    case 'A':
        break;
    case '!': // extended sign
        return true;
    default:
        return false;
    }
    return true;
}

static int count_required_parameters(const char *args)
{
    int required = 0;
    for (int i = 0; i < COMMANDDESC_ARGS_COUNT; i++)
    {
        char chr = args[i];
        if (isupper(chr)) // Required arguments have upper-case type letters
        {
            required++;
        }
        else if (chr == '!')
        {
            continue;
        }
        else
            break;
    }
    return required;
}

int script_recognize_params(char **line, const struct CommandDesc *cmd_desc, struct ScriptLine *scline, int *para_level, int expect_level)
{
    int dst, src;
    for (dst = 0, src = 0; dst <= COMMANDDESC_ARGS_COUNT; dst++, src++)
    {
        TbBool extended = false;
        char chr = cmd_desc->args[src];
        if (*para_level < expect_level)
            break;
        if (chr == '!')
        {
            dst--;
            continue;
        }
        // Read the next parameter
        const struct CommandDesc *funcmd_desc;
        {
            char* funline = *line;
            int funpara_level = *para_level;
            char funcmd_buf[MAX_TEXT_LENGTH];
            LbMemorySet(funcmd_buf, 0, MAX_TEXT_LENGTH);
            funcmd_desc = get_next_word(&funline, funcmd_buf, &funpara_level, subfunction_desc);
            if (funpara_level < expect_level+1) {
                // Break the loop keeping variables as if the parameter wasn't read
                break;
            }
            if (funpara_level > (*para_level)+(dst > 0 ? 0 : 1)) {
                SCRPTWRNLOG("Unexpected paraenesis in parameter %d of command \"%s\"", dst + 1, scline->tcmnd);
            }
            *line = funline;
            *para_level = funpara_level;
            if (!isalpha(chr))
            {
                // Don't show parameter index - it may be bad, as we're decreasing dst to not overflow cmd_desc->args
                SCRPTWRNLOG("Excessive parameter of command \"%s\", value \"%s\"; ignoring", scline->tcmnd, funcmd_buf);
                dst--;
                continue;
            }
            // Access tp[dst] only if we're sure dst < COMMANDDESC_ARGS_COUNT
            LbMemoryCopy(scline->tp[dst], funcmd_buf, MAX_TEXT_LENGTH);
        }
        if (funcmd_desc != NULL)
        {
            struct ScriptLine* funscline = (struct ScriptLine*)LbMemoryAlloc(sizeof(struct ScriptLine));
            if (funscline == NULL) {
                SCRPTERRLOG("Can't allocate buffer to recognize line");
                return -1;
            }
            LbMemorySet(funscline, 0, sizeof(struct ScriptLine));
            LbMemoryCopy(funscline->tcmnd, scline->tp[dst], MAX_TEXT_LENGTH);
            int args_count = script_recognize_params(line, funcmd_desc, funscline, para_level, *para_level);
            if (args_count < 0)
            {
                LbMemoryFree(funscline);
                return -1;
            }
            // Count valid args
            if (args_count < COMMANDDESC_ARGS_COUNT)
            {
                int required = count_required_parameters(funcmd_desc->args);
                if (args_count < required)
                {
                  SCRPTERRLOG("Not enough parameters for \"%s\", got only %d", funcmd_desc->textptr,(int)args_count);
                  LbMemoryFree(funscline);
                  return -1;
                }
            }
            switch (funcmd_desc->index)
            {
            case Cmd_RANDOM:
            case Cmd_DRAWFROM:{
                // Create array of value ranges
                long range_total = 0;
                int fi;
                struct MinMax ranges[COMMANDDESC_ARGS_COUNT];
                if (level_file_version > 0)
                {
                    chr = cmd_desc->args[src];
                    int ri;
                    for (fi = 0, ri = 0; fi < COMMANDDESC_ARGS_COUNT; fi++, ri++)
                    {
                        if (funscline->tp[fi][0] == '\0') {
                            break;
                        }
                        if (toupper(chr) == 'A')
                        {
                            // Values which do not support range
                            if (strcmp(funscline->tp[fi],"~") == 0) {
                                SCRPTERRLOG("Parameter %d of function \"%s\" within command \"%s\" does not support range", fi+1, funcmd_desc->textptr, scline->tcmnd);
                                LbMemoryFree(funscline);
                                return -1;
                            }
                            // Values of that type cannot define ranges, as we cannot interpret them
                            ranges[ri].min = fi;
                            ranges[ri].max = fi;
                            range_total += 1;
                        } else
                        if ((ri > 0) && (strcmp(funscline->tp[fi],"~") == 0))
                        {
                            // Second step of defining range
                            ri--;
                            fi++;
                            if (!script_command_param_to_number(chr, funscline, fi, false)) {
                                SCRPTERRLOG("Parameter %d of function \"%s\" within command \"%s\" has unexpected range end value; discarding command", fi+1, funcmd_desc->textptr, scline->tcmnd);
                                LbMemoryFree(funscline);
                                return -1;
                            }
                            ranges[ri].max = funscline->np[fi];
                            if (ranges[ri].max < ranges[ri].min) {
                                SCRPTWRNLOG("Range definition in argument of function \"%s\" within command \"%s\" should have lower value first", funcmd_desc->textptr, scline->tcmnd);
                                ranges[ri].max = ranges[ri].min;
                            }
                            range_total += ranges[ri].max - ranges[ri].min; // +1 was already added
                        } else
                        {
                            // Single value or first step of defining range
                            if (!script_command_param_to_number(chr, funscline, fi, false)) {
                                SCRPTERRLOG("Parameter %d of function \"%s\" within command \"%s\" has unexpected value; discarding command", fi+1, funcmd_desc->textptr, scline->tcmnd);
                                LbMemoryFree(funscline);
                                return -1;
                            }
                            ranges[ri].min = funscline->np[fi];
                            ranges[ri].max = funscline->np[fi];
                            range_total += 1;
                        }
                    }
                } else
                {
                    // Old RANDOM command accepts only one range, and gives only numbers
                    fi = 0;
                    {
                        ranges[fi].min = atol(funscline->tp[0]);
                        ranges[fi].max = atol(funscline->tp[1]);
                    }
                    if (ranges[fi].max < ranges[fi].min) {
                        SCRPTWRNLOG("Range definition in argument of function \"%s\" within command \"%s\" should have lower value first", funcmd_desc->textptr, scline->tcmnd);
                        ranges[fi].max = ranges[fi].min;
                    }
                    range_total += ranges[fi].max - ranges[fi].min + 1;
                    fi++;
                }
                if (range_total <= 0) {
                    SCRPTERRLOG("Arguments of function \"%s\" within command \"%s\" define no values to select from", funcmd_desc->textptr, scline->tcmnd);
                    break;
                }
                if ((funcmd_desc->index != Cmd_RANDOM) && (level_file_version == 0)) {
                    SCRPTERRLOG("The function \"%s\" used within command \"%s\" is not supported in old level format", funcmd_desc->textptr, scline->tcmnd);
                    break;
                }
                // The new RANDOM command stores values to allow selecting different one every turn during gameplay
                if ((funcmd_desc->index == Cmd_RANDOM) && (level_file_version > 0))
                {
                    //TODO RANDOM make implementation - store ranges as variable to be used for selecting random value during gameplay
                    SCRPTERRLOG("The function \"%s\" used within command \"%s\" is not supported yet", funcmd_desc->textptr, scline->tcmnd);
                    break;
                }
                // DRAWFROM support - select random index now
                long range_index = rand() % range_total;
                // Get value from ranges array
                range_total = 0;
                for (fi=0; fi < COMMANDDESC_ARGS_COUNT; fi++)
                {
                    if ((range_index >= range_total) && (range_index <= range_total + ranges[fi].max - ranges[fi].min)) {
                        chr = cmd_desc->args[src];
                        if (toupper(chr) == 'A') {
                            strcpy(scline->tp[dst], funscline->tp[ranges[fi].min]);
                        } else {
                            scline->np[dst] = ranges[fi].min + range_index - range_total;
                            // Set text value for that number
                            script_command_param_to_text(chr, scline, dst);
                        }
                        break;
                    }
                    range_total += ranges[fi].max - ranges[fi].min + 1;
                }
                SCRPTLOG("Function \"%s\" returned value \"%s\"", funcmd_desc->textptr, scline->tp[dst]);
                };break;
            case Cmd_IMPORT:
            {
                long player_id = get_id(player_desc, funscline->tp[0]);
                if (player_id >= PLAYERS_FOR_CAMPAIGN_FLAGS)
                {
                    SCRPTERRLOG("Cannot fetch flag values for player, '%s'", funscline->tp[0]);
                    strcpy(scline->tp[dst], "0");
                    break;
                }
                long flag_id = get_id(campaign_flag_desc, funscline->tp[1]);
                if (flag_id == -1)
                {
                    SCRPTERRLOG("Unknown campaign flag name, '%s'", funscline->tp[1]);
                    strcpy(scline->tp[dst], "0");
                    break;
                }
                SCRPTLOG("Function \"%s\" returned value \"%ld\"", funcmd_desc->textptr,
                    intralvl.campaign_flags[player_id][flag_id]);
                ltoa(intralvl.campaign_flags[player_id][flag_id], scline->tp[dst], 10);
                break;
            }
            default:
                SCRPTWRNLOG("Parameter value \"%s\" is a command which isn't supported as function", scline->tp[dst]);
                break;
            }
            LbMemoryFree(funscline);
        }
        if (scline->tp[dst][0] == '\0') {
          break;
        }
        if (*para_level > expect_level+2) {
            SCRPTWRNLOG("Parameter %d of command \"%s\", value \"%s\", is at too high paraenesis level %d", dst + 1, scline->tcmnd, scline->tp[dst], (int)*para_level);
        }
        chr = cmd_desc->args[src];
        if (cmd_desc->args[src + 1] == '+')
        {
            // All other parameters will be same
            src -= 1;
        }
        if (cmd_desc->args[src + 1] == '!') //extended set (dst.e. ANY_CREATURE)
        {
            extended = true;
        }
        if (!script_command_param_to_number(chr, scline, dst, extended)) {
            SCRPTERRLOG("Parameter %d of command \"%s\", type %c, has unexpected value; discarding command", dst + 1, scline->tcmnd, chr);
            return -1;
        }
    }
    return dst;
}

long script_scan_line(char *line,TbBool preloaded)
{
    const struct CommandDesc *cmd_desc;
    SCRIPTDBG(12,"Starting");
    struct ScriptLine* scline = (struct ScriptLine*)LbMemoryAlloc(sizeof(struct ScriptLine));
    if (scline == NULL)
    {
      SCRPTERRLOG("Can't allocate buffer to recognize line");
      return 0;
    }
    int para_level = 0;
    LbMemorySet(scline, 0, sizeof(struct ScriptLine));
    if (next_command_reusable > 0)
        next_command_reusable--;
    if (level_file_version > 0)
    {
        cmd_desc = get_next_word(&line, scline->tcmnd, &para_level, command_desc);
    } else
    {
        cmd_desc = get_next_word(&line, scline->tcmnd, &para_level, dk1_command_desc);
    }
    if (cmd_desc == NULL)
    {
        if (isalnum(scline->tcmnd[0])) {
          SCRPTERRLOG("Invalid command, '%s' (lev ver %d)", scline->tcmnd,level_file_version);
        }
        LbMemoryFree(scline);
        return 0;
    }
    SCRIPTDBG(12,"Executing command %lu",cmd_desc->index);
    // Handling comments
    if (cmd_desc->index == Cmd_REM)
    {
        LbMemoryFree(scline);
        return 0;
    }
    scline->command = cmd_desc->index;
    // selecting only preloaded/not preloaded commands
    if (script_is_preloaded_command(cmd_desc->index) != preloaded)
    {
        LbMemoryFree(scline);
        return 0;
    }
    // Recognizing parameters
    int args_count = script_recognize_params(&line, cmd_desc, scline, &para_level, 0);
    if (args_count < 0)
    {
        LbMemoryFree(scline);
        return -1;
    }
    if (args_count < COMMANDDESC_ARGS_COUNT)
    {
        int required = count_required_parameters(cmd_desc->args);
        if (args_count < required) // Required arguments have upper-case type letters
        {
            SCRPTERRLOG("Not enough parameters for \"%s\", got only %d", cmd_desc->textptr,(int)args_count);
            LbMemoryFree(scline);
            return -1;
        }
    }
    script_add_command(cmd_desc, scline);
    LbMemoryFree(scline);
    SCRIPTDBG(13,"Finished");
    return 0;
}

short clear_script(void)
{
    LbMemorySet(&game.script, 0, sizeof(struct LevelScriptOld));
    LbMemorySet(&gameadd.script, 0, sizeof(struct LevelScript));
    script_current_condition = CONDITION_ALWAYS;
    text_line_number = 1;
    return true;
}

short clear_quick_messages(void)
{
    for (long i = 0; i < QUICK_MESSAGES_COUNT; i++)
        LbMemorySet(gameadd.quick_messages[i], 0, MESSAGE_TEXT_LEN);
    return true;
}

short preload_script(long lvnum)
{
  SYNCDBG(7,"Starting");
  script_current_condition = CONDITION_ALWAYS;
  next_command_reusable = 0;
  text_line_number = 1;
  level_file_version = DEFAULT_LEVEL_VERSION;
  clear_quick_messages();
  // Load the file
  long script_len = 1;
  char* script_data = (char*)load_single_map_file_to_buffer(lvnum, "txt", &script_len, LMFF_None);
  if (script_data == NULL)
    return false;
  // Process the file lines
  char* buf = script_data;
  char* buf_end = script_data + script_len;
  while (buf < buf_end)
  {
    // Find end of the line
    int lnlen = 0;
    while (&buf[lnlen] < buf_end)
    {
      if ((buf[lnlen] == '\r') || (buf[lnlen] == '\n'))
        break;
      lnlen++;
    }
    // Get rid of the next line characters
    buf[lnlen] = 0;
    lnlen++;
    if (&buf[lnlen] < buf_end)
    {
      if ((buf[lnlen] == '\r') || (buf[lnlen] == '\n'))
        lnlen++;
    }
    //SCRPTLOG("Analyse");
    // Analyze the line
    script_scan_line(buf, true);
    // Set new line start
    text_line_number++;
    buf += lnlen;
  }
  LbMemoryFree(script_data);
  SYNCDBG(8,"Finished");
  return true;
}

short load_script(long lvnum)
{
    SYNCDBG(7,"Starting");

    // Clear script data
    gui_set_button_flashing(0, 0);
    clear_script();
    script_current_condition = CONDITION_ALWAYS;
    next_command_reusable = 0;
    text_line_number = 1;
    game.bonus_time = 0;
    game.flags_gui &= ~GGUI_CountdownTimer;
    game.flags_cd |= MFlg_DeadBackToPool;
    reset_creature_max_levels();
    reset_script_timers_and_flags();
    if ((game.operation_flags & GOF_ColumnConvert) != 0)
    {
        convert_old_column_file(lvnum);
        game.operation_flags &= ~GOF_ColumnConvert;
    }
    // Load the file
    long script_len = 1;
    char* script_data = (char*)load_single_map_file_to_buffer(lvnum, "txt", &script_len, LMFF_None);
    if (script_data == NULL)
      return false;
    // Process the file lines
    char* buf = script_data;
    char* buf_end = script_data + script_len;
    while (buf < buf_end)
    {
      // Find end of the line
      int lnlen = 0;
      while (&buf[lnlen] < buf_end)
      {
        if ((buf[lnlen] == '\r') || (buf[lnlen] == '\n'))
          break;
        lnlen++;
      }
      // Get rid of the next line characters
      buf[lnlen] = 0;
      lnlen++;
      if (&buf[lnlen] < buf_end)
      {
        if ((buf[lnlen] == '\r') || (buf[lnlen] == '\n'))
          lnlen++;
      }
      // Analyze the line
      script_scan_line(buf, false);
      // Set new line start
      text_line_number++;
      buf += lnlen;
    }
    LbMemoryFree(script_data);
    if (gameadd.script.win_conditions_num == 0)
      WARNMSG("No WIN GAME conditions in script file.");
    if (script_current_condition != CONDITION_ALWAYS)
      WARNMSG("Missing ENDIF's in script file.");
    JUSTLOG("Used script resources: %d/%d tunneller triggers, %d/%d party triggers, %d/%d script values, %d/%d IF conditions, %d/%d party definitions",
        (int)gameadd.script.tunneller_triggers_num,TUNNELLER_TRIGGERS_COUNT,
        (int)gameadd.script.party_triggers_num,PARTY_TRIGGERS_COUNT,
        (int)gameadd.script.values_num,SCRIPT_VALUES_COUNT,
        (int)gameadd.script.conditions_num,CONDITIONS_COUNT,
        (int)gameadd.script.creature_partys_num,CREATURE_PARTYS_COUNT);
    return true;
}

void script_process_win_game(PlayerNumber plyr_idx)
{
    struct PlayerInfo* player = get_player(plyr_idx);
    set_player_as_won_level(player);
}

void script_process_lose_game(PlayerNumber plyr_idx)
{
    struct PlayerInfo* player = get_player(plyr_idx);
    set_player_as_lost_level(player);
}

struct Thing *create_thing_at_position_then_move_to_valid_and_add_light(struct Coord3d *pos, unsigned char tngclass, unsigned char tngmodel, unsigned char tngowner)
{
    struct Thing* thing = create_thing(pos, tngclass, tngmodel, tngowner, -1);
    if (thing_is_invalid(thing))
    {
        return INVALID_THING;
    }
    thing->mappos.z.val = get_thing_height_at(thing, &thing->mappos);
    // Try to move thing out of the solid wall if it's inside one
    if (thing_in_wall_at(thing, &thing->mappos))
    {
        if (!move_creature_to_nearest_valid_position(thing)) {
            ERRORLOG("The %s was created in wall, removing",thing_model_name(thing));
            delete_thing_structure(thing, 0);
            return INVALID_THING;
        }
    }

    if (thing_is_creature(thing))
    {
        struct CreatureControl* cctrl = creature_control_get_from_thing(thing);
        cctrl->flee_pos.x.val = thing->mappos.x.val;
        cctrl->flee_pos.y.val = thing->mappos.y.val;
        cctrl->flee_pos.z.val = thing->mappos.z.val;
        cctrl->flee_pos.z.val = get_thing_height_at(thing, &thing->mappos);
        cctrl->party.target_plyr_idx = -1;
    }

    long light_rand = GAME_RANDOM(8); // this may be unsynced random
    if (light_rand < 2)
    {
        struct InitLight ilght;
        LbMemorySet(&ilght, 0, sizeof(struct InitLight));
        ilght.mappos.x.val = thing->mappos.x.val;
        ilght.mappos.y.val = thing->mappos.y.val;
        ilght.mappos.z.val = thing->mappos.z.val;
        if (light_rand == 1)
        {
            ilght.field_2 = 48;
            ilght.field_3 = 5;
        } else
        {
            ilght.field_2 = 36;
            ilght.field_3 = 1;
        }
        ilght.is_dynamic = 1;
        ilght.field_0 = 2560;
        thing->light_id = light_create_light(&ilght);
        if (thing->light_id != 0) {
            light_set_light_never_cache(thing->light_id);
        } else {
            ERRORLOG("Cannot allocate light to new hero");
        }
    }
    return thing;
}

static TbBool get_coords_at_hero_door(struct Coord3d *pos, long gate_num, unsigned char random_factor)
{
    SYNCDBG(7,"Starting at HG%d", (int)gate_num);
    if (gate_num <= 0)
    {
        ERRORLOG("Script error - invalid hero gate index %d",(int)gate_num);
        return false;
    }
    struct Thing* gatetng = find_hero_gate_of_number(gate_num);
    if (thing_is_invalid(gatetng))
    {
        ERRORLOG("Script error - attempt to create thing at non-existing hero gate index %d",(int)gate_num);
        return false;
    }
    pos->x.val = gatetng->mappos.x.val;
    pos->y.val = gatetng->mappos.y.val;
    pos->z.val = gatetng->mappos.z.val + 384;
    return true;
}

static TbBool get_coords_at_action_point(struct Coord3d *pos, long apt_idx, unsigned char random_factor)
{
    SYNCDBG(7,"Starting at action point %d", (int)apt_idx);

    struct ActionPoint* apt = action_point_get(apt_idx);
    if (!action_point_exists(apt))
    {
        ERRORLOG("Script error - attempt to create thing at non-existing action point %d",(int)apt_idx);
        return false;
    }

    if ( (random_factor == 0) || (apt->range == 0) )
    {
        pos->x.val = apt->mappos.x.val;
        pos->y.val = apt->mappos.y.val;
    } else
    {
        long direction = GAME_RANDOM(2 * LbFPMath_PI);
        long delta_x = (apt->range * LbSinL(direction) >> 8);
        long delta_y = (apt->range * LbCosL(direction) >> 8);
        pos->x.val = apt->mappos.x.val + (delta_x >> 8);
        pos->y.val = apt->mappos.y.val - (delta_y >> 8);
    }
    return true;
}

/**
 * Creates a thing on given players dungeon heart.
 * Originally was script_support_create_creature_at_dungeon_heart().
 * @param plyr_idx
 */
TbBool get_coords_at_dungeon_heart(struct Coord3d *pos, PlayerNumber plyr_idx)
{
    SYNCDBG(7,"Starting at player %d", (int)plyr_idx);
    struct Thing* heartng = get_player_soul_container(plyr_idx);
    TRACE_THING(heartng);
    if (thing_is_invalid(heartng))
    {
        ERRORLOG("Script error - attempt to create thing in player %d dungeon with no heart",(int)plyr_idx);
        return false;
    }
    pos->x.val = heartng->mappos.x.val + PLAYER_RANDOM(plyr_idx, 65) - 32;
    pos->y.val = heartng->mappos.y.val + PLAYER_RANDOM(plyr_idx, 65) - 32;
    pos->z.val = heartng->mappos.z.val;
    return true;
}

TbBool get_coords_at_meta_action(struct Coord3d *pos, PlayerNumber target_plyr_idx, long i)
{
    SYNCDBG(7,"Starting with loc:%ld", i);
    struct Coord3d *src;
    PlayerNumber loc_player = i & 0xF;
    if (loc_player == 15) // CURRENT_PLAYER
        loc_player = gameadd.script_current_player;

    struct DungeonAdd* dungeonadd = get_dungeonadd(loc_player);

    switch (i >> 8)
    {
    case MML_LAST_EVENT:
        src = &gameadd.triggered_object_location;
        break;
    case MML_RECENT_COMBAT:
        src = &dungeonadd->last_combat_location;
        break;
    default:
        return false;
    }

    pos->x.val = src->x.val + PLAYER_RANDOM(target_plyr_idx, 33) - 16;
    pos->y.val = src->y.val + PLAYER_RANDOM(target_plyr_idx, 33) - 16;
    pos->z.val = src->z.val;

    return true;
}

long send_tunneller_to_point(struct Thing *thing, struct Coord3d *pos)
{
    struct CreatureControl* cctrl = creature_control_get_from_thing(thing);
    cctrl->party.target_plyr_idx = -1;
    setup_person_tunnel_to_position(thing, pos->x.stl.num, pos->y.stl.num, 0);
    thing->continue_state = CrSt_TunnellerDoingNothing;
    return 1;
}

TbBool script_support_send_tunneller_to_action_point(struct Thing *thing, long apt_idx)
{
    SYNCDBG(7,"Starting");
    struct ActionPoint* apt = action_point_get(apt_idx);
    struct Coord3d pos;
    if (action_point_exists(apt)) {
        pos.x.val = apt->mappos.x.val;
        pos.y.val = apt->mappos.y.val;
    } else {
        ERRORLOG("Attempt to send to non-existing action point %d",(int)apt_idx);
        pos.x.val = subtile_coord_center(map_subtiles_x/2);
        pos.y.val = subtile_coord_center(map_subtiles_y/2);
    }
    pos.z.val = subtile_coord(1,0);
    send_tunneller_to_point(thing, &pos);
    return true;
}

TbBool script_support_send_tunneller_to_dungeon(struct Thing *creatng, PlayerNumber plyr_idx)
{
    SYNCDBG(7,"Send %s to player %d",thing_model_name(creatng),(int)plyr_idx);
    struct Thing* heartng = get_player_soul_container(plyr_idx);
    TRACE_THING(heartng);
    if (thing_is_invalid(heartng))
    {
        WARNLOG("Tried to send %s to player %d which has no heart", thing_model_name(creatng), (int)plyr_idx);
        return false;
    }
    struct Coord3d pos;
    if (!get_random_position_in_dungeon_for_creature(plyr_idx, CrWaS_WithinDungeon, creatng, &pos)) {
        WARNLOG("Tried to send %s to player %d but can't find position", thing_model_name(creatng), (int)plyr_idx);
        return send_tunneller_to_point_in_dungeon(creatng, plyr_idx, &heartng->mappos);
    }
    if (!send_tunneller_to_point_in_dungeon(creatng, plyr_idx, &pos)) {
        WARNLOG("Tried to send %s to player %d but can't start the task", thing_model_name(creatng), (int)plyr_idx);
        return false;
    }
    SYNCDBG(17,"Moving %s to (%d,%d)",thing_model_name(creatng),(int)pos.x.stl.num,(int)pos.y.stl.num);
    return true;
}

TbBool script_support_send_tunneller_to_dungeon_heart(struct Thing *creatng, PlayerNumber plyr_idx)
{
    SYNCDBG(7,"Send %s to player %d",thing_model_name(creatng),(int)plyr_idx);
    struct Thing* heartng = get_player_soul_container(plyr_idx);
    TRACE_THING(heartng);
    if (thing_is_invalid(heartng)) {
        WARNLOG("Tried to send %s to player %d which has no heart", thing_model_name(creatng), (int)plyr_idx);
        return false;
    }
    if (!send_tunneller_to_point_in_dungeon(creatng, plyr_idx, &heartng->mappos)) {
        WARNLOG("Tried to send %s to player %d but can't start the task", thing_model_name(creatng), (int)plyr_idx);
        return false;
    }
    SYNCDBG(17,"Moving %s to (%d,%d)",thing_model_name(creatng),(int)heartng->mappos.x.stl.num,(int)heartng->mappos.y.stl.num);
    return true;
}

TbBool script_support_send_tunneller_to_appropriate_dungeon(struct Thing *creatng)
{
    SYNCDBG(7,"Starting");
    //return _DK_script_support_send_tunneller_to_appropriate_dungeon(thing);
    PlayerNumber plyr_idx;
    struct Coord3d pos;
    plyr_idx = get_best_dungeon_to_tunnel_to(creatng);
    if (plyr_idx == -1) {
        ERRORLOG("Could not find appropriate dungeon to send %s to",thing_model_name(creatng));
        return false;
    }
    if (!get_random_position_in_dungeon_for_creature(plyr_idx, CrWaS_WithinDungeon, creatng, &pos)) {
        WARNLOG("Tried to send %s to player %d but can't find position", thing_model_name(creatng), (int)plyr_idx);
        return false;
    }
    return send_tunneller_to_point_in_dungeon(creatng, plyr_idx, &pos);
}

static struct Thing *script_create_creature_at_location(PlayerNumber plyr_idx, ThingModel crmodel, TbMapLocation location)
{
    long effect;
    long i = get_map_location_longval(location);
    struct Coord3d pos;
    TbBool fall_from_gate = false;

    const unsigned char tngclass = TCls_Creature;

    switch (get_map_location_type(location))
    {
    case MLoc_ACTIONPOINT:
        if (!get_coords_at_action_point(&pos, i, 1))
        {
            return INVALID_THING;
        }
        effect = 1;
        break;
    case MLoc_HEROGATE:
        if (!get_coords_at_hero_door(&pos, i, 1))
        {
            return INVALID_THING;
        }
        effect = 0;
        fall_from_gate = true;
        break;
    case MLoc_PLAYERSHEART:
        if (!get_coords_at_dungeon_heart(&pos, i))
        {
            return INVALID_THING;
        }
        effect = 0;
        break;
    case MLoc_METALOCATION:
        if (!get_coords_at_meta_action(&pos, plyr_idx, i))
        {
            return INVALID_THING;
        }
        effect = 0;
        break;      
    case MLoc_CREATUREKIND:
    case MLoc_OBJECTKIND:
    case MLoc_ROOMKIND:
    case MLoc_THING:
    case MLoc_PLAYERSDUNGEON:
    case MLoc_APPROPRTDUNGEON:
    case MLoc_DOORKIND:
    case MLoc_TRAPKIND:
    case MLoc_NONE:
    default:
        effect = 0;
        return INVALID_THING;
    }
    struct Thing* thing = create_thing_at_position_then_move_to_valid_and_add_light(&pos, tngclass, crmodel, plyr_idx);
    if (thing_is_invalid(thing))
    {
        ERRORLOG("Couldn't create %s at location %d",thing_class_and_model_name(tngclass, crmodel),(int)location);
            // Error is already logged
        return INVALID_THING;
    }
    struct CreatureControl* cctrl = creature_control_get_from_thing(thing);
    if (fall_from_gate)
    {
        cctrl->field_AE |= 0x02;
        cctrl->spell_flags |= CSAfF_MagicFall;
        thing->veloc_push_add.x.val += PLAYER_RANDOM(plyr_idx, 193) - 96;
        thing->veloc_push_add.y.val += PLAYER_RANDOM(plyr_idx, 193) - 96;
        if ((thing->movement_flags & TMvF_Flying) != 0) {
            thing->veloc_push_add.z.val -= PLAYER_RANDOM(plyr_idx, 32);
        } else {
            thing->veloc_push_add.z.val += PLAYER_RANDOM(plyr_idx, 96) + 80;
        }
        thing->state_flags |= TF1_PushAdd;
    }

    if (thing->owner != PLAYER_NEUTRAL)
    {   // Was set only when spawned from action point

        struct Thing* heartng = get_player_soul_container(thing->owner);
        if (thing_exists(heartng) && creature_can_navigate_to(thing, &heartng->mappos, NavRtF_NoOwner))
        {
            cctrl->field_AE |= 0x01;
        }
    }
    
    if ((get_creature_model_flags(thing) & CMF_IsLordOTLand) != 0)
    {
        output_message(SMsg_LordOfLandComming, MESSAGE_DELAY_LORD, 1);
        output_message(SMsg_EnemyLordQuote + UNSYNC_RANDOM(8), MESSAGE_DELAY_LORD, 1);
    }
    switch (effect)
    {
    case 1:
        if (plyr_idx == game.hero_player_num)
        {
            thing->mappos.z.val = get_ceiling_height(&thing->mappos);
            create_effect(&thing->mappos, TngEff_CeilingBreach, thing->owner);
            initialise_thing_state(thing, CrSt_CreatureHeroEntering);
            thing->field_4F |= TF4F_Unknown01;
            cctrl->countdown_282 = 24;
        }
    default:
        break;
    }
    return thing;
}

struct Thing *script_process_new_tunneler(unsigned char plyr_idx, TbMapLocation location, TbMapLocation heading, unsigned char crtr_level, unsigned long carried_gold)
{
    ThingModel diggerkind = get_players_special_digger_model(game.hero_player_num);
    struct Thing* creatng = script_create_creature_at_location(plyr_idx, diggerkind, location);
    if (thing_is_invalid(creatng))
        return INVALID_THING;
    creatng->creature.gold_carried = carried_gold;
    init_creature_level(creatng, crtr_level);
    switch (get_map_location_type(heading))
    {
    case MLoc_ACTIONPOINT:
        script_support_send_tunneller_to_action_point(creatng, get_map_location_longval(heading));
        break;
    case MLoc_PLAYERSDUNGEON:
        script_support_send_tunneller_to_dungeon(creatng, get_map_location_longval(heading));
        break;
    case MLoc_PLAYERSHEART:
        script_support_send_tunneller_to_dungeon_heart(creatng, get_map_location_longval(heading));
        break;
    case MLoc_APPROPRTDUNGEON:
        script_support_send_tunneller_to_appropriate_dungeon(creatng);
        break;
    default:
        ERRORLOG("Invalid Heading objective %d",(int)get_map_location_type(heading));
        break;
    }
    return creatng;
}

static struct Thing *script_process_new_object(long tngmodel, TbMapLocation location, long arg)
{
    long i = get_map_location_longval(location);
    int tngowner = 5; // Neutral
    struct Coord3d pos;

    const unsigned char tngclass = TCls_Object;

    // TODO: move into a function
    switch (get_map_location_type(location))
    {
    case MLoc_ACTIONPOINT:
        if (!get_coords_at_action_point(&pos, i, 1))
        {
            return INVALID_THING;
        }
        break;
    case MLoc_HEROGATE:
        if (!get_coords_at_hero_door(&pos, i, 1))
        {
            return INVALID_THING;
        }
        break;
    case MLoc_PLAYERSHEART:
        if (!get_coords_at_dungeon_heart(&pos, i))
        {
            return INVALID_THING;
        }
        break;
    case MLoc_METALOCATION:
        if (!get_coords_at_meta_action(&pos, 0, i))
        {
            return INVALID_THING;
        }
        break;      
    case MLoc_CREATUREKIND:
    case MLoc_OBJECTKIND:
    case MLoc_ROOMKIND:
    case MLoc_THING:
    case MLoc_PLAYERSDUNGEON:
    case MLoc_APPROPRTDUNGEON:
    case MLoc_DOORKIND:
    case MLoc_TRAPKIND:
    case MLoc_NONE:
    default:
        return INVALID_THING;
    }
    struct Thing* thing = create_thing(&pos, tngclass, tngmodel, tngowner, -1);
    if (thing_is_invalid(thing))
    {
        ERRORLOG("Couldn't create %s at location %d",thing_class_and_model_name(tngclass, tngmodel),(int)location);
        return INVALID_THING;
    }
    thing->mappos.z.val = get_thing_height_at(thing, &thing->mappos);
    // Try to move thing out of the solid wall if it's inside one
    if (thing_in_wall_at(thing, &thing->mappos))
    {
        if (!move_creature_to_nearest_valid_position(thing)) {
            ERRORLOG("The %s was created in wall, removing",thing_model_name(thing));
            delete_thing_structure(thing, 0);
            return INVALID_THING;
        }
    }
    switch (tngmodel)
    {
        case OBJECT_TYPE_SPECBOX_CUSTOM: // Custom box from SPECBOX_HIDNWRL
            thing->custom_box.box_kind = (unsigned char)arg;
            break;
        case 3:
        case 6: //GOLD
        case 43:
            thing->valuable.gold_stored = arg;
            break;
    }
    return thing;
}

/**
 * Spawns new creature parties. Makes given amount of the parties.
 * @param party The party to be spawned.
 * @param plyr_idx Player to own the creatures within group.
 * @param location Where the party will be spawned.
 * @param copies_num Amount of copies to be spawned.
 * @return Gives leader of last party spawned.
 */
struct Thing *script_process_new_party(struct Party *party, PlayerNumber plyr_idx, TbMapLocation location, long copies_num)
{
    struct Thing* leadtng = INVALID_THING;
    for (long i = 0; i < copies_num; i++)
    {
        struct Thing* grptng = INVALID_THING;
        for (long k = 0; k < party->members_num; k++)
        {
          if (k >= GROUP_MEMBERS_COUNT)
          {
              ERRORLOG("Party too big, %d is the limit",GROUP_MEMBERS_COUNT);
              break;
          }
          struct PartyMember* member = &(party->members[k]);
          struct Thing* thing = script_create_new_creature(plyr_idx, member->crtr_kind, location, member->carried_gold, member->crtr_level);
          if (!thing_is_invalid(thing))
          {
              struct CreatureControl* cctrl = creature_control_get_from_thing(thing);
              cctrl->party_objective = member->objectv;
              cctrl->wait_to_turn = game.play_gameturn + member->countdown;
              if (thing_is_invalid(grptng))
              {
                  // If it is the first creature - set it as only group member and leader
                  // Inside the thing, we don't need to mark it in any way (two creatures are needed to form a real group)
                  SYNCDBG(5,"First member %s index %d",thing_model_name(thing),(int)thing->index);
                  leadtng = thing;
                  grptng = thing;
              } else
              {
                  struct Thing* bestng = get_best_creature_to_lead_group(grptng);
                  struct CreatureControl* bestctrl = creature_control_get_from_thing(bestng);
                  // If current leader wants to defend, and current unit has an objective, new unit will be group leader.
                  if ((cctrl->party_objective != CHeroTsk_DefendParty) && (bestctrl->party_objective == CHeroTsk_DefendParty))
                  {
                      add_creature_to_group_as_leader(thing, grptng);
                      leadtng = thing;
                  } else
                  // if best and current unit want to defend party, or neither do, the strongest will be leader
                  if (((cctrl->party_objective == CHeroTsk_DefendParty) && (bestctrl->party_objective == CHeroTsk_DefendParty)) || ((cctrl->party_objective != CHeroTsk_DefendParty) && (bestctrl->party_objective != CHeroTsk_DefendParty)))
                  {
                      if ((cctrl->explevel > bestctrl->explevel) || ((cctrl->explevel == bestctrl->explevel) && (get_creature_thing_score(thing) > get_creature_thing_score(bestng))))
                      {
                          add_creature_to_group_as_leader(thing, grptng);
                          leadtng = thing;
                      }
                      else
                      // If it's weaker than the current leader, joind as a group
                      {
                          add_creature_to_group(thing, grptng);
                      }
                  }
                  else
                  // If it wants to defend, but the group leader has an objective, just add it to group
                  {
                      add_creature_to_group(thing, grptng);
                  }
              }
          }
        }
    }
    return leadtng;
}

struct Thing *script_create_new_creature(PlayerNumber plyr_idx, ThingModel crmodel, TbMapLocation location, long carried_gold, long crtr_level)
{
    struct Thing* creatng = script_create_creature_at_location(plyr_idx, crmodel, location);
    if (thing_is_invalid(creatng))
        return INVALID_THING;
    creatng->creature.gold_carried = carried_gold;
    init_creature_level(creatng, crtr_level);
    return creatng;
}

void script_process_new_tunneller_party(PlayerNumber plyr_idx, long prty_id, TbMapLocation location, TbMapLocation heading, unsigned char crtr_level, unsigned long carried_gold)
{
    struct Thing* ldthing = script_process_new_tunneler(plyr_idx, location, heading, crtr_level, carried_gold);
    if (thing_is_invalid(ldthing))
    {
        ERRORLOG("Couldn't create tunneling group leader");
        return;
    }
    struct Thing* gpthing = script_process_new_party(&gameadd.script.creature_partys[prty_id], plyr_idx, location, 1);
    if (thing_is_invalid(gpthing))
    {
        ERRORLOG("Couldn't create creature group");
        return;
    }
    add_creature_to_group_as_leader(ldthing, gpthing);
}

void script_process_new_creatures(PlayerNumber plyr_idx, long crmodel, long location, long copies_num, long carried_gold, long crtr_level)
{
    for (long i = 0; i < copies_num; i++)
    {
        script_create_new_creature(plyr_idx, crmodel, location, carried_gold, crtr_level);
    }
}

struct Thing *get_creature_in_range_around_any_of_enemy_heart(PlayerNumber plyr_idx, ThingModel crmodel, MapSubtlDelta range)
{
    int n = GAME_RANDOM(PLAYERS_COUNT);
    for (int i = 0; i < PLAYERS_COUNT; i++, n = (n + 1) % PLAYERS_COUNT)
    {
        if (!players_are_enemies(plyr_idx, n))
            continue;
        struct Thing* heartng = get_player_soul_container(n);
        if (thing_exists(heartng))
        {
            struct Thing* creatng = get_creature_in_range_of_model_owned_and_controlled_by(heartng->mappos.x.val, heartng->mappos.y.val, range, crmodel, plyr_idx);
            if (!thing_is_invalid(creatng)) {
                return creatng;
            }
        }
    }
    return INVALID_THING;
}

static struct Thing *script_get_creature_by_criteria(PlayerNumber plyr_idx, long crmodel, long criteria) {
    switch (filter_criteria_type(criteria))
    {
    case CSelCrit_Any:
        return get_random_players_creature_of_model(plyr_idx, crmodel);
    case CSelCrit_MostExperienced:
        return find_players_highest_level_creature_of_breed_and_gui_job(crmodel, CrGUIJob_Any, plyr_idx, 0);
    case CSelCrit_MostExpWandering:
        return find_players_highest_level_creature_of_breed_and_gui_job(crmodel, CrGUIJob_Wandering, plyr_idx, 0);
    case CSelCrit_MostExpWorking:
        return find_players_highest_level_creature_of_breed_and_gui_job(crmodel, CrGUIJob_Working, plyr_idx, 0);
    case CSelCrit_MostExpFighting:
        return find_players_highest_level_creature_of_breed_and_gui_job(crmodel, CrGUIJob_Fighting, plyr_idx, 0);
    case CSelCrit_LeastExperienced:
        return find_players_lowest_level_creature_of_breed_and_gui_job(crmodel, CrGUIJob_Any, plyr_idx, 0);
    case CSelCrit_LeastExpWandering:
        return find_players_lowest_level_creature_of_breed_and_gui_job(crmodel, CrGUIJob_Wandering, plyr_idx, 0);
    case CSelCrit_LeastExpWorking:
        return find_players_lowest_level_creature_of_breed_and_gui_job(crmodel, CrGUIJob_Working, plyr_idx, 0);
    case CSelCrit_LeastExpFighting:
        return find_players_lowest_level_creature_of_breed_and_gui_job(crmodel, CrGUIJob_Fighting, plyr_idx, 0);
    case CSelCrit_NearOwnHeart:
    {
        const struct Coord3d* pos = dungeon_get_essential_pos(plyr_idx);
        return get_creature_near_and_owned_by(pos->x.val, pos->y.val, plyr_idx, crmodel);
    }
    case CSelCrit_NearEnemyHeart:
        return get_creature_in_range_around_any_of_enemy_heart(plyr_idx, crmodel, 11);
    case CSelCrit_OnEnemyGround:
        return get_random_players_creature_of_model_on_territory(plyr_idx, crmodel, 0);
    case CSelCrit_OnFriendlyGround:
        return get_random_players_creature_of_model_on_territory(plyr_idx, crmodel, 1);
    case CSelCrit_NearAP:
    {
        int loc = filter_criteria_loc(criteria);
        struct ActionPoint *apt = action_point_get(loc);
        if (!action_point_exists(apt))
        {
            WARNLOG("Action point is invalid:%d", apt->num);
            return INVALID_THING;
        }
        if (apt->range == 0)
        {
            WARNLOG("Action point with zero range:%d", apt->num);
            return INVALID_THING;
        }
        // Action point range should be inside spiral in subtiles
        int dist = 2 * coord_subtile(apt->range + COORD_PER_STL - 1 ) + 1;
        dist = dist * dist;

<<<<<<< HEAD
        Thing_Maximizer_Filter filter = near_map_block_creature_filter_random_and_model_owned_by;
=======
        Thing_Maximizer_Filter filter = near_map_block_creature_filter_diagonal;
>>>>>>> 5e4d42c4
        struct CompoundTngFilterParam param;
        param.model_id = crmodel;
        param.plyr_idx = (unsigned char)plyr_idx;
        param.num1 = apt->mappos.x.val;
        param.num2 = apt->mappos.y.val;
        param.num3 = apt->range;
        return get_thing_spiral_near_map_block_with_filter(apt->mappos.x.val, apt->mappos.y.val,
                                                           dist,
                                                           filter, &param);
    }
    default:
        ERRORLOG("Invalid level up criteria %d",(int)criteria);
        return INVALID_THING;
    }
}

/**
 * Kills a creature which meets given criteria.
 * @param plyr_idx The player whose creature will be affected.
 * @param crmodel Model of the creature to find.
 * @param criteria Criteria, from CreatureSelectCriteria enumeration.
 * @return True if a creature was found and killed.
 */
TbBool script_kill_creature_with_criteria(PlayerNumber plyr_idx, long crmodel, long criteria)
{
    struct Thing *thing = script_get_creature_by_criteria(plyr_idx, crmodel, criteria);
    if (thing_is_invalid(thing)) {
        SYNCDBG(5,"No matching player %d creature of model %d found to kill",(int)plyr_idx,(int)crmodel);
        return false;
    }
    kill_creature(thing, INVALID_THING, -1, CrDed_NoUnconscious);
    return true;
}
/**
 * Changes owner of a creature which meets given criteria.
 * @param origin_plyr_idx The player whose creature will be affected.
 * @param dest_plyr_idx The player who will receive the creature.
 * @param crmodel Model of the creature to find.
 * @param criteria Criteria, from CreatureSelectCriteria enumeration.
 * @return True if a creature was found and changed owner.
 */
TbBool script_change_creature_owner_with_criteria(PlayerNumber origin_plyr_idx, long crmodel, long criteria, PlayerNumber dest_plyr_idx)
{
    struct Thing *thing = script_get_creature_by_criteria(origin_plyr_idx, crmodel, criteria);
    if (thing_is_invalid(thing)) {
        SYNCDBG(5,"No matching player %d creature of model %d found to kill",(int)origin_plyr_idx,(int)crmodel);
        return false;
    }
    change_creature_owner(thing, dest_plyr_idx);
    return true;
}

void script_kill_creatures(PlayerNumber plyr_idx, long crmodel, long criteria, long copies_num)
{
    SYNCDBG(3,"Killing %d of %s owned by player %d.",(int)copies_num,creature_code_name(crmodel),(int)plyr_idx);
    for (long i = 0; i < copies_num; i++)
    {
        script_kill_creature_with_criteria(plyr_idx, crmodel, criteria);
    }
}

/**
 * Increase level of  a creature which meets given criteria.
 * @param plyr_idx The player whose creature will be affected.
 * @param crmodel Model of the creature to find.
 * @param criteria Criteria, from CreatureSelectCriteria enumeration.
 * @return True if a creature was found and leveled.
 */
TbBool script_level_up_creature(PlayerNumber plyr_idx, long crmodel, long criteria, int count)
{
    struct Thing *thing = script_get_creature_by_criteria(plyr_idx, crmodel, criteria);
    if (thing_is_invalid(thing)) {
        SYNCDBG(5,"No matching player %d creature of model %d found to level up",(int)plyr_idx,(int)crmodel);
        return false;
    }
    creature_increase_multiple_levels(thing,count);
    return true;
}

/**
 * Cast a spell on a creature which meets given criteria.
 * @param plyr_idx The player whose creature will be affected.
 * @param crmodel Model of the creature to find.
 * @param criteria Criteria, from CreatureSelectCriteria enumeration.
 * @param fmcl_bytes encoded bytes: f=cast for free flag,m=power kind,c=caster player index,l=spell level.
 * @return TbResult whether the spell was successfully cast
 */
TbResult script_use_power_on_creature(PlayerNumber plyr_idx, long crmodel, long criteria, long fmcl_bytes)
{
    struct Thing *thing = script_get_creature_by_criteria(plyr_idx, crmodel, criteria);
    if (thing_is_invalid(thing)) {
        SYNCDBG(5,"No matching player %d creature of model %d found to use power on.",(int)plyr_idx,(int)crmodel);
        return Lb_FAIL;
    }

    char is_free = (fmcl_bytes >> 24) != 0;
    PowerKind pwkind = (fmcl_bytes >> 16) & 255;
    PlayerNumber caster =  (fmcl_bytes >> 8) & 255;
    long splevel = fmcl_bytes & 255;

    if (thing_is_in_power_hand_list(thing, plyr_idx))
    {
        char block = pwkind == PwrK_SLAP;
        block |= pwkind == PwrK_CALL2ARMS;
        block |= pwkind == PwrK_CAVEIN;
        block |= pwkind == PwrK_LIGHTNING;
        block |= pwkind == PwrK_MKDIGGER;
        block |= pwkind == PwrK_SIGHT;
        if (block)
        {
          SYNCDBG(5,"Found creature to use power on but it is being held.");
          return Lb_FAIL;
        }
    }

    MapSubtlCoord stl_x = thing->mappos.x.stl.num;
    MapSubtlCoord stl_y = thing->mappos.y.stl.num;
    unsigned long spell_flags = is_free ? PwMod_CastForFree : 0;

    switch (pwkind)
    {
      case PwrK_HEALCRTR:
        return magic_use_power_heal(caster, thing, 0, 0, splevel, spell_flags);
      case PwrK_SPEEDCRTR:
        return magic_use_power_speed(caster, thing, 0, 0, splevel, spell_flags);
      case PwrK_PROTECT:
        return magic_use_power_armour(caster, thing, 0, 0, splevel, spell_flags);
      case PwrK_CONCEAL:
        return magic_use_power_conceal(caster, thing, 0, 0, splevel, spell_flags);
      case PwrK_DISEASE:
        return magic_use_power_disease(caster, thing, 0, 0, splevel, spell_flags);
      case PwrK_CHICKEN:
        return magic_use_power_chicken(caster, thing, 0, 0, splevel, spell_flags);
      case PwrK_SLAP:
        return magic_use_power_slap_thing(caster, thing, spell_flags);
      case PwrK_CALL2ARMS:
        return magic_use_power_call_to_arms(caster, stl_x, stl_y, splevel, spell_flags);
      case PwrK_LIGHTNING:
        return magic_use_power_lightning(caster, stl_x, stl_y, splevel, spell_flags);
      case PwrK_CAVEIN:
        return magic_use_power_cave_in(caster, stl_x, stl_y, splevel, spell_flags);
      case PwrK_MKDIGGER:
        return magic_use_power_imp(caster, stl_x, stl_y, spell_flags);
      case PwrK_SIGHT:
        return magic_use_power_sight(caster, stl_x, stl_y, splevel, spell_flags);
      default:
        SCRPTERRLOG("Power not supported for this command: %d", (int) pwkind);
        return Lb_FAIL;
    }
}

TbResult script_use_spell_on_creature(PlayerNumber plyr_idx, long crmodel, long criteria, long fmcl_bytes)
{
    struct Thing *thing = script_get_creature_by_criteria(plyr_idx, crmodel, criteria);
    if (thing_is_invalid(thing)) {
        SYNCDBG(5,"No matching player %d creature of model %d found to use spell on.",(int)plyr_idx,(int)crmodel);
        return Lb_FAIL;
    }
    SpellKind spkind = (fmcl_bytes >> 8) & 255;
    const struct SpellInfo* spinfo = get_magic_info(spkind);

    if (spinfo->caster_affected ||
            (spkind == SplK_Freeze) || (spkind == SplK_Slow) || // These four should be also marked at configs somehow
            ( (spkind == SplK_Disease) && ((get_creature_model_flags(thing) & CMF_NeverSick) == 0) ) ||
            ( (spkind == SplK_Chicken) && ((get_creature_model_flags(thing) & CMF_NeverChickens) == 0) ) )
    {
        if (thing_is_picked_up(thing))
        {
            SYNCDBG(5,"Found creature to cast the spell on but it is being held.");
            return Lb_FAIL;          
        }
        unsigned short sound;
        if (spinfo->caster_affected)
        {
            sound = spinfo->caster_affect_sound;
        }
        else if ( (spkind == SplK_Freeze) || (spkind == SplK_Slow) )
        {
            sound = 50;
        }
        else if (spkind == SplK_Disease)
        {
            sound = 59;
        }
        else if (spkind == SplK_Chicken)
        {
            sound = 109;
        }
        else
        {
            sound = 0;
        }
        long splevel = fmcl_bytes & 255;
        thing_play_sample(thing, sound, NORMAL_PITCH, 0, 3, 0, 4, FULL_LOUDNESS);
        apply_spell_effect_to_thing(thing, spkind, splevel);
        if (spkind == SplK_Disease)
        {
            struct CreatureControl *cctrl;
            cctrl = creature_control_get_from_thing(thing);
            cctrl->disease_caster_plyridx = game.neutral_player_num;
        }
        return Lb_SUCCESS;
    }
    else
    {
        SCRPTERRLOG("Spell not supported for this command: %d", (int)spkind);
        return Lb_FAIL; 
    }
}

/**
 * Adds a dig task for the player between 2 map locations.
 * @param plyr_idx: The player who does the task.
 * @param origin: The start location of the disk task.
 * @param destination: The desitination of the disk task.
 * @return TbResult whether the spell was successfully cast
 */
TbResult script_computer_dig_to_location(long plyr_idx, long origin, long destination)
{
    struct Computer2* comp = get_computer_player(plyr_idx);
    long orig_x, orig_y = 0;
    long dest_x, dest_y = 0;

    //dig origin
    find_map_location_coords(origin, &orig_x, &orig_y, plyr_idx, __func__);
    if ((orig_x == 0) && (orig_y == 0))
    {
        WARNLOG("Can't decode origin location %d", origin);
        return Lb_FAIL;
    }
    struct Coord3d startpos;
    startpos.x.val = subtile_coord_center(stl_slab_center_subtile(orig_x));
    startpos.y.val = subtile_coord_center(stl_slab_center_subtile(orig_y));
    startpos.z.val = subtile_coord(1, 0);

    //dig destination
    find_map_location_coords(destination, &dest_x, &dest_y, plyr_idx, __func__);
    if ((dest_x == 0) && (dest_y == 0))
    {
        WARNLOG("Can't decode destination location %d", destination);
        return Lb_FAIL;
    }
    struct Coord3d endpos;
    endpos.x.val = subtile_coord_center(stl_slab_center_subtile(dest_x));
    endpos.y.val = subtile_coord_center(stl_slab_center_subtile(dest_y));
    endpos.z.val = subtile_coord(1, 0);

    if (create_task_dig_to_neutral(comp, startpos, endpos))
    {
        return Lb_SUCCESS;
    }
    return Lb_FAIL;
}

/**
 * Casts spell at a location set by subtiles.
 * @param plyr_idx caster player.
 * @param stl_x subtile's x position.
 * @param stl_y subtile's y position
 * @param fml_bytes encoded bytes: f=cast for free flag,m=power kind,l=spell level.
 * @return TbResult whether the spell was successfully cast
 */
TbResult script_use_power_at_subtile(PlayerNumber plyr_idx, MapSubtlCoord stl_x, MapSubtlCoord stl_y, long fml_bytes)
{
    char is_free = (fml_bytes >> 16) != 0;
    PowerKind powerKind = (fml_bytes >> 8) & 255;
    long splevel = fml_bytes & 255;
    
    unsigned long spell_flags = PwCast_AllGround | PwCast_Unrevealed;
    if (is_free)
        spell_flags |= PwMod_CastForFree;

    return magic_use_power_on_subtile(plyr_idx, powerKind, splevel, stl_x, stl_y, spell_flags);
}

/**
 * Casts spell at a location set by action point/hero gate.
 * @param plyr_idx caster player.
 * @param target action point/hero gate.
 * @param fml_bytes encoded bytes: f=cast for free flag,m=power kind,l=spell level.
 * @return TbResult whether the spell was successfully cast
 */
TbResult script_use_power_at_location(PlayerNumber plyr_idx, TbMapLocation target, long fml_bytes)
{
    SYNCDBG(0, "Using power at location of type %d", target);
    long x = 0;
    long y = 0;
    find_map_location_coords(target, &x, &y, plyr_idx, __func__);
    if ((x == 0) && (y == 0))
    {
        WARNLOG("Can't decode location %d", target);
        return Lb_FAIL;
    }
    return script_use_power_at_subtile(plyr_idx, x, y, fml_bytes);
}

/**
 * Casts a spell for player.
 * @param plyr_idx caster player.
 * @param power_kind the spell: magic id.
 * @param free cast for free flag.
 * @return TbResult whether the spell was successfully cast
 */
TbResult script_use_power(PlayerNumber plyr_idx, PowerKind power_kind, char free)
{
    return magic_use_power_on_level(plyr_idx, power_kind, 1, free != 0 ? PwMod_CastForFree : 0); // splevel gets ignored anyway -> pass 1
}

/**
 * Increases creatures' levels for player.
 * @param plyr_idx target player
 * @param count how many times should the level be increased
 */
void script_use_special_increase_level(PlayerNumber plyr_idx, int count)
{
    increase_level(get_player(plyr_idx), count);
}

/**
 * Multiplies every creature for player.
 * @param plyr_idx target player
 */
void script_use_special_multiply_creatures(PlayerNumber plyr_idx)
{
    multiply_creatures(get_player(plyr_idx));
}

/**
 * Fortifies player's dungeon.
 * @param plyr_idx target player
 */
void script_use_special_make_safe(PlayerNumber plyr_idx)
{
    make_safe(get_player(plyr_idx));
}

/**
 * Enables bonus level for current player.
 */
TbBool script_use_special_locate_hidden_world()
{
    return activate_bonus_level(get_player(my_player_number));
}

/**
 * Returns if the action point condition was activated.
 * Action point index and player to be activated should be stored inside condition.
 */
TbBool process_activation_status(struct Condition *condt)
{
    TbBool new_status;
    int plr_start;
    int plr_end;
    if (get_players_range(condt->plyr_range, &plr_start, &plr_end) < 0)
    {
        WARNLOG("Invalid player range %d in CONDITION command %d.",(int)condt->plyr_range,(int)condt->variabl_type);
        return false;
    }
    {
        new_status = false;
        for (long i = plr_start; i < plr_end; i++)
        {
            new_status = action_point_activated_by_player(condt->variabl_idx,i);
            if (new_status) break;
        }
    }
    return new_status;
}

/**
 * Returns if the action point of given index was triggered by given player.
 */
TbBool action_point_activated_by_player(ActionPointId apt_idx, PlayerNumber plyr_idx)
{
    unsigned long i = get_action_point_activated_by_players_mask(apt_idx);
    return ((i & (1 << plyr_idx)) != 0);
}

long get_condition_value(PlayerNumber plyr_idx, unsigned char valtype, unsigned char validx)
{
    SYNCDBG(10,"Checking condition %d for player %d",(int)valtype,(int)plyr_idx);
    struct Dungeon* dungeon;
    struct DungeonAdd* dungeonadd;
    struct Thing* thing;
    switch (valtype)
    {
    case SVar_MONEY:
        dungeon = get_dungeon(plyr_idx);
        return dungeon->total_money_owned;
    case SVar_GAME_TURN:
        return game.play_gameturn;
    case SVar_BREAK_IN:
        dungeon = get_dungeon(plyr_idx);
        return dungeon->times_breached_dungeon;
    case SVar_CREATURE_NUM:
        return count_player_creatures_of_model(plyr_idx, validx);
    case SVar_TOTAL_DIGGERS:
        dungeon = get_dungeon(plyr_idx);
        return dungeon->num_active_diggers;
    case SVar_TOTAL_CREATURES:
        dungeon = get_dungeon(plyr_idx);
        return dungeon->num_active_creatrs;
    case SVar_TOTAL_RESEARCH:
        dungeon = get_dungeon(plyr_idx);
        return dungeon->total_research_points / 256;
    case SVar_TOTAL_DOORS:
        dungeon = get_dungeon(plyr_idx);
        return dungeon->total_doors;
    case SVar_TOTAL_AREA:
        dungeon = get_dungeon(plyr_idx);
        return dungeon->total_area;
    case SVar_TOTAL_CREATURES_LEFT:
        dungeon = get_dungeon(plyr_idx);
        return dungeon->total_creatures_left;
    case SVar_CREATURES_ANNOYED:
        dungeon = get_dungeon(plyr_idx);
        return dungeon->creatures_annoyed;
    case SVar_BATTLES_LOST:
        dungeon = get_dungeon(plyr_idx);
        return dungeon->battles_lost;
    case SVar_BATTLES_WON:
        dungeon = get_dungeon(plyr_idx);
        return dungeon->battles_won;
    case SVar_ROOMS_DESTROYED:
        dungeon = get_dungeon(plyr_idx);
        return dungeon->rooms_destroyed;
    case SVar_SPELLS_STOLEN:
        dungeon = get_dungeon(plyr_idx);
        return dungeon->spells_stolen;
    case SVar_TIMES_BROKEN_INTO:
        dungeon = get_dungeon(plyr_idx);
        return dungeon->times_broken_into;
    case SVar_GHOSTS_RAISED:
        dungeon = get_dungeon(plyr_idx);
        return dungeon->lvstats.ghosts_raised;
    case SVar_SKELETONS_RAISED:
        dungeon = get_dungeon(plyr_idx);
        return dungeon->lvstats.skeletons_raised;
    case SVar_VAMPIRES_RAISED:
        dungeon = get_dungeon(plyr_idx);
        return dungeon->lvstats.vamps_created;
    case SVar_CREATURES_CONVERTED:
        dungeon = get_dungeon(plyr_idx);
        return dungeon->lvstats.creatures_converted;
    case SVar_TIMES_ANNOYED_CREATURE:
        dungeon = get_dungeon(plyr_idx);
        return dungeon->lvstats.lies_told;
    case SVar_TOTAL_DOORS_MANUFACTURED:
        dungeon = get_dungeon(plyr_idx);
        return dungeon->lvstats.manufactured_doors;
    case SVar_TOTAL_TRAPS_MANUFACTURED:
        dungeon = get_dungeon(plyr_idx);
        return dungeon->lvstats.manufactured_traps;
    case SVar_TOTAL_MANUFACTURED:
        dungeon = get_dungeon(plyr_idx);
        return dungeon->lvstats.manufactured_items;
    case SVar_TOTAL_TRAPS_USED:
        dungeon = get_dungeon(plyr_idx);
        return dungeon->lvstats.traps_used;
    case SVar_TOTAL_DOORS_USED:
        dungeon = get_dungeon(plyr_idx);
        return dungeon->lvstats.doors_used;
    case SVar_KEEPERS_DESTROYED:
        dungeon = get_dungeon(plyr_idx);
        return dungeon->lvstats.keepers_destroyed;
    case SVar_TIMES_LEVELUP_CREATURE:
        dungeon = get_dungeon(plyr_idx);
        return dungeon->lvstats.creatures_trained;
    case SVar_TIMES_TORTURED_CREATURE:
        dungeon = get_dungeon(plyr_idx);
        return dungeon->lvstats.creatures_tortured;
    case SVar_CREATURES_SACRIFICED:
        dungeon = get_dungeon(plyr_idx);
        return dungeon->lvstats.creatures_sacrificed;
    case SVar_CREATURES_FROM_SACRIFICE:
        dungeon = get_dungeon(plyr_idx);
        return dungeon->lvstats.creatures_from_sacrifice;
    case SVar_TOTAL_SALARY:
        dungeon = get_dungeon(plyr_idx);
        return dungeon->lvstats.salary_cost;
    case SVar_CURRENT_SALARY:
        dungeon = get_dungeon(plyr_idx);
        return dungeon->creatures_total_pay;
    case SVar_GOLD_POTS_STOLEN:
        dungeon = get_dungeon(plyr_idx);
        return dungeon->gold_pots_stolen;
    case SVar_HEART_HEALTH:
        thing = get_player_soul_container(plyr_idx);
        if (thing_is_dungeon_heart(thing))
        {
            return thing->health;
        }
        return 0;
    case SVar_TIMER:
        dungeon = get_dungeon(plyr_idx);
        if (dungeon->turn_timers[validx].state)
          return game.play_gameturn - dungeon->turn_timers[validx].count;
        else
          return 0;
    case SVar_DUNGEON_DESTROYED:
        return !player_has_heart(plyr_idx);
    case SVar_TOTAL_GOLD_MINED:
        dungeon = get_dungeon(plyr_idx);
        return dungeon->lvstats.gold_mined;
    case SVar_FLAG:
        dungeon = get_dungeon(plyr_idx);
        return dungeon->script_flags[validx];
    case SVar_ROOM_SLABS:
        return get_room_slabs_count(plyr_idx, validx);
    case SVar_DOORS_DESTROYED:
        dungeon = get_dungeon(plyr_idx);
        return dungeon->doors_destroyed;
    case SVar_CREATURES_SCAVENGED_LOST:
        dungeon = get_dungeon(plyr_idx);
        return dungeon->creatures_scavenge_lost;
    case SVar_CREATURES_SCAVENGED_GAINED:
        dungeon = get_dungeon(plyr_idx);
        return dungeon->creatures_scavenge_gain;
    case SVar_AVAILABLE_MAGIC: // IF_AVAILABLE(MAGIC)
        return is_power_available(plyr_idx, validx);
    case SVar_AVAILABLE_TRAP: // IF_AVAILABLE(TRAP)
        dungeonadd = get_dungeonadd(plyr_idx);
        return dungeonadd->mnfct_info.trap_amount_stored[validx%gameadd.trapdoor_conf.trap_types_count]
              + dungeonadd->mnfct_info.trap_amount_offmap[validx%gameadd.trapdoor_conf.trap_types_count];
    case SVar_AVAILABLE_DOOR: // IF_AVAILABLE(DOOR)
        dungeonadd = get_dungeonadd(plyr_idx);
        return dungeonadd->mnfct_info.door_amount_stored[validx%gameadd.trapdoor_conf.door_types_count]
              + dungeonadd->mnfct_info.door_amount_offmap[validx%gameadd.trapdoor_conf.door_types_count];
    case SVar_AVAILABLE_ROOM: // IF_AVAILABLE(ROOM)
        dungeon = get_dungeon(plyr_idx);
        return (dungeon->room_buildable[validx%ROOM_TYPES_COUNT] & 1);
    case SVar_AVAILABLE_CREATURE: // IF_AVAILABLE(CREATURE)
        dungeon = get_dungeon(plyr_idx);
        if (creature_will_generate_for_dungeon(dungeon, validx)) {
            return min(game.pool.crtr_kind[validx%CREATURE_TYPES_COUNT],dungeon->max_creatures_attracted - (long)dungeon->num_active_creatrs);
        }
        return 0;
    case SVar_SLAB_OWNER: //IF_SLAB_OWNER
    {
        long varib_id = get_slab_number(plyr_idx, validx);
        struct SlabMap* slb = get_slabmap_direct(varib_id);
        return slabmap_owner(slb);
    }
    case SVar_SLAB_TYPE: //IF_SLAB_TYPE
    {
        long varib_id = get_slab_number(plyr_idx, validx);
        struct SlabMap* slb = get_slabmap_direct(varib_id);
        return slb->kind;
    }
    case SVar_CONTROLS_CREATURE: // IF_CONTROLS(CREATURE)
        dungeon = get_dungeon(plyr_idx);
        return dungeon->owned_creatures_of_model[validx%CREATURE_TYPES_COUNT]
          - count_player_list_creatures_of_model_matching_bool_filter(plyr_idx, validx, creature_is_kept_in_custody_by_enemy_or_dying);
    case SVar_CONTROLS_TOTAL_CREATURES:// IF_CONTROLS(TOTAL_CREATURES)
        dungeon = get_dungeon(plyr_idx);
        return dungeon->num_active_creatrs - count_player_creatures_not_counting_to_total(plyr_idx);
    case SVar_CONTROLS_TOTAL_DIGGERS:// IF_CONTROLS(TOTAL_DIGGERS)
        dungeon = get_dungeon(plyr_idx);
        return dungeon->num_active_diggers - count_player_diggers_not_counting_to_total(plyr_idx);
    case SVar_ALL_DUNGEONS_DESTROYED:
    {
        struct PlayerInfo* player = get_player(plyr_idx);
        return all_dungeons_destroyed(player);
    }
    case SVar_DOOR_NUM:
        return count_player_deployed_doors_of_model(plyr_idx, validx);
    case SVar_TRAP_NUM:
        return count_player_deployed_traps_of_model(plyr_idx, validx);
    case SVar_GOOD_CREATURES:
        dungeon = get_dungeon(plyr_idx);
        return count_creatures_in_dungeon_of_model_flags(dungeon, 0, CMF_IsEvil|CMF_IsSpectator|CMF_IsSpecDigger);
    case SVar_EVIL_CREATURES:
        dungeon = get_dungeon(plyr_idx);
        return count_creatures_in_dungeon_of_model_flags(dungeon, CMF_IsEvil, CMF_IsSpectator|CMF_IsSpecDigger);
    case SVar_CONTROLS_GOOD_CREATURES:
        dungeon = get_dungeon(plyr_idx);
        return count_creatures_in_dungeon_controlled_and_of_model_flags(dungeon, 0, CMF_IsEvil|CMF_IsSpectator|CMF_IsSpecDigger);
    case SVar_CONTROLS_EVIL_CREATURES:
        dungeon = get_dungeon(plyr_idx);
        return count_creatures_in_dungeon_controlled_and_of_model_flags(dungeon, CMF_IsEvil, CMF_IsSpectator|CMF_IsSpecDigger);
    case SVar_CAMPAIGN_FLAG:
        return intralvl.campaign_flags[plyr_idx][validx];
    case SVar_BOX_ACTIVATED:
        dungeonadd = get_dungeonadd(plyr_idx);
        return dungeonadd->box_info.activated[validx];
    case SVar_SACRIFICED:
        dungeon = get_dungeon(plyr_idx);
        return dungeon->creature_sacrifice[validx];
    case SVar_REWARDED:
        dungeonadd = get_dungeonadd(plyr_idx);
        return dungeonadd->creature_awarded[validx];
    case SVar_EVIL_CREATURES_CONVERTED:
        dungeonadd = get_dungeonadd(plyr_idx);
        return dungeonadd->evil_creatures_converted;
    case SVar_GOOD_CREATURES_CONVERTED:
        dungeonadd = get_dungeonadd(plyr_idx);
        return dungeonadd->good_creatures_converted;
    case SVar_TRAPS_SOLD:
        dungeonadd = get_dungeonadd(plyr_idx);
        return dungeonadd->traps_sold;
    case SVar_DOORS_SOLD:
        dungeonadd = get_dungeonadd(plyr_idx);
        return dungeonadd->doors_sold;
    case SVar_MANUFACTURED_SOLD:
        dungeonadd = get_dungeonadd(plyr_idx);
        return dungeonadd->traps_sold + dungeonadd->doors_sold;
    case SVar_MANUFACTURE_GOLD:
        dungeonadd = get_dungeonadd(plyr_idx);
        return dungeonadd->manufacture_gold;
    case SVar_TOTAL_SCORE:
        dungeon = get_dungeon(plyr_idx);
        return dungeon->total_score;
    case SVar_BONUS_TIME:
        return (game.bonus_time - game.play_gameturn);
    default:
        break;
    };
    return 0;
}

TbBool get_condition_status(unsigned char opkind, long val1, long val2)
{
  return LbMathOperation(opkind, val1, val2) != 0;
}

static TbBool is_condition_met(unsigned char cond_idx)
{
    if (cond_idx >= CONDITIONS_COUNT)
    {
      if (cond_idx == CONDITION_ALWAYS)
          return true;
      else
          return false;
    }
    unsigned long i = gameadd.script.conditions[cond_idx].status;
    return ((i & 0x01) != 0);
}

TbBool condition_inactive(long cond_idx)
{
  if ((cond_idx < 0) || (cond_idx >= CONDITIONS_COUNT))
  {
      return false;
  }
  unsigned long i = gameadd.script.conditions[cond_idx].status;
  if (((i & 0x01) == 0) || ((i & 0x04) != 0))
    return true;
  return false;
}

static void process_condition(struct Condition *condt, int idx)
{
    TbBool new_status;
    int plr_start;
    int plr_end;
    long i;
    SYNCDBG(18,"Starting for type %d, player %d",(int)condt->variabl_type,(int)condt->plyr_range);
    if (condition_inactive(condt->condit_idx))
    {
        set_flag_byte(&condt->status, 0x01, false);
        return;
    }
    if ((condt->variabl_type == SVar_SLAB_OWNER) || (condt->variabl_type == SVar_SLAB_TYPE)) //These variable types abuse the plyr_range, since all slabs don't fit in an unsigned short
    {
        new_status = false;
        long k = get_condition_value(condt->plyr_range, condt->variabl_type, condt->variabl_idx);
        new_status = get_condition_status(condt->operation, k, condt->rvalue);
    }
    else
    {
        if (get_players_range(condt->plyr_range, &plr_start, &plr_end) < 0)
        {
            WARNLOG("Invalid player range %d in CONDITION command %d.", (int)condt->plyr_range, (int)condt->variabl_type);
            return;
        }
        if (condt->variabl_type == SVar_ACTION_POINT_TRIGGERED)
        {
            new_status = false;
            for (i = plr_start; i < plr_end; i++)
            {
                new_status = action_point_activated_by_player(condt->variabl_idx, i);
                if (new_status) break;
            }
        }
        else
        {
            new_status = false;
            for (i = plr_start; i < plr_end; i++)
            {
                long k = get_condition_value(i, condt->variabl_type, condt->variabl_idx);
                new_status = get_condition_status(condt->operation, k, condt->rvalue);
                if (new_status != false)
                {
                  break;
                }
            }
        }
    }
    SYNCDBG(19,"Condition type %d status %d",(int)condt->variabl_type,(int)new_status);
    set_flag_byte(&condt->status, 0x01,  new_status);
    if (((condt->status & 0x01) == 0) || ((condt->status & 0x02) != 0))
    {
        set_flag_byte(&condt->status, 0x04,  false);
    } else
    {
        set_flag_byte(&condt->status, 0x02,  true);
        set_flag_byte(&condt->status, 0x04,  true);
    }
    SCRIPTDBG(19,"Finished");
}

void process_conditions(void)
{
    if (gameadd.script.conditions_num > CONDITIONS_COUNT)
      gameadd.script.conditions_num = CONDITIONS_COUNT;
    for (long i = 0; i < gameadd.script.conditions_num; i++)
    {
      process_condition(&gameadd.script.conditions[i], i);
    }
}

static void process_party(struct PartyTrigger* pr_trig)
{
    struct ScriptContext context = {0};
    long n = pr_trig->creatr_id;

    context.pr_trig = pr_trig;

    switch (pr_trig->flags & TrgF_COMMAND_MASK)
    {
    case TrgF_ADD_TO_PARTY:
        add_to_party_process(&context);
        break;
    case TrgF_DELETE_FROM_PARTY:
        delete_member_from_party(pr_trig->party_id, pr_trig->creatr_id, pr_trig->crtr_level);
        break;
    case TrgF_CREATE_OBJECT:
        n |= ((pr_trig->crtr_level & 7) << 7);
        SYNCDBG(6, "Adding object %d at location %d", (int)n, (int)pr_trig->location);
        script_process_new_object(n, pr_trig->location, pr_trig->carried_gold);
        break;
    case TrgF_CREATE_PARTY:
        SYNCDBG(6, "Adding player %d party %d at location %d", (int)pr_trig->plyr_idx, (int)n, (int)pr_trig->location);
        script_process_new_party(&gameadd.script.creature_partys[n],
            pr_trig->plyr_idx, pr_trig->location, pr_trig->ncopies);
        break;
    case TrgF_CREATE_CREATURE:
        SCRIPTDBG(6, "Adding creature %d", n);
        script_process_new_creatures(pr_trig->plyr_idx, n, pr_trig->location,
            pr_trig->ncopies, pr_trig->carried_gold, pr_trig->crtr_level);
        break;
    }
}

void process_check_new_creature_partys(void)
{
    for (long i = 0; i < gameadd.script.party_triggers_num; i++)
    {
        struct PartyTrigger* pr_trig = &gameadd.script.party_triggers[i];
        if ((pr_trig->flags & TrgF_DISABLED) == 0)
        {
            if (is_condition_met(pr_trig->condit_idx))
            {
                process_party(pr_trig);
                if ((pr_trig->flags & TrgF_REUSABLE) == 0)
                    set_flag_byte(&pr_trig->flags, TrgF_DISABLED, true);
            }
      }
    }
}

void process_check_new_tunneller_partys(void)
{
    for (long i = 0; i < gameadd.script.tunneller_triggers_num; i++)
    {
        struct TunnellerTrigger* tn_trig = &gameadd.script.tunneller_triggers[i];
        if ((tn_trig->flags & TrgF_DISABLED) == 0)
        {
            if (is_condition_met(tn_trig->condit_idx))
            {
                long k = tn_trig->party_id;
                if (k > 0)
                {
                    long n = tn_trig->plyr_idx;
                    SCRIPTDBG(6, "Adding tunneler party %d", k);
                    struct Thing* thing = script_process_new_tunneler(n, tn_trig->location, tn_trig->heading,
                        tn_trig->crtr_level, tn_trig->carried_gold);
                    if (!thing_is_invalid(thing))
                    {
                        struct Thing* grptng = script_process_new_party(&gameadd.script.creature_partys[k - 1], n, tn_trig->location, 1);
                        if (!thing_is_invalid(grptng))
                        {
                            add_creature_to_group_as_leader(thing, grptng);
                        }
                        else
                        {
                            WARNLOG("No party created, only lone %s", thing_model_name(thing));
                        }
                    }
                }
                else
                {
                    SCRIPTDBG(6, "Adding tunneler, heading %d", tn_trig->heading);
                    script_process_new_tunneler(tn_trig->plyr_idx, tn_trig->location, tn_trig->heading,
                        tn_trig->crtr_level, tn_trig->carried_gold);
                }
                if ((tn_trig->flags & TrgF_REUSABLE) == 0)
                    tn_trig->flags |= TrgF_DISABLED;
            }
      }
    }
}

void process_win_and_lose_conditions(PlayerNumber plyr_idx)
{
    long i;
    long k;
    struct PlayerInfo* player = get_player(plyr_idx);
    if ((game.system_flags & GSF_NetworkActive) != 0)
      return;
    for (i=0; i < gameadd.script.win_conditions_num; i++)
    {
      k = gameadd.script.win_conditions[i];
      if (is_condition_met(k)) {
          SYNCDBG(8,"Win condition %d (cond. %d) met for player %d.",(int)i,(int)k,(int)plyr_idx);
          set_player_as_won_level(player);
      }
    }
    for (i=0; i < gameadd.script.lose_conditions_num; i++)
    {
      k = gameadd.script.lose_conditions[i];
      if (is_condition_met(k)) {
          SYNCDBG(8,"Lose condition %d (cond. %d) met for player %d.",(int)i,(int)k,(int)plyr_idx);
          set_player_as_lost_level(player);
      }
    }
}

void process_values(void)
{
    for (long i = 0; i < gameadd.script.values_num; i++)
    {
        struct ScriptValue* value = &gameadd.script.values[i];
        if ((value->flags & TrgF_DISABLED) == 0)
        {
            if (is_condition_met(value->condit_idx))
            {
                script_process_value(value->valtype, value->plyr_range, value->arg0, value->arg1, value->arg2, value);
                if ((value->flags & TrgF_REUSABLE) == 0)
                  set_flag_byte(&value->flags, TrgF_DISABLED, true);
            }
        }
    }

    for (int i = 0; i < gameadd.active_fx_lines; i++)
    {
        if (gameadd.fx_lines[i].used)
        {
            process_fx_line(&gameadd.fx_lines[i]);
        }
    }
    for (int i = gameadd.active_fx_lines; i > 0; i--)
    {
        if (gameadd.fx_lines[i-1].used)
        {
            break;
        }
        gameadd.active_fx_lines--;
    }
}

static void set_variable(int player_idx, long var_type, long var_idx, long new_val)
{
    struct Dungeon *dungeon = get_dungeon(player_idx);
    struct DungeonAdd *dungeonadd = get_dungeonadd(player_idx);
    struct Coord3d pos = {0};

    switch (var_type)
    {
    case SVar_FLAG:
        set_script_flag(player_idx, var_idx, saturate_set_unsigned(new_val, 8));
        break;
    case SVar_CAMPAIGN_FLAG:
        intralvl.campaign_flags[player_idx][var_idx] = new_val;
        break;
    case SVar_BOX_ACTIVATED:
        dungeonadd->box_info.activated[var_idx] = new_val;
        break;
    case SVar_SACRIFICED:
        dungeon->creature_sacrifice[var_idx] = new_val;
        if (find_temple_pool(player_idx, &pos))
        {
            process_sacrifice_creature(&pos, var_idx, player_idx, false);
        }
        break;
    case SVar_REWARDED:
        dungeonadd->creature_awarded[var_idx] = new_val;
        break;
    default:
        WARNLOG("Unexpected type:%d",(int)var_type);
    }
}
/**
 * Processes given VALUE immediately.
 * This processes given script command. It is used to process VALUEs at start when they have
 * no conditions, or during the gameplay when conditions are met.
 */
void script_process_value(unsigned long var_index, unsigned long plr_range_id, long val2, long val3, long val4, struct ScriptValue *value)
{
  struct CreatureStats *crstat;
  struct CreatureModelConfig *crconf;
  struct PlayerInfo *player;
  struct Dungeon *dungeon;
  struct SlabMap *slb;
  struct TrapConfigStats* trapst;
  struct DoorConfigStats* doorst;
  struct ManfctrConfig* mconf;
  struct ManufactureData* manufctr;
  int plr_start;
  int plr_end;
  long i;
  if (get_players_range(plr_range_id, &plr_start, &plr_end) < 0)
  {
      WARNLOG("Invalid player range %d in VALUE command %d.",(int)plr_range_id,(int)var_index);
      return;
  }
  //TODO: split and make indexed by var_index
  const struct CommandDesc *desc;
  for (desc = command_desc; desc->textptr != NULL; desc++)
      if (desc-> index == var_index)
          break;
  if (desc == NULL)
  {
      WARNLOG("Unexpected index:%d", var_index);
      return;
  }
  if (desc->process_fn)
  {
      // TODO: move two functions up
      struct ScriptContext context;
      context.plr_start = plr_start;
      context.plr_end = plr_end;
      // TODO: this should be checked for sanity
      //for (i=plr_start; i < plr_end; i++)
      {
          context.player_idx = plr_start;
          context.value = value;
          desc->process_fn(&context);
      }
      return;
  }
  
  switch (var_index)
  {
  case Cmd_SET_HATE:
      for (i=plr_start; i < plr_end; i++)
      {
        dungeon = get_dungeon(i);
        if (dungeon_invalid(dungeon))
            continue;
        dungeon->hates_player[val2%DUNGEONS_COUNT] = val3;
      }
      break;
  case Cmd_SET_GENERATE_SPEED:
      game.generate_speed = saturate_set_unsigned(val2, 16);
      update_dungeon_generation_speeds();
      break;
  case Cmd_ROOM_AVAILABLE:
      for (i=plr_start; i < plr_end; i++)
      {
        set_room_available(i, val2, val3, val4);
      }
      break;
  case Cmd_CREATURE_AVAILABLE:
      for (i=plr_start; i < plr_end; i++)
      {
          if (!set_creature_available(i,val2,val3,val4)) {
              WARNLOG("Setting creature %s availability for player %d failed.",creature_code_name(val2),(int)i);
          }
      }
      break;
  case Cmd_MAGIC_AVAILABLE:
      for (i=plr_start; i < plr_end; i++)
      {
          if (!set_power_available(i,val2,val3,val4)) {
              WARNLOG("Setting power %s availability for player %d failed.",power_code_name(val2),(int)i);
          }
      }
      break;
  case Cmd_TRAP_AVAILABLE:
      for (i=plr_start; i < plr_end; i++)
      {
          if (!set_trap_buildable_and_add_to_amount(i, val2, val3, val4)) {
              WARNLOG("Setting trap %s availability for player %d failed.",trap_code_name(val2),(int)i);
          }
      }
      break;
  case Cmd_RESEARCH:
      for (i=plr_start; i < plr_end; i++)
      {
          if (!update_or_add_players_research_amount(i, val2, val3, val4)) {
              WARNLOG("Updating research points for type %d kind %d of player %d failed.",(int)val2,(int)val3,(int)i);
          }
      }
      break;
  case Cmd_RESEARCH_ORDER:
      for (i=plr_start; i < plr_end; i++)
      {
        if (!research_overriden_for_player(i))
          remove_all_research_from_player(i);
        add_research_to_player(i, val2, val3, val4);
      }
      break;
  case Cmd_SET_TIMER:
      for (i=plr_start; i < plr_end; i++)
      {
          restart_script_timer(i,val2);
      }
      break;
  case Cmd_SET_FLAG:
      for (i=plr_start; i < plr_end; i++)
      {
          set_variable(i, val4, val2, val3);
      }
      break;
  case Cmd_ADD_TO_FLAG:
      for (i=plr_start; i < plr_end; i++)
      {
          set_variable(i, val4, val2, get_condition_value(i, val4, val2) + val3);
      }
      break;
  case Cmd_MAX_CREATURES:
      for (i=plr_start; i < plr_end; i++)
      {
          SYNCDBG(4,"Setting player %d max attracted creatures to %d.",(int)i,(int)val2);
          dungeon = get_dungeon(i);
          if (dungeon_invalid(dungeon))
              continue;
          dungeon->max_creatures_attracted = val2;
      }
      break;
  case Cmd_DOOR_AVAILABLE:
      for (i=plr_start; i < plr_end; i++) {
          set_door_buildable_and_add_to_amount(i, val2, val3, val4);
      }
      break;
  case Cmd_DISPLAY_INFORMATION:
      if ((my_player_number >= plr_start) && (my_player_number < plr_end)) {
          set_general_information(val2, val3, stl_num_decode_x(val4), stl_num_decode_y(val4));
      }
      break;
  case Cmd_ADD_CREATURE_TO_POOL:
      add_creature_to_pool(val2, val3, 0);
      break;
  case Cmd_RESET_ACTION_POINT:
      action_point_reset_idx(val2);
      break;
  case Cmd_TUTORIAL_FLASH_BUTTON:
      gui_set_button_flashing(val2, val3);
      break;
  case Cmd_SET_CREATURE_MAX_LEVEL:
      for (i=plr_start; i < plr_end; i++)
      {
          dungeon = get_dungeon(i);
          if (dungeon_invalid(dungeon))
              continue;
          dungeon->creature_max_level[val2%CREATURE_TYPES_COUNT] = val3;
      }
      break;
  case Cmd_SET_CREATURE_HEALTH:
      change_max_health_of_creature_kind(val2, val3);
      break;
  case Cmd_SET_CREATURE_STRENGTH:
      crstat = creature_stats_get(val2);
      if (creature_stats_invalid(crstat))
          break;
      crstat->strength = saturate_set_unsigned(val3, 8);
      creature_stats_updated(val2);
      break;
  case Cmd_SET_CREATURE_ARMOUR:
      crstat = creature_stats_get(val2);
      if (creature_stats_invalid(crstat))
          break;
      crstat->armour = saturate_set_unsigned(val3, 8);
      creature_stats_updated(val2);
      break;
  case Cmd_SET_CREATURE_FEAR_WOUNDED:
      crstat = creature_stats_get(val2);
      if (creature_stats_invalid(crstat))
          break;
      crstat->fear_wounded = saturate_set_unsigned(val3, 8);
      creature_stats_updated(val2);
      break;
  case Cmd_SET_CREATURE_FEAR_STRONGER:
      crstat = creature_stats_get(val2);
      if (creature_stats_invalid(crstat))
          break;
      crstat->fear_stronger = saturate_set_unsigned(val3, 16);
      creature_stats_updated(val2);
      break;
  case Cmd_SET_CREATURE_FEARSOME_FACTOR:
      crstat = creature_stats_get(val2);
      if (creature_stats_invalid(crstat))
          break;
      crstat->fearsome_factor = saturate_set_unsigned(val3, 16);
      creature_stats_updated(val2);
      break;
  case Cmd_SET_CREATURE_PROPERTY:
      crconf = &gameadd.crtr_conf.model[val2];
      crstat = creature_stats_get(val2);
      switch (val3)
      {
      case 1: // BLEEDS
          crstat->bleeds = val4;
          break;
      case 2: // UNAFFECTED_BY_WIND
          crstat->affected_by_wind = val4;
          break;
      case 3: // IMMUNE_TO_GAS
          crstat->immune_to_gas = val4;
          break;
      case 4: // HUMANOID_SKELETON
          crstat->humanoid_creature = val4;
          break;
      case 5: // PISS_ON_DEAD
          crstat->piss_on_dead = val4;
          break;
      case 7: // FLYING
          crstat->flying = val4;
          break;
      case 8: // SEE_INVISIBLE
          crstat->can_see_invisible = val4;
          break;
      case 9: // PASS_LOCKED_DOORS
          crstat->can_go_locked_doors = val4;
          break;
      case 10: // SPECIAL_DIGGER
          if (val4 >= 1)
          {
              crconf->model_flags |= CMF_IsSpecDigger;
          }
          else
          {
              crconf->model_flags ^= CMF_IsSpecDigger;
          }
          break;
      case 11: // ARACHNID
          if (val4 >= 1)
          {
              crconf->model_flags |= CMF_IsArachnid;
          }
          else
          {
              crconf->model_flags ^= CMF_IsArachnid;
          }
          break;
      case 12: // DIPTERA
          if (val4 >= 1)
          {
              crconf->model_flags |= CMF_IsDiptera;
          }
          else
          {
              crconf->model_flags ^= CMF_IsDiptera;
          }
          break;
      case 13: // LORD
          if (val4 >= 1)
          {
              crconf->model_flags |= CMF_IsLordOTLand;
          }
          else
          {
              crconf->model_flags ^= CMF_IsLordOTLand;
          }
          break;
      case 14: // SPECTATOR
          if (val4 >= 1)
          {
              crconf->model_flags |= CMF_IsSpectator;
          }
          else
          {
              crconf->model_flags ^= CMF_IsSpectator;
          }
          break;
      case 15: // EVIL
          if (val4 >= 1)
          {
              crconf->model_flags |= CMF_IsEvil;
          }
          else
          {
              crconf->model_flags ^= CMF_IsEvil;
          }
          break; 
      case 16: // NEVER_CHICKENS
          if (val4 >= 1)
          {
              crconf->model_flags |= CMF_NeverChickens;
          }
          else
          {
              crconf->model_flags ^= CMF_NeverChickens;
          }
          break; 
      case 17: // IMMUNE_TO_BOULDER
          if (val4 >= 1)
          {
              crconf->model_flags |= CMF_ImmuneToBoulder;
          }
          else
          {
              crconf->model_flags ^= CMF_ImmuneToBoulder;
          }
          break; 
      case 18: // NO_CORPSE_ROTTING
          if (val4 >= 1)
          {
              crconf->model_flags |= CMF_NoCorpseRotting;
          }
          else
          {
              crconf->model_flags ^= CMF_NoCorpseRotting;
          }
          break; 
      case 19: // NO_ENMHEART_ATTCK
          if (val4 >= 1)
          {
              crconf->model_flags |= CMF_NoEnmHeartAttack;
          }
          else
          {
              crconf->model_flags ^= CMF_NoEnmHeartAttack;
          }
          break; 
      case 20: // TREMBLING_FAT
          if (val4 >= 1)
          {
              crconf->model_flags |= CMF_TremblingFat;
          }
          else
          {
              crconf->model_flags ^= CMF_TremblingFat;
          }
          break; 
      case 21: // FEMALE
          if (val4 >= 1)
          {
              crconf->model_flags |= CMF_Female;
          }
          else
          {
              crconf->model_flags ^= CMF_Female;
          }
          break; 
      case 22: // INSECT
          if (val4 >= 1)
          {
              crconf->model_flags |= CMF_Insect;
          }
          else
          {
              crconf->model_flags ^= CMF_Insect;
          }
          break; 
      case 23: // ONE_OF_KIND
          if (val4 >= 1)
          {
              crconf->model_flags |= CMF_OneOfKind;
          }
          else
          {
              crconf->model_flags ^= CMF_OneOfKind;
          }
          break; 
      case 24: // NO_IMPRISONMENT
          if (val4 >= 1)
          {
              crconf->model_flags |= CMF_NoImprisonment;
          }
          else
          {
              crconf->model_flags ^= CMF_NoImprisonment;
          }
          break; 
      case 25: // NEVER_SICK
          if (val4 >= 1)
          {
              crconf->model_flags |= CMF_NeverSick;
          }
          else
          {
              crconf->model_flags ^= CMF_NeverSick;
          }
          break;
      case 26: // ILLUMINATED
          crstat->illuminated = val4;
          break;
      case 27: // ALLURING_SCVNGR
          crstat->entrance_force = val4;
          break;
      default:
          SCRPTERRLOG("Unknown creature property '%d'", val3);
          break;
      }
      creature_stats_updated(val2);
      break;
  case Cmd_ALLY_PLAYERS:
      for (i=plr_start; i < plr_end; i++)
      {
          set_ally_with_player(i, val2, val3);
          set_ally_with_player(val2, i, val3);
      }
      break;
      break;
  case Cmd_DEAD_CREATURES_RETURN_TO_POOL:
      set_flag_byte(&game.flags_cd, MFlg_DeadBackToPool, val2);
      break;
  case Cmd_BONUS_LEVEL_TIME:
      if (val2 > 0) {
          game.bonus_time = game.play_gameturn + val2;
          game.flags_gui |= GGUI_CountdownTimer;
      } else {
          game.bonus_time = 0;
          game.flags_gui &= ~GGUI_CountdownTimer;
      }
      if (level_file_version > 0)
      {
          gameadd.timer_real = (TbBool)val3;
      }
      else
      {
          gameadd.timer_real = false;
      }
      break;
  case Cmd_QUICK_OBJECTIVE:
      if ((my_player_number >= plr_start) && (my_player_number < plr_end))
          process_objective(gameadd.quick_messages[val2%QUICK_MESSAGES_COUNT], val3, stl_num_decode_x(val4), stl_num_decode_y(val4));
      break;
  case Cmd_QUICK_INFORMATION:
      if ((my_player_number >= plr_start) && (my_player_number < plr_end))
          set_quick_information(val2, val3, stl_num_decode_x(val4), stl_num_decode_y(val4));
      break;
  case Cmd_PLAY_MESSAGE:
      if ((my_player_number >= plr_start) && (my_player_number < plr_end))
      {
          switch (val2)
          {
          case 1:
              output_message(val3, 0, true);
              break;
          case 2:
              play_non_3d_sample(val3);
              break;
          }
      }
      break;
  case Cmd_ADD_GOLD_TO_PLAYER:
      for (i=plr_start; i < plr_end; i++)
      {
          if (val2 > SENSIBLE_GOLD)
          {
              val2 = SENSIBLE_GOLD;
              SCRPTWRNLOG("Gold added to player %d reduced to %d", (int)plr_range_id, SENSIBLE_GOLD);
          }
          player_add_offmap_gold(i, val2);
      }
      break;
  case Cmd_SET_CREATURE_TENDENCIES:
      for (i=plr_start; i < plr_end; i++)
      {
          player = get_player(i);
          set_creature_tendencies(player, val2, val3);
          if (is_my_player(player)) {
              dungeon = get_players_dungeon(player);
              game.creatures_tend_imprison = ((dungeon->creature_tendencies & 0x01) != 0);
              game.creatures_tend_flee = ((dungeon->creature_tendencies & 0x02) != 0);
          }
      }
      break;
  case Cmd_REVEAL_MAP_RECT:
      for (i=plr_start; i < plr_end; i++)
      {
          player_reveal_map_area(i, val2, val3, (val4)&0xffff, (val4>>16)&0xffff);
      }
      break;
  case Cmd_REVEAL_MAP_LOCATION:
      for (i=plr_start; i < plr_end; i++)
      {
          player_reveal_map_location(i, val2, val3);
      }
      break;
  case Cmd_CHANGE_SLAB_OWNER:
      if (val2 < 0 || val2 > 85)
      {
          SCRPTERRLOG("Value '%d' out of range. Range 0-85 allowed.", val2);
      } else
      if (val3 < 0 || val3 > 85)
      {
          SCRPTERRLOG("Value '%d' out of range. Range 0-85 allowed.", val3);
      } else
      {
          slb = get_slabmap_block(val2, val3);
          if (slb->room_index)
          {
              struct Room* room = room_get(slb->room_index);
              take_over_room(room, plr_range_id);
          } else
          if (slb->kind >= SlbT_WALLDRAPE && slb->kind <= SlbT_CLAIMED) //All slabs that can be owned but aren't rooms
          {
              short slbkind;
              if (slb->kind == SlbT_PATH)
              {
                  slbkind = SlbT_CLAIMED;
              }
              else
              {
                  slbkind = slb->kind;
              }
              place_slab_type_on_map(slbkind, slab_subtile(val2, 0), slab_subtile(val3, 0), plr_range_id, 0);
          }
      }
      break;
  case Cmd_CHANGE_SLAB_TYPE:
      if (val2 < 0 || val2 > 85)
      {
          SCRPTERRLOG("Value '%d' out of range. Range 0-85 allowed.", val2); 
      } else
      if (val3 < 0 || val3 > 85)
      {
          SCRPTERRLOG("Value '%d' out of range. Range 0-85 allowed.", val3);
      } else
      if (val4 < 0 || val4 > 53)
      {
          SCRPTERRLOG("Unsupported slab '%d'. Slabs range 0-53 allowed.", val4);
      } else
      {
          replace_slab_from_script(val2, val3, val4);
      }
      break;
  case Cmd_KILL_CREATURE:
      for (i=plr_start; i < plr_end; i++)
      {
          script_kill_creatures(i, val2, val3, val4);
      }
      break;
    case Cmd_LEVEL_UP_CREATURE:
      for (i=plr_start; i < plr_end; i++)
      {
          script_level_up_creature(i, val2, val3, val4);
      }
      break;
    case Cmd_USE_POWER_ON_CREATURE:
      for (i=plr_start; i < plr_end; i++)
      {
          script_use_power_on_creature(i, val2, val3, val4);
      }
      break;
    case Cmd_USE_SPELL_ON_CREATURE:
      for (i=plr_start; i < plr_end; i++)
      {
          script_use_spell_on_creature(i, val2, val3, val4);
      }
      break;
    case Cmd_COMPUTER_DIG_TO_LOCATION:
        for (i = plr_start; i < plr_end; i++)
        {
            script_computer_dig_to_location(i, val2, val3);
        }
        break;
    case Cmd_USE_POWER_AT_SUBTILE:
      for (i=plr_start; i < plr_end; i++)
      {
          script_use_power_at_subtile(i, val2, val3, val4);
      }
      break;
    case Cmd_USE_POWER_AT_LOCATION:
      for (i=plr_start; i < plr_end; i++)
      {
          script_use_power_at_location(i, val2, val3);
      }
      break;
    case Cmd_USE_POWER:
      for (i=plr_start; i < plr_end; i++)
      {
          script_use_power(i, val2, val3);
      }
      break;
    case Cmd_USE_SPECIAL_INCREASE_LEVEL:
      for (i=plr_start; i < plr_end; i++)
      {
          script_use_special_increase_level(i, val2);
      }
      break;
    case Cmd_USE_SPECIAL_MULTIPLY_CREATURES:
      for (i=plr_start; i < plr_end; i++)
      {
          for (int count = 0; count < val2; count++)
          {
            script_use_special_multiply_creatures(i);
          }
      }
      break;
    case Cmd_USE_SPECIAL_MAKE_SAFE:
      for (i=plr_start; i < plr_end; i++)
      {
          script_use_special_make_safe(i);
      }
      break;
    case Cmd_USE_SPECIAL_LOCATE_HIDDEN_WORLD:
      script_use_special_locate_hidden_world();
      break;
    case Cmd_CHANGE_CREATURE_OWNER:
      for (i=plr_start; i < plr_end; i++)
      {
          script_change_creature_owner_with_criteria(i, val2, val3, val4);
      }
      break;
  case Cmd_SET_CAMPAIGN_FLAG:
      for (i=plr_start; i < plr_end; i++)
      {
          intralvl.campaign_flags[i][val2] = saturate_set_signed(val3, 32);
      }
      break;
  case Cmd_ADD_TO_CAMPAIGN_FLAG:

      for (i=plr_start; i < plr_end; i++)
      {
          intralvl.campaign_flags[i][val2] = saturate_set_signed(intralvl.campaign_flags[i][val2] + val3, 32);
      }
      break;
  case Cmd_EXPORT_VARIABLE:
      for (i=plr_start; i < plr_end; i++)
      {
          SYNCDBG(8, "Setting campaign flag[%ld][%ld] to %ld.", i, val4, get_condition_value(i, val2, val3));
          intralvl.campaign_flags[i][val4] = get_condition_value(i, val2, val3);
      }
      break;
  case Cmd_QUICK_MESSAGE:
  {
      message_add_fmt(val2, "%s", gameadd.quick_messages[val3]);
      break;
  }
  case Cmd_DISPLAY_MESSAGE:
  {
        message_add_fmt(val2, "%s", get_string(val3));
        break;        
  }
  case Cmd_SET_HEART_HEALTH:
  {
    struct Thing* heartng = get_player_soul_container(plr_range_id);
    if (thing_is_dungeon_heart(heartng))
    {
        heartng->health = val2;
    }
    break;
  }
  case Cmd_ADD_HEART_HEALTH:
  {
    struct Thing* heartng = get_player_soul_container(plr_range_id);
    if (thing_is_dungeon_heart(heartng))
    {
        short health = heartng->health;
        heartng->health += val2;
        if (val3)
        {
            if (heartng->health < health)
            {
                event_create_event_or_update_nearby_existing_event(heartng->mappos.x.val, heartng->mappos.y.val, EvKind_HeartAttacked, heartng->owner, heartng->index);
                if (is_my_player_number(heartng->owner))
                {
                    output_message(SMsg_HeartUnderAttack, 400, true);
                }
            }
        }
    }
    break;
  }
  case Cmd_CREATURE_ENTRANCE_LEVEL:
  {
    if (val2 > 0)
    {
        struct DungeonAdd* dungeonadd;
        if (plr_range_id == ALL_PLAYERS)
        {
            for (i = PLAYER3; i >= PLAYER0; i--)
            {
                dungeonadd = get_dungeonadd(i);
                if (!dungeonadd_invalid(dungeonadd))
                {
                    dungeonadd->creature_entrance_level = (val2 - 1);
                }
            }
        }
        else
        {
            dungeonadd = get_dungeonadd(plr_range_id);
            if (!dungeonadd_invalid(dungeonadd))
            {
                dungeonadd->creature_entrance_level = (val2 - 1);
            }
        }
    }
    break;
  }
  case Cmd_RANDOMISE_FLAG:
      for (i=plr_start; i < plr_end; i++)
      {
          set_variable(i, val4, val2, (rand() % val3) + 1);
      }
      break;
  case Cmd_COMPUTE_FLAG:
      {
        long src_plr_range = (val2 >> 24) & 255;
        long operation = (val2 >> 16) & 255;
        unsigned char flag_type = (val2 >> 8) & 255;
        unsigned char src_flag_type = val2 & 255;
        int src_plr_start, src_plr_end;
        if (get_players_range(src_plr_range, &src_plr_start, &src_plr_end) < 0)
        {
            WARNLOG("Invalid player range %d in VALUE command %d.",(int)src_plr_range,(int)var_index);
            return;
        }
        long sum = 0;
        for (i=src_plr_start; i < src_plr_end; i++)
        {
            sum += get_condition_value(i, src_flag_type, val4);
        }
        for (i=plr_start; i < plr_end; i++)
        {
            long current_flag_val = get_condition_value(i, flag_type, val3);
            long computed = sum;
            if (operation == SOpr_INCREASE) computed = current_flag_val + sum;
            if (operation == SOpr_DECREASE) computed = current_flag_val - sum;
            if (operation == SOpr_MULTIPLY) computed = current_flag_val * sum;
            computed = min(255, max(0, computed));
            SCRIPTDBG(7,"Changing player%d's %d flag from %d to %d based on flag of type %d.", i, val3, current_flag_val, computed, src_flag_type);
            set_variable(i, flag_type, val3, computed);
        }
      }
      break;
  case Cmd_SET_GAME_RULE:
      switch (val2)
      {
      case 1: //BodiesForVampire
          if (val3 >= 0)
          {
              SCRIPTDBG(7,"Changing rule %d from %d to %d", val2, game.bodies_for_vampire, val3);
              game.bodies_for_vampire = val3;
          }
          else
          {
              SCRPTERRLOG("Rule '%d' value %d out of range", val2, val3);
          }
          break;
      case 2: //PrisonSkeletonChance
          if (val3 >= 0 && val3 <= 100)
          {
              SCRIPTDBG(7, "Changing rule %d from %d to %d", val2, game.prison_skeleton_chance, val3);
              game.prison_skeleton_chance = val3;
          }
          else
          {
              SCRPTERRLOG("Rule '%d' value %d out of range", val2, val3);
          }
          break;
      case 3: //GhostConvertChance
          if (val3 >= 0 && val3 <= 100)
          {
              SCRIPTDBG(7, "Changing rule %d from %d to %d", val2, game.ghost_convert_chance, val3);
              game.ghost_convert_chance = val3;
          }
          else
          {
              SCRPTERRLOG("Rule '%d' value %d out of range", val2, val3);
          }
          break;
      case 4: //TortureConvertChance
          if (val3 >= 0 && val3 <= 100)
          {
              SCRIPTDBG(7, "Changing rule %d from %d to %d", val2, gameadd.torture_convert_chance, val3);
              gameadd.torture_convert_chance = val3;
          }
          else
          {
              SCRPTERRLOG("Rule '%d' value %d out of range", val2, val3);
          }
          break;
      case 5: //TortureDeathChance
          if (val3 >= 0 && val3 <= 100)
          {
              SCRIPTDBG(7, "Changing rule %d from %d to %d", val2, gameadd.torture_death_chance, val3);
              gameadd.torture_death_chance = val3;
          }
          else
          {
              SCRPTERRLOG("Rule '%d' value %d out of range", val2, val3);
          }
          break;
      case 6: //FoodGenerationSpeed
          if (val3 >= 0)
          {
              SCRIPTDBG(7, "Changing rule %d from %d to %d", val2, game.food_generation_speed, val3);
              game.food_generation_speed = val3;
          }
          else
          {
              SCRPTERRLOG("Rule '%d' value %d out of range", val2, val3);
          }
          break;
      case 7: //StunEvilEnemyChance
          if (val3 >= 0 && val3 <= 100)
          {
              SCRIPTDBG(7, "Changing rule %d from %d to %d", val2, gameadd.stun_enemy_chance_evil, val3);
              gameadd.stun_enemy_chance_evil = val3;
          }
          else
          {
              SCRPTERRLOG("Rule '%d' value %d out of range", val2, val3);
          }
          break;
      case 8: //StunGoodEnemyChance
          if (val3 >= 0 && val3 <= 100)
          {
              SCRIPTDBG(7, "Changing rule %d from %d to %d", val2, gameadd.stun_enemy_chance_good, val3);
              gameadd.stun_enemy_chance_good = val3;
          }
          else
          {
              SCRPTERRLOG("Rule '%d' value %d out of range", val2, val3);
          }
          break;
      case 9: //BodyRemainsFor
          if (val3 >= 0)
          {
              SCRIPTDBG(7, "Changing rule %d from %d to %d", val2, game.body_remains_for, val3);
              game.body_remains_for = val3;
          }
          else
          {
              SCRPTERRLOG("Rule '%d' value %d out of range", val2, val3);
          }
          break;
      case 10: //FightHateKillValue
          SCRIPTDBG(7, "Changing rule %d from %d to %d", val2, game.fight_hate_kill_value, val3);
          game.fight_hate_kill_value = val3;
          break;
      case 11: //PreserveClassicBugs
          if (val3 >= 0 && val3 <= 4096)
          {
              SCRIPTDBG(7, "Changing rule %d from %d to %d", val2, gameadd.classic_bugs_flags, val3);
              gameadd.classic_bugs_flags = val3;
          }
          else
          {
              SCRPTERRLOG("Rule '%d' value %d out of range", val2, val3);
          }
          break;
      case 12: //DungeonHeartHealHealth
          SCRIPTDBG(7, "Changing rule %d from %d to %d", val2, game.dungeon_heart_heal_health, val3);
          game.dungeon_heart_heal_health = val3;
          break;
      case 13: //ImpWorkExperience
          SCRIPTDBG(7, "Changing rule %d from %d to %d", val2, gameadd.digger_work_experience, val3);
          gameadd.digger_work_experience = val3;
          break;
      case 14: //GemEffectiveness
          SCRIPTDBG(7, "Changing rule %d from %d to %d", val2, gameadd.gem_effectiveness, val3);
          gameadd.gem_effectiveness = val3;
          break;
      case 15: //RoomSellGoldBackPercent
          SCRIPTDBG(7, "Changing rule %d from %d to %d", val2, gameadd.room_sale_percent, val3);
          gameadd.room_sale_percent = val3;
          break;
      case 16: //DoorSellGoldBackPercent
          SCRIPTDBG(7, "Changing rule %d from %d to %d", val2, gameadd.door_sale_percent, val3);
          gameadd.door_sale_percent = val3;
          break;
      case 17: //TrapSellGoldBackPercent
          SCRIPTDBG(7, "Changing rule %d from %d to %d", val2, gameadd.trap_sale_percent, val3);
          gameadd.trap_sale_percent = val3;
          break;
      case 18: //PayDayGap
          SCRIPTDBG(7, "Changing rule %d from %d to %d", val2, game.pay_day_gap, val3);
          game.pay_day_gap = val3;
          break;
      case 19: //PayDaySpeed
          if (val3 >= 0)
          {
              SCRIPTDBG(7, "Changing rule %s from %d to %d", val2, gameadd.pay_day_speed, val3);
              gameadd.pay_day_speed = val3;
          }
          else
          {
              SCRPTERRLOG("Rule '%d' value %d out of range", val2, val3);
          }
          break;
      case 20: //PayDayProgress
          if (val3 >= 0)
          {
              SCRIPTDBG(7, "Changing rule %d from %d to %d", val2, game.pay_day_progress, val3);
              game.pay_day_progress = val3;
          }
          else
          {
              SCRPTERRLOG("Rule '%d' value %d out of range", val2, val3);
          }
          break;
      case 21: //PlaceTrapsOnSubtiles
          SCRIPTDBG(7, "Changing rule %d from %d to %d", val2, gameadd.place_traps_on_subtiles, val3);
          gameadd.place_traps_on_subtiles = (TbBool)val3;
          break;
      case 22: //DiseaseHPTemplePercentage
          if (val3 >= 0 && val3 <= 100)
          {
              SCRIPTDBG(7, "Changing rule %d from %d to %d", val2, gameadd.disease_to_temple_pct, val3);
              gameadd.disease_to_temple_pct = val3;
          }
          else
          {
              SCRPTERRLOG("Rule '%d' value %d out of range", val2, val3);
          }
          break;
      default:
          WARNMSG("Unsupported Game RULE, command %d.", val2);
          break;
      }
      break;
  case Cmd_SET_TRAP_CONFIGURATION:  
      trapst = &gameadd.trapdoor_conf.trap_cfgstats[val2];
      mconf = &gameadd.traps_config[val2];
      manufctr = get_manufacture_data(val2);
      switch (val3)
      {
      case 1: // NameTextID
          trapst->name_stridx = val4;
          break;
      case 2: // TooltipTextID
          trapst->tooltip_stridx = val4;
          break;
      case 3: // SymbolSprites
          trapst->bigsym_sprite_idx = val4 << 16 >> 16;
          trapst->medsym_sprite_idx = val4 >> 16;
          manufctr->bigsym_sprite_idx = trapst->bigsym_sprite_idx;
          manufctr->medsym_sprite_idx = trapst->medsym_sprite_idx;
          update_trap_tab_to_config();
          break;
      case 4: // PointerSprites
          trapst->pointer_sprite_idx = val4;
          break;
      case 5: // PanelTabIndex
          trapst->panel_tab_idx = val4;
          manufctr->panel_tab_idx = val4;
          update_trap_tab_to_config();
          break;
      case 6: // Crate
          gameadd.object_conf.object_to_door_or_trap[val4] = val2;
          gameadd.object_conf.workshop_object_class[val4] = TCls_Trap;
          gameadd.trapdoor_conf.trap_to_object[val2] = val4;
          break;
      case 7: // ManufactureLevel
          mconf->manufct_level = val4;
          break;
      case 8: // ManufactureRequired
          mconf->manufct_required = val4;
          break;
      case 9: // Shots
          mconf->shots = val4;
          break;
      case 10: // TimeBetweenShots
          mconf->shots_delay = val4;
          break;
      case 11: // SellingValue
          mconf->selling_value = val4;
          break;
      case 12: // Model
          gameadd.trap_stats[val2].sprite_anim_idx = val4;
          refresh_trap_anim(val2);
          break;
      case 13: // ModelSize
          gameadd.trap_stats[val2].sprite_size_max = val4;
          refresh_trap_anim(val2);
          break;
      case 14: // AnimationSpeed
          gameadd.trap_stats[val2].anim_speed = val4;
          refresh_trap_anim(val2);
          break;
      case 15: // TriggerType
          gameadd.trap_stats[val2].trigger_type = val4;
          break;
      case 16: // ActivationType
          gameadd.trap_stats[val2].activation_type = val4;
          break;
      case 17: // EffectType
          gameadd.trap_stats[val2].created_itm_model = val4;
          break;
      case 18: // Hidden
          trapst->hidden = val4;
          break;
      case 19: // TriggerAlarm
          trapst->notify = val4;
          break;
      case 20: // Slappable
          trapst->slappable = val4;
          break;
      case 21: // Unanimated
          gameadd.trap_stats[val2].unanimated = val4;
          refresh_trap_anim(val2);
          break;
      default:
          WARNMSG("Unsupported Trap configuration, variable %d.", val3);
          break;
      }
      break;
  case Cmd_SET_DOOR_CONFIGURATION:
      doorst = get_door_model_stats(val2);
      mconf = &gameadd.doors_config[val2];
      manufctr = get_manufacture_data(gameadd.trapdoor_conf.trap_types_count - 1 + val2);
      switch (val3)
      {
      case 1: // ManufactureLevel
          mconf->manufct_level = val4;
          break;
      case 2: // ManufactureRequired
          mconf->manufct_required = val4;
          break;
      case 3: // Health
          if (val2 < DOOR_TYPES_COUNT)
          {
              door_stats[val2][0].health = val4;
              door_stats[val2][1].health = val4;
          }
          update_all_door_stats();
          break;
      case 4: //SellingValue
          mconf->selling_value = val4;
          break;
      case 5: // NametextId
          doorst->name_stridx = val4;
          break;
      case 6: // TooltipTextId
          doorst->tooltip_stridx = val4;
          break;
      case 7: // Crate
          gameadd.object_conf.object_to_door_or_trap[val4] = val2;
          gameadd.object_conf.workshop_object_class[val4] = TCls_Door;
          gameadd.trapdoor_conf.door_to_object[val2] = val4;
          break;
      case 8: //SymbolSprites 
          doorst->bigsym_sprite_idx = val4 << 16 >> 16;
          doorst->medsym_sprite_idx = val4 >> 16;
          manufctr->bigsym_sprite_idx = doorst->bigsym_sprite_idx;
          manufctr->medsym_sprite_idx = doorst->medsym_sprite_idx;
          update_trap_tab_to_config();
          break;
      case 9: // PointerSprites
          doorst->pointer_sprite_idx = val4;
          break;
      case 10: // PanelTabIndex
          doorst->panel_tab_idx = val4;
          manufctr->panel_tab_idx = val4;
          update_trap_tab_to_config();
          break;
      default:
          WARNMSG("Unsupported Door configuration, variable %d.", val3);
          break;
      }
      break;
  default:
      WARNMSG("Unsupported Game VALUE, command %d.",var_index);
      break;
  }
}

// TODO: z location
void find_location_pos(long location, PlayerNumber plyr_idx, struct Coord3d *pos, const char *func_name)
{
  struct ActionPoint *apt;
  struct Thing *thing;
  unsigned long i = get_map_location_longval(location);
  memset(pos, 0, sizeof(*pos));

  switch (get_map_location_type(location))
  {
    case MLoc_ACTIONPOINT:
      // Location stores action point index
      apt = action_point_get(i);
      if (!action_point_is_invalid(apt))
      {
        pos->x.val = apt->mappos.x.val;
        pos->y.val = apt->mappos.y.val;
      } else
        WARNMSG("%s: Action Point %d location not found",func_name,i);
      break;
    case MLoc_HEROGATE:
      thing = find_hero_gate_of_number(i);
      if (!thing_is_invalid(thing))
      {
        *pos = thing->mappos;
      } else
        WARNMSG("%s: Hero Gate %d location not found",func_name,i);
      break;
    case MLoc_PLAYERSHEART:
      if (i < PLAYERS_COUNT)
      {
        thing = get_player_soul_container(i);
      } else
        thing = INVALID_THING;
      if (!thing_is_invalid(thing))
      {
        *pos = thing->mappos;
      } else
        WARNMSG("%s: Dungeon Heart location for player %d not found",func_name,i);
      break;
    case MLoc_NONE:
      pos->x.val = 0;
      pos->y.val = 0;
      pos->z.val = 0;
      break;
    case MLoc_THING:
      thing = thing_get(i);
      if (!thing_is_invalid(thing))
      {
        *pos = thing->mappos;
      } else
        WARNMSG("%s: Thing %d location not found",func_name,i);
      break;
    case MLoc_METALOCATION:
      if (!get_coords_at_meta_action(pos, plyr_idx, i))
        WARNMSG("%s: Metalocation not found %d",func_name,i);
      break;
    case MLoc_CREATUREKIND:
    case MLoc_OBJECTKIND:
    case MLoc_ROOMKIND:
    case MLoc_PLAYERSDUNGEON:
    case MLoc_APPROPRTDUNGEON:
    case MLoc_DOORKIND:
    case MLoc_TRAPKIND:
    default:
      WARNMSG("%s: Unsupported location, %lu.",func_name,location);
      break;
  }
  SYNCDBG(15,"From %s; Location %ld, pos(%ld,%ld)",func_name, location, pos->x.stl.num, pos->y.stl.num);
}

char get_player_number_from_value(const char* txt)
{
    char id;
    if (strcasecmp(txt, "None") == 0)
    {
        id = 127;
    }
    else if (strcasecmp(txt, "Kills") == 0)
    {
        id = -114;
    }
    else if (strcasecmp(txt, "Strength") == 0)
    {
        id = -115;
    }
    else if (strcasecmp(txt, "Gold") == 0)
    {
        id = -116;
    }
    else if (strcasecmp(txt, "Wage") == 0)
    {
        id = -117;
    }
    else if (strcasecmp(txt, "Armour") == 0)
    {
        id = -118;
    }
    else if (strcasecmp(txt, "Time") == 0)
    {
        id = -119;
    }
    else if (strcasecmp(txt, "Dexterity") == 0)
    {
        id = -120;
    }
    else if (strcasecmp(txt, "Defence") == 0)
    {
        id = -121;
    }
    else if (strcasecmp(txt, "Luck") == 0)
    {
        id = -122;
    }
    else if (strcasecmp(txt, "Blood") == 0)
    {
        id = -123;
    }
    else
    {
        id = get_rid(player_desc, txt);
    }
    if (id == -1)
    {
        id = get_rid(cmpgn_human_player_options, txt);
        if (id == -1)
        {
            id = get_rid(creature_desc, txt);
            if (id != -1)
            {
                id = (~id) + 1;
            }
            else
            {
                id = get_rid(spell_desc, txt);
                if (id != -1)
                {
                    id = -35 - id;
                }
                else
                {
                    id = get_rid(room_desc, txt);
                    if (id != -1)
                    {
                        id = -78 - id;
                    }
                    else
                    {
                        id = get_rid(power_desc, txt);
                        if (id != -1)
                        {
                            id = -94 - id;
                        }
                        else
                        {
                            id = atoi(txt);
                        }
                    }
                }
            }   
        }        
    }
    return id;
}
/******************************************************************************/
/**
 * Descriptions of script commands for parser.
 * Arguments are: A-string, N-integer, C-creature model, P- player, R- room kind, L- location, O- operator, S- slab kind, X- creature property
 * Lower case letters are optional arguments.
 */
const struct CommandDesc command_desc[] = {
  {"CREATE_PARTY",                      "A       ", Cmd_CREATE_PARTY, NULL, NULL},
  {"ADD_TO_PARTY",                      "ACNNAN  ", Cmd_ADD_TO_PARTY, &add_to_party_check, NULL},
  {"DELETE_FROM_PARTY",                 "ACN     ", Cmd_DELETE_FROM_PARTY, &delete_from_party_check, NULL},
  {"ADD_PARTY_TO_LEVEL",                "PAAN    ", Cmd_ADD_PARTY_TO_LEVEL, NULL, NULL},
  {"ADD_CREATURE_TO_LEVEL",             "PCANNN  ", Cmd_ADD_CREATURE_TO_LEVEL, NULL, NULL},
  {"ADD_OBJECT_TO_LEVEL",               "AAN     ", Cmd_ADD_OBJECT_TO_LEVEL, NULL, NULL},
  {"IF",                                "PAON    ", Cmd_IF, NULL, NULL},
  {"IF_ACTION_POINT",                   "NP      ", Cmd_IF_ACTION_POINT, NULL, NULL},
  {"ENDIF",                             "        ", Cmd_ENDIF, NULL, NULL},
  {"SET_HATE",                          "PPN     ", Cmd_SET_HATE, NULL, NULL},
  {"SET_GENERATE_SPEED",                "N       ", Cmd_SET_GENERATE_SPEED, NULL, NULL},
  {"REM",                               "        ", Cmd_REM, NULL, NULL},
  {"START_MONEY",                       "PN      ", Cmd_START_MONEY, NULL, NULL},
  {"ROOM_AVAILABLE",                    "PRNN    ", Cmd_ROOM_AVAILABLE, NULL, NULL},
  {"CREATURE_AVAILABLE",                "PCNN    ", Cmd_CREATURE_AVAILABLE, NULL, NULL},
  {"MAGIC_AVAILABLE",                   "PANN    ", Cmd_MAGIC_AVAILABLE, NULL, NULL},
  {"TRAP_AVAILABLE",                    "PANN    ", Cmd_TRAP_AVAILABLE, NULL, NULL},
  {"RESEARCH",                          "PAAN    ", Cmd_RESEARCH, NULL, NULL},
  {"RESEARCH_ORDER",                    "PAAN    ", Cmd_RESEARCH_ORDER, NULL, NULL},
  {"COMPUTER_PLAYER",                   "PN      ", Cmd_COMPUTER_PLAYER, NULL, NULL},
  {"SET_TIMER",                         "PA      ", Cmd_SET_TIMER, NULL, NULL},
  {"ADD_TUNNELLER_TO_LEVEL",            "PAANNN  ", Cmd_ADD_TUNNELLER_TO_LEVEL, NULL, NULL},
  {"WIN_GAME",                          "        ", Cmd_WIN_GAME, NULL, NULL},
  {"LOSE_GAME",                         "        ", Cmd_LOSE_GAME, NULL, NULL},
  {"SET_FLAG",                          "PAN     ", Cmd_SET_FLAG, NULL, NULL},
  {"MAX_CREATURES",                     "PN      ", Cmd_MAX_CREATURES, NULL, NULL},
  {"NEXT_COMMAND_REUSABLE",             "        ", Cmd_NEXT_COMMAND_REUSABLE, NULL, NULL},
  {"DOOR_AVAILABLE",                    "PANN    ", Cmd_DOOR_AVAILABLE, NULL, NULL},
  {"DISPLAY_OBJECTIVE",                 "NL      ", Cmd_DISPLAY_OBJECTIVE, &display_objective_check, &display_objective_process},
  {"DISPLAY_OBJECTIVE_WITH_POS",        "NNN     ", Cmd_DISPLAY_OBJECTIVE_WITH_POS, &display_objective_check, &display_objective_process},
  {"DISPLAY_INFORMATION",               "NL      ", Cmd_DISPLAY_INFORMATION, NULL, NULL},
  {"DISPLAY_INFORMATION_WITH_POS",      "NNN     ", Cmd_DISPLAY_INFORMATION_WITH_POS, NULL, NULL},
  {"ADD_TUNNELLER_PARTY_TO_LEVEL",      "PAAANNN ", Cmd_ADD_TUNNELLER_PARTY_TO_LEVEL, NULL, NULL},
  {"ADD_CREATURE_TO_POOL",              "CN      ", Cmd_ADD_CREATURE_TO_POOL, NULL, NULL},
  {"RESET_ACTION_POINT",                "N       ", Cmd_RESET_ACTION_POINT, NULL, NULL},
  {"SET_CREATURE_MAX_LEVEL",            "PCN     ", Cmd_SET_CREATURE_MAX_LEVEL, NULL, NULL},
  {"SET_MUSIC",                         "N       ", Cmd_SET_MUSIC, NULL, NULL},
  {"TUTORIAL_FLASH_BUTTON",             "NN      ", Cmd_TUTORIAL_FLASH_BUTTON, NULL, NULL},
  {"SET_CREATURE_STRENGTH",             "CN      ", Cmd_SET_CREATURE_STRENGTH, NULL, NULL},
  {"SET_CREATURE_HEALTH",               "CN      ", Cmd_SET_CREATURE_HEALTH, NULL, NULL},
  {"SET_CREATURE_ARMOUR",               "CN      ", Cmd_SET_CREATURE_ARMOUR, NULL, NULL},
  {"SET_CREATURE_FEAR_WOUNDED",         "CN      ", Cmd_SET_CREATURE_FEAR_WOUNDED, NULL, NULL},
  {"SET_CREATURE_FEAR_STRONGER",        "CN      ", Cmd_SET_CREATURE_FEAR_STRONGER, NULL, NULL},
  {"SET_CREATURE_FEARSOME_FACTOR",      "CN      ", Cmd_SET_CREATURE_FEARSOME_FACTOR, NULL, NULL},
  {"SET_CREATURE_PROPERTY",             "CXN     ", Cmd_SET_CREATURE_PROPERTY, NULL, NULL},
  {"IF_AVAILABLE",                      "PAON    ", Cmd_IF_AVAILABLE, NULL, NULL},
  {"IF_CONTROLS",                       "PAON    ", Cmd_IF_CONTROLS, NULL, NULL},
  {"SET_COMPUTER_GLOBALS",              "PNNNNNN ", Cmd_SET_COMPUTER_GLOBALS, NULL, NULL},
  {"SET_COMPUTER_CHECKS",               "PANNNNN ", Cmd_SET_COMPUTER_CHECKS, NULL, NULL},
  {"SET_COMPUTER_EVENT",                "PANNNNN ", Cmd_SET_COMPUTER_EVENT, NULL, NULL},
  {"SET_COMPUTER_PROCESS",              "PANNNNN ", Cmd_SET_COMPUTER_PROCESS, NULL, NULL},
  {"ALLY_PLAYERS",                      "PPN     ", Cmd_ALLY_PLAYERS, NULL, NULL},
  {"DEAD_CREATURES_RETURN_TO_POOL",     "N       ", Cmd_DEAD_CREATURES_RETURN_TO_POOL, NULL, NULL},
  {"BONUS_LEVEL_TIME",                  "Nn      ", Cmd_BONUS_LEVEL_TIME, NULL, NULL},
  {"QUICK_OBJECTIVE",                   "NAL     ", Cmd_QUICK_OBJECTIVE, NULL, NULL},
  {"QUICK_INFORMATION",                 "NAL     ", Cmd_QUICK_INFORMATION, NULL, NULL},
  {"QUICK_OBJECTIVE_WITH_POS",          "NANN    ", Cmd_QUICK_OBJECTIVE_WITH_POS, NULL, NULL},
  {"QUICK_INFORMATION_WITH_POS",        "NANN    ", Cmd_QUICK_INFORMATION_WITH_POS, NULL, NULL},
  {"SWAP_CREATURE",                     "AC      ", Cmd_SWAP_CREATURE, NULL, NULL},
  {"PRINT",                             "A       ", Cmd_PRINT, NULL, NULL},
  {"MESSAGE",                           "A       ", Cmd_MESSAGE, NULL, NULL},
  {"PLAY_MESSAGE",                      "PAN     ", Cmd_PLAY_MESSAGE, NULL, NULL},
  {"ADD_GOLD_TO_PLAYER",                "PN      ", Cmd_ADD_GOLD_TO_PLAYER, NULL, NULL},
  {"SET_CREATURE_TENDENCIES",           "PAN     ", Cmd_SET_CREATURE_TENDENCIES, NULL, NULL},
  {"REVEAL_MAP_RECT",                   "PNNNN   ", Cmd_REVEAL_MAP_RECT, NULL, NULL},
  {"CONCEAL_MAP_RECT",                  "PNNNNa  ", Cmd_CONCEAL_MAP_RECT, &conceal_map_rect_check, &conceal_map_rect_process},
  {"REVEAL_MAP_LOCATION",               "PNN     ", Cmd_REVEAL_MAP_LOCATION, NULL, NULL},
  {"LEVEL_VERSION",                     "N       ", Cmd_LEVEL_VERSION, NULL, NULL},
  {"KILL_CREATURE",                     "PC!AN   ", Cmd_KILL_CREATURE, NULL, NULL},
  {"COMPUTER_DIG_TO_LOCATION",          "PLL     ", Cmd_COMPUTER_DIG_TO_LOCATION, NULL, NULL},
  {"USE_POWER_ON_CREATURE",             "PC!APANN", Cmd_USE_POWER_ON_CREATURE, NULL, NULL},
  {"USE_POWER_AT_SUBTILE",              "PNNANN  ", Cmd_USE_POWER_AT_SUBTILE, NULL, NULL},
  {"USE_POWER_AT_LOCATION",             "PNANN   ", Cmd_USE_POWER_AT_LOCATION, NULL, NULL},
  {"USE_POWER",                         "PAN     ", Cmd_USE_POWER, NULL, NULL},
  {"USE_SPECIAL_INCREASE_LEVEL",        "PN      ", Cmd_USE_SPECIAL_INCREASE_LEVEL, NULL, NULL},
  {"USE_SPECIAL_MULTIPLY_CREATURES",    "PN      ", Cmd_USE_SPECIAL_MULTIPLY_CREATURES, NULL, NULL},
  {"USE_SPECIAL_MAKE_SAFE",             "P       ", Cmd_USE_SPECIAL_MAKE_SAFE, NULL, NULL},
  {"USE_SPECIAL_LOCATE_HIDDEN_WORLD",   "        ", Cmd_USE_SPECIAL_LOCATE_HIDDEN_WORLD, NULL, NULL},
  {"CHANGE_CREATURES_ANNOYANCE",        "PC!AN   ", Cmd_CHANGE_CREATURES_ANNOYANCE, &change_creatures_annoyance_check, &change_creatures_annoyance_process},
  {"ADD_TO_FLAG",                       "PAN     ", Cmd_ADD_TO_FLAG, NULL, NULL},
  {"SET_CAMPAIGN_FLAG",                 "PAN     ", Cmd_SET_CAMPAIGN_FLAG, NULL, NULL},
  {"ADD_TO_CAMPAIGN_FLAG",              "PAN     ", Cmd_ADD_TO_CAMPAIGN_FLAG, NULL, NULL},
  {"EXPORT_VARIABLE",                   "PAA     ", Cmd_EXPORT_VARIABLE, NULL, NULL},
  {"RUN_AFTER_VICTORY",                 "N       ", Cmd_RUN_AFTER_VICTORY, NULL, NULL},
  {"LEVEL_UP_CREATURE",                 "PC!AN   ", Cmd_LEVEL_UP_CREATURE, NULL, NULL},
  {"CHANGE_CREATURE_OWNER",             "PC!AP   ", Cmd_CHANGE_CREATURE_OWNER, NULL, NULL},
  {"SET_GAME_RULE",                     "AN      ", Cmd_SET_GAME_RULE, NULL, NULL},
  {"SET_TRAP_CONFIGURATION",            "AANn    ", Cmd_SET_TRAP_CONFIGURATION, NULL, NULL},
  {"SET_DOOR_CONFIGURATION",            "AANn    ", Cmd_SET_DOOR_CONFIGURATION, NULL, NULL},
  {"SET_OBJECT_CONFIGURATION",          "AAA     ", Cmd_SET_OBJECT_CONFIGURATION, &set_object_configuration_check, &set_object_configuration_process},
  {"SET_SACRIFICE_RECIPE",              "AAA+    ", Cmd_SET_SACRIFICE_RECIPE, &set_sacrifice_recipe_check, &set_sacrifice_recipe_process},
  {"REMOVE_SACRIFICE_RECIPE",           "A+      ", Cmd_REMOVE_SACRIFICE_RECIPE, &remove_sacrifice_recipe_check, &set_sacrifice_recipe_process},
  {"SET_BOX_TOOLTIP",                   "NA      ", Cmd_SET_BOX_TOOLTIP, &set_box_tooltip, &null_process},
  {"SET_BOX_TOOLTIP_ID",                "NN      ", Cmd_SET_BOX_TOOLTIP_ID, &set_box_tooltip_id, &null_process},
  {"CHANGE_SLAB_OWNER",                 "NNP     ", Cmd_CHANGE_SLAB_OWNER, NULL, NULL},
  {"CHANGE_SLAB_TYPE",                  "NNS     ", Cmd_CHANGE_SLAB_TYPE, NULL, NULL},
  {"CREATE_EFFECTS_LINE",               "LLNNNN  ", Cmd_CREATE_EFFECTS_LINE, &create_effects_line_check, &create_effects_line_process},
  {"IF_SLAB_OWNER",                     "NNP     ", Cmd_IF_SLAB_OWNER, NULL, NULL},
  {"IF_SLAB_TYPE",                      "NNS     ", Cmd_IF_SLAB_TYPE, NULL, NULL},
  {"QUICK_MESSAGE",                     "NAA     ", Cmd_QUICK_MESSAGE, NULL, NULL},
  {"DISPLAY_MESSAGE",                   "NA      ", Cmd_DISPLAY_MESSAGE, NULL, NULL},
  {"USE_SPELL_ON_CREATURE",             "PC!AAN  ", Cmd_USE_SPELL_ON_CREATURE, NULL, NULL},
  {"SET_HEART_HEALTH",                  "PN      ", Cmd_SET_HEART_HEALTH, NULL, NULL},
  {"ADD_HEART_HEALTH",                  "PNN     ", Cmd_ADD_HEART_HEALTH, NULL, NULL},
  {"CREATURE_ENTRANCE_LEVEL",           "PN      ", Cmd_CREATURE_ENTRANCE_LEVEL, NULL, NULL},
  {"RANDOMISE_FLAG",                    "PAN     ", Cmd_RANDOMISE_FLAG, NULL, NULL},
  {"COMPUTE_FLAG",                      "PAAPAN  ", Cmd_COMPUTE_FLAG, NULL, NULL},
  {"DISPLAY_TIMER",                     "PAn     ", Cmd_DISPLAY_TIMER, &display_timer_check, &display_timer_process},
  {"ADD_TO_TIMER",                      "PAN     ", Cmd_ADD_TO_TIMER, &add_to_timer_check, &add_to_timer_process},
  {"ADD_BONUS_TIME",                    "N       ", Cmd_ADD_BONUS_TIME, &add_bonus_time_check, &add_bonus_time_process},
  {"DISPLAY_VARIABLE",                  "PAnn    ", Cmd_DISPLAY_VARIABLE, &display_variable_check, &display_variable_process},
  {"DISPLAY_COUNTDOWN",                 "PANn    ", Cmd_DISPLAY_COUNTDOWN, &display_countdown_check, &display_timer_process},
  {"HIDE_TIMER",                        "        ", Cmd_HIDE_TIMER, &cmd_no_param_check, &hide_timer_process},
  {"HIDE_VARIABLE",                     "        ", Cmd_HIDE_VARIABLE, &cmd_no_param_check, &hide_variable_process},
  {NULL,                                "        ", Cmd_NONE, NULL, NULL},
};

const struct CommandDesc dk1_command_desc[] = {
  {"CREATE_PARTY",                 "A       ", Cmd_CREATE_PARTY, NULL, NULL},
  {"ADD_TO_PARTY",                 "ACNNAN  ", Cmd_ADD_TO_PARTY, &add_to_party_check, NULL},
  {"ADD_PARTY_TO_LEVEL",           "PAAN    ", Cmd_ADD_PARTY_TO_LEVEL, NULL, NULL},
  {"ADD_CREATURE_TO_LEVEL",        "PCANNN  ", Cmd_ADD_CREATURE_TO_LEVEL, NULL, NULL},
  {"IF",                           "PAON    ", Cmd_IF, NULL, NULL},
  {"IF_ACTION_POINT",              "NP      ", Cmd_IF_ACTION_POINT, NULL, NULL},
  {"ENDIF",                        "        ", Cmd_ENDIF, NULL, NULL},
  {"SET_HATE",                     "PPN     ", Cmd_SET_HATE, NULL, NULL},
  {"SET_GENERATE_SPEED",           "N       ", Cmd_SET_GENERATE_SPEED, NULL, NULL},
  {"REM",                          "        ", Cmd_REM, NULL, NULL},
  {"START_MONEY",                  "PN      ", Cmd_START_MONEY, NULL, NULL},
  {"ROOM_AVAILABLE",               "PRNN    ", Cmd_ROOM_AVAILABLE, NULL, NULL},
  {"CREATURE_AVAILABLE",           "PCNN    ", Cmd_CREATURE_AVAILABLE, NULL, NULL},
  {"MAGIC_AVAILABLE",              "PANN    ", Cmd_MAGIC_AVAILABLE, NULL, NULL},
  {"TRAP_AVAILABLE",               "PANN    ", Cmd_TRAP_AVAILABLE, NULL, NULL},
  {"RESEARCH",                     "PAAN    ", Cmd_RESEARCH_ORDER, NULL, NULL},
  {"COMPUTER_PLAYER",              "PN      ", Cmd_COMPUTER_PLAYER, NULL, NULL},
  {"SET_TIMER",                    "PA      ", Cmd_SET_TIMER, NULL, NULL},
  {"ADD_TUNNELLER_TO_LEVEL",       "PAANNN  ", Cmd_ADD_TUNNELLER_TO_LEVEL, NULL, NULL},
  {"WIN_GAME",                     "        ", Cmd_WIN_GAME, NULL, NULL},
  {"LOSE_GAME",                    "        ", Cmd_LOSE_GAME, NULL, NULL},
  {"SET_FLAG",                     "PAN     ", Cmd_SET_FLAG, NULL, NULL},
  {"MAX_CREATURES",                "PN      ", Cmd_MAX_CREATURES, NULL, NULL},
  {"NEXT_COMMAND_REUSABLE",        "        ", Cmd_NEXT_COMMAND_REUSABLE, NULL, NULL},
  {"DOOR_AVAILABLE",               "PANN    ", Cmd_DOOR_AVAILABLE, NULL, NULL},
  {"DISPLAY_OBJECTIVE",            "NA      ", Cmd_DISPLAY_OBJECTIVE, &display_objective_check, &display_objective_process},
  {"DISPLAY_OBJECTIVE_WITH_POS",   "NNN     ", Cmd_DISPLAY_OBJECTIVE_WITH_POS, &display_objective_check, &display_objective_process},
  {"DISPLAY_INFORMATION",          "N       ", Cmd_DISPLAY_INFORMATION, NULL, NULL},
  {"DISPLAY_INFORMATION_WITH_POS", "NNN     ", Cmd_DISPLAY_INFORMATION_WITH_POS, NULL, NULL},
  {"ADD_TUNNELLER_PARTY_TO_LEVEL", "PAAANNN ", Cmd_ADD_TUNNELLER_PARTY_TO_LEVEL, NULL, NULL},
  {"ADD_CREATURE_TO_POOL",         "CN      ", Cmd_ADD_CREATURE_TO_POOL, NULL, NULL},
  {"RESET_ACTION_POINT",           "N       ", Cmd_RESET_ACTION_POINT, NULL, NULL},
  {"SET_CREATURE_MAX_LEVEL",       "PCN     ", Cmd_SET_CREATURE_MAX_LEVEL, NULL, NULL},
  {"SET_MUSIC",                    "N       ", Cmd_SET_MUSIC, NULL, NULL},
  {"TUTORIAL_FLASH_BUTTON",        "NN      ", Cmd_TUTORIAL_FLASH_BUTTON, NULL, NULL},
  {"SET_CREATURE_STRENGTH",        "CN      ", Cmd_SET_CREATURE_STRENGTH, NULL, NULL},
  {"SET_CREATURE_HEALTH",          "CN      ", Cmd_SET_CREATURE_HEALTH, NULL, NULL},
  {"SET_CREATURE_ARMOUR",          "CN      ", Cmd_SET_CREATURE_ARMOUR, NULL, NULL},
  {"SET_CREATURE_FEAR",            "CN      ", Cmd_SET_CREATURE_FEAR_WOUNDED, NULL, NULL},
  {"IF_AVAILABLE",                 "PAON    ", Cmd_IF_AVAILABLE, NULL, NULL},
  {"SET_COMPUTER_GLOBALS",         "PNNNNNN ", Cmd_SET_COMPUTER_GLOBALS, NULL, NULL},
  {"SET_COMPUTER_CHECKS",          "PANNNNN ", Cmd_SET_COMPUTER_CHECKS, NULL, NULL},
  {"SET_COMPUTER_EVENT",           "PANN    ", Cmd_SET_COMPUTER_EVENT, NULL, NULL},
  {"SET_COMPUTER_PROCESS",         "PANNNNN ", Cmd_SET_COMPUTER_PROCESS, NULL, NULL},
  {"ALLY_PLAYERS",                 "PP      ", Cmd_ALLY_PLAYERS, NULL, NULL},
  {"DEAD_CREATURES_RETURN_TO_POOL","N       ", Cmd_DEAD_CREATURES_RETURN_TO_POOL, NULL, NULL},
  {"BONUS_LEVEL_TIME",             "N       ", Cmd_BONUS_LEVEL_TIME, NULL, NULL},
  {"QUICK_OBJECTIVE",              "NAA     ", Cmd_QUICK_OBJECTIVE, NULL, NULL},
  {"QUICK_INFORMATION",            "NA      ", Cmd_QUICK_INFORMATION, NULL, NULL},
  {"SWAP_CREATURE",                "AC      ", Cmd_SWAP_CREATURE, NULL, NULL},
  {"PRINT",                        "A       ", Cmd_PRINT, NULL, NULL},
  {"MESSAGE",                      "A       ", Cmd_MESSAGE, NULL, NULL},
  {"LEVEL_VERSION",                "N       ", Cmd_LEVEL_VERSION, NULL, NULL},
  {NULL,                           "        ", Cmd_NONE, NULL, NULL},
};

/******************************************************************************/
#ifdef __cplusplus
}
#endif<|MERGE_RESOLUTION|>--- conflicted
+++ resolved
@@ -85,11 +85,7 @@
 extern TbBool find_temple_pool(int player_idx, struct Coord3d *pos);
 extern void find_location_pos(long location, PlayerNumber plyr_idx, struct Coord3d *pos, const char *func_name);
 
-<<<<<<< HEAD
-extern long near_map_block_creature_filter_random_and_model_owned_by(const struct Thing *thing, MaxTngFilterParam param, long maximizer);
-=======
-extern long near_map_block_creature_filter_diagonal(const struct Thing *thing, MaxTngFilterParam param, long maximizer);
->>>>>>> 5e4d42c4
+extern long near_map_block_creature_filter_diagonal_random(const struct Thing *thing, MaxTngFilterParam param, long maximizer);
 
 static int script_current_condition = 0;
 
@@ -5317,11 +5313,7 @@
         int dist = 2 * coord_subtile(apt->range + COORD_PER_STL - 1 ) + 1;
         dist = dist * dist;
 
-<<<<<<< HEAD
-        Thing_Maximizer_Filter filter = near_map_block_creature_filter_random_and_model_owned_by;
-=======
-        Thing_Maximizer_Filter filter = near_map_block_creature_filter_diagonal;
->>>>>>> 5e4d42c4
+        Thing_Maximizer_Filter filter = near_map_block_creature_filter_diagonal_random;
         struct CompoundTngFilterParam param;
         param.model_id = crmodel;
         param.plyr_idx = (unsigned char)plyr_idx;
