--- conflicted
+++ resolved
@@ -5842,16 +5842,6 @@
 msgstr "削弱城墙: 摧毁敌方城墙的防御工事。"
 
 #: guitext:1063
-<<<<<<< HEAD
-msgctxt "Keeper spell name"
-msgid "Rage"
-msgstr "愤怒"
-
-#: guitext:1064
-msgctxt "Creature spell"
-msgid "Rage: Makes the creature attack recklessly, hitting harder and faster without dodging."
-msgstr "愤怒: 使该生物鲁莽地攻击，攻击更猛烈、更快且不闪避。"
-=======
 msgctxt "Game controls"
 msgid "Tilt Up"
 msgstr "向上倾斜"
@@ -5910,4 +5900,13 @@
 msgctxt "Door description"
 msgid "Midas Door: This door consumes gold from the owner to stay completely indestructible. RMB zoom."
 msgstr "贪财之门: 这扇门可以通过消耗拥有者的黄金来保持不被摧毁。右键缩放。"
->>>>>>> 55c4de56
+
+#: guitext:1078
+msgctxt "Keeper spell name"
+msgid "Rage"
+msgstr "愤怒"
+
+#: guitext:1079
+msgctxt "Creature spell"
+msgid "Rage: Makes the creature attack recklessly, hitting harder and faster without dodging."
+msgstr "愤怒: 使该生物鲁莽地攻击，攻击更猛烈、更快且不闪避。"