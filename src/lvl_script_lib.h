--- conflicted
+++ resolved
@@ -175,13 +175,9 @@
     Cmd_NEW_CREATURE_TYPE                 = 162,
     Cmd_SET_HAND_GRAPHIC                  = 163,
     Cmd_ADD_EFFECT_GENERATOR_TO_LEVEL     = 164,
-<<<<<<< HEAD
     Cmd_SET_EFFECT_GENERATOR_CONFIGURATION = 165,
     Cmd_SET_POWER_CONFIGURATION           = 166,
-=======
-    Cmd_SET_POWER_CONFIGURATION           = 165,
-    Cmd_SET_PLAYER_COLOR                  = 166,
->>>>>>> f416d0ba
+    Cmd_SET_PLAYER_COLOR                  = 167,
 };
 
 struct ScriptLine {
