/******************************************************************************/
// Free implementation of Bullfrog's Dungeon Keeper strategy game.
/******************************************************************************/
/** @file packets_misc.c
 *     Processing packets with cheat commands.
 * @par Purpose:
 *     Functions for creating and executing packets.
 * @par Comment:
 *     None.
 * @author   KeeperFX Team
 * @date     20 Sep 2020 - 20 Sep 2020
 * @par  Copying and copyrights:
 *     This program is free software; you can redistribute it and/or modify
 *     it under the terms of the GNU General Public License as published by
 *     the Free Software Foundation; either version 2 of the License, or
 *     (at your option) any later version.
 */
/******************************************************************************/
#include "pre_inc.h"
#include "packets.h"

#include "bflib_fileio.h"
#include "front_landview.h"
#include "game_legacy.h"
#include "game_saves.h"
#include "gui_topmsg.h"
#include "config_settings.h"
#include "post_inc.h"

#ifdef __cplusplus
extern "C" {
#endif
/******************************************************************************/
#define PACKET_TURN_SIZE (NET_PLAYERS_COUNT*sizeof(struct PacketEx) + sizeof(TbBigChecksum))
struct Packet bad_packet;
unsigned long start_seed;
extern TbBool IMPRISON_BUTTON_DEFAULT;
extern TbBool FLEE_BUTTON_DEFAULT;
/******************************************************************************/
#ifdef __cplusplus
}
#endif

void set_players_packet_action(struct PlayerInfo *player, unsigned char pcktype,
        unsigned long par1, unsigned long par2, unsigned short par3, unsigned short par4)
{
    struct Packet* pckt = get_packet_direct(player->packet_num);
    pckt->actn_par1 = par1;
    pckt->actn_par2 = par2;
    pckt->actn_par3 = par3;
    pckt->actn_par4 = par4;
    pckt->action = pcktype;
}

unsigned char get_players_packet_action(struct PlayerInfo *player)
{
    struct Packet* pckt = get_packet_direct(player->packet_num);
    return pckt->action;
}

void set_packet_control(struct Packet *pckt, unsigned long flag)
{
  pckt->control_flags |= flag;
}

void set_players_packet_control(struct PlayerInfo *player, unsigned long flag)
{
    struct Packet* pckt = get_packet_direct(player->packet_num);
    pckt->control_flags |= flag;
}

void unset_packet_control(struct Packet *pckt, unsigned long flag)
{
    pckt->control_flags &= ~flag;
}

void unset_players_packet_control(struct PlayerInfo *player, unsigned long flag)
{
    struct Packet* pckt = get_packet_direct(player->packet_num);
    pckt->control_flags &= ~flag;
}

void set_players_packet_position(struct Packet *pckt, long x, long y, unsigned char context)
{
    pckt->pos_x = x;
    pckt->pos_y = y;
    pckt->control_flags |= PCtr_MapCoordsValid;
    pckt->additional_packet_values &= ~PCAdV_ContextMask;
    pckt->additional_packet_values |= (context << 1);
}

/**
 * Gives a pointer for the player's packet.
 * @param plyr_idx The player index for which we want the packet.
 * @return Returns Packet pointer. On error, returns a dummy structure.
 */
struct Packet *get_packet(long plyr_idx)
{
    struct PlayerInfo* player = get_player(plyr_idx);
    if (player_invalid(player))
        return INVALID_PACKET;
    if (player->packet_num >= PACKETS_COUNT)
        return INVALID_PACKET;
    return &game.packets[player->packet_num];
}
/**
 * Gives a pointer to packet of given index.
 * @param pckt_idx Packet index in the array. Note that it may differ from player index.
 * @return Returns Packet pointer. On error, returns a dummy structure.
 */
struct Packet *get_packet_direct(long pckt_idx)
{
    if ((pckt_idx < 0) || (pckt_idx >= PACKETS_COUNT))
        return INVALID_PACKET;
    return &game.packets[pckt_idx];
}

void clear_packets(void)
{
    for (int i = 0; i < PACKETS_COUNT; i++)
    {
        memset(&game.packets[i], 0, sizeof(struct Packet));
    }
}

TbBool open_packet_file_for_load(char *fname, struct CatalogueEntry *centry)
{
    memset(centry, 0, sizeof(struct CatalogueEntry));
    strcpy(game.packet_fname, fname);
    game.packet_save_fp = LbFileOpen(game.packet_fname, Lb_FILE_MODE_READ_ONLY);
    if (!game.packet_save_fp)
    {
        ERRORLOG("Cannot open keeper packet file for load");
        game.packet_fopened = 0;
        return false;
    }
    int i = load_game_chunks(game.packet_save_fp, centry);
    if ((i != GLoad_PacketStart) && (i != GLoad_PacketContinue))
    {
        LbFileClose(game.packet_save_fp);
        game.packet_save_fp = NULL;
        game.packet_fopened = 0;
        WARNMSG("Couldn't correctly read packet file \"%s\" header.",fname);
        return false;
    }
    game.packet_file_pos = LbFilePosition(game.packet_save_fp);
    game.turns_stored = (LbFileLengthHandle(game.packet_save_fp) - game.packet_file_pos) / PACKET_TURN_SIZE;
    if ((game.packet_checksum_verify) && (!game.packet_save_head.chksum_available))
    {
        WARNMSG("PacketSave checksum not available, checking disabled.");
        game.packet_checksum_verify = false;
    }
    if (game.log_things_start_turn == -1)
    {
        game.log_things_start_turn = 0;
        game.log_things_end_turn = game.turns_stored + 1;
    }
    game.packet_fopened = 1;
    return true;
}

void post_init_packets(void)
{
    SYNCDBG(6,"Starting");
    if ((game.packet_load_enable) && (game.numfield_149F47))
    {
        struct CatalogueEntry centry;
        open_packet_file_for_load(game.packet_fname, &centry);
        game.pckt_gameturn = 0;
    }
    clear_packets();
}

static TbBigChecksum get_thing_simple_checksum(const struct Thing *tng)
{
    return (ulong)tng->mappos.x.val + (ulong)tng->mappos.y.val + (ulong)tng->mappos.z.val
         + (ulong)tng->move_angle_xy + (ulong)tng->owner;
}

static TbBigChecksum get_packet_save_checksum(void)
{
    TbBigChecksum sum = 0;
    for (long tng_idx = 0; tng_idx < THINGS_COUNT; tng_idx++)
    {
        struct Thing* tng = thing_get(tng_idx);
        if ((tng->alloc_flags & TAlF_Exists) != 0)
        {
            // It would be nice to completely ignore effects, but since
            // thing indices are used in packets, lack of effect may cause desync too.
            if ((tng->class_id != TCls_AmbientSnd) && (tng->class_id != TCls_EffectElem))
            {
                sum += get_thing_simple_checksum(tng);
            }
        }
    }
    return sum;
}

short save_packets(void)
{
    const int turn_data_size = PACKET_TURN_SIZE;
    unsigned char pckt_buf[PACKET_TURN_SIZE+4];
    TbBigChecksum chksum;
    SYNCDBG(6,"Starting");
    if (game.packet_checksum_verify)
        chksum = get_packet_save_checksum();
    else
        chksum = 0;
    LbFileSeek(game.packet_save_fp, 0, Lb_FILE_SEEK_END);
    // Prepare data in the buffer
    for (int i = 0; i < NET_PLAYERS_COUNT; i++)
        memcpy(&pckt_buf[i*sizeof(struct Packet)], &game.packets[i], sizeof(struct Packet));
    memcpy(&pckt_buf[NET_PLAYERS_COUNT*sizeof(struct Packet)], &chksum, sizeof(TbBigChecksum));
    // Write buffer into file
    if (LbFileWrite(game.packet_save_fp, &pckt_buf, turn_data_size) != turn_data_size)
    {
        ERRORLOG("Packet file write error");
    }
    if ( !LbFileFlush(game.packet_save_fp) )
    {
        ERRORLOG("Unable to flush PacketSave File");
        return false;
    }
    return true;
}

void close_packet_file(void)
{
    if ( game.packet_fopened )
    {
        LbFileClose(game.packet_save_fp);
        game.packet_fopened = 0;
        game.packet_save_fp = NULL;
    }
}

void dump_memory_to_file(const char * fname, const char * buf, size_t len)
{
    FILE* file = fopen(fname, "w");
    fwrite(buf, 1, len, file);
    fflush(file);
    fclose(file);
}

void write_debug_packets(void)
{
    //note, changed this to be more general and to handle multiplayer where there can
    //be several players writing to same directory if testing on local machine
    char filename[32];
    snprintf(filename, sizeof(filename), "%s%u.%s", "keeperd", my_player_number, "pck");
    dump_memory_to_file(filename, (char*) game.packets, sizeof(game.packets));
}

void write_debug_screenpackets(void)
{
    char filename[32];
    snprintf(filename, sizeof(filename), "%s%u.%s", "keeperd", my_player_number, "spck");
    dump_memory_to_file(filename, (char*) net_screen_packet, sizeof(net_screen_packet));
}

TbBool reinit_packets_after_load(void)
{
    game.packet_save_enable = false;
    game.packet_load_enable = false;
    game.packet_save_fp = NULL;
    game.packet_fopened = 0;
    return true;
}

TbBool open_new_packet_file_for_save(void)
{
    // Filling the header
    SYNCMSG("Starting packet saving, turn %lu",(unsigned long)game.play_gameturn);
    game.packet_save_head.game_ver_major = VER_MAJOR;
    game.packet_save_head.game_ver_minor = VER_MINOR;
    game.packet_save_head.game_ver_release = VER_RELEASE;
    game.packet_save_head.game_ver_build = VER_BUILD;
    game.packet_save_head.level_num = get_loaded_level_number();
    game.packet_save_head.players_exist = 0;
    game.packet_save_head.players_comp = 0;
    game.packet_save_head.chksum_available = game.packet_checksum_verify;
    game.packet_save_head.isometric_view_zoom_level = settings.isometric_view_zoom_level;
    game.packet_save_head.frontview_zoom_level = settings.frontview_zoom_level;
    game.packet_save_head.isometric_tilt = settings.isometric_tilt;
    game.packet_save_head.video_rotate_mode = settings.video_rotate_mode;
    game.packet_save_head.action_seed = start_seed;
<<<<<<< HEAD
    game.packet_save_head.highlight_mode = settings.highlight_mode;
=======
    game.packet_save_head.default_imprison_tendency = IMPRISON_BUTTON_DEFAULT;
    game.packet_save_head.default_flee_tendency = FLEE_BUTTON_DEFAULT;
>>>>>>> 860962e4
    for (int i = 0; i < PLAYERS_COUNT; i++)
    {
        struct PlayerInfo* player = get_player(i);
        if (player_exists(player))
        {
            set_flag(game.packet_save_head.players_exist, to_flag(i));
            if ((player->allocflags & PlaF_CompCtrl) != 0)
              set_flag(game.packet_save_head.players_comp, to_flag(i));
        }
    }
    LbFileDelete(game.packet_fname);
    game.packet_save_fp = LbFileOpen(game.packet_fname, Lb_FILE_MODE_NEW);
    if (!game.packet_save_fp)
    {
        ERRORLOG("Cannot open keeper packet file for save, \"%s\".",game.packet_fname);
        game.packet_fopened = 0;
        return false;
    }
    struct CatalogueEntry centry;
    fill_game_catalogue_entry(&centry, "Packet file");
    if (!save_packet_chunks(game.packet_save_fp,&centry))
    {
        WARNMSG("Cannot write to packet file, \"%s\".",game.packet_fname);
        LbFileClose(game.packet_save_fp);
        game.packet_fopened = 0;
        game.packet_save_fp = NULL;
        return false;
    }
    game.packet_fopened = 1;
    return true;
}

void load_packets_for_turn(GameTurn nturn)
{
    SYNCDBG(19,"Starting");
    const int turn_data_size = PACKET_TURN_SIZE;
    unsigned char pckt_buf[PACKET_TURN_SIZE+4];
    struct Packet* pckt = get_packet(my_player_number);
    TbChecksum pckt_chksum = pckt->chksum;
    if (nturn >= game.turns_stored)
    {
        ERRORDBG(18,"Out of turns to load from Packet File");
        erstat_inc(ESE_CantReadPackets);
        return;
    }

    if (LbFileRead(game.packet_save_fp, &pckt_buf, turn_data_size) == -1)
    {
        ERRORDBG(18,"Cannot read turn data from Packet File");
        erstat_inc(ESE_CantReadPackets);
        return;
    }
    game.packet_file_pos += turn_data_size;
    for (long i = 0; i < NET_PLAYERS_COUNT; i++)
        memcpy(&game.packets[i], &pckt_buf[i * sizeof(struct Packet)], sizeof(struct Packet));
    TbBigChecksum tot_chksum = llong(&pckt_buf[NET_PLAYERS_COUNT * sizeof(struct Packet)]);
    if (game.turns_fastforward > 0)
        game.turns_fastforward--;
    if (game.packet_checksum_verify)
    {
        pckt = get_packet(my_player_number);
        if (get_packet_save_checksum() != tot_chksum)
        {
            ERRORLOG("PacketSave checksum - Out of sync (GameTurn %lu)", game.play_gameturn);
            if (!is_onscreen_msg_visible())
                show_onscreen_msg(game_num_fps, "Out of sync");
        } else
        if (pckt->chksum != pckt_chksum)
        {
            ERRORLOG("Oops we are really Out Of Sync (GameTurn %lu)", game.play_gameturn);
            if (!is_onscreen_msg_visible())
                show_onscreen_msg(game_num_fps, "Out of sync");
        }
    }
}

void set_packet_pause_toggle()
{
    struct PlayerInfo* player = get_my_player();
    if (player_invalid(player))
        return;
    if (player->packet_num >= PACKETS_COUNT)
        return;
    struct Packet* pckt = get_packet_direct(player->packet_num);
    set_packet_action(pckt, PckA_TogglePause, 0, 0, 0, 0);
}<|MERGE_RESOLUTION|>--- conflicted
+++ resolved
@@ -284,12 +284,9 @@
     game.packet_save_head.isometric_tilt = settings.isometric_tilt;
     game.packet_save_head.video_rotate_mode = settings.video_rotate_mode;
     game.packet_save_head.action_seed = start_seed;
-<<<<<<< HEAD
-    game.packet_save_head.highlight_mode = settings.highlight_mode;
-=======
     game.packet_save_head.default_imprison_tendency = IMPRISON_BUTTON_DEFAULT;
     game.packet_save_head.default_flee_tendency = FLEE_BUTTON_DEFAULT;
->>>>>>> 860962e4
+    game.packet_save_head.highlight_mode = settings.highlight_mode;
     for (int i = 0; i < PLAYERS_COUNT; i++)
     {
         struct PlayerInfo* player = get_player(i);
