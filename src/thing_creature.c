/******************************************************************************/
// Free implementation of Bullfrog's Dungeon Keeper strategy game.
/******************************************************************************/
/** @file thing_creature.c
 *     Creatures related functions.
 * @par Purpose:
 *     Functions for support of creatures as things.
 * @par Comment:
 *     None.
 * @author   Tomasz Lis
 * @date     17 Mar 2009 - 21 Nov 2012
 * @par  Copying and copyrights:
 *     This program is free software; you can redistribute it and/or modify
 *     it under the terms of the GNU General Public License as published by
 *     the Free Software Foundation; either version 2 of the License, or
 *     (at your option) any later version.
 */
/******************************************************************************/
#include "pre_inc.h"
#include <assert.h>

#include "thing_creature.h"
#include "globals.h"

#include "bflib_memory.h"
#include "bflib_math.h"
#include "bflib_filelst.h"
#include "bflib_sprite.h"
#include "bflib_planar.h"
#include "bflib_vidraw.h"
#include "bflib_sound.h"
#include "bflib_fileio.h"

#include "config_creature.h"
#include "config_crtrstates.h"
#include "config_effects.h"
#include "config_lenses.h"
#include "config_magic.h"
#include "config_terrain.h"
#include "creature_battle.h"
#include "creature_graphics.h"
#include "creature_groups.h"
#include "creature_instances.h"
#include "creature_jobs.h"
#include "creature_senses.h"
#include "creature_states.h"
#include "creature_states_combt.h"
#include "creature_states_gardn.h"
#include "creature_states_hero.h"
#include "creature_states_lair.h"
#include "creature_states_mood.h"
#include "creature_states_prisn.h"
#include "creature_states_spdig.h"
#include "creature_states_train.h"
#include "dungeon_data.h"
#include "engine_arrays.h"
#include "engine_lenses.h"
#include "engine_redraw.h"
#include "front_input.h"
#include "front_simple.h"
#include "frontend.h"
#include "frontmenu_ingame_tabs.h"
#include "game_legacy.h"
#include "gui_frontmenu.h"
#include "gui_msgs.h"
#include "gui_soundmsgs.h"
#include "gui_topmsg.h"
#include "kjm_input.h"
#include "lens_api.h"
#include "light_data.h"
#include "magic.h"
#include "map_blocks.h"
#include "map_utils.h"
#include "player_instances.h"
#include "config_players.h"
#include "power_hand.h"
#include "power_process.h"
#include "room_data.h"
#include "room_graveyard.h"
#include "room_jobs.h"
#include "room_library.h"
#include "room_list.h"
#include "sounds.h"
#include "spdigger_stack.h"
#include "thing_corpses.h"
#include "thing_creature.h"
#include "thing_effects.h"
#include "thing_factory.h"
#include "thing_navigate.h"
#include "thing_navigate.h"
#include "thing_objects.h"
#include "thing_physics.h"
#include "thing_shots.h"
#include "thing_stats.h"
#include "thing_traps.h"

#include "keeperfx.hpp"
#include "post_inc.h"

#ifdef __cplusplus
extern "C" {
#endif

/******************************************************************************/
int creature_swap_idx[CREATURE_TYPES_MAX];

/******************************************************************************/
extern struct TbLoadFiles swipe_load_file[];
extern struct TbSetupSprite swipe_setup_sprites[];
/******************************************************************************/
/**
 * Returns creature health scaled 0..1000.
 * @param thing The creature thing.
 * @return Health value, not always in range of 0..1000.
 * @note Dying creatures may return negative health, and in some rare cases creatures
 *  can have more health than their max.
 */
int get_creature_health_permil(const struct Thing *thing)
{
    struct CreatureControl* cctrl = creature_control_get_from_thing(thing);
    HitPoints health = thing->health * 1000;
    HitPoints max_health = cctrl->max_health;
    if (max_health < 1)
        max_health = 1;
    return health/max_health;
}

TbBool thing_can_be_controlled_as_controller(struct Thing *thing)
{
    if (!thing_exists(thing))
        return false;
    if (thing->class_id == TCls_Creature)
        return true;
    if (thing->class_id == TCls_DeadCreature)
        return true;
    return false;
}

TbBool thing_can_be_controlled_as_passenger(struct Thing *thing)
{
  if (thing->class_id == TCls_Creature)
    return true;
  if (thing->class_id == TCls_DeadCreature)
    return true;
  if ((thing->class_id == TCls_Object) && object_is_mature_food(thing))
    return true;
  return false;
}

TbBool creature_is_for_dungeon_diggers_list(const struct Thing *creatng)
{
    //TODO DIGGERS For now, only player-specific and non-hero special diggers are on the diggers list
    if (is_hero_thing(creatng))
        return false;
    return (creatng->model == get_players_special_digger_model(creatng->owner));
    //struct CreatureModelConfig *crconf;
    //crconf = &game.conf.crtr_conf.model[creatng->model];
    //return  ((crconf->model_flags & CMF_IsSpecDigger) != 0);
}

TbBool creature_kind_is_for_dungeon_diggers_list(PlayerNumber plyr_idx, ThingModel crmodel)
{
    //TODO DIGGERS For now, only player-specific and non-hero special diggers are on the diggers list
    if (player_is_roaming(plyr_idx))
        return false;
    return (crmodel == get_players_special_digger_model(plyr_idx));
    //struct CreatureModelConfig *crconf;
    //crconf = &game.conf.crtr_conf.model[crmodel];
    //is_spec_digger = ((crconf->model_flags & CMF_IsSpecDigger) != 0);
}

/**
 * Creates a barracks party, when creature being possessed is barracking.
 * @param grthing
 * @return Amount of creatures in the party, including the leader.
 */
long check_for_first_person_barrack_party(struct Thing *grthing)
{
    if (!thing_is_creature(grthing))
    {
        SYNCDBG(2,"The %s cannot lead a barracks party", thing_model_name(grthing));
        return 0;
    }
    struct Room* room = get_room_thing_is_on(grthing);
    if (!room_still_valid_as_type_for_thing(room, RoRoF_CrMakeGroup, grthing))
    {
        SYNCDBG(2,"Room %s owned by player %d does not allow the %s index %d owner %d to lead a party",room_code_name(room->kind),(int)room->owner,thing_model_name(grthing),(int)grthing->index,(int)grthing->owner);
        return 0;
    }
    long n = 0;
    long i = room->creatures_list;
    unsigned long k = 0;
    while (i != 0)
    {
        struct Thing* thing = thing_get(i);
        TRACE_THING(thing);
        struct CreatureControl* cctrl = creature_control_get_from_thing(thing);
        if (!creature_control_exists(cctrl))
        {
            ERRORLOG("Jump to invalid creature %d detected",(int)i);
            break;
        }
        i = cctrl->next_in_room;
        // Per creature code
        if (thing->index != grthing->index) {
            if (n == 0) {
                add_creature_to_group_as_leader(grthing, thing);
                n++;
            } else {
                add_creature_to_group(thing, grthing);
            }
            n++;
            if (n >= game.conf.rules.rooms.barrack_max_party_size || n >= GROUP_MEMBERS_COUNT)
            {
                break;
            }
        }
        // Per creature code ends
        k++;
        if (k > THINGS_COUNT)
        {
          ERRORLOG("Infinite loop detected when sweeping creatures list");
          break;
        }
    }
    return n;
}

TbBool control_creature_as_controller(struct PlayerInfo *player, struct Thing *thing)
{
    struct CreatureStats *crstat;
    struct Camera *cam;
    struct CreatureControl* cctrl = creature_control_get_from_thing(thing);
    if (((thing->owner != player->id_number) && (player->work_state != PSt_FreeCtrlDirect))
      || !thing_can_be_controlled_as_controller(thing))
    {
      if (!control_creature_as_passenger(player, thing))
        return false;
      cam = player->acamera;
      crstat = creature_stats_get(get_players_special_digger_model(player->id_number));
      cam->mappos.z.val += get_creature_eye_height(thing);
      return true;
    }
    TbBool chicken = (creature_affected_by_spell(thing, SplK_Chicken));
    if (!chicken)
    {
        cctrl->moveto_pos.x.val = 0;
        cctrl->moveto_pos.y.val = 0;
        cctrl->moveto_pos.z.val = 0;
    }
    if (is_my_player(player))
    {
      toggle_status_menu(0);
      turn_off_roaming_menus();
    }
    set_selected_creature(player, thing);
    cam = player->acamera;
    if (cam != NULL)
      player->view_mode_restore = cam->view_mode;
    thing->alloc_flags |= TAlF_IsControlled;
    thing->rendering_flags |= TRF_Invisible;
    if (!chicken)
    {
        set_start_state(thing);
    }
    else
    {
        internal_set_thing_state(thing, CrSt_CreaturePretendChickenSetupMove);
    }
    set_player_mode(player, PVT_CreatureContrl);
    if (thing_is_creature(thing))
    {
        cctrl->max_speed = calculate_correct_creature_maxspeed(thing);
        check_for_first_person_barrack_party(thing);
        if (creature_is_group_member(thing)) {
            make_group_member_leader(thing);
        }
    }
    crstat = creature_stats_get(thing->model);
    if ( (!crstat->illuminated) && (!creature_affected_by_spell(thing, SplK_Light)) )
    {
        create_light_for_possession(thing);
    }
    if (thing->class_id == TCls_Creature)
    {
        crstat = creature_stats_get_from_thing(thing);
        setup_eye_lens(crstat->eye_effect);
    }
    return true;
}

TbBool control_creature_as_passenger(struct PlayerInfo *player, struct Thing *thing)
{
    if ((thing->owner != player->id_number) && (player->work_state != PSt_FreeCtrlPassngr))
    {
        ERRORLOG("Player %d cannot control as passenger thing owned by player %d",(int)player->id_number,(int)thing->owner);
        return false;
    }
    if (!thing_can_be_controlled_as_passenger(thing))
    {
        ERRORLOG("The %s can't be controlled as passenger",
            thing_model_name(thing));
        return false;
    }
    if (is_my_player(player))
    {
        toggle_status_menu(0);
        turn_off_roaming_menus();
    }
    set_selected_thing(player, thing);
    struct Camera* cam = player->acamera;
    if (cam != NULL)
      player->view_mode_restore = cam->view_mode;
    set_player_mode(player, PVT_CreaturePasngr);
    thing->rendering_flags |= TRF_Invisible;
    return true;
}

void free_swipe_graphic(void)
{
    SYNCDBG(6,"Starting");
    if (game.loaded_swipe_idx != -1)
    {
        LbDataFreeAll(swipe_load_file);
        game.loaded_swipe_idx = -1;
    }
    LbSpriteClearAll(swipe_setup_sprites);
}

TbBool load_swipe_graphic_for_creature(const struct Thing *thing)
{
    SYNCDBG(6,"Starting for %s",thing_model_name(thing));
    struct CreatureStats* crstat = creature_stats_get_from_thing(thing);
    if ((crstat->swipe_idx == 0) || (game.loaded_swipe_idx == crstat->swipe_idx))
        return true;
    free_swipe_graphic();
    int swpe_idx = crstat->swipe_idx;
    {
        struct TbLoadFiles* t_lfile = &swipe_load_file[0];
#ifdef SPRITE_FORMAT_V2
        sprintf(t_lfile->FName, "data/swipe%02d-%d.dat", swpe_idx, 32);
        t_lfile++;
        sprintf(t_lfile->FName, "data/swipe%02d-%d.tab", swpe_idx, 32);
        t_lfile++;
#else

    char* fname = prepare_file_fmtpath(FGrp_CmpgConfig, "swipe%02d.dat",swpe_idx);
    if (!LbFileExists(fname))
    {
        fname = prepare_file_fmtpath(FGrp_StdData, "swipe%02d.dat",swpe_idx);
    }
    sprintf(t_lfile->FName, "%s", fname);
    t_lfile++;

    fname = prepare_file_fmtpath(FGrp_CmpgConfig, "swipe%02d.tab",swpe_idx);
    if (!LbFileExists(fname))
    {
        fname = prepare_file_fmtpath(FGrp_StdData, "swipe%02d.tab",swpe_idx);
    }
    sprintf(t_lfile->FName, "%s", fname);
    t_lfile++;

#endif
    }
    if ( LbDataLoadAll(swipe_load_file) )
    {
        free_swipe_graphic();
        ERRORLOG("Unable to load swipe graphics for %s",thing_model_name(thing));
        return false;
    }
    LbSpriteSetupAll(swipe_setup_sprites);
    game.loaded_swipe_idx = swpe_idx;
    return true;
}

/**
 * Randomise the draw direction of the swipe sprite in the first-person possession view.
 *
 * Sets PlayerInfo->swipe_sprite_drawLR to either TRUE or FALSE.
 *
 * Draw direction is either: left-to-right (TRUE) or right-to-left (FALSE)
 */
void randomise_swipe_graphic_direction()
{
    struct PlayerInfo* myplyr = get_my_player();
    myplyr->swipe_sprite_drawLR = UNSYNC_RANDOM(2); // equal chance to be left-to-right or right-to-left
}

void draw_swipe_graphic(void)
{
    struct PlayerInfo* myplyr = get_my_player();
    struct Thing* thing = thing_get(myplyr->controlled_thing_idx);
    if (thing_is_creature(thing))
    {
        struct CreatureControl* cctrl = creature_control_get_from_thing(thing);
        if (instance_draws_possession_swipe(cctrl->instance_id))
        {
            lbDisplay.DrawFlags = Lb_SPRITE_TRANSPAR4;
            long n = (int)cctrl->inst_turn * (5 << 8) / cctrl->inst_total_turns;
            long allwidth = 0;
            long i = (abs(n) >> 8) -1;
            if (i >= SWIPE_SPRITE_FRAMES)
                i = SWIPE_SPRITE_FRAMES-1;
            struct TbSprite* sprlist = &swipe_sprites[SWIPE_SPRITES_X * SWIPE_SPRITES_Y * i];
            struct TbSprite* startspr = &sprlist[1];
            struct TbSprite* endspr = &sprlist[1];
            for (n=0; n < SWIPE_SPRITES_X; n++)
            {
                allwidth += endspr->SWidth;
                endspr++;
            }
            int units_per_px = (LbScreenWidth() * 59 / 64) * 16 / allwidth;
            int scrpos_y = (MyScreenHeight * 16 / units_per_px - (startspr->SHeight + endspr->SHeight)) / 2;
            struct TbSprite *spr;
            int scrpos_x;
            if (myplyr->swipe_sprite_drawLR)
            {
                int delta_y = sprlist[1].SHeight;
                for (i=0; i < SWIPE_SPRITES_X*SWIPE_SPRITES_Y; i+=SWIPE_SPRITES_X)
                {
                    spr = &startspr[i];
                    scrpos_x = (MyScreenWidth * 16 / units_per_px - allwidth) / 2;
                    for (n=0; n < SWIPE_SPRITES_X; n++)
                    {
                        LbSpriteDrawResized(scrpos_x * units_per_px / 16, scrpos_y * units_per_px / 16, units_per_px, spr);
                        scrpos_x += spr->SWidth;
                        spr++;
                    }
                    scrpos_y += delta_y;
                }
            } else
            {
                lbDisplay.DrawFlags = Lb_SPRITE_TRANSPAR4 | Lb_SPRITE_FLIP_HORIZ;
                for (i=0; i < SWIPE_SPRITES_X*SWIPE_SPRITES_Y; i+=SWIPE_SPRITES_X)
                {
                    spr = &sprlist[SWIPE_SPRITES_X+i];
                    int delta_y = spr->SHeight;
                    scrpos_x = (MyScreenWidth * 16 / units_per_px - allwidth) / 2;
                    for (n=0; n < SWIPE_SPRITES_X; n++)
                    {
                        LbSpriteDrawResized(scrpos_x * units_per_px / 16, scrpos_y * units_per_px / 16, units_per_px, spr);
                        scrpos_x += spr->SWidth;
                        spr--;
                    }
                    scrpos_y += delta_y;
                }
            }
            lbDisplay.DrawFlags = 0;
            return;
        }
    }
    // we get here many times a second when in possession mode and not attacking: to randomise the swipe direction
    randomise_swipe_graphic_direction();
}

long creature_available_for_combat_this_turn(struct Thing *creatng)
{
    TRACE_THING(creatng);
    struct CreatureControl* cctrl = creature_control_get_from_thing(creatng);
    // Check once per 8 turns
    if (((game.play_gameturn + creatng->index) & 7) != 0)
    {
        // On first turn in a state, check anyway
        if (game.play_gameturn - cctrl->tasks_check_turn > 1) {
            return false;
        }
    }
    if (creature_is_fleeing_combat(creatng) || creature_affected_by_spell(creatng, SplK_Chicken)) {
        return false;
    }
    if (creature_is_being_unconscious(creatng) || creature_is_dying(creatng)) {
        return false;
    }
    if (thing_is_picked_up(creatng) || creature_is_being_dropped(creatng)) {
        return false;
    }
    if ((creatng->owner == game.neutral_player_num) || ((cctrl->flgfield_1 & CCFlg_NoCompControl) != 0)) {
        return false;
    }
    CrtrStateId i = get_creature_state_besides_interruptions(creatng);
    return can_change_from_state_to(creatng, i, CrSt_CreatureInCombat);
}

struct Thing *get_players_soul_container_creature_can_see(struct Thing *creatng, PlayerNumber heart_owner)
{
    struct Thing* heartng = get_player_soul_container(heart_owner);
    if (!thing_exists(heartng))
    {
        SYNCDBG(7,"The player %d has no heart",(int)heart_owner);
        return INVALID_THING;
    }
    int dist = get_combat_distance(creatng, heartng);
    if (creature_can_see_combat_path(creatng, heartng, dist)) {
        SYNCDBG(7,"The %s index %d owned by player %d can see player %d %s index %d at distance %d",
            thing_model_name(creatng),(int)creatng->index,(int)creatng->owner,
            (int)heartng->owner,thing_model_name(heartng),(int)heartng->index,(int)dist);
        return heartng;
    }
    if (creature_can_hear_within_distance(creatng, dist))
    {
        SYNCDBG(7,"The %s index %d owned by player %d can hear player %d %s index %d at distance %d",
            thing_model_name(creatng),(int)creatng->index,(int)creatng->owner,
            (int)heartng->owner,thing_model_name(heartng),(int)heartng->index,(int)dist);
        return heartng;
    }
    SYNCDBG(17,"The %s index %d owned by player %d can't see player %d %s index %d at distance %d",
        thing_model_name(creatng),(int)creatng->index,(int)creatng->owner,
        (int)heartng->owner,thing_model_name(heartng),(int)heartng->index,(int)dist);
    return INVALID_THING;
}

/**
 *
 * @param creatng
 * @return
 * @note originally named get_enemy_dungeon_heart_creature_can_see()
 */
struct Thing *get_enemy_soul_container_creature_can_see(struct Thing *creatng)
{
    SYNCDBG(17, "Starting");
    assert(DUNGEONS_COUNT == PLAYERS_COUNT);

    for (PlayerNumber enemy_idx = 0; enemy_idx < DUNGEONS_COUNT; enemy_idx++)
    {
        if (players_are_enemies(creatng->owner, enemy_idx))
        {
            struct Thing* heartng = get_players_soul_container_creature_can_see(creatng, enemy_idx);
            if (!thing_is_invalid(heartng))
            {
                return heartng;
            }
        }
    }

    return INVALID_THING;
}

void set_creature_combat_object_state(struct Thing *creatng, struct Thing *obthing, short combattype)
{
    struct CreatureControl* cctrl = creature_control_get_from_thing(creatng);
    cctrl->combat.battle_enemy_idx = obthing->index;
    cctrl->combat.battle_enemy_crtn = obthing->creation_turn;
    cctrl->field_AA = 0;
    cctrl->combat_flags |= CmbtF_ObjctFight;
    const struct CreatureStats* crstat = creature_stats_get_from_thing(creatng);
    if ((crstat->attack_preference == AttckT_Ranged) && creature_has_ranged_object_weapon(creatng))
    {
        if (combattype == CrSt_CreatureObjectSnipe)
        {
            cctrl->combat.state_id = ObjCmbtSt_RangedSnipe;
        }
        else
        {
            cctrl->combat.state_id = ObjCmbtSt_Ranged;
        }
    }
    else
    {
        if (combattype == CrSt_CreatureObjectSnipe)
        {
            cctrl->combat.state_id = ObjCmbtSt_MeleeSnipe;
        }
        else
        {
            cctrl->combat.state_id = ObjCmbtSt_Melee;
        }
    }
}

TbBool set_creature_object_combat(struct Thing *creatng, struct Thing *obthing)
{
    SYNCDBG(8,"Starting");
    if (!external_set_thing_state(creatng, CrSt_CreatureObjectCombat)) {
        return false;
    }
    set_creature_combat_object_state(creatng, obthing, CrSt_CreatureObjectCombat);
    SYNCDBG(19,"Finished");
    return true;
}

TbBool set_creature_object_snipe(struct Thing* creatng, struct Thing* obthing)
{
    SYNCDBG(8, "Starting");
    if (!external_set_thing_state(creatng, CrSt_CreatureObjectSnipe)) {
        return false;
    }
    set_creature_combat_object_state(creatng, obthing, CrSt_CreatureObjectSnipe);
    SYNCDBG(19, "Finished");
    return true;
}

void set_creature_combat_door_state(struct Thing *creatng, struct Thing *obthing)
{
    struct CreatureControl* cctrl = creature_control_get_from_thing(creatng);
    cctrl->combat.battle_enemy_idx = obthing->index;
    cctrl->combat.battle_enemy_crtn = obthing->creation_turn;
    cctrl->field_AA = 0;
    cctrl->combat_flags |= CmbtF_DoorFight;
    const struct CreatureStats* crstat = creature_stats_get_from_thing(creatng);
    if ((crstat->attack_preference == AttckT_Ranged)
      && creature_has_ranged_object_weapon(creatng)) {
        cctrl->combat.state_id = ObjCmbtSt_Ranged;
    } else {
        cctrl->combat.state_id = ObjCmbtSt_Melee;
    }
}

TbBool set_creature_door_combat(struct Thing *creatng, struct Thing *obthing)
{
    SYNCDBG(8,"Starting");
    if (!external_set_thing_state(creatng, CrSt_CreatureDoorCombat)) {
        SYNCDBG(8,"Cannot enter door combat");
        return false;
    }
    set_creature_combat_door_state(creatng, obthing);
    SYNCDBG(19,"Finished");
    return true;
}

void food_eaten_by_creature(struct Thing *foodtng, struct Thing *creatng)
{
    struct CreatureControl* cctrl = creature_control_get_from_thing(creatng);
    if (cctrl->instance_id == CrInst_NULL)
    {
        set_creature_instance(creatng, CrInst_EAT, 0, 0);
    } else
    {
        if (cctrl->hunger_amount > 0) {
            cctrl->hunger_amount--;
        } else
        if (cctrl->hunger_loss < 255) {
              cctrl->hunger_loss++;
        }
        apply_health_to_thing_and_display_health(creatng, game.conf.rules.health.food_health_gain);
        cctrl->hunger_level = 0;
    }
    // Food is destroyed just below, so the sound must be made by creature
    thing_play_sample(creatng, 112+UNSYNC_RANDOM(3), NORMAL_PITCH, 0, 3, 0, 2, FULL_LOUDNESS);
    struct CreatureStats* crstat = creature_stats_get_from_thing(creatng);
    anger_apply_anger_to_creature(creatng, crstat->annoy_eat_food, AngR_Hungry, 1);
    struct Dungeon* dungeon = get_players_num_dungeon(creatng->owner);
    if (!dungeon_invalid(dungeon)) {
        dungeon->lvstats.chickens_eaten++;
    }
    if (thing_is_creature(foodtng))
    {
        thing_death_flesh_explosion(foodtng);
    } else
    {
        delete_thing_structure(foodtng, 0);
    }
}

void anger_apply_anger_to_creature_f(struct Thing *creatng, long anger, AnnoyMotive reason, long a3, const char *func_name)
{
    SYNCDBG(17,"The %s index %d owner %d will be applied with %d anger",
        thing_model_name(creatng),(int)creatng->index,(int)creatng->owner,(int)anger);
    if (!creature_can_get_angry(creatng)) {
        return;
    }
    if (anger > 0)
    {
        anger_increase_creature_anger_f(creatng, anger, reason, func_name);
        if (reason != AngR_Other)
        {
            if (anger_free_for_anger_increase(creatng))
            {
                long angrpart = 32 * anger / 256;
                anger_increase_creature_anger_f(creatng, angrpart, AngR_Other, func_name);
            }
        }
    } else
    if (anger < 0)
    {
        anger_reduce_creature_anger_f(creatng, anger, reason, func_name);
        if (reason == AngR_Other)
        {
            long angrpart = 32 * anger / 256;
            for (AnnoyMotive reaspart = 1; reaspart < AngR_Other; reaspart++)
            {
                anger_reduce_creature_anger_f(creatng, angrpart, reaspart, func_name);
            }
        }
    }
}

/**
 * Returns if a creature is affected by given spell.
 * @param thing The creature thing.
 * @param spkind The spell, from SpellKind enumeration.
 * @return True if the creature is affected, false otherwise.
 */
TbBool creature_affected_by_spell(const struct Thing *thing, SpellKind spkind)
{
    const struct CreatureControl* cctrl = creature_control_get_from_thing(thing);
    switch (spkind)
    {
    case SplK_Freeze:
        return ((cctrl->stateblock_flags & CCSpl_Freeze) != 0);
    case SplK_Armour:
        return ((cctrl->spell_flags & CSAfF_Armour) != 0);
    case SplK_Rebound:
        return ((cctrl->spell_flags & CSAfF_Rebound) != 0);
    case SplK_Invisibility:
        return ((cctrl->spell_flags & CSAfF_Invisibility) != 0);
    case SplK_Teleport:
        return ((cctrl->stateblock_flags & CCSpl_Teleport) != 0);
    case SplK_Speed:
        return ((cctrl->spell_flags & CSAfF_Speed) != 0);
    case SplK_Slow:
        return ((cctrl->spell_flags & CSAfF_Slow) != 0);
    case SplK_Fly:
        return ((cctrl->spell_flags & CSAfF_Flying) != 0);
    case SplK_Sight:
        return ((cctrl->spell_flags & CSAfF_Sight) != 0);
    case SplK_Disease:
        return ((cctrl->spell_flags & CSAfF_Disease) != 0);
    case SplK_Chicken:
        return ((cctrl->spell_flags & CSAfF_Chicken) != 0);
    case SplK_TimeBomb:
        return ((cctrl->spell_flags & CSAfF_Timebomb) != 0);
    // Handle spells with no continuous effect
    case SplK_Lightning:
    case SplK_Heal:
    case SplK_Missile:
    case SplK_NavigMissile:
    case SplK_Grenade:
    case SplK_Lizard:
    case SplK_WordOfPower:
    case SplK_Fireball:
    case SplK_FireBomb:
    case SplK_FlameBreath:
    case SplK_Drain:
        return false;
    case SplK_PoisonCloud:
        return ((cctrl->spell_flags & CSAfF_PoisonCloud) != 0);
    case SplK_Fear:
        return false;//TODO CREATURE_SPELL update when fear continous effect is implemented
    case SplK_Wind:
        return ((cctrl->spell_flags & CSAfF_Wind) != 0);
    case SplK_Light:
        return ((cctrl->spell_flags & CSAfF_Light) != 0);
    case SplK_Hailstorm:
        return false;//TODO CREATURE_SPELL find out how to check this
    case SplK_CrazyGas:
        return false;//TODO CREATURE_SPELL update when crazy gas continous effect is implemented
    default:
        SYNCDBG(3,"Unrecognized spell kind %d",(int)spkind);
        return false;
    }

}

TbBool creature_affected_by_slap(const struct Thing *thing)
{
    struct CreatureControl* cctrl = creature_control_get_from_thing(thing);
    return (cctrl->slap_turns != 0);
}

/**
 * Returns remaining duration of a spell casted on a thing.
 * @param thing The thing which can have spells casted on.
 * @param spkind The spell kind to be checked.
 * @see thing_affected_by_spell()
 */
GameTurnDelta get_spell_duration_left_on_thing_f(const struct Thing *thing, SpellKind spkind, const char *func_name)
{
    struct CreatureControl* cctrl = creature_control_get_from_thing(thing);
    if (creature_control_invalid(cctrl))
    {
        ERRORLOG("%s: Invalid creature control for thing %d",func_name,(int)thing->index);
        return 0;
    }
    for (long i = 0; i < CREATURE_MAX_SPELLS_CASTED_AT; i++)
    {
        struct CastedSpellData* cspell = &cctrl->casted_spells[i];
        if (cspell->spkind == spkind) {
            return cspell->duration;
        }
    }
    if (strcmp(func_name, "thing_affected_by_spell") != 0)
        ERRORLOG("%s: No spell of type %d on %s index %d",func_name,(int)spkind,thing_model_name(thing),(int)thing->index);
    return 0;
}

/**
 * Returns if given spell is within list of spells affected by a thing.
 * @param thing The thing which can have spells casted on.
 * @param spkind The spell kind to be checked.
 * @see get_spell_duration_left_on_thing() to get remaining time of the affection
 * @see creature_affected_by_spell() to get more reliable info for creatures
 */
TbBool thing_affected_by_spell(const struct Thing *thing, SpellKind spkind)
{
    return (get_spell_duration_left_on_thing(thing, spkind) > 0);
}

long get_free_spell_slot(struct Thing *creatng)
{
    TRACE_THING(creatng);
    struct CastedSpellData *cspell;
    long i;
    struct CreatureControl* cctrl = creature_control_get_from_thing(creatng);
    long cval = LONG_MAX;
    long ci = -1;
    for (i=0; i < CREATURE_MAX_SPELLS_CASTED_AT; i++)
    {
        cspell = &cctrl->casted_spells[i];
        // If there's unused slot, return it immediately
        if (cspell->spkind == SplK_None)
        {
            return i;
        }
        // Otherwise, select the one making minimum damage
        long k = abs(cspell->duration);
        if (k < cval)
        {
            cval = k;
            ci = i;
        }
    }
    // Terminate the min damage effect and return its slot index
    cspell = &cctrl->casted_spells[ci];
    terminate_thing_spell_effect(creatng, cspell->spkind);
    for (i=0; i < CREATURE_MAX_SPELLS_CASTED_AT; i++)
    {
        cspell = &cctrl->casted_spells[i];
        if (cspell->spkind == SplK_None)
        {
            return i;
        }
    }
    ERRORLOG("Spell effect has been terminated, but still its slot (%ld) isn't empty!",ci);
    return ci;
}

long get_spell_slot(const struct Thing *thing, SpellKind spkind)
{
    struct CreatureControl* cctrl = creature_control_get_from_thing(thing);
    for (long i = 0; i < CREATURE_MAX_SPELLS_CASTED_AT; i++)
    {
        struct CastedSpellData* cspell = &cctrl->casted_spells[i];
        // If there is a slot with required spell
        if (cspell->spkind == spkind)
        {
            return i;
        }
    }
    // If spell not found
    return -1;
}

TbBool fill_spell_slot(struct Thing *thing, long slot_idx, SpellKind spell_idx, long spell_power)
{
    if ((slot_idx < 0) || (slot_idx >= CREATURE_MAX_SPELLS_CASTED_AT))
        return false;
    struct CreatureControl* cctrl = creature_control_get_from_thing(thing);
    if (creature_control_invalid(cctrl))
        return false;
    struct CastedSpellData* cspell = &cctrl->casted_spells[slot_idx];
    cspell->spkind = spell_idx;
    cspell->duration = spell_power;
    return true;
}

TbBool free_spell_slot(struct Thing *thing, long slot_idx)
{
    if ((slot_idx < 0) || (slot_idx >= CREATURE_MAX_SPELLS_CASTED_AT))
        return false;
    struct CreatureControl* cctrl = creature_control_get_from_thing(thing);
    if (creature_control_invalid(cctrl))
        return false;
    struct CastedSpellData* cspell = &cctrl->casted_spells[slot_idx];
    cspell->spkind = SplK_None;
    cspell->duration = 0;
    return true;
}

void first_apply_spell_effect_to_thing(struct Thing *thing, SpellKind spell_idx, long spell_lev)
{
    struct CreatureControl* cctrl = creature_control_get_from_thing(thing);
    struct ComponentVector cvect;
    struct Coord3d pos;
    struct Thing *ntng;
    long i;
    long k;
    struct CreatureStats* crstat;
    if (spell_lev > SPELL_MAX_LEVEL)
        spell_lev = SPELL_MAX_LEVEL;
    // This pointer may be invalid if spell_idx is incorrect. But we're using it only when correct.
    const struct SpellConfig* spconf = get_spell_config(spell_idx);
    const struct MagicStats* pwrdynst = get_power_dynamic_stats(spconf->linked_power);
    long n;
    short duration;
    if (spconf->linked_power == 0)
    {
        duration = spconf->duration;
    }
    else if (pwrdynst->duration == 0)
    {
        duration = pwrdynst->strength[spell_lev];
    }
    else
    {
        duration = pwrdynst->duration;
    }

    i = get_free_spell_slot(thing);
    if (spell_idx == SplK_Heal)
    {
        n = saturate_set_signed(thing->health + pwrdynst->strength[spell_lev], 16);
        if (n < 0)
        {
            thing->health = 0;
        } else
        {
            thing->health = min(n, cctrl->max_health);
        }
        if (spconf->aura_effect != 0)
        {
            cctrl->spell_aura = spconf->aura_effect;
            cctrl->spell_aura_duration = spconf->duration;
        }
    } else
    if (spell_idx == SplK_Disease)
    {
        if ((get_creature_model_flags(thing) & CMF_NeverSick) == 0)
        {
            if (i != -1)
            {
                if (cctrl->disease_caster_plyridx == thing->owner)
                {
                    cctrl->disease_caster_plyridx = game.neutral_player_num;
                }
                fill_spell_slot(thing, i, spell_idx, pwrdynst->strength[spell_lev]);
                n = 0;
                cctrl->spell_flags |= spconf->spell_flags;
                cctrl->disease_start_turn = game.play_gameturn;
                for (k = 0; k < 3; k++)
                {
                    pos.x.val = thing->mappos.x.val;
                    pos.y.val = thing->mappos.y.val;
                    pos.z.val = thing->mappos.z.val;
                    pos.x.val += distance_with_angle_to_coord_x(32, n);
                    pos.y.val += distance_with_angle_to_coord_y(32, n);
                    pos.z.val += k * (long)(thing->clipbox_size_z >> 1);
                    ntng = create_object(&pos, ObjMdl_Disease, thing->owner, -1);
                    if (!thing_is_invalid(ntng))
                    {
                        cctrl->spell_tngidx_disease[k] = ntng->index;
                        ntng->health = pwrdynst->strength[spell_lev] + 1;
                        ntng->disease.belongs_to = thing->index;
                        ntng->disease.effect_slot = k;
                        ntng->move_angle_xy = thing->move_angle_xy;
                        ntng->move_angle_z = thing->move_angle_z;
                        angles_to_vector(ntng->move_angle_xy, ntng->move_angle_z, 32, &cvect);
                        ntng->veloc_push_add.x.val += cvect.x;
                        ntng->veloc_push_add.y.val += cvect.y;
                        ntng->veloc_push_add.z.val += cvect.z;
                        ntng->state_flags |= TF1_PushAdd;
                    }
                    n += 2 * LbFPMath_PI / 3;
                }
            }
            if (spconf->aura_effect != 0)
            {
                cctrl->spell_aura = spconf->aura_effect;
                cctrl->spell_aura_duration = spconf->duration;
            }
        }
    } else
    if (spell_idx == SplK_Chicken)
    {
        if ((get_creature_model_flags(thing) & CMF_NeverChickens) == 0)
        {
            if (i != -1)
            {
                fill_spell_slot(thing, i, spell_idx, pwrdynst->strength[spell_lev]);
                external_set_thing_state(thing, CrSt_CreatureChangeToChicken);
                cctrl->countdown_282 = duration;
                cctrl->spell_flags |= spconf->spell_flags;
                if (spconf->aura_effect != 0)
                {
                    cctrl->spell_aura = spconf->aura_effect;
                    cctrl->spell_aura_duration = spconf->duration;
                }
            }
        }
    } else
    if (spell_idx == SplK_Light)
    {
        crstat = creature_stats_get(thing->model);
        if (!crstat->illuminated)
        {
            if (i != -1)
            {
                fill_spell_slot(thing, i, spell_idx, duration);
                if (!creature_affected_by_spell(thing, SplK_Light))
                {
                    cctrl->spell_flags |= spconf->spell_flags;
                    illuminate_creature(thing);
                }
                if (spconf->aura_effect != 0)
                {
                    cctrl->spell_aura = spconf->aura_effect;
                    cctrl->spell_aura_duration = spconf->duration;
                }
            }
        }
    } else
    if (spell_idx == SplK_TimeBomb)
    {
        if (i != -1)
        {
            fill_spell_slot(thing, i, spell_idx, spconf->duration);
            if (!creature_affected_by_spell(thing, SplK_TimeBomb))
            {
                cctrl->spell_flags |= CSAfF_Timebomb;
                //pwrdynst = get_power_dynamic_stats(PwrK_TIMEBOMB);
                cctrl->timebomb_countdown = duration;
            }
        }
    } else
    if (i != -1)
    {
        fill_spell_slot(thing, i, spell_idx, duration);
        cctrl->spell_flags |= spconf->spell_flags;
        switch (spell_idx)
        {
        case SplK_Freeze:
            cctrl->stateblock_flags |= CCSpl_Freeze;
            if ((thing->movement_flags & TMvF_Flying) != 0)
                {
                    cctrl->spell_flags |= CSAfF_Grounded;
                    thing->movement_flags &= ~TMvF_Flying;
                }
            creature_set_speed(thing, 0);
            break;
        case SplK_Armour:
            n = 0;
            for (k = 0; k < 2; k++)
            {
                set_coords_to_cylindric_shift(&pos, &thing->mappos, 32, n, k * (thing->clipbox_size_z >> 1));
                ntng = create_object(&pos, ObjMdl_LightBall, thing->owner, -1);
                if (!thing_is_invalid(ntng))
                {
                    cctrl->spell_tngidx_armour[k] = ntng->index;
                    ntng->health = pwrdynst->strength[spell_lev] + 1;
                    ntng->armor.belongs_to = thing->index;
                    ntng->armor.shspeed = k;
                    ntng->move_angle_xy = thing->move_angle_xy;
                    ntng->move_angle_z = thing->move_angle_z;
                    angles_to_vector(ntng->move_angle_xy, ntng->move_angle_z, 32, &cvect);
                    ntng->veloc_push_add.x.val += cvect.x;
                    ntng->veloc_push_add.y.val += cvect.y;
                    ntng->veloc_push_add.z.val += cvect.z;
                    ntng->state_flags |= TF1_PushAdd;
                }
                n += 2 * LbFPMath_PI / 3;
            }
            break;
        case SplK_Invisibility:
            cctrl->force_visible = 0;
            break;
        case SplK_Teleport:
            cctrl->stateblock_flags |= CCSpl_Teleport;
            break;
        case SplK_Speed:
        case SplK_Slow:
            cctrl->max_speed = calculate_correct_creature_maxspeed(thing);
            break;
        case SplK_Fly:
            thing->movement_flags |= TMvF_Flying;
            break;

        }
        if (spconf->aura_effect != 0)
        {
            cctrl->spell_aura = spconf->aura_effect;
            cctrl->spell_aura_duration = spconf->duration;
        }
    }
}

void reapply_spell_effect_to_thing(struct Thing *thing, long spell_idx, long spell_lev, long idx)
{
    struct CreatureControl* cctrl = creature_control_get_from_thing(thing);
    if (spell_lev > SPELL_MAX_LEVEL)
        spell_lev = SPELL_MAX_LEVEL;
    struct CastedSpellData* cspell = &cctrl->casted_spells[idx];
    // This pointer may be invalid if spell_idx is incorrect. But we're using it only when correct.
    struct SpellConfig* spconf = get_spell_config(spell_idx);
    const struct MagicStats* pwrdynst = get_power_dynamic_stats(spconf->linked_power);

    short duration;
    if (spconf->linked_power == 0)
    {
        duration = spconf->duration;
    } else
    if (pwrdynst->duration == 0)
    {
        duration = pwrdynst->strength[spell_lev];
    } else
    {
        duration = pwrdynst->duration;
    }
    cspell->duration = duration;

    switch (spell_idx)
    {
    case SplK_Freeze:
        creature_set_speed(thing, 0);
        break;
    case SplK_Heal:
    {
        HitPoints i = saturate_set_signed(thing->health + pwrdynst->strength[spell_lev], 16);
        if (i < 0)
        {
          thing->health = 0;
        } else {
          thing->health = min(i,cctrl->max_health);
        }
        break;
    }
    case SplK_Chicken:
        external_set_thing_state(thing, CrSt_CreatureChangeToChicken);
        cctrl->countdown_282 = duration/5;
        cspell->duration = pwrdynst->strength[spell_lev];
        break;
    default:
        break;
    }
    if (spconf->aura_effect != 0)
    {
        cctrl->spell_aura = spconf->aura_effect;
        cctrl->spell_aura_duration = spconf->duration;
    }
}

void apply_spell_effect_to_thing(struct Thing *thing, SpellKind spell_idx, long spell_lev)
{
    // Make sure the creature level isn't larger than max spell level
    if (spell_lev > SPELL_MAX_LEVEL)
        spell_lev = SPELL_MAX_LEVEL;
    SYNCDBG(6,"Applying %s to %s index %d",spell_code_name(spell_idx),thing_model_name(thing),(int)thing->index);
    struct CreatureControl* cctrl = creature_control_get_from_thing(thing);
    if (creature_control_invalid(cctrl))
    {
        ERRORLOG("Invalid creature tried to accept spell %s",spell_code_name(spell_idx));
        return;
    }
    for (long i = 0; i < CREATURE_MAX_SPELLS_CASTED_AT; i++)
    {
        if (cctrl->casted_spells[i].spkind == spell_idx)
        {
            reapply_spell_effect_to_thing(thing, spell_idx, spell_lev, i);
            return;
        }
    }
    first_apply_spell_effect_to_thing(thing, spell_idx, spell_lev);
}

void terminate_thing_spell_effect(struct Thing *thing, SpellKind spkind)
{
    TRACE_THING(thing);
    int slot_idx = get_spell_slot(thing, spkind);
    struct CreatureControl* cctrl = creature_control_get_from_thing(thing);
    long i;
    struct CreatureStats* crstat;
    switch (spkind)
    {
    case SplK_Freeze:
        cctrl->stateblock_flags &= ~CCSpl_Freeze;
        if ((cctrl->spell_flags & CSAfF_Grounded) != 0)
        {
            thing->movement_flags |= TMvF_Flying;
            cctrl->spell_flags &= ~CSAfF_Grounded;
        }
        break;
    case SplK_Armour:
        cctrl->spell_flags &= ~CSAfF_Armour;
        for (i=0; i < 3; i++)
        {
            ThingIndex eff_idx = cctrl->spell_tngidx_armour[i];
            if (eff_idx > 0) {
                struct Thing * efftng;
                efftng = thing_get(eff_idx);
                delete_thing_structure(efftng, 0);
                cctrl->spell_tngidx_armour[i] = 0;
            }
        }
        break;
    case SplK_Rebound:
        cctrl->spell_flags &= ~CSAfF_Rebound;
        break;
    case SplK_Invisibility:
        cctrl->spell_flags &= ~CSAfF_Invisibility;
        cctrl->force_visible = 0;
        break;
    case SplK_Teleport:
        cctrl->stateblock_flags &= ~CCSpl_Teleport;
        break;
    case SplK_Speed:
        cctrl->spell_flags &= ~CSAfF_Speed;
        cctrl->max_speed = calculate_correct_creature_maxspeed(thing);
        break;
    case SplK_Slow:
        cctrl->spell_flags &= ~CSAfF_Slow;
        cctrl->max_speed = calculate_correct_creature_maxspeed(thing);
        break;
    case SplK_Fly:
        //TODO SPELLS Strange condition regarding the fly - verify why it's here
        if ((get_creature_model_flags(thing) & CMF_IsDiptera) == 0)
            thing->movement_flags &= ~TMvF_Flying;
        cctrl->spell_flags &= ~CSAfF_Flying;
        break;
    case SplK_Sight:
        cctrl->spell_flags &= ~CSAfF_Sight;
        break;
    case SplK_Disease:
        cctrl->spell_flags &= ~CSAfF_Disease;
        for (i=0; i < 3; i++)
        {
            ThingIndex eff_idx = cctrl->spell_tngidx_disease[i];
            if (eff_idx > 0) {
                struct Thing * efftng;
                efftng = thing_get(eff_idx);
                delete_thing_structure(efftng, 0);
                cctrl->spell_tngidx_disease[i] = 0;
            }
        }
        break;
    case SplK_Chicken:
        cctrl->spell_flags &= ~CSAfF_Chicken;
        external_set_thing_state(thing, CrSt_CreatureChangeFromChicken);
        cctrl->countdown_282 = 10;
        break;
    case SplK_Light:
    crstat = creature_stats_get(thing->model);
    if (!crstat->illuminated)
    {
        if (thing->light_id != 0)
        {
            cctrl->spell_flags &= ~CSAfF_Light;
            if ((thing->rendering_flags & TRF_Invisible) != 0)
            {
                light_set_light_intensity(thing->light_id, (light_get_light_intensity(thing->light_id) - 20));
                struct Light* lgt = &game.lish.lights[thing->light_id];
                lgt->radius = 2560;
            }
            else
            {
                light_delete_light(thing->light_id);
                thing->light_id = 0;
            }
        }
        break;
    }
    }
    if (slot_idx >= 0) {
        free_spell_slot(thing, slot_idx);
    }
}

void process_thing_spell_teleport_effects(struct Thing *thing, struct CastedSpellData *cspell)
{
    struct CreatureControl* cctrl = creature_control_get_from_thing(thing);
    struct SpellConfig* spconf = get_spell_config(SplK_Teleport);
    struct Room* room = NULL;
    const struct Thing* desttng = NULL;
    long distance = LONG_MAX;
    struct Dungeon *dungeon = get_players_num_dungeon(thing->owner);
    RoomKind rkind = 0;
    long i;
    TbBool allowed = true;
    clear_messages_from_player(MsgType_CreatureInstance, CrInst_TELEPORT);
    if (cspell->duration == spconf->duration / 2)
    {
        PlayerNumber plyr_idx = get_appropriate_player_for_creature(thing);
        struct PlayerInfo* player = get_player(plyr_idx);
        struct Coord3d pos;
        pos.x.val = subtile_coord_center(cctrl->teleport_x);
        pos.y.val = subtile_coord_center(cctrl->teleport_y);
        pos.z.val = get_floor_height_at(&pos);
        if (thing_in_wall_at(thing, &pos))
        {
            if (creature_is_dragging_something(thing))
            {
                struct Thing *droptng = thing_get(cctrl->dragtng_idx);
                if (droptng->class_id == TCls_Creature)
                {
                    stop_creature_being_dragged_by(droptng, thing);
                }
                else
                {
                    creature_drop_dragged_object(thing, droptng);
                }
            }
            const struct Coord3d* newpos = NULL;
            struct Coord3d room_pos;
            switch(player->teleport_destination)
            {
                case 6: // Dungeon Heart
                {
                    newpos = dungeon_get_essential_pos(thing->owner);
                    break;
                }
                case 16: // Fight
                {
                    if (active_battle_exists(thing->owner))
                    {
                        long count = 0;
                        if (player->battleid > BATTLES_COUNT)
                        {
                            player->battleid = 1;
                        }
                        for (i = player->battleid; i <= BATTLES_COUNT; i++)
                        {
                            if (i > BATTLES_COUNT)
                            {
                                i = 1;
                                player->battleid = 1;
                            }
                            count++;
                            struct CreatureBattle* battle = creature_battle_get(i);
                            if ( (battle->fighters_num != 0) && (battle_with_creature_of_player(thing->owner, i)) )
                            {
                                struct Thing* tng = thing_get(battle->first_creatr);
                                TRACE_THING(tng);
                                if (creature_can_navigate_to(thing, &tng->mappos, NavRtF_NoOwner))
                                {
                                    pos.x.val = tng->mappos.x.val;
                                    pos.y.val = tng->mappos.y.val;
                                    player->battleid = i + 1;
                                    break;
                                }
                            }
                            if (count >= BATTLES_COUNT)
                            {
                                player->battleid = 1;
                                break;
                            }
                            if (i >= BATTLES_COUNT)
                            {
                                i = 0;
                                player->battleid = 1;
                                continue;
                            }
                        }
                    }
                    else
                    {
                        allowed = false;
                    }
                    break;
                }
                case 17: // Last work room
                {
                    room = room_get(cctrl->last_work_room_id);
                    break;
                }
                case 18: // Call to Arms
                {
                    struct Coord3d cta_pos;
                    cta_pos.x.val = subtile_coord_center(dungeon->cta_stl_x);
                    cta_pos.y.val = subtile_coord_center(dungeon->cta_stl_y);
                    cta_pos.z.val = subtile_coord(1,0);
                    if (creature_can_navigate_to(thing, &cta_pos, NavRtF_NoOwner))
                    {
                        pos = cta_pos;
                    }
                    else
                    {
                        allowed = false;
                    }
                    break;
                }
                case 19: // Lair
                {
                    desttng = thing_get(cctrl->lairtng_idx);
                    break;
                }
                default:
                {
                    rkind = zoom_key_room_order[player->teleport_destination];
                }
            }
            if (rkind > 0)
            {
                long count = 0;
                if (player->nearest_teleport)
                {
                    room = find_room_nearest_to_position(thing->owner, rkind, &thing->mappos, &distance);
                }
                else
                {
                    do
                    {
                        if (count >= count_player_rooms_of_type(thing->owner, rkind))
                        {
                            break;
                        }
                        room = room_get(find_next_room_of_type(thing->owner, rkind));
                        find_first_valid_position_for_thing_anywhere_in_room(thing, room, &room_pos);
                        count++;
                    }
                    while (!creature_can_navigate_to(thing, &room_pos, NavRtF_NoOwner));
                }
            }
            if (!room_is_invalid(room))
            {
                room_pos.x.val = subtile_coord_center(room->central_stl_x);
                room_pos.y.val = subtile_coord_center(room->central_stl_y);
                allowed = creature_can_navigate_to(thing, &room_pos, NavRtF_NoOwner);
                if (!allowed)
                {
                    if (find_random_valid_position_for_thing_in_room(thing, room, &room_pos))
                    {
                        allowed = (creature_can_navigate_to(thing, &room_pos, NavRtF_NoOwner) || rkind == RoK_DUNGHEART);
                    }
                }
            }
            if (!allowed)
            {
                desttng = thing_get(cctrl->lairtng_idx);
                if (thing_is_object(desttng))
                {
                    newpos = &desttng->mappos;
                }
                else
                {
                    newpos = dungeon_get_essential_pos(thing->owner);
                }
                pos.x.val = newpos->x.val;
                pos.y.val = newpos->y.val;
                pos.z.val = newpos->z.val;
            }
            else
            {
                if ( (pos.x.val == subtile_coord_center(cctrl->teleport_x)) && (pos.y.val == subtile_coord_center(cctrl->teleport_y)) )
                {
                    if (thing_is_object(desttng))
                    {
                        newpos = &desttng->mappos;
                    }
                    if (newpos != NULL)
                    {
                        pos.x.val = newpos->x.val;
                        pos.y.val = newpos->y.val;
                        pos.z.val = newpos->z.val;
                    }
                    else if (!room_is_invalid(room))
                    {
                        pos = room_pos;
                    }
                    else if ( (room_is_invalid(room)) && (newpos == NULL) )
                    {
                        newpos = dungeon_get_essential_pos(thing->owner);
                        pos.x.val = newpos->x.val;
                        pos.y.val = newpos->y.val;
                        pos.z.val = newpos->z.val;
                    }
                }
            }

        }
        pos.z.val += subtile_coord(2,0);
        move_thing_in_map(thing, &pos);
        remove_all_traces_of_combat(thing);
        reset_interpolation_of_thing(thing);
        ariadne_invalidate_creature_route(thing);
        check_map_explored(thing, pos.x.stl.num, pos.y.stl.num);
        if ((thing->movement_flags & TMvF_Flying) == 0)
        {
            thing->veloc_push_add.x.val += CREATURE_RANDOM(thing, 193) - 96;
            thing->veloc_push_add.y.val += CREATURE_RANDOM(thing, 193) - 96;
            thing->veloc_push_add.z.val += CREATURE_RANDOM(thing, 96) + 40;
            thing->state_flags |= TF1_PushAdd;
        }
        player->teleport_destination = 19;
    }
}

void process_thing_spell_effects(struct Thing *thing)
{
    struct CreatureControl* cctrl = creature_control_get_from_thing(thing);
    for (int i = 0; i < CREATURE_MAX_SPELLS_CASTED_AT; i++)
    {
        struct CastedSpellData* cspell = &cctrl->casted_spells[i];
        if (cspell->spkind == SplK_None)
            continue;
        switch (cspell->spkind)
        {
        case SplK_Teleport:
            process_thing_spell_teleport_effects(thing, cspell);
            break;
        default:
            break;
        }
        cspell->duration--;
        if (cspell->duration <= 0) {
            terminate_thing_spell_effect(thing, cspell->spkind);
        }
    }
    // Slap is not in spell array, it is so common that has its own dedicated duration
    if (cctrl->slap_turns > 0)
    {
        cctrl->slap_turns--;
        if (cctrl->slap_turns <= 0) {
            cctrl->max_speed = calculate_correct_creature_maxspeed(thing);
        }
    }
}

void process_thing_spell_effects_while_blocked(struct Thing *thing)
{
    struct CreatureControl* cctrl = creature_control_get_from_thing(thing);
    for (int i = 0; i < CREATURE_MAX_SPELLS_CASTED_AT; i++)
    {
        struct CastedSpellData* cspell = &cctrl->casted_spells[i];
        if (cspell->spkind == SplK_None)
            continue;
        if (cspell->duration > 0) {
            cspell->duration--;
        }
    }
    // Slap is not in spell array, it is so common that has its own dedicated duration
    if (cctrl->slap_turns > 0) {
        cctrl->slap_turns--;
            if (cctrl->slap_turns <= 0) {
            cctrl->max_speed = calculate_correct_creature_maxspeed(thing);
        }
    }
}

short creature_take_wage_from_gold_pile(struct Thing *creatng,struct Thing *goldtng)
{
    struct CreatureStats* crstat = creature_stats_get_from_thing(creatng);
    if (goldtng->creature.gold_carried <= 0)
    {
      ERRORLOG("GoldPile had no gold so was deleted.");
      delete_thing_structure(goldtng, 0);
      return false;
    }
    if (creatng->creature.gold_carried < crstat->gold_hold)
    {
      if (goldtng->creature.gold_carried+creatng->creature.gold_carried > crstat->gold_hold)
      {
          long i = crstat->gold_hold - creatng->creature.gold_carried;
          creatng->creature.gold_carried += i;
          goldtng->creature.gold_carried -= i;
      } else
      {
        creatng->creature.gold_carried += goldtng->creature.gold_carried;
        delete_thing_structure(goldtng, 0);
      }
    }
    anger_apply_anger_to_creature(creatng, crstat->annoy_got_wage, AngR_NotPaid, 1);
    return true;
}

/**
 * Casts a spell by caster creature targeted at given thing, most likely using shot to transfer the spell.
 * @param castng The caster creature.
 * @param targetng The target thing.
 * @param spl_idx Spell index to be casted.
 * @param shot_lvl Spell level to be casted.
 */
void creature_cast_spell_at_thing(struct Thing *castng, struct Thing *targetng, SpellKind spl_idx, long shot_lvl)
{
    unsigned char hit_type;
    if ((castng->alloc_flags & TAlF_IsControlled) != 0)
    {
        if ((targetng->class_id == TCls_Object) || (targetng->class_id == TCls_Trap))
            hit_type = THit_CrtrsNObjcts;
        else
            hit_type = THit_CrtrsOnly;
    } else
    {
        if ((targetng->class_id == TCls_Object) || (targetng->class_id == TCls_Trap))
            hit_type = THit_CrtrsNObjctsNotOwn;
        else
        if (targetng->owner == castng->owner)
            hit_type = THit_CrtrsOnly;
        else
            hit_type = THit_CrtrsOnlyNotOwn;
    }
    const struct SpellConfig* spconf = get_spell_config(spl_idx);
    if (spell_config_is_invalid(spconf))
    {
        ERRORLOG("The %s owned by player %d tried to cast invalid spell %d",thing_model_name(castng),(int)castng->owner,(int)spl_idx);
        return;
    }

    SYNCDBG(12,"The %s(%d) fire shot(%s) at %s(%d) with shot level %d, hit type: 0x%X", thing_model_name(castng), castng->index,
        shot_code_name(spconf->shot_model), thing_model_name(targetng), targetng->index, shot_lvl, hit_type);
    thing_fire_shot(castng, targetng, spconf->shot_model, shot_lvl, hit_type);
}

/**
 * Spell creates creatures to help the caster. When the creatures have a limited duration they will group up with caster.
 * @param model The creature kind to be creates.
 * @param level The creature experience level.
 * @param count How many creatures are created.
 * @param duration How many gameturns the creatures will live. Set to 0 for infinite.
 */
void thing_summon_temporary_creature(struct Thing* creatng, ThingModel model, char level, char count, GameTurn duration, long spl_idx)
{
    struct CreatureControl* cctrl = creature_control_get_from_thing(creatng);
    struct Thing* famlrtng;
    struct Dungeon* dungeon = get_dungeon(creatng->owner);
    struct CreatureControl* famcctrl;
    short sumxp = level - 1;
    if (level <= 0)
    {
        sumxp = cctrl->explevel + level;
    }
    short sumcount = count;
    if (count <= 0)
    {
        sumcount = cctrl->explevel+1 + count;
    }
    if (duration == 0)
    {
        famlrtng = activate_trap_spawn_creature(creatng, model);
    }
    else
    {
        for (int j = 0; j < sumcount; j++)
        {
            if (j > FAMILIAR_MAX)
            {
                WARNLOG("Trying to summon creature beyond max %d", FAMILIAR_MAX);
                break;
            }
            if (cctrl->familiar_idx[j] == 0)
            {
                famlrtng = activate_trap_spawn_creature(creatng, model);
                if (!thing_is_invalid(famlrtng))
                {
                    cctrl->familiar_idx[j] = famlrtng->index;
                    famcctrl = creature_control_get_from_thing(famlrtng);
                    //create list for summons for all dungeons
                    add_creature_to_summon_list(dungeon, famlrtng->index);
                    //remember your Summoner
                    famcctrl->summoner_idx = creatng->index;
                    //remember the spell that created you
                    famcctrl->summon_spl_idx = spl_idx;
                    creature_change_multiple_levels(famlrtng, sumxp);
                    remove_first_creature(famlrtng); //temporary units are not real creatures
                    famcctrl->unsummon_turn = game.play_gameturn + duration;
                    set_flag(famcctrl->flgfield_2, TF2_SummonedCreature);
                    struct Thing* leadtng = get_group_leader(creatng);
                    if (leadtng == creatng)
                    {
                        if (get_no_creatures_in_group(creatng) < GROUP_MEMBERS_COUNT)
                        {
                            add_creature_to_group(famlrtng, creatng);
                        }
                    }
                    else
                    {
                        if (get_no_creatures_in_group(creatng) == 0) //Only make the caster a party leader if he is not already a member of another party
                        {
                            add_creature_to_group_as_leader(creatng, famlrtng);
                        }
                        if (get_no_creatures_in_group(creatng) < GROUP_MEMBERS_COUNT)
                        {
                            add_creature_to_group(famlrtng, creatng);
                        }
                    }
                }
                else
                {
                    cctrl->familiar_idx[j] = 0;
                }
            }
            else
            {
                //reset the creature duration
                famlrtng = thing_get(cctrl->familiar_idx[j]);
                if (thing_is_creature(famlrtng))
                {
                    if (famlrtng->model == model)
                    {
                        famcctrl = creature_control_get_from_thing(famlrtng);
                        famcctrl->unsummon_turn = game.play_gameturn + duration;
                        level_up_familiar(famlrtng);
                        if ((famcctrl->follow_leader_fails > 0) || (get_chessboard_distance(&creatng->mappos, &famlrtng->mappos) > subtile_coord(12, 0))) //if it's not getting to the summoner, teleport it there
                        {
                            create_effect(&famlrtng->mappos, imp_spangle_effects[get_player_color_idx(famlrtng->owner)], famlrtng->owner);
                            move_thing_in_map(famlrtng, &creatng->mappos);
                            cleanup_current_thing_state(famlrtng);
                            reset_interpolation_of_thing(famlrtng);

                            famlrtng->veloc_push_add.x.val += CREATURE_RANDOM(thing, 161) - 80;
                            famlrtng->veloc_push_add.y.val += CREATURE_RANDOM(thing, 161) - 80;
                            famlrtng->veloc_push_add.z.val += 0;
                            famlrtng->state_flags |= TF1_PushAdd;
                            famcctrl->spell_flags |= CSAfF_MagicFall;
                            famlrtng->move_angle_xy = 0;
                        }
                    }
                    else
                    {
                        // there's multiple summon types on this creature.
                        count++;
                    }
                }
                else
                {
                    //creature has already died, clear it and go again.
                    remove_creature_from_summon_list(dungeon, famlrtng->index);
                    cctrl->familiar_idx[j] = 0;
                    j--;
                }
            }
        }
    }
}

void level_up_familiar(struct Thing* famlrtng)
{
    struct CreatureControl *famlrcctrl = creature_control_get_from_thing(famlrtng);
    //get summoner of familiar
    struct Thing* summonertng = thing_get(famlrcctrl->summoner_idx);
    struct CreatureControl *summonercctrl = creature_control_get_from_thing(summonertng);
    short summonerxp = summonercctrl->explevel;
    //get spell the summoner used to make this familiar
    const struct SpellConfig* spconf = get_spell_config(famlrcctrl->summon_spl_idx);
    char level = spconf->crtr_summon_level;
    //calculate correct level for familiar
    short sumxp = level - 1;
    if (level <= 0)
    {
        //we know already the Summoner will levelup next turn?
        if ((summonercctrl->spell_flags & CSAfF_ExpLevelUp)  && (summonercctrl->explevel+1 < CREATURE_MAX_LEVEL))
        {
            summonerxp += 1;
        }
        sumxp = summonerxp + level;
    }
    //level up the summon
    char expdiff = sumxp - famlrcctrl->explevel;
    if (expdiff > 0)
    {
        creature_change_multiple_levels(famlrtng, expdiff);
    }
}

void add_creature_to_summon_list(struct Dungeon* dungeon, ThingIndex famlrtng)
{
    if (dungeon->num_summon < MAX_SUMMONS)
    {
        dungeon->summon_list[dungeon->num_summon] = famlrtng;
        dungeon->num_summon++;
    } else
    {
        ERRORLOG("Reached maximum limit of summons");
    }
}

void remove_creature_from_summon_list(struct Dungeon* dungeon, ThingIndex famlrtng)
{
    if (dungeon->num_summon == 0) {
        ERRORLOG("No summons to remove");
        return;
    }
    for (int i = 0; i < dungeon->num_summon;i++){
        if (dungeon->summon_list[i] == famlrtng) {
            // Shift the rest of the list one position forward
            for (int j = i; j < dungeon->num_summon -1; j++) {
                dungeon->summon_list[j] = dungeon->summon_list[j + 1];
            }
            dungeon->summon_list[dungeon->num_summon - 1] = 0;
            dungeon->num_summon--;
            return;
        }
    }
}
/**
 * @brief Casts a spell by caster creature targeted at given coordinates, most likely using shot to transfer the spell.
 *
 * @param castng The caster creature.
 * @param spl_idx Spell index to be casted.
 * @param shot_lvl Spell level to be casted.
 * @param trg_x
 * @param trg_y
 */
void creature_cast_spell(struct Thing *castng, SpellKind spl_idx, long shot_lvl, MapSubtlCoord trg_x, MapSubtlCoord trg_y)
{
    long i;
    const struct SpellConfig* spconf = get_spell_config(spl_idx);
    struct CreatureControl* cctrl = creature_control_get_from_thing(castng);
    if (creature_control_invalid(cctrl))
    {
        ERRORLOG("Invalid creature tried to cast spell %d",(int)spl_idx);
        return;
    }
    if (spl_idx == SplK_Teleport)
    {
        cctrl->teleport_x = trg_x;
        cctrl->teleport_y = trg_y;
    }
<<<<<<< HEAD
    // Check if the spell can be fired as a shot
    if (spconf->shot_model > 0)
    {
        if ((castng->alloc_flags & TAlF_IsControlled) != 0)
          i = THit_CrtrsNObjcts;
        else
          i = THit_CrtrsOnlyNotOwn;
        thing_fire_shot(castng, INVALID_THING, spconf->shot_model, shot_lvl, i);
    }
    // Check if the spell can be self-casted
=======

>>>>>>> f9398854
    if (spconf->caster_affected)
    {
        if (spconf->caster_affect_sound > 0)
          thing_play_sample(castng, spconf->caster_affect_sound + UNSYNC_RANDOM(spconf->caster_sounds_count), NORMAL_PITCH, 0, 3, 0, 4, FULL_LOUDNESS);
        apply_spell_effect_to_thing(castng, spl_idx, cctrl->explevel);
    }
    else if (spconf->shot_model > 0)
    {
        // Note that Wind has shot model and its CastAtThing is 0, besides, the target index is itself.
        if ((castng->alloc_flags & TAlF_IsControlled) != 0)
            i = THit_CrtrsNObjcts;
        else
            i = THit_CrtrsOnlyNotOwn;

        const struct InstanceInfo* inst_inf = creature_instance_info_get(cctrl->instance_id);
        if (flag_is_set(inst_inf->instance_property_flags, InstPF_RangedBuff))
        {
            ERRORLOG("The %s(%d) tried to fire Ranged Buff's shot(%s) without a target!",
                thing_model_name(castng), castng->index, shot_code_name(spconf->shot_model));
        }
        else
        {
            thing_fire_shot(castng, INVALID_THING, spconf->shot_model, shot_lvl, i);
        }
    }

    if (spconf->crtr_summon_model > 0)
    {
        thing_summon_temporary_creature(castng, spconf->crtr_summon_model, spconf->crtr_summon_level, spconf->crtr_summon_amount, spconf->duration, spl_idx);
    }
    // Check if the spell has an effect associated
    if (spconf->cast_effect_model != 0)
    {
        struct Thing* efthing = create_used_effect_or_element(&castng->mappos, spconf->cast_effect_model, castng->owner);
        if (!thing_is_invalid(efthing))
        {
            efthing->parent_idx = castng->index;
        }
    }
}

void update_creature_count(struct Thing *creatng)
{
    TRACE_THING(creatng);
    struct CreatureControl* cctrl;
    if (!thing_exists(creatng)) {
        return;
    }
    if (is_hero_thing(creatng) || is_neutral_thing(creatng)) {
        return;
    }
    if (thing_is_picked_up(creatng) || creature_is_being_unconscious(creatng)) {
        return;
    }
    cctrl = creature_control_get_from_thing(creatng);
    if (flag_is_set(cctrl->flgfield_2, TF2_SummonedCreature)){
        return;
    }
    struct Dungeon* dungeon = get_players_num_dungeon(creatng->owner);
    if (dungeon_invalid(dungeon)) {
        return;
    }
    int statyp = get_creature_state_type(creatng);
    dungeon->field_64[creatng->model][statyp]++;
    int job_idx = get_creature_gui_job(creatng);
    if (can_thing_be_picked_up_by_player(creatng, creatng->owner))
    {
        if (!creature_is_dragging_or_being_dragged(creatng)) {
            dungeon->guijob_all_creatrs_count[creatng->model][job_idx]++;
        }
    }
    if (anger_is_creature_angry(creatng))
    {
        dungeon->guijob_angry_creatrs_count[creatng->model][job_idx]++;
    }
}

struct Thing *find_gold_pile_or_chicken_laying_on_mapblk(struct Map *mapblk)
{
    unsigned long k = 0;
    long i = get_mapwho_thing_index(mapblk);
    while (i != 0)
    {
        struct Thing* thing = thing_get(i);
        if (thing_is_invalid(thing))
        {
            WARNLOG("Jump out of things array");
            break;
        }
        i = thing->next_on_mapblk;
        if (thing->class_id == TCls_Object)
        {
            if ((thing->model == ObjMdl_Goldl) && thing_touching_floor(thing))
                return thing;
            if (object_is_mature_food(thing))
            {
                struct Room* room = get_room_thing_is_on(thing);
                if (room_is_invalid(room))
                    return thing;
                if (!room_role_matches(room->kind, RoRoF_FoodStorage) && !room_role_matches(room->kind, RoRoF_Torture) && !room_role_matches(room->kind, RoRoF_Prison))
                    return thing;
            }
        }
        k++;
        if (k > THINGS_COUNT)
        {
            ERRORLOG("Infinite loop detected when sweeping things list");
            break_mapwho_infinite_chain(mapblk);
            break;
        }
  }
  return INVALID_THING;
}

struct Thing *find_interesting_object_laying_around_thing(struct Thing *creatng)
{
    for (long k = 0; k < AROUND_TILES_COUNT; k++)
    {
        long stl_x = creatng->mappos.x.stl.num + around[k].delta_x;
        long stl_y = creatng->mappos.y.stl.num + around[k].delta_y;
        struct Map* mapblk = get_map_block_at(stl_x, stl_y);
        if (!map_block_invalid(mapblk))
        {
            if ((mapblk->flags & SlbAtFlg_Blocking) == 0)
            {
                struct Thing* thing = find_gold_pile_or_chicken_laying_on_mapblk(mapblk);
                if (!thing_is_invalid(thing))
                    return thing;
            }
        }
    }
    return INVALID_THING;
}

TbBool thing_can_be_eaten(struct Thing *thing)
{
    if (thing_is_mature_food(thing) || (thing_is_creature(thing) && creature_affected_by_spell(thing, SplK_Chicken)))
    {
        if (is_thing_directly_controlled(thing) || is_thing_passenger_controlled(thing) || thing_is_picked_up(thing)) {
            return false;
        }
        return true;
    }
    return false;
}

TbBool creature_pick_up_interesting_object_laying_nearby(struct Thing *creatng)
{
    struct Thing* tgthing = find_interesting_object_laying_around_thing(creatng);
    if (thing_is_invalid(tgthing)) {
        return false;
    }
    if (object_is_gold_laying_on_ground(tgthing))
    {
        struct CreatureStats* crstat = creature_stats_get_from_thing(creatng);
        if (tgthing->valuable.gold_stored > 0)
        {
            if (creatng->creature.gold_carried < crstat->gold_hold)
            {
                if (crstat->gold_hold < tgthing->valuable.gold_stored + creatng->creature.gold_carried)
                {
                    long k = crstat->gold_hold - creatng->creature.gold_carried;
                    creatng->creature.gold_carried += k;
                    tgthing->valuable.gold_stored -= k;
                } else
                {
                    creatng->creature.gold_carried += tgthing->valuable.gold_stored;
                    delete_thing_structure(tgthing, 0);
                }
                thing_play_sample(creatng, 32, NORMAL_PITCH, 0, 3, 0, 2, FULL_LOUDNESS);
            }
        } else
        {
            ERRORLOG("GoldPile with no gold!");
            delete_thing_structure(tgthing, 0);
        }
        anger_apply_anger_to_creature(creatng, crstat->annoy_got_wage, AngR_NotPaid, 1);
        return true;
    }
    if (thing_can_be_eaten(tgthing) && creature_able_to_eat(creatng))
    {
        food_eaten_by_creature(tgthing, creatng);
        return true;
    }
    return false;
}

void creature_look_for_hidden_doors(struct Thing *creatng)
{
    const struct StructureList* slist = get_list_for_thing_class(TCls_Door);
    long i = slist->index;
    while (i > 0)
    {
        struct Thing* doortng = thing_get(i);
        if (thing_is_invalid(doortng))
          break;

        if (door_is_hidden_to_player(doortng,creatng->owner))
        {
            MapSubtlCoord z = doortng->mappos.z.stl.num;
            doortng->mappos.z.stl.num = 2;
            if(creature_affected_by_spell(creatng,SplK_Sight))
            {
                if(creature_can_see_thing_ignoring_specific_door(creatng,doortng,doortng))
                {
                    reveal_secret_door_to_player(doortng,creatng->owner);
                }
            }
            else
            // when closed the door itself blocks sight to the doortng so this checks if open, and in sight
            if(creature_can_see_thing(creatng,doortng))
            {
                reveal_secret_door_to_player(doortng,creatng->owner);
            }
            doortng->mappos.z.stl.num = z;
        }
        i = doortng->next_of_class;
    }
}

TngUpdateRet process_creature_state(struct Thing *thing)
{
    SYNCDBG(19,"Starting for %s index %d owned by player %d",thing_model_name(thing),(int)thing->index,(int)thing->owner);
    TRACE_THING(thing);
    struct CreatureControl* cctrl = creature_control_get_from_thing(thing);
    unsigned long model_flags = get_creature_model_flags(thing);

    process_person_moods_and_needs(thing);
    if (creature_available_for_combat_this_turn(thing))
    {
        TbBool fighting = creature_look_for_combat(thing);
        if (!fighting) {
            fighting = creature_look_for_enemy_heart_combat(thing);
        }
        if (!fighting) {
            fighting = creature_look_for_enemy_object_combat(thing);
        }
    }
    creature_look_for_hidden_doors(thing);
    if ((cctrl->combat_flags & CmbtF_DoorFight) == 0)
    {
        if ((cctrl->collided_door_subtile > 0) && ((cctrl->flgfield_1 & CCFlg_NoCompControl) == 0))
        {
            if ( can_change_from_state_to(thing, thing->active_state, CrSt_CreatureDoorCombat) )
            {
                long x = stl_num_decode_x(cctrl->collided_door_subtile);
                long y = stl_num_decode_y(cctrl->collided_door_subtile);
                struct Thing* doortng = get_door_for_position(x, y);
                if ((!thing_is_invalid(doortng)) && (thing->owner != PLAYER_NEUTRAL))
                {
                    if (thing->owner != doortng->owner)
                    {
                        if (set_creature_door_combat(thing, doortng))
                        {
                            // If the door gets attacked, we're not running into it
                            cctrl->collided_door_subtile = 0;
                        }
                    }
                }
                else
                {
                    // If the door does not exist, clear this field too.
                    cctrl->collided_door_subtile = 0;
                    set_start_state(thing);
                }
            }
        }
    }
    if (creature_is_group_member(thing))
    {
        if (!creature_is_group_leader(thing)) {
            process_obey_leader(thing);
        }
    }
    if ((thing->active_state < 1) || (thing->active_state >= CREATURE_STATES_COUNT))
    {
        ERRORLOG("The %s index %d has illegal state[1], S=%d, TCS=%d, reset", thing_model_name(thing), (int)thing->index, (int)thing->active_state, (int)thing->continue_state);
        set_start_state(thing);
    }

    // Creatures that are not special diggers will pick up any nearby gold or food
    if (((thing->movement_flags & TMvF_Flying) == 0) && ((model_flags & CMF_IsSpecDigger) == 0))
    {
        if (!creature_is_being_unconscious(thing) && !creature_is_dying(thing) &&
            !thing_is_picked_up(thing) && !creature_is_being_dropped(thing))
        {
            creature_pick_up_interesting_object_laying_nearby(thing);
        }
    }
    // Enable this to know which function hangs on update_creature.
    //TODO CREATURE_AI rewrite state subfunctions so they won't hang
    //if (game.play_gameturn > 119800)
    SYNCDBG(18,"Executing state %s for %s index %d.",creature_state_code_name(thing->active_state),thing_model_name(thing),(int)thing->index);
    struct StateInfo* stati = get_thing_active_state_info(thing);
    if (stati->process_state != NULL) {
        short k = stati->process_state(thing);
        if (k == CrStRet_Deleted) {
            SYNCDBG(18,"Finished with creature deleted");
            return TUFRet_Deleted;
        }
    }
    SYNCDBG(18,"Finished");
    return TUFRet_Modified;
}

/**
 * Increases proper kills counter for given player's dungeon.
 */
TbBool inc_player_kills_counter(long killer_idx, struct Thing *victim)
{
    struct Dungeon* killer_dungeon = get_players_num_dungeon(killer_idx);
    if (victim->owner == killer_idx)
        killer_dungeon->lvstats.friendly_kills++;
    else
        killer_dungeon->battles_won++;
    return true;
}

/**
 * Increases kills counters when victim is being killed by killer.
 * Note that killer may be invalid - in this case def_plyr_idx identifies the killer.
 */
TbBool update_kills_counters(struct Thing *victim, struct Thing *killer,
    PlayerNumber def_plyr_idx, CrDeathFlags flags)
{
    struct CreatureControl* cctrl = creature_control_get_from_thing(victim);
    if ((flags & CrDed_DiedInBattle) != 0)
    {
        if (!thing_is_invalid(killer))
        {
            return inc_player_kills_counter(killer->owner, victim);
        }
        if ((def_plyr_idx != -1) && (game.neutral_player_num != def_plyr_idx))
        {
            return inc_player_kills_counter(def_plyr_idx, victim);
        }
    }
    if ((cctrl->fighting_player_idx != -1) && (game.neutral_player_num != cctrl->fighting_player_idx))
    {
        return inc_player_kills_counter(cctrl->fighting_player_idx, victim);
    }
    return false;
}

long creature_is_ambulating(struct Thing *thing)
{
    int n = get_creature_model_graphics(thing->model, CGI_Ambulate);
    int i = convert_td_iso(n);
    if (i != thing->anim_sprite)
        return 0;
    return 1;
}

TbBool check_for_door_collision_at(struct Thing *thing, struct Coord3d *pos, unsigned long blocked_flags)
{
    SYNCDBG(18,"Starting for %s",thing_model_name(thing));
    int nav_sizexy = thing_nav_sizexy(thing) / 2;
    MapSubtlCoord start_x = coord_subtile(pos->x.val - nav_sizexy);
    MapSubtlCoord end_x = coord_subtile(pos->x.val + nav_sizexy);
    MapSubtlCoord start_y = coord_subtile(pos->y.val - nav_sizexy);
    MapSubtlCoord end_y = coord_subtile(pos->y.val + nav_sizexy);
    MapSubtlCoord stl_x;
    MapSubtlCoord stl_y;
    if ((blocked_flags & 0x01) != 0)
    {
        stl_x = end_x;
        if (thing->mappos.x.val >= pos->x.val)
            stl_x = start_x;
        for (stl_y = start_y; stl_y <= end_y; stl_y++)
        {
            struct Map* mapblk = get_map_block_at(stl_x, stl_y);
            if ((mapblk->flags & SlbAtFlg_IsDoor) != 0) {
                SYNCDBG(18,"Door collision at X with %s",thing_model_name(thing));
                struct CreatureControl* cctrl = creature_control_get_from_thing(thing);
                cctrl->collided_door_subtile = get_subtile_number(stl_x, stl_y);
                return true;
            }
        }
    }
    if ((blocked_flags & 0x02) != 0)
    {
        stl_y = end_y;
        if (thing->mappos.y.val >= pos->y.val)
            stl_y = start_y;
        for (stl_x = start_x; stl_x <= end_x; stl_x++)
        {
            struct Map* mapblk = get_map_block_at(stl_x, stl_y);
            if ((mapblk->flags & SlbAtFlg_IsDoor) != 0) {
                SYNCDBG(18,"Door collision at Y with %s",thing_model_name(thing));
                struct CreatureControl* cctrl = creature_control_get_from_thing(thing);
                cctrl->collided_door_subtile = get_subtile_number(stl_x, stl_y);
                return true;
            }
        }
    }
    SYNCDBG(18,"No door collision with %s",thing_model_name(thing));
    return false;
}

unsigned int get_creature_blocked_flags_at(struct Thing *thing, struct Coord3d *newpos)
{
    unsigned int flags = 0;
    struct Coord3d pos;
    pos.x.val = newpos->x.val;
    pos.y.val = thing->mappos.y.val;
    pos.z.val = thing->mappos.z.val;
    if ( creature_cannot_move_directly_to(thing, &pos) ) {
        flags |= 0x01;
    }
    pos.x.val = thing->mappos.x.val;
    pos.y.val = newpos->y.val;
    pos.z.val = thing->mappos.z.val;
    if ( creature_cannot_move_directly_to(thing, &pos) ) {
        flags |= 0x02;
    }
    pos.x.val = thing->mappos.x.val;
    pos.y.val = thing->mappos.y.val;
    pos.z.val = newpos->z.val;
    if ( creature_cannot_move_directly_to(thing, &pos) ) {
        flags |= 0x04;
    }
    switch (flags)
    {
    case 0:
      if ( creature_cannot_move_directly_to(thing, newpos) ) {
          flags = 0x07;
      }
      break;
    case 1:
      pos.x.val = thing->mappos.x.val;
      pos.y.val = newpos->y.val;
      pos.z.val = newpos->z.val;
      if (creature_cannot_move_directly_to(thing, &pos) < 1) {
          flags = 0x01;
      } else {
          flags = 0x07;
      }
      break;
    case 2:
      pos.x.val = newpos->x.val;
      pos.y.val = thing->mappos.y.val;
      pos.z.val = newpos->z.val;
      if (creature_cannot_move_directly_to(thing, &pos) < 1) {
          flags = 0x02;
      } else {
          flags = 0x07;
      }
      break;
    case 4:
      pos.x.val = newpos->x.val;
      pos.y.val = newpos->y.val;
      pos.z.val = thing->mappos.z.val;
      if ( creature_cannot_move_directly_to(thing, &pos) ) {
          flags = 0x07;
      }
      break;
    }
    return flags;
}

void update_tunneller_trail(struct Thing *thing)
{
    struct CreatureControl* cctrl = creature_control_get_from_thing(thing);
    // Shift all elements freeing first item
    for (int i = 4; i > 0; i--)
    {
        cctrl->party.member_pos_stl[i] = cctrl->party.member_pos_stl[i-1];
    }
    // Fill the first item
    cctrl->party.member_pos_stl[0] = get_subtile_number(thing->mappos.x.stl.num,thing->mappos.y.stl.num);
}

long move_creature(struct Thing *thing)
{
    struct CreatureControl* cctrl = creature_control_get_from_thing(thing);
    struct Coord3d* tngpos = &thing->mappos;
    struct Coord3d pvpos;
    pvpos.x.val = tngpos->x.val;
    pvpos.y.val = tngpos->y.val;
    pvpos.z.val = tngpos->z.val;
    int velo_x = thing->velocity.x.val;
    int velo_y = thing->velocity.y.val;
    int velo_z = thing->velocity.z.val;
    cctrl->flgfield_1 &= ~CCFlg_Unknown08;
    struct Coord3d nxpos;
    if (thing_in_wall_at(thing, &thing->mappos) && !creature_can_pass_through_wall_at(thing, &thing->mappos))
    {
        nxpos.x.val = tngpos->x.val;
        nxpos.y.val = tngpos->y.val;
        nxpos.z.val = tngpos->z.val;
        if (get_nearest_valid_position_for_creature_at(thing, &nxpos)) {
            move_thing_in_map(thing, &nxpos);
        }
        cctrl->flgfield_1 |= CCFlg_Unknown08;
    }
    if ((get_creature_model_flags(thing) & CMF_Fat) != 0)
    {
        if (creature_is_ambulating(thing))
        {
            if (thing->current_frame > (keepersprite_frames(thing->anim_sprite)/2))
            {
                velo_y = 0;
                velo_x = 0;
            }
        }
    }
    if ((velo_x != 0) || (velo_y != 0) || (velo_z != 0))
    {
        if (velo_x < -256) {
            velo_x = -256;
        } else if (velo_x > 256) {
            velo_x = 256;
        }
        if (velo_y < -256) {
            velo_y = -256;
        } else if (velo_y > 256) {
            velo_y = 256;
        }
        if (velo_z < -256) {
            velo_z = -256;
        } else if (velo_z > 256) {
            velo_z = 256;
        }
        nxpos.x.val = velo_x + tngpos->x.val;
        nxpos.y.val = velo_y + tngpos->y.val;
        nxpos.z.val = velo_z + tngpos->z.val;
        if ((thing->movement_flags & TMvF_Flying) != 0)
        {
            if (thing_in_wall_at(thing, &nxpos) && !creature_can_pass_through_wall_at(thing, &nxpos))
            {
                if (creature_cannot_move_directly_to(thing, &nxpos))
                {
                    long blocked_flags = get_creature_blocked_flags_at(thing, &nxpos);
                    if (cctrl->collided_door_subtile == 0) {
                        check_for_door_collision_at(thing, &nxpos, blocked_flags);
                    }
                    slide_thing_against_wall_at(thing, &nxpos, blocked_flags);
                }
                else
                {
                    nxpos.z.val = tngpos->z.val;
                }
            }
        }
        else
        {
            if (thing_in_wall_at(thing, &nxpos) && !creature_can_pass_through_wall_at(thing, &nxpos))
            {
                if (creature_cannot_move_directly_to(thing, &nxpos))
                {
                    long blocked_flags = get_creature_blocked_flags_at(thing, &nxpos);
                    if (cctrl->collided_door_subtile == 0) {
                        check_for_door_collision_at(thing, &nxpos, blocked_flags);
                    }
                    slide_thing_against_wall_at(thing, &nxpos, blocked_flags);
                }
                else
                {
                    nxpos.z.val = tngpos->z.val;
                }
            }
        }
        if ((cctrl->flgfield_1 & CCFlg_Unknown10) != 0)
        {
            struct Thing* collidtng = get_thing_collided_with_at_satisfying_filter(thing, &nxpos, collide_filter_thing_is_of_type, 5, -1);
            if (!thing_is_invalid(collidtng))
            {
                nxpos.x.val = tngpos->x.val;
                nxpos.y.val = tngpos->y.val;
                nxpos.z.val = tngpos->z.val;
            }
        }
        if ((tngpos->x.stl.num != nxpos.x.stl.num) || (tngpos->y.stl.num != nxpos.y.stl.num))
        {
            if (is_hero_tunnelling_to_attack(thing)) {
                update_tunneller_trail(thing);
            }
            if ((subtile_slab(tngpos->x.stl.num) != subtile_slab(nxpos.x.stl.num))
             || (subtile_slab(tngpos->y.stl.num) != subtile_slab(nxpos.y.stl.num)))
            {
                check_map_explored(thing, nxpos.x.stl.num, nxpos.y.stl.num);
                struct StateInfo* stati = get_thing_active_state_info(thing);
                if (!state_info_invalid(stati)) {
                    CreatureStateFunc2 callback = stati->move_from_slab;
                    if (callback != NULL) {
                        callback(thing);
                    }
                }
            }
        }
        move_thing_in_map(thing, &nxpos);
    }
    {
        long angle = LbArcTanAngle(cctrl->moveaccel.x.val, cctrl->moveaccel.y.val);
        long dist;
        if (get_angle_difference(angle, thing->move_angle_xy) <= LbFPMath_PI / 2)
        {
            dist = get_2d_distance(&pvpos, tngpos);
        }
        else
        {
            dist = -get_2d_distance(&pvpos, tngpos);
        }
        cctrl->distance_to_destination = dist;
    }
    return 1;
}

/**
 * Causes creature rebirth at its lair.
 * If lair isn't available, creature is reborn at dungeon heart.
 *
 * @param thing The creature to be reborn.
 */
void creature_rebirth_at_lair(struct Thing *thing)
{
    struct CreatureControl* cctrl = creature_control_get_from_thing(thing);
    struct Thing* lairtng = thing_get(cctrl->lairtng_idx);
    if (thing_is_invalid(lairtng))
    {
        // If creature has no lair - treat dungeon heart as lair
        lairtng = get_player_soul_container(thing->owner);
    }
    if (cctrl->explevel > 0)
        set_creature_level(thing, cctrl->explevel-1);
    thing->health = cctrl->max_health;
    if (creature_affected_by_spell(thing, SplK_TimeBomb))
    {
        cctrl->spell_flags &= ~CSAfF_Timebomb;
        thing->veloc_push_add.x.val = 0;
        thing->veloc_push_add.y.val = 0;
        thing->state_flags &= ~TF1_PushAdd;
        cleanup_current_thing_state(thing);
        set_start_state(thing);
    }
    if (thing_is_invalid(lairtng))
        return;
    create_effect(&thing->mappos, TngEff_HarmlessGas2, thing->owner);
    move_thing_in_map(thing, &lairtng->mappos);
    reset_interpolation_of_thing(thing);
    create_effect(&lairtng->mappos, TngEff_HarmlessGas2, thing->owner);
}

void throw_out_gold(struct Thing* thing, long amount)
{
    int num_pots_to_drop;
    // Compute if we want bags or pots
    int dropject = 6; //GOLD object
    if ((game.conf.rules.game.pot_of_gold_holds > game.conf.rules.game.bag_gold_hold) && (amount <= game.conf.rules.game.bag_gold_hold))
    {
            dropject = 136; //Drop GOLD_BAG object when we're dealing with small amounts
            num_pots_to_drop = 1;
    }
    else //drop pots
    {
        // Compute how many pots we want to drop
        num_pots_to_drop = ((amount + game.conf.rules.game.pot_of_gold_holds - 1) / game.conf.rules.game.pot_of_gold_holds);
        if (num_pots_to_drop > 8)
        {
            num_pots_to_drop = 8;
        }
    }

    GoldAmount gold_dropped = 0;
    // Now do the dropping
    for (int npot = 0; npot < num_pots_to_drop; npot++)
    {
        // Create a new pot object
        struct Thing* gldtng = create_object(&thing->mappos, dropject, game.neutral_player_num, -1);
        if (thing_is_invalid(gldtng))
            break;
        // Update its position and acceleration
        long angle = CREATURE_RANDOM(thing, 2 * LbFPMath_PI);
        long radius = CREATURE_RANDOM(thing, 128);
        long x = (radius * LbSinL(angle)) / 256;
        long y = (radius * LbCosL(angle)) / 256;
        gldtng->veloc_push_add.x.val += x/256;
        gldtng->veloc_push_add.y.val -= y/256;
        gldtng->veloc_push_add.z.val += CREATURE_RANDOM(thing, 64) + 96;
        gldtng->state_flags |= TF1_PushAdd;
        // Set the amount of gold and mark that we've dropped that gold
        GoldAmount delta = (amount - gold_dropped) / (num_pots_to_drop - npot);
        gldtng->valuable.gold_stored = delta;
        // Update size of the gold object
        add_gold_to_pile(gldtng, 0);
        gold_dropped += delta;
    }
}

void creature_throw_out_gold(struct Thing* creatng)
{
    if (creatng->creature.gold_carried <= 0)
    {
        return;
    }
    throw_out_gold(creatng, creatng->creature.gold_carried);
}

struct Thing* thing_death_normal(struct Thing *thing)
{
    long memp1 = thing->move_angle_xy;
    struct Coord3d memaccl;
    memaccl.x.val = thing->veloc_base.x.val;
    memaccl.y.val = thing->veloc_base.y.val;
    memaccl.z.val = thing->veloc_base.z.val;
    struct Thing* deadtng = destroy_creature_and_create_corpse(thing, DCrSt_DramaticDying);
    if (thing_is_invalid(deadtng))
    {
        ERRORLOG("Cannot create dead thing");
        return INVALID_THING;
    }
    struct Coord3d pos;
    TbBool move_allowed = get_thing_next_position(&pos, deadtng);
    if (!positions_equivalent(&deadtng->mappos, &pos))
    {
        if ((move_allowed) && !thing_in_wall_at(deadtng, &pos))
        {
            deadtng->move_angle_xy = memp1;
            deadtng->veloc_base.x.val = memaccl.x.val;
            deadtng->veloc_base.y.val = memaccl.y.val;
            deadtng->veloc_base.z.val = memaccl.z.val;
        }
    }
    return deadtng;
}

/**
 * Creates an effect of death with bloody flesh explosion, killing the creature.
 * @param thing
 */
struct Thing* thing_death_flesh_explosion(struct Thing *thing)
{
    long memp1 = thing->move_angle_xy;
    struct Coord3d memaccl;
    memaccl.x.val = thing->veloc_base.x.val;
    memaccl.y.val = thing->veloc_base.y.val;
    memaccl.z.val = thing->veloc_base.z.val;
    for (long i = 0; i <= thing->clipbox_size_z; i += 64)
    {
        struct Coord3d pos;
        pos.x.val = thing->mappos.x.val;
        pos.y.val = thing->mappos.y.val;
        pos.z.val = thing->mappos.z.val+i;
        create_effect(&pos, TngEff_Blood4, thing->owner);
    }
    struct Thing* deadtng = destroy_creature_and_create_corpse(thing, DCrSt_RigorMortis);
    if (thing_is_invalid(deadtng))
    {
        ERRORLOG("Cannot create dead thing");
        return INVALID_THING;
    }
    deadtng->move_angle_xy = memp1;
    deadtng->veloc_base.x.val = memaccl.x.val;
    deadtng->veloc_base.y.val = memaccl.y.val;
    deadtng->veloc_base.z.val = memaccl.z.val;
    thing_play_sample(deadtng, 47, NORMAL_PITCH, 0, 3, 0, 4, FULL_LOUDNESS);
    return deadtng;
}

struct Thing* thing_death_gas_and_flesh_explosion(struct Thing *thing)
{
    struct Coord3d pos;
    long i;
    long memp1 = thing->move_angle_xy;
    struct Coord3d memaccl;
    memaccl.x.val = thing->veloc_base.x.val;
    memaccl.y.val = thing->veloc_base.y.val;
    memaccl.z.val = thing->veloc_base.z.val;
    for (i = 0; i <= thing->clipbox_size_z; i+=64)
    {
        pos.x.val = thing->mappos.x.val;
        pos.y.val = thing->mappos.y.val;
        pos.z.val = thing->mappos.z.val+i;
        create_effect(&pos, TngEff_Blood4, thing->owner);
    }
    i = (thing->clipbox_size_z >> 1);
    pos.x.val = thing->mappos.x.val;
    pos.y.val = thing->mappos.y.val;
    pos.z.val = thing->mappos.z.val+i;
    create_effect(&pos, TngEff_Gas3, thing->owner);
    struct Thing* deadtng = destroy_creature_and_create_corpse(thing, DCrSt_RigorMortis);
    if (thing_is_invalid(deadtng))
    {
        ERRORLOG("Cannot create dead thing");
        return INVALID_THING;
    }
    deadtng->move_angle_xy = memp1;
    deadtng->veloc_base.x.val = memaccl.x.val;
    deadtng->veloc_base.y.val = memaccl.y.val;
    deadtng->veloc_base.z.val = memaccl.z.val;
    thing_play_sample(deadtng, 47, NORMAL_PITCH, 0, 3, 0, 4, FULL_LOUDNESS);
    return deadtng;
}

struct Thing* thing_death_smoke_explosion(struct Thing *thing)
{
    long memp1 = thing->move_angle_xy;
    struct Coord3d memaccl;
    memaccl.x.val = thing->veloc_base.x.val;
    memaccl.y.val = thing->veloc_base.y.val;
    memaccl.z.val = thing->veloc_base.z.val;
    long i = (thing->clipbox_size_z >> 1);
    struct Coord3d pos;
    pos.x.val = thing->mappos.x.val;
    pos.y.val = thing->mappos.y.val;
    pos.z.val = thing->mappos.z.val+i;
    create_effect(&pos, TngEff_HarmlessGas1, thing->owner);
    struct Thing* deadtng = destroy_creature_and_create_corpse(thing, DCrSt_RigorMortis);
    if (thing_is_invalid(deadtng))
    {
        ERRORLOG("Cannot create dead thing");
        return INVALID_THING;
    }
    deadtng->move_angle_xy = memp1;
    deadtng->veloc_base.x.val = memaccl.x.val;
    deadtng->veloc_base.y.val = memaccl.y.val;
    deadtng->veloc_base.z.val = memaccl.z.val;
    thing_play_sample(deadtng, 47, NORMAL_PITCH, 0, 3, 0, 4, FULL_LOUDNESS);
    return deadtng;
}

/**
 * Creates an effect of frozen body explosion and kills the creature.
 * The ice explosion effect uses same corpse as flesh explosion.
 * @param thing
 */
struct Thing* thing_death_ice_explosion(struct Thing *thing)
{
    long memp1 = thing->move_angle_xy;
    struct Coord3d memaccl;
    memaccl.x.val = thing->veloc_base.x.val;
    memaccl.y.val = thing->veloc_base.y.val;
    memaccl.z.val = thing->veloc_base.z.val;
    for (long i = 0; i <= thing->clipbox_size_z; i += 64)
    {
        struct Coord3d pos;
        pos.x.val = thing->mappos.x.val;
        pos.y.val = thing->mappos.y.val;
        pos.z.val = thing->mappos.z.val+i;
        create_effect(&pos, TngEff_DeathIceExplosion, thing->owner);
    }
    struct Thing* deadtng = destroy_creature_and_create_corpse(thing, DCrSt_RigorMortis);
    if (thing_is_invalid(deadtng))
    {
        ERRORLOG("Cannot create dead thing");
        return INVALID_THING;
    }
    deadtng->move_angle_xy = memp1;
    deadtng->veloc_base.x.val = memaccl.x.val;
    deadtng->veloc_base.y.val = memaccl.y.val;
    deadtng->veloc_base.z.val = memaccl.z.val;
    thing_play_sample(deadtng, 47, NORMAL_PITCH, 0, 3, 0, 4, FULL_LOUDNESS);
    return deadtng;
}

struct Thing* creature_death_as_nature_intended(struct Thing *thing)
{
    struct CreatureStats* crstat = creature_stats_get_from_thing(thing);
    switch (crstat->natural_death_kind)
    {
    case Death_Normal:
        return thing_death_normal(thing);
    case Death_FleshExplode:
        return thing_death_flesh_explosion(thing);
    case Death_GasFleshExplode:
        return thing_death_gas_and_flesh_explosion(thing);
    case Death_SmokeExplode:
        return thing_death_smoke_explosion(thing);
    case Death_IceExplode:
        return thing_death_ice_explosion(thing);
    default:
        WARNLOG("Unexpected %s death cause %d",thing_model_name(thing), crstat->natural_death_kind);
        return INVALID_THING;
    }
}

/**
 * Removes given parent index in things from given StructureList.
 * Works only for things for whom parent is a thing (which are shots).
 * @return Gives amount of items updated.
 * TODO figure out what this index is, then rename and move this function.
 */
unsigned long remove_parent_thing_from_things_in_list(struct StructureList *list,long remove_idx)
{
    SYNCDBG(18,"Starting");
    unsigned long n = 0;
    unsigned long k = 0;
    int i = list->index;
    while (i != 0)
    {
        struct Thing* thing = thing_get(i);
        if (thing_is_invalid(thing)) {
            ERRORLOG("Jump to invalid thing detected");
            break;
        }
        i = thing->next_of_class;
        // Per-thing code
        if (thing->parent_idx == remove_idx)
        {
            thing->parent_idx = thing->index;
            n++;
        }
        // Per-thing code ends
        k++;
        if (k > THINGS_COUNT) {
            ERRORLOG("Infinite loop detected when sweeping things list");
            break;
        }
    }
    return n;
}

struct Thing* cause_creature_death(struct Thing *thing, CrDeathFlags flags)
{
    struct CreatureControl* cctrl = creature_control_get_from_thing(thing);
    anger_set_creature_anger_all_types(thing, 0);
    remove_parent_thing_from_things_in_list(&game.thing_lists[TngList_Shots],thing->index);
    ThingModel crmodel = thing->model;
    struct CreatureStats* crstat = creature_stats_get_from_thing(thing);
    if (!thing_exists(thing)) {
        flags |= CrDed_NoEffects;
    }
    if (((flags & CrDed_NoEffects) == 0) && (crstat->rebirth != 0)
     && (cctrl->lairtng_idx > 0) && (crstat->rebirth-1 <= cctrl->explevel)
        && ((flags & CrDed_NoRebirth) == 0))
    {
        creature_rebirth_at_lair(thing);
        return INVALID_THING;
    }
    creature_throw_out_gold(thing);
    // Beyond this point, the creature thing is bound to be deleted
    if (((flags & CrDed_NotReallyDying) == 0) || ((game.conf.rules.game.classic_bugs_flags & ClscBug_ResurrectRemoved) != 0))
    {
        // If the creature is leaving dungeon, or being transformed, then CrDed_NotReallyDying should be set
        update_dead_creatures_list_for_owner(thing);
    }
    if ((flags & CrDed_NoEffects) != 0)
    {
        if ((game.flags_cd & MFlg_DeadBackToPool) != 0)
            add_creature_to_pool(crmodel, 1, 1);
        delete_thing_structure(thing, 0);
    } else
    if (!creature_model_bleeds(thing->model))
    {
        // Non-bleeding creatures have no flesh explosion effects
        if ((game.flags_cd & MFlg_DeadBackToPool) != 0)
            add_creature_to_pool(crmodel, 1, 1);
        return creature_death_as_nature_intended(thing);
    } else
    if (creature_affected_by_spell(thing, SplK_Freeze))
    {
        if ((game.flags_cd & MFlg_DeadBackToPool) != 0)
            add_creature_to_pool(crmodel, 1, 1);
        return thing_death_ice_explosion(thing);
    } else
    if ( (shot_model_makes_flesh_explosion(cctrl->shot_model)) || (cctrl->timebomb_death) )
    {
        if ((game.flags_cd & MFlg_DeadBackToPool) != 0)
            add_creature_to_pool(crmodel, 1, 1);
        return thing_death_flesh_explosion(thing);
    } else
    {
        if ((game.flags_cd & MFlg_DeadBackToPool) != 0)
            add_creature_to_pool(crmodel, 1, 1);
        return creature_death_as_nature_intended(thing);
    }
    return INVALID_THING;
}

void prepare_to_controlled_creature_death(struct Thing *thing)
{
    struct PlayerInfo* player = get_player(thing->owner);
    leave_creature_as_controller(player, thing);
    player->influenced_thing_idx = 0;
    if (player->id_number == thing->owner)
        setup_eye_lens(0);
    set_camera_zoom(player->acamera, player->dungeon_camera_zoom);
    if (player->id_number == thing->owner)
    {
        turn_off_all_window_menus();
        turn_off_query_menus();
        turn_on_main_panel_menu();
        set_flag_value(game.operation_flags, GOF_ShowPanel, (game.operation_flags & GOF_ShowGui) != 0);
  }
  light_turn_light_on(player->cursor_light_idx);
}

void delete_effects_attached_to_creature(struct Thing *creatng)
{
    struct Thing *efftng;
    long i;
    long k;
    struct CreatureControl* cctrl = creature_control_get_from_thing(creatng);
    if (creature_control_invalid(cctrl)) {
        return;
    }
    if (creature_affected_by_spell(creatng, SplK_Armour))
    {
        cctrl->spell_flags &= ~CSAfF_Armour;
        for (i=0; i < 3; i++)
        {
            k = cctrl->spell_tngidx_armour[i];
            if (k != 0)
            {
                efftng = thing_get(k);
                delete_thing_structure(efftng, 0);
                cctrl->spell_tngidx_armour[i] = 0;
            }
        }
    }
    if (creature_affected_by_spell(creatng, SplK_Disease))
    {
        cctrl->spell_flags &= ~CSAfF_Disease;
        for (i=0; i < 3; i++)
        {
            k = cctrl->spell_tngidx_disease[i];
            if (k != 0)
            {
                efftng = thing_get(k);
                delete_thing_structure(efftng, 0);
                cctrl->spell_tngidx_disease[i] = 0;
            }
        }
    }
}

void delete_familiars_attached_to_creature(struct Thing* sumntng)
{
    struct Thing* famlrtng;
    struct CreatureControl* scctrl = creature_control_get_from_thing(sumntng);
    struct CreatureControl* fcctrl;
    if (creature_control_invalid(scctrl)) {
        return;
    }
    for (short i = 0; i < FAMILIAR_MAX; i++)
    {
        if (scctrl->familiar_idx[i])
        {
            famlrtng = thing_get(scctrl->familiar_idx[i]);
            fcctrl = creature_control_get_from_thing(famlrtng);
            fcctrl->unsummon_turn = game.play_gameturn;
        }
    }
}

struct Thing* kill_creature(struct Thing *creatng, struct Thing *killertng, PlayerNumber killer_plyr_idx, CrDeathFlags flags)
{
    SYNCDBG(18,"Starting");
    TRACE_THING(creatng);
    cleanup_creature_state_and_interactions(creatng);
    if (!thing_is_invalid(killertng))
    {
        if (killertng->owner == game.neutral_player_num) {
            flags &= ~CrDed_DiedInBattle;
        }
    }
    if (killer_plyr_idx == game.neutral_player_num) {
        flags &= ~CrDed_DiedInBattle;
    }
    if (!thing_exists(creatng)) {
        ERRORLOG("Tried to kill non-existing thing!");
        return INVALID_THING;
    }
    // Dying creatures must be visible and no chicken
    if (creature_affected_by_spell(creatng, SplK_Invisibility)) {
        terminate_thing_spell_effect(creatng, SplK_Invisibility);
    }
    if (creature_affected_by_spell(creatng, SplK_Chicken)) {
        terminate_thing_spell_effect(creatng, SplK_Chicken);
    }
    if (creature_affected_by_spell(creatng, SplK_Rebound)) {
        terminate_thing_spell_effect(creatng, SplK_Rebound);
    }
    struct CreatureControl* cctrl = creature_control_get_from_thing(creatng);
    if ((cctrl->unsummon_turn > 0) && (cctrl->unsummon_turn > game.play_gameturn))
    {
        create_effect_around_thing(creatng, ball_puff_effects[creatng->owner]);
        set_flag(flags, CrDed_NotReallyDying | CrDed_NoEffects);
        return cause_creature_death(creatng, flags);
    }
    struct Dungeon* dungeon = (!is_neutral_thing(creatng)) ? get_players_num_dungeon(creatng->owner) : INVALID_DUNGEON;
    if (!dungeon_invalid(dungeon))
    {
        if ((flags & CrDed_DiedInBattle) != 0) {
            dungeon->battles_lost++;
        }
    }
    update_kills_counters(creatng, killertng, killer_plyr_idx, flags);
    if (thing_is_invalid(killertng) || (killertng->owner == game.neutral_player_num) ||
        (killer_plyr_idx == game.neutral_player_num) || dungeon_invalid(dungeon))
    {
        if ((flags & CrDed_NoEffects) && ((creatng->alloc_flags & TAlF_IsControlled) != 0)) {
            prepare_to_controlled_creature_death(creatng);
        }
        return cause_creature_death(creatng, flags);
    }
    // Now we are sure that killertng and dungeon pointers are correct
    if (creatng->owner == killertng->owner)
    {
        if ((get_creature_model_flags(creatng) & CMF_IsDiptera) && (get_creature_model_flags(killertng) & CMF_IsArachnid)) {
            dungeon->lvstats.flies_killed_by_spiders++;
        }
    }
    struct CreatureControl* cctrlgrp = creature_control_get_from_thing(killertng);
    if (!creature_control_invalid(cctrlgrp)) {
        cctrlgrp->kills_num++;
    }
    if (is_my_player_number(creatng->owner))
    {
        if ((flags & CrDed_DiedInBattle) != 0)
        {
            output_message_far_from_thing(creatng, SMsg_BattleDeath, MESSAGE_DELAY_BATTLE, true);
        }
    } else
    if (is_my_player_number(killertng->owner))
    {
        output_message_far_from_thing(creatng, SMsg_BattleWon, MESSAGE_DELAY_BATTLE, true);
    }
    if (is_hero_thing(killertng))
    {
        if (player_creature_tends_to(killertng->owner,CrTend_Imprison)) {
            ERRORLOG("Hero have tend to imprison");
        }
    }
    {
        struct CreatureStats* crstat = creature_stats_get_from_thing(killertng);
        anger_apply_anger_to_creature(killertng, crstat->annoy_win_battle, AngR_Other, 1);
    }
    if (!creature_control_invalid(cctrlgrp) && ((flags & CrDed_DiedInBattle) != 0)) {
        cctrlgrp->unknown_state.byte_9A++;
    }
    if (!dungeon_invalid(dungeon)) {
        dungeon->hates_player[killertng->owner] += game.conf.rules.creature.fight_hate_kill_value;
    }
    SYNCDBG(18,"Almost finished");
    if (((flags & CrDed_NoUnconscious) != 0) || (!player_has_room_of_role(killertng->owner,RoRoF_Prison))
      || (!player_creature_tends_to(killertng->owner,CrTend_Imprison)) ||
        ((get_creature_model_flags(creatng) & CMF_IsEvil) && (CREATURE_RANDOM(creatng, 100) >= game.conf.rules.creature.stun_enemy_chance_evil)) ||
        (!(get_creature_model_flags(creatng) & CMF_IsEvil) && (CREATURE_RANDOM(creatng, 100) >= game.conf.rules.creature.stun_enemy_chance_good)) ||
        (get_creature_model_flags(creatng) & CMF_NoImprisonment) )
    {
        if ((flags & CrDed_NoEffects) == 0) {
            return cause_creature_death(creatng, flags);
        }
    }
    if ((flags & CrDed_NoEffects) != 0)
    {
        if ((creatng->alloc_flags & TAlF_IsControlled) != 0) {
            prepare_to_controlled_creature_death(creatng);
        }
        return cause_creature_death(creatng, flags);
    }
    make_creature_unconscious(creatng);
    creatng->health = 1;
    return INVALID_THING;
}

void process_creature_standing_on_corpses_at(struct Thing *creatng, struct Coord3d *pos)
{
    SYNCDBG(18,"Starting for %s at %d,%d",thing_model_name(creatng),(int)pos->x.stl.num,(int)pos->y.stl.num);
    struct CreatureControl* cctrl = creature_control_get_from_thing(creatng);
    struct Map* mapblk = get_map_block_at(pos->x.stl.num, pos->y.stl.num);
    unsigned long k = 0;
    long i = get_mapwho_thing_index(mapblk);
    while (i != 0)
    {
        struct Thing* thing = thing_get(i);
        TRACE_THING(thing);
        if (thing_is_invalid(thing))
        {
            ERRORLOG("Jump to invalid thing detected");
            break;
        }
        i = thing->next_on_mapblk;
        // Per thing code start
        if (thing->class_id == TCls_DeadCreature)
        {
            if (!is_hero_thing(creatng))
            {
                struct CreatureStats* crstat = creature_stats_get_from_thing(creatng);
                int annoy_val;
                if (thing->owner == creatng->owner)
                {
                    annoy_val = crstat->annoy_on_dead_friend;
                }
                else
                {
                    annoy_val = crstat->annoy_on_dead_enemy;
                }
                anger_apply_anger_to_creature(creatng, annoy_val, AngR_Other, 1);
            }
            cctrl->bloody_footsteps_turns = 20;
            cctrl->corpse_to_piss_on = thing->index;
            // Stop after one body was found
            break;
        }
        // Per thing code end
        k++;
        if (k > THINGS_COUNT)
        {
            ERRORLOG("Infinite loop detected when sweeping things list");
            break_mapwho_infinite_chain(mapblk);
            break;
        }
    }
}

/**
 * Calculates damage made by a creature by hand (using strength).
 * @param thing The creature which will be inflicting the damage.
 */
long calculate_melee_damage(struct Thing *creatng, short damage_percent)
{
    const struct CreatureControl* cctrl = creature_control_get_from_thing(creatng);
    const struct CreatureStats* crstat = creature_stats_get_from_thing(creatng);
    long strength = compute_creature_max_strength(crstat->strength, cctrl->explevel);
    long damage = compute_creature_attack_melee_damage(strength, crstat->luck, cctrl->explevel, creatng);
    if (damage_percent != 0)
    {
        damage = (damage * damage_percent) / 100;
    }
    return damage;
}

/**
 * Projects damage made by a creature by hand (using strength).
 * Gives a best estimate of the damage, but shouldn't be used to actually inflict it.
 * @param thing The creature which will be inflicting the damage.
 */
long project_melee_damage(const struct Thing *creatng)
{
    const struct CreatureControl* cctrl = creature_control_get_from_thing(creatng);
    const struct CreatureStats* crstat = creature_stats_get_from_thing(creatng);
    long strength = compute_creature_max_strength(crstat->strength, cctrl->explevel);
    return project_creature_attack_melee_damage(strength, 0, crstat->luck, cctrl->explevel, creatng);
}

/**
 * Calculates damage made by a creature using specific shot model.
 * @param thing The creature which will be shooting.
 * @param shot_model Shot kind which will be created.
 */
long calculate_shot_damage(struct Thing *creatng, ThingModel shot_model)
{
    const struct ShotConfigStats* shotst = get_shot_model_stats(shot_model);
    const struct CreatureControl* cctrl = creature_control_get_from_thing(creatng);
    const struct CreatureStats* crstat = creature_stats_get_from_thing(creatng);
    return compute_creature_attack_spell_damage(shotst->damage, crstat->luck, cctrl->explevel, creatng);
}

/**
 * Projects damage made by a creature using specific shot model.
 * Gives a best estimate of the damage, but shouldn't be used to actually inflict it.
 * @param thing The creature which will be shooting.
 * @param shot_model Shot kind which will be created.
 */
long project_creature_shot_damage(const struct Thing *thing, ThingModel shot_model)
{
    const struct ShotConfigStats* shotst = get_shot_model_stats(shot_model);
    const struct CreatureControl* cctrl = creature_control_get_from_thing(thing);
    const struct CreatureStats* crstat = creature_stats_get_from_thing(thing);
    long damage;
    if ((shotst->model_flags & ShMF_StrengthBased) != 0 )
    {
        // Project melee damage
        long strength = compute_creature_max_strength(crstat->strength, cctrl->explevel);
        damage = project_creature_attack_melee_damage(strength, shotst->damage, crstat->luck, cctrl->explevel, thing);
    } else
    {
        // Project shot damage
        damage = project_creature_attack_spell_damage(shotst->damage, crstat->luck, cctrl->explevel, thing);
    }
    return damage;
}

static void shot_init_lizard(const struct Thing *target, short angle_xy, unsigned char dexterity, struct Thing *shotng)
{
    if (!thing_is_invalid(target))
    {
        long range = 2200 - (dexterity * 19);
        range = range < 1 ? 1 : range;
        long rnd = (CREATURE_RANDOM(firing, 2 * range) - range);
        rnd = rnd < (range / 3) && rnd > 0 ? (CREATURE_RANDOM(firing, range / 2) + (range / 2)) + 200 : rnd + 200;
        rnd = rnd > -(range / 3) && rnd < 0 ? -(CREATURE_RANDOM(firing, range / 3) + (range / 3)) : rnd;
        long x = move_coord_with_angle_x(target->mappos.x.val, rnd, angle_xy);
        long y = move_coord_with_angle_y(target->mappos.y.val, rnd, angle_xy);
        int posint = y / game.conf.crtr_conf.sprite_size;
        shotng->shot_lizard.x = x;
        shotng->shot_lizard.posint = posint;
        shotng->shot_lizard2.range = range / 10;
    }
}

static void shot_set_start_pos(const struct Thing *firing, const struct ShotConfigStats *shotst, struct Coord3d *pos1)
{
    if (map_is_solid_at_height(pos1->x.stl.num, pos1->y.stl.num, pos1->z.val, pos1->z.val + shotst->size_z))
    {
        pos1->x.val = firing->mappos.x.val;
        pos1->y.val = firing->mappos.y.val;
    }
}

void thing_fire_shot(struct Thing *firing, struct Thing *target, ThingModel shot_model, char shot_lvl, unsigned char hit_type)
{
    struct Coord3d pos2;
    struct Thing *tmptng;
    short angle_xy;
    short angle_yz;
    short speed;
    long damage;
    unsigned char dexterity, max_dexterity;

    struct ShotConfigStats* shotst = get_shot_model_stats(shot_model);
    TbBool flag1 = false;
    // Prepare source position
    struct Coord3d pos1;
    pos1.x.val = firing->mappos.x.val;
    pos1.y.val = firing->mappos.y.val;
    pos1.z.val = firing->mappos.z.val;
    if (firing->class_id == TCls_Trap)
    {
        if (shotst->fire_logic == ShFL_Volley)
        {
            if (!firing->trap.volley_fire)
            {
                firing->trap.volley_fire = true;
                firing->trap.volley_repeat = shotst->effect_amount - 1; // N x shots + (N - 1) x pauses and one shot is this one
                firing->trap.volley_delay = shotst->effect_spacing;
                firing->trap.firing_at = thing_is_invalid(target)? 0 : target->index;
            }
            else
            {
                firing->trap.volley_delay = shotst->effect_spacing;
                if (firing->trap.volley_repeat == 0)
                    return;
                firing->trap.volley_repeat--;
            }
        }
        struct TrapStats* trapstat = &game.conf.trap_stats[firing->model];
        firing->move_angle_xy = get_angle_xy_to(&firing->mappos, &target->mappos); //visually rotates the trap
        pos1.x.val += distance_with_angle_to_coord_x(trapstat->shot_shift_x, firing->move_angle_xy + LbFPMath_PI / 2);
        pos1.y.val += distance_with_angle_to_coord_y(trapstat->shot_shift_x, firing->move_angle_xy + LbFPMath_PI / 2);
        pos1.x.val += distance_with_angle_to_coord_x(trapstat->shot_shift_y, firing->move_angle_xy);
        pos1.y.val += distance_with_angle_to_coord_y(trapstat->shot_shift_y, firing->move_angle_xy);
        pos1.z.val += trapstat->shot_shift_z;

        max_dexterity = UCHAR_MAX;
        dexterity = max_dexterity/4 + CREATURE_RANDOM(firing, max_dexterity/2);
    }
    else
    {
        struct CreatureControl* cctrl = creature_control_get_from_thing(firing);
        struct CreatureStats* crstat = creature_stats_get_from_thing(firing);
        if (shotst->fire_logic == ShFL_Volley)
        {
            if (!firing->creature.volley_fire)
            {
                firing->creature.volley_fire = true;
                firing->creature.volley_repeat = shotst->effect_amount - 1; // N x shots + (N - 1) x pauses and one shot is this one
                cctrl->inst_action_turns += shotst->effect_spacing + 1; // because of post check
            }
            else
            {
                cctrl->inst_action_turns += shotst->effect_spacing + 1;
                if (firing->creature.volley_repeat == 0)
                    return;
                firing->creature.volley_repeat--;
            }
        }

        dexterity = compute_creature_max_dexterity(crstat->dexterity, cctrl->explevel);
        max_dexterity = crstat->dexterity + ((crstat->dexterity * cctrl->explevel * game.conf.crtr_conf.exp.dexterity_increase_on_exp) / 100);

        pos1.x.val += distance_with_angle_to_coord_x((cctrl->shot_shift_x + (cctrl->shot_shift_x * game.conf.crtr_conf.exp.size_increase_on_exp * cctrl->explevel) / 100), firing->move_angle_xy + LbFPMath_PI / 2);
        pos1.y.val += distance_with_angle_to_coord_y((cctrl->shot_shift_x + (cctrl->shot_shift_x * game.conf.crtr_conf.exp.size_increase_on_exp * cctrl->explevel) / 100), firing->move_angle_xy + LbFPMath_PI / 2);
        pos1.x.val += distance_with_angle_to_coord_x((cctrl->shot_shift_y + (cctrl->shot_shift_y * game.conf.crtr_conf.exp.size_increase_on_exp * cctrl->explevel) / 100), firing->move_angle_xy);
        pos1.y.val += distance_with_angle_to_coord_y((cctrl->shot_shift_y + (cctrl->shot_shift_y * game.conf.crtr_conf.exp.size_increase_on_exp * cctrl->explevel) / 100), firing->move_angle_xy);
        pos1.z.val += (cctrl->shot_shift_z + (cctrl->shot_shift_z * game.conf.crtr_conf.exp.size_increase_on_exp * cctrl->explevel) / 100);
    }
    // Compute launch angles
    if (thing_is_invalid(target))
    {
        angle_xy = firing->move_angle_xy;
        angle_yz = firing->move_angle_z;
    } else
    {
        pos2.x.val = target->mappos.x.val;
        pos2.y.val = target->mappos.y.val;
        pos2.z.val = target->mappos.z.val;
        pos2.z.val += (target->clipbox_size_z >> 1);
        if (((shotst->model_flags & ShMF_StrengthBased) != 0) && ((shotst->model_flags & ShMF_ReboundImmune) != 0) && (target->class_id != TCls_Door))
        {
          flag1 = true;
          pos1.z.val = pos2.z.val;
        }
        angle_xy = get_angle_xy_to(&pos1, &pos2);
        angle_yz = get_angle_yz_to(&pos1, &pos2);
    }
    // Compute shot damage
    damage = shotst->damage;
    if (shotst->fixed_damage == 0)
    {
        if ((shotst->model_flags & ShMF_StrengthBased) != 0)
        {
            damage = calculate_melee_damage(firing,shotst->damage);
        }
        else
        {
            damage = calculate_shot_damage(firing, shot_model);
        }
    }
    if ((shotst->model_flags & ShMF_Disarming) && thing_is_deployed_trap(target))
    {
        hit_type = THit_TrapsAll;
    }
    struct Thing* shotng = NULL;
    long target_idx = 0;
    // Set target index for navigating shots
    if (!thing_is_invalid(target))
    {
        target_idx = target->index;
    }
    struct ComponentVector cvect;

    switch (shotst->fire_logic)
    {
    case ShFL_Beam:
        if ((thing_is_invalid(target)) || (get_2d_distance(&firing->mappos, &pos2) > shotst->max_range))
        {
            project_point_to_wall_on_angle(&pos1, &pos2, firing->move_angle_xy, firing->move_angle_z, COORD_PER_STL, shotst->max_range/COORD_PER_STL);
        }
        shotng = create_thing(&pos2, TCls_Shot, shot_model, firing->owner, -1);
        if (thing_is_invalid(shotng))
          return;
        draw_lightning(&pos1, &pos2, shotst->effect_spacing, shotst->effect_id);
        shotng->health = shotst->health;
        shotng->shot.damage = damage;
        shotng->parent_idx = firing->index;
        break;
    case ShFL_Breathe:
        if ((thing_is_invalid(target)) || (get_2d_distance(&firing->mappos, &pos2) > shotst->max_range))
          project_point_to_wall_on_angle(&pos1, &pos2, firing->move_angle_xy, firing->move_angle_z, COORD_PER_STL, shotst->max_range/COORD_PER_STL);
        shotng = create_thing(&pos2, TCls_Shot, shot_model, firing->owner, -1);
        if (thing_is_invalid(shotng))
          return;

        draw_flame_breath(&pos1, &pos2, shotst->effect_spacing, shotst->effect_amount,shotst->effect_id);
        shotng->health = shotst->health;
        shotng->shot.damage = damage;
        shotng->parent_idx = firing->index;
        break;
    case ShFL_Hail:
    {
        long i;
        shot_set_start_pos(firing, shotst, &pos1);
        for (i = 0; i < shotst->effect_amount; i++)
        {
            if (shotst->speed_deviation)
            {
                speed = (short)(shotst->speed - (shotst->speed_deviation/2) + (CREATURE_RANDOM(firing, shotst->speed_deviation)));
            }
            else
            {
                speed = shotst->speed;
            }
            tmptng = create_thing(&pos1, TCls_Shot, shot_model, firing->owner, -1);
            if (thing_is_invalid(tmptng))
              break;
            shotng = tmptng;
            shotng->shot.hit_type = hit_type;
            shotng->move_angle_xy = (short)((angle_xy + CREATURE_RANDOM(firing, 2 * shotst->spread_xy + 1) - shotst->spread_xy) & LbFPMath_AngleMask);
            shotng->move_angle_z = (short)((angle_yz + CREATURE_RANDOM(firing, 2 * shotst->spread_z + 1) - shotst->spread_z) & LbFPMath_AngleMask);
            angles_to_vector(shotng->move_angle_xy, shotng->move_angle_z, speed, &cvect);
            shotng->veloc_push_add.x.val += cvect.x;
            shotng->veloc_push_add.y.val += cvect.y;
            shotng->veloc_push_add.z.val += cvect.z;
            shotng->state_flags |= TF1_PushAdd;
            shotng->shot.damage = damage;
            shotng->health = shotst->health;
            shotng->parent_idx = firing->index;
        }
        break;
    }
    case ShFL_Volley:
        // fallthrough
    case ShFL_Lizard:
    case ShFL_Default:
    default:
        shot_set_start_pos(firing, shotst, &pos1);
        shotng = create_thing(&pos1, TCls_Shot, shot_model, firing->owner, -1);
        if (thing_is_invalid(shotng))
            return;
        if (shotst->spread_xy || shotst->spread_z)
        {
            shotng->move_angle_xy = (short)((angle_xy + CREATURE_RANDOM(firing, 2 * shotst->spread_xy + 1) - shotst->spread_xy) & LbFPMath_AngleMask);
            shotng->move_angle_z = (short)((angle_yz + CREATURE_RANDOM(firing, 2 * shotst->spread_z + 1) - shotst->spread_z) & LbFPMath_AngleMask);
        }
        else
        {
            shotng->move_angle_xy = angle_xy;
            shotng->move_angle_z = angle_yz;
        }
        if (shotst->speed_deviation)
        {
            speed = (short)(shotst->speed - (shotst->speed_deviation / 2) + (CREATURE_RANDOM(firing, shotst->speed_deviation)));
        }
        else
        {
            speed = shotst->speed;
        }
        angles_to_vector(shotng->move_angle_xy, shotng->move_angle_z, speed, &cvect);
        shotng->veloc_push_add.x.val += cvect.x;
        shotng->veloc_push_add.y.val += cvect.y;
        shotng->veloc_push_add.z.val += cvect.z;
        shotng->state_flags |= TF1_PushAdd;
        shotng->shot.damage = damage;
        shotng->health = shotst->health;
        shotng->parent_idx = firing->index;
        shotng->shot.target_idx = target_idx;
        shotng->shot.dexterity = dexterity;
        if (shotst->fire_logic == ShFL_Lizard)
        {
            shot_init_lizard(target, angle_xy, dexterity, shotng);
        }
        break;
    }
    if (!thing_is_invalid(shotng))
    {
#if (BFDEBUG_LEVEL > 0)
      damage = shotng->shot.damage;
      // Special debug code that shows amount of damage the shot will make
      if ((start_params.debug_flags & DFlg_ShotsDamage) != 0)
          create_price_effect(&pos1, my_player_number, damage);
      if ((damage < 0) || (damage > 2000))
      {
        WARNLOG("Shot of type %d carries %d damage",(int)shot_model,(int)damage);
      }
#endif
      shotng->shot.hit_type = hit_type;
      if (shotst->firing_sound > 0)
      {
        thing_play_sample(firing, shotst->firing_sound + UNSYNC_RANDOM(shotst->firing_sound_variants),
            100, 0, 3, 0, 3, FULL_LOUDNESS);
      }
      if (shotst->shot_sound > 0)
      {
        thing_play_sample(shotng, shotst->shot_sound, NORMAL_PITCH, 0, 3, 0, shotst->sound_priority, FULL_LOUDNESS);
      }
      set_flag_value(shotng->movement_flags, TMvF_Unknown10, flag1);
    }
}

void set_creature_level(struct Thing *thing, long nlvl)
{
    struct CreatureStats* crstat = creature_stats_get_from_thing(thing);
    struct CreatureControl* cctrl = creature_control_get_from_thing(thing);
    if (creature_control_invalid(cctrl))
    {
        ERRORLOG("Creature has no control");
        return;
    }
    if (nlvl > CREATURE_MAX_LEVEL-1) {
        ERRORLOG("Level %d too high, bounding",(int)nlvl);
        nlvl = CREATURE_MAX_LEVEL-1;
    }
    if (nlvl < 0) {
        ERRORLOG("Level %d too low, bounding",(int)nlvl);
        nlvl = 0;
    }
    HitPoints old_max_health = compute_creature_max_health(crstat->health, cctrl->explevel, thing->owner);
    if (old_max_health < 1)
        old_max_health = 1;
    cctrl->explevel = nlvl;
    HitPoints max_health = compute_creature_max_health(crstat->health, cctrl->explevel, thing->owner);
    cctrl->max_health = max_health;
    set_creature_size_stuff(thing);
    if (old_max_health > 0)
        thing->health = saturate_set_signed( (thing->health*max_health)/old_max_health, 16);
    else
        thing->health = -1;
    creature_increase_available_instances(thing);
    add_creature_score_to_owner(thing);
}

void init_creature_level(struct Thing *thing, long nlev)
{
    struct CreatureControl* cctrl = creature_control_get_from_thing(thing);
    if (creature_control_invalid(cctrl))
    {
        ERRORLOG("Creature has no control");
        return;
    }
    set_creature_level(thing, nlev);
    thing->health = cctrl->max_health;
}

/** Retrieves speed of a creature.
 *
 * @param thing
 * @return
 */
long get_creature_speed(const struct Thing *thing)
{
    struct CreatureControl* cctrl = creature_control_get_from_thing(thing);
    if (creature_control_invalid(cctrl))
        return 0;
    long speed = cctrl->max_speed;
    if (speed < 0)
        speed = 0;
    if (speed > MAX_VELOCITY)
        speed = MAX_VELOCITY;
    return speed;
}

short get_creature_eye_height(const struct Thing *creatng)
{
    int base_height;
    if (creature_affected_by_spell(creatng, SplK_Chicken))
    {
        base_height = 100;
    }
    else
    {
        struct CreatureStats* crstat = creature_stats_get_from_thing(creatng);
        base_height = crstat->base_eye_height;
    }

    struct CreatureControl* cctrl = creature_control_get_from_thing(creatng);
    return (base_height + (base_height * game.conf.crtr_conf.exp.size_increase_on_exp * cctrl->explevel) / 100);
}

/**
 * @brief Get the target of the given instance in the Possession mode.
 *
 * @param thing The Thing object of the caster.
 * @param inst_id The index of the instance be used.
 * @param packet The caster's owner's control's or action's packet. This is optional.
 * @return ThingIndex The index of the target thing.
 */
ThingIndex get_human_controlled_creature_target(struct Thing *thing, CrInstance inst_id, struct Packet *packet)
{
    ThingIndex index = 0;
    struct InstanceInfo *inst_inf = creature_instance_info_get(inst_id);

    if((inst_inf->instance_property_flags & InstPF_SelfBuff) != 0)
    {
        if ((inst_inf->instance_property_flags & InstPF_RangedBuff) == 0 ||
            ((packet != NULL) && (packet->additional_packet_values & PCAdV_CrtrContrlPressed) != 0))
        {
            // If it doesn't has RANGED_BUFF or the Possession key (default:left shift) is pressed,
            // cast on the caster itself.
            return thing->index;
        }
    }
    if((inst_inf->instance_property_flags & InstPF_RangedBuff) != 0)
    {
        if(inst_inf->primary_target != 5 && inst_inf->primary_target != 6)
        {
            ERRORLOG("The instance %d has RANGED_BUFF property but has no valid primary target.", inst_id);
        }
    }

    struct Thing *i;
    long angle_xy_to;
    long angle_difference;
    int smallest_angle_diff = INT_MAX;
    static const int range = 20;
    static const int max_hit_angle = 39;
    MapSubtlCoord stl_x = thing->mappos.x.stl.num;
    MapSubtlCoord stl_x_lower = stl_x - range;
    MapSubtlCoord stl_x_upper = stl_x + range;
    if ((stl_x - range) < 0)
        stl_x_lower = 0;
    if (stl_x_upper > gameadd.map_subtiles_x)
        stl_x_upper = gameadd.map_subtiles_x;
    MapSubtlCoord stl_y = thing->mappos.y.stl.num;
    MapSubtlCoord stl_y_lower = stl_y - range;
    MapSubtlCoord stl_y_upper = stl_y + range;
    if (stl_y + range > gameadd.map_subtiles_y)
        stl_y_upper = gameadd.map_subtiles_y;
    if (stl_y_lower < 0)
        stl_y_lower = 0;

    if (stl_y_upper < stl_y_lower)
    {
        return 0;
    }
    if (stl_y_upper >= stl_y_lower)
    {
        for (MapSubtlDelta y_step = ((stl_y_upper - stl_y_lower) + 1); y_step > 0; y_step--)
        {
            MapSubtlCoord x = stl_x_lower;
            if (x <= stl_x_upper)
            {
                for (MapSubtlDelta x_step = ((stl_x_upper - stl_x_lower) + 1); x_step > 0; x_step--)
                {
                    struct Map *mapblk = get_map_block_at(x, stl_y_lower);
                    for (i = thing_get(get_mapwho_thing_index(mapblk));
                         !thing_is_invalid(i);
                         i = thing_get(i->next_on_mapblk))
                    {
                        if (i != thing)
                        {
                            TbBool is_valid_target;
                            switch (inst_inf->primary_target)
                            {
                                case 1:
                                    is_valid_target = ((thing_is_creature(i) && !creature_is_being_unconscious(i)) || thing_is_dungeon_heart(i));
                                    break;
                                case 2:
                                    is_valid_target = (thing_is_creature(i) && !creature_is_being_unconscious(i));
                                    break;
                                case 3:
                                    is_valid_target = (((thing_is_creature(i) && !creature_is_being_unconscious(i)) || thing_is_dungeon_heart(i)) && i->owner != thing->owner);
                                    break;
                                case 4:
                                    is_valid_target = ((thing_is_creature(i) && !creature_is_being_unconscious(i)) && i->owner != thing->owner);
                                    break;
                                case 5:
                                    is_valid_target = (((thing_is_creature(i) && !creature_is_being_unconscious(i)) || thing_is_dungeon_heart(i)) && i->owner == thing->owner);
                                    break;
                                case 6:
                                    is_valid_target = ((thing_is_creature(i) && !creature_is_being_unconscious(i)) && i->owner == thing->owner);
                                    break;
                                case 7:
                                    is_valid_target = ((thing_is_creature(i) && !creature_is_being_unconscious(i)) || thing_is_dungeon_heart(i) || thing_is_deployed_trap(i));
                                    break;
                                case 8:
                                    is_valid_target = true;
                                    break;
                                default:
                                    ERRORLOG("Illegal primary target type for shot: %d", (int)inst_inf->primary_target);
                                    is_valid_target = false;
                                    break;
                            }
                            if (is_valid_target)
                            {
                                angle_xy_to = get_angle_xy_to(&thing->mappos, &i->mappos);
                                angle_difference = get_angle_difference(angle_xy_to, thing->move_angle_xy);
                                if (angle_difference >= max_hit_angle || !creature_can_see_thing(thing, i))
                                    angle_difference = LONG_MAX;
                                if (smallest_angle_diff > angle_difference)
                                {
                                    smallest_angle_diff = angle_difference;
                                    index = i->index;
                                }
                            }
                        }
                    }
                    x++;
                }
            }
            stl_y_lower++;
        }
    }
    return index;
}

/**
 * @brief Process the logic when player (in Possesson mode) uses a creature's instance.
 *
 * @param thing The creature being possessed.
 * @param inst_id The instance that player wants to use.
 * @param packet The packet being processed.
 * @return ThingIndex The target's index.
 */
ThingIndex process_player_use_instance(struct Thing *thing, CrInstance inst_id, struct Packet *packet)
{
    ThingIndex target_idx = get_human_controlled_creature_target(thing, inst_id, packet);
    struct InstanceInfo *inst_inf = creature_instance_info_get(inst_id);
    TbBool ok = false;
    struct Thing *target = thing_get(target_idx);
    if (flag_is_set(inst_inf->instance_property_flags, InstPF_RangedBuff) && inst_inf->validate_target_func != 0)
    {
        ok = creature_instances_validate_func_list[inst_inf->validate_target_func](thing, target, inst_id,
            inst_inf->validate_target_func_params[0], inst_inf->validate_target_func_params[1]);
    }
    if (!ok)
    {
        target = 0;
    }

    if (flag_is_set(inst_inf->instance_property_flags, InstPF_NeedsTarget))
    {
        if (target_idx == 0)
        {
            // If cannot find a valid target, do not use it and don't consider it used.

            // Make a rejection sound
            play_non_3d_sample(119);
            return 0;
        }
    }

    set_creature_instance(thing, inst_id, target_idx, 0);
    return target_idx;
}

long creature_instance_has_reset(const struct Thing *thing, long inst_idx)
{
    long ritime;
    const struct CreatureControl* cctrl = creature_control_get_from_thing(thing);
    const struct InstanceInfo* inst_inf = creature_instance_info_get(inst_idx);
    long delta = (long)game.play_gameturn - (long)cctrl->instance_use_turn[inst_idx];
    if ((thing->alloc_flags & TAlF_IsControlled) != 0)
    {
        ritime = inst_inf->fp_reset_time + cctrl->inst_total_turns - cctrl->inst_action_turns;
    } else
    {
        ritime = inst_inf->reset_time + cctrl->inst_total_turns - cctrl->inst_action_turns;
    }
    return (delta >= ritime);
}

/**
 * Gives times a creature spends on an instance, including spell modifiers.
 * @param thing The creature thing.
 * @param inst_idx Instance for which times will be computed.
 * @param ritime Returns instance duration turns.
 * @param raitime Returns instance turn on which action function is executed.
 */
void get_creature_instance_times(const struct Thing *thing, long inst_idx, long *ritime, long *raitime)
{
    long itime;
    long aitime;
    struct InstanceInfo* inst_inf = creature_instance_info_get(inst_idx);
    if ((thing->alloc_flags & TAlF_IsControlled) != 0)
    {
        itime = inst_inf->fp_time;
        aitime = inst_inf->fp_action_time;
    } else
    {
        itime = inst_inf->time;
        aitime = inst_inf->action_time;
    }
    if (creature_affected_by_spell(thing, SplK_Slow))
    {
        aitime *= 2;
        itime *= 2;
    }
    if (creature_affected_by_spell(thing, SplK_Speed))
    {
        aitime /= 2;
        itime /= 2;
    } else
    if (creature_affected_by_slap(thing))
    {
        aitime = 3 * aitime / 4;
        itime = 3 * itime / 4;
    } else
    if (!is_neutral_thing(thing))
    {
        if (player_uses_power_obey(thing->owner))
        {
            aitime -= aitime / 4;
            itime -= itime / 4;
        }
    }
    if (aitime <= 1)
        aitime = 1;
    if (itime <= 1)
        itime = 1;
    *ritime = itime;
    *raitime = aitime;
}

void set_creature_instance(struct Thing *thing, CrInstance inst_idx, long targtng_idx, const struct Coord3d *pos)
{
    long i;
    if (inst_idx == 0)
        return;
    struct CreatureControl* cctrl = creature_control_get_from_thing(thing);
    struct InstanceInfo* inst_inf = creature_instance_info_get(inst_idx);
    if (creature_instance_info_invalid(inst_inf) || (inst_inf->time == -1))
    {
        ERRORLOG("Cannot set negative instance %d to %s index %d",(int)inst_idx,thing_model_name(thing),(int)thing->index);
        return;
    }
    if (inst_inf->force_visibility > 0)
    {
        i = cctrl->force_visible;
        if (i <= inst_inf->force_visibility)
          i = inst_inf->force_visibility;
        cctrl->force_visible = i;
    }
    long itime;
    long aitime;
    get_creature_instance_times(thing, inst_idx, &itime, &aitime);
    if ((cctrl->instance_id != CrInst_NULL) && (cctrl->instance_id == inst_idx))
    {
        if ((inst_inf->instance_property_flags & InstPF_RepeatTrigger) != 0)
        {
            cctrl->inst_repeat = 1;
            return;
        }
    }
    cctrl->instance_id = inst_idx;
    cctrl->targtng_idx = targtng_idx;
    cctrl->inst_turn = 0;
    cctrl->inst_total_turns = itime;
    cctrl->inst_action_turns = aitime;
    i = get_creature_model_graphics(thing->model,inst_inf->graphics_idx);
    cctrl->instance_anim_step_turns = get_lifespan_of_animation(i, 1) / itime;
    if (pos != NULL)
    {
        cctrl->targtstl_x = coord_subtile(pos->x.val);
        cctrl->targtstl_y = coord_subtile(pos->y.val);
    } else
    {
        cctrl->targtstl_x = 0;
        cctrl->targtstl_y = 0;
    }
}

unsigned short find_next_annoyed_creature(PlayerNumber plyr_idx, unsigned short current_annoyed_creature_idx)
{
    struct Thing *current_annoyed_creature = thing_get(current_annoyed_creature_idx);
    struct Thing **current_ptr = &current_annoyed_creature;
    struct Dungeon *dungeon = get_dungeon(plyr_idx);
    struct Thing *creatng;
    struct CreatureControl* cctrl;

    if ((current_annoyed_creature->alloc_flags & TAlF_Exists) == 0 ||
         !thing_is_creature(current_annoyed_creature) ||
         (current_annoyed_creature->alloc_flags & TAlF_IsInLimbo) != 0 ||
         (current_annoyed_creature->state_flags & TAlF_IsInMapWho) != 0 ||
         current_annoyed_creature->active_state == CrSt_CreatureUnconscious)
    {
        creatng = thing_get(dungeon->creatr_list_start);
        if (thing_is_invalid(creatng))
        {
            dungeon->zoom_annoyed_creature_idx = 0;
        }
        else
        {
            while (!anger_is_creature_angry(creatng))
            {
                cctrl = creature_control_get_from_thing(creatng);
                creatng = thing_get(cctrl->players_next_creature_idx);
                if (thing_is_invalid(creatng))
                {
                    dungeon->zoom_annoyed_creature_idx = 0;
                    return 0;
                }
            }
            dungeon->zoom_annoyed_creature_idx = creatng->index;
            return creatng->index;
        }
    }
    else
    {
        cctrl = creature_control_get_from_thing(thing_get(dungeon->zoom_annoyed_creature_idx));
        creatng = thing_get(cctrl->players_next_creature_idx);

        if ((creatng->alloc_flags & TAlF_Exists) &&
            thing_is_creature(creatng) &&
            (creatng->alloc_flags & TAlF_IsInLimbo) == 0 &&
            (creatng->state_flags & TAlF_IsInMapWho) == 0 &&
            creatng->active_state != CrSt_CreatureUnconscious &&
            !thing_is_invalid(creatng))
        {
            TbBool found = true;
            while (!anger_is_creature_angry(creatng) || (creatng->alloc_flags & TAlF_Exists) == 0 || !thing_is_creature(creatng) ||
                   (creatng->alloc_flags & TAlF_IsInLimbo) != 0 || (creatng->state_flags & TAlF_IsInMapWho) != 0 || creatng->active_state == CrSt_CreatureUnconscious)
            {
                cctrl = creature_control_get_from_thing(creatng);
                creatng =thing_get(cctrl->players_next_creature_idx);
                if ( thing_is_invalid(creatng))
                {
                    found = false;
                    break;
                }
            }
            if (found)
            {
                dungeon->zoom_annoyed_creature_idx = creatng->index;
                return creatng->index;
            }
        }
        creatng = thing_get(dungeon->creatr_list_start);
        if (*current_ptr != creatng)
        {
            while (!thing_is_invalid(creatng))
            {
                if (anger_is_creature_angry(creatng) &&
                    (creatng->alloc_flags & TAlF_Exists) != 0 &&
                    thing_is_creature(creatng) &&
                    (creatng->alloc_flags & TAlF_IsInLimbo) == 0 &&
                    (creatng->state_flags & TAlF_IsInMapWho) == 0 &&
                    creatng->active_state != CrSt_CreatureUnconscious)
                {
                    dungeon->zoom_annoyed_creature_idx = creatng->index;
                    return creatng->index;
                }
                cctrl = creature_control_get_from_thing(creatng);
                creatng = thing_get(cctrl->players_next_creature_idx);
                if (*current_ptr == creatng)
                    return dungeon->zoom_annoyed_creature_idx;
            }
        }
        return dungeon->zoom_annoyed_creature_idx;
    }
    return 0;
}

void draw_creature_view(struct Thing *thing)
{
  // If no eye lens required - just draw on the screen, directly
  struct PlayerInfo* player = get_my_player();
  if (((game.flags_cd & MFlg_EyeLensReady) == 0) || (eye_lens_memory == NULL) || (game.numfield_1B == 0))
  {
      engine(player,&player->cameras[CamIV_FirstPerson]);
      return;
  }
  // So there is an eye lens - we have to put a buffer in place of screen,
  // draw on that buffer, an then copy it to screen applying lens effect.
  unsigned char* scrmem = eye_lens_spare_screen_memory;
  // Store previous graphics settings
  unsigned char* wscr_cp = lbDisplay.WScreen;
  TbGraphicsWindow grwnd;
  LbScreenStoreGraphicsWindow(&grwnd);
  // Prepare new settings
  LbMemorySet(scrmem, 0, eye_lens_width*eye_lens_height*sizeof(TbPixel));
  lbDisplay.WScreen = scrmem;
  lbDisplay.GraphicsScreenHeight = eye_lens_height;
  lbDisplay.GraphicsScreenWidth = eye_lens_width;
  LbScreenSetGraphicsWindow(0, 0, MyScreenWidth/pixel_size, MyScreenHeight/pixel_size);
  // Draw on our buffer
  setup_engine_window(0, 0, MyScreenWidth, MyScreenHeight);
  engine(player,&player->cameras[CamIV_FirstPerson]);
  // Restore original graphics settings
  lbDisplay.WScreen = wscr_cp;
  LbScreenLoadGraphicsWindow(&grwnd);
  // Draw the buffer on real screen
  setup_engine_window(0, 0, MyScreenWidth, MyScreenHeight);
  draw_lens_effect(lbDisplay.WScreen, lbDisplay.GraphicsScreenWidth, scrmem, eye_lens_width,
      MyScreenWidth/pixel_size, MyScreenHeight/pixel_size, game.numfield_1B);
}

struct Thing *get_creature_near_for_controlling(PlayerNumber plyr_idx, MapCoord x, MapCoord y)
{
    MapCoordDelta nearest_distance = LONG_MAX;
    struct Thing *nearest_thing = INVALID_THING;

    for (long k = 0; k < AROUND_TILES_COUNT; k++)
    {

        MapSubtlCoord stl_x = coord_subtile(x) + around[k].delta_x;
        MapSubtlCoord stl_y = coord_subtile(y) + around[k].delta_y;
        struct Map* mapblk = get_map_block_at(stl_x, stl_y);
        unsigned long j = 0;
        for (int i = get_mapwho_thing_index(mapblk); i != 0;)
        {
            struct Thing* thing = thing_get(i);
            i = thing->next_on_mapblk;


            if (can_cast_spell(plyr_idx,PwrK_POSSESS,stl_x,stl_y,thing,CastChk_Default ))
            {
                MapCoordDelta distance = chessboard_distance(thing->mappos.x.val, thing->mappos.y.val, x, y);
                if (distance < nearest_distance)
                {
                    nearest_distance = distance;
                    nearest_thing = thing;
                }
            }

            j++;
            if (j > THINGS_COUNT)
            {
                ERRORLOG("Infinite loop detected when sweeping things list");
                break_mapwho_infinite_chain(mapblk);
                break;
            }
        }
    }
    return nearest_thing;
}

/**
 * Puts a creature as first in a list of owning player creatures.
 *
 * This function is called at map loading, during creature creation; this means it cannot use get_players_num_dungeon().
 *
 * @param thing The creature thing.
 */
void set_first_creature(struct Thing *creatng)
{
    struct CreatureControl* cctrl = creature_control_get_from_thing(creatng);

    if ((creatng->alloc_flags & TAlF_InDungeonList) != 0) {
        ERRORLOG("Thing already in Peter list");
        return;
    }

    SYNCDBG(16,"Starting for %s index %d owner %d",thing_model_name(creatng),(int)creatng->index,(int)creatng->owner);

    if (is_neutral_thing(creatng))
    {
        if (game.nodungeon_creatr_list_start > 0)
        {
            struct Thing* prevtng = thing_get(game.nodungeon_creatr_list_start);
            struct CreatureControl* prevctrl = creature_control_get_from_thing(prevtng);
            prevctrl->players_prev_creature_idx = creatng->index;
            cctrl->players_next_creature_idx = game.nodungeon_creatr_list_start;
            cctrl->players_prev_creature_idx = 0;
            game.nodungeon_creatr_list_start = creatng->index;
        } else
        {
            cctrl->players_next_creature_idx = 0;
            cctrl->players_prev_creature_idx = 0;
            game.nodungeon_creatr_list_start = creatng->index;
        }
        creatng->alloc_flags |= TAlF_InDungeonList;
    } else
    if (!creature_is_for_dungeon_diggers_list(creatng))
    {
        struct Dungeon* dungeon = get_dungeon(creatng->owner);
        if (dungeon->creatr_list_start > 0)
        {
            struct Thing* prevtng = thing_get(dungeon->creatr_list_start);
            struct CreatureControl* prevctrl = creature_control_get_from_thing(prevtng);
            prevctrl->players_prev_creature_idx = creatng->index;
            cctrl->players_next_creature_idx = dungeon->creatr_list_start;
            cctrl->players_prev_creature_idx = 0;
            dungeon->creatr_list_start = creatng->index;
        } else
        {
            cctrl->players_next_creature_idx = 0;
            cctrl->players_prev_creature_idx = 0;
            dungeon->creatr_list_start = creatng->index;
        }
        if (!flag_is_set(cctrl->flgfield_2,TF2_Spectator) && !(flag_is_set(cctrl->flgfield_2, TF2_SummonedCreature)))
        {
            dungeon->owned_creatures_of_model[creatng->model]++;
            dungeon->num_active_creatrs++;
        }
        creatng->alloc_flags |= TAlF_InDungeonList;
    }
    else
    {
        struct Dungeon* dungeon = get_dungeon(creatng->owner);
        if (dungeon->digger_list_start > 0)
        {
            struct Thing* prevtng = thing_get(dungeon->digger_list_start);
            struct CreatureControl* prevctrl = creature_control_get_from_thing(prevtng);
            prevctrl->players_prev_creature_idx = creatng->index;
            cctrl->players_next_creature_idx = dungeon->digger_list_start;
            cctrl->players_prev_creature_idx = 0;
            dungeon->digger_list_start = creatng->index;
        }
        else
        {
            cctrl->players_next_creature_idx = 0;
            cctrl->players_prev_creature_idx = 0;
            dungeon->digger_list_start = creatng->index;
        }
        if (!flag_is_set(cctrl->flgfield_2, TF2_Spectator) && !(flag_is_set(cctrl->flgfield_2, TF2_SummonedCreature)))
        {
            dungeon->num_active_diggers++;
            dungeon->owned_creatures_of_model[creatng->model]++;
        }
        creatng->alloc_flags |= TAlF_InDungeonList;
    }
}

void recalculate_player_creature_digger_lists(PlayerNumber plr_idx)
{
    ThingIndex previous_digger = 0;
    ThingIndex previous_creature = 0;

    struct Dungeon* dungeon = get_dungeon(plr_idx);
    dungeon->digger_list_start = 0;
    dungeon->creatr_list_start = 0;
    dungeon->num_active_diggers = 0;
    dungeon->num_active_creatrs = 0;


    const struct StructureList* slist = get_list_for_thing_class(TCls_Creature);
    long i = slist->index;
    long k = 0;
    while (i > 0)
    {
        struct Thing* creatng = thing_get(i);
        if (thing_is_invalid(creatng))
          break;

        if(creatng->owner == plr_idx)
        {
            if(creature_is_for_dungeon_diggers_list(creatng))
            {

                if(dungeon->digger_list_start == 0)
                {
                    dungeon->digger_list_start = i;
                }
                else
                {
                    struct CreatureControl* prevcctrl = creature_control_get_from_thing(thing_get(previous_digger));
                    prevcctrl->players_next_creature_idx = i;
                }
                struct CreatureControl* cctrl = creature_control_get_from_thing(creatng);
                cctrl->players_next_creature_idx = 0;
                cctrl->players_prev_creature_idx = previous_digger;
                if (!flag_is_set(cctrl->flgfield_2,TF2_Spectator) && !(flag_is_set(cctrl->flgfield_2, TF2_SummonedCreature)))
                {
                    dungeon->num_active_diggers++;
                }
                previous_digger = i;
            }
            else
            {

                if(dungeon->creatr_list_start == 0)
                {
                    dungeon->creatr_list_start = i;
                }
                else
                {
                    struct CreatureControl* prevcctrl = creature_control_get_from_thing(thing_get(previous_creature));
                    prevcctrl->players_next_creature_idx = i;
                }
                struct CreatureControl* cctrl = creature_control_get_from_thing(creatng);
                cctrl->players_next_creature_idx = 0;
                cctrl->players_prev_creature_idx = previous_creature;
                if (!flag_is_set(cctrl->flgfield_2,TF2_Spectator) && !(flag_is_set(cctrl->flgfield_2, TF2_SummonedCreature)))
                {
                    dungeon->num_active_creatrs++;
                }
                previous_creature = i;
            }
        }

        i = creatng->next_of_class;
        k++;
        if (k > slist->count)
        {
          ERRORLOG("Infinite loop detected when sweeping things list");
          break;
        }
    }
}

void remove_first_creature(struct Thing *creatng)
{
    struct Dungeon *dungeon;
    struct CreatureControl *secctrl;
    struct Thing *sectng;
    struct CreatureControl* cctrl = creature_control_get_from_thing(creatng);
    if ((creatng->alloc_flags & TAlF_InDungeonList) == 0)
    {
        ERRORLOG("The %s index %d is not in Peter list",thing_model_name(creatng),(int)creatng->index);
        return;
    }
    if (is_neutral_thing(creatng))
    {
      sectng = thing_get(cctrl->players_prev_creature_idx);
      if (!thing_is_invalid(sectng)) {
          secctrl = creature_control_get_from_thing(sectng);
          secctrl->players_next_creature_idx = cctrl->players_next_creature_idx;
      } else {
          game.nodungeon_creatr_list_start = cctrl->players_next_creature_idx;
      }
      sectng = thing_get(cctrl->players_next_creature_idx);
      if (!thing_is_invalid(sectng)) {
          secctrl = creature_control_get_from_thing(sectng);
          secctrl->players_prev_creature_idx = cctrl->players_prev_creature_idx;
      }
    } else
    if (creature_is_for_dungeon_diggers_list(creatng))
    {
        dungeon = get_dungeon(creatng->owner);
        sectng = thing_get(cctrl->players_prev_creature_idx);
        if (!thing_is_invalid(sectng)) {
            secctrl = creature_control_get_from_thing(sectng);
            secctrl->players_next_creature_idx = cctrl->players_next_creature_idx;
        } else {
            dungeon->digger_list_start = cctrl->players_next_creature_idx;
        }
        sectng = thing_get(cctrl->players_next_creature_idx);
        if (!thing_is_invalid(sectng)) {
            secctrl = creature_control_get_from_thing(sectng);
            secctrl->players_prev_creature_idx = cctrl->players_prev_creature_idx;
        }
        if (!flag_is_set(cctrl->flgfield_2, TF2_Spectator) && !flag_is_set(cctrl->flgfield_2, TF2_SummonedCreature))
        {
            dungeon->owned_creatures_of_model[creatng->model]--;
            dungeon->num_active_diggers--;
        }
    } else
    {
        dungeon = get_dungeon(creatng->owner);
        sectng = thing_get(cctrl->players_prev_creature_idx);
        if (!thing_is_invalid(sectng)) {
            secctrl = creature_control_get_from_thing(sectng);
            secctrl->players_next_creature_idx = cctrl->players_next_creature_idx;
        } else {
            dungeon->creatr_list_start = cctrl->players_next_creature_idx;
        }
        sectng = thing_get(cctrl->players_next_creature_idx);
        if (!thing_is_invalid(sectng)) {
            secctrl = creature_control_get_from_thing(sectng);
            secctrl->players_prev_creature_idx = cctrl->players_prev_creature_idx;
        }
        if (!flag_is_set(cctrl->flgfield_2, TF2_Spectator) && !flag_is_set(cctrl->flgfield_2, TF2_SummonedCreature))
        {
            dungeon->owned_creatures_of_model[creatng->model]--;
            dungeon->num_active_creatrs--;
        }
    }
    cctrl->players_prev_creature_idx = 0;
    cctrl->players_next_creature_idx = 0;
    creatng->alloc_flags &= ~TAlF_InDungeonList;
}

TbBool thing_is_creature(const struct Thing *thing)
{
  if (thing_is_invalid(thing))
    return false;
  return (thing->class_id == TCls_Creature);
}

TbBool thing_is_dead_creature(const struct Thing *thing)
{
  if (thing_is_invalid(thing))
    return false;
  return (thing->class_id == TCls_DeadCreature);
}

/** Returns if a thing is special digger creature.
 *
 * @param thing The thing to be checked.
 * @return True if the thing is creature and special digger, false otherwise.
 */
TbBool thing_is_creature_special_digger(const struct Thing *thing)
{
  if (!thing_is_creature(thing))
    return false;
  return ((get_creature_model_flags(thing) & CMF_IsSpecDigger) != 0);
}

/** Returns if a thing the creature type set as spectator, normally the floating spirit.
  * @param thing The thing to be checked.
 * @return True if the thing is creature and listed as spectator , false otherwise.
 */
TbBool thing_is_creature_spectator(const struct Thing* thing)
{
    if (!thing_is_creature(thing))
        return false;

    ThingModel breed = game.conf.crtr_conf.spectator_breed;
    if (breed == 0)
    {
        WARNLOG("There is no spectator breed");
        breed = game.conf.crtr_conf.special_digger_good;
    }
    return (thing->model == breed);
}


void anger_set_creature_anger_all_types(struct Thing *thing, long new_value)
{
    if (creature_can_get_angry(thing))
    {
      for (AnnoyMotive anger_type = 1; anger_type < AngR_ListEnd; anger_type++ )
      {
        anger_set_creature_anger(thing, new_value, anger_type);
      }
    }
}

struct Room *get_creature_lair_room(const struct Thing *creatng)
{
    struct CreatureControl* cctrl = creature_control_get_from_thing(creatng);
    if (cctrl->lairtng_idx <= 0) {
        return INVALID_ROOM;
    }
    return room_get(cctrl->lair_room_id);
}

TbBool creature_has_lair_room(const struct Thing *creatng)
{
    struct Room* room = get_creature_lair_room(creatng);
    if (!room_is_invalid(room) && room_role_matches(room->kind,get_room_role_for_job(Job_TAKE_SLEEP))) {
        return true;
    }
    return false;
}

TbBool remove_creature_lair(struct Thing *thing)
{
    struct CreatureControl* cctrl = creature_control_get_from_thing(thing);
    if (cctrl->lairtng_idx <= 0) {
        return false;
    }
    struct Room* room = room_get(cctrl->lair_room_id);
    if (!room_is_invalid(room)) {
        creature_remove_lair_totem_from_room(thing, room);
        return true;
    } else {
        ERRORDBG(8,"The %s index %d has lair %d in non-existing room.",thing_model_name(thing),(int)thing->index,(int)cctrl->lairtng_idx);
        cctrl->lairtng_idx = 0;
    }
    return false;
}

void change_creature_owner(struct Thing *creatng, PlayerNumber nowner)
{
    struct Dungeon *dungeon;
    struct CreatureControl* cctrl;
    SYNCDBG(6,"Starting for %s, owner %d to %d",thing_model_name(creatng),(int)creatng->owner,(int)nowner);
    // Remove the creature from old owner
    if (creatng->light_id != 0) {
        light_delete_light(creatng->light_id);
        creatng->light_id = 0;
    }
    cleanup_creature_state_and_interactions(creatng);
    remove_creature_lair(creatng);
    if ((creatng->alloc_flags & TAlF_InDungeonList) != 0) {
        remove_first_creature(creatng);
    }
    if (!is_neutral_thing(creatng))
    {
        dungeon = get_dungeon(creatng->owner);
        dungeon->score -= get_creature_thing_score(creatng);
        if (anger_is_creature_angry(creatng))
            dungeon->creatures_annoyed--;
        remove_events_thing_is_attached_to(creatng);
    }
    // Add the creature to new owner
    creatng->owner = nowner;
    set_first_creature(creatng);
    set_start_state(creatng);
    if (!is_neutral_thing(creatng))
    {
        dungeon = get_dungeon(creatng->owner);
        dungeon->score += get_creature_thing_score(creatng);
        if ( anger_is_creature_angry(creatng) )
            dungeon->creatures_annoyed++;
        cctrl = creature_control_get_from_thing(creatng);
        cctrl->paydays_owed = 0;
        cctrl->paydays_advanced = 0;
    }
}

/**
 * If the total creature count is low enough for a creature to be generated
 * @param temp_creature when set to 1, it will still generate if it would mean going 1 over a temporary limit
  * @return true if a creature may be generated, false if not.
 */
TbBool creature_count_below_map_limit(TbBool temp_creature)
{
    if (game.thing_lists[TngList_Creatures].count >= CREATURES_COUNT-1)
        return false;

    return ((game.thing_lists[TngList_Creatures].count - temp_creature) < game.conf.rules.game.creatures_count);
}

struct Thing *create_creature(struct Coord3d *pos, ThingModel model, PlayerNumber owner)
{
    struct CreatureStats* crstat = creature_stats_get(model);
    if (game.thing_lists[TngList_Creatures].count >= CREATURES_COUNT)
    {
        ERRORLOG("Cannot create %s for player %d. Creature limit %d reached.", creature_code_name(model), (int)owner, CREATURES_COUNT);
        return INVALID_THING;
    }
    if (!i_can_allocate_free_thing_structure(FTAF_FreeEffectIfNoSlots))
    {
        ERRORDBG(3,"Cannot create %s for player %d. There are too many things allocated.",creature_code_name(model),(int)owner);
        erstat_inc(ESE_NoFreeThings);
        return INVALID_THING;
    }
    if (!i_can_allocate_free_control_structure())
    {
        ERRORDBG(3,"Cannot create %s for player %d. There are too many creatures allocated.",creature_code_name(model),(int)owner);
        erstat_inc(ESE_NoFreeCreatrs);
        return INVALID_THING;
    }
    struct Thing* crtng = allocate_free_thing_structure(FTAF_FreeEffectIfNoSlots);
    if (crtng->index == 0) {
        ERRORDBG(3,"Should be able to allocate %s for player %d, but failed.",creature_code_name(model),(int)owner);
        erstat_inc(ESE_NoFreeThings);
        return INVALID_THING;
    }
    struct CreatureControl* cctrl = allocate_free_control_structure();
    crtng->ccontrol_idx = cctrl->index;
    crtng->class_id = TCls_Creature;
    crtng->model = model;
    crtng->parent_idx = crtng->index;
    crtng->mappos.x.val = pos->x.val;
    crtng->mappos.y.val = pos->y.val;
    crtng->mappos.z.val = pos->z.val;
    crtng->clipbox_size_xy = crstat->size_xy;
    crtng->clipbox_size_z = crstat->size_z;
    crtng->solid_size_xy = crstat->thing_size_xy;
    crtng->solid_size_z = crstat->thing_size_z;
    crtng->fall_acceleration = 32;
    crtng->bounce_angle = 0;
    crtng->inertia_floor = 32;
    crtng->inertia_air = 8;
    crtng->movement_flags |= TMvF_Unknown08;
    crtng->owner = owner;
    crtng->move_angle_xy = 0;
    crtng->move_angle_z = 0;
    cctrl->max_speed = calculate_correct_creature_maxspeed(crtng);
    cctrl->shot_shift_x = crstat->shot_shift_x;
    cctrl->shot_shift_y = crstat->shot_shift_y;
    cctrl->shot_shift_z = crstat->shot_shift_z;
    long i = get_creature_anim(crtng, 0);
    set_thing_draw(crtng, i, 256, game.conf.crtr_conf.sprite_size, 0, 0, ODC_Default);
    cctrl->explevel = 1;
    crtng->health = crstat->health;
    cctrl->max_health = compute_creature_max_health(crstat->health,cctrl->explevel, owner);
    crtng->owner = owner;
    crtng->mappos.x.val = pos->x.val;
    crtng->mappos.y.val = pos->y.val;
    crtng->mappos.z.val = pos->z.val;
    crtng->creation_turn = game.play_gameturn;
    cctrl->joining_age = 17 + CREATURE_RANDOM(crtng, 13);
    cctrl->blood_type = CREATURE_RANDOM(crtng, BLOOD_TYPES_COUNT);
    if (player_is_roaming(owner))
    {
      cctrl->hero.sbyte_89 = -1;
      cctrl->hero.byte_8C = 1;
    }
    cctrl->flee_pos.x.val = crtng->mappos.x.val;
    cctrl->flee_pos.y.val = crtng->mappos.y.val;
    cctrl->flee_pos.z.val = crtng->mappos.z.val;
    cctrl->flee_pos.z.val = get_thing_height_at(crtng, pos);
    cctrl->fighting_player_idx = -1;
    if (crstat->flying) {
        crtng->movement_flags |= TMvF_Flying;
    }
    set_creature_level(crtng, 0);
    crtng->health = cctrl->max_health;
    add_thing_to_its_class_list(crtng);
    place_thing_in_mapwho(crtng);
    if (owner <= PLAYERS_COUNT)
      set_first_creature(crtng);
    set_start_state(crtng);
    add_creature_score_to_owner(crtng);
    cctrl->active_instance_id = creature_choose_first_available_instance(crtng);
    if (crstat->illuminated) {
        illuminate_creature(crtng);
    }
    return crtng;
}

TbBool creature_increase_level(struct Thing *thing)
{
  struct CreatureControl* cctrl = creature_control_get_from_thing(thing);
  if (creature_control_invalid(cctrl))
  {
      ERRORLOG("Invalid creature control; no action");
      return false;
  }
  struct Dungeon* dungeon = get_dungeon(thing->owner);
  if (dungeon->creature_max_level[thing->model] > cctrl->explevel)
  {
      struct CreatureStats* crstat = creature_stats_get_from_thing(thing);
      if ((cctrl->explevel < CREATURE_MAX_LEVEL-1) || (crstat->grow_up != 0))
      {
          cctrl->spell_flags |= CSAfF_ExpLevelUp;
          return true;
      }
  }
  return false;
}

TbBool creature_change_multiple_levels(struct Thing *thing, int count)
{
    struct CreatureControl* cctrl = creature_control_get_from_thing(thing);
    if (creature_control_invalid(cctrl))
    {
        ERRORLOG("Invalid creature control; no action");
        return false;
    }
    struct Dungeon* dungeon = get_dungeon(thing->owner);
    int k = 0;
    if (count > 0)
    {
        for (int i = 0; i < count; i++)
        {
            if (dungeon->creature_max_level[thing->model] > cctrl->explevel)
            {
                struct CreatureStats* crstat = creature_stats_get_from_thing(thing);
                if ((cctrl->explevel < CREATURE_MAX_LEVEL - 1) || (crstat->grow_up != 0))
                {
                    cctrl->spell_flags |= CSAfF_ExpLevelUp;
                    update_creature_levels(thing);
                    k++;
                }
            }
        }
        if (k != 0)
        {
            return true;
        }
        return false;
    }
    else
    {
        remove_creature_score_from_owner(thing);
        if (cctrl->explevel < abs(count))
        {
            set_creature_level(thing, 0);
        }
        else
        {
            set_creature_level(thing, cctrl->explevel + count);
        }
        return true;
    }
}

/**
 * Creates creature of random evil kind, and with random experience level.
 * @param x
 * @param y
 * @param owner
 * @param max_lv
 * @return
 */
TbBool create_random_evil_creature(MapCoord x, MapCoord y, PlayerNumber owner, CrtrExpLevel max_lv)
{
    ThingModel crmodel;
    while (1) {
        crmodel = GAME_RANDOM(game.conf.crtr_conf.model_count) + 1;
        // Accept only evil creatures
        struct CreatureModelConfig* crconf = &game.conf.crtr_conf.model[crmodel];
        if ((crconf->model_flags & CMF_IsSpectator) != 0) {
            continue;
        }
        if ((crconf->model_flags & CMF_IsEvil) != 0) {
            break;
        }
    }
    struct Coord3d pos;
    pos.x.val = x;
    pos.y.val = y;
    pos.z.val = 0;
    struct Thing* thing = create_creature(&pos, crmodel, owner);
    if (thing_is_invalid(thing))
    {
        ERRORLOG("Cannot create evil creature %s at (%ld,%ld)",creature_code_name(crmodel),x,y);
        return false;
    }
    pos.z.val = get_thing_height_at(thing, &pos);
    if (thing_in_wall_at(thing, &pos))
    {
        delete_thing_structure(thing, 0);
        ERRORLOG("Evil creature %s at (%ld,%ld) deleted because is in wall",creature_code_name(crmodel),x,y);
        return false;
    }
    thing->mappos.x.val = pos.x.val;
    thing->mappos.y.val = pos.y.val;
    thing->mappos.z.val = pos.z.val;
    remove_first_creature(thing);
    set_first_creature(thing);
    set_start_state(thing);
    CrtrExpLevel lv = GAME_RANDOM(max_lv);
    set_creature_level(thing, lv);
    return true;
}

/**
 * Creates creature of random hero kind, and with random experience level.
 * @param x
 * @param y
 * @param owner
 * @param max_lv
 * @return
 */
TbBool create_random_hero_creature(MapCoord x, MapCoord y, PlayerNumber owner, CrtrExpLevel max_lv)
{
  ThingModel crmodel;
  while (1) {
      crmodel = GAME_RANDOM(game.conf.crtr_conf.model_count) + 1;

      // model_count is always one higher than the last available index for creature models
      // This will allow more creature models to be added, but still catch the out-of-bounds model number.
      if (crmodel >= game.conf.crtr_conf.model_count) {
          // try again
          continue;
      }

      // Accept only evil creatures
      struct CreatureModelConfig* crconf = &game.conf.crtr_conf.model[crmodel];
      if ((crconf->model_flags & CMF_IsSpectator) != 0) {
          continue;
      }

      if ((crconf->model_flags & CMF_IsEvil) == 0) {
          //JUSTMSG("*** CREATURE MODEL NUMBER %d", (unsigned char)crmodel);
          break;
      }
  }
  struct Coord3d pos;
  pos.x.val = x;
  pos.y.val = y;
  pos.z.val = 0;
  struct Thing* thing = create_creature(&pos, crmodel, owner);
  if (thing_is_invalid(thing))
  {
      ERRORLOG("Cannot create player %d hero %s at (%ld,%ld)",(int)owner,creature_code_name(crmodel),x,y);
      return false;
  }
  pos.z.val = get_thing_height_at(thing, &pos);
  if (thing_in_wall_at(thing, &pos))
  {
      delete_thing_structure(thing, 0);
      ERRORLOG("Hero %s at (%ld,%ld) deleted because is in wall",creature_code_name(crmodel),x,y);
      return false;
  }
  thing->mappos.x.val = pos.x.val;
  thing->mappos.y.val = pos.y.val;
  thing->mappos.z.val = pos.z.val;
  remove_first_creature(thing);
  set_first_creature(thing);
//  set_start_state(thing); - simplified to the following two commands
  CrtrExpLevel lv = GAME_RANDOM(max_lv);
  set_creature_level(thing, lv);
  return true;
}

/**
 * Creates a special digger specific to given player and owned by that player.
 * @param x
 * @param y
 * @param owner
 * @return
 */
struct Thing *create_owned_special_digger(MapCoord x, MapCoord y, PlayerNumber owner)
{
    ThingModel crmodel = get_players_special_digger_model(owner);
    struct Coord3d pos;
    pos.x.val = x;
    pos.y.val = y;
    pos.z.val = 0;
    struct Thing* thing = create_creature(&pos, crmodel, owner);
    if (thing_is_invalid(thing))
    {
        ERRORLOG("Cannot create creature %s at (%ld,%ld)",creature_code_name(crmodel),x,y);
        return INVALID_THING;
    }
    pos.z.val = get_thing_height_at(thing, &pos);
    if (thing_in_wall_at(thing, &pos))
    {
        delete_thing_structure(thing, 0);
        ERRORLOG("Creature %s at (%ld,%ld) deleted because is in wall",creature_code_name(crmodel),x,y);
        return INVALID_THING;
    }
    thing->mappos.x.val = pos.x.val;
    thing->mappos.y.val = pos.y.val;
    thing->mappos.z.val = pos.z.val;
    remove_first_creature(thing);
    set_first_creature(thing);
    return thing;
}

/**
 * Filter function for selecting creature which is fighting and is not affected by a specific spell.
 * A specific thing can be selected either by class, model and owner.
 *
 * @param thing Creature thing to be filtered.
 * @param param Struct with specific thing which is dragged.
 * @param maximizer Previous max value.
 * @return If returned value is greater than maximizer, then the filtering result should be updated.
 */
long player_list_creature_filter_in_fight_and_not_affected_by_spell(const struct Thing *thing, MaxTngFilterParam param, long maximizer)
{
    struct CreatureControl* cctrl = creature_control_get_from_thing(thing);
    if ((cctrl->combat_flags != 0) && !creature_is_being_unconscious(thing))
    {
        if ((param->plyr_idx >= 0) && (thing->owner != param->plyr_idx))
            return -1;
        if (!thing_matches_model(thing, param->model_id))
            return -1;
        if ((param->class_id > 0) && (thing->class_id != param->class_id))
            return -1;
        if ((param->num1 != PwrK_None) && thing_affected_by_spell(thing, param->num1))
            return -1;
        return get_creature_thing_score(thing);
    }
    // If conditions are not met, return -1 to be sure thing will not be returned.
    return -1;
}

/**
 * Filter function for selecting creature which is dragging a specific thing.
 * A specific thing is selected by index.
 *
 * @param thing Creature thing to be filtered.
 * @param param Struct with specific thing which is dragged.
 * @param maximizer Previous max value.
 * @return If returned value is greater than maximizer, then the filtering result should be updated.
 */
long player_list_creature_filter_dragging_specific_thing(const struct Thing *thing, MaxTngFilterParam param, long maximizer)
{
    struct CreatureControl* cctrl = creature_control_get_from_thing(thing);
    if (param->num1 > 0)
    {
        if (cctrl->dragtng_idx == param->num1) {
            return LONG_MAX;
        }
        return -1;
    }
    ERRORLOG("No thing index to find dragging creature with");
    return -1;
}

/**
 * Filter function for selecting most experienced creature.
 *
 * @param thing Creature thing to be filtered.
 * @param param Struct with creature model, owner and GUI job to be accepted.
 * @param maximizer Previous max value.
 * @return If returned value is greater than maximizer, then the filtering result should be updated.
 */
long player_list_creature_filter_most_experienced(const struct Thing *thing, MaxTngFilterParam param, long maximizer)
{
    struct CreatureControl* cctrl = creature_control_get_from_thing(thing);
    // New 'maximizer' value. Should be at least 1; maximum is, in this case, CREATURE_MAX_LEVEL.
    long nmaxim = cctrl->explevel + 1;
    if ( ((param->plyr_idx == -1) || (thing->owner == param->plyr_idx))
        && (thing->class_id == param->class_id)
        && ((thing_matches_model(thing,param->model_id)))
        && ((param->num1 == -1) || (get_creature_gui_job(thing) == param->num1))
        && (nmaxim > maximizer) )
    {
        return nmaxim;
    }
    // If conditions are not met, return -1 to be sure thing will not be returned.
    return -1;
}

/**
 * Filter function for selecting most experienced and pickable creature.
 *
 * @param thing Creature thing to be filtered.
 * @param param Struct with creature model, owner and GUI job to be accepted.
 * @param maximizer Previous max value.
 * @return If returned value is greater than maximizer, then the filtering result should be updated.
 */
long player_list_creature_filter_most_experienced_and_pickable1(const struct Thing *thing, MaxTngFilterParam param, long maximizer)
{
    struct CreatureControl* cctrl = creature_control_get_from_thing(thing);
    // New 'maximizer' value. Should be at least 1; maximum is, in this case, CREATURE_MAX_LEVEL.
    long nmaxim = cctrl->explevel + 1;
    if ( ((param->plyr_idx == -1) || (thing->owner == param->plyr_idx))
        && (thing->class_id == param->class_id)
        && ((thing_matches_model(thing,param->model_id)))
        && ((param->num1 == -1) || (get_creature_gui_job(thing) == param->num1))
        && !thing_is_picked_up(thing)
        && (thing->active_state != CrSt_CreatureUnconscious) && (nmaxim > maximizer) )
    {
        if (can_thing_be_picked_up_by_player(thing, param->plyr_idx))
        {
            return nmaxim;
        }
    }
    // If conditions are not met, return -1 to be sure thing will not be returned.
    return -1;
}

/**
 * Filter function for selecting most experienced and "pickable2" creature.
 *
 * @param thing Creature thing to be filtered.
 * @param param Struct with creature model, owner and GUI job to be accepted.
 * @param maximizer Previous max value.
 * @return If returned value is greater than maximizer, then the filtering result should be updated.
 */
long player_list_creature_filter_most_experienced_and_pickable2(const struct Thing *thing, MaxTngFilterParam param, long maximizer)
{
    struct CreatureControl* cctrl = creature_control_get_from_thing(thing);
    // New 'maximizer' value. Should be at least 1; maximum is, in this case, CREATURE_MAX_LEVEL.
    long nmaxim = cctrl->explevel + 1;
    if ( ((param->plyr_idx == -1) || (thing->owner == param->plyr_idx))
        && (thing->class_id == param->class_id)
        && ((thing_matches_model(thing,param->model_id)))
        && ((param->num1 == -1) || (get_creature_gui_job(thing) == param->num1))
        && !thing_is_picked_up(thing)
        && (thing->active_state != CrSt_CreatureUnconscious) && (nmaxim > maximizer) )
    {
        if (can_thing_be_picked_up2_by_player(thing, param->plyr_idx))
        {
            return nmaxim;
        }
    }
    // If conditions are not met, return -1 to be sure thing will not be returned.
    return -1;
}

/**
 * Filter function for selecting least experienced creature.
 *
 * @param thing Creature thing to be filtered.
 * @param param Struct with creature model, owner and GUI job to be accepted.
 * @param maximizer Previous max value.
 * @return If returned value is greater than maximizer, then the filtering result should be updated.
 */
long player_list_creature_filter_least_experienced(const struct Thing *thing, MaxTngFilterParam param, long maximizer)
{
    struct CreatureControl* cctrl = creature_control_get_from_thing(thing);
    // New 'maximizer' value. Should be at least 1; maximum is, in this case, CREATURE_MAX_LEVEL.
    long nmaxim = CREATURE_MAX_LEVEL - cctrl->explevel;
    if ( ((param->plyr_idx == -1) || (thing->owner == param->plyr_idx))
      && (thing->class_id == param->class_id)
      && ((thing_matches_model(thing,param->model_id)))
      && ((param->num1 == -1) || (get_creature_gui_job(thing) == param->num1))
      && (nmaxim > maximizer) )
    {
        return nmaxim;
    }
    // If conditions are not met, return -1 to be sure thing will not be returned.
    return -1;
}

/**
 * Filter function for selecting least experienced and pickable creature.
 *
 * @param thing Creature thing to be filtered.
 * @param param Struct with creature model, owner and GUI job to be accepted.
 * @param maximizer Previous max value.
 * @return If returned value is greater than maximizer, then the filtering result should be updated.
 */
long player_list_creature_filter_least_experienced_and_pickable1(const struct Thing *thing, MaxTngFilterParam param, long maximizer)
{
    struct CreatureControl* cctrl = creature_control_get_from_thing(thing);
    // New 'maximizer' value. Should be at least 1; maximum is, in this case, CREATURE_MAX_LEVEL.
    long nmaxim = CREATURE_MAX_LEVEL - cctrl->explevel;
    if ( ((param->plyr_idx == -1) || (thing->owner == param->plyr_idx))
      && (thing->class_id == param->class_id)
      && ((thing_matches_model(thing,param->model_id)))
      && ((param->num1 == -1) || (get_creature_gui_job(thing) == param->num1))
      && !thing_is_picked_up(thing)
      && (thing->active_state != CrSt_CreatureUnconscious) && (nmaxim > maximizer) )
    {
      if (can_thing_be_picked_up_by_player(thing, param->plyr_idx))
      {
        return nmaxim;
      }
    }
    // If conditions are not met, return -1 to be sure thing will not be returned.
    return -1;
}

/**
 * Filter function for selecting least experienced and "pickable2" creature.
 *
 * @param thing Creature thing to be filtered.
 * @param param Struct with creature model, owner and GUI job to be accepted.
 * @param maximizer Previous max value.
 * @return If returned value is greater than maximizer, then the filtering result should be updated.
 */
long player_list_creature_filter_least_experienced_and_pickable2(const struct Thing *thing, MaxTngFilterParam param, long maximizer)
{
    struct CreatureControl* cctrl = creature_control_get_from_thing(thing);
    // New 'maximizer' value. Should be at least 1; maximum is, in this case, CREATURE_MAX_LEVEL.
    long nmaxim = CREATURE_MAX_LEVEL - cctrl->explevel;
    if ( ((param->plyr_idx == -1) || (thing->owner == param->plyr_idx))
      && (thing->class_id == param->class_id)
      && ((thing_matches_model(thing,param->model_id)))
      && ((param->num1 == -1) || (get_creature_gui_job(thing) == param->num1))
      && !thing_is_picked_up(thing)
      && (thing->active_state != CrSt_CreatureUnconscious) && (nmaxim > maximizer) )
    {
      if (can_thing_be_picked_up2_by_player(thing, param->plyr_idx))
      {
        return nmaxim;
      }
    }
    // If conditions are not met, return -1 to be sure thing will not be returned.
    return -1;
}

/**
 * Filter function for selecting first creature with given GUI Job.
 *
 * @param thing Creature thing to be filtered.
 * @param param Struct with creature model, owner and GUI Job to be accepted.
 * @param maximizer Previous max value.
 * @return If returned value is greater than maximizer, then the filtering result should be updated.
 */
long player_list_creature_filter_of_gui_job(const struct Thing *thing, MaxTngFilterParam param, long maximizer)
{
    if ( ((param->plyr_idx == -1) || (thing->owner == param->plyr_idx))
      && (thing->class_id == param->class_id)
      && ((thing_matches_model(thing,param->model_id)))
      && ((param->num1 == -1) || (get_creature_gui_job(thing) == param->num1))) // job_idx
    {
        // New 'maximizer' equal to MAX_LONG will stop the sweeping
        // and return this thing immediately.
        return LONG_MAX;
    }
    // If conditions are not met, return -1 to be sure thing will not be returned.
    return -1;
}

/**
 * Filter function for selecting first pickable creature with given GUI Job.
 *
 * @param thing Creature thing to be filtered.
 * @param param Struct with creature model, owner and GUI Job to be accepted.
 * @param maximizer Previous max value.
 * @return If returned value is greater than maximizer, then the filtering result should be updated.
 */
long player_list_creature_filter_of_gui_job_and_pickable1(const struct Thing *thing, MaxTngFilterParam param, long maximizer)
{
    if ( ((param->plyr_idx == -1) || (thing->owner == param->plyr_idx))
      && (thing->class_id == param->class_id)
      && ((thing_matches_model(thing,param->model_id)))
      && !thing_is_picked_up(thing)
      && ((param->num1 == -1) || (get_creature_gui_job(thing) == param->num1)) // job_idx
      && (thing->active_state != CrSt_CreatureUnconscious) )
    {
      if (can_thing_be_picked_up_by_player(thing, param->plyr_idx))
      {
          // New 'maximizer' equal to MAX_LONG will stop the sweeping
          // and return this thing immediately.
          return LONG_MAX;
      }
    }
    // If conditions are not met, return -1 to be sure thing will not be returned.
    return -1;
}

/**
 * Filter function for selecting first 'pickable2' creature with given GUI state.
 *
 * @param thing Creature thing to be filtered.
 * @param param Struct with creature model, owner and GUI state to be accepted.
 * @param maximizer Previous max value.
 * @return If returned value is greater than maximizer, then the filtering result should be updated.
 */
long player_list_creature_filter_of_gui_job_and_pickable2(const struct Thing *thing, MaxTngFilterParam param, long maximizer)
{
    if ( ((param->plyr_idx == -1) || (thing->owner == param->plyr_idx))
      && (thing->class_id == param->class_id)
      && ((thing_matches_model(thing,param->model_id)))
      && !thing_is_picked_up(thing)
      && ((param->num1 == -1) || (get_creature_gui_job(thing) == param->num1))
      && (thing->active_state != CrSt_CreatureUnconscious) )
    {
      if (can_thing_be_picked_up2_by_player(thing, param->plyr_idx))
      {
          // New 'maximizer' equal to MAX_LONG will stop the sweeping
          // and return this thing immediately.
          return LONG_MAX;
      }
    }
    // If conditions are not met, return -1 to be sure thing will not be returned.
    return -1;
}

/**
 * Returns a creature in fight which gives highest score value.
 * @return The thing in fight, or invalid thing if not found.
 */
struct Thing *find_players_highest_score_creature_in_fight_not_affected_by_spell(PlayerNumber plyr_idx, SpellKind spell_kind)
{
    struct Dungeon* dungeon = get_players_num_dungeon(plyr_idx);
    struct CompoundTngFilterParam param;
    param.plyr_idx = -1;
    param.class_id = 0;
    param.model_id = CREATURE_ANY;
    param.num1 = spell_kind;
    Thing_Maximizer_Filter filter = player_list_creature_filter_in_fight_and_not_affected_by_spell;
    struct Thing* creatng = get_player_list_creature_with_filter(dungeon->creatr_list_start, filter, &param);
    if (thing_is_invalid(creatng)) {
        creatng = get_player_list_creature_with_filter(dungeon->digger_list_start, filter, &param);
    }
    return creatng;
}

/**
 * Returns a creature who is dragging given thing.
 * @param dragtng The thing being dragged.
 * @return The thing which is dragging, or invalid thing if not found.
 */
struct Thing *find_creature_dragging_thing(const struct Thing *dragtng)
{
    SYNCDBG(19,"Starting");
    Thing_Maximizer_Filter filter = player_list_creature_filter_dragging_specific_thing;
    struct CompoundTngFilterParam param;
    param.class_id = TCls_Creature;
    param.model_id = CREATURE_ANY;
    param.plyr_idx = -1;
    param.num1 = dragtng->index;
    param.num2 = -1;
    param.num3 = -1;
    return get_nth_thing_of_class_with_filter(filter, &param, 0);
}

/**
 * Returns highest level creature of given kind which is owned by given player.
 * @param breed_idx The creature kind index, or -1 if all special diggers are to be accepted.
 * @param pick_check Changes the check function which determines whether the creature is pickable.
 * @return
 */
struct Thing *find_players_highest_level_creature_of_breed_and_gui_job(long crmodel, long job_idx, PlayerNumber plyr_idx, unsigned char pick_check)
{
    Thing_Maximizer_Filter filter;
    struct Dungeon* dungeon = get_players_num_dungeon(plyr_idx);
    struct CompoundTngFilterParam param;
    param.plyr_idx = plyr_idx;
    param.class_id = TCls_Creature;
    param.model_id = crmodel;
    param.num1 = job_idx;
    switch (pick_check)
    {
    default:
        WARNLOG("Invalid check selection, %d",(int)pick_check);
        // fall through
    case 0:
        filter = player_list_creature_filter_most_experienced;
        break;
    case 1:
        filter = player_list_creature_filter_most_experienced_and_pickable1;
        break;
    case 2:
        filter = player_list_creature_filter_most_experienced_and_pickable2;
        break;
    }
    TbBool is_spec_digger = (crmodel > 0) && creature_kind_is_for_dungeon_diggers_list(plyr_idx, crmodel);
    struct Thing* thing = INVALID_THING;
    if ((!is_spec_digger) || (crmodel == CREATURE_ANY))
    {
        thing = get_player_list_creature_with_filter(dungeon->creatr_list_start, filter, &param);
    }
    if (((is_spec_digger) || (crmodel == CREATURE_ANY)) && thing_is_invalid(thing))
    {
        thing = get_player_list_creature_with_filter(dungeon->digger_list_start, filter, &param);
    }
    return thing;
}

/**
 * Returns lowest level creature of given kind which is owned by given player.
 * @param breed_idx The creature kind index, or -1 if all are to be accepted.
 * @param pick_check Changes the check function which determines whether the creature is pickable.
 * @return
 */
struct Thing *find_players_lowest_level_creature_of_breed_and_gui_job(long crmodel, long job_idx, PlayerNumber plyr_idx, unsigned char pick_check)
{
    Thing_Maximizer_Filter filter;
    struct Dungeon* dungeon = get_players_num_dungeon(plyr_idx);
    struct CompoundTngFilterParam param;
    param.plyr_idx = plyr_idx;
    param.class_id = TCls_Creature;
    param.model_id = crmodel;
    param.num1 = job_idx;
    switch (pick_check)
    {
    default:
        WARNLOG("Invalid check selection, %d",(int)pick_check);
        // fall through
    case 0:
        filter = player_list_creature_filter_least_experienced;
        break;
    case 1:
        filter = player_list_creature_filter_least_experienced_and_pickable1;
        break;
    case 2:
        filter = player_list_creature_filter_least_experienced_and_pickable2;
        break;
    }
    TbBool is_spec_digger = (crmodel > 0) && creature_kind_is_for_dungeon_diggers_list(plyr_idx, crmodel);
    struct Thing* thing = INVALID_THING;
    if ((!is_spec_digger) || (crmodel == CREATURE_ANY) || (crmodel == CREATURE_NOT_A_DIGGER))
    {
        thing = get_player_list_creature_with_filter(dungeon->creatr_list_start, filter, &param);
    }
    if (((is_spec_digger) || (crmodel == CREATURE_ANY) || (crmodel == CREATURE_DIGGER)) && thing_is_invalid(thing))
    {
        thing = get_player_list_creature_with_filter(dungeon->digger_list_start, filter, &param);
    }
    return thing;
}

/**
 * Returns first creature of given kind which is doing given job and is owned by given player.
 * @param breed_idx The creature kind index, or -1 if all special diggers are to be accepted.
 * @param job_idx Creature GUI job, or -1 if all jobs are to be accepted.
 * @param pick_check Changes the check function which determines whether the creature is pickable.
 * @return
 */
struct Thing *find_players_first_creature_of_breed_and_gui_job(long crmodel, long job_idx, PlayerNumber plyr_idx, unsigned char pick_check)
{
    Thing_Maximizer_Filter filter;
    SYNCDBG(5,"Searching for model %d, GUI job %d",(int)crmodel,(int)job_idx);
    struct Dungeon* dungeon = get_players_num_dungeon(plyr_idx);
    struct CompoundTngFilterParam param;
    param.plyr_idx = plyr_idx;
    param.class_id = TCls_Creature;
    param.model_id = crmodel;
    param.num1 = job_idx;
    switch (pick_check)
    {
    default:
        WARNLOG("Invalid check selection, %d",(int)pick_check);
        // fall through
    case 0:
        filter = player_list_creature_filter_of_gui_job;
        break;
    case 1:
        filter = player_list_creature_filter_of_gui_job_and_pickable1;
        break;
    case 2:
        filter = player_list_creature_filter_of_gui_job_and_pickable2;
        break;
    }
    TbBool is_spec_digger = (crmodel > 0) && creature_kind_is_for_dungeon_diggers_list(plyr_idx, crmodel);
    struct Thing* thing = INVALID_THING;
    if ((!is_spec_digger) || (crmodel == CREATURE_ANY))
    {
        thing = get_player_list_creature_with_filter(dungeon->creatr_list_start, filter, &param);
    }
    if (((is_spec_digger) || (crmodel == CREATURE_ANY) || (crmodel == CREATURE_DIGGER)) && thing_is_invalid(thing))
    {
        thing = get_player_list_creature_with_filter(dungeon->digger_list_start, filter, &param);
    }
    return thing;
}

/**
 * Gives next creature of given kind and GUI job which belongs to given player.
 *
 * @param breed_idx The creature kind index, or -1 if all special diggers are to be accepted.
 * @param job_idx Creature GUI job, or -1 if all jobs are to be accepted.
 * @param plyr_idx Player to whom the thing should belong to.
 * @param pick_check Changes the check function which determines whether the creature is pickable.
 * @return
 */
struct Thing *find_players_next_creature_of_breed_and_gui_job(long crmodel, long job_idx, PlayerNumber plyr_idx, unsigned char pick_flags)
{
    SYNCDBG(5,"Searching for model %d, GUI job %d",(int)crmodel,(int)job_idx);
    struct Thing* thing = INVALID_THING;
    struct Dungeon* dungeon = get_players_num_dungeon(plyr_idx);
    /* Check if we should start the search with a creature after last one, not from start of the list */
    if ((pick_flags & TPF_OrderedPick) == 0)
    {
        long i;
        if (crmodel != CREATURE_ANY)
        {
            i = dungeon->selected_creatures_of_model[crmodel];
            thing = thing_get(i);
            // If the index is invalid, don't try to use it
            if (!thing_exists(thing) || !thing_is_creature(thing) || (thing->model != crmodel) || (thing->owner != plyr_idx))
            {
                dungeon->selected_creatures_of_model[crmodel] = 0;
                thing = INVALID_THING;
            }
        } else
        if (job_idx != -1)
        {
            i = dungeon->selected_creatures_of_gui_job[job_idx];
            thing = thing_get(i);
            // If the index is invalid, don't try to use it
            if (!thing_exists(thing) || !thing_is_creature(thing) ||  (thing->owner != plyr_idx))
            {
                dungeon->selected_creatures_of_gui_job[job_idx] = 0;
                thing = INVALID_THING;
            }
        }
    }
    // If the thing previously picked up seem right, allow next creature to be checked first
    if (!thing_is_invalid(thing))
    {
        struct CreatureControl* cctrl = creature_control_get_from_thing(thing);
        if ((pick_flags & TPF_ReverseOrder) != 0)
        {
            thing = thing_get(cctrl->players_prev_creature_idx);
        } else
        {
            thing = thing_get(cctrl->players_next_creature_idx);
        }
    }

    /* If requested ordered pick, get either highest or lowest level creature */
    if ((pick_flags & TPF_OrderedPick) != 0)
    {
        if ((pick_flags & TPF_ReverseOrder) != 0)
        {
            thing = find_players_lowest_level_creature_of_breed_and_gui_job(crmodel, job_idx, plyr_idx, (pick_flags & TPF_PickableCheck) ? 1 : 2);
        } else
        {
            thing = find_players_highest_level_creature_of_breed_and_gui_job(crmodel, job_idx, plyr_idx, (pick_flags & TPF_PickableCheck) ? 1 : 2);
        }
    } else
    /* If filtering is unordered, use the index of previous creature */
    if (!thing_is_invalid(thing))
    {
        struct CompoundTngFilterParam param;
        param.plyr_idx = plyr_idx;
        param.class_id = TCls_Creature;
        param.model_id = crmodel;
        param.num1 = job_idx;
        Thing_Maximizer_Filter filter;
        if ((pick_flags & TPF_PickableCheck) != 0)
        {
            filter = player_list_creature_filter_of_gui_job_and_pickable1;
        } else
        {
            filter = player_list_creature_filter_of_gui_job_and_pickable2;
        }
        thing = get_player_list_creature_with_filter(thing->index, filter, &param);
    }
    // If nothing found yet, use an algorithm which returns a first match
    if (thing_is_invalid(thing))
    {
        thing = find_players_first_creature_of_breed_and_gui_job(crmodel, job_idx, plyr_idx, (pick_flags & TPF_PickableCheck) ? 1 : 2);
    }
    // If no matches were found, then there are simply no matching creatures
    if (thing_is_invalid(thing))
    {
        return INVALID_THING;
    }
    // Remember the creature we've found
    if (crmodel != CREATURE_ANY)
    {
        if (thing->model != crmodel) {
            ERRORLOG("Searched for model %d, but found %d.",(int)crmodel,(int)thing->model);
        }
        dungeon->selected_creatures_of_model[thing->model] = thing->index;
    }
    if (job_idx != -1)
    {
        if (get_creature_gui_job(thing) != job_idx) {
            ERRORLOG("Searched for GUI job %d, but found %d.",(int)job_idx,(int)get_creature_gui_job(thing));
        }
        dungeon->selected_creatures_of_gui_job[get_creature_gui_job(thing)] = thing->index;
    }
    return thing;
}

struct Thing *pick_up_creature_of_model_and_gui_job(long crmodel, long job_idx, PlayerNumber plyr_idx, unsigned char pick_flags)
{
    struct Thing* thing = find_players_next_creature_of_breed_and_gui_job(crmodel, job_idx, plyr_idx, pick_flags);
    if (thing_is_invalid(thing))
    {
        SYNCDBG(2,"Can't find creature of model %d and GUI job %d.",(int)crmodel,(int)job_idx);
        return INVALID_THING;
    }
    struct Dungeon* dungeon = get_dungeon(plyr_idx);
    if (crmodel < game.conf.crtr_conf.model_count)
    {
        if ((job_idx == -1) || (((job_idx & 0x03) <= 2) && dungeon->guijob_all_creatrs_count[crmodel][job_idx & 0x03]))
        {
            set_players_packet_action(get_player(plyr_idx), PckA_UsePwrHandPick, thing->index, 0, 0, 0);
        }
    } else
    if (crmodel == CREATURE_ANY)
    {
        set_players_packet_action(get_player(plyr_idx), PckA_UsePwrHandPick, thing->index, 0, 0, 0);
    } else
    {
        ERRORLOG("Creature model %d out of range.",(int)crmodel);
    }
    return thing;
}

/**
 *
 * @param crmodel
 * @param job_idx
  * @param pick_flags
 * @note originally was go_to_next_creature_of_breed_and_job()
 */
void go_to_next_creature_of_model_and_gui_job(long crmodel, long job_idx, unsigned char pick_flags)
{
    struct Thing* creatng = find_players_next_creature_of_breed_and_gui_job(crmodel, job_idx, my_player_number, pick_flags);
    if (!thing_is_invalid(creatng))
    {
        struct PlayerInfo* player = get_my_player();
        set_players_packet_action(player, PckA_ZoomToPosition, creatng->mappos.x.val, creatng->mappos.y.val, 0, 0);
    }
}

TbBool creature_is_doing_job_in_room_role(const struct Thing *creatng, RoomRole rrole)
{
    {
        // Check if we're just starting a job related to that room
        CrtrStateId pvstate = get_creature_state_besides_interruptions(creatng);
        CrtrStateId nxstate = get_initial_state_for_job(get_job_for_room_role(rrole, JoKF_None, Job_NULL));
        if ((pvstate != CrSt_Unused) && (pvstate == nxstate)) {
            return true;
        }
    }
    {
        // Check if we're already working in that room kind
        struct Room* room = get_room_creature_works_in(creatng);
        if (!room_is_invalid(room)) {
            return ((get_room_roles(room->kind) & rrole) != 0);
        }
    }
    return false;
}

long player_list_creature_filter_needs_to_be_placed_in_room_for_job(const struct Thing *thing, MaxTngFilterParam param, long maximizer)
{
    SYNCDBG(19,"Starting for %s index %d owner %d",thing_model_name(thing),(int)thing->index,(int)thing->owner);
    struct Computer2* comp = (struct Computer2*)(param->ptr1);
    struct Dungeon* dungeon = comp->dungeon;
    if (!can_thing_be_picked_up_by_player(thing, dungeon->owner)) {
        return -1;
    }
    if (creature_is_being_dropped(thing)) {
        return -1;
    }
    struct CreatureControl* cctrl = creature_control_get_from_thing(thing);
    struct CreatureStats* crstat = creature_stats_get_from_thing(thing);

    // If the creature is too angry to help it
    if (creature_is_doing_anger_job(thing) || anger_is_creature_livid(thing))
    {
        // If the creature is not running free, then leave it where it is
        if (creature_is_kept_in_prison(thing) ||
            creature_is_being_tortured(thing) ||
            creature_is_being_sacrificed(thing)) {
            return -1;
        }
        // Try torturing it
        if (player_has_room_of_role(dungeon->owner, get_room_role_for_job(Job_PAINFUL_TORTURE)))
        {
            param->num2 = Job_PAINFUL_TORTURE;
            return LONG_MAX;
        }
        // Or putting in prison
        if (player_has_room_of_role(dungeon->owner, get_room_role_for_job(Job_CAPTIVITY)))
        {
            param->num2 = Job_CAPTIVITY;
            return LONG_MAX;
        }
        // If we can't, then just let it leave the dungeon
        if (player_has_room_of_role(dungeon->owner, get_room_role_for_job(Job_EXEMPT)))
        {
            param->num2 = Job_EXEMPT;
            return LONG_MAX;
        }
    }

    int health_permil = get_creature_health_permil(thing);
    // If it's angry but not furious, or has lost health due to disease,
    // then should be placed in temple
    if ((anger_is_creature_angry(thing) ||
     (creature_affected_by_spell(thing, SplK_Disease) && (health_permil <= (game.conf.rules.computer.disease_to_temple_pct*10))))
     && creature_can_do_job_for_player(thing, dungeon->owner, Job_TEMPLE_PRAY, JobChk_None))
    {
        // If already at temple, then don't do anything
        if (creature_is_doing_temple_pray_activity(thing))
            return -1;
        if (player_has_room_of_role(dungeon->owner, get_room_role_for_job(Job_TEMPLE_PRAY)))
        {
            param->num2 = Job_TEMPLE_PRAY;
            return LONG_MAX;
        }
    }

    // If the creature require healing, then drop it to lair. When in combat, try to cast heal first.
    if (cctrl->combat_flags)
    {
        // Simplified algorithm when creature is in combat
        if (creature_requires_healing(thing))
        {
            // If already at lair, then don't do anything
            if (!creature_is_doing_lair_activity(thing))
            {
                // cast heal if we can, don't always use max level to appear lifelike
                int splevel = PLAYER_RANDOM(dungeon->owner, 4) + 5;
                if (computer_able_to_use_power(comp, PwrK_HEALCRTR, splevel, 1))
                {
                    if (try_game_action(comp, dungeon->owner, GA_UsePwrHealCrtr, splevel, thing->mappos.x.stl.num, thing->mappos.y.stl.num, thing->index, 1) > Lb_OK)
                    {
                        return LONG_MAX;
                    } else
                    {
                        return -1;
                    }
                } else
                // otherwise, put it into room we want
                {
                    if (creature_can_do_healing_sleep(thing))
                    {
                        if (player_has_room_of_role(dungeon->owner, get_room_role_for_job(Job_TAKE_SLEEP)))
                        {
                            param->num2 = Job_TAKE_SLEEP;
                            return LONG_MAX;
                        }
                    }
                }
            }
        }
        return -1;
    } else
    {
        if (creature_can_do_healing_sleep(thing))
        {
            // Be more careful when not in combat
            if ((health_permil < 1000*crstat->heal_threshold/256) || !creature_has_lair_room(thing))
            {
                // If already at lair, then don't do anything
                if (creature_is_doing_lair_activity(thing))
                    return -1;
                // don't force it to lair if it wants to eat or take salary
                if (creature_is_doing_garden_activity(thing) || creature_is_taking_salary_activity(thing))
                    return -1;
                // otherwise, put it into room we want
                if (player_has_room_of_role(dungeon->owner, get_room_role_for_job(Job_TAKE_SLEEP)))
                {
                    param->num2 = Job_TAKE_SLEEP;
                    return LONG_MAX;
                }
            }
        }
    }

    // If creature is hungry, place it at garden
    if (hunger_is_creature_hungry(thing))
    {
        // If already at garden, then don't do anything
        if (creature_is_doing_garden_activity(thing))
            return -1;
        // don't force it if it wants to take salary
        if (creature_is_taking_salary_activity(thing))
            return -1;
        // otherwise, put it into room we want
        if (player_has_room_of_role(dungeon->owner, get_room_role_for_job(Job_TAKE_FEED)))
        {
            param->num2 = Job_TAKE_FEED;
            return LONG_MAX;
        }
    }

    // If creature wants salary, let it go get the gold
    if ( cctrl->paydays_owed )
    {
        // If already taking salary, then don't do anything
        if (creature_is_taking_salary_activity(thing))
            return -1;
        if (player_has_room_of_role(dungeon->owner, get_room_role_for_job(Job_TAKE_SALARY)))
        {
            param->num2 = Job_TAKE_SALARY;
            return LONG_MAX;
        }
    }

    TbBool force_state_reset = false;
    // Creatures may have primary jobs other than training, or selected when there was no possibility to train
    // Make sure they are re-assigned sometimes
    if (creature_could_be_placed_in_better_room(comp, thing))
    {
        force_state_reset = true;
    }

    // Get other rooms the creature may work in
    if (creature_state_is_unset(thing) || force_state_reset)
    {
        CreatureJob new_job = get_job_to_place_creature_in_room(comp, thing);
        // Make sure the place we've selected is not the same as the one creature works in now
        if (!creature_is_doing_job_in_room_role(thing, get_room_role_for_job(new_job)))
        {
            param->num2 = new_job;
            return LONG_MAX;
        }
    }
    return -1;
}

struct Thing *create_footprint_sine(struct Coord3d *crtr_pos, unsigned short phase, short nfoot, unsigned short model, unsigned short owner)
{
  struct Coord3d pos;
  pos.x.val = crtr_pos->x.val;
  pos.y.val = crtr_pos->y.val;
  pos.z.val = crtr_pos->z.val;
  unsigned int i;
  switch (nfoot)
  {
  case 1:
      i = (phase - 512);
      pos.x.val += distance_with_angle_to_coord_x(64, i);
      pos.y.val += distance_with_angle_to_coord_y(64, i);
      return create_thing(&pos, TCls_EffectElem, model, owner, -1);
  case 2:
      i = (phase - 512);
      pos.x.val -= distance_with_angle_to_coord_x(64, i);
      pos.y.val -= distance_with_angle_to_coord_y(64, i);
      return create_thing(&pos, TCls_EffectElem, model, owner, -1);
  }
  return INVALID_THING;
}

void place_bloody_footprint(struct Thing *thing)
{
    struct CreatureControl* cctrl = creature_control_get_from_thing(thing);
    if (creature_control_invalid(cctrl))
    {
        ERRORLOG("Invalid creature control; no action");
        return;
    }
    short nfoot = get_foot_creature_has_down(thing);
    struct Thing* footng = create_footprint_sine(&thing->mappos, thing->move_angle_xy, nfoot, TngEffElm_Blood4, thing->owner);
    if (!thing_is_invalid(footng))
    {
        cctrl->bloody_footsteps_turns--;
    }
}

TbBool update_controlled_creature_movement(struct Thing *thing)
{
    struct CreatureControl* cctrl = creature_control_get_from_thing(thing);
    TbBool upd_done = false;
    if ((thing->movement_flags & TMvF_Flying) != 0)
    {
        if (cctrl->move_speed != 0)
        {
            cctrl->moveaccel.x.val = distance3d_with_angles_to_coord_x(cctrl->move_speed, thing->move_angle_xy, thing->move_angle_z);
            cctrl->moveaccel.y.val = distance3d_with_angles_to_coord_y(cctrl->move_speed, thing->move_angle_xy, thing->move_angle_z);
            cctrl->moveaccel.z.val = distance_with_angle_to_coord_z(cctrl->move_speed, thing->move_angle_z);
        }
        if (cctrl->orthogn_speed != 0)
        {
            cctrl->moveaccel.x.val += distance_with_angle_to_coord_x(cctrl->orthogn_speed, thing->move_angle_xy - LbFPMath_PI/2);
            cctrl->moveaccel.y.val += distance_with_angle_to_coord_y(cctrl->orthogn_speed, thing->move_angle_xy - LbFPMath_PI/2);
        }
    } else
    {
        if (cctrl->move_speed != 0)
        {
            cctrl->moveaccel.x.val = distance_with_angle_to_coord_x(cctrl->move_speed, thing->move_angle_xy);
            cctrl->moveaccel.y.val = distance_with_angle_to_coord_y(cctrl->move_speed, thing->move_angle_xy);
            upd_done = true;
        }
        if (cctrl->orthogn_speed != 0)
        {
            cctrl->moveaccel.x.val += distance_with_angle_to_coord_x(cctrl->orthogn_speed, thing->move_angle_xy - LbFPMath_PI/2);
            cctrl->moveaccel.y.val += distance_with_angle_to_coord_y(cctrl->orthogn_speed, thing->move_angle_xy - LbFPMath_PI/2);
            upd_done = true;
        }
    }
    return upd_done;
}

TbBool update_flight_altitude_towards_typical(struct Thing *thing)
{
    struct CreatureControl* cctrl = creature_control_get_from_thing(thing);
    struct Coord3d nxpos;
    nxpos.x.val = thing->mappos.x.val + cctrl->moveaccel.x.val;
    nxpos.y.val = thing->mappos.y.val + cctrl->moveaccel.y.val;
    nxpos.z.val = subtile_coord(1,0);
    MapCoord floor_height, ceiling_height;
    get_floor_and_ceiling_height_under_thing_at(thing, &nxpos, &floor_height, &ceiling_height);
    MapCoordDelta thing_curr_alt = thing->mappos.z.val;
    SYNCDBG(16,"The height for %s index %d owner %d must fit between %d and %d, now is %d",thing_model_name(thing),(int)thing->index,(int)thing->owner,(int)floor_height,(int)ceiling_height,(int)thing_curr_alt);
    MoveSpeed max_speed = cctrl->max_speed / 8;
    if (max_speed < 1)
        max_speed = 1;
    MapCoordDelta i = floor_height + NORMAL_FLYING_ALTITUDE;
    MapCoordDelta max_pos_to_ceiling = ceiling_height - thing->clipbox_size_z;
    if ((floor_height < max_pos_to_ceiling) && (i > max_pos_to_ceiling))
        i = max_pos_to_ceiling;
    i -= thing_curr_alt;
    if (i > 0)
    {
        if (i >= max_speed)
            i = max_speed;
        cctrl->moveaccel.z.val += i;
        return true;
    }
    else if (i < 0)
    {
        i = -i;
        if (i >= max_speed)
            i = max_speed;
        cctrl->moveaccel.z.val -= i;
        return true;
    }
    return false;
}

short update_creature_movements(struct Thing *thing)
{
    SYNCDBG(18,"Starting");
    struct CreatureControl* cctrl = creature_control_get_from_thing(thing);
    if (creature_control_invalid(cctrl))
    {
        ERRORLOG("Invalid creature control; no action");
        return false;
    }
    short upd_done = 0;
    if (cctrl->stateblock_flags != 0)
    {
        upd_done = 1;
        cctrl->moveaccel.x.val = 0;
        cctrl->moveaccel.y.val = 0;
        cctrl->moveaccel.z.val = 0;
        cctrl->move_speed = 0;
        cctrl->flgfield_2 &= ~TF2_Unkn01;
    } else
    {
      if ((thing->alloc_flags & TAlF_IsControlled) != 0)
      {
          if (update_controlled_creature_movement(thing)) {
              upd_done = 1;
          }
      } else
      if ((cctrl->flgfield_2 & TF2_Unkn01) != 0)
      {
          upd_done = 1;
          cctrl->flgfield_2 &= ~TF2_Unkn01;
      } else
      if (cctrl->move_speed != 0)
      {
          upd_done = 1;
          cctrl->moveaccel.x.val = distance_with_angle_to_coord_x(cctrl->move_speed, thing->move_angle_xy);
          cctrl->moveaccel.y.val = distance_with_angle_to_coord_y(cctrl->move_speed, thing->move_angle_xy);
          cctrl->moveaccel.z.val = 0;
      }
      if (((thing->movement_flags & TMvF_Flying) != 0) && ((thing->alloc_flags & TAlF_IsControlled) == 0))
      {
          if (update_flight_altitude_towards_typical(thing)) {
              upd_done = 1;
          }
      }
    }
    SYNCDBG(19,"Finished for %s index %d with acceleration (%d,%d,%d)",thing_model_name(thing),
        (int)thing->index,(int)cctrl->moveaccel.x.val,(int)cctrl->moveaccel.y.val,(int)cctrl->moveaccel.z.val);
    if (upd_done) {
        return true;
    } else {
        return ((cctrl->moveaccel.x.val != 0) || (cctrl->moveaccel.y.val != 0) || (cctrl->moveaccel.z.val != 0));
    }
}

void check_for_creature_escape_from_lava(struct Thing *thing)
{
    if (((thing->alloc_flags & TAlF_IsControlled) == 0) && ((thing->movement_flags & TMvF_IsOnLava) != 0))
    {
        struct CreatureStats* crstat = creature_stats_get_from_thing(thing);
        if (crstat->hurt_by_lava > 0)
        {
            struct CreatureControl* cctrl = creature_control_get_from_thing(thing);
            if ((!creature_is_escaping_death(thing)) && (cctrl->lava_escape_since + 64 < game.play_gameturn))
            {
                cctrl->lava_escape_since = game.play_gameturn;
                if (cleanup_current_thing_state(thing))
                {
                    if (setup_move_off_lava(thing))
                    {
                        thing->continue_state = CrSt_CreatureEscapingDeath;
                    }
                    else
                    {
                        set_start_state(thing);
                    }
                }
            }
      }
    }
}

/**
 * Get's an effect element for a footstep.
 */
ThingModel get_footstep_effect_element(struct Thing* thing)
{
    static const unsigned char tileset_footstep_textures[TEXTURE_VARIATIONS_COUNT] =
    { TngEffElm_None,       TngEffElm_None,         TngEffElm_IceMelt3,     TngEffElm_None,
      TngEffElm_None,       TngEffElm_None,         TngEffElm_None,         TngEffElm_None,
      TngEffElm_StepSand,   TngEffElm_StepGypsum,   TngEffElm_None,         TngEffElm_None,
      TngEffElm_None,       TngEffElm_None,         TngEffElm_None,         TngEffElm_None
    };

    short texture;
        unsigned char ext_txtr = gameadd.slab_ext_data[get_slab_number(subtile_slab(thing->mappos.x.stl.num), subtile_slab(thing->mappos.y.stl.num))];
    if (ext_txtr == 0)
    {
        // Default map texture
        texture = game.texture_id;
    }
    else
    {
        // Slab specific texture
        texture = ext_txtr - 1;
    }

    return tileset_footstep_textures[texture];
}

void process_creature_leave_footsteps(struct Thing *thing)
{
    struct Thing *footng;
    short nfoot;
    struct CreatureControl* cctrl = creature_control_get_from_thing(thing);
    if (flag_is_set(thing->movement_flags,TMvF_IsOnWater))
    {
        nfoot = get_foot_creature_has_down(thing);
        if (nfoot)
        {
          create_effect(&thing->mappos, TngEff_Drip1, thing->owner);
        }
        cctrl->bloody_footsteps_turns = 0;
    } else
    // Bloody footprints
    if (cctrl->bloody_footsteps_turns != 0)
    {
        place_bloody_footprint(thing);
        nfoot = get_foot_creature_has_down(thing);
        footng = create_footprint_sine(&thing->mappos, thing->move_angle_xy, nfoot, TngEffElm_Blood4, thing->owner);
        if (!thing_is_invalid(footng)) {
            cctrl->bloody_footsteps_turns--;
        }
    } else
    {
        // Tileset footprints, formerly Snow footprints.
        ThingModel footprint = get_footstep_effect_element(thing);
        if (footprint != TngEffElm_None)
        {
            struct SlabMap* slb = get_slabmap_for_subtile(thing->mappos.x.stl.num, thing->mappos.y.stl.num);
            if (slb->kind == SlbT_PATH)
            {
                set_flag(thing->movement_flags,TMvF_IsOnSnow);
                nfoot = get_foot_creature_has_down(thing);
                footng = create_footprint_sine(&thing->mappos, thing->move_angle_xy, nfoot, footprint, thing->owner);
            }
        }
    }
}

/**
 * Applies given damage points to a creature, considering its defensive abilities, and shows health flower.
 * Uses the creature defense value to compute the actual damage.
 * Can be used only to make damage - never to heal creature.
 *
 * @param thing
 * @param dmg
 * @param damage_type
 * @param inflicting_plyr_idx
 */
HitPoints apply_damage_to_thing_and_display_health(struct Thing *thing, HitPoints dmg, DamageType damage_type, PlayerNumber inflicting_plyr_idx)
{
    HitPoints cdamage;
    if (dmg > 0)
    {
        cdamage = apply_damage_to_thing(thing, dmg, damage_type, inflicting_plyr_idx);
    } else {
        cdamage = 0;
    }
    if (cdamage > 0) {
        thing->creature.health_bar_turns = 8;
    }
    return cdamage;
}

void process_landscape_affecting_creature(struct Thing *thing)
{
    SYNCDBG(18,"Starting");
    thing->movement_flags &= ~TMvF_IsOnWater;
    thing->movement_flags &= ~TMvF_IsOnLava;
    thing->movement_flags &= ~TMvF_IsOnSnow;
    struct CreatureControl* cctrl = creature_control_get_from_thing(thing);
    if (creature_control_invalid(cctrl))
    {
        ERRORLOG("Invalid creature control; no action");
        return;
    }
    cctrl->corpse_to_piss_on = 0;

    int stl_idx = get_subtile_number(thing->mappos.x.stl.num, thing->mappos.y.stl.num);
    unsigned long navheight = get_navigation_map_floor_height(thing->mappos.x.stl.num, thing->mappos.y.stl.num);
    if (subtile_coord(navheight,0) == thing->mappos.z.val)
    {
        int i = get_top_cube_at_pos(stl_idx);
        if (cube_is_lava(i))
        {
            struct CreatureStats* crstat = creature_stats_get_from_thing(thing);
            apply_damage_to_thing_and_display_health(thing, crstat->hurt_by_lava, DmgT_Heatburn, -1);
            thing->movement_flags |= TMvF_IsOnLava;
        } else
        if (cube_is_water(i))
        {
            thing->movement_flags |= TMvF_IsOnWater;
        }
        process_creature_leave_footsteps(thing);
        process_creature_standing_on_corpses_at(thing, &thing->mappos);
    }
    check_for_creature_escape_from_lava(thing);
    SYNCDBG(19,"Finished");
}

TbBool add_creature_score_to_owner(struct Thing *thing)
{
    if (is_neutral_thing(thing))
        return false;
    struct Dungeon* dungeon = get_dungeon(thing->owner);
    if (dungeon_invalid(dungeon))
        return false;
    long score = get_creature_thing_score(thing);
    if (dungeon->score < LONG_MAX-score)
        dungeon->score += score;
    else
        dungeon->score = LONG_MAX;
    return true;
}

TbBool remove_creature_score_from_owner(struct Thing *thing)
{
    if (is_neutral_thing(thing))
        return false;
    struct Dungeon* dungeon = get_dungeon(thing->owner);
    if (dungeon_invalid(dungeon))
        return false;
    long score = get_creature_thing_score(thing);
    if (dungeon->score >= score)
        dungeon->score -= score;
    else
        dungeon->score = 0;
    return true;
}

void init_creature_scores(void)
{
    SYNCDBG(8, "Starting");
    long i;
    long score;
    // compute maximum score
    long max_score = 0;
    for (i=0; i < game.conf.crtr_conf.model_count; i++)
    {
        score = compute_creature_kind_score(i,CREATURE_MAX_LEVEL-1);
        if ((score <= 0) && (i != 0) && (i != game.conf.crtr_conf.model_count -1))
        {
          ERRORLOG("Couldn't get creature %d score value", (int)i);
          continue;
        }
        if (score > max_score)
        {
          max_score = score;
        }
    }
    if (max_score <= 0)
    {
        ERRORLOG("Creatures have no score");
        return;
    }
    // now compute scores for experience levels
    for (i=0; i < game.conf.crtr_conf.model_count; i++)
    {
        for (long k = 0; k < CREATURE_MAX_LEVEL; k++)
        {
          score = compute_creature_kind_score(i,k);
          score = saturate_set_unsigned(200*score / max_score, 8);
          if ((score <= 0) && (i != 0) && (i != 31))
          {
            //WARNMSG("Couldn't get creature %d score for lev %d", i, k);
            score = 1;
          }
          game.creature_scores[i].value[k] = score;
        }
    }
}

long get_creature_thing_score(const struct Thing *thing)
{
    struct CreatureControl* cctrl = creature_control_get_from_thing(thing);
    ThingModel crmodel = thing->model;
    if (crmodel >= game.conf.crtr_conf.model_count)
        crmodel = 0;
    if (crmodel < 0)
        crmodel = 0;
    long exp = cctrl->explevel;
    if (exp >= CREATURE_MAX_LEVEL)
        exp = 0;
    if (exp < 0)
        exp = 0;
    return game.creature_scores[crmodel].value[exp];
}

void transfer_creature_data_and_gold(struct Thing *oldtng, struct Thing *newtng)
{
    struct CreatureControl* oldcctrl = creature_control_get_from_thing(oldtng);
    struct CreatureControl* newcctrl = creature_control_get_from_thing(newtng);
    struct CreatureStats* ncrstat = creature_stats_get_from_thing(newtng);

    strcpy(newcctrl->creature_name, oldcctrl->creature_name);
    newcctrl->blood_type = oldcctrl->blood_type;
    newcctrl->kills_num = oldcctrl->kills_num;
    newcctrl->joining_age = oldcctrl->joining_age;
    newtng->creation_turn = oldtng->creation_turn;

    if (ncrstat->gold_hold >= oldtng->creature.gold_carried)
    {
        newtng->creature.gold_carried += oldtng->creature.gold_carried;
        oldtng->creature.gold_carried = 0;
    }
    else
    {
        newtng->creature.gold_carried = ncrstat->gold_hold;
        oldtng->creature.gold_carried -= ncrstat->gold_hold;
    }
    return;
}

long update_creature_levels(struct Thing *thing)
{
    SYNCDBG(18,"Starting");
    struct CreatureControl* cctrl = creature_control_get_from_thing(thing);
    if ((cctrl->spell_flags & CSAfF_ExpLevelUp) == 0)
        return 0;
    cctrl->spell_flags &= ~CSAfF_ExpLevelUp;
    // If a creature is not on highest level, just update the level
    if (cctrl->explevel+1 < CREATURE_MAX_LEVEL)
    {
        remove_creature_score_from_owner(thing); // the opposite is in set_creature_level()
        set_creature_level(thing, cctrl->explevel+1);
        return 1;
    }
    // If it is highest level, maybe we should transform the creature?
    struct CreatureStats* crstat = creature_stats_get_from_thing(thing);
    if (crstat->grow_up == 0) {
        return 0;
    }
    // Transforming
    struct CreatureModelConfig* oriconf = &game.conf.crtr_conf.model[thing->model];
    ThingModel model = crstat->grow_up;
    if (model == CREATURE_NOT_A_DIGGER)
    {
        while (1) {
            model = GAME_RANDOM(game.conf.crtr_conf.model_count) + 1;

            if (model >= game.conf.crtr_conf.model_count) {
                continue;
            }

            // Exclude growing up into same creature, spectators and diggers
            if (model == thing->model) {
                continue;
            }
            struct CreatureModelConfig* crconf = &game.conf.crtr_conf.model[model];
            if ((crconf->model_flags & CMF_IsSpectator) != 0) {
                continue;
            }
            if ((crconf->model_flags & CMF_IsSpecDigger) != 0) {
                continue;
            }

            //evil growup evil, good growup good
            if (((crconf->model_flags & CMF_IsEvil) == 0) && ((oriconf->model_flags & CMF_IsEvil) == 0))
            {
                break;
            }
            if ((crconf->model_flags & CMF_IsEvil) && (oriconf->model_flags & CMF_IsEvil))
            {
                break;
            }
        }
    }
    if (!creature_count_below_map_limit(1))
    {
        WARNLOG("Could not create creature to transform %s to due to creature limit", thing_model_name(thing));
        return 0;
    }
    struct Thing* newtng = create_creature(&thing->mappos, model, thing->owner);
    if (thing_is_invalid(newtng))
    {
        ERRORLOG("Could not create creature to transform %s to",thing_model_name(thing));
        return 0;
    }
    set_creature_level(newtng, crstat->grow_up_level-1);
    transfer_creature_data_and_gold(thing, newtng);// Transfer the blood type, creature name, kill count, joined age and carried gold to the new creature.
    update_creature_health_to_max(newtng);
    cctrl = creature_control_get_from_thing(thing);
    cctrl->countdown_282 = 50;
    external_set_thing_state(newtng, CrSt_CreatureBeHappy);
    struct PlayerInfo* player = get_player(thing->owner);
    // Switch control if this creature is possessed
    if (is_thing_directly_controlled(thing))
    {
        leave_creature_as_controller(player, thing);
        control_creature_as_controller(player, newtng);
    }
    if (is_thing_passenger_controlled(thing))
    {
        leave_creature_as_passenger(player, thing);
        control_creature_as_passenger(player, newtng);
    }
    // If not directly nor passenger controlled, but still player is doing something with it
    if (thing->index == player->controlled_thing_idx)
    {
        set_selected_creature(player, newtng);
    }
    remove_creature_score_from_owner(thing); // kill_creature() doesn't call this
    if (thing_is_picked_up_by_player(thing,thing->owner))
    {
        struct Dungeon* dungeon = get_dungeon(thing->owner);
        short i = get_thing_in_hand_id(thing, thing->owner);
        if (i >= 0)
        {
            dungeon->things_in_hand[i] = newtng->index;
            remove_thing_from_limbo(thing);
            place_thing_in_limbo(newtng);
        }
        else
        {
            ERRORLOG("Picked up thing is not in player hand list");
        }
    }
    kill_creature(thing, INVALID_THING, -1, CrDed_NoEffects|CrDed_NoUnconscious|CrDed_NotReallyDying);
    return -1;
}

TngUpdateRet update_creature(struct Thing *thing)
{
    SYNCDBG(19,"Starting for %s index %d",thing_model_name(thing),(int)thing->index);
    TRACE_THING(thing);
    if ((thing->active_state == CrSt_CreatureUnconscious) && subtile_is_door(thing->mappos.x.stl.num, thing->mappos.y.stl.num))
    {
        SYNCDBG(8,"Killing unconscious %s index %d on door block.",thing_model_name(thing),(int)thing->index);
        kill_creature(thing, INVALID_THING, -1, CrDed_NoEffects|CrDed_NoUnconscious);
        return TUFRet_Deleted;
    }
    if (thing->health < 0)
    {
        kill_creature(thing, INVALID_THING, -1, CrDed_Default);
        return TUFRet_Deleted;
    }
    struct CreatureControl* cctrl = creature_control_get_from_thing(thing);
    if (creature_control_invalid(cctrl))
    {
        WARNLOG("Killing %s index %d with invalid control %d.(%d)",thing_model_name(thing),(int)thing->index, thing->ccontrol_idx, game.conf.rules.game.creatures_count);
        kill_creature(thing, INVALID_THING, -1, CrDed_Default);
        return TUFRet_Deleted;
    }
    if ((cctrl->unsummon_turn > 0) && (cctrl->unsummon_turn < game.play_gameturn))
    {
        create_effect_around_thing(thing, (TngEff_BallPuffRed + thing->owner));
        kill_creature(thing, INVALID_THING, -1, CrDed_NotReallyDying| CrDed_NoEffects);
        return TUFRet_Deleted;
    }
    process_armageddon_influencing_creature(thing);

    if (cctrl->frozen_on_hit > 0)
        cctrl->frozen_on_hit--;
    if (cctrl->force_visible > 0)
        cctrl->force_visible--;
    if (cctrl->unknown.byte_8B == 0)
        cctrl->unknown.byte_8B = game.map_changed_for_nagivation;
    if (cctrl->stopped_for_hand_turns == 0) {
        process_creature_instance(thing);
    }
    update_creature_count(thing);
    if ((thing->alloc_flags & TAlF_IsControlled) != 0)
    {
        if ((cctrl->stateblock_flags == 0) || creature_state_cannot_be_blocked(thing))
        {
            if (cctrl->stopped_for_hand_turns > 0)
            {
                cctrl->stopped_for_hand_turns--;
            } else
            if (process_creature_state(thing) == TUFRet_Deleted)
            {
                ERRORLOG("Human controlled creature has been deleted by state routine.");
                return TUFRet_Deleted;
            }
        }
        cctrl = creature_control_get_from_thing(thing);
        struct PlayerInfo* player = get_player(thing->owner);
        if (creature_affected_by_spell(thing, SplK_Freeze))
        {
            if ((player->additional_flags & PlaAF_FreezePaletteIsActive) == 0)
              PaletteSetPlayerPalette(player, blue_palette);
        } else
        {
            if ((player->additional_flags & PlaAF_FreezePaletteIsActive) != 0)
              PaletteSetPlayerPalette(player, engine_palette);
        }
    } else
    {
        if ((cctrl->stateblock_flags == 0) || creature_state_cannot_be_blocked(thing))
        {
            if (cctrl->stopped_for_hand_turns > 0)
            {
                cctrl->stopped_for_hand_turns--;
            } else
            if (process_creature_state(thing) == TUFRet_Deleted)
            {
                return TUFRet_Deleted;
            }
        }
    }

    if (update_creature_movements(thing))
    {
        SYNCDBG(19,"The %s index %d acceleration is (%d,%d,%d)",thing_model_name(thing),
            (int)thing->index,(int)cctrl->moveaccel.x.val,(int)cctrl->moveaccel.y.val,(int)cctrl->moveaccel.z.val);
        thing->velocity.x.val += cctrl->moveaccel.x.val;
        thing->velocity.y.val += cctrl->moveaccel.y.val;
        thing->velocity.z.val += cctrl->moveaccel.z.val;
    }
    move_creature(thing);
    if ((thing->alloc_flags & TAlF_IsControlled) != 0)
    {
        if ((cctrl->flgfield_1 & CCFlg_Unknown40) == 0)
          cctrl->move_speed /= 2;
        if ((cctrl->flgfield_1 & CCFlg_Unknown80) == 0)
          cctrl->orthogn_speed /= 2;
    } else
    {
        cctrl->move_speed = 0;
    }
    process_spells_affected_by_effect_elements(thing);
    process_landscape_affecting_creature(thing);
    process_disease(thing);
    move_thing_in_map(thing, &thing->mappos);
    set_creature_graphic(thing);
    if (cctrl->spell_aura)
    {
        process_keeper_spell_aura(thing);
    }

    if (thing->creature.health_bar_turns > 0)
        thing->creature.health_bar_turns--;

    if (creature_is_group_member(thing))
    {
        if (creature_is_group_leader(thing)) {
            leader_find_positions_for_followers(thing);
        }
    }
    else
    {
        if (((game.play_gameturn + thing->index) % 41) == 0) //Check sometimes to move the familiar back into the group
        {
            if (cctrl->summoner_idx > 0)
            {
                struct Thing* summoner = thing_get(cctrl->summoner_idx);
                add_creature_to_group(thing, summoner);
            }
        }
    }

    if (cctrl->dragtng_idx > 0)
    {
        struct Thing* tngp = thing_get(cctrl->dragtng_idx);
        if ((tngp->state_flags & TF1_IsDragged1) != 0)
        {
            struct Coord3d* tngpos = &thing->mappos;
            struct Coord3d pvpos;
            pvpos.x.val = tngpos->x.val - (2 * thing->velocity.x.val);
            pvpos.y.val = tngpos->y.val - (2 * thing->velocity.y.val);
            pvpos.z.val = tngpos->z.val;

            move_thing_in_map(tngp, &pvpos);
            tngp->move_angle_xy = thing->move_angle_xy; //corpse gets rotated along with creature
        }
    }
    if (update_creature_levels(thing) == -1)
    {
        return TUFRet_Deleted;
    }

    if (!process_creature_self_spell_casting(thing))
    {
        // If this creature didn't cast anything to itself, try to help others.
        process_creature_ranged_buff_spell_casting(thing);
    }

    cctrl->moveaccel.x.val = 0;
    cctrl->moveaccel.y.val = 0;
    cctrl->moveaccel.z.val = 0;
    clear_flag(cctrl->flgfield_1, CCFlg_Unknown40|CCFlg_Unknown80);
    clear_flag(cctrl->spell_flags, CSAfF_PoisonCloud|CSAfF_Wind);
    process_thing_spell_effects(thing);
    process_timebomb(thing);
    SYNCDBG(19,"Finished");
    return TUFRet_Modified;
}

TbBool creature_is_slappable(const struct Thing *thing, PlayerNumber plyr_idx)
{
    struct Room *room;
    if (creature_is_being_unconscious(thing))
    {
        return false;
    }
    if (creature_is_leaving_and_cannot_be_stopped(thing))
    {
        return false;
    }
    if (thing->owner != plyr_idx)
    {
      if (creature_is_kept_in_prison(thing) || creature_is_being_tortured(thing))
      {
          room = get_room_creature_works_in(thing);
          return (room->owner == plyr_idx);
      }
      return false;
    }
    if (creature_is_being_sacrificed(thing) || creature_is_being_summoned(thing))
    {
        return false;
    }
    if (creature_is_kept_in_prison(thing) || creature_is_being_tortured(thing))
    {
        room = get_room_creature_works_in(thing);
        return (room->owner == plyr_idx);
    }
    return true;
}

TbBool creature_is_invisible(const struct Thing *thing)
{
    struct CreatureControl* cctrl = creature_control_get_from_thing(thing);
    return creature_affected_by_spell(thing, SplK_Invisibility) && (cctrl->force_visible <= 0);
}

TbBool creature_can_see_invisible(const struct Thing *thing)
{
    struct CreatureStats* crstat = creature_stats_get_from_thing(thing);
    return (crstat->can_see_invisible) || creature_affected_by_spell(thing, SplK_Sight);
}

int claim_neutral_creatures_in_sight(struct Thing *creatng, struct Coord3d *pos, int can_see_slabs)
{
    MapSlabCoord slb_x = subtile_slab(pos->x.stl.num);
    MapSlabCoord slb_y = subtile_slab(pos->y.stl.num);
    long n = 0;
    long i = game.nodungeon_creatr_list_start;
    unsigned long k = 0;
    while (i != 0)
    {
        struct Thing* thing = thing_get(i);
        struct CreatureControl* cctrl = creature_control_get_from_thing(thing);
        i = cctrl->players_next_creature_idx;
        // Per thing code starts
        int dx = abs(slb_x - subtile_slab(thing->mappos.x.stl.num));
        int dy = abs(slb_y - subtile_slab(thing->mappos.y.stl.num));
        if ((dx <= can_see_slabs) && (dy <= can_see_slabs))
        {
            if (is_neutral_thing(thing) && line_of_sight_3d(&thing->mappos, pos))
            {
                if (creature_is_leaving_and_cannot_be_stopped(thing) || creature_is_leaving_and_cannot_be_stopped(creatng))
                    return false;

                // Unless the relevant classic bug is enabled,
                // neutral creatures in custody (prison/torture) can only be claimed by the player who holds it captive
                // and neutral creatures can not be claimed by creatures in custody.
                if ((game.conf.rules.game.classic_bugs_flags & ClscBug_PassiveNeutrals)
                    || (get_room_creature_works_in(thing)->owner == creatng->owner && !creature_is_kept_in_custody(creatng))
                    || !(creature_is_kept_in_custody(thing) || creature_is_kept_in_custody(creatng)))
                {
                    change_creature_owner(thing, creatng->owner);
                    mark_creature_joined_dungeon(thing);
                    if (is_my_player_number(thing->owner))
                    {
                        output_message(SMsg_CreaturesJoinedYou, MESSAGE_DELAY_CRTR_JOINED, true);
                    }
                    n++;
                }
            }
        }
        // Per thing code ends
        k++;
        if (k > THINGS_COUNT)
        {
            ERRORLOG("Infinite loop detected when sweeping things list");
            break;
        }
    }
    return n;
}

TbBool change_creature_owner_if_near_dungeon_heart(struct Thing *creatng)
{
    for (PlayerNumber plyr_idx = 0; plyr_idx < game.neutral_player_num; plyr_idx++)
    {
        struct PlayerInfo* player = get_player(plyr_idx);
        if ( ((player->allocflags & PlaF_Allocated) != 0) && (player->is_active == 1) && (player->victory_state != VicS_LostLevel) )
        {
            struct Thing* heartng = get_player_soul_container(plyr_idx);
            if (thing_exists(heartng) && (get_chessboard_distance(&creatng->mappos, &heartng->mappos) < subtile_coord(6,0)))
            {
                change_creature_owner(creatng, plyr_idx);
                mark_creature_joined_dungeon(creatng);
                return true;
            }
        }
    }
    return false;
}

TbBool creature_stats_debug_dump(void)
{
    TbBool result = false;
    unsigned long k = 0;
    const struct StructureList* slist = get_list_for_thing_class(TCls_Creature);
    int i = slist->index;
    while (i != 0)
    {
        struct Thing* thing = thing_get(i);
        if (thing_is_invalid(thing)) {
            ERRORLOG("Jump to invalid thing detected");
            result = true;
            break;
        }
        i = thing->next_of_class;
        // Per-creature block starts
        long crstate = get_creature_state_besides_move(thing);
        if (!is_hero_thing(thing)) {
            switch (crstate)
            {
            case CrSt_GoodDoingNothing:
            case CrSt_GoodReturnsToStart:
            case CrSt_GoodBackAtStart:
            case CrSt_GoodDropsGold:
            case CrSt_GoodLeaveThroughExitDoor:
            case CrSt_GoodWaitInExitDoor:
            case CrSt_GoodAttackRoom1:
            case CrSt_CreatureSearchForGoldToStealInRoom2:
            case CrSt_GoodArrivedAtAttackRoom:
            case CrSt_GoodArrivedAtSabotageRoom:
            case CrSt_GoodWanderToCreatureCombat:
            case CrSt_GoodWanderToObjectCombat:
                ERRORLOG("Player %d %s index %d is in Good-only state %d",(int)thing->owner,thing_model_name(thing),(int)thing->index,(int)crstate);
                result = true;
                break;
            }
        }

        // Per-creature block ends
        k++;
        if (k > THINGS_COUNT) {
            ERRORLOG("Infinite loop detected when sweeping things list");
            result = true;
            break;
        }
    }
    return result;
}

void create_light_for_possession(struct Thing *creatng)
{
    struct InitLight ilght;
    LbMemorySet(&ilght, 0, sizeof(struct InitLight));
    ilght.mappos.x.val = creatng->mappos.x.val;
    ilght.mappos.y.val = creatng->mappos.y.val;
    ilght.mappos.z.val = creatng->mappos.z.val;
    ilght.flags = 1;
    ilght.intensity = 36;
    ilght.radius = 2560;
    ilght.is_dynamic = 1;
    creatng->light_id = light_create_light(&ilght);
    if (creatng->light_id != 0) {
        light_set_light_never_cache(creatng->light_id);
    } else {
      ERRORLOG("Cannot allocate light to new controlled thing");
    }
}

void illuminate_creature(struct Thing *creatng)
{
    if (creatng->light_id == 0)
    {
        create_light_for_possession(creatng);
    }
    light_set_light_intensity(creatng->light_id, (light_get_light_intensity(creatng->light_id) + 20));
    struct Light* lgt = &game.lish.lights[creatng->light_id];
    lgt->radius <<= 1;
}

struct Thing *script_create_creature_at_location(PlayerNumber plyr_idx, ThingModel crmodel, TbMapLocation location)
{
    long effect;
    long i = get_map_location_longval(location);
    struct Coord3d pos;
    TbBool fall_from_gate = false;

    switch (get_map_location_type(location))
    {
    case MLoc_ACTIONPOINT:
        if (!get_coords_at_action_point(&pos, i, 1))
        {
            return INVALID_THING;
        }
        effect = 1;
        break;
    case MLoc_HEROGATE:
        if (!get_coords_at_hero_door(&pos, i, 1))
        {
            return INVALID_THING;
        }
        effect = 0;
        fall_from_gate = true;
        break;
    case MLoc_PLAYERSHEART:
        if (!get_coords_at_dungeon_heart(&pos, i))
        {
            return INVALID_THING;
        }
        effect = 0;
        break;
    case MLoc_METALOCATION:
        if (!get_coords_at_meta_action(&pos, plyr_idx, i))
        {
            return INVALID_THING;
        }
        effect = 0;
        break;
    case MLoc_CREATUREKIND:
    case MLoc_OBJECTKIND:
    case MLoc_ROOMKIND:
    case MLoc_THING:
    case MLoc_PLAYERSDUNGEON:
    case MLoc_APPROPRTDUNGEON:
    case MLoc_DOORKIND:
    case MLoc_TRAPKIND:
    case MLoc_NONE:
    default:
        effect = 0;
        return INVALID_THING;
    }

    if (!creature_count_below_map_limit(0))
    {
        WARNLOG("Could not create creature %s from script to due to creature limit", creature_code_name(crmodel));
        return INVALID_THING;
    }
    struct Thing* thing = create_thing_at_position_then_move_to_valid_and_add_light(&pos, TCls_Creature, crmodel, plyr_idx);
    if (thing_is_invalid(thing))
    {
        ERRORLOG("Couldn't create %s at location %d", creature_code_name(crmodel), (int)location);
            // Error is already logged
        return INVALID_THING;
    }
    struct CreatureControl* cctrl = creature_control_get_from_thing(thing);
    if (fall_from_gate)
    {
        cctrl->field_AE |= 0x02;
        cctrl->spell_flags |= CSAfF_MagicFall;
        thing->veloc_push_add.x.val += PLAYER_RANDOM(plyr_idx, 193) - 96;
        thing->veloc_push_add.y.val += PLAYER_RANDOM(plyr_idx, 193) - 96;
        if ((thing->movement_flags & TMvF_Flying) != 0) {
            thing->veloc_push_add.z.val -= PLAYER_RANDOM(plyr_idx, 32);
        } else {
            thing->veloc_push_add.z.val += PLAYER_RANDOM(plyr_idx, 96) + 80;
        }
        thing->state_flags |= TF1_PushAdd;
    }

    if (thing->owner != PLAYER_NEUTRAL)
    {   // Was set only when spawned from action point

        struct Thing* heartng = get_player_soul_container(thing->owner);
        if (thing_exists(heartng) && creature_can_navigate_to(thing, &heartng->mappos, NavRtF_NoOwner))
        {
            cctrl->field_AE |= 0x01;
        }
    }

    if ((get_creature_model_flags(thing) & CMF_IsLordOfLand) != 0)
    {
        output_message(SMsg_LordOfLandComming, MESSAGE_DELAY_LORD, 1);
        output_message(SMsg_EnemyLordQuote + UNSYNC_RANDOM(8), MESSAGE_DELAY_LORD, 1);
    }
    switch (effect)
    {
    case 1:
        if (player_is_roaming(plyr_idx))
        {
            thing->mappos.z.val = get_ceiling_height(&thing->mappos);
            create_effect(&thing->mappos, TngEff_CeilingBreach, thing->owner);
            initialise_thing_state(thing, CrSt_CreatureHeroEntering);
            thing->rendering_flags |= TRF_Invisible;
            cctrl->countdown_282 = 24;
        }
    default:
        break;
    }
    return thing;
}

struct Thing *script_create_new_creature(PlayerNumber plyr_idx, ThingModel crmodel, TbMapLocation location, long carried_gold, long crtr_level)
{
    struct Thing* creatng = script_create_creature_at_location(plyr_idx, crmodel, location);
    if (thing_is_invalid(creatng))
        return INVALID_THING;
    creatng->creature.gold_carried = carried_gold;
    init_creature_level(creatng, crtr_level);
    return creatng;
}

void script_process_new_creatures(PlayerNumber plyr_idx, ThingModel crmodel, long location, long copies_num, long carried_gold, long crtr_level)
{
    for (long i = 0; i < copies_num; i++)
    {
        script_create_new_creature(plyr_idx, crmodel, location, carried_gold, crtr_level);
    }
}

/**
 * @brief Picking up things as a possessed creature
 *
 * @param creatng
 * @param picktng
 * @param plyr_idx
 */
void controlled_creature_pick_thing_up(struct Thing *creatng, struct Thing *picktng, PlayerNumber plyr_idx)
{
    if (picktng->class_id == TCls_Creature)
    {
        set_creature_being_dragged_by(picktng, creatng);
    }
    else
    {
        if ((picktng->owner != creatng->owner) && (picktng->owner != game.neutral_player_num) )
        {
            if (thing_is_workshop_crate(picktng))
            {
                update_workshop_object_pickup_event(creatng, picktng);
            }
            else if ( (thing_is_spellbook(picktng)) || (thing_is_special_box(picktng)) )
            {
                update_library_object_pickup_event(creatng, picktng);
            }
        }
        creature_drag_object(creatng, picktng);
    }
    struct CreatureControl* cctrl = creature_control_get_from_thing(creatng);
    cctrl->pickup_object_id = picktng->index;
    struct CreatureSound* crsound = get_creature_sound(creatng, CrSnd_Hurt);
    unsigned short smpl_idx = crsound->index + 1;
    thing_play_sample(creatng, smpl_idx, 90, 0, 3, 0, 2, FULL_LOUDNESS * 5/4);
    display_controlled_pick_up_thing_name(picktng, (GUI_MESSAGES_DELAY >> 4), plyr_idx);
}
/**
 * @brief Dropping down things at a specific place as a possessed creature
 *
 * @param creatng
 * @param droptng
 * @param plyr_idx
 */
void controlled_creature_drop_thing(struct Thing *creatng, struct Thing *droptng, PlayerNumber plyr_idx)
{
    long volume = FULL_LOUDNESS;
    if (droptng->class_id == TCls_Creature)
    {
        stop_creature_being_dragged_by(droptng, creatng);
    }
    else
    {
        creature_drop_dragged_object(creatng, droptng);
    }
    clear_messages_from_player(MsgType_Room, RoK_LIBRARY);
    clear_messages_from_player(MsgType_Room, RoK_WORKSHOP);
    unsigned short smpl_idx, pitch;
    if (subtile_has_water_on_top(droptng->mappos.x.stl.num, droptng->mappos.y.stl.num))
    {
        smpl_idx = 21 + UNSYNC_RANDOM(4);
        pitch = 75;
    }
    else
    {
        switch(droptng->class_id)
        {
            case TCls_Object:
            {
                smpl_idx = 992;
                struct ObjectConfigStats* objst = get_object_model_stats(droptng->model);
                switch (objst->genre)
                {
                    case OCtg_WrkshpBox:
                    case OCtg_SpecialBox:
                    {
                        pitch = 25;
                        break;
                    }
                    case OCtg_Spellbook:
                    {
                        pitch = 90;
                        break;
                    }
                    default:
                    {
                        pitch = 0;
                        break;
                    }
                }
                break;
            }
            case TCls_Creature:
            {
                long weight = compute_creature_weight(droptng);
                if (weight >= 0 && weight <= 99)
                {
                    pitch = 240;
                    volume = FULL_LOUDNESS / 2;
                }
                else if (weight >= 100 && weight <= 199)
                {
                    pitch = 120;
                    volume = FULL_LOUDNESS * 3 / 4;
                }
                else
                {
                    pitch = 75;
                }
                smpl_idx = 17 + UNSYNC_RANDOM(4);
                break;
            }
            case TCls_DeadCreature:
            {
                smpl_idx = 58;
                pitch = 50;
                break;
            }
            default:
            {
                smpl_idx = 0;
                pitch = 0;
                break;
            }
        }
    }
    thing_play_sample(droptng, smpl_idx, pitch, 0, 3, 0, 2, volume);
    struct Room* room = subtile_room_get(creatng->mappos.x.stl.num, creatng->mappos.y.stl.num);
    if (!room_is_invalid(room))
    {
        if (room->owner == creatng->owner)
        {
            if (room_role_matches(room->kind, RoRoF_PowersStorage))
            {
                if (thing_is_spellbook(droptng))
                {
                    if (add_item_to_room_capacity(room, true))
                    {
                        droptng->owner = creatng->owner;
                        add_power_to_player(book_thing_to_power_kind(droptng), creatng->owner);
                    }
                    else
                    {
                        WARNLOG("Adding %s index %d to %s room capacity failed",thing_model_name(droptng),(int)droptng->index,room_role_code_name(RoRoF_PowersStorage));
                        if (is_my_player_number(plyr_idx))
                        {
                            output_message(SMsg_LibraryTooSmall, 0, true);
                        }
                    }
                }
                else if (thing_is_special_box(droptng))
                {
                    droptng->owner = creatng->owner;
                }
            }
            else if (room_role_matches(room->kind, RoRoF_CratesStorage))
            {
                if (thing_is_workshop_crate(droptng))
                {
                    if (add_item_to_room_capacity(room, true))
                    {
                        droptng->owner = creatng->owner;
                        add_workshop_item_to_amounts(room->owner, crate_thing_to_workshop_item_class(droptng), crate_thing_to_workshop_item_model(droptng));
                    }
                    else
                    {
                        WARNLOG("Adding %s index %d to %s room capacity failed",thing_model_name(droptng),(int)droptng->index,room_role_code_name(RoRoF_CratesStorage));
                        if (is_my_player_number(plyr_idx))
                        {
                            output_message(SMsg_WorkshopTooSmall, 0, true);
                        }
                    }
                }
            }
            else if (room_role_matches(room->kind, RoRoF_DeadStorage))
            {
                if (thing_is_dead_creature(droptng))
                {
                    if (add_body_to_graveyard(droptng, room))
                    {
                        droptng->owner = creatng->owner;
                    }
                    else
                    {
                        if (is_my_player_number(plyr_idx))
                        {
                            output_message(SMsg_GraveyardTooSmall, 0, true);
                        }
                    }
                }
            }
            else if (room_role_matches(room->kind, RoRoF_Prison))
            {
                if (thing_is_creature(droptng))
                {
                    if (creature_is_being_unconscious(droptng))
                    {
                        if (room->used_capacity < room->total_capacity)
                        {
                            make_creature_conscious(droptng);
                            initialise_thing_state(droptng, CrSt_CreatureArrivedAtPrison);
                            struct CreatureControl* dropctrl = creature_control_get_from_thing(droptng);
                            dropctrl->flgfield_1 |= CCFlg_NoCompControl;
                        }
                        else
                        {
                            if (is_my_player_number(plyr_idx))
                            {
                                output_message(SMsg_PrisonTooSmall, 0, true);
                            }
                        }
                    }
                }
            }
             else if (room_role_matches(room->kind, RoRoF_LairStorage))
            {
                if(game.conf.rules.workers.drag_to_lair)
                {
                    if (thing_is_creature(droptng) && (creatng->owner == droptng->owner))
                    {
                        if (creature_is_being_unconscious(droptng))
                        {
                            struct CreatureControl* dropctrl = creature_control_get_from_thing(droptng);
                            //creature already has a lair rom
                            if (dropctrl->lair_room_id == room->index)
                            {
                                make_creature_conscious(droptng);
                                initialise_thing_state(droptng, CrSt_CreatureGoingHomeToSleep);
                            }
                            //creature doesn't have a lair room but it will and can sleep here
                            if ((game.conf.rules.workers.drag_to_lair == 2)
                                && (dropctrl->lair_room_id == 0)
                                && (creature_can_do_healing_sleep(droptng))
                                && (room_has_enough_free_capacity_for_creature_job(room, droptng, Job_TAKE_SLEEP)))
                            {
                                make_creature_conscious(droptng);
                                initialise_thing_state(droptng, CrSt_CreatureChangeLair);
                            }
                            set_flag(dropctrl->flgfield_1,CCFlg_NoCompControl);

                        }
                    }
                }
            }
        }
    }
}

void direct_control_pick_up_or_drop(PlayerNumber plyr_idx, struct Thing *creatng)
{
    struct CreatureControl* cctrl = creature_control_get_from_thing(creatng);
    struct Thing* dragtng = thing_get(cctrl->dragtng_idx);
    struct PlayerInfo* player = get_player(plyr_idx);
    if (!thing_is_invalid(dragtng))
    {
        if (thing_is_trap_crate(dragtng))
        {
            struct Thing *traptng = thing_get(player->selected_fp_thing_pickup);
            if (!thing_is_invalid(traptng))
            {
                if (traptng->class_id == TCls_Trap)
                {
                    cctrl->arming_thing_id = traptng->index;
                    internal_set_thing_state(creatng, CrSt_CreatureArmsTrap);
                    return;
                }
            }
        }
        controlled_creature_drop_thing(creatng, dragtng, plyr_idx);
    }
    else
    {
        struct Thing* picktng = thing_get(player->selected_fp_thing_pickup);
        struct Room* room;
        if (!thing_is_invalid(picktng))
        {
            if (object_is_gold_pile(picktng))
            {
                struct CreatureStats* crstat = creature_stats_get_from_thing(creatng);
                if (creatng->creature.gold_carried < crstat->gold_hold)
                {
                    cctrl->pickup_object_id = picktng->index;
                    internal_set_thing_state(creatng, CrSt_ImpPicksUpGoldPile);
                    return;
                }
                else
                {
                    if (is_thing_directly_controlled_by_player(creatng, plyr_idx))
                    {
                        if (is_my_player_number(plyr_idx))
                        {
                            play_non_3d_sample(119);
                        }
                        return;
                    }
                }
            }
            room = get_room_thing_is_on(picktng);
            if (!room_is_invalid(room))
            {
                if ( (room_role_matches(room->kind, RoRoF_CratesStorage)) && (room->owner == creatng->owner) )
                {
                    if (thing_is_workshop_crate(picktng))
                    {
                        if (picktng->owner == creatng->owner)
                        {
                            if (!remove_item_from_room_capacity(room))
                            {
                                return;
                            }
                            if (remove_workshop_item_from_amount_stored(picktng->owner, crate_thing_to_workshop_item_class(picktng), crate_thing_to_workshop_item_model(picktng), WrkCrtF_NoOffmap) != WrkCrtS_Stored)
                            {
                                return;
                            }
                        }
                    }
                    else
                    {
                        if (is_thing_directly_controlled_by_player(creatng, plyr_idx))
                        {
                            if (is_my_player_number(plyr_idx))
                            {
                                play_non_3d_sample(119);
                            }
                            return;
                        }
                    }
                }
            }
            controlled_creature_pick_thing_up(creatng, picktng, plyr_idx);
        }
        else
        {
            room = get_room_thing_is_on(creatng);
            if (!room_is_invalid(room))
            {
                if (room_role_matches(room->kind, RoRoF_GoldStorage))
                {
                    if (room->owner == creatng->owner)
                    {
                        if (creatng->creature.gold_carried > 0)
                        {
                            internal_set_thing_state(creatng, CrSt_ImpDropsGold);
                        }
                    }
                }
            }
        }
    }
}

void display_controlled_pick_up_thing_name(struct Thing *picktng, unsigned long timeout, PlayerNumber plyr_idx)
{
    char id;
    char str[255] = {'\0'};
    char type;
    if (thing_is_trap_crate(picktng))
    {
        struct TrapConfigStats* trapst = get_trap_model_stats(crate_thing_to_workshop_item_model(picktng));
        strcat(str, get_string(trapst->name_stridx));
        id = RoK_WORKSHOP;
        type = MsgType_Room;
    }
    else if (thing_is_door_crate(picktng))
    {
        struct DoorConfigStats* doorst = get_door_model_stats(crate_thing_to_workshop_item_model(picktng));
        strcat(str, get_string(doorst->name_stridx));
        id = RoK_WORKSHOP;
        type = MsgType_Room;
    }
    else if (thing_is_spellbook(picktng))
    {
        strcat(str, get_string(get_power_name_strindex(book_thing_to_power_kind(picktng))));
        id = RoK_LIBRARY;
        type = MsgType_Room;
    }
    else if (thing_is_special_box(picktng))
    {
        char msg_buf[255];
        if (thing_is_custom_special_box(picktng))
        {
            if (gameadd.box_tooltip[picktng->custom_box.box_kind][0] == 0)
            {
                strcat(str, get_string(get_special_description_strindex(box_thing_to_special(picktng))));
                strcpy(msg_buf, str);
                snprintf(str, sizeof(str), "%s", strtok(msg_buf, ":"));
            }
            else
            {
                strcat(str, gameadd.box_tooltip[picktng->custom_box.box_kind]);
                char *split = strchr(str, ':');
                if ((int)(split - str) > -1)
                {
                    strcpy(msg_buf, str);
                    snprintf(str, sizeof(str), "%s", strtok(msg_buf, ":"));
                }
            }
        }
        else
        {
            strcat(str, get_string(get_special_description_strindex(box_thing_to_special(picktng))));
            strcpy(msg_buf, str);
            snprintf(str, sizeof(str), "%s", strtok(msg_buf, ":"));
        }
        id = RoK_LIBRARY;
        type = MsgType_Room;
    }
    else if (object_is_gold_pile(picktng))
    {
        struct PlayerInfo* player = get_my_player();
        struct Thing* creatng = thing_get(player->influenced_thing_idx);
        if (thing_is_creature(creatng))
        {
            struct CreatureStats* crstat = creature_stats_get_from_thing(creatng);
            long gold_remaining = (crstat->gold_hold - creatng->creature.gold_carried);
            long value = (picktng->creature.gold_carried > gold_remaining) ? gold_remaining : picktng->creature.gold_carried;
            if (value < picktng->creature.gold_carried)
            {
                sprintf(str, "%ld (%ld)", picktng->creature.gold_carried, value);
            }
            else
            {
                sprintf(str, "%ld", picktng->creature.gold_carried);
            }
        }
        id = 3;
        type = MsgType_Query;
    }
    else if (thing_is_creature(picktng))
    {
        id = picktng->owner;
        type = MsgType_Player;
        struct CreatureModelConfig* crconf = &game.conf.crtr_conf.model[picktng->model];
        sprintf(str, "%s", get_string(crconf->namestr_idx));
    }
    else if (picktng->class_id == TCls_DeadCreature)
    {
        id = RoK_GRAVEYARD;
        type = MsgType_Room;
        struct CreatureModelConfig* crconf = &game.conf.crtr_conf.model[picktng->model];
        sprintf(str, "%s", get_string(crconf->namestr_idx));
    }
    else
    {
        return;
    }
    zero_messages();
    targeted_message_add(type, id, plyr_idx, timeout, str);
}

struct Thing *controlled_get_thing_to_pick_up(struct Thing *creatng)
{
    struct ShotConfigStats* shotst = get_shot_model_stats(ShM_Dig);
    unsigned char radius = 0;
    struct Coord3d pos;
    pos.x.val = creatng->mappos.x.val;
    pos.y.val = creatng->mappos.y.val;
    struct Thing *result = NULL;
    MapCoordDelta old_distance = LONG_MAX;
    MapCoordDelta new_distance;
    long dx = distance_with_angle_to_coord_x(shotst->speed, creatng->move_angle_xy);
    long dy = distance_with_angle_to_coord_y(shotst->speed, creatng->move_angle_xy);
    do
    {
        struct Map *blk = get_map_block_at(pos.x.stl.num, pos.y.stl.num);
        for (struct Thing* picktng = thing_get(get_mapwho_thing_index(blk)); (!thing_is_invalid(picktng)); picktng = thing_get(picktng->next_on_mapblk))
        {
            if (picktng != creatng)
            {
                if (thing_is_pickable_by_digger(picktng, creatng))
                {
                    if (line_of_sight_3d(&creatng->mappos, &picktng->mappos))
                    {
                        new_distance = get_chessboard_3d_distance(&creatng->mappos, &picktng->mappos);
                        if (new_distance < old_distance)
                        {
                            old_distance = new_distance;
                            result = picktng;
                        }
                    }
                }
            }
        }
        pos.x.val += dx;
        pos.y.val += dy;
        radius++;
    }
    while (radius <= shotst->health);
    return result;
}

TbBool thing_is_pickable_by_digger(struct Thing *picktng, struct Thing *creatng)
{
    if (check_place_to_pretty_excluding(creatng, subtile_slab(creatng->mappos.x.stl.num), subtile_slab(creatng->mappos.y.stl.num))
        || (check_place_to_convert_excluding(creatng, subtile_slab(creatng->mappos.x.stl.num), subtile_slab(creatng->mappos.y.stl.num)) ) )
    {
        return false;
    }
    struct SlabMap *slb = get_slabmap_thing_is_on(picktng);
    if (object_is_gold_pile(picktng))
    {
        struct CreatureStats* crstat = creature_stats_get_from_thing(creatng);
        return ( ( (slabmap_owner(slb) == creatng->owner) || (subtile_is_unclaimed_path(picktng->mappos.x.stl.num, picktng->mappos.y.stl.num)) || (subtile_is_liquid(picktng->mappos.x.stl.num, picktng->mappos.y.stl.num)) ) &&
                  (creatng->creature.gold_carried < crstat->gold_hold) );
    }
    else if (thing_is_creature(picktng))
    {
        if (creature_is_being_unconscious(picktng))
        {
            if ((game.conf.rules.workers.drag_to_lair > 0) && (picktng->owner == creatng->owner))
            {
                return (picktng->owner == creatng->owner);
            }
            else
            {
                return (picktng->owner != creatng->owner);
            }
        }
    }
    else if (thing_is_dead_creature(picktng))
    {
        return ( (get_room_of_role_slabs_count(creatng->owner, RoRoF_DeadStorage) > 0) && (corpse_ready_for_collection(picktng)) );
    }
    else if (thing_can_be_picked_to_place_in_player_room_of_role(picktng, creatng->owner, RoRoF_PowersStorage, TngFRPickF_Default))
    {
        if(!creature_can_pickup_library_object_at_subtile(creatng, picktng->mappos.x.stl.num, picktng->mappos.y.stl.num))
        {
            return false;
        }
        return (get_room_of_role_slabs_count(creatng->owner, RoRoF_PowersStorage) > 0);
    }
    else if (thing_can_be_picked_to_place_in_player_room_of_role(picktng, creatng->owner, RoRoF_CratesStorage, TngFRPickF_Default))
    {
        return (get_room_of_role_slabs_count(creatng->owner, RoRoF_CratesStorage) > 0);
    }
    else if (thing_is_trap_crate(picktng)) // for trap crates in one's own Workshop
    {
        struct Room* room = get_room_thing_is_on(picktng);
        if (!room_is_invalid(room))
        {
            if (room_role_matches(room->kind, RoRoF_CratesStorage))
            {
                if (room->owner == creatng->owner)
                {
                    if ( (picktng->owner == room->owner) && (picktng->owner == creatng->owner) )
                    {
                        return true;
                    }
                }
            }
        }
    }
    return false;
}

struct Thing *controlled_get_trap_to_rearm(struct Thing *creatng)
{
    struct ShotConfigStats* shotst = get_shot_model_stats(ShM_Dig);
    unsigned char radius = 0;
    struct Coord3d pos;
    pos.x.val = creatng->mappos.x.val;
    pos.y.val = creatng->mappos.y.val;
    long dx = distance_with_angle_to_coord_x(shotst->speed, creatng->move_angle_xy);
    long dy = distance_with_angle_to_coord_y(shotst->speed, creatng->move_angle_xy);
    do
    {
        struct Thing* traptng = get_trap_for_position(pos.x.stl.num, pos.y.stl.num);
        if (!thing_is_invalid(traptng))
        {
            if (traptng->owner == creatng->owner)
            {
                struct CreatureControl* cctrl = creature_control_get_from_thing(creatng);
                struct Thing* dragtng = thing_get(cctrl->dragtng_idx);
                if (traptng->model == crate_to_workshop_item_model(dragtng->model))
                {
                    if (traptng->trap.num_shots == 0)
                    {
                        return traptng;
                    }
                }
            }
        }
        pos.x.val += dx;
        pos.y.val += dy;
        radius++;
    }
    while (radius <= shotst->health);
    return INVALID_THING;
}

void controlled_continue_looking_excluding_diagonal(struct Thing *creatng, MapSubtlCoord *stl_x, MapSubtlCoord *stl_y)
{
    MapSubtlCoord x = *stl_x;
    MapSubtlCoord y = *stl_y;
    if ( (creatng->move_angle_xy >= 1792) || (creatng->move_angle_xy <= 255) )
    {
        y--;
    }
    else if ( (creatng->move_angle_xy >= 768) && (creatng->move_angle_xy <= 1280) )
    {
        y++;
    }
    else if ( (creatng->move_angle_xy >= 1280) && (creatng->move_angle_xy <= 1792) )
    {
        x--;
    }
    else if ( (creatng->move_angle_xy >= 256) && (creatng->move_angle_xy <= 768) )
    {
        x++;
    }
    *stl_x = x;
    *stl_y = y;
}

PlayerNumber get_appropriate_player_for_creature(struct Thing *creatng)
{
    if ((creatng->alloc_flags & TAlF_IsControlled) != 0)
    {
        for (PlayerNumber plyr_idx = 0; plyr_idx < PLAYERS_COUNT; plyr_idx++)
        {
            if (is_thing_directly_controlled_by_player(creatng, plyr_idx))
            {
                return plyr_idx;
            }
        }
    }
    return creatng->owner;
}

void query_creature(struct PlayerInfo *player, ThingIndex index, TbBool reset, TbBool zoom)
{
    if (is_my_player(player))
    {
        MenuID menu;
        if (reset)
        {
            menu = GMnu_CREATURE_QUERY1;
        }
        else
        {
            if (menu_is_active(GMnu_CREATURE_QUERY1))
            {
                menu = GMnu_CREATURE_QUERY1;
            }
            else if (menu_is_active(GMnu_CREATURE_QUERY2))
            {
                menu = GMnu_CREATURE_QUERY2;
            }
            else if (menu_is_active(GMnu_CREATURE_QUERY3))
            {
                menu = GMnu_CREATURE_QUERY3;
            }
            else if (menu_is_active(GMnu_CREATURE_QUERY4))
            {
                menu = GMnu_CREATURE_QUERY4;
            }
            else
            {
                menu = GMnu_CREATURE_QUERY1;
            }
        }
        turn_off_all_panel_menus();
        initialise_tab_tags_and_menu(menu);
        turn_on_menu(menu);
    }
    player->influenced_thing_idx = index;
    if (zoom)
    {
        struct Thing *creatng = thing_get(index);
        player->zoom_to_pos_x = creatng->mappos.x.val;
        player->zoom_to_pos_y = creatng->mappos.y.val;
        set_player_instance(player, PI_ZoomToPos, 0);
    }
    set_player_instance(player, PI_QueryCrtr, 0);
}

TbBool creature_can_be_queried(struct PlayerInfo *player, struct Thing *creatng)
{
    if (creature_is_leaving_and_cannot_be_stopped(creatng))
        return false;

    switch (player->work_state)
    {
        case PSt_CreatrInfo:
        case PSt_CreatrQuery:
        {
            if (!subtile_revealed(creatng->mappos.x.stl.num, creatng->mappos.y.stl.num, player->id_number))
            {
                return false;
            }
            if (creatng->owner != player->id_number)
            {
                return creature_is_kept_in_custody_by_player(creatng, player->id_number);
            }
            else
            {
                if (creature_is_kept_in_custody_by_enemy(creatng))
                {
                    return false;
                }
            }
            break;
        }
        case PSt_CreatrInfoAll:
        case PSt_QueryAll:
        {
            return subtile_revealed(creatng->mappos.x.stl.num, creatng->mappos.y.stl.num, player->id_number);
        }
        default:
        {
            return false;
        }
    }
    return true;
}

TbBool creature_can_be_transferred(const struct Thing* thing)
{
    return ((get_creature_model_flags(thing) & CMF_NoTransfer) == 0);
}

/* Returns a random creature kind with model flags as argument. */
ThingModel get_random_creature_kind_with_model_flags(unsigned long model_flags)
{
    // Array to store the IDs of creatures kinds with model flags.
    ThingModel creature_kind_with_model_flags_array[CREATURE_TYPES_MAX];
    // Counter for the number of creatures kinds found.
    short creature_kind_with_model_flags_count = 0;
    // Loop through all available creatures kinds.
    for (ThingModel crkind = 0; crkind < game.conf.crtr_conf.model_count; crkind++)
    {
        // Check if the creature kind has the flag.
        if (flag_is_set(game.conf.crtr_conf.model[crkind].model_flags, model_flags))
        {
            // Ensure we don't exceed the maximum array size.
            if (creature_kind_with_model_flags_count < CREATURE_TYPES_MAX)
            {
                // Add the creature kind to the array.
                creature_kind_with_model_flags_array[creature_kind_with_model_flags_count++] = crkind;
            } else {
                break;
            }
        }
    }
    if (creature_kind_with_model_flags_count > 0)
    {
        // Get a random creature kind from the list.
        short random_idx = GAME_RANDOM(creature_kind_with_model_flags_count);
        return creature_kind_with_model_flags_array[random_idx];
    }
    // Return -1 if no suitable creature kind is found.
    return -1;
}

/******************************************************************************/
#ifdef __cplusplus
}
#endif<|MERGE_RESOLUTION|>--- conflicted
+++ resolved
@@ -1802,20 +1802,7 @@
         cctrl->teleport_x = trg_x;
         cctrl->teleport_y = trg_y;
     }
-<<<<<<< HEAD
-    // Check if the spell can be fired as a shot
-    if (spconf->shot_model > 0)
-    {
-        if ((castng->alloc_flags & TAlF_IsControlled) != 0)
-          i = THit_CrtrsNObjcts;
-        else
-          i = THit_CrtrsOnlyNotOwn;
-        thing_fire_shot(castng, INVALID_THING, spconf->shot_model, shot_lvl, i);
-    }
-    // Check if the spell can be self-casted
-=======
-
->>>>>>> f9398854
+
     if (spconf->caster_affected)
     {
         if (spconf->caster_affect_sound > 0)
