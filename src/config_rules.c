/******************************************************************************/
// Free implementation of Bullfrog's Dungeon Keeper strategy game.
/******************************************************************************/
/** @file config_rules.c
 *     Various game configuration options support.
 * @par Purpose:
 *     Support of configuration files for game rules.
 * @par Comment:
 *     None.
 * @author   Tomasz Lis
 * @date     25 May 2009 - 31 Jul 2009
 * @par  Copying and copyrights:
 *     This program is free software; you can redistribute it and/or modify
 *     it under the terms of the GNU General Public License as published by
 *     the Free Software Foundation; either version 2 of the License, or
 *     (at your option) any later version.
 */
/******************************************************************************/
#include "pre_inc.h"
#include "config_rules.h"
#include "globals.h"

#include "bflib_basics.h"
#include "bflib_fileio.h"
#include "bflib_dernc.h"

#include "config.h"
#include "config_terrain.h"
#include "config_lenses.h"
#include "config_magic.h"
#include "config_creature.h"
#include "game_merge.h"
#include "room_library.h"
#include "game_legacy.h"
#include "frontmenu_ingame_map.h"
#include "post_inc.h"

#ifdef __cplusplus
extern "C" {
#endif
/******************************************************************************/

static int64_t value_x10(const struct NamedField* named_field, const char* value_text, const struct NamedFieldSet* named_fields_set, int idx, unsigned char src);

static void assign_MapCreatureLimit_script(const struct NamedField* named_field, int64_t value, const struct NamedFieldSet* named_fields_set, int idx, unsigned char src);
static void assign_AlliesShareVision_script(const struct NamedField* named_field, int64_t value, const struct NamedFieldSet* named_fields_set, int idx, unsigned char src);

/******************************************************************************/


const char keeper_rules_file[]="rules.cfg";

const struct NamedCommand rules_game_classicbugs_commands[] = {
  {"RESURRECT_FOREVER",              1},
  {"OVERFLOW_8BIT",                  2},
  {"CLAIM_ROOM_ALL_THINGS",          3},
  {"RESURRECT_REMOVED",              4},
  {"NO_HAND_PURGE_ON_DEFEAT",        5},
  {"MUST_OBEY_KEEPS_NOT_DO_JOBS",    6},
  {"BREAK_NEUTRAL_WALLS",            7},
  {"ALWAYS_TUNNEL_TO_RED",           8},
  {"FULLY_HAPPY_WITH_GOLD",          9},
  {"FAINTED_IMMUNE_TO_BOULDER",     10},
  {"REBIRTH_KEEPS_SPELLS",          11},
  {"STUN_FRIENDLY_UNITS",           12},
  {"PASSIVE_NEUTRALS",              13},
  {"NEUTRAL_TORTURE_CONVERTS",      14},
  {NULL,                             0},
};

<<<<<<< HEAD
const struct NamedField rules_game_named_fields[] = {
    //name                        //field                                           //field type                                               //min               //max
  {"GOLDPERGOLDBLOCK",           &game.conf.rules.game.gold_per_gold_block,        var_type(game.conf.rules.game.gold_per_gold_block       ), LONG_MIN,           LONG_MAX},
  {"POTOFGOLDHOLDS",             &game.conf.rules.game.pot_of_gold_holds,          var_type(game.conf.rules.game.pot_of_gold_holds         ), LONG_MIN,           LONG_MAX},
  {"CHESTGOLDHOLD",              &game.conf.rules.game.chest_gold_hold,            var_type(game.conf.rules.game.chest_gold_hold           ), LONG_MIN,           LONG_MAX},
  {"GOLDPILEVALUE",              &game.conf.rules.game.gold_pile_value,            var_type(game.conf.rules.game.gold_pile_value           ), LONG_MIN,           LONG_MAX},
  {"GOLDPILEMAXIMUM",            &game.conf.rules.game.gold_pile_maximum,          var_type(game.conf.rules.game.gold_pile_maximum         ), LONG_MIN,           LONG_MAX},
  {"GOLDPERHOARD",               &game.conf.rules.game.gold_per_hoard,             var_type(game.conf.rules.game.gold_per_hoard            ), LONG_MIN,           LONG_MAX},
  {"FOODLIFEOUTOFHATCHERY",      &game.conf.rules.game.food_life_out_of_hatchery,  var_type(game.conf.rules.game.food_life_out_of_hatchery ),        0,          USHRT_MAX},
  {"BOULDERREDUCEHEALTHSLAP",    &game.conf.rules.game.boulder_reduce_health_wall, var_type(game.conf.rules.game.boulder_reduce_health_wall), LONG_MIN,           LONG_MAX},
  {"BOULDERREDUCEHEALTHWALL",    &game.conf.rules.game.boulder_reduce_health_slap, var_type(game.conf.rules.game.boulder_reduce_health_slap), LONG_MIN,           LONG_MAX},
  {"BOULDERREDUCEHEALTHROOM",    &game.conf.rules.game.boulder_reduce_health_room, var_type(game.conf.rules.game.boulder_reduce_health_room), LONG_MIN,           LONG_MAX},
  {"PAYDAYGAP",                  &game.conf.rules.game.pay_day_gap,                var_type(game.conf.rules.game.pay_day_gap               ), LONG_MIN,           LONG_MAX},
  {"PAYDAYSPEED",                &game.conf.rules.game.pay_day_speed,              var_type(game.conf.rules.game.pay_day_speed             ),        0,          ULONG_MAX},
  {"DUNGEONHEARTHEALTIME",       &game.conf.rules.game.dungeon_heart_heal_time,    var_type(game.conf.rules.game.dungeon_heart_heal_time   ),        0,          ULONG_MAX},
  {"DUNGEONHEARTHEALHEALTH",     &game.conf.rules.game.dungeon_heart_heal_health,  var_type(game.conf.rules.game.dungeon_heart_heal_health ), LONG_MIN,           LONG_MAX},
  {"HERODOORWAITTIME",           &game.conf.rules.game.hero_door_wait_time,        var_type(game.conf.rules.game.hero_door_wait_time       ),        0,          ULONG_MAX},
  {"GEMEFFECTIVENESS",           &game.conf.rules.game.gem_effectiveness,          var_type(game.conf.rules.game.gem_effectiveness         ),        0,          ULONG_MAX},
  {"ROOMSELLGOLDBACKPERCENT",    &game.conf.rules.game.room_sale_percent,          var_type(game.conf.rules.game.room_sale_percent         ),        0,           LONG_MAX},
  {"DOORSELLVALUEPERCENT",       &game.conf.rules.game.door_sale_percent,          var_type(game.conf.rules.game.door_sale_percent         ),        0,           LONG_MAX},
  {"TRAPSELLVALUEPERCENT",       &game.conf.rules.game.trap_sale_percent,          var_type(game.conf.rules.game.trap_sale_percent         ),        0,           LONG_MAX},
  {"BAGGOLDHOLD",                &game.conf.rules.game.bag_gold_hold,              var_type(game.conf.rules.game.bag_gold_hold             ), LONG_MIN,           LONG_MAX},
  {"ALLIESSHAREVISION",          &game.conf.rules.game.allies_share_vision,        var_type(game.conf.rules.game.allies_share_vision       ),        0,                  1},
  {"ALLIESSHAREDROP",            &game.conf.rules.game.allies_share_drop,          var_type(game.conf.rules.game.allies_share_drop         ),        0,                  1},
  {"ALLIESSHARECTA",             &game.conf.rules.game.allies_share_cta,           var_type(game.conf.rules.game.allies_share_cta          ),        0,                  1},
  {"DISPLAYPORTALLIMIT",         &game.conf.rules.game.display_portal_limit,       var_type(game.conf.rules.game.display_portal_limit      ),        0,                  1},
  {"MAXTHINGSINHAND",            &game.conf.rules.game.max_things_in_hand,         var_type(game.conf.rules.game.max_things_in_hand        ),        0, MAX_THINGS_IN_HAND},
  {"TORTUREPAYDAY",              &game.conf.rules.game.torture_payday,             var_type(game.conf.rules.game.torture_payday            ),        0,          USHRT_MAX},
  {"TORTURETRAININGCOST",        &game.conf.rules.game.torture_training_cost,      var_type(game.conf.rules.game.torture_training_cost     ), SHRT_MIN,           SHRT_MAX},
  {"TORTURESCAVENGINGCOST",      &game.conf.rules.game.torture_scavenging_cost,    var_type(game.conf.rules.game.torture_scavenging_cost   ), SHRT_MIN,           SHRT_MAX},
  {"EASTEREGGSPEECHCHANCE",      &game.conf.rules.game.easter_egg_speech_chance,   var_type(game.conf.rules.game.easter_egg_speech_chance  ),        0,           LONG_MAX},
  {"EASTEREGGSPEECHINTERVAL",    &game.conf.rules.game.easter_egg_speech_interval, var_type(game.conf.rules.game.easter_egg_speech_interval),        0,           LONG_MAX},
  {"GLOBALAMBIENTLIGHT",         &game.conf.rules.game.global_ambient_light,       var_type(game.conf.rules.game.global_ambient_light      ), LONG_MIN,           LONG_MAX},
  {"LIGHTENABLED",               &game.conf.rules.game.light_enabled,              var_type(game.conf.rules.game.light_enabled             ),        0,                  1},
  {"MAPCREATURELIMIT",           &game.conf.rules.game.creatures_count,            var_type(game.conf.rules.game.creatures_count           ),        0,  CREATURES_COUNT-2},
  {"PAYDAYADVANCED",             &game.conf.rules.game.max_paydays_advanced,       var_type(game.conf.rules.game.max_paydays_advanced      ),        0,          UCHAR_MAX},
  {"PAYDAYOWED",                 &game.conf.rules.game.max_paydays_owed,           var_type(game.conf.rules.game.max_paydays_owed          ),        0,          UCHAR_MAX},
  {"ACCEPTPARTIALPAYDAY",        &game.conf.rules.game.accept_partial_payday,      var_type(game.conf.rules.game.accept_partial_payday     ),        0,                  1},
  {"POCKETGOLD",                 &game.conf.rules.game.pocket_gold,                var_type(game.conf.rules.game.pocket_gold               ),        0,                  1},
  {"TAKEPAYFROMPOCKET",          &game.conf.rules.game.take_pay_from_pocket,       var_type(game.conf.rules.game.take_pay_from_pocket      ),        0,                  1},
  {NULL,                         NULL,                                                                                                     0,        0,                  0},
};
// Special cases rules_game.
const struct NamedCommand rules_game_commands[] = {
  {"PRESERVECLASSICBUGS",          1},
  {NULL,                           0},
=======


static const struct NamedField rules_game_named_fields[] = {
    //name                    //param  //field                                             //default  //min               //max   //namedCommand                    //valueFunc
  {"GOLDPERGOLDBLOCK",          0, field(game.conf.rules.game.gold_per_gold_block       ),        1000, LONG_MIN,           LONG_MAX,NULL,                           value_default, assign_default},
  {"POTOFGOLDHOLDS",            0, field(game.conf.rules.game.pot_of_gold_holds         ),        1000, LONG_MIN,           LONG_MAX,NULL,                           value_default, assign_default},
  {"CHESTGOLDHOLD",             0, field(game.conf.rules.game.chest_gold_hold           ),        1000, LONG_MIN,           LONG_MAX,NULL,                           value_default, assign_default},
  {"GOLDPILEVALUE",             0, field(game.conf.rules.game.gold_pile_value           ),         500, LONG_MIN,           LONG_MAX,NULL,                           value_default, assign_default},
  {"GOLDPILEMAXIMUM",           0, field(game.conf.rules.game.gold_pile_maximum         ),        5000, LONG_MIN,           LONG_MAX,NULL,                           value_default, assign_default},
  {"GOLDPERHOARD",              0, field(game.conf.rules.game.gold_per_hoard            ),        2000, LONG_MIN,           LONG_MAX,NULL,                           value_default, assign_default},
  {"FOODLIFEOUTOFHATCHERY",     0, field(game.conf.rules.game.food_life_out_of_hatchery ),         100,        0,          USHRT_MAX,NULL,                           value_default, assign_default},
  {"BOULDERREDUCEHEALTHSLAP",   0, field(game.conf.rules.game.boulder_reduce_health_wall),          10, LONG_MIN,           LONG_MAX,NULL,                           value_default, assign_default},
  {"BOULDERREDUCEHEALTHWALL",   0, field(game.conf.rules.game.boulder_reduce_health_slap),          10, LONG_MIN,           LONG_MAX,NULL,                           value_default, assign_default},
  {"BOULDERREDUCEHEALTHROOM",   0, field(game.conf.rules.game.boulder_reduce_health_room),          10, LONG_MIN,           LONG_MAX,NULL,                           value_default, assign_default},
  {"PAYDAYGAP",                 0, field(game.conf.rules.game.pay_day_gap               ),        5000, LONG_MIN,           LONG_MAX,NULL,                           value_default, assign_default},
  {"PAYDAYSPEED",               0, field(game.conf.rules.game.pay_day_speed             ),         100,        0,          ULONG_MAX,NULL,                           value_default, assign_default},
  {"DUNGEONHEARTHEALTIME",      0, field(game.conf.rules.game.dungeon_heart_heal_time   ),          10,        0,          ULONG_MAX,NULL,                           value_default, assign_default},
  {"DUNGEONHEARTHEALHEALTH",    0, field(game.conf.rules.game.dungeon_heart_heal_health ),           1, LONG_MIN,           LONG_MAX,NULL,                           value_default, assign_default},
  {"HERODOORWAITTIME",          0, field(game.conf.rules.game.hero_door_wait_time       ),         100,        0,          ULONG_MAX,NULL,                           value_default, assign_default},
  {"GEMEFFECTIVENESS",          0, field(game.conf.rules.game.gem_effectiveness         ),          17,        0,          ULONG_MAX,NULL,                           value_default, assign_default},
  {"ROOMSELLGOLDBACKPERCENT",   0, field(game.conf.rules.game.room_sale_percent         ),          50,        0,           LONG_MAX,NULL,                           value_default, assign_default},
  {"DOORSELLVALUEPERCENT",      0, field(game.conf.rules.game.door_sale_percent         ),         100,        0,           LONG_MAX,NULL,                           value_default, assign_default},
  {"TRAPSELLVALUEPERCENT",      0, field(game.conf.rules.game.trap_sale_percent         ),         100,        0,           LONG_MAX,NULL,                           value_default, assign_default},
  {"BAGGOLDHOLD",               0, field(game.conf.rules.game.bag_gold_hold             ),         200, LONG_MIN,           LONG_MAX,NULL,                           value_default, assign_default},
  {"ALLIESSHAREVISION",         0, field(game.conf.rules.game.allies_share_vision       ),           0,        0,                  1,NULL,                           value_default, assign_AlliesShareVision_script},
  {"ALLIESSHAREDROP",           0, field(game.conf.rules.game.allies_share_drop         ),           0,        0,                  1,NULL,                           value_default, assign_default},
  {"ALLIESSHARECTA",            0, field(game.conf.rules.game.allies_share_cta          ),           0,        0,                  1,NULL,                           value_default, assign_default},
  {"DISPLAYPORTALLIMIT",        0, field(game.conf.rules.game.display_portal_limit      ),           0,        0,                  1,NULL,                           value_default, assign_default},
  {"MAXTHINGSINHAND",           0, field(game.conf.rules.game.max_things_in_hand        ),           8,        0, MAX_THINGS_IN_HAND,NULL,                           value_default, assign_default},
  {"TORTUREPAYDAY",             0, field(game.conf.rules.game.torture_payday            ),          50,        0,          USHRT_MAX,NULL,                           value_default, assign_default},
  {"TORTURETRAININGCOST",       0, field(game.conf.rules.game.torture_training_cost     ),         100, SHRT_MIN,           SHRT_MAX,NULL,                           value_default, assign_default},
  {"TORTURESCAVENGINGCOST",     0, field(game.conf.rules.game.torture_scavenging_cost   ),         100, SHRT_MIN,           SHRT_MAX,NULL,                           value_default, assign_default},
  {"EASTEREGGSPEECHCHANCE",     0, field(game.conf.rules.game.easter_egg_speech_chance  ),        2000,        0,           LONG_MAX,NULL,                           value_default, assign_default},
  {"EASTEREGGSPEECHINTERVAL",   0, field(game.conf.rules.game.easter_egg_speech_interval),       20000,        0,           LONG_MAX,NULL,                           value_default, assign_default},
  {"GLOBALAMBIENTLIGHT",        0, field(game.conf.rules.game.global_ambient_light      ),          10, LONG_MIN,           LONG_MAX,NULL,                           value_default, assign_default},
  {"LIGHTENABLED",              0, field(game.conf.rules.game.light_enabled             ),           1,        0,                  1,NULL,                           value_default, assign_default},
  {"MAPCREATURELIMIT",          0, field(game.conf.rules.game.creatures_count           ),         255,        0,  CREATURES_COUNT-2,NULL,                           value_default, assign_MapCreatureLimit_script},
  {"PRESERVECLASSICBUGS",      -1, field(game.conf.rules.game.classic_bugs_flags        ),ClscBug_None,ClscBug_None, ClscBug_ListEnd,rules_game_classicbugs_commands,value_flagsfieldshift, assign_default},
  {NULL},
};


static const struct NamedField rules_computer_named_fields[] = {
    //name                    //param  //field                                           //default    //min     //max
  {"DISEASEHPTEMPLEPERCENTAGE",  0, field(game.conf.rules.computer.disease_to_temple_pct),500,        0, USHRT_MAX,NULL,value_default,assign_default},
  {NULL},
>>>>>>> 62f5f731
};

static const struct NamedField rules_creatures_named_fields[] = {
    //name                    //param  //field                                           //default   //min     //max  //namedCommand //valueFunc
  {"RECOVERYFREQUENCY",          0, field(game.conf.rules.creature.recovery_frequency    ),  10,        0, UCHAR_MAX,NULL,value_default, assign_default},
  {"FIGHTMAXHATE",               0, field(game.conf.rules.creature.fight_max_hate        ), 200, SHRT_MIN,  SHRT_MAX,NULL,value_default, assign_default},
  {"FIGHTBORDERLINE",            0, field(game.conf.rules.creature.fight_borderline      ),   0, SHRT_MIN,  SHRT_MAX,NULL,value_default, assign_default},
  {"FIGHTMAXLOVE",               0, field(game.conf.rules.creature.fight_max_love        ),-100, SHRT_MIN,  SHRT_MAX,NULL,value_default, assign_default},
  {"BODYREMAINSFOR",             0, field(game.conf.rules.creature.body_remains_for      ),1000,        0, USHRT_MAX,NULL,value_default, assign_default},
  {"FIGHTHATEKILLVALUE",         0, field(game.conf.rules.creature.fight_hate_kill_value ),  -5, SHRT_MIN,  SHRT_MAX,NULL,value_default, assign_default},
  {"FLEEZONERADIUS",             0, field(game.conf.rules.creature.flee_zone_radius      ),2048,        0, ULONG_MAX,NULL,value_default, assign_default},
  {"GAMETURNSINFLEE",            0, field(game.conf.rules.creature.game_turns_in_flee    ), 200,        0,  LONG_MAX,NULL,value_default, assign_default},
  {"GAMETURNSUNCONSCIOUS",       0, field(game.conf.rules.creature.game_turns_unconscious),2000,        0, USHRT_MAX,NULL,value_default, assign_default},
  {"CRITICALHEALTHPERCENTAGE",   0, field(game.conf.rules.creature.critical_health_permil), 125,        0,       100,NULL,value_x10    , assign_default},
  {"STUNEVILENEMYCHANCE",        0, field(game.conf.rules.creature.stun_enemy_chance_evil), 100,        0,       100,NULL,value_default, assign_default},
  {"STUNGOODENEMYCHANCE",        0, field(game.conf.rules.creature.stun_enemy_chance_good), 100,        0,       100,NULL,value_default, assign_default},
  {NULL},
};

static const struct NamedField rules_magic_named_fields[] = {
    //name                        //param  //field                                                     //default //min  //max //namedCommand //valueFunc
  {"HOLDAUDIENCETIME",               0, field(game.conf.rules.magic.hold_audience_time                ), 500,        0, LONG_MAX,NULL,value_default, assign_default},
  {"ARMAGEDDONTELEPORTYOURTIMEGAP",  0, field(game.conf.rules.magic.armageddon_teleport_your_time_gap ),  10, LONG_MIN, LONG_MAX,NULL,value_default, assign_default},
  {"ARMAGEDDONTELEPORTENEMYTIMEGAP", 0, field(game.conf.rules.magic.armageddon_teleport_enemy_time_gap),  10,        0, LONG_MAX,NULL,value_default, assign_default},
  {"ARMAGEDDONTELEPORTNEUTRALS",     0, field(game.conf.rules.magic.armageddon_teleport_neutrals      ),   0,        0,        1,NULL,value_default, assign_default},
  {"ARMAGEDDONCOUNTDOWN",            0, field(game.armageddon.count_down                              ), 500, LONG_MIN, LONG_MAX,NULL,value_default, assign_default},
  {"ARMAGEDDONDURATION",             0, field(game.armageddon.duration                                ),4000, LONG_MIN, LONG_MAX,NULL,value_default, assign_default},
  {"DISEASETRANSFERPERCENTAGE",      0, field(game.conf.rules.magic.disease_transfer_percentage       ),  15,        0, CHAR_MAX,NULL,value_default, assign_default},
  {"DISEASELOSEPERCENTAGEHEALTH",    0, field(game.conf.rules.magic.disease_lose_percentage_health    ),   8, LONG_MIN, LONG_MAX,NULL,value_default, assign_default},
  {"DISEASELOSEHEALTHTIME",          0, field(game.conf.rules.magic.disease_lose_health_time          ), 200, LONG_MIN, LONG_MAX,NULL,value_default, assign_default},
  {"MINDISTANCEFORTELEPORT",         0, field(game.conf.rules.magic.min_distance_for_teleport         ),  20, LONG_MIN, LONG_MAX,NULL,value_default, assign_default},
  {"COLLAPSEDUNGEONDAMAGE",          0, field(game.conf.rules.magic.collapse_dungeon_damage           ),  10, LONG_MIN, LONG_MAX,NULL,value_default, assign_default},
  {"TURNSPERCOLLAPSEDUNGEONDAMAGE",  0, field(game.conf.rules.magic.turns_per_collapse_dngn_dmg       ),   4, LONG_MIN, LONG_MAX,NULL,value_default, assign_default},
  {"FRIENDLYFIGHTAREARANGEPERCENT",  0, field(game.conf.rules.magic.friendly_fight_area_range_percent ),   0, LONG_MIN, LONG_MAX,NULL,value_default, assign_default},
  {"FRIENDLYFIGHTAREADAMAGEPERCENT", 0, field(game.conf.rules.magic.friendly_fight_area_damage_percent),   0, LONG_MIN, LONG_MAX,NULL,value_default, assign_default},
  {"WEIGHTCALCULATEPUSH",            0, field(game.conf.rules.magic.weight_calculate_push             ),   0,        0, SHRT_MAX,NULL,value_default, assign_default},
  {NULL},
};

static const struct NamedField rules_rooms_named_fields[] = {
    //name                             //param  //field                                                  //default //min                //max  //namedCommand //valueFunc
  {"SCAVENGECOSTFREQUENCY",               0, field(game.conf.rules.rooms.scavenge_cost_frequency         ),  64, LONG_MIN,            LONG_MAX,NULL,value_default, assign_default},
  {"TEMPLESCAVENGEPROTECTIONTIME",        0, field(game.conf.rules.rooms.temple_scavenge_protection_turns),1000,        0,           ULONG_MAX,NULL,value_default, assign_default},
  {"TRAINCOSTFREQUENCY",                  0, field(game.conf.rules.rooms.train_cost_frequency            ),  64, LONG_MIN,            LONG_MAX,NULL,value_default, assign_default},
  {"TORTURECONVERTCHANCE",                0, field(game.conf.rules.rooms.torture_convert_chance          ),  33,        0,                 100,NULL,value_default, assign_default},
  {"TIMESPENTINPRISONWITHOUTBREAK",       0, field(game.conf.rules.rooms.time_in_prison_without_break    ),2400,        0,           ULONG_MAX,NULL,value_default, assign_default},
  {"GHOSTCONVERTCHANCE",                  0, field(game.conf.rules.rooms.ghost_convert_chance            ),  10,        0,                 100,NULL,value_default, assign_default},
  {"DEFAULTGENERATESPEED",                0, field(game.conf.rules.rooms.default_generate_speed          ), 350,        0,           USHRT_MAX,NULL,value_default, assign_default},
  {"DEFAULTMAXCREATURESGENERATEENTRANCE", 0, field(game.conf.rules.rooms.default_max_crtrs_gen_entrance  ), 200,        0,           ULONG_MAX,NULL,value_default, assign_default},
  {"FOODGENERATIONSPEED",                 0, field(game.conf.rules.rooms.food_generation_speed           ),2000, LONG_MIN,            LONG_MAX,NULL,value_default, assign_default},
  {"PRISONSKELETONCHANCE",                0, field(game.conf.rules.rooms.prison_skeleton_chance          ), 100,        0,                 100,NULL,value_default, assign_default},
  {"BODIESFORVAMPIRE",                    0, field(game.conf.rules.rooms.bodies_for_vampire              ),   6,        0,           UCHAR_MAX,NULL,value_default, assign_default},
  {"GRAVEYARDCONVERTTIME",                0, field(game.conf.rules.rooms.graveyard_convert_time          ), 300,        0,           USHRT_MAX,NULL,value_default, assign_default},
  {"SCAVENGEGOODALLOWED",                 0, field(game.conf.rules.rooms.scavenge_good_allowed           ),   1,        0,                   1,NULL,value_default, assign_default},
  {"SCAVENGENEUTRALALLOWED",              0, field(game.conf.rules.rooms.scavenge_neutral_allowed        ),   1,        0,                   1,NULL,value_default, assign_default},
  {"TIMEBETWEENPRISONBREAK",              0, field(game.conf.rules.rooms.time_between_prison_break       ),  64,        0,           ULONG_MAX,NULL,value_default, assign_default},
  {"PRISONBREAKCHANCE",                   0, field(game.conf.rules.rooms.prison_break_chance             ),  50,        0,           ULONG_MAX,NULL,value_default, assign_default},
  {"TORTUREDEATHCHANCE",                  0, field(game.conf.rules.rooms.torture_death_chance            ),   0,        0,                 100,NULL,value_default, assign_default},
  {"BARRACKMAXPARTYSIZE",                 0, field(game.conf.rules.rooms.barrack_max_party_size          ),  10,        0, GROUP_MEMBERS_COUNT,NULL,value_default, assign_default},
  {"TRAININGROOMMAXLEVEL",                0, field(game.conf.rules.rooms.training_room_max_level         ),   0,        0,CREATURE_MAX_LEVEL+1,NULL,value_default, assign_default},
  {NULL},
};

static const struct NamedField rules_workers_named_fields[] = {
    //name                    //param  //field                                              //default  //min   //max  //namedCommand //valueFunc
  {"HITSPERSLAB",                0, field(game.conf.rules.workers.hits_per_slab              ),  2,       0, UCHAR_MAX,NULL,value_default, assign_default},
  {"DEFAULTIMPDIGDAMAGE",        0, field(game.conf.rules.workers.default_imp_dig_damage     ),  1,       0, ULONG_MAX,NULL,value_default, assign_default},
  {"DEFAULTIMPDIGOWNDAMAGE",     0, field(game.conf.rules.workers.default_imp_dig_own_damage ),  2,       0, ULONG_MAX,NULL,value_default, assign_default},
  {"IMPWORKEXPERIENCE",          0, field(game.conf.rules.workers.digger_work_experience     ),  0,       0,  LONG_MAX,NULL,value_default, assign_default},
  {"DRAGUNCONSCIOUSTOLAIR",      0, field(game.conf.rules.workers.drag_to_lair               ),  0,       0,         2,NULL,value_default, assign_default},
  {NULL},
};

static const struct NamedField rules_health_named_fields[] = {
    //name                       //param  //field                                             //default  //min   //max  //namedCommand //valueFunc
  {"HUNGERHEALTHLOSS",              0, field(game.conf.rules.health.hunger_health_loss           ),  1, LONG_MIN,  LONG_MAX,NULL,value_default, assign_default},
  {"GAMETURNSPERHUNGERHEALTHLOSS",  0, field(game.conf.rules.health.turns_per_hunger_health_loss ),100,        0, USHRT_MAX,NULL,value_default, assign_default},
  {"FOODHEALTHGAIN",                0, field(game.conf.rules.health.food_health_gain             ), 10, LONG_MIN,  LONG_MAX,NULL,value_default, assign_default},
  {"TORTUREHEALTHLOSS",             0, field(game.conf.rules.health.torture_health_loss          ),  5, LONG_MIN,  LONG_MAX,NULL,value_default, assign_default},
  {"GAMETURNSPERTORTUREHEALTHLOSS", 0, field(game.conf.rules.health.turns_per_torture_health_loss),100,        0, USHRT_MAX,NULL,value_default, assign_default},
  {NULL},
};

static const struct NamedField rules_script_only_named_fields[] = {
  //name            //field                   //min //max
{"PayDayProgress",0,field(game.pay_day_progress),0,0,LONG_MAX,NULL,value_default,assign_default},
{NULL},
};

const struct NamedField* ruleblocks[] = {rules_game_named_fields,rules_rooms_named_fields,rules_magic_named_fields,
rules_creatures_named_fields,rules_computer_named_fields,rules_workers_named_fields,rules_health_named_fields,rules_script_only_named_fields};

//rules don't need all the fields as it's always only 1 entry in the cfg
const struct NamedFieldSet rules_named_fields_set = {
  NULL,
  "",
  NULL,
  NULL,
  1,
  0,
  &game.conf.rules,
  {"rules.cfg","SET_GAME_RULE"},
};

const struct NamedCommand rules_research_commands[] = {
  {"RESEARCH",                     1},
  {NULL,                           0},
};

const struct NamedCommand research_desc[] = {
  {"MAGIC",                        1},
  {"ROOM",                         2},
  {"CREATURE",                     3},
  {NULL,                           0},
};

const struct NamedCommand rules_sacrifices_commands[] = {
  {"MKCREATURE",                   SacA_MkCreature},
  {"MKGOODHERO",                   SacA_MkGoodHero},
  {"NEGSPELLALL",                  SacA_NegSpellAll},
  {"POSSPELLALL",                  SacA_PosSpellAll},
  {"NEGUNIQFUNC",                  SacA_NegUniqFunc},
  {"POSUNIQFUNC",                  SacA_PosUniqFunc},
  {"CUSTOMREWARD",                 SacA_CustomReward},
  {"CUSTOMPUNISH",                 SacA_CustomPunish},
  {NULL,                           0},
};

const struct NamedCommand sacrifice_unique_desc[] = {
  {"ALL_CREATRS_ANGRY",            UnqF_MkAllAngry},
  {"ALL_CREATRS_HAPPY",            UnqF_MkAllHappy},
  {"COMPLETE_RESEARCH",            UnqF_ComplResrch},
  {"COMPLETE_MANUFACTR",           UnqF_ComplManufc},
  {"KILL_ALL_CHICKENS",            UnqF_KillChickns},
  {"CHEAPER_IMPS",                 UnqF_CheaperImp},
  {"COSTLIER_IMPS",                UnqF_CostlierImp},
  {"ALL_CREATRS_VER_ANGRY",        UnqF_MkAllVerAngry},
  {NULL,                           0},
};

/******************************************************************************/

static void assign_MapCreatureLimit_script(const struct NamedField* named_field, int64_t value, const struct NamedFieldSet* named_fields_set, int idx, unsigned char src)
{
    assign_default(named_field,value,named_fields_set,idx,src);
    if (src == ccs_DkScript)
    {
        short count = setup_excess_creatures_to_leave_or_die(game.conf.rules.game.creatures_count);
        if (count > 0)
        {
            SCRPTLOG("Map creature limit reduced, causing %d creatures to leave or die",count);
        }
    }
}

static void assign_AlliesShareVision_script(const struct NamedField* named_field, int64_t value, const struct NamedFieldSet* named_fields_set, int idx, unsigned char src)
{
    assign_default(named_field,value,named_fields_set,idx,src);
    if (src == ccs_DkScript)
    {
      panel_map_update(0, 0, gameadd.map_subtiles_x + 1, gameadd.map_subtiles_y + 1);
    }
}

static int64_t value_x10(const struct NamedField* named_field, const char* value_text, const struct NamedFieldSet* named_fields_set, int idx, unsigned char src)
{
    
    if (parameter_is_number(value_text))
    {
        return 10 * atoll(value_text);
    }
    else
    {
        CONFWRNLOG("Expected number for field '%s', got '%s'",named_field->name,value_text);
    }
    return 0;
}

/**
 * Returns the first unused sacrifice slot, or invalid slot if no empty one.
 */
struct SacrificeRecipe *get_unused_sacrifice_recipe_slot(void)
{
    for (long i = 1; i < MAX_SACRIFICE_RECIPES; i++)
    {
        struct SacrificeRecipe* sac = &game.conf.rules.sacrifices.sacrifice_recipes[i];
        if (sac->action == SacA_None)
            return sac;
  }
  return &game.conf.rules.sacrifices.sacrifice_recipes[0];
}

/**
 * Clears all sacrifice slots.
 */
void clear_sacrifice_recipes(void)
{
    for (long i = 0; i < MAX_SACRIFICE_RECIPES; i++)
    {
        struct SacrificeRecipe* sac = &game.conf.rules.sacrifices.sacrifice_recipes[i];
        memset(sac, '\0', sizeof(struct SacrificeRecipe));
        sac->action = SacA_None;
  }
}

static int long_compare_fn(const void *ptr_a, const void *ptr_b)
{
    long *a = (long*)ptr_a;
    long *b = (long*)ptr_b;
    return *a < *b;
}

static void set_defaults()
{
<<<<<<< HEAD
    // Game block.
    game.conf.rules.game.gold_per_gold_block = 1000;
    game.conf.rules.game.pot_of_gold_holds = 1000;
    game.conf.rules.game.gold_pile_value = 500;
    game.conf.rules.game.gold_pile_maximum = 5000;
    game.conf.rules.game.food_life_out_of_hatchery = 100;
    game.conf.rules.game.boulder_reduce_health_slap = 10;
    game.conf.rules.game.boulder_reduce_health_wall = 10;
    game.conf.rules.game.boulder_reduce_health_room = 10;
    game.conf.rules.game.pay_day_gap = 5000;
    game.conf.rules.game.chest_gold_hold = 1000;
    game.conf.rules.game.dungeon_heart_heal_time = 10;
    game.conf.rules.game.dungeon_heart_heal_health = 1;
    game.conf.rules.game.hero_door_wait_time = 100;
    game.conf.rules.game.bag_gold_hold = 200;
    game.conf.rules.game.classic_bugs_flags = ClscBug_None;
    game.conf.rules.game.door_sale_percent = 100;
    game.conf.rules.game.room_sale_percent = 50;
    game.conf.rules.game.trap_sale_percent = 100;
    game.conf.rules.game.gem_effectiveness = 17;
    game.conf.rules.game.pay_day_speed = 100;
    game.conf.rules.game.gold_per_hoard = 2000;
    game.conf.rules.game.torture_payday = 50;
    game.conf.rules.game.torture_training_cost = 100;
    game.conf.rules.game.torture_scavenging_cost = 100;
    game.conf.rules.game.creatures_count = 255;
    game.conf.rules.game.max_paydays_advanced = 5;
    game.conf.rules.game.max_paydays_owed = 5;
    game.conf.rules.game.accept_partial_payday = true;
    game.conf.rules.game.pocket_gold = false;
    game.conf.rules.game.take_pay_from_pocket = false;
    // Creature block.
    game.conf.rules.creature.recovery_frequency = 10;
    game.conf.rules.creature.fight_max_hate = 200;
    game.conf.rules.creature.fight_borderline = 0;
    game.conf.rules.creature.fight_max_love = -100;
    game.conf.rules.creature.body_remains_for = 1000;
    game.conf.rules.creature.fight_hate_kill_value = -5;
    game.conf.rules.creature.flee_zone_radius = 2048;
    game.conf.rules.creature.game_turns_in_flee = 200;
    game.conf.rules.creature.game_turns_unconscious = 2000;
    game.conf.rules.creature.critical_health_permil = 125;
    game.conf.rules.creature.stun_enemy_chance_good = 100;
    game.conf.rules.creature.stun_enemy_chance_evil = 100;
    // Magic block.
    game.conf.rules.magic.hold_audience_time = 500;
    game.conf.rules.magic.armageddon_teleport_your_time_gap = 10;
    game.conf.rules.magic.armageddon_teleport_enemy_time_gap = 10;
    game.armageddon.count_down = 500;
    game.armageddon.duration = 4000;
    game.conf.rules.magic.disease_transfer_percentage = 15;
    game.conf.rules.magic.disease_lose_percentage_health = 8;
    game.conf.rules.magic.disease_lose_health_time = 200;
    game.conf.rules.magic.min_distance_for_teleport = 20;
    game.conf.rules.magic.collapse_dungeon_damage = 10;
    game.conf.rules.magic.turns_per_collapse_dngn_dmg = 4;
    game.conf.rules.magic.weight_calculate_push = 0;
    // Health block.
    game.conf.rules.health.hunger_health_loss = 1;
    game.conf.rules.health.turns_per_hunger_health_loss = 100;
    game.conf.rules.health.food_health_gain = 10;
    game.conf.rules.health.torture_health_loss = 5;
    game.conf.rules.health.turns_per_torture_health_loss = 100;
    // Rooms block.
    game.conf.rules.rooms.scavenge_cost_frequency = 64;
    game.conf.rules.rooms.temple_scavenge_protection_turns = 1000;
    game.conf.rules.rooms.train_cost_frequency = 64;
    game.conf.rules.rooms.ghost_convert_chance = 10;
    game.conf.rules.rooms.default_generate_speed = 350;
    game.conf.rules.rooms.default_max_crtrs_gen_entrance = 200;
    game.conf.rules.rooms.food_generation_speed = 2000;
    game.conf.rules.rooms.prison_skeleton_chance = 100;
    game.conf.rules.rooms.bodies_for_vampire = 6;
    game.conf.rules.rooms.graveyard_convert_time = 300;
    game.conf.rules.rooms.barrack_max_party_size = 10;
    game.conf.rules.rooms.training_room_max_level = 0;
    game.conf.rules.rooms.scavenge_good_allowed = 1;
    game.conf.rules.rooms.scavenge_neutral_allowed = 1;
    game.conf.rules.rooms.time_between_prison_break = 64;
    // Computer block - maybe it should be moved to computer config on a later PR?
    game.conf.rules.computer.disease_to_temple_pct = 500;
    // Workers block.
    game.conf.rules.workers.hits_per_slab = 2;
    game.conf.rules.workers.default_imp_dig_damage = 1;
    game.conf.rules.workers.default_imp_dig_own_damage = 2;
=======
    for (size_t i = 0; i < sizeof(ruleblocks)/sizeof(ruleblocks[0]); i++) {
      const struct NamedField* field = ruleblocks[i];
      while (field->name != NULL) {
        assign_default(field, field->default_value, &rules_named_fields_set, 0, ccs_CfgFile);
        field++;
      }
    }
>>>>>>> 62f5f731
}

TbBool add_sacrifice_victim(struct SacrificeRecipe *sac, long crtr_idx)
{
    // If all slots are taken, then just drop it.
    if (sac->victims[MAX_SACRIFICE_VICTIMS - 1] != 0)
        return false;
    // Otherwise, find place for our item (array is sorted).
    for (long i = 0; i < MAX_SACRIFICE_VICTIMS; i++)
    {
        if (sac->victims[i] == 0)
        {
            sac->victims[i] = crtr_idx;
            qsort(sac->victims, MAX_SACRIFICE_VICTIMS, sizeof(sac->victims[0]), &long_compare_fn);
            return true;
        }
  }
  return false;
}

long get_research_id(long item_type, const char *trg_name, const char *func_name)
{
  long item_id;
  switch (item_type)
  {
  case 1:
       item_id = get_id(power_desc, trg_name);
      if (item_id == -1)
      {
        ERRORMSG("%s(line %lu): " "Unknown magic, '%s'", func_name, text_line_number, trg_name);
        return -1;
      }
      break;
  case 2:
      item_id = get_id(room_desc, trg_name);
      if (item_id == -1)
      {
        ERRORMSG("%s(line %lu): " "Unknown room, '%s'", func_name, text_line_number, trg_name);
        return -1;
      }
      break;
  case 3:
      item_id = get_id(creature_desc, trg_name);
      if (item_id == -1)
      {
        ERRORMSG("%s(line %lu): " "Unknown creature, '%s'", func_name, text_line_number, trg_name);
        return -1;
      }
      break;
  case -1:
  default:
      ERRORMSG("%s(line %lu): " "Unhandled research type, %ld", func_name, text_line_number, item_type);
      return -1;
  }
  return item_id;
}

/**
 * Returns Code Name (name to use in script file) of given player.
 */
const char *player_code_name(PlayerNumber plyr_idx)
{
    const char* name = get_conf_parameter_text(player_desc, plyr_idx);
    if (name[0] != '\0')
        return name;
    return "INVALID";
}

TbBool parse_rules_research_blocks(char *buf, long len, const char *config_textname, unsigned short flags)
{
  int i;
  // Block name and parameter word store variables.
  char block_buf[COMMAND_WORD_LEN];
  char word_buf[COMMAND_WORD_LEN];
  // Find the block.
  sprintf(block_buf,"research");
  long pos = 0;
  int k = find_conf_block(buf, &pos, len, block_buf);
  if (k < 0)
  {
      if ((flags & CnfLd_AcceptPartial) == 0)
          WARNMSG("Block [%s] not found in %s file.",block_buf,config_textname);
      return false;
  }
  // Clear research list if there's new one in this file.
  clear_research_for_all_players();
  // Now we can start with analysis of commands.
#define COMMAND_TEXT(cmd_num) get_conf_parameter_text(rules_research_commands,cmd_num)
  while (pos<len)
  {
      // Finding command number in this line.
      int cmd_num = recognize_conf_command(buf, &pos, len, rules_research_commands);
      // Now store the config item in correct place.
      if (cmd_num == ccr_endOfBlock) break; // If next block starts.
      int n = 0;
      int l = 0;
      switch (cmd_num)
      {
      case 1: // RESEARCH
          i = 0;
          if (get_conf_parameter_single(buf,&pos,len,word_buf,sizeof(word_buf)) > 0)
              {
                  i = get_id(research_desc, word_buf);
                  if (i >= 0)
                      n++;
              }
              if (get_conf_parameter_single(buf, &pos, len, word_buf, sizeof(word_buf)) > 0)
              {
                  l = get_research_id(i, word_buf, __func__);
                  if (l >= 0)
                      n++;
              }
              if (get_conf_parameter_single(buf, &pos, len, word_buf, sizeof(word_buf)) > 0)
              {
                  k = atoi(word_buf);
                  n++;
              }
              if (n < 3)
              {
                  CONFWRNLOG("Incorrect value of \"%s\" parameter in [%s] block of %s file.",
                      COMMAND_TEXT(cmd_num), block_buf, config_textname);
                  break;
              }
              add_research_to_all_players(i, l, k);
              break;
      case ccr_comment:
          break;
      case ccr_endOfFile:
          break;
      default:
          CONFWRNLOG("Unrecognized command (%d) in [%s] block of %s file.",
              cmd_num,block_buf,config_textname);
          break;
      }
      skip_conf_to_next_line(buf,&pos,len);
  }
#undef COMMAND_TEXT
  return true;
}

/**
 * Searches the list of sacrifices for one which is supposed to make special diggers cheaper.
 */
static void mark_cheaper_diggers_sacrifice(void)
{
    game.conf.rules.sacrifices.cheaper_diggers_sacrifice_model = 0;
    for (int i = 1; i < MAX_SACRIFICE_RECIPES; i++)
    {
        struct SacrificeRecipe* sac = &game.conf.rules.sacrifices.sacrifice_recipes[i];
        if (sac->action == SacA_None)
            continue;
        if (((sac->action == SacA_PosUniqFunc) && (sac->param == UnqF_CheaperImp))
            || ((sac->action == SacA_NegUniqFunc) && (sac->param == UnqF_CostlierImp)))
        {
            if ((sac->victims[1] == 0) && (game.conf.rules.sacrifices.cheaper_diggers_sacrifice_model == 0)) {
                game.conf.rules.sacrifices.cheaper_diggers_sacrifice_model = sac->victims[0];
            } else {
                WARNLOG("Found unsupported %s sacrifice; either there's more than one, or has one than more victim.",
                    get_conf_parameter_text(sacrifice_unique_desc,UnqF_CheaperImp));
            }
        }
    }
    SYNCDBG(4,"Marked sacrifice of %s",thing_class_and_model_name(TCls_Creature, game.conf.rules.sacrifices.cheaper_diggers_sacrifice_model));
}

TbBool parse_rules_sacrifices_blocks(char *buf, long len, const char *config_textname, unsigned short flags)
{
    int i;
    // Block name and parameter word store variables.
    char block_buf[COMMAND_WORD_LEN];
    char word_buf[COMMAND_WORD_LEN];
    // Find the block.
    sprintf(block_buf,"sacrifices");
    long pos = 0;
    int k = find_conf_block(buf, &pos, len, block_buf);
    if (k < 0)
    {
        if ((flags & CnfLd_AcceptPartial) == 0)
            WARNMSG("Block [%s] not found in %s file.",block_buf,config_textname);
        return false;
    }
    // If the block exists, clear previous data.
    clear_sacrifice_recipes();
#define COMMAND_TEXT(cmd_num) get_conf_parameter_text(rules_sacrifices_commands,cmd_num)
    while (pos<len)
    {
        // Finding command number in this line.
        int cmd_num = recognize_conf_command(buf, &pos, len, rules_sacrifices_commands);
        // Now store the config item in correct place.
        if (cmd_num == ccr_endOfBlock) break; // If next block starts.
        int n = 0;
        struct SacrificeRecipe* sac;
        switch (cmd_num)
        {
        case 1: // MKCREATURE
        case 2: // MKGOODHERO
            i = 0;
            if (get_conf_parameter_single(buf,&pos,len,word_buf,sizeof(word_buf)) > 0)
            {
              i = get_id(creature_desc, word_buf);
            }
            if (i <= 0)
            {
              CONFWRNLOG("Incorrect creature \"%s\" in [%s] block of %s file.",
                  word_buf,block_buf,config_textname);
              break;
            }
            sac = get_unused_sacrifice_recipe_slot();
            if (sac <= &game.conf.rules.sacrifices.sacrifice_recipes[0])
            {
              CONFWRNLOG("No free slot to store \"%s\" from [%s] block of %s file.",
                  word_buf,block_buf,config_textname);
              break;
            }
            sac->action = cmd_num;
            sac->param = i;
            while (get_conf_parameter_single(buf,&pos,len,word_buf,sizeof(word_buf)) > 0)
            {
              i = get_id(creature_desc, word_buf);
              if (i > 0)
              {
                if (add_sacrifice_victim(sac,i))
                {
                  n++;
                } else
                {
                  CONFWRNLOG("Too many victims in \"%s\" from [%s] block of %s file.",
                    word_buf,block_buf,config_textname);
                  break;
                }
              }
            }
            if (n < 1)
            {
              CONFWRNLOG("No victims in \"%s\" from [%s] block of %s file.",
                  word_buf,block_buf,config_textname);
              break;
            }
            n++; // Delayed increase for first argument.
            break;
        case 3: // NEGSPELLALL
        case 4: // POSSPELLALL
            i = 0;
            if (get_conf_parameter_single(buf,&pos,len,word_buf,sizeof(word_buf)) > 0)
            {
              i = get_id(spell_desc, word_buf);
            }
            if (i <= 0)
            {
              CONFWRNLOG("Incorrect creature spell \"%s\" in [%s] block of %s file.",
                  word_buf,block_buf,config_textname);
              break;
            }
            sac = get_unused_sacrifice_recipe_slot();
            if (sac <= &game.conf.rules.sacrifices.sacrifice_recipes[0])
            {
              CONFWRNLOG("No free slot to store \"%s\" from [%s] block of %s file.",
                  word_buf,block_buf,config_textname);
              break;
            }
            sac->action = cmd_num;
            sac->param = i;
            while (get_conf_parameter_single(buf,&pos,len,word_buf,sizeof(word_buf)) > 0)
            {
              i = get_id(creature_desc, word_buf);
              if (i > 0)
              {
                if (add_sacrifice_victim(sac,i))
                {
                  n++;
                } else
                {
                  CONFWRNLOG("Too many victims in \"%s\" from [%s] block of %s file.",
                    word_buf,block_buf,config_textname);
                  break;
                }
              }
            }
            if (n < 1)
            {
              CONFWRNLOG("No victims in \"%s\" from [%s] block of %s file.",
                  word_buf,block_buf,config_textname);
              break;
            }
            n++; // Delayed increase for first argument.
            break;
        case 5: // NEGUNIQFUNC
        case 6: // POSUNIQFUNC
            i = 0;
            if (get_conf_parameter_single(buf,&pos,len,word_buf,sizeof(word_buf)) > 0)
            {
              i = get_id(sacrifice_unique_desc, word_buf);
            }
            if (i <= 0)
            {
              CONFWRNLOG("Incorrect unique function \"%s\" in [%s] block of %s file.",
                  word_buf,block_buf,config_textname);
              break;
            }
            sac = get_unused_sacrifice_recipe_slot();
            if (sac <= &game.conf.rules.sacrifices.sacrifice_recipes[0])
            {
              CONFWRNLOG("No free slot to store \"%s\" from [%s] block of %s file.",
                  word_buf,block_buf,config_textname);
              break;
            }
            sac->action = cmd_num;
            sac->param = i;
            while (get_conf_parameter_single(buf,&pos,len,word_buf,sizeof(word_buf)) > 0)
            {
              i = get_id(creature_desc, word_buf);
              if (i > 0)
              {
                if (add_sacrifice_victim(sac,i))
                {
                  n++;
                } else
                {
                  CONFWRNLOG("Too many victims in \"%s\" from [%s] block of %s file.",
                    word_buf,block_buf,config_textname);
                  break;
                }
              }
            }
            if (n < 1)
            {
              CONFWRNLOG("No victims in \"%s\" from [%s] block of %s file.",
                  word_buf,block_buf,config_textname);
              break;
            }
            n++; // Delayed increase for first argument.
            break;
        case ccr_comment:
            break;
        case ccr_endOfFile:
            break;
        default:
            CONFWRNLOG("Unrecognized command (%d) in [%s] block of %s file.",
                cmd_num,block_buf,config_textname);
            break;
        }
        skip_conf_to_next_line(buf,&pos,len);
    }
#undef COMMAND_TEXT
    mark_cheaper_diggers_sacrifice();
    return true;
}

TbBool load_rules_config_file(const char *textname, const char *fname, unsigned short flags)
{
    SYNCDBG(0,"%s %s file \"%s\".",((flags & CnfLd_ListOnly) == 0)?"Reading":"Parsing",textname,fname);
    long len = LbFileLengthRnc(fname);
    if (len < MIN_CONFIG_FILE_SIZE)
    {
        if ((flags & CnfLd_IgnoreErrors) == 0)
            WARNMSG("The %s file \"%s\" doesn't exist or is too small.",textname,fname);
        return false;
    }
    char* buf = (char*)calloc(len + 256, 1);
    if (buf == NULL)
        return false;
    // Loading file data.
    len = LbFileLoadAt(fname, buf);
    TbBool result = (len > 0);
    // Parse blocks of the config file.

    parse_named_field_block(buf, len, textname, flags,"game",     rules_game_named_fields,      &rules_named_fields_set, 0);
    parse_named_field_block(buf, len, textname, flags,"creatures",rules_creatures_named_fields, &rules_named_fields_set, 0);
    parse_named_field_block(buf, len, textname, flags,"rooms",    rules_rooms_named_fields,     &rules_named_fields_set, 0);
    parse_named_field_block(buf, len, textname, flags,"magic",    rules_magic_named_fields,     &rules_named_fields_set, 0);
    parse_named_field_block(buf, len, textname, flags,"computer", rules_computer_named_fields,  &rules_named_fields_set, 0);
    parse_named_field_block(buf, len, textname, flags,"workers",  rules_workers_named_fields,   &rules_named_fields_set, 0);
    parse_named_field_block(buf, len, textname, flags,"health",   rules_health_named_fields,    &rules_named_fields_set, 0);

    if (result)
    {
        result = parse_rules_research_blocks(buf, len, textname, flags);
        if ((flags & CnfLd_AcceptPartial) != 0)
            result = true;
        if (!result)
            WARNMSG("Parsing %s file \"%s\" research blocks failed.",textname,fname);
    }
    if (result)
    {
        result = parse_rules_sacrifices_blocks(buf, len, textname, flags);
        if ((flags & CnfLd_AcceptPartial) != 0)
            result = true;
        if (!result)
            WARNMSG("Parsing %s file \"%s\" sacrifices blocks failed.",textname,fname);
    }
    //Freeing and exiting.
    free(buf);
    return result;
}

TbBool load_rules_config(const char *conf_fname, unsigned short flags)
{
    static const char config_global_textname[] = "global rules config";
    static const char config_campgn_textname[] = "campaign rules config";
    static const char config_level_textname[] = "level rules config";

    set_defaults();

    char* fname = prepare_file_path(FGrp_FxData, conf_fname);
    TbBool result = load_rules_config_file(config_global_textname, fname, flags);
    fname = prepare_file_path(FGrp_CmpgConfig,conf_fname);
    if (strlen(fname) > 0)
    {
        load_rules_config_file(config_campgn_textname,fname,flags|CnfLd_AcceptPartial|CnfLd_IgnoreErrors);
    }
    fname = prepare_file_fmtpath(FGrp_CmpgLvls, "map%05lu.%s", get_selected_level_number(), conf_fname);
    if (strlen(fname) > 0)
    {
        load_rules_config_file(config_level_textname,fname,flags|CnfLd_AcceptPartial|CnfLd_IgnoreErrors);
    }
    //Freeing and exiting.
    return result;
}

/******************************************************************************/
#ifdef __cplusplus
}
#endif<|MERGE_RESOLUTION|>--- conflicted
+++ resolved
@@ -67,56 +67,6 @@
   {"NEUTRAL_TORTURE_CONVERTS",      14},
   {NULL,                             0},
 };
-
-<<<<<<< HEAD
-const struct NamedField rules_game_named_fields[] = {
-    //name                        //field                                           //field type                                               //min               //max
-  {"GOLDPERGOLDBLOCK",           &game.conf.rules.game.gold_per_gold_block,        var_type(game.conf.rules.game.gold_per_gold_block       ), LONG_MIN,           LONG_MAX},
-  {"POTOFGOLDHOLDS",             &game.conf.rules.game.pot_of_gold_holds,          var_type(game.conf.rules.game.pot_of_gold_holds         ), LONG_MIN,           LONG_MAX},
-  {"CHESTGOLDHOLD",              &game.conf.rules.game.chest_gold_hold,            var_type(game.conf.rules.game.chest_gold_hold           ), LONG_MIN,           LONG_MAX},
-  {"GOLDPILEVALUE",              &game.conf.rules.game.gold_pile_value,            var_type(game.conf.rules.game.gold_pile_value           ), LONG_MIN,           LONG_MAX},
-  {"GOLDPILEMAXIMUM",            &game.conf.rules.game.gold_pile_maximum,          var_type(game.conf.rules.game.gold_pile_maximum         ), LONG_MIN,           LONG_MAX},
-  {"GOLDPERHOARD",               &game.conf.rules.game.gold_per_hoard,             var_type(game.conf.rules.game.gold_per_hoard            ), LONG_MIN,           LONG_MAX},
-  {"FOODLIFEOUTOFHATCHERY",      &game.conf.rules.game.food_life_out_of_hatchery,  var_type(game.conf.rules.game.food_life_out_of_hatchery ),        0,          USHRT_MAX},
-  {"BOULDERREDUCEHEALTHSLAP",    &game.conf.rules.game.boulder_reduce_health_wall, var_type(game.conf.rules.game.boulder_reduce_health_wall), LONG_MIN,           LONG_MAX},
-  {"BOULDERREDUCEHEALTHWALL",    &game.conf.rules.game.boulder_reduce_health_slap, var_type(game.conf.rules.game.boulder_reduce_health_slap), LONG_MIN,           LONG_MAX},
-  {"BOULDERREDUCEHEALTHROOM",    &game.conf.rules.game.boulder_reduce_health_room, var_type(game.conf.rules.game.boulder_reduce_health_room), LONG_MIN,           LONG_MAX},
-  {"PAYDAYGAP",                  &game.conf.rules.game.pay_day_gap,                var_type(game.conf.rules.game.pay_day_gap               ), LONG_MIN,           LONG_MAX},
-  {"PAYDAYSPEED",                &game.conf.rules.game.pay_day_speed,              var_type(game.conf.rules.game.pay_day_speed             ),        0,          ULONG_MAX},
-  {"DUNGEONHEARTHEALTIME",       &game.conf.rules.game.dungeon_heart_heal_time,    var_type(game.conf.rules.game.dungeon_heart_heal_time   ),        0,          ULONG_MAX},
-  {"DUNGEONHEARTHEALHEALTH",     &game.conf.rules.game.dungeon_heart_heal_health,  var_type(game.conf.rules.game.dungeon_heart_heal_health ), LONG_MIN,           LONG_MAX},
-  {"HERODOORWAITTIME",           &game.conf.rules.game.hero_door_wait_time,        var_type(game.conf.rules.game.hero_door_wait_time       ),        0,          ULONG_MAX},
-  {"GEMEFFECTIVENESS",           &game.conf.rules.game.gem_effectiveness,          var_type(game.conf.rules.game.gem_effectiveness         ),        0,          ULONG_MAX},
-  {"ROOMSELLGOLDBACKPERCENT",    &game.conf.rules.game.room_sale_percent,          var_type(game.conf.rules.game.room_sale_percent         ),        0,           LONG_MAX},
-  {"DOORSELLVALUEPERCENT",       &game.conf.rules.game.door_sale_percent,          var_type(game.conf.rules.game.door_sale_percent         ),        0,           LONG_MAX},
-  {"TRAPSELLVALUEPERCENT",       &game.conf.rules.game.trap_sale_percent,          var_type(game.conf.rules.game.trap_sale_percent         ),        0,           LONG_MAX},
-  {"BAGGOLDHOLD",                &game.conf.rules.game.bag_gold_hold,              var_type(game.conf.rules.game.bag_gold_hold             ), LONG_MIN,           LONG_MAX},
-  {"ALLIESSHAREVISION",          &game.conf.rules.game.allies_share_vision,        var_type(game.conf.rules.game.allies_share_vision       ),        0,                  1},
-  {"ALLIESSHAREDROP",            &game.conf.rules.game.allies_share_drop,          var_type(game.conf.rules.game.allies_share_drop         ),        0,                  1},
-  {"ALLIESSHARECTA",             &game.conf.rules.game.allies_share_cta,           var_type(game.conf.rules.game.allies_share_cta          ),        0,                  1},
-  {"DISPLAYPORTALLIMIT",         &game.conf.rules.game.display_portal_limit,       var_type(game.conf.rules.game.display_portal_limit      ),        0,                  1},
-  {"MAXTHINGSINHAND",            &game.conf.rules.game.max_things_in_hand,         var_type(game.conf.rules.game.max_things_in_hand        ),        0, MAX_THINGS_IN_HAND},
-  {"TORTUREPAYDAY",              &game.conf.rules.game.torture_payday,             var_type(game.conf.rules.game.torture_payday            ),        0,          USHRT_MAX},
-  {"TORTURETRAININGCOST",        &game.conf.rules.game.torture_training_cost,      var_type(game.conf.rules.game.torture_training_cost     ), SHRT_MIN,           SHRT_MAX},
-  {"TORTURESCAVENGINGCOST",      &game.conf.rules.game.torture_scavenging_cost,    var_type(game.conf.rules.game.torture_scavenging_cost   ), SHRT_MIN,           SHRT_MAX},
-  {"EASTEREGGSPEECHCHANCE",      &game.conf.rules.game.easter_egg_speech_chance,   var_type(game.conf.rules.game.easter_egg_speech_chance  ),        0,           LONG_MAX},
-  {"EASTEREGGSPEECHINTERVAL",    &game.conf.rules.game.easter_egg_speech_interval, var_type(game.conf.rules.game.easter_egg_speech_interval),        0,           LONG_MAX},
-  {"GLOBALAMBIENTLIGHT",         &game.conf.rules.game.global_ambient_light,       var_type(game.conf.rules.game.global_ambient_light      ), LONG_MIN,           LONG_MAX},
-  {"LIGHTENABLED",               &game.conf.rules.game.light_enabled,              var_type(game.conf.rules.game.light_enabled             ),        0,                  1},
-  {"MAPCREATURELIMIT",           &game.conf.rules.game.creatures_count,            var_type(game.conf.rules.game.creatures_count           ),        0,  CREATURES_COUNT-2},
-  {"PAYDAYADVANCED",             &game.conf.rules.game.max_paydays_advanced,       var_type(game.conf.rules.game.max_paydays_advanced      ),        0,          UCHAR_MAX},
-  {"PAYDAYOWED",                 &game.conf.rules.game.max_paydays_owed,           var_type(game.conf.rules.game.max_paydays_owed          ),        0,          UCHAR_MAX},
-  {"ACCEPTPARTIALPAYDAY",        &game.conf.rules.game.accept_partial_payday,      var_type(game.conf.rules.game.accept_partial_payday     ),        0,                  1},
-  {"POCKETGOLD",                 &game.conf.rules.game.pocket_gold,                var_type(game.conf.rules.game.pocket_gold               ),        0,                  1},
-  {"TAKEPAYFROMPOCKET",          &game.conf.rules.game.take_pay_from_pocket,       var_type(game.conf.rules.game.take_pay_from_pocket      ),        0,                  1},
-  {NULL,                         NULL,                                                                                                     0,        0,                  0},
-};
-// Special cases rules_game.
-const struct NamedCommand rules_game_commands[] = {
-  {"PRESERVECLASSICBUGS",          1},
-  {NULL,                           0},
-=======
-
 
 static const struct NamedField rules_game_named_fields[] = {
     //name                    //param  //field                                             //default  //min               //max   //namedCommand                    //valueFunc
@@ -153,6 +103,11 @@
   {"GLOBALAMBIENTLIGHT",        0, field(game.conf.rules.game.global_ambient_light      ),          10, LONG_MIN,           LONG_MAX,NULL,                           value_default, assign_default},
   {"LIGHTENABLED",              0, field(game.conf.rules.game.light_enabled             ),           1,        0,                  1,NULL,                           value_default, assign_default},
   {"MAPCREATURELIMIT",          0, field(game.conf.rules.game.creatures_count           ),         255,        0,  CREATURES_COUNT-2,NULL,                           value_default, assign_MapCreatureLimit_script},
+  {"PAYDAYADVANCED",            0, field(game.conf.rules.game.max_paydays_advanced      ),         255,        0,          UCHAR_MAX,NULL,                           value_default, assign_default},
+  {"PAYDAYOWED",                0, field(game.conf.rules.game.max_paydays_owed          ),         255,        0,          UCHAR_MAX,NULL,                           value_default, assign_default},
+  {"ACCEPTPARTIALPAYDAY",       0, field(game.conf.rules.game.accept_partial_payday     ),           1,        0,                  1,NULL,                           value_default, assign_default},
+  {"POCKETGOLD",                0, field(game.conf.rules.game.pocket_gold               ),           0,        0,                  1,NULL,                           value_default, assign_default},
+  {"TAKEPAYFROMPOCKET",         0, field(game.conf.rules.game.take_pay_from_pocket      ),           0,        0,                  1,NULL,                           value_default, assign_default},
   {"PRESERVECLASSICBUGS",      -1, field(game.conf.rules.game.classic_bugs_flags        ),ClscBug_None,ClscBug_None, ClscBug_ListEnd,rules_game_classicbugs_commands,value_flagsfieldshift, assign_default},
   {NULL},
 };
@@ -162,7 +117,6 @@
     //name                    //param  //field                                           //default    //min     //max
   {"DISEASEHPTEMPLEPERCENTAGE",  0, field(game.conf.rules.computer.disease_to_temple_pct),500,        0, USHRT_MAX,NULL,value_default,assign_default},
   {NULL},
->>>>>>> 62f5f731
 };
 
 static const struct NamedField rules_creatures_named_fields[] = {
@@ -377,93 +331,6 @@
 
 static void set_defaults()
 {
-<<<<<<< HEAD
-    // Game block.
-    game.conf.rules.game.gold_per_gold_block = 1000;
-    game.conf.rules.game.pot_of_gold_holds = 1000;
-    game.conf.rules.game.gold_pile_value = 500;
-    game.conf.rules.game.gold_pile_maximum = 5000;
-    game.conf.rules.game.food_life_out_of_hatchery = 100;
-    game.conf.rules.game.boulder_reduce_health_slap = 10;
-    game.conf.rules.game.boulder_reduce_health_wall = 10;
-    game.conf.rules.game.boulder_reduce_health_room = 10;
-    game.conf.rules.game.pay_day_gap = 5000;
-    game.conf.rules.game.chest_gold_hold = 1000;
-    game.conf.rules.game.dungeon_heart_heal_time = 10;
-    game.conf.rules.game.dungeon_heart_heal_health = 1;
-    game.conf.rules.game.hero_door_wait_time = 100;
-    game.conf.rules.game.bag_gold_hold = 200;
-    game.conf.rules.game.classic_bugs_flags = ClscBug_None;
-    game.conf.rules.game.door_sale_percent = 100;
-    game.conf.rules.game.room_sale_percent = 50;
-    game.conf.rules.game.trap_sale_percent = 100;
-    game.conf.rules.game.gem_effectiveness = 17;
-    game.conf.rules.game.pay_day_speed = 100;
-    game.conf.rules.game.gold_per_hoard = 2000;
-    game.conf.rules.game.torture_payday = 50;
-    game.conf.rules.game.torture_training_cost = 100;
-    game.conf.rules.game.torture_scavenging_cost = 100;
-    game.conf.rules.game.creatures_count = 255;
-    game.conf.rules.game.max_paydays_advanced = 5;
-    game.conf.rules.game.max_paydays_owed = 5;
-    game.conf.rules.game.accept_partial_payday = true;
-    game.conf.rules.game.pocket_gold = false;
-    game.conf.rules.game.take_pay_from_pocket = false;
-    // Creature block.
-    game.conf.rules.creature.recovery_frequency = 10;
-    game.conf.rules.creature.fight_max_hate = 200;
-    game.conf.rules.creature.fight_borderline = 0;
-    game.conf.rules.creature.fight_max_love = -100;
-    game.conf.rules.creature.body_remains_for = 1000;
-    game.conf.rules.creature.fight_hate_kill_value = -5;
-    game.conf.rules.creature.flee_zone_radius = 2048;
-    game.conf.rules.creature.game_turns_in_flee = 200;
-    game.conf.rules.creature.game_turns_unconscious = 2000;
-    game.conf.rules.creature.critical_health_permil = 125;
-    game.conf.rules.creature.stun_enemy_chance_good = 100;
-    game.conf.rules.creature.stun_enemy_chance_evil = 100;
-    // Magic block.
-    game.conf.rules.magic.hold_audience_time = 500;
-    game.conf.rules.magic.armageddon_teleport_your_time_gap = 10;
-    game.conf.rules.magic.armageddon_teleport_enemy_time_gap = 10;
-    game.armageddon.count_down = 500;
-    game.armageddon.duration = 4000;
-    game.conf.rules.magic.disease_transfer_percentage = 15;
-    game.conf.rules.magic.disease_lose_percentage_health = 8;
-    game.conf.rules.magic.disease_lose_health_time = 200;
-    game.conf.rules.magic.min_distance_for_teleport = 20;
-    game.conf.rules.magic.collapse_dungeon_damage = 10;
-    game.conf.rules.magic.turns_per_collapse_dngn_dmg = 4;
-    game.conf.rules.magic.weight_calculate_push = 0;
-    // Health block.
-    game.conf.rules.health.hunger_health_loss = 1;
-    game.conf.rules.health.turns_per_hunger_health_loss = 100;
-    game.conf.rules.health.food_health_gain = 10;
-    game.conf.rules.health.torture_health_loss = 5;
-    game.conf.rules.health.turns_per_torture_health_loss = 100;
-    // Rooms block.
-    game.conf.rules.rooms.scavenge_cost_frequency = 64;
-    game.conf.rules.rooms.temple_scavenge_protection_turns = 1000;
-    game.conf.rules.rooms.train_cost_frequency = 64;
-    game.conf.rules.rooms.ghost_convert_chance = 10;
-    game.conf.rules.rooms.default_generate_speed = 350;
-    game.conf.rules.rooms.default_max_crtrs_gen_entrance = 200;
-    game.conf.rules.rooms.food_generation_speed = 2000;
-    game.conf.rules.rooms.prison_skeleton_chance = 100;
-    game.conf.rules.rooms.bodies_for_vampire = 6;
-    game.conf.rules.rooms.graveyard_convert_time = 300;
-    game.conf.rules.rooms.barrack_max_party_size = 10;
-    game.conf.rules.rooms.training_room_max_level = 0;
-    game.conf.rules.rooms.scavenge_good_allowed = 1;
-    game.conf.rules.rooms.scavenge_neutral_allowed = 1;
-    game.conf.rules.rooms.time_between_prison_break = 64;
-    // Computer block - maybe it should be moved to computer config on a later PR?
-    game.conf.rules.computer.disease_to_temple_pct = 500;
-    // Workers block.
-    game.conf.rules.workers.hits_per_slab = 2;
-    game.conf.rules.workers.default_imp_dig_damage = 1;
-    game.conf.rules.workers.default_imp_dig_own_damage = 2;
-=======
     for (size_t i = 0; i < sizeof(ruleblocks)/sizeof(ruleblocks[0]); i++) {
       const struct NamedField* field = ruleblocks[i];
       while (field->name != NULL) {
@@ -471,7 +338,6 @@
         field++;
       }
     }
->>>>>>> 62f5f731
 }
 
 TbBool add_sacrifice_victim(struct SacrificeRecipe *sac, long crtr_idx)
