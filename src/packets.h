/******************************************************************************/
// Free implementation of Bullfrog's Dungeon Keeper strategy game.
/******************************************************************************/
/** @file packets.h
 *     Header file for packets.c.
 * @par Purpose:
 *     Packet processing routines.
 * @par Comment:
 *     Just a header file - #defines, typedefs, function prototypes etc.
 * @author   Tomasz Lis
 * @date     30 Jan 2009 - 11 Feb 2009
 * @par  Copying and copyrights:
 *     This program is free software; you can redistribute it and/or modify
 *     it under the terms of the GNU General Public License as published by
 *     the Free Software Foundation; either version 2 of the License, or
 *     (at your option) any later version.
 */
/******************************************************************************/
#ifndef DK_PACKETS_H
#define DK_PACKETS_H

#include "bflib_basics.h"
#include "globals.h"

#ifdef __cplusplus
extern "C" {
#endif
/******************************************************************************/

enum TbPacketAction {
        PckA_None = 0,
        PckA_Unknown001, // Quit
        PckA_Unknown002,
        PckA_Unknown003,
        PckA_Unknown004,
        PckA_FinishGame, // 5
        PckA_Login,      // From `enum NetMessageType`
        PckA_UserUpdate,
        PckA_Frame,
        PckA_Resync,
        PckA_InitPlayerNum,//10
        PckA_Unknown011,
        PckA_LevelExactCheck,
        PckA_PlyrMsgBegin,
        PckA_PlyrMsgEnd,
        PckA_Unknown015,//15
        PckA_Unknown016,
        PckA_Unknown017,
        PckA_Unknown018,
        PckA_Unknown019,
        PckA_ToggleLights,//20
        PckA_SwitchScrnRes,
        PckA_TogglePause,
        PckA_Unknown023,
        PckA_SetCluedo,
        PckA_Unknown025,//25
        PckA_BookmarkLoad,
        PckA_SetGammaLevel,
        PckA_SetMinimapConf,
        PckA_SetMapRotation,
        PckA_Unknown030,//30
        PckA_Unknown031,
        PckA_PasngrCtrlExit,
        PckA_DirectCtrlExit,
        PckA_Unknown034,
        PckA_Unknown035,//35
        PckA_SetPlyrState,
        PckA_SwitchView,
        PckA_Unknown038,
        PckA_CtrlCrtrSetInstnc,
        PckA_Unknown040,//40
        PckA_HoldAudience,
        PckA_Unknown042,
        PckA_Unknown043,
        PckA_Unknown044,
        PckA_Unknown045,//45
        PckA_Unknown046,
        PckA_Unknown047,
        PckA_Unknown048,
        PckA_Unknown049,
        PckA_Unknown050,//50
        PckA_Unknown051,
        PckA_Unknown052,
        PckA_Unknown053,
        PckA_Unknown054,
        PckA_ToggleTendency,//55
        PckA_Unknown056,
        PckA_Unknown057,
        PckA_Unknown058,
        PckA_Unknown059,
        PckA_CheatEnter,//60
        PckA_CheatAllFree,
        PckA_CheatCrtSpells,
        PckA_CheatRevealMap,
        PckA_CheatCrAllSpls,
        PckA_Unknown065,//65
        PckA_CheatAllMagic,
        PckA_CheatAllRooms,
        PckA_Unknown068,
        PckA_Unknown069,
        PckA_CheatAllResrchbl,//70
        PckA_Unknown071,
        PckA_Unknown072,
        PckA_Unknown073,
        PckA_Unknown074,
        PckA_Unknown075,//75
        PckA_Unknown076,
        PckA_Unknown077,
        PckA_Unknown078,
        PckA_Unknown079,
        PckA_SetViewType,//80
        PckA_ZoomFromMap,
        PckA_UpdatePause,
        PckA_ZoomToEvent,
        PckA_ZoomToRoom,
        PckA_ZoomToTrap,//85
        PckA_ZoomToDoor,
        PckA_ZoomToPosition,
        PckA_Unknown088,
        PckA_PwrCTADis,
        PckA_UsePwrHandPick,//90
        PckA_UsePwrHandDrop,
        PckA_Unknown092,
        PckA_UseSpecialBox,
        PckA_Unknown094,
        PckA_ResurrectCrtr,//95
        PckA_TransferCreatr,
        PckA_UsePwrObey,
        PckA_UsePwrArmageddon,
        PckA_Unknown099,
        PckA_Unknown100,//100
        PckA_Unknown101,
        PckA_Unknown102,
        PckA_Unknown103,
        PckA_ZoomToBattle,
        PckA_Unknown105,//105
        PckA_ZoomToSpell,
        PckA_ToggleComputer,
        PckA_PlyrFastMsg,
        PckA_SetComputerKind,
        PckA_GoSpectator,//110
        PckA_DumpHeldThingToOldPos,
        PckA_Unknown112,
        PckA_Unknown113,
        PckA_PwrSOEDis,
        PckA_EventBoxActivate,//115
        PckA_EventBoxClose,
        PckA_UsePwrOnThing,
        PckA_PlyrToggleAlly,
        PckA_SaveViewType,
        PckA_LoadViewType,//120
        PckA_PlyrMsgChar    =  121,
        PckA_PlyrMsgClear,
        PckA_PlyrMsgLast,
        PckA_PlyrMsgCmdAutoCompletion,
        PckA_DirectCtrlDragDrop,
        PckA_CheatPlaceTerrain,
        PckA_CheatMakeCreature,
        PckA_CheatMakeDigger,
        PckA_CheatStealSlab,
        PckA_CheatStealRoom,
        PckA_CheatHeartHealth,
        PckA_CheatKillPlayer,
        PckA_CheatConvertCreature,
        PckA_CheatSwitchTerrain,
        PckA_CheatSwitchPlayer,
        PckA_CheatSwitchCreature,
        PckA_CheatSwitchHero,
        PckA_CheatSwitchExperience,
        PckA_CheatCtrlCrtrSetInstnc,
        PckA_SetFirstPersonDigMode,
        PckA_SwitchTeleportDest,
        PckA_SelectFPPickup,
        PckA_CheatAllDoors,
        PckA_CheatAllTraps,
        PckA_SetRoomspaceAuto,
        PckA_SetRoomspaceMan,
        PckA_SetRoomspaceDrag,
        PckA_SetRoomspaceDefault,
        PckA_SetRoomspaceWholeRoom,
        PckA_SetRoomspaceSubtile,
        PckA_SetRoomspaceHighlight,
        PckA_SetNearestTeleport,
        PckA_SetRoomspaceDragPaint,
        PckA_PlyrQueryCreature,
        PckA_CheatGiveDoorTrap,
        PckA_RoomspaceHighlightToggle,
};

/** Packet flags for non-action player operation. */
enum TbPacketControl {
        PCtr_None           = 0x0000,
        PCtr_ViewRotateCW   = 0x0001,
        PCtr_ViewRotateCCW  = 0x0002,
        PCtr_MoveUp         = 0x0004,
        PCtr_MoveDown       = 0x0008,
        PCtr_MoveLeft       = 0x0010,
        PCtr_MoveRight      = 0x0020,
        PCtr_ViewZoomIn     = 0x0040,
        PCtr_ViewZoomOut    = 0x0080,
        PCtr_LBtnClick      = 0x0100,
        PCtr_RBtnClick      = 0x0200,
        PCtr_LBtnHeld       = 0x0400,
        PCtr_RBtnHeld       = 0x0800,
        PCtr_LBtnRelease    = 0x1000,
        PCtr_RBtnRelease    = 0x2000,
        PCtr_Gui            = 0x4000,
        PCtr_MapCoordsValid = 0x8000,
        PCtr_ViewTiltUp     = 0x10000,
        PCtr_ViewTiltDown   = 0x20000,
        PCtr_ViewTiltReset  = 0x40000,
        PCtr_Ascend         = 0x80000,
        PCtr_Descend        = 0x100000,
};

/**
 * Additional packet flags
 */
enum TbPacketAddValues {
    PCAdV_None              = 0x00, //!< Dummy flag
    PCAdV_SpeedupPressed    = 0x01, //!< The keyboard modified used for speeding up camera movement is pressed.
    PCAdV_ContextMask       = 0x1E, //!< Instead of a single bit, this value stores is 4-bit integer; stores context of map coordinates. The context is used to set the Cursor State.
    PCAdV_CrtrContrlPressed = 0x20, //!< The keyboard modified used for creature control is pressed.
    PCAdV_CrtrQueryPressed  = 0x40, //!< The keyboard modified used for querying creatures is pressed.
    PCAdV_RotatePressed     = 0x80,
};

enum ChecksumKind {
    CKS_Action = 0,
    CKS_Players,
    CKS_Creatures_1,
    CKS_Creatures_2,
    CKS_Creatures_3,
    CKS_Creatures_4,
    CKS_Creatures_5,  // Heroes
    CKS_Creatures_6,  // Neutral
    CKS_Things, //Objects, Traps, Shots etc
    CKS_Effects,
    CKS_Rooms,
    CKS_MAX
};

#define PCtr_LBtnAnyAction (PCtr_LBtnClick | PCtr_LBtnHeld | PCtr_LBtnRelease)
#define PCtr_RBtnAnyAction (PCtr_RBtnClick | PCtr_RBtnHeld | PCtr_RBtnRelease)
#define PCtr_HeldAnyButton (PCtr_LBtnHeld | PCtr_RBtnHeld)

#define INVALID_PACKET (&bad_packet)

/******************************************************************************/
#pragma pack(1)

struct PlayerInfo;
struct CatalogueEntry;

extern unsigned long start_seed;

/**
 * Stores data exchanged between players each turn and used to re-create their input.
 */
struct Packet {
    int field_0;
    TbChecksum chksum; //! Checksum of all things within the game and synchronized random seed
    unsigned char action; //! Action kind performed by the player which owns this packet
    long actn_par1; //! Players action parameter #1
    long actn_par2; //! Players action parameter #2
    long pos_x; //! Mouse Cursor Position X
    long pos_y; //! Mouse Cursor Position Y
    unsigned long control_flags;
    unsigned char additional_packet_values; // uses the flags and values from TbPacketAddValues
    long actn_par3; //! Players action parameter #3
    long actn_par4; //! Players action parameter #4
};

struct PacketSaveHead {
    unsigned short game_ver_major;
    unsigned short game_ver_minor;
    unsigned short game_ver_release;
    unsigned short game_ver_build;
    unsigned long level_num;
    PlayerBitFlags players_exist;
    PlayerBitFlags players_comp;
    unsigned long isometric_view_zoom_level;
    unsigned long frontview_zoom_level;
    int isometric_tilt;
    unsigned char video_rotate_mode;
    TbBool chksum_available; // if needed, this can be replaced with flags
    unsigned long action_seed;
<<<<<<< HEAD
    TbBool highlight_mode;
=======
    TbBool default_imprison_tendency;
    TbBool default_flee_tendency;
>>>>>>> 860962e4
};

struct PacketEx
{
    struct Packet packet;
    TbBigChecksum sums[CKS_MAX];
};

#pragma pack()
/******************************************************************************/
/******************************************************************************/
struct Packet *get_packet_direct(long pckt_idx);
struct Packet *get_packet(long plyr_idx);
void set_packet_action(struct Packet *pckt, unsigned char pcktype, long par1, long par2, unsigned short par3, unsigned short par4);
void set_players_packet_action(struct PlayerInfo *player, unsigned char pcktype, unsigned long par1, unsigned long par2, unsigned short par3, unsigned short par4);
void set_packet_control(struct Packet *pckt, unsigned long flag);
void set_players_packet_control(struct PlayerInfo *player, unsigned long flag);
unsigned char get_players_packet_action(struct PlayerInfo *player);
void unset_packet_control(struct Packet *pckt, unsigned long flag);
void unset_players_packet_control(struct PlayerInfo *player, unsigned long flag);
void set_players_packet_position(struct Packet *pckt, long x, long y, unsigned char context);
void set_packet_pause_toggle(void);
void apply_default_flee_and_imprison_setting(void);
TbBool process_dungeon_control_packet_clicks(long idx);
TbBool process_players_dungeon_control_packet_action(long idx);
void process_players_creature_control_packet_control(long idx);
void process_players_creature_passenger_packet_action(long idx);
void process_players_creature_control_packet_action(long idx);
void process_frontend_packets(void);
void process_map_packet_clicks(long idx);
void process_pause_packet(long a1, long a2);
void process_quit_packet(struct PlayerInfo *player, short complete_quit);
void process_packets(void);
void clear_packets(void);
TbBigChecksum compute_players_checksum(void);
void player_packet_checksum_add(PlayerNumber plyr_idx, TbBigChecksum sum, const char *area_name);
short checksums_different(void);
void post_init_packets(void);

TbBool open_new_packet_file_for_save(void);
void load_packets_for_turn(GameTurn nturn);
TbBool open_packet_file_for_load(char *fname, struct CatalogueEntry *centry);
short save_packets(void);
void close_packet_file(void);
TbBool reinit_packets_after_load(void);
struct Room *keeper_build_room(long stl_x,long stl_y,long plyr_idx,long rkind);
TbBool player_sell_room_at_subtile(long plyr_idx, long stl_x, long stl_y);
void set_tag_untag_mode(PlayerNumber plyr_idx);
TbBool packets_process_cheats(PlayerNumber plyr_idx, MapCoord x, MapCoord y,
    struct Packet* pckt, MapSubtlCoord stl_x, MapSubtlCoord stl_y, MapSlabCoord slb_x, MapSlabCoord slb_y);
/******************************************************************************/
#ifdef __cplusplus
}
#endif
#endif<|MERGE_RESOLUTION|>--- conflicted
+++ resolved
@@ -285,12 +285,9 @@
     unsigned char video_rotate_mode;
     TbBool chksum_available; // if needed, this can be replaced with flags
     unsigned long action_seed;
-<<<<<<< HEAD
-    TbBool highlight_mode;
-=======
     TbBool default_imprison_tendency;
     TbBool default_flee_tendency;
->>>>>>> 860962e4
+    TbBool highlight_mode;
 };
 
 struct PacketEx
