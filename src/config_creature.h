/******************************************************************************/
// Free implementation of Bullfrog's Dungeon Keeper strategy game.
/******************************************************************************/
/** @file config_creature.h
 *     Header file for config_creature.c.
 * @par Purpose:
 *     Creature names, appearance and parameters configuration loading functions.
 * @par Comment:
 *     Just a header file - #defines, typedefs, function prototypes etc.
 * @author   Tomasz Lis
 * @date     25 May 2009 - 26 Jul 2009
 * @par  Copying and copyrights:
 *     This program is free software; you can redistribute it and/or modify
 *     it under the terms of the GNU General Public License as published by
 *     the Free Software Foundation; either version 2 of the License, or
 *     (at your option) any later version.
 */
/******************************************************************************/
#ifndef DK_CFGLCRTR_H
#define DK_CFGLCRTR_H

#include "globals.h"
#include "bflib_basics.h"

#include "config.h"
#include "creature_control.h"
#include "thing_creature.h"
#include "creature_graphics.h"

#ifdef __cplusplus
extern "C" {
#endif

#define CREATURE_NONE            255
#define CREATURE_ANY             254
#define CREATURE_NOT_A_DIGGER    253
#define CREATURE_DIGGER          252

/** Percentage of creature parameter increase for every experience level.
 *  Used as default value, should be replaced in config file. */
#define CREATURE_PROPERTY_INCREASE_ON_EXP  35
/******************************************************************************/
enum CreatureModelFlags {
<<<<<<< HEAD
    CMF_IsSpecDigger     = 0x00001, // is a dedicated digger that doesn't do things normal units do (like imp)
    CMF_IsArachnid       = 0x00002, // simply, Spider.
    CMF_IsDiptera        = 0x00004, // simply, Fly.
    CMF_IsLordOTLand     = 0x00008, // simply, Knight or Avatar.
    CMF_IsSpectator      = 0x00010, // simply, Floating Spirit.
    CMF_IsEvil           = 0x00020, // All evil creatures.
    CMF_NeverChickens    = 0x00040, // Cannot be affected by Chicken (for Avatar).
    CMF_ImmuneToBoulder  = 0x00080, // Boulder traps are destroyed at the moment they touch the creature.
    CMF_NoCorpseRotting  = 0x00100, // Corpse cannot rot in graveyard.
    CMF_NoEnmHeartAttack = 0x00200, // Creature will not attack enemy heart on sight.
    CMF_Trembling        = 0x00400, // Creature causes ground to tremble when dropped.
    CMF_Female           = 0x00800, // Creature is female.
    CMF_Insect           = 0x01000, // Creature is kind of insect.
    CMF_OneOfKind        = 0x02000, // Only one creature of that kind may exist on one level. Unit name is type name.
    CMF_NoImprisonment   = 0x04000, // Creature will not faint.
    CMF_NeverSick        = 0x08000, // Creature will not get disease.
    CMF_NoResurrect      = 0x10000, // Creature will not resurrect.
    CMF_NoTransfer       = 0x20000, // Creature cannot be transferred.
    CMF_Fat              = 0x40000, // Creature to fat too walk a full animation
    CMF_IsDiggingCreature = 0x80000, // unit still counts as a regular creature but can also do digger tasks (like tunneler)
=======
    CMF_IsSpecDigger     = 0x000001, // Imp and Tunneller.
    CMF_IsArachnid       = 0x000002, // Simply, Spider.
    CMF_IsDiptera        = 0x000004, // Simply, Fly.
    CMF_IsLordOTLand     = 0x000008, // Simply, Knight and Avatar.
    CMF_IsSpectator      = 0x000010, // Simply, Floating Spirit.
    CMF_IsEvil           = 0x000020, // All evil creatures.
    CMF_NeverChickens    = 0x000040, // Cannot be affected by Chicken (for Avatar).
    CMF_ImmuneToBoulder  = 0x000080, // Boulder traps are destroyed at the moment they touch the creature.
    CMF_NoCorpseRotting  = 0x000100, // Corpse cannot rot in graveyard.
    CMF_NoEnmHeartAttack = 0x000200, // Creature will not attack enemy heart on sight.
    CMF_Trembling        = 0x000400, // Creature causes ground to tremble when dropped.
    CMF_Female           = 0x000800, // Creature is female.
    CMF_Insect           = 0x001000, // Creature is kind of insect.
    CMF_OneOfKind        = 0x002000, // Only one creature of that kind may exist on one level. Unit name is type name.
    CMF_NoImprisonment   = 0x004000, // Creature will not faint.
    CMF_NeverSick        = 0x008000, // Creature will not get disease.
    CMF_NoResurrect      = 0x010000, // Creature will not resurrect.
    CMF_NoTransfer       = 0x020000, // Creature cannot be transferred.
    CMF_Fat              = 0x040000, // Creature to fat too walk a full animation.
    CMF_NoStealHero      = 0x080000, // Prevent the creature from being stolen with the Steal Hero special.
>>>>>>> 02d28b25
};

enum CreatureJobFlags {
    Job_NULL             = 0LL,
    Job_TUNNEL           = 1LL<<0,
    Job_DIG              = 1LL<<1,
    Job_RESEARCH         = 1LL<<2,
    Job_TRAIN            = 1LL<<3,
    Job_MANUFACTURE      = 1LL<<4,
    Job_SCAVENGE         = 1LL<<5,
    Job_KINKY_TORTURE    = 1LL<<6,
    Job_JOIN_FIGHT       = 1LL<<7,
    Job_SEEK_THE_ENEMY   = 1LL<<8,
    Job_GUARD            = 1LL<<9,
    Job_GROUP            = 1LL<<10, //This job doesn't do anything, to be implemented.
    Job_BARRACK          = 1LL<<11,
    Job_TEMPLE_PRAY      = 1LL<<12,
    Job_FREEZE_PRISONERS = 1LL<<13,
    Job_EXPLORE          = 1LL<<14,
    // Jobs which can't be assigned to a creature, are only working one time
    Job_EXEMPT           = 1LL<<15,
    Job_TEMPLE_SACRIFICE = 1LL<<16,
    Job_PAINFUL_TORTURE  = 1LL<<17,
    Job_CAPTIVITY        = 1LL<<18,
    Job_PLACE_IN_VAULT   = 1LL<<19,
    Job_TAKE_SALARY      = 1LL<<20,
    Job_TAKE_FEED        = 1LL<<21,
    Job_TAKE_SLEEP       = 1LL<<22,
    //TODO Nonexisting - TO ADD LATER - digger jobs
    Job_MINE             = 1LL<<23,
    Job_CONVERT_GROUND   = 1LL<<24,
    Job_IMPROVE_GROUND   = 1LL<<25,
    Job_REINFORCE_WALL   = 1LL<<26,
    //TODO Nonexisting - TO ADD LATER - anger jobs
    Job_KILL_OWN_CREATURE= 1LL<<27,
    Job_DESTROY_OWN_ROOM = 1LL<<28,
    Job_LEAVE_DUNGEON    = 1LL<<29,
    Job_STEAL_OWN_GOLD   = 1LL<<30,
    Job_DAMAGE_OWN_WALLS = 1LL<<31,
    Job_MAD_PSYCHO       = 1LL<<32,
    Job_PERSUADE_LEAVE   = 1LL<<33,
    Job_JOIN_ENEMY       = 1LL<<34,
    //TODO Nonexisting - TO ADD LATER - hero objectives
    Job_ATTACK_ROOM      = 1LL<<35,
    Job_ATTACK_CREATURE  = 1LL<<36,
    Job_ATTACK_DNHEART   = 1LL<<37,
    Job_STEAL_GOLD       = 1LL<<38,
    Job_STEAL_SPELLS     = 1LL<<39,
    Job_DEFEND_PARTY     = 1LL<<40,
};

enum JobKindFlags {
    JoKF_None                   = 0x00000000,
    // "Assign" field
    JoKF_AssignHumanDrop        = 0x00000001,
    JoKF_AssignComputerDrop     = 0x00000002,
    JoKF_AssignCeatureInit      = 0x00000004,
    JoKF_AssignAreaWithinRoom   = 0x00000008,
    JoKF_AssignAreaOutsideRoom  = 0x00000010,
    JoKF_AssignOnAreaBorder     = 0x00000040,
    JoKF_AssignOnAreaCenter     = 0x00000080,
    JoKF_OwnedCreatures         = 0x00000200,
    JoKF_EnemyCreatures         = 0x00000400,
    JoKF_OwnedDiggers           = 0x00000800,
    JoKF_EnemyDiggers           = 0x00001000,
    JoKF_AssignOneTime          = 0x00002000,
    JoKF_NeedsHaveJob           = 0x00004000,
    // "Flags" field
    JoKF_NeedsCapacity          = 0x00010000,
    JoKF_WorkOnAreaBorder       = 0x00020000,
    JoKF_WorkOnAreaCenter       = 0x00040000,
    JoKF_NoSelfControl          = 0x00080000,
    JoKF_NoGroups               = 0x00100000,
    JoKF_AllowChickenized       = 0x00200000,
};

enum InstancePropertiesFlags {
    InstPF_None               = 0x0000,
    InstPF_RepeatTrigger      = 0x0001,
    InstPF_RangedAttack       = 0x0002,
    InstPF_MeleeAttack        = 0x0004,
    InstPF_SelfBuff           = 0x0008,
    InstPF_RangedDebuff       = 0x0010,
    InstPF_Dangerous          = 0x0020,
    InstPF_Destructive        = 0x0040,
    InstPF_Quick              = 0x0080,
    InstPF_Disarming          = 0x0100,
    InstPF_UsesSwipe          = 0x0200,
    InstPF_RangedBuff         = 0x0400,
    InstPF_NeedsTarget        = 0x0800,
};

enum CreatureDeathKind {
    Death_Unset = 0,
    Death_Normal,
    Death_FleshExplode,
    Death_GasFleshExplode,
    Death_SmokeExplode,
    Death_IceExplode,
};

enum CreatureAttackType {
    AttckT_Unset = 0,
    AttckT_Melee,
    AttckT_Ranged,
};

/******************************************************************************/
#pragma pack(1)

struct Thing;

/******************************************************************************/
extern ThingModel breed_activities[CREATURE_TYPES_MAX];
#pragma pack()
/******************************************************************************/

struct CreatureStateConfig {
    char name[COMMAND_WORD_LEN];
};

struct CreatureInstanceConfig {
    char name[COMMAND_WORD_LEN];
};

typedef TbBool (*Creature_Job_Player_Check_Func)(const struct Thing *, PlayerNumber, CreatureJob);
typedef TbBool (*Creature_Job_Player_Assign_Func)(struct Thing *, PlayerNumber, CreatureJob);
typedef TbBool (*Creature_Job_Coords_Check_Func)(const struct Thing *creatng, MapSubtlCoord stl_x, MapSubtlCoord stl_y, CreatureJob jobpref, unsigned long flags);
typedef TbBool (*Creature_Job_Coords_Assign_Func)(struct Thing *creatng, MapSubtlCoord stl_x, MapSubtlCoord stl_y, CreatureJob jobpref);

struct CreatureJobConfig {
    char name[COMMAND_WORD_LEN];
    unsigned char func_plyr_check_idx;
    unsigned char func_plyr_assign_idx;
    unsigned char func_cord_check_idx;
    unsigned char func_cord_assign_idx;
    RoomRole room_role;
    EventKind event_kind;
    /** The state creature should go into when job is started. */
    CrtrStateId initial_crstate;
    /** The state creature should back to after job is interrupted. */
    CrtrStateId continue_crstate;
    unsigned long job_flags;
};

struct CreatureAngerJobConfig {
    char name[COMMAND_WORD_LEN];
};

struct CreatureModelConfig {
    char name[COMMAND_WORD_LEN];
    long namestr_idx;
    unsigned long model_flags;
};

/**
 * Structure which stores levelling up stats.
 */
struct CreatureExperience {
    long size_increase_on_exp;
    long pay_increase_on_exp;
    long spell_damage_increase_on_exp;
    long range_increase_on_exp;
    long job_value_increase_on_exp;
    long health_increase_on_exp;
    long strength_increase_on_exp;
    long dexterity_increase_on_exp;
    long defense_increase_on_exp;
    long loyalty_increase_on_exp;
    long armour_increase_on_exp;
    long exp_on_hitting_increase_on_exp;
    long training_cost_increase_on_exp;
    long scavenging_cost_increase_on_exp;
};

struct CreatureConfig {
    long model_count;
    struct CreatureModelConfig model[CREATURE_TYPES_MAX];
    long states_count;
    struct CreatureStateConfig states[CREATURE_STATES_MAX];
    long instances_count;
    struct CreatureInstanceConfig instances[INSTANCE_TYPES_MAX];
    long jobs_count;
    struct CreatureJobConfig jobs[INSTANCE_TYPES_MAX];
    long angerjobs_count;
    struct CreatureAngerJobConfig angerjobs[INSTANCE_TYPES_MAX];
    long attacktypes_count;
    struct CommandWord attacktypes[INSTANCE_TYPES_MAX];
    struct CreatureExperience exp;
    ThingModel special_digger_good;
    ThingModel special_digger_evil;
    ThingModel spectator_breed;
    short creature_graphics[CREATURE_TYPES_MAX][CREATURE_GRAPHICS_INSTANCES];
    long sprite_size;
    struct CreatureSounds creature_sounds[CREATURE_TYPES_MAX];
};

/******************************************************************************/
extern const char keeper_creaturetp_file[];
extern struct NamedCommand creature_desc[];
extern struct NamedCommand angerjob_desc[];
extern struct NamedCommand creaturejob_desc[];
extern struct NamedCommand attackpref_desc[];
extern struct NamedCommand instance_desc[];
extern const struct NamedCommand creatmodel_attributes_commands[];
extern const struct NamedCommand creatmodel_jobs_commands[];
extern const struct NamedCommand creatmodel_attraction_commands[];
extern const struct NamedCommand creatmodel_sounds_commands[];
extern const struct NamedCommand creatmodel_sprite_commands[];
extern const struct NamedCommand creature_graphics_desc[];
extern Creature_Job_Player_Check_Func creature_job_player_check_func_list[];
/******************************************************************************/
struct CreatureStats *creature_stats_get(ThingModel crstat_idx);
struct CreatureStats *creature_stats_get_from_thing(const struct Thing *thing);
TbBool creature_stats_invalid(const struct CreatureStats *crstat);
void check_and_auto_fix_stats(void);
const char *creature_code_name(ThingModel crmodel);
long creature_model_id(const char * name);
const char *creature_own_name(const struct Thing *creatng);
TbBool is_creature_model_wildcard(ThingModel crmodel);
/******************************************************************************/
TbBool load_creaturetypes_config(const char *conf_fname, unsigned short flags);
/******************************************************************************/
unsigned long get_creature_model_flags(const struct Thing *thing);
TbBool set_creature_available(PlayerNumber plyr_idx, ThingModel crtr_model, long can_be_avail, long force_avail);
ThingModel get_players_special_digger_model(PlayerNumber plyr_idx);
ThingModel get_players_spectator_model(PlayerNumber plyr_idx);
ThingModel get_creature_model_with_model_flags(unsigned long needflags);
/******************************************************************************/
struct CreatureInstanceConfig *get_config_for_instance(CrInstance inst_id);
const char *creature_instance_code_name(CrInstance inst_id);
/******************************************************************************/
struct CreatureJobConfig *get_config_for_job(CreatureJob job_flags);
RoomKind get_first_room_kind_for_job(CreatureJob job_flags);
RoomRole get_room_role_for_job(CreatureJob job_flags);
EventKind get_event_for_job(CreatureJob job_flags);
CrtrStateId get_initial_state_for_job(CreatureJob jobpref);
CrtrStateId get_arrive_at_state_for_job(CreatureJob jobpref);
CrtrStateId get_continue_state_for_job(CreatureJob jobpref);
CreatureJob get_job_for_creature_state(CrtrStateId crstat_id);
CreatureJob get_jobs_enemies_may_do_in_room(RoomKind rkind);
CreatureJob get_jobs_enemies_may_do_in_room_role(RoomRole rrole);
unsigned long get_flags_for_job(CreatureJob jobpref);
int get_required_room_capacity_for_job(CreatureJob jobpref, ThingModel crmodel);
CreatureJob get_creature_job_causing_going_postal(CreatureJob job_flags, RoomKind rkind);
CreatureJob get_creature_job_causing_stress(CreatureJob job_flags, RoomKind rkind);
CreatureJob get_job_for_subtile(const struct Thing *creatng, MapSubtlCoord stl_x, MapSubtlCoord stl_y, unsigned long drop_kind_flags);
CreatureJob get_job_for_room(RoomKind rkind, unsigned long required_kind_flags, CreatureJob has_jobs);
CreatureJob get_job_for_room_role(RoomRole rrole, unsigned long required_kind_flags, CreatureJob has_jobs);
CreatureJob get_job_which_qualify_for_room(RoomKind rkind, unsigned long qualify_flags, unsigned long prevent_flags);
CreatureJob get_job_which_qualify_for_room_role(RoomRole rrole, unsigned long qualify_flags, unsigned long prevent_flags);
const char *creature_job_code_name(CreatureJob job_flag);
struct Thing* thing_death_flesh_explosion(struct Thing* thing);
/******************************************************************************/
const char *attack_type_job_code_name(CrAttackType attack_type);
/******************************************************************************/
#ifdef __cplusplus
}
#endif
#endif<|MERGE_RESOLUTION|>--- conflicted
+++ resolved
@@ -41,29 +41,7 @@
 #define CREATURE_PROPERTY_INCREASE_ON_EXP  35
 /******************************************************************************/
 enum CreatureModelFlags {
-<<<<<<< HEAD
     CMF_IsSpecDigger     = 0x00001, // is a dedicated digger that doesn't do things normal units do (like imp)
-    CMF_IsArachnid       = 0x00002, // simply, Spider.
-    CMF_IsDiptera        = 0x00004, // simply, Fly.
-    CMF_IsLordOTLand     = 0x00008, // simply, Knight or Avatar.
-    CMF_IsSpectator      = 0x00010, // simply, Floating Spirit.
-    CMF_IsEvil           = 0x00020, // All evil creatures.
-    CMF_NeverChickens    = 0x00040, // Cannot be affected by Chicken (for Avatar).
-    CMF_ImmuneToBoulder  = 0x00080, // Boulder traps are destroyed at the moment they touch the creature.
-    CMF_NoCorpseRotting  = 0x00100, // Corpse cannot rot in graveyard.
-    CMF_NoEnmHeartAttack = 0x00200, // Creature will not attack enemy heart on sight.
-    CMF_Trembling        = 0x00400, // Creature causes ground to tremble when dropped.
-    CMF_Female           = 0x00800, // Creature is female.
-    CMF_Insect           = 0x01000, // Creature is kind of insect.
-    CMF_OneOfKind        = 0x02000, // Only one creature of that kind may exist on one level. Unit name is type name.
-    CMF_NoImprisonment   = 0x04000, // Creature will not faint.
-    CMF_NeverSick        = 0x08000, // Creature will not get disease.
-    CMF_NoResurrect      = 0x10000, // Creature will not resurrect.
-    CMF_NoTransfer       = 0x20000, // Creature cannot be transferred.
-    CMF_Fat              = 0x40000, // Creature to fat too walk a full animation
-    CMF_IsDiggingCreature = 0x80000, // unit still counts as a regular creature but can also do digger tasks (like tunneler)
-=======
-    CMF_IsSpecDigger     = 0x000001, // Imp and Tunneller.
     CMF_IsArachnid       = 0x000002, // Simply, Spider.
     CMF_IsDiptera        = 0x000004, // Simply, Fly.
     CMF_IsLordOTLand     = 0x000008, // Simply, Knight and Avatar.
@@ -83,7 +61,7 @@
     CMF_NoTransfer       = 0x020000, // Creature cannot be transferred.
     CMF_Fat              = 0x040000, // Creature to fat too walk a full animation.
     CMF_NoStealHero      = 0x080000, // Prevent the creature from being stolen with the Steal Hero special.
->>>>>>> 02d28b25
+    CMF_IsDiggingCreature = 0x80000, // unit still counts as a regular creature but can also do digger tasks (like tunneler)
 };
 
 enum CreatureJobFlags {
