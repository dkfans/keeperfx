/******************************************************************************/
// Free implementation of Bullfrog's Dungeon Keeper strategy game.
/******************************************************************************/
/** @file map_ceiling.c
 *     Map ceiling support functions.
 * @par Purpose:
 *     Functions to calculate the ceiling.
 * @par Comment:
 *     None.
 * @author   keeperFx Team
 * @date     12 Nov 2022
 * @par  Copying and copyrights:
 *     This program is free software; you can redistribute it and/or modify
 *     it under the terms of the GNU General Public License as published by
 *     the Free Software Foundation; either version 2 of the License, or
 *     (at your option) any later version.
 */
/******************************************************************************/

#include "pre_inc.h"
#include "globals.h"
#include "map_columns.h"
#include "front_simple.h"
#include "globals.h"
#include "game_legacy.h"
#include "post_inc.h"

#ifdef __cplusplus
extern "C"
{
#endif

static char ceiling_cache[256*256];

static int find_column_height_including_lintels(struct Column *col)
{
    unsigned char i;
    if (!col->solidmask)
        return 0;
    for (i = 7; !col->cubes[i]; --i)
        ;
    return i + 1;
}

static int ceiling_block_is_solid_including_corners_return_height(SubtlCodedCoords stl_num, MapSubtlCoord cstl_x, MapSubtlCoord cstl_y)
{
    MapSubtlCoord stl_x = stl_num_decode_x(stl_num);
    MapSubtlCoord stl_y = stl_num_decode_y(stl_num);
    struct Map *mapblk = get_map_block_at(stl_x,stl_y);
    struct Column *col = get_map_column(mapblk);

    if ((mapblk->flags & SlbAtFlg_Blocking) == 0 && (col->bitfields & CLF_CEILING_MASK) == 0)
    {
        if (cstl_x <= 0)
        {
            if (cstl_y > 0)
            {
                mapblk = get_map_block_at(stl_x,stl_y - 1);
                col = get_map_column(mapblk);
                if ((mapblk->flags & SlbAtFlg_Blocking) != 0 || (col->bitfields & CLF_CEILING_MASK) != 0)
                {
                    if ((col->bitfields & CLF_CEILING_MASK) != 0)
                        return find_column_height_including_lintels(col);
                    return col->bitfields >> 4;
                }
            }
        }
        else
        {
            mapblk = get_map_block_at(stl_x - 1,stl_y);
            col = get_map_column(mapblk);
            if ((mapblk->flags & SlbAtFlg_Blocking) != 0 || (col->bitfields & CLF_CEILING_MASK) != 0)
            {
                if ((col->bitfields & CLF_CEILING_MASK) != 0)
                    return find_column_height_including_lintels(col);
                return col->bitfields >> 4;
            }
            if (cstl_y > 0)
            {
                mapblk = get_map_block_at(stl_x,stl_y - 1);
                col = get_map_column(mapblk);
                if ((mapblk->flags & SlbAtFlg_Blocking) != 0 || (col->bitfields & CLF_CEILING_MASK) != 0)
                {
                    if ((col->bitfields & CLF_CEILING_MASK) != 0)
                        return find_column_height_including_lintels(col);
                    return col->bitfields >> 4;
                }
                mapblk = get_map_block_at(stl_x - 1,stl_y - 1);
                col = get_map_column(mapblk);
                if ((mapblk->flags & SlbAtFlg_Blocking) != 0 || (col->bitfields & CLF_CEILING_MASK) != 0)
                {
                    if ((col->bitfields & CLF_CEILING_MASK) != 0)
                        return find_column_height_including_lintels(col);
                    return col->bitfields >> 4;
                }
            }
        }
        return -1;
    }

    mapblk = get_map_block_at(stl_x,stl_y);
    col = get_map_column(mapblk);
    if ((col->bitfields & CLF_CEILING_MASK) != 0)
        return find_column_height_including_lintels(col);
    return col->bitfields >> 4;
}

static int ceiling_calculate_height_from_nearest_walls(int result, int number_of_steps)
{
    int v2;
    v2 = game.ceiling_step * number_of_steps;
    if (result >= game.ceiling_height_max)
    {
        if (result > game.ceiling_height_max)
        {
            result -= v2;
            if (result <= game.ceiling_height_min)
                return game.ceiling_height_min;
        }
    }
    else
    {
        result += v2;
        if (result >= game.ceiling_height_max)
            return game.ceiling_height_max;
    }
    return result;
}

long ceiling_partially_recompute_heights(long sx, long sy, long ex, long ey)
{
    int v11;
    int v15;
    int v16;
    int cstl_y;
    int cstl_x;
    unsigned long *p_data;
    int v22;
    int v23;
    struct MapOffset *spir;
    MapSubtlCoord unk2_stl_x;
    MapSubtlCoord unk2_stl_y;
    int v27;
    int v28;
    int v29;
    int v30;
    int v31;
    int v32;
    char v33;
    int v34;
    int v35;
    unsigned int number_of_steps;
    int v38;
    int v42;
    int v44;
    int v47;
    int *v48;
    int v49;
    MapSubtlCoord unk_stl_y;
    MapSubtlCoord unk_stl_x;
    int ceil_dist = game.ceiling_dist;
    if (game.ceiling_dist > 4)
        ceil_dist = 4;
    MapSubtlCoord unk3stl_x = sx - ceil_dist;
    if (unk3stl_x <= 0)
        unk3stl_x = 0;
    MapSubtlCoord unk3stl_y = sy - ceil_dist;
    if (sy - ceil_dist <= 0)
        unk3stl_y = 0;
    v47 = ex + ceil_dist;
    if (ex + ceil_dist >= (map_subtiles_x + 1))
        v47 = (map_subtiles_x + 1);
    v11 = ey + ceil_dist;
    if (v11 >= (map_subtiles_y + 1))
        v11 = (map_subtiles_y + 1);
    //ceiling_cache = (signed char*)scratch;
    v44 = unk3stl_x - game.ceiling_dist;
    if (unk3stl_x - game.ceiling_dist <= 0)
        v44 = 0;
    cstl_y = unk3stl_y - game.ceiling_dist;
    if (unk3stl_y - game.ceiling_dist <= 0)
        cstl_y = 0;
    v15 = game.ceiling_dist + v47;
    if (game.ceiling_dist + v47 >= (map_subtiles_x + 1))
        v15 = (map_subtiles_x + 1);
    v16 = v11 + game.ceiling_dist;
    if (v11 + game.ceiling_dist >= (map_subtiles_y + 1))
        v16 = (map_subtiles_y + 1);
    
    if (cstl_y < v16)
    {
        do
        {
            cstl_x = v44;
            while (cstl_x < v15)
            {
                SubtlCodedCoords stl_num = get_subtile_number(cstl_x,cstl_y);
                ceiling_cache[stl_num] = ceiling_block_is_solid_including_corners_return_height(stl_num,cstl_x,cstl_y);
                cstl_x++;
            }
            cstl_y++;
        } while (cstl_y < v16);
    }

    if (unk3stl_y < v11)
    {
        v42 = v11;
        do
        {
            v49 = unk3stl_x;
            SubtlCodedCoords stl_num2 = get_subtile_number(unk3stl_x,unk3stl_y);
            if (v47 > unk3stl_x)
            {
                do
                {
                    p_data = &game.map[stl_num2].data;
                    v22 = ceiling_cache[stl_num2];
                    v38 = v22;
                    if (v22 <= -1)
                    {
                        v48 = &v38;
                        unk_stl_x = stl_num_decode_x(stl_num2);
                        unk_stl_y = stl_num_decode_y(stl_num2);
                        v23 = 0;
                        spir = spiral_step;
                        if (game.ceiling_search_dist > 0)
                        {
                            while (1)
                            {
                                unk2_stl_x = unk_stl_x + spir->h;
                                unk2_stl_y = unk_stl_y + spir->v;
                                if (unk2_stl_x >= 0 && unk2_stl_x < map_subtiles_x && unk2_stl_y >= 0 && unk2_stl_y < map_subtiles_y)
                                {
                                    v27 = ceiling_cache[get_subtile_number(unk2_stl_x ,unk2_stl_y)];
                                    if (v27 > -1)
                                        break;
                                }
                                ++v23;
                                ++spir;
                                if (v23 >= game.ceiling_search_dist)
                                    goto LABEL_43;
                            }
                            *v48 = v27;
                            v28 = unk_stl_x - unk2_stl_x;
                            v29 = unk_stl_y - unk2_stl_y;
                            if ((int)abs(v28) <= (int)abs(v29))
                                v30 = v29;
                            else
                                v30 = v28;
                            number_of_steps = abs(v30);
                            v31 = 1;
                        }
                        else
                        {
                        LABEL_43:
                            v31 = 0;
                        }
                        if (v31)
                            v22 = ceiling_calculate_height_from_nearest_walls(v38, number_of_steps);
                        else
                            v22 = game.ceiling_height_max;
                    }
                    v32 = v47;
                    v33 = *((char *)p_data + 3) & CLF_FLOOR_MASK;
                    ++stl_num2;
                    *((char *)p_data + 3) = v33;
                    v35 = ((v22 & 0xF) << 24) | *p_data;
                    v34 = ++v49;
                    *p_data = v35;
                } while (v34 < v32);
            }
            unk3stl_y ++;
        } while (unk3stl_y < v42);
    }
    return 1;
}

static long get_ceiling_filled_subtiles_from_cubes(const struct Column *col)
{
    if (col->solidmask == 0) {
        return 0;
    }
    int i;
    for (i = COLUMN_STACK_HEIGHT-1; i >= 0; i--)
    {
        if (col->cubes[i] != 0)
            break;
    }
    return i + 1;
}

static int get_ceiling_or_floor_filled_subtiles(int stl_num)
{
    const struct Map *mapblk;
    mapblk = get_map_block_at_pos(stl_num);
    const struct Column *col;
    col = get_map_column(mapblk);
    if (get_map_ceiling_filled_subtiles(mapblk) > 0) {
        return get_ceiling_filled_subtiles_from_cubes(col);
    } else {
        return get_map_floor_filled_subtiles(mapblk);
    }
}

long ceiling_init(unsigned long a1, unsigned long a2)
{
<<<<<<< HEAD
    //return _DK_ceiling_init(a1, a2);
    //TODO Fix, then enable rewritten version
=======
>>>>>>> 6a97afbe
    MapSubtlCoord stl_x;
    MapSubtlCoord stl_y;
    for (stl_y=0; stl_y < map_subtiles_y; stl_y++)
    {
        for (stl_x=0; stl_x < map_subtiles_x; stl_x++)
        {
            int filled_h;
            if (map_pos_solid_at_ceiling(stl_x, stl_y))
            {
                filled_h = get_ceiling_or_floor_filled_subtiles(get_subtile_number(stl_x,stl_y));
            } else
            if (stl_x > 0 && map_pos_solid_at_ceiling(stl_x-1, stl_y))
            {
                filled_h = get_ceiling_or_floor_filled_subtiles(get_subtile_number(stl_x-1,stl_y));
            } else
            if (stl_y > 0 && map_pos_solid_at_ceiling(stl_x, stl_y-1))
            {
                filled_h = get_ceiling_or_floor_filled_subtiles(get_subtile_number(stl_x,stl_y-1));
            } else
            if (stl_x > 0 && stl_y > 0 && map_pos_solid_at_ceiling(stl_x-1, stl_y-1)) {
                filled_h = get_ceiling_or_floor_filled_subtiles(get_subtile_number(stl_x-1,stl_y-1));
            } else {
                filled_h = -1;
            }

            if (filled_h <= -1)
            {
              if (game.ceiling_search_dist <= 0)
              {
                  filled_h = game.ceiling_height_max;
              }
              else
              {
                int i;
                i = 0;
                while ( 1 )
                {
                    struct MapOffset *sstep;
                    sstep = &spiral_step[i];
                    MapSubtlCoord cstl_x;
                    MapSubtlCoord cstl_y;
                    cstl_x = stl_x + sstep->h;
                    cstl_y = stl_y + sstep->v;
                    if ((cstl_x >= 0) && (cstl_x <= map_subtiles_x))
                    {
                        if ((cstl_y >= 0) && (cstl_y <= map_subtiles_y))
                        {
                            filled_h = ceiling_block_is_solid_including_corners_return_height(get_subtile_number(stl_x + sstep->v ,stl_y + sstep->h), cstl_x, cstl_y);
                            if (filled_h > -1)
                            {
                                int delta_tmp;
                                int delta_max;
                                delta_tmp = abs(stl_x - cstl_x);
                                delta_max = abs(stl_y - cstl_y);
                                if (delta_max <= delta_tmp)
                                    delta_max = delta_tmp;
                                if (filled_h < game.ceiling_height_max)
                                {
                                    filled_h += game.ceiling_step * delta_max;
                                    if (filled_h >= game.ceiling_height_max)
                                        filled_h = game.ceiling_height_max;
                                } else
                                if ( filled_h > game.ceiling_height_max )
                                {
                                    filled_h -= game.ceiling_step * delta_max;
                                    if (filled_h <= game.ceiling_height_min)
                                        filled_h = game.ceiling_height_min;
                                }
                                break;
                            }
                        }
                    }
                    ++i;
                    if (i >= game.ceiling_search_dist) {
                        filled_h = game.ceiling_height_max;
                        break;
                    }
                }
              }
            }
            struct Map *mapblk;
            mapblk = get_map_block_at(stl_x,stl_y);
            set_mapblk_filled_subtiles(mapblk, filled_h);
        }
    }
    return 1;
}

short ceiling_set_info(long height_max, long height_min, long step)
{
    SYNCDBG(6,"Starting");
    long dist;
    if (step <= 0)
    {
      ERRORLOG("Illegal ceiling step value");
      return 0;
    }
    if (height_max > 15)
    {
      ERRORLOG("Max height is too high");
      return 0;
    }
    if (height_min > height_max)
    {
      ERRORLOG("Ceiling max height is smaller than min height");
      return 0;
    }
    dist = (height_max - height_min) / step;
    if ( dist >= 2500 )
      dist = 2500;
    game.ceiling_dist = dist;
    if (dist > 20)
    {
      ERRORLOG("Ceiling search distance too big");
      return 0;
    }
    game.ceiling_height_max = height_max;
    game.ceiling_height_min = height_min;
    game.ceiling_step = step;
    game.ceiling_search_dist = (2*game.ceiling_dist+1) * (2*game.ceiling_dist+1);
    return 1;
}

/******************************************************************************/
#ifdef __cplusplus
}
#endif<|MERGE_RESOLUTION|>--- conflicted
+++ resolved
@@ -304,11 +304,6 @@
 
 long ceiling_init(unsigned long a1, unsigned long a2)
 {
-<<<<<<< HEAD
-    //return _DK_ceiling_init(a1, a2);
-    //TODO Fix, then enable rewritten version
-=======
->>>>>>> 6a97afbe
     MapSubtlCoord stl_x;
     MapSubtlCoord stl_y;
     for (stl_y=0; stl_y < map_subtiles_y; stl_y++)
