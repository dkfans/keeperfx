/******************************************************************************/
// Free implementation of Bullfrog's Dungeon Keeper strategy game.
/******************************************************************************/
/** @file lvl_script_commands.c
 *     Commands that can be used by level script
 * @author   KeeperFX Team
 * @par  Copying and copyrights:
 *     This program is free software; you can redistribute it and/or modify
 *     it under the terms of the GNU General Public License as published by
 *     the Free Software Foundation; either version 2 of the License, or
 *     (at your option) any later version.
 */
/******************************************************************************/
#include "pre_inc.h"
#include <math.h>
#include <string.h>

#include "bflib_sound.h"
#include "config_effects.h"
#include "config_lenses.h"
#include "config_magic.h"
#include "config_players.h"
#include "config_powerhands.h"
#include "config_settings.h"
#include "config_spritecolors.h"
#include "config_trapdoor.h"
#include "console_cmd.h"
#include "creature_instances.h"
#include "creature_states.h"
#include "creature_states_mood.h"
#include "creature_states_pray.h"
#include "cursor_tag.h"
#include "custom_sprites.h"
#include "dungeon_data.h"
#include "frontmenu_ingame_map.h"
#include "gui_soundmsgs.h"
#include "keeperfx.hpp"
#include "lens_api.h"
#include "lvl_script_commands.h"
#include "lvl_script_conditions.h"
#include "lvl_script_lib.h"
#include "map_blocks.h"
#include "music_player.h"
#include "player_instances.h"
#include "player_utils.h"
#include "power_hand.h"
#include "power_specials.h"
#include "room_util.h"
#include "sounds.h"
#include "spdigger_stack.h"
#include "thing_data.h"
#include "thing_effects.h"
#include "thing_navigate.h"
#include "thing_physics.h"

#include "post_inc.h"

#ifdef __cplusplus
extern "C" {
#endif

extern long level_file_version;



const struct CommandDesc subfunction_desc[] = {
    {"RANDOM",                     "Aaaaaaaa", Cmd_RANDOM, NULL, NULL},
    {"DRAWFROM",                   "Aaaaaaaa", Cmd_DRAWFROM, NULL, NULL},
    {"IMPORT",                     "PA      ", Cmd_IMPORT, NULL, NULL},
    {NULL,                         "        ", Cmd_NONE, NULL, NULL},
  };

const struct NamedCommand player_desc[] = {
  {"PLAYER0",          PLAYER0},
  {"PLAYER1",          PLAYER1},
  {"PLAYER2",          PLAYER2},
  {"PLAYER3",          PLAYER3},
  {"PLAYER_GOOD",      PLAYER_GOOD},
  {"ALL_PLAYERS",      ALL_PLAYERS},
  {"PLAYER_NEUTRAL",   PLAYER_NEUTRAL},
  {"PLAYER4",          PLAYER4},
  {"PLAYER5",          PLAYER5},
  {"PLAYER6",          PLAYER6},
  {NULL,               0},
};

const struct NamedCommand controls_variable_desc[] = {
    {"TOTAL_DIGGERS",               SVar_CONTROLS_TOTAL_DIGGERS},
    {"TOTAL_CREATURES",             SVar_CONTROLS_TOTAL_CREATURES},
    {"TOTAL_DOORS",                 SVar_TOTAL_DOORS},
    {"TOTAL_TRAPS",                 SVar_TOTAL_TRAPS},
    {"TOTAL_AREA",                  SVar_TOTAL_AREA},
    {"GOOD_CREATURES",              SVar_CONTROLS_GOOD_CREATURES},
    {"EVIL_CREATURES",              SVar_CONTROLS_EVIL_CREATURES},
    {NULL,                           0},
};

const struct NamedCommand available_variable_desc[] = {
    {"TOTAL_CREATURES",             SVar_AVAILABLE_TOTAL_CREATURES},
    {"TOTAL_DOORS",                 SVar_AVAILABLE_TOTAL_DOORS},
    {"TOTAL_TRAPS",                 SVar_AVAILABLE_TOTAL_TRAPS},
    {"TOTAL_AREA",                  SVar_TOTAL_AREA},
    {NULL,                           0},
};

const struct NamedCommand comparison_desc[] = {
  {"==",     MOp_EQUAL},
  {"!=",     MOp_NOT_EQUAL},
  {"<",      MOp_SMALLER},
  {">",      MOp_GREATER},
  {"<=",     MOp_SMALLER_EQ},
  {">=",     MOp_GREATER_EQ},
  {NULL,     0},
};

const struct NamedCommand timer_desc[] = {
  {"TIMER0", 0},
  {"TIMER1", 1},
  {"TIMER2", 2},
  {"TIMER3", 3},
  {"TIMER4", 4},
  {"TIMER5", 5},
  {"TIMER6", 6},
  {"TIMER7", 7},
  {NULL,     0},
};

const struct NamedCommand flag_desc[] = {
  {"FLAG0",  0},
  {"FLAG1",  1},
  {"FLAG2",  2},
  {"FLAG3",  3},
  {"FLAG4",  4},
  {"FLAG5",  5},
  {"FLAG6",  6},
  {"FLAG7",  7},
  {NULL,     0},
};

const struct NamedCommand hand_rule_desc[] = {
  {"ALWAYS",                HandRule_Always},
  {"AGE_LOWER",             HandRule_AgeLower},
  {"AGE_HIGHER",            HandRule_AgeHigher},
  {"LEVEL_LOWER",           HandRule_LvlLower},
  {"LEVEL_HIGHER",          HandRule_LvlHigher},
  {"AT_ACTION_POINT",       HandRule_AtActionPoint},
  {"AFFECTED_BY",           HandRule_AffectedBy},
  {"WANDERING",             HandRule_Wandering},
  {"WORKING",               HandRule_Working},
  {"FIGHTING",              HandRule_Fighting},
  {"DROPPED_TIME_HIGHER",   HandRule_DroppedTimeHigher},
  {"DROPPED_TIME_LOWER",    HandRule_DroppedTimeLower},
  {NULL,                    0},
};

const struct NamedCommand rule_slot_desc[] = {
  {"RULE0",  0},
  {"RULE1",  1},
  {"RULE2",  2},
  {"RULE3",  3},
  {"RULE4",  4},
  {"RULE5",  5},
  {"RULE6",  6},
  {"RULE7",  7},
  {NULL,     0},
};

const struct NamedCommand rule_action_desc[] = {
  {"DENY",      HandRuleAction_Deny},
  {"ALLOW",     HandRuleAction_Allow},
  {"ENABLE",    HandRuleAction_Enable},
  {"DISABLE",   HandRuleAction_Disable},
  {NULL,     0},
};

const struct NamedCommand hero_objective_desc[] = {
  {"STEAL_GOLD",           CHeroTsk_StealGold},
  {"STEAL_SPELLS",         CHeroTsk_StealSpells},
  {"ATTACK_ENEMIES",       CHeroTsk_AttackEnemies},
  {"ATTACK_DUNGEON_HEART", CHeroTsk_AttackDnHeart},
  {"SNIPE_DUNGEON_HEART",  CHeroTsk_SnipeDnHeart},
  {"ATTACK_ROOMS",         CHeroTsk_AttackRooms},
  {"SABOTAGE_ROOMS",       CHeroTsk_SabotageRooms},
  {"DEFEND_PARTY",         CHeroTsk_DefendParty},
  {"DEFEND_LOCATION",      CHeroTsk_DefendSpawn},
  {"DEFEND_HEART",         CHeroTsk_DefendHeart},
  {"DEFEND_ROOMS",         CHeroTsk_DefendRooms},
  {NULL,                   0},
};

const struct NamedCommand msgtype_desc[] = {
  {"SPEECH",           1},
  {"SOUND",            2},
  {NULL,               0},
};

const struct NamedCommand tendency_desc[] = {
  {"IMPRISON",         1},
  {"FLEE",             2},
  {NULL,               0},
};

const struct NamedCommand creature_select_criteria_desc[] = {
  {"MOST_EXPERIENCED",     CSelCrit_MostExperienced},
  {"MOST_EXP_WANDERING",   CSelCrit_MostExpWandering},
  {"MOST_EXP_WORKING",     CSelCrit_MostExpWorking},
  {"MOST_EXP_FIGHTING",    CSelCrit_MostExpFighting},
  {"LEAST_EXPERIENCED",    CSelCrit_LeastExperienced},
  {"LEAST_EXP_WANDERING",  CSelCrit_LeastExpWandering},
  {"LEAST_EXP_WORKING",    CSelCrit_LeastExpWorking},
  {"LEAST_EXP_FIGHTING",   CSelCrit_LeastExpFighting},
  {"NEAR_OWN_HEART",       CSelCrit_NearOwnHeart},
  {"NEAR_ENEMY_HEART",     CSelCrit_NearEnemyHeart},
  {"ON_ENEMY_GROUND",      CSelCrit_OnEnemyGround},
  {"ON_FRIENDLY_GROUND",   CSelCrit_OnFriendlyGround},
  {"ON_NEUTRAL_GROUND",    CSelCrit_OnNeutralGround},
  {"ANYWHERE",             CSelCrit_Any},
  {NULL,                   0},
};

const struct NamedCommand trap_config_desc[] = {
  {"NameTextID",               1},
  {"TooltipTextID",            2},
  {"SymbolSprites",            3},
  {"PointerSprites",           4},
  {"PanelTabIndex",            5},
  {"Crate",                    6},
  {"ManufactureLevel",         7},
  {"ManufactureRequired",      8},
  {"Shots",                    9},
  {"TimeBetweenShots",        10},
  {"SellingValue",            11},
  {"AnimationID",             12},
  {"Model",                   12}, // Legacy name.
  {"ModelSize",               13},
  {"AnimationSpeed",          14},
  {"TriggerType",             15},
  {"ActivationType",          16},
  {"EffectType",              17},
  {"Hidden",                  18},
  {"TriggerAlarm",            19},
  {"Slappable",               20},
  {"Unanimated",              21},
  {"Health",                  22},
  {"Unshaded",                23},
  {"RandomStartFrame",        24},
  {"ThingSize",               25},
  {"HitType",                 26},
  {"LightRadius",             27},
  {"LightIntensity",          28},
  {"LightFlags",              29},
  {"TransparencyFlags",       30},
  {"ShotVector",              31},
  {"Destructible",            32},
  {"Unstable",                33},
  {"Unsellable",              34},
  {"PlaceOnBridge",           35},
  {"ShotOrigin",              36},
  {"PlaceSound",              37},
  {"TriggerSound",            38},
  {"RechargeAnimationID",     39},
  {"AttackAnimationID",       40},
  {"DestroyedEffect",         41},
  {"InitialDelay",            42},
  {"PlaceOnSubtile",          43},
  {"FlameAnimationID",        44},
  {"FlameAnimationSpeed",     45},
  {"FlameAnimationSize",      46},
  {"FlameAnimationOffset",    47},
  {"FlameTransparencyFlags",  48},
  {"DetectInvisible",         49},
  {"InstantPlacement",        50},
  {"RemoveOnceDepleted",      51},
  {"FlagNumber",              52},
  {NULL,                       0},
};

const struct NamedCommand room_config_desc[] = {
  {"NameTextID",           1},
  {"TooltipTextID",        2},
  {"SymbolSprites",        3},
  {"PointerSprites",       4},
  {"PanelTabIndex",        5},
  {"Cost",                 6},
  {"Health",               7},
  {"CreatureCreation",     8},
  {"AmbientSndSample",     9},
  {"SlabAssign",          10},
  {"Messages",            11},
  {"Properties",          12},
  {"Roles",               13},
  {"TotalCapacity",       14},
  {"UsedCapacity",        15},
  {"SlabSynergy",         16},
  {"StorageHeight",       17},
  {NULL,                   0},
};



static const struct NamedField rules_script_only_named_fields[] = {
    //name            //field                //field type                   //min //max
  {"PayDayProgress",&game.pay_day_progress,var_type(game.pay_day_progress),0,LONG_MAX},
  {NULL,                            NULL,0,0,0 },
};

static const struct NamedField* ruleblocks[] = {rules_game_named_fields,rules_rooms_named_fields,rules_magic_named_fields,
rules_creatures_named_fields,rules_computer_named_fields,rules_workers_named_fields,rules_health_named_fields,rules_script_only_named_fields};

static const struct NamedCommand game_rule_desc[] = {
  {"PreserveClassicBugs",            1},
  {"AlliesShareVision",              2},
  {"MapCreatureLimit",               3},
  {NULL,                             0},
};

const struct NamedCommand on_experience_desc[] = {
  {"SizeIncreaseOnExp",            1},
  {"PayIncreaseOnExp",             2},
  {"SpellDamageIncreaseOnExp",     3},
  {"RangeIncreaseOnExp",           4},
  {"JobValueIncreaseOnExp",        5},
  {"HealthIncreaseOnExp",          6},
  {"StrengthIncreaseOnExp",        7},
  {"DexterityIncreaseOnExp",       8},
  {"DefenseIncreaseOnExp",         9},
  {"LoyaltyIncreaseOnExp",        10},
  {"ExpForHittingIncreaseOnExp",  11},
  {"TrainingCostIncreaseOnExp",   12},
  {"ScavengingCostIncreaseOnExp", 13},
  {NULL,                           0},
};

const struct NamedCommand modifier_desc[] = {
  {"Health",          1},
  {"Strength",        2},
  {"Armour",          3},
  {"SpellDamage",     4},
  {"Speed",           5},
  {"Salary",          6},
  {"TrainingCost",    7},
  {"ScavengingCost",  8},
  {"Loyalty",         9},
  {NULL,              0},
};

/**
 * Text names of groups of GUI Buttons.
 */
const struct NamedCommand gui_button_group_desc[] = {
  {"MINIMAP",         GID_MINIMAP_AREA},
  {"TABS",            GID_TABS_AREA},
  {"INFO",            GID_INFO_PANE},
  {"ROOM",            GID_ROOM_PANE},
  {"POWER",           GID_POWER_PANE},
  {"TRAP",            GID_TRAP_PANE},
  {"DOOR",            GID_DOOR_PANE},
  {"CREATURE",        GID_CREATR_PANE},
  {"MESSAGE",         GID_MESSAGE_AREA},
  {NULL,               0},
};

/**
 * Text names of campaign flags.
 */
const struct NamedCommand campaign_flag_desc[] = {
  {"CAMPAIGN_FLAG0",  0},
  {"CAMPAIGN_FLAG1",  1},
  {"CAMPAIGN_FLAG2",  2},
  {"CAMPAIGN_FLAG3",  3},
  {"CAMPAIGN_FLAG4",  4},
  {"CAMPAIGN_FLAG5",  5},
  {"CAMPAIGN_FLAG6",  6},
  {"CAMPAIGN_FLAG7",  7},
  {NULL,     0},
};

const struct NamedCommand script_operator_desc[] = {
  {"SET",         1},
  {"INCREASE",    2},
  {"DECREASE",    3},
  {"MULTIPLY",    4},
  {NULL,          0},
};

const struct NamedCommand script_boolean_desc[] = {
    {"0",        0},
    {"OFF",      0},
    {"NO",       0},
    {"FALSE",    0},
    {"DISABLE",  0},
    {"DISABLED", 0},
    {"1",        1},
    {"ON",       1},
    {"YES",      1},
    {"TRUE",     1},
    {"ENABLE",   1},
    {"ENABLED",  1},
    {NULL,       0},
};

const struct NamedCommand variable_desc[] = {
    {"MONEY",                       SVar_MONEY},
    {"GAME_TURN",                   SVar_GAME_TURN},
    {"BREAK_IN",                    SVar_BREAK_IN},
    //{"CREATURE_NUM",              SVar_CREATURE_NUM},
    {"TOTAL_DIGGERS",               SVar_TOTAL_DIGGERS},
    {"TOTAL_CREATURES",             SVar_TOTAL_CREATURES},
    {"TOTAL_RESEARCH",              SVar_TOTAL_RESEARCH},
    {"TOTAL_DOORS",                 SVar_TOTAL_DOORS},
    {"TOTAL_TRAPS",                 SVar_TOTAL_TRAPS},
    {"TOTAL_AREA",                  SVar_TOTAL_AREA},
    {"TOTAL_CREATURES_LEFT",        SVar_TOTAL_CREATURES_LEFT},
    {"CREATURES_ANNOYED",           SVar_CREATURES_ANNOYED},
    {"BATTLES_LOST",                SVar_BATTLES_LOST},
    {"BATTLES_WON",                 SVar_BATTLES_WON},
    {"ROOMS_DESTROYED",             SVar_ROOMS_DESTROYED},
    {"SPELLS_STOLEN",               SVar_SPELLS_STOLEN},
    {"TIMES_BROKEN_INTO",           SVar_TIMES_BROKEN_INTO},
    {"GOLD_POTS_STOLEN",            SVar_GOLD_POTS_STOLEN},
    {"HEART_HEALTH",                SVar_HEART_HEALTH},
    {"GHOSTS_RAISED",               SVar_GHOSTS_RAISED},
    {"SKELETONS_RAISED",            SVar_SKELETONS_RAISED},
    {"VAMPIRES_RAISED",             SVar_VAMPIRES_RAISED},
    {"CREATURES_CONVERTED",         SVar_CREATURES_CONVERTED},
    {"EVIL_CREATURES_CONVERTED",    SVar_EVIL_CREATURES_CONVERTED},
    {"GOOD_CREATURES_CONVERTED",    SVar_GOOD_CREATURES_CONVERTED},
    {"TIMES_ANNOYED_CREATURE",      SVar_TIMES_ANNOYED_CREATURE},
    {"TIMES_TORTURED_CREATURE",     SVar_TIMES_TORTURED_CREATURE},
    {"TOTAL_DOORS_MANUFACTURED",    SVar_TOTAL_DOORS_MANUFACTURED},
    {"TOTAL_TRAPS_MANUFACTURED",    SVar_TOTAL_TRAPS_MANUFACTURED},
    {"TOTAL_MANUFACTURED",          SVar_TOTAL_MANUFACTURED},
    {"TOTAL_TRAPS_USED",            SVar_TOTAL_TRAPS_USED},
    {"TOTAL_DOORS_USED",            SVar_TOTAL_DOORS_USED},
    {"KEEPERS_DESTROYED",           SVar_KEEPERS_DESTROYED},
    {"CREATURES_SACRIFICED",        SVar_CREATURES_SACRIFICED},
    {"CREATURES_FROM_SACRIFICE",    SVar_CREATURES_FROM_SACRIFICE},
    {"TIMES_LEVELUP_CREATURE",      SVar_TIMES_LEVELUP_CREATURE},
    {"TOTAL_SALARY",                SVar_TOTAL_SALARY},
    {"CURRENT_SALARY",              SVar_CURRENT_SALARY},
    //{"TIMER",                     SVar_TIMER},
    {"DUNGEON_DESTROYED",           SVar_DUNGEON_DESTROYED},
    {"TOTAL_GOLD_MINED",            SVar_TOTAL_GOLD_MINED},
    //{"FLAG",                      SVar_FLAG},
    //{"ROOM",                      SVar_ROOM_SLABS},
    {"DOORS_DESTROYED",             SVar_DOORS_DESTROYED},
    {"CREATURES_SCAVENGED_LOST",    SVar_CREATURES_SCAVENGED_LOST},
    {"CREATURES_SCAVENGED_GAINED",  SVar_CREATURES_SCAVENGED_GAINED},
    {"ALL_DUNGEONS_DESTROYED",      SVar_ALL_DUNGEONS_DESTROYED},
    //{"DOOR",                      SVar_DOOR_NUM},
    {"GOOD_CREATURES",              SVar_GOOD_CREATURES},
    {"EVIL_CREATURES",              SVar_EVIL_CREATURES},
    {"TRAPS_SOLD",                  SVar_TRAPS_SOLD},
    {"DOORS_SOLD",                  SVar_DOORS_SOLD},
    {"MANUFACTURED_SOLD",           SVar_MANUFACTURED_SOLD},
    {"MANUFACTURE_GOLD",            SVar_MANUFACTURE_GOLD},
    {"TOTAL_SCORE",                 SVar_TOTAL_SCORE},
    {"BONUS_TIME",                  SVar_BONUS_TIME},
    {"CREATURES_TRANSFERRED",       SVar_CREATURES_TRANSFERRED},
    {"ACTIVE_BATTLES",              SVar_ACTIVE_BATTLES},
    {"VIEW_TYPE",                   SVar_VIEW_TYPE},
    {NULL,                           0},
};


const struct NamedCommand dk1_variable_desc[] = {
    {"MONEY",                       SVar_MONEY},
    {"GAME_TURN",                   SVar_GAME_TURN},
    {"BREAK_IN",                    SVar_BREAK_IN},
    //{"CREATURE_NUM",                SVar_CREATURE_NUM},
    {"TOTAL_IMPS",                  SVar_TOTAL_DIGGERS},
    {"TOTAL_CREATURES",             SVar_CONTROLS_TOTAL_CREATURES},
    {"TOTAL_RESEARCH",              SVar_TOTAL_RESEARCH},
    {"TOTAL_DOORS",                 SVar_TOTAL_DOORS},
    {"TOTAL_AREA",                  SVar_TOTAL_AREA},
    {"TOTAL_CREATURES_LEFT",        SVar_TOTAL_CREATURES_LEFT},
    {"CREATURES_ANNOYED",           SVar_CREATURES_ANNOYED},
    {"BATTLES_LOST",                SVar_BATTLES_LOST},
    {"BATTLES_WON",                 SVar_BATTLES_WON},
    {"ROOMS_DESTROYED",             SVar_ROOMS_DESTROYED},
    {"SPELLS_STOLEN",               SVar_SPELLS_STOLEN},
    {"TIMES_BROKEN_INTO",           SVar_TIMES_BROKEN_INTO},
    {"GOLD_POTS_STOLEN",            SVar_GOLD_POTS_STOLEN},
    //{"TIMER",                     SVar_TIMER},
    {"DUNGEON_DESTROYED",           SVar_DUNGEON_DESTROYED},
    {"TOTAL_GOLD_MINED",            SVar_TOTAL_GOLD_MINED},
    //{"FLAG",                      SVar_FLAG},
    //{"ROOM",                      SVar_ROOM_SLABS},
    {"DOORS_DESTROYED",             SVar_DOORS_DESTROYED},
    {"CREATURES_SCAVENGED_LOST",    SVar_CREATURES_SCAVENGED_LOST},
    {"CREATURES_SCAVENGED_GAINED",  SVar_CREATURES_SCAVENGED_GAINED},
    {"ALL_DUNGEONS_DESTROYED",      SVar_ALL_DUNGEONS_DESTROYED},
    //{"DOOR",                      SVar_DOOR_NUM},
    {NULL,                           0},
};

const struct NamedCommand fill_desc[] = {
  {"NONE",          FillIterType_NoFill},
  {"MATCH",         FillIterType_Match},
  {"FLOOR",         FillIterType_Floor},
  {"BRIDGE",        FillIterType_FloorBridge},
  {NULL,            0},
};

const struct NamedCommand locked_desc[] = {
  {"LOCKED", 1},
  {"UNLOCKED", 0},
  {NULL, 0}
};

const struct NamedCommand is_free_desc[] = {
  {"PAID", 0},
  {"FREE", 1},
  {NULL, 0}
};

const struct NamedCommand orientation_desc[] = {
  {"North",     ANGLE_NORTH},
  {"NorthEast", ANGLE_NORTHEAST},
  {"East",      ANGLE_EAST},
  {"SouthEast", ANGLE_SOUTHEAST},
  {"South",     ANGLE_SOUTH},
  {"SouthWest", ANGLE_SOUTHWEST},
  {"West",      ANGLE_WEST},
  {"NorthWest", ANGLE_NORTHWEST},
  {NULL, 0}
};

const struct NamedCommand texture_pack_desc[] = {
  {"NONE",         0},
  {"STANDARD",     1},
  {"ANCIENT",      2},
  {"WINTER",       3},
  {"SNAKE_KEY",    4},
  {"STONE_FACE",   5},
  {"VOLUPTUOUS",   6},
  {"BIG_BREASTS",  6},
  {"ROUGH_ANCIENT",7},
  {"SKULL_RELIEF", 8},
  {"DESERT_TOMB",  9},
  {"GYPSUM",       10},
  {"LILAC_STONE",  11},
  {"SWAMP_SERPENT",12},
  {"LAVA_CAVERN",  13},
  {"LATERITE_CAVERN",14},
  {NULL,           0},
};

static int sac_compare_fn(const void *ptr_a, const void *ptr_b)
{
    const char *a = (const char*)ptr_a;
    const char *b = (const char*)ptr_b;
    return *a < *b;
}



// For dynamic strings
static char* script_strdup(const char *src)
{
    char *ret = gameadd.script.next_string;
    int remain_len = sizeof(gameadd.script.strings) - (gameadd.script.next_string - gameadd.script.strings);
    if (strlen(src) >= remain_len)
    {
        return NULL;
    }
    strcpy(ret, src);
    gameadd.script.next_string += strlen(src) + 1;
    return ret;
}


/**
 * Modifies player's creatures' anger.
 * @param plyr_idx target player
 * @param anger anger value. Use double AnnoyLevel (from creature's config file) to fully piss creature. More for longer calm time
 */
TbBool script_change_creatures_annoyance(PlayerNumber plyr_idx, ThingModel crmodel, long operation, long anger)
{
    SYNCDBG(8, "Starting");
    struct Dungeon* dungeon = get_players_num_dungeon(plyr_idx);
    unsigned long k = 0;
    int i = dungeon->creatr_list_start;
    if (creature_kind_is_for_dungeon_diggers_list(plyr_idx,crmodel))
    {
        i = dungeon->digger_list_start;
    }
    while (i != 0)
    {
        struct Thing* thing = thing_get(i);
        TRACE_THING(thing);
        struct CreatureControl* cctrl = creature_control_get_from_thing(thing);
        if (thing_is_invalid(thing) || creature_control_invalid(cctrl))
        {
            ERRORLOG("Jump to invalid creature detected");
            break;
        }
        i = cctrl->players_next_creature_idx;
        // Per creature code

        if (thing_matches_model(thing,crmodel))
        {
            i = cctrl->players_next_creature_idx;
            if (operation == SOpr_SET)
            {
                anger_set_creature_anger(thing, anger, AngR_Other);
            }
            else if (operation == SOpr_INCREASE)
            {
                anger_increase_creature_anger(thing, anger, AngR_Other);
            }
            else if (operation == SOpr_DECREASE)
            {
                anger_reduce_creature_anger(thing, -anger, AngR_Other);
            }
            else if (operation == SOpr_MULTIPLY)
            {
                anger_set_creature_anger(thing, cctrl->annoyance_level[AngR_Other] * anger, AngR_Other);
            }

        }
        // Thing list loop body ends
        k++;
        if (k > CREATURES_COUNT)
        {
            ERRORLOG("Infinite loop detected when sweeping creatures list");
            break;
        }
    }
    SYNCDBG(19, "Finished");
    return true;
}

ThingModel parse_creature_name(const char *creature_name)
{
    ThingModel ret = get_rid(creature_desc, creature_name);
    if (ret == -1)
    {
        if (0 == strcasecmp(creature_name, "ANY_CREATURE"))
        {
            return CREATURE_NOT_A_DIGGER; //For scripts, when we say 'ANY_CREATURE' we exclude diggers.
        }
    }
    return ret;
}

// Variables that could be set
TbBool parse_set_varib(const char *varib_name, long *varib_id, long *varib_type)
{
    char c;
    int len = 0;
    char arg[MAX_TEXT_LENGTH];

    *varib_id = -1;
    if (*varib_id == -1)
    {
      *varib_id = get_id(flag_desc, varib_name);
      *varib_type = SVar_FLAG;
    }
    if (*varib_id == -1)
    {
      *varib_id = get_id(campaign_flag_desc, varib_name);
      *varib_type = SVar_CAMPAIGN_FLAG;
    }
    if (*varib_id == -1)
    {
        if (2 == sscanf(varib_name, "BOX%ld_ACTIVATE%c", varib_id, &c) && (c == 'D'))
        {
            // activateD
            *varib_type = SVar_BOX_ACTIVATED;
        }
        else
        if (2 == sscanf(varib_name, "TRAP%ld_ACTIVATE%c", varib_id, &c) && (c == 'D'))
        {
            // activateD
            *varib_type = SVar_TRAP_ACTIVATED;
        }
        else
        {
            *varib_id = -1;
        }
        if (2 == sscanf(varib_name, "SACRIFICED[%n%[^]]%c", &len, arg, &c) && (c == ']'))
        {
            *varib_id = get_id(creature_desc, arg);
            *varib_type = SVar_SACRIFICED;
        }
        if (2 == sscanf(varib_name, "REWARDED[%n%[^]]%c", &len, arg, &c) && (c == ']'))
        {
            *varib_id = get_id(creature_desc, arg);
            *varib_type = SVar_REWARDED;
        }
    }
    if (*varib_id == -1)
    {
      SCRPTERRLOG("Unknown variable name, '%s'", varib_name);
      return false;
    }
    return true;
}

TbBool parse_get_varib(const char *varib_name, long *varib_id, long *varib_type)
{
    char c;
    int len = 0;
    char arg[MAX_TEXT_LENGTH];

    if (level_file_version > 0)
    {
        *varib_type = get_id(variable_desc, varib_name);
    } else
    {
        *varib_type = get_id(dk1_variable_desc, varib_name);
    }
    if (*varib_type == -1)
      *varib_id = -1;
    else
      *varib_id = 0;
    if (*varib_id == -1)
    {
      *varib_id = get_id(creature_desc, varib_name);
      *varib_type = SVar_CREATURE_NUM;
    }
    //TODO: list of lambdas
    if (*varib_id == -1)
    {
      *varib_id = get_id(room_desc, varib_name);
      *varib_type = SVar_ROOM_SLABS;
    }
    if (*varib_id == -1)
    {
      *varib_id = get_id(timer_desc, varib_name);
      *varib_type = SVar_TIMER;
    }
    if (*varib_id == -1)
    {
      *varib_id = get_id(flag_desc, varib_name);
      *varib_type = SVar_FLAG;
    }
    if (*varib_id == -1)
    {
      *varib_id = get_id(door_desc, varib_name);
      *varib_type = SVar_DOOR_NUM;
    }
    if (*varib_id == -1)
    {
        *varib_id = get_id(trap_desc, varib_name);
        *varib_type = SVar_TRAP_NUM;
    }
    if (*varib_id == -1)
    {
      *varib_id = get_id(campaign_flag_desc, varib_name);
      *varib_type = SVar_CAMPAIGN_FLAG;
    }
    if (*varib_id == -1)
    {
        if (2 == sscanf(varib_name, "BOX%ld_ACTIVATE%c", varib_id, &c) && (c == 'D'))
        {
            // activateD
            *varib_type = SVar_BOX_ACTIVATED;
        }
        else if (2 == sscanf(varib_name, "TRAP%ld_ACTIVATE%c", varib_id, &c) && (c == 'D'))
        {
            // activateD
            *varib_type = SVar_TRAP_ACTIVATED;
        }
        else if (2 == sscanf(varib_name, "KEEPERS_DESTROYED[%n%[^]]%c", &len, arg, &c) && (c == ']'))
        {
            *varib_id = get_id(player_desc, arg);
            if (*varib_id == -1)
            {
                *varib_id = get_id(cmpgn_human_player_options, arg);
            }
            *varib_type = SVar_DESTROYED_KEEPER;
        }
        else if (2 == sscanf(varib_name, "SACRIFICED[%n%[^]]%c", &len, arg, &c) && (c == ']'))
        {
            *varib_id = get_id(creature_desc, arg);
            *varib_type = SVar_SACRIFICED;
        }
        else if (2 == sscanf(varib_name, "REWARDED[%n%[^]]%c", &len, arg, &c) && (c == ']'))
        {
            *varib_id = get_id(creature_desc, arg);
            *varib_type = SVar_REWARDED;
        }
    }
    if (*varib_id == -1)
    {
      SCRPTERRLOG("Unknown variable name, '%s'", varib_name);
      return false;
    }
    return true;
}

static void add_to_party_check(const struct ScriptLine *scline)
{
    int party_id = get_party_index_of_name(scline->tp[0]);
    if (party_id < 0)
    {
        SCRPTERRLOG("Invalid Party:%s",scline->tp[1]);
        return;
    }
    if ((scline->np[2] < 1) || (scline->np[2] > CREATURE_MAX_LEVEL))
    {
      SCRPTERRLOG("Invalid Creature Level parameter; %ld not in range (%d,%d)",scline->np[2],1,CREATURE_MAX_LEVEL);
      return;
    }
    long crtr_id = get_rid(creature_desc, scline->tp[1]);
    if (crtr_id == -1)
    {
      SCRPTERRLOG("Unknown creature, '%s'", scline->tp[1]);
      return;
    }
    long objective_id = get_rid(hero_objective_desc, scline->tp[4]);
    if (objective_id == -1)
    {
      SCRPTERRLOG("Unknown party member objective, '%s'", scline->tp[4]);
      return;
    }
  //SCRPTLOG("Party '%s' member kind %d, level %d",prtname,crtr_id,exp_level);

    if ((get_script_current_condition() == CONDITION_ALWAYS) && (next_command_reusable == 0))
    {
        add_member_to_party(party_id, crtr_id, scline->np[2], scline->np[3], objective_id, scline->np[5]);
    } else
    {
        struct PartyTrigger* pr_trig = &gameadd.script.party_triggers[gameadd.script.party_triggers_num % PARTY_TRIGGERS_COUNT];
        pr_trig->flags = TrgF_ADD_TO_PARTY;
        pr_trig->flags |= next_command_reusable?TrgF_REUSABLE:0;
        pr_trig->party_id = party_id;
        pr_trig->creatr_id = crtr_id;
        pr_trig->exp_level = scline->np[2];
        pr_trig->carried_gold = scline->np[3];
        pr_trig->objectv = objective_id;
        pr_trig->countdown = scline->np[5];
        pr_trig->condit_idx = get_script_current_condition();

        gameadd.script.party_triggers_num++;
    }
}

static void delete_from_party_check(const struct ScriptLine *scline)
{
    int party_id = get_party_index_of_name(scline->tp[0]);
    if (party_id < 0)
    {
        SCRPTERRLOG("Invalid Party:%s",scline->tp[0]);
        return;
    }
    long creature_id = get_rid(creature_desc, scline->tp[1]);
    if (creature_id == -1)
    {
      SCRPTERRLOG("Unknown creature, '%s'", scline->tp[1]);
      return;
    }
    if ((get_script_current_condition() == CONDITION_ALWAYS) && (next_command_reusable == 0))
    {
        delete_member_from_party(party_id, creature_id, scline->np[2]);
    } else
    {
        struct PartyTrigger* pr_trig = &gameadd.script.party_triggers[gameadd.script.party_triggers_num % PARTY_TRIGGERS_COUNT];
        pr_trig->flags = TrgF_DELETE_FROM_PARTY;
        pr_trig->flags |= next_command_reusable?TrgF_REUSABLE:0;
        pr_trig->party_id = party_id;
        pr_trig->creatr_id = creature_id;
        pr_trig->exp_level = scline->np[2];
        pr_trig->condit_idx = get_script_current_condition();

        gameadd.script.party_triggers_num++;
    }
}

static void display_objective_check(const struct ScriptLine *scline)
{
  long msg_num = scline->np[0];
  long x, y;
  TbMapLocation location = 0;
  if ((msg_num < 0) || (msg_num >= STRINGS_MAX))
  {
    SCRPTERRLOG("Invalid TEXT number");
    return;
  }
  if (scline->command == Cmd_DISPLAY_OBJECTIVE)
  {
    const char *where = scline->tp[1];
    if (!get_map_location_id(where, &location))
    {
      return;
    }
    command_add_value(Cmd_DISPLAY_OBJECTIVE, ALL_PLAYERS, msg_num, location, 0);
  }
  else
  {
    x = scline->np[1];
    y = scline->np[2];
    command_add_value(Cmd_DISPLAY_OBJECTIVE, ALL_PLAYERS, msg_num, location, get_subtile_number(x,y));
  }
}

static void display_objective_process(struct ScriptContext *context)
{
    if (my_player_number == context->player_idx)
    {
        set_general_objective(context->value->longs[0],
        context->value->longs[1],
        stl_num_decode_x(context->value->longs[2]),
        stl_num_decode_y(context->value->longs[2]));
    }
}

static void conceal_map_rect_check(const struct ScriptLine *scline)
{
    ALLOCATE_SCRIPT_VALUE(scline->command, 0);
    TbBool conceal_all = false;

    if (scline->np[5] == -1)
    {
        if ((strcmp(scline->tp[5], "") == 0))
        {
            conceal_all = false;
        }
        else if ((strcmp(scline->tp[5], "ALL") == 0))
        {
            conceal_all = true;
        }
        else
        {
            SCRPTWRNLOG("Hide value \"%s\" not recognized", scline->tp[5]);
            DEALLOCATE_SCRIPT_VALUE
            return;
        }
    }
    else
    {
        conceal_all = scline->np[5];
    }

    MapSubtlCoord x = scline->np[1];
    MapSubtlCoord y = scline->np[2];
    MapSubtlDelta width = scline->np[3];
    MapSubtlDelta height = scline->np[4];

    MapSubtlCoord start_x = x - (width / 2);
    MapSubtlCoord end_x = x + (width / 2) + (width & 1);
    MapSubtlCoord start_y = y - (height / 2);
    MapSubtlCoord end_y = y + (height / 2) + (height & 1);

    if (start_x < 0)
    {
        SCRPTWRNLOG("Starting X coordinate '%ld' (from %ld-%ld/2) is out of range, fixing it to '0'.", start_x,x,width);
        start_x = 0;
    }
    else if (start_x > gameadd.map_subtiles_x)
    {
        SCRPTWRNLOG("Starting X coordinate '%ld' (from %ld-%ld/2) is out of range, fixing it to '%ld'.", start_x, x, width, gameadd.map_subtiles_x);
        start_x = gameadd.map_subtiles_x;
    }
    if (end_x < 0)
    {
        SCRPTWRNLOG("Ending X coordinate '%ld' (from %ld+%ld/2) is out of range, fixing it to '0'.", end_x, x, width);
        end_x = 0;
    }
    else if (end_x > gameadd.map_subtiles_x)
    {
        SCRPTWRNLOG("Ending X coordinate '%ld' (from %ld+%ld/2) is out of range, fixing it to '%ld'.", end_x, x, width, gameadd.map_subtiles_x);
        end_x = gameadd.map_subtiles_x;
    }
    if (start_y < 0)
    {
        SCRPTWRNLOG("Starting Y coordinate '%ld' (from %ld-%ld/2) is out of range, fixing it to '0'.", start_y, y, height);
        start_y = 0;
    }
    else if (start_y > gameadd.map_subtiles_y)
    {
        SCRPTWRNLOG("Starting Y coordinate '%ld' (from %ld-%ld/2) is out of range, fixing it to '%ld'.", start_y, y, height, gameadd.map_subtiles_y);
        start_y = gameadd.map_subtiles_y;
    }
    if (end_y < 0)
    {
        SCRPTWRNLOG("Ending Y coordinate '%ld' (from %ld+%ld/2) is out of range, fixing it to '0'.", end_y, y, height);
        end_y = 0;
    }
    else if (end_y > gameadd.map_subtiles_y)
    {
        SCRPTWRNLOG("Ending Y coordinate '%ld' (from %ld+%ld/2) is out of range, fixing it to '%ld'.", end_y, y, height, gameadd.map_subtiles_y);
        end_y = gameadd.map_subtiles_y;
    }
    if ((x < 0) || (x > gameadd.map_subtiles_x) || (y < 0) || (y > gameadd.map_subtiles_y))
    {
        SCRPTERRLOG("Conceal coordinates out of range, trying to set conceal center point to (%ld,%ld) on map that's %ldx%ld subtiles", x, y, gameadd.map_subtiles_x, gameadd.map_subtiles_y);
        DEALLOCATE_SCRIPT_VALUE
        return;
    }
    value->shorts[1] = start_x;
    value->shorts[2] = end_x;
    value->shorts[3] = start_y;
    value->shorts[4] = end_y;
    value->shorts[5] = conceal_all;

    PROCESS_SCRIPT_VALUE(scline->command);
}

static void conceal_map_rect_process(struct ScriptContext *context)
{
    MapSubtlCoord start_x = context->value->shorts[1];
    MapSubtlCoord end_x = context->value->shorts[2];
    MapSubtlCoord start_y = context->value->shorts[3];
    MapSubtlCoord end_y = context->value->shorts[4];
    TbBool conceal_all = context->value->shorts[5];
    conceal_map_area(context->player_idx, start_x, end_x, start_y, end_y, conceal_all);
}

/**
 * Transfers creatures for a player
 * @param plyr_idx target player
 * @param crmodel the creature model to transfer
 * @param criteria the creature selection criterion
 * @param count the amount of units to transfer
 */
static int script_transfer_creature(PlayerNumber plyr_idx, ThingModel crmodel, long criteria, int count)
{
    short transferred = 0;
    struct Thing* thing;
    struct Dungeon* dungeon;
    struct CreatureControl* cctrl;
    for (int i = 0; i < count; i++)
    {
        thing = script_get_creature_by_criteria(plyr_idx, crmodel, criteria);
        cctrl = creature_control_get_from_thing(thing);
        if ((thing_is_invalid(thing)) && (i == 0))
        {
            SYNCDBG(5, "No matching player %d creature of model %d found to transfer.", (int)plyr_idx, (int)crmodel);
            break;
        }

        if (add_transfered_creature(plyr_idx, thing->model, cctrl->exp_level, cctrl->creature_name))
        {
            transferred++;
            dungeon = get_dungeon(plyr_idx);
            dungeon->creatures_transferred++;
            remove_thing_from_power_hand_list(thing, plyr_idx);
            struct SpecialConfigStats* specst = get_special_model_stats(SpcKind_TrnsfrCrtr);
            create_used_effect_or_element(&thing->mappos, specst->effect_id, plyr_idx, thing->index);
            kill_creature(thing, INVALID_THING, -1, CrDed_NoEffects | CrDed_NotReallyDying);
        }
    }
    return transferred;
}

static void special_transfer_creature_process(struct ScriptContext* context)
{
    if (my_player_number == context->player_idx)
    {
        struct Thing *heartng = get_player_soul_container(context->player_idx);
        struct PlayerInfo* player = get_my_player();
        start_transfer_creature(player, heartng);
    }
}

static void special_transfer_creature_check(const struct ScriptLine* scline)
{
    command_add_value(Cmd_USE_SPECIAL_TRANSFER_CREATURE, scline->np[0],0,0,0);
}

static void script_transfer_creature_check(const struct ScriptLine* scline)
{
    long crtr_id = parse_creature_name(scline->tp[1]);
    long count = scline->np[3];
    if (crtr_id == CREATURE_NONE)
    {
        SCRPTERRLOG("Unknown creature, '%s'", scline->tp[1]);
        return;
    }
    long select_id = parse_criteria(scline->tp[2]);
    if (select_id == -1) {
        SCRPTERRLOG("Unknown select criteria, '%s'", scline->tp[2]);
        return;
    }
    if (scline->np[3] == '\0')
    {
        count = 1;
    }
    if (count == 0)
    {
        SCRPTERRLOG("Transferring 0 creatures of type '%s'", scline->tp[1]);
    }
    if (count > 255)
    {
        SCRPTWRNLOG("Trying to transfer %ld creatures out of a possible 255",count);
        count = 255;
    }
    command_add_value(Cmd_TRANSFER_CREATURE, scline->np[0], crtr_id, select_id, count);
}

static void script_transfer_creature_process(struct ScriptContext* context)
{
    script_transfer_creature(context->player_idx, context->value->longs[0], context->value->longs[1], context->value->longs[2]);
}

static void change_creatures_annoyance_check(const struct ScriptLine* scline)
{
    long crtr_id = parse_creature_name(scline->tp[1]);
    if (crtr_id == CREATURE_NONE)
    {
        SCRPTERRLOG("Unknown creature, '%s'", scline->tp[1]);
        return;
    }
    long op_id = get_rid(script_operator_desc, scline->tp[2]);
    if (op_id == -1)
    {
        SCRPTERRLOG("Invalid operation for changing creatures' annoyance: '%s'", scline->tp[2]);
        return;
    }
    command_add_value(Cmd_CHANGE_CREATURES_ANNOYANCE, scline->np[0], crtr_id, op_id, scline->np[3]);
}

static void change_creatures_annoyance_process(struct ScriptContext* context)
{
    script_change_creatures_annoyance(context->player_idx, context->value->longs[0], context->value->longs[1], context->value->longs[2]);
}

static void set_trap_configuration_check(const struct ScriptLine* scline)
{
    ALLOCATE_SCRIPT_VALUE(scline->command, 0);

    const char *trapname = scline->tp[0];
    const char *valuestring = scline->tp[2];
    long newvalue;
    short trap_id = get_id(trap_desc, trapname);
    if (trap_id == -1)
    {
        SCRPTERRLOG("Unknown trap, '%s'", trapname);
        DEALLOCATE_SCRIPT_VALUE
        return;
    }

    short trapvar = get_id(trap_config_desc, scline->tp[1]);
    if (trapvar == -1)
    {
        SCRPTERRLOG("Unknown trap variable");
        DEALLOCATE_SCRIPT_VALUE
        return;
    }

    value->shorts[0] = trap_id;
    value->shorts[1] = trapvar;
    value->ulongs[1] = scline->np[2];
    value->shorts[4] = scline->np[3];
    value->shorts[5] = scline->np[4];
    if (trapvar == 3) // SymbolSprites
    {
        char *tmp = malloc(strlen(scline->tp[2]) + strlen(scline->tp[3]) + 3);
        // Pass two vars along as one merged val like: first\nsecond\m
        strcpy(tmp, scline->tp[2]);
        strcat(tmp, "|");
        strcat(tmp,scline->tp[3]);
        value->strs[2] = script_strdup(tmp); // first\0second
        value->strs[2][strlen(scline->tp[2])] = 0;
        free(tmp);
        if (value->strs[2] == NULL)
        {
            SCRPTERRLOG("Run out script strings space");
            DEALLOCATE_SCRIPT_VALUE
            return;
        }
    }
    else if (trapvar == 17) // EffectType
    {
        if (parameter_is_number(valuestring))
        {
            newvalue = atoi(valuestring);
        }
        else
        {
            struct TrapConfigStats *trapst = get_trap_model_stats(trap_id);
            switch (trapst->activation_type)
            {
                case TrpAcT_EffectonTrap:
                {
                    newvalue = get_id(effect_desc, valuestring);
                    break;
                }
                case TrpAcT_SlabChange:
                {
                    newvalue = get_id(slab_desc, valuestring);
                    break;
                }
                case TrpAcT_CreatureSpawn:
                {
                    newvalue = get_id(creature_desc, valuestring);
                    break;
                }
                case TrpAcT_Power:
                {
                    newvalue = get_id(power_desc, valuestring);
                    break;
                }
                case TrpAcT_HeadforTarget90:
                case TrpAcT_ShotonTrap:
                case TrpAcT_CreatureShot:
                default:
                {
                    newvalue = get_id(shot_desc, valuestring);
                    break;
                }
            }
        }
        if ((newvalue > USHRT_MAX) || (newvalue < 0))
        {
            SCRPTERRLOG("Value out of range: %ld", newvalue);
            DEALLOCATE_SCRIPT_VALUE
            return;
        }
        value->shorts[2] = newvalue;
    }
    else if (trapvar == 41) // DestroyedEffect
    {
        newvalue = effect_or_effect_element_id(valuestring);
        if ((newvalue == 0) && (!parameter_is_number(valuestring)))
        {
            SCRPTERRLOG("Unknown effect or effect element: '%s'", valuestring);
            DEALLOCATE_SCRIPT_VALUE
            return;
        }
        value->ulongs[1] = newvalue;
    }
    else if (trapvar == 46) // FlameAnimationOffset
    {
        value->chars[8] = atoi(scline->tp[2]);
        value->chars[9] = scline->np[3];
        value->chars[10] = scline->np[4];
        value->chars[11] = scline->np[5];
    }
    else if ((trapvar != 4) && (trapvar != 12) && (trapvar != 39) && (trapvar != 40))  // PointerSprites && AnimationIDs
    {
        if (parameter_is_number(valuestring))
        {
            newvalue = atoi(valuestring);
            if ((newvalue > LONG_MAX) || (newvalue < 0))
            {
                SCRPTERRLOG("Value out of range: %ld", newvalue);
                DEALLOCATE_SCRIPT_VALUE
                return;
            }
            value->shorts[2] = newvalue;
        }
        else if (trapvar == 6)
        {
            newvalue = get_id(object_desc, valuestring);
            if ((newvalue > SHRT_MAX) || (newvalue < 0))
            {
                SCRPTERRLOG("Unknown crate object: '%s'", valuestring);
                DEALLOCATE_SCRIPT_VALUE
                return;
            }
            value->ulongs[1] = newvalue;
        }
        else
        {
            SCRPTERRLOG("Trap property %s needs a number value, '%s' is invalid.", scline->tp[1], scline->tp[2]);
            DEALLOCATE_SCRIPT_VALUE
            return;
        }
    }
    else
    {
        value->strs[2] = script_strdup(scline->tp[2]);
        if (value->strs[2] == NULL)
        {
            SCRPTERRLOG("Run out script strings space");
            DEALLOCATE_SCRIPT_VALUE
            return;
        }
    }
    SCRIPTDBG(7, "Setting trap %s property %s to %d", trapname, scline->tp[1], value->shorts[2]);
    PROCESS_SCRIPT_VALUE(scline->command);
}

static void set_room_configuration_check(const struct ScriptLine* scline)
{
    ALLOCATE_SCRIPT_VALUE(scline->command, 0);

    const char *roomname = scline->tp[0];
    const char *valuestring = scline->tp[2];
    const char* valuestring2 = scline->tp[3];
    long newvalue;
    long newvalue2;
    short room_id = get_id(room_desc, roomname);
    if (room_id == -1)
    {
        SCRPTERRLOG("Unknown room, '%s'", roomname);
        DEALLOCATE_SCRIPT_VALUE
        return;
    }

    short roomvar = get_id(room_config_desc, scline->tp[1]);
    if (roomvar == -1)
    {
        SCRPTERRLOG("Unknown room variable");
        DEALLOCATE_SCRIPT_VALUE
        return;
    }

    value->shorts[0] = room_id;
    value->shorts[1] = roomvar;
    value->shorts[2] = scline->np[2];
    value->shorts[3] = scline->np[3];
    value->shorts[4] = scline->np[4];
    if (roomvar == 3) // SymbolSprites
    {
        char *tmp = malloc(strlen(scline->tp[2]) + strlen(scline->tp[3]) + 3);
        // Pass two vars along as one merged val like: first\nsecond\m
        strcpy(tmp, scline->tp[2]);
        strcat(tmp, "|");
        strcat(tmp,scline->tp[3]);
        value->strs[2] = script_strdup(tmp); // first\0second
        free(tmp);
        if (value->strs[2] == NULL) {
            SCRPTERRLOG("Run out script strings space");
            DEALLOCATE_SCRIPT_VALUE
            return;
        }
        value->strs[2][strlen(scline->tp[2])] = 0;
    }
    else if (roomvar == 5) // PanelTabIndex
    {
        if (parameter_is_number(valuestring))
        {
            newvalue = atoi(valuestring);
            if ((newvalue > 32) || (newvalue < 0))
            {
                SCRPTERRLOG("Value out of range: %ld", newvalue);
                DEALLOCATE_SCRIPT_VALUE
                return;
            }
            value->shorts[2] = newvalue;
        }
        else
        {
            SCRPTERRLOG("Room property %s needs a number value, '%s' is invalid.", scline->tp[1], scline->tp[2]);
            DEALLOCATE_SCRIPT_VALUE
            return;
        }
    }
    else if (roomvar == 8) // CreatureCreation
    {
        newvalue = get_id(creature_desc, valuestring);
        if (newvalue == -1)
            {
                SCRPTERRLOG("Unknown CreatureCreation variable");
                DEALLOCATE_SCRIPT_VALUE
                    return;
            }
        value->shorts[2] = newvalue;
    }
    else if ((roomvar == 10) || (roomvar == 16)) // SlabAssign & SlabSynergy
    {
        newvalue = get_id(slab_desc, valuestring);
        if (newvalue == -1)
            {
                SCRPTERRLOG("Unknown slab variable");
                DEALLOCATE_SCRIPT_VALUE
                    return;
            }
        value->shorts[2] = newvalue;
    }
    else if (roomvar == 12) // Properties
    {
        if (parameter_is_number(valuestring))
        {
            newvalue = atoi(valuestring);
            if ((newvalue >= RoCFlg_ListEnd) || (newvalue < 0))
            {
                SCRPTERRLOG("Value out of range: %ld", newvalue);
                DEALLOCATE_SCRIPT_VALUE
                return;
            }
            value->shorts[2] = newvalue;
        }
        else
        {
            newvalue = get_id(terrain_room_properties_commands, valuestring);
            if (newvalue == -1)
                {
                    SCRPTERRLOG("Unknown Properties variable");
                    DEALLOCATE_SCRIPT_VALUE
                        return;
                }
            value->shorts[2] = newvalue;
        }
    }
    else if (roomvar == 13) // Roles
    {
        if (parameter_is_number(valuestring))
        {
            newvalue = atoi(valuestring);
            if ((newvalue > 33554431) || (newvalue < 0))
            {
                SCRPTERRLOG("Value out of range: %ld", newvalue);
                DEALLOCATE_SCRIPT_VALUE
                return;
            }
            value->ulongs[1] = newvalue;
        }
        else
        {
            newvalue = get_id(room_roles_desc, valuestring);
            if (newvalue == -1)
                {
                    SCRPTERRLOG("Unknown Roles variable");
                    DEALLOCATE_SCRIPT_VALUE
                        return;
                }
            value->ulongs[1] = newvalue;
        }
        if (parameter_is_number(valuestring2))
        {
            newvalue2 = atoi(valuestring2);
            if ((newvalue2 > 33554431) || (newvalue2 < 0))
            {
                SCRPTERRLOG("Value out of range: %ld", newvalue2);
                DEALLOCATE_SCRIPT_VALUE
                    return;
            }
            value->ulongs[2] = newvalue2;
        }
        else
        {
            newvalue2 = get_id(room_roles_desc, valuestring2);
            if (newvalue2 == -1)
            {
                SCRPTERRLOG("Unknown Roles variable");
                DEALLOCATE_SCRIPT_VALUE
                    return;
            }
            value->ulongs[2] = newvalue2;
        }
    }
    else if (roomvar == 14) // TotalCapacity
    {
        newvalue = get_id(terrain_room_total_capacity_func_type, valuestring);
        if (newvalue == -1)
            {
                SCRPTERRLOG("Unknown TotalCapacity variable '%s'", valuestring);
                DEALLOCATE_SCRIPT_VALUE
                    return;
            }
        value->shorts[2] = newvalue;
    }
    else if (roomvar == 15) // UsedCapacity
    {
        newvalue = get_id(terrain_room_used_capacity_func_type, valuestring);
        if (newvalue == -1)
            {
                SCRPTERRLOG("Unknown UsedCapacity variable '%s'", valuestring);
                DEALLOCATE_SCRIPT_VALUE
                    return;
            }
        value->shorts[2] = newvalue;

        newvalue2 = get_id(terrain_room_used_capacity_func_type, valuestring2);
        if (newvalue2 == -1)
        {
            SCRPTERRLOG("Unknown UsedCapacity variable '%s'", valuestring2);
            DEALLOCATE_SCRIPT_VALUE
                return;
        }
        value->shorts[3] = newvalue2;
    }
    else if (roomvar != 4) // NameTextID, TooltipTextID, Cost, Health, AmbientSndSample, Messages, StorageHeight
    {
        if (parameter_is_number(valuestring))
        {
            newvalue = atoi(valuestring);
            if ((newvalue > SHRT_MAX) || (newvalue < 0))
            {
                SCRPTERRLOG("Value out of range: %ld", newvalue);
                DEALLOCATE_SCRIPT_VALUE
                return;
            }
            value->shorts[2] = newvalue;
        }
        else
        {
            SCRPTERRLOG("Room property %s needs a number value, '%s' is invalid.", scline->tp[1], scline->tp[2]);
            DEALLOCATE_SCRIPT_VALUE
            return;
        }
    }
    else // PointerSprites
    {
        value->strs[2] = script_strdup(scline->tp[2]);
        if (value->strs[2] == NULL)
        {
            SCRPTERRLOG("Run out script strings space");
            DEALLOCATE_SCRIPT_VALUE
            return;
        }
    }
    SCRIPTDBG(7, "Setting room %s property %s to %d", roomname, scline->tp[1], value->shorts[2]);
    PROCESS_SCRIPT_VALUE(scline->command);
}

static void set_hand_rule_check(const struct ScriptLine* scline)
{
    ALLOCATE_SCRIPT_VALUE(scline->command, scline->np[0]);

    const char *param_name = scline->tp[5];
    long crtr_id = parse_creature_name(scline->tp[1]);
    short hr_action, hr_slot, hr_type, param;

    if (crtr_id == CREATURE_NONE)
    {
        SCRPTERRLOG("Unknown creature, '%s'", scline->tp[1]);
        return;
    }
    hr_slot = get_id(rule_slot_desc, scline->tp[2]);
    if (hr_slot == -1) {
        SCRPTERRLOG("Invalid hand rule slot: '%s'", scline->tp[2]);
        return;
    }
    hr_action = get_id(rule_action_desc, scline->tp[3]);
    if (hr_action == -1) {
        SCRPTERRLOG("Invalid hand rule action: '%s'", scline->tp[3]);
        return;
    }
    if (hr_action == HandRuleAction_Allow || hr_action == HandRuleAction_Deny)
    {
        hr_type = get_id(hand_rule_desc, scline->tp[4]);
        if (hr_type == -1) {
            SCRPTERRLOG("Invalid hand rule: '%s'", scline->tp[4]);
            return;
        }
        param = hr_type == HandRule_AffectedBy ? 0 : atol(param_name);
        if (hr_type == HandRule_AtActionPoint && action_point_number_to_index(param) == -1)
        {
            SCRPTERRLOG("Unknown action point param for hand rule: '%d'", param);
            return;
        }
        if (hr_type == HandRule_AffectedBy)
        {
            long mag_id = get_id(spell_desc, param_name);
            if (mag_id == -1)
            {
                SCRPTERRLOG("Unknown magic, '%s'", param_name);
                return;
            }
            param = mag_id;
        }
    } else
    {
        hr_type = 0;
        param = 0;
    }

    value->shorts[0] = crtr_id;
    value->shorts[1] = hr_action;
    value->shorts[2] = hr_slot;
    value->shorts[3] = hr_type;
    value->shorts[4] = param;
    PROCESS_SCRIPT_VALUE(scline->command);
}

static void move_creature_check(const struct ScriptLine* scline)
{
    ALLOCATE_SCRIPT_VALUE(scline->command, scline->np[0]);

    long crmodel = parse_creature_name(scline->tp[1]);
    if (crmodel == CREATURE_NONE)
    {
        SCRPTERRLOG("Unknown creature, '%s'", scline->tp[1]);
        return;
    }
    long select_id = parse_criteria(scline->tp[2]);
    if (select_id == -1) {
        SCRPTERRLOG("Unknown select criteria, '%s'", scline->tp[2]);
        return;
    }

    long count = scline->np[3];
    if (count <= 0)
    {
        SCRPTERRLOG("Bad creatures count, %ld", count);
        return;
    }

    TbMapLocation location;
    if (!get_map_location_id(scline->tp[4], &location))
    {
        SCRPTWRNLOG("Invalid location: %s", scline->tp[4]);
        return;
    }

    const char *effect_name = scline->tp[5];
    long effct_id = 0;
    if (scline->tp[5][0] != '\0')
    {
        effct_id = get_rid(effect_desc, effect_name);
        if (effct_id == -1)
        {
            if (parameter_is_number(effect_name))
            {
                effct_id = atoi(effect_name);
            }
            else
            {
                SCRPTERRLOG("Unrecognised effect: %s", effect_name);
                return;
            }
        }
    }
    else
    {
        effct_id = -1;
    }
    value->ulongs[0] = location;
    value->longs[1] = select_id;
    value->shorts[4] = effct_id;
    value->bytes[10] = count;
    value->bytes[11] = crmodel;

    PROCESS_SCRIPT_VALUE(scline->command);
}

static void count_creatures_at_action_point_check(const struct ScriptLine* scline)
{
    ALLOCATE_SCRIPT_VALUE(scline->command, 0);

    PlayerNumber player_id = scline->np[1];
    long crmodel = parse_creature_name(scline->tp[2]);
    if (crmodel == CREATURE_NONE)
    {
        SCRPTERRLOG("Unknown creature, '%s'", scline->tp[2]);
        return;
    }
    short ap_num = scline->np[0];
    char flag_player_id = scline->np[3];
    const char *flag_name = scline->tp[4];

    long flag_id, flag_type;
    if (!parse_get_varib(flag_name, &flag_id, &flag_type))
    {
        SCRPTERRLOG("Unknown flag, '%s'", flag_name);
        return;
    }

    value->shorts[0] = ap_num;
    value->bytes[2] = crmodel;
    value->chars[3] = flag_player_id;
    value->shorts[2] = flag_id;
    value->chars[6] = flag_type;
    value->longs[3] = player_id;

    PROCESS_SCRIPT_VALUE(scline->command);
}

static void new_creature_type_check(const struct ScriptLine* scline)
{
    if (game.conf.crtr_conf.model_count >= CREATURE_TYPES_MAX)
    {
        SCRPTERRLOG("Cannot increase creature type count for creature type '%s', already at maximum %d types.", scline->tp[0], CREATURE_TYPES_MAX);
        return;
    }

    int i = game.conf.crtr_conf.model_count;
    game.conf.crtr_conf.model_count++;
    snprintf(game.conf.crtr_conf.model[i].name, COMMAND_WORD_LEN, "%s", scline->tp[0]);
    creature_desc[i-1].name = game.conf.crtr_conf.model[i].name;
    creature_desc[i-1].num = i;

    if (load_creaturemodel_config(i, 0))
    {
        SCRPTLOG("Adding creature type %s and increasing creature types to %ld", creature_code_name(i), game.conf.crtr_conf.model_count - 1);
    }
    else
    {
        SCRPTERRLOG("Failed to load config for creature '%s'(%d).", game.conf.crtr_conf.model[i].name,i);
    }
}

static void new_room_type_check(const struct ScriptLine* scline)
{
    if (game.conf.slab_conf.room_types_count >= TERRAIN_ITEMS_MAX - 1)
    {
        SCRPTERRLOG("Cannot increase room count for room type '%s', already at maximum %d rooms.", scline->tp[0], TERRAIN_ITEMS_MAX - 1);
        return;
    }

    SCRPTLOG("Adding room type %s and increasing 'RoomsCount to %ld", scline->tp[0], game.conf.slab_conf.room_types_count + 1);
    game.conf.slab_conf.room_types_count++;

    struct RoomConfigStats* roomst;
    int i = game.conf.slab_conf.room_types_count - 1;

    roomst = &game.conf.slab_conf.room_cfgstats[i];
    memset(roomst->code_name, 0, COMMAND_WORD_LEN);
    snprintf(roomst->code_name, COMMAND_WORD_LEN, "%s", scline->tp[0]);
    roomst->name_stridx = GUIStr_Empty;
    roomst->tooltip_stridx = GUIStr_Empty;
    roomst->creature_creation_model = 0;
    roomst->bigsym_sprite_idx = 0;
    roomst->medsym_sprite_idx = 0;
    roomst->pointer_sprite_idx = 0;
    roomst->panel_tab_idx = 0;
    roomst->ambient_snd_smp_id = 0;
    roomst->msg_needed = 0;
    roomst->msg_too_small = 0;
    roomst->msg_no_route = 0;
    roomst->roles = RoRoF_None;
    roomst->cost = 0;
    roomst->health = 0;
    room_desc[i].name = roomst->code_name;
    room_desc[i].num = i;
}

static void new_object_type_check(const struct ScriptLine* scline)
{
    if (game.conf.object_conf.object_types_count >= OBJECT_TYPES_MAX-1)
    {
        SCRPTERRLOG("Cannot increase object count for object type '%s', already at maximum %d objects.", scline->tp[0], OBJECT_TYPES_MAX-1);
        return;
    }

    SCRPTLOG("Adding object type %s and increasing 'ObjectsCount to %ld", scline->tp[0], game.conf.object_conf.object_types_count + 1);
    game.conf.object_conf.object_types_count++;

    int tmodel = game.conf.object_conf.object_types_count -1;
    struct ObjectConfigStats* objst = get_object_model_stats(tmodel);
    memset(objst->code_name, 0, COMMAND_WORD_LEN);
    snprintf(objst->code_name, COMMAND_WORD_LEN, "%s", scline->tp[0]);
    objst->name_stridx = 201;
    objst->map_icon = 0;
    objst->genre = 0;
    objst->draw_class = ODC_Default;
    object_desc[tmodel].name = objst->code_name;
    object_desc[tmodel].num = tmodel;
}

static void new_trap_type_check(const struct ScriptLine* scline)
{
    if (game.conf.trapdoor_conf.trap_types_count >= TRAPDOOR_TYPES_MAX)
    {
        SCRPTERRLOG("Cannot increase trap count for trap type '%s', already at maximum %d traps.", scline->tp[0], TRAPDOOR_TYPES_MAX);
        return;
    }
    SCRPTLOG("Adding trap type %s and increasing 'TrapsCount to %ld", scline->tp[0], game.conf.trapdoor_conf.trap_types_count + 1);
    game.conf.trapdoor_conf.trap_types_count++;
    short i = game.conf.trapdoor_conf.trap_types_count-1;
    struct TrapConfigStats *trapst = get_trap_model_stats(i);
    memset(trapst->code_name, 0, COMMAND_WORD_LEN);
    snprintf(trapst->code_name, COMMAND_WORD_LEN, "%s", scline->tp[0]);
    trapst->name_stridx = GUIStr_Empty;
    trapst->tooltip_stridx = GUIStr_Empty;
    trapst->bigsym_sprite_idx = 0;
    trapst->medsym_sprite_idx = 0;
    trapst->pointer_sprite_idx = 0;
    trapst->panel_tab_idx = 0;
    trapst->manufct_level = 0;
    trapst->manufct_required = 0;
    trapst->shots = 0;
    trapst->shots_delay = 0;
    trapst->initial_delay = 0;
    trapst->trigger_type = 0;
    trapst->activation_type = 0;
    trapst->created_itm_model = 0;
    trapst->hit_type = 0;
    trapst->hidden = true;
    trapst->slappable = 0;
    trapst->detect_invisible = true;
    trapst->notify = false;
    trapst->place_on_bridge = false;
    trapst->place_on_subtile = false;
    trapst->instant_placement = false;
    trapst->remove_once_depleted = false;
    trapst->health = 1;
    trapst->destructible = 0;
    trapst->unstable = 0;
    trapst->destroyed_effect = -39;
    trapst->size_xy = 0;
    trapst->size_z = 0;
    trapst->sprite_anim_idx = 0;
    trapst->attack_sprite_anim_idx = 0;
    trapst->recharge_sprite_anim_idx = 0;
    trapst->sprite_size_max = 0;
    trapst->anim_speed = 0;
    trapst->unanimated = 0;
    trapst->unshaded = 0;
    trapst->random_start_frame = 0;
    trapst->light_radius = 0;
    trapst->light_intensity = 0;
    trapst->light_flag = 0;
    trapst->transparency_flag = 0;
    trapst->shot_shift_x = 0;
    trapst->shot_shift_y = 0;
    trapst->shot_shift_z = 0;
    trapst->shotvector.x = 0;
    trapst->shotvector.y = 0;
    trapst->shotvector.z = 0;
    trapst->selling_value = 0;
    trapst->unsellable = false;
    trapst->place_sound_idx = 117;
    trapst->trigger_sound_idx = 176;
    trap_desc[i].name = trapst->code_name;
    trap_desc[i].num = i;
    create_manufacture_array_from_trapdoor_data();
}

void refresh_trap_anim(long trap_id)
{
    int k = 0;
    const struct StructureList* slist = get_list_for_thing_class(TCls_Trap);
    struct TrapConfigStats *trapst_old = get_trap_model_stats(trap_id);
    struct TrapConfigStats *trapst_new;
    int i = slist->index;
    while (i != 0)
    {
        struct Thing* traptng = thing_get(i);
        if (thing_is_invalid(traptng))
        {
            ERRORLOG("Jump to invalid thing detected");
            break;
        }
        i = traptng->next_of_class;
        // Per thing code.
        if (traptng->model == trap_id)
        {
            if ((traptng->trap.wait_for_rearm == true) || (trapst_old->recharge_sprite_anim_idx == 0))
            {
                traptng->anim_sprite = trapst_old->sprite_anim_idx;
            }
            else
            {
                traptng->anim_sprite = trapst_old->recharge_sprite_anim_idx;
            }
            trapst_new = get_trap_model_stats(traptng->model);
            char start_frame;
            if (trapst_new->random_start_frame) {
                start_frame = -1;
            }
            else {
                start_frame = 0;
            }
            set_thing_draw(traptng, trapst_new->sprite_anim_idx, trapst_new->anim_speed, trapst_new->sprite_size_max, trapst_new->unanimated, start_frame, ODC_Default);
        }
        // Per thing code ends.
        k++;
        if (k > slist->index)
        {
            ERRORLOG("Infinite loop detected when sweeping things list");
            break;
        }
    }
}

static void set_trap_configuration_process(struct ScriptContext *context)
{
    long trap_type = context->value->shorts[0];
    struct TrapConfigStats *trapst = get_trap_model_stats(trap_type);
    struct ManufactureData *manufctr = get_manufacture_data(trap_type);
    struct ObjectConfigStats obj_tmp;
    long value = context->value->ulongs[1];
    short value2 = context->value->shorts[4];
    short value3 = context->value->shorts[5];
    int old_value, old_value2;
    switch (context->value->shorts[1])
    {
        case 1: // NameTextID
            trapst->name_stridx = value;
            break;
        case 2: // TooltipTextID
            old_value = trapst->tooltip_stridx;
            trapst->tooltip_stridx = value;
            manufctr->tooltip_stridx = trapst->tooltip_stridx;
            if (trapst->tooltip_stridx != old_value)
            {
                update_trap_tab_to_config();
            }
            break;
        case 3: // SymbolSprites
        {
            old_value = trapst->medsym_sprite_idx;
            old_value2 = trapst->bigsym_sprite_idx;
            trapst->bigsym_sprite_idx = get_icon_id(context->value->strs[2]); // First
            trapst->medsym_sprite_idx = get_icon_id(context->value->strs[2] + strlen(context->value->strs[2]) + 1); // Second
            manufctr->bigsym_sprite_idx = trapst->bigsym_sprite_idx;
            manufctr->medsym_sprite_idx = trapst->medsym_sprite_idx;
            if ( (trapst->medsym_sprite_idx != old_value) || (trapst->bigsym_sprite_idx != old_value2) )
            {
                update_trap_tab_to_config();
            }
        }
            break;
        case 4: // PointerSprites
            old_value = trapst->pointer_sprite_idx;
            trapst->pointer_sprite_idx = get_icon_id(context->value->strs[2]);
            if (trapst->pointer_sprite_idx != old_value)
            {
                update_trap_tab_to_config();
            }
            break;
        case 5: // PanelTabIndex
            old_value = trapst->panel_tab_idx;
            trapst->panel_tab_idx = value;
            manufctr->panel_tab_idx = value;
            if (trapst->panel_tab_idx != old_value)
            {
                update_trap_tab_to_config();
            }
            break;
        case 6: // Crate
            game.conf.object_conf.object_to_door_or_trap[value] = trap_type;
            game.conf.object_conf.workshop_object_class[value] = TCls_Trap;
            game.conf.trapdoor_conf.trap_to_object[trap_type] = value;
            break;
        case 7: // ManufactureLevel
            trapst->manufct_level = value;
            break;
        case 8: // ManufactureRequired
            trapst->manufct_required = value;
            break;
        case 9: // Shots
            trapst->shots = value;
            break;
        case 10: // TimeBetweenShots
            trapst->shots_delay = value;
            break;
        case 11: // SellingValue
            trapst->selling_value = value;
            break;
        case 12: // AnimationID
            trapst->sprite_anim_idx = get_anim_id_(context->value->strs[2]);
            refresh_trap_anim(trap_type);
            break;
        case 13: // ModelSize
            trapst->sprite_size_max = value;
            refresh_trap_anim(trap_type);
            break;
        case 14: // AnimationSpeed
            trapst->anim_speed = value;
            refresh_trap_anim(trap_type);
            break;
        case 15: // TriggerType
            trapst->trigger_type = value;
            break;
        case 16: // ActivationType
            trapst->activation_type = value;
            break;
        case 17: // EffectType
            trapst->created_itm_model = value;
            break;
        case 18: // Hidden
            trapst->hidden = value;
            break;
        case 19: // TriggerAlarm
            trapst->notify = value;
            break;
        case 20: // Slappable
            trapst->slappable = value;
            break;
        case 21: // Unanimated
            trapst->unanimated = value;
            refresh_trap_anim(trap_type);
            break;
        case 22: // Health
            trapst->health = value;
            break;
        case 23: // Unshaded
            trapst->unshaded = value;
            break;
        case 24: // RandomStartFrame
            trapst->random_start_frame = value;
            break;
        case 25: // ThingSize
            trapst->size_xy = value; // First
            trapst->size_z = value2; // Second
            break;
        case 26: // HitType
            trapst->hit_type = value;
            break;
        case 27: // LightRadius
            trapst->light_radius = value * COORD_PER_STL;
            break;
        case 28: // LightIntensity
            trapst->light_intensity = value;
            break;
        case 29: // LightFlags
            trapst->light_flag = value;
            break;
        case 30: // TransparencyFlags
            trapst->transparency_flag = value<<4;
            break;
        case 31: // ShotVector
            trapst->shotvector.x = value;
            trapst->shotvector.y = value2;
            trapst->shotvector.z = value3;
            break;
        case 32: // Destructible
            trapst->destructible = value;
            break;
        case 33: // Unstable
            trapst->unstable = value;
            break;
        case 34: // Unsellable
            trapst->unsellable = value;
            break;
        case 35: // PlaceOnBridge
            trapst->place_on_bridge = value;
            break;
        case 36: // ShotOrigin
            trapst->shot_shift_x = value;
            trapst->shot_shift_y = value2;
            trapst->shot_shift_z = value3;
            break;
        case 37: // PlaceSound
            trapst->place_sound_idx = value;
            break;
        case 38: // TriggerSound
            trapst->trigger_sound_idx = value;
            break;
        case 39: // RechargeAnimationID
            trapst->recharge_sprite_anim_idx = get_anim_id(context->value->strs[2], &obj_tmp);
            refresh_trap_anim(trap_type);
            break;
        case 40: // AttackAnimationID
            trapst->attack_sprite_anim_idx = get_anim_id(context->value->strs[2], &obj_tmp);
            break;
        case 41: // DestroyedEffect
            trapst->destroyed_effect = value;
            break;
        case 42: // InitialDelay
            trapst->initial_delay = value;
            break;
        case 43: // PlaceOnSubtile
            trapst->place_on_subtile = value;
            break;
        case 44: // FlameAnimationID
            trapst->flame.animation_id = get_anim_id(context->value->strs[2], &obj_tmp);
            refresh_trap_anim(trap_type);
            break;
        case 45: // FlameAnimationSpeed
            trapst->flame.anim_speed = value;
            break;
        case 46: // FlameAnimationSize
            trapst->flame.sprite_size = value;
            break;
        case 47: // FlameAnimationOffset
            trapst->flame.fp_add_x = context->value->chars[8];
            trapst->flame.fp_add_y = context->value->chars[9];
            trapst->flame.td_add_x = context->value->chars[10];
            trapst->flame.td_add_y = context->value->chars[11];
            break;
        case 48: // FlameTransparencyFlags
            trapst->flame.transparency_flags = value << 4;
            break;
        case 49: // DetectInvisible
            trapst->detect_invisible = value;
            break;
        case 50: // InstantPlacement
            trapst->instant_placement = value;
            break;
        case 51: // RemoveOnceDepleted
            trapst->remove_once_depleted = value;
            break;
        case 52: // FlagNumber
            trapst->flag_number = value;
            break;
        default:
            WARNMSG("Unsupported Trap configuration, variable %d.", context->value->shorts[1]);
            break;
    }
}

static void set_room_configuration_process(struct ScriptContext *context)
{
    long room_type = context->value->shorts[0];
    struct RoomConfigStats *roomst = &game.conf.slab_conf.room_cfgstats[room_type];
    unsigned short value;
    short value2;
    short value3;
    int old_value, old_value2;
    if (context->value->shorts[1] != 13) // Roles need larger values, so can fit fewer
    {
        value = context->value->shorts[2];
        value2 = context->value->shorts[3];
        value3 = context->value->shorts[4];
    }
    switch (context->value->shorts[1])
    {
        case 1: // NameTextID
            roomst->name_stridx = value;
            break;
        case 2: // TooltipTextID
            old_value = roomst->tooltip_stridx;
            roomst->tooltip_stridx = value;
            if (roomst->tooltip_stridx != old_value)
            {
                update_room_tab_to_config();
            }
            break;
        case 3: // SymbolSprites
            old_value = roomst->medsym_sprite_idx;
            old_value2 = roomst->bigsym_sprite_idx;
            roomst->bigsym_sprite_idx = get_icon_id(context->value->strs[2]); // First
            roomst->medsym_sprite_idx = get_icon_id(context->value->strs[2] + strlen(context->value->strs[2]) + 1); // Second
            if ( (roomst->medsym_sprite_idx != old_value) || (roomst->bigsym_sprite_idx != old_value2) )
            {
                update_room_tab_to_config();
            }
            break;
        case 4: // PointerSprites
            old_value = roomst->pointer_sprite_idx;
            roomst->pointer_sprite_idx = get_icon_id(context->value->strs[2]);
            if (roomst->pointer_sprite_idx != old_value)
            {
                update_room_tab_to_config();
            }
            break;
        case 5: // PanelTabIndex
            old_value = roomst->panel_tab_idx;
            roomst->panel_tab_idx = value;
            if (roomst->panel_tab_idx != old_value)
            {
                update_room_tab_to_config();
            }
            break;
        case 6: // Cost
            roomst->cost = value;
            break;
        case 7: // Health
            roomst->health = value;
            break;
        case 8: // CreatureCreation
            roomst->creature_creation_model = value;
            break;
        case 9: // AmbientSndSample
            roomst->ambient_snd_smp_id = value;
            break;
        case 10: // SlabAssign
            roomst->assigned_slab = value;
            break;
        case 11: // Messages
            roomst->msg_needed = value;
            roomst->msg_too_small = value2;
            roomst->msg_no_route = value3;
            break;
        case 12: // Properties
            roomst->flags = value;
            roomst->flags |= value2;
            roomst->flags |= value3;
            break;
        case 13: // Roles
            roomst->roles = context->value->ulongs[1];
            if (context->value->ulongs[2] > 0)
                roomst->roles |= context->value->ulongs[2];
            break;
        case 14: // TotalCapacity
            roomst->update_total_capacity_idx = value;
            roomst->update_total_capacity = terrain_room_total_capacity_func_list[value];
            reinitialise_rooms_of_kind(room_type);
            break;
        case 15: // UsedCapacity
            roomst->update_storage_in_room_idx = value;
            roomst->update_storage_in_room = terrain_room_used_capacity_func_list[value];
            roomst->update_workers_in_room_idx = value2;
            roomst->update_workers_in_room = terrain_room_used_capacity_func_list[value2];
            reinitialise_rooms_of_kind(room_type);
            break;
        case 16: // SlabSynergy
            roomst->synergy_slab = value;
            recalculate_effeciency_for_rooms_of_kind(room_type);
            break;
        case 17: // StorageHeight
            roomst->storage_height = value;
            break;
        default:
            WARNMSG("Unsupported Room configuration, variable %d.", context->value->shorts[1]);
            break;
    }
}

static void set_hand_rule_process(struct ScriptContext* context)
{
    long crtr_id = context->value->shorts[0];
    long hand_rule_action = context->value->shorts[1];
    long hand_rule_slot = context->value->shorts[2];
    long hand_rule_type = context->value->shorts[3];
    long param = context->value->shorts[4];
    long crtr_id_start = ((crtr_id == CREATURE_ANY) || (crtr_id == CREATURE_NOT_A_DIGGER)) ? 0 : crtr_id;
    long crtr_id_end = ((crtr_id == CREATURE_ANY) || (crtr_id == CREATURE_NOT_A_DIGGER)) ? CREATURE_TYPES_MAX : crtr_id + 1;

    struct Dungeon* dungeon;
    PlayerNumber plyr_idx = context->player_idx;
    for (int ci = crtr_id_start; ci < crtr_id_end; ci++)
    {

        //todo maybe should use creature_model_matches_model somewhere?
        if (crtr_id == CREATURE_NOT_A_DIGGER)
        {
            if (creature_kind_is_for_dungeon_diggers_list(plyr_idx,ci))
            {
                continue;
            }
        }
        dungeon = get_dungeon(plyr_idx);
        if (hand_rule_action == HandRuleAction_Allow || hand_rule_action == HandRuleAction_Deny)
        {
            dungeon->hand_rules[ci][hand_rule_slot].enabled = 1;
            dungeon->hand_rules[ci][hand_rule_slot].type = hand_rule_type;
            dungeon->hand_rules[ci][hand_rule_slot].allow = hand_rule_action;
            dungeon->hand_rules[ci][hand_rule_slot].param = param;
        } else
        {
            dungeon->hand_rules[ci][hand_rule_slot].enabled = hand_rule_action == HandRuleAction_Enable;
        }
    }
}

static void move_creature_process(struct ScriptContext* context)
{
    TbMapLocation location = context->value->ulongs[0];
    long select_id = context->value->longs[1];
    long effect_id = context->value->shorts[4];
    long count = context->value->bytes[10];
    long crmodel = context->value->bytes[11];
    PlayerNumber plyr_idx = context->player_idx;
    for (int i = 0; i < count; i++)
    {
        struct Thing *thing = script_get_creature_by_criteria(plyr_idx, crmodel, select_id);
        if (thing_is_invalid(thing) || thing_is_picked_up(thing)) {
            continue;
        }

        if (effect_id < 0)
        {
            effect_id = ball_puff_effects[thing->owner];
        }

        struct Coord3d pos;
        if(!get_coords_at_location(&pos,location,false)) {
            SYNCDBG(5,"No valid coords for location %d",(int)location);
            return;
        }
        struct CreatureControl *cctrl;
        cctrl = creature_control_get_from_thing(thing);

        if (effect_id > 0)
        {
            create_effect(&thing->mappos, effect_id, game.neutral_player_num);
            create_effect(&pos, effect_id, game.neutral_player_num);
        }
        move_thing_in_map(thing, &pos);
        reset_interpolation_of_thing(thing);
        if (!is_thing_some_way_controlled(thing))
        {
            initialise_thing_state(thing, CrSt_CreatureDoingNothing);
        }
        cctrl->turns_at_job = -1;
        check_map_explored(thing, thing->mappos.x.stl.num, thing->mappos.y.stl.num);
    }
}

static void count_creatures_at_action_point_process(struct ScriptContext* context)
{
    long ap_num = context->value->shorts[0];
    long crmodel = context->value->bytes[2];
    long flag_player_id = context->value->chars[3];
    long flag_id = context->value->shorts[2];
    long flag_type = context->value->chars[6];
    PlayerNumber player_id = context->value->longs[3];

    long sum = 0;

    if (player_id == ALL_PLAYERS)
    {
        for (int i = 0; i < PLAYERS_COUNT; i++)
        {
            sum += count_player_creatures_of_model_in_action_point(i, crmodel, action_point_number_to_index(ap_num));
        }
    }
    else
    {
        sum = count_player_creatures_of_model_in_action_point(player_id, crmodel, action_point_number_to_index(ap_num));
    }

    set_variable(flag_player_id, flag_type, flag_id, sum);
}

static void set_door_configuration_check(const struct ScriptLine* scline)
{
    ALLOCATE_SCRIPT_VALUE(scline->command, 0);

    const char *doorname = scline->tp[0];
    short door_id = get_id(door_desc, doorname);
    const char* valuestring = scline->tp[2];
    long newvalue;

    if (door_id == -1)
    {
        SCRPTERRLOG("Unknown door, '%s'", doorname);
        DEALLOCATE_SCRIPT_VALUE
        return;
    }

    short doorvar = get_id(trapdoor_door_commands, scline->tp[1]);
    if (doorvar == -1)
    {
        SCRPTERRLOG("Unknown door variable");
        DEALLOCATE_SCRIPT_VALUE
        return;
    }

    value->shorts[0] = door_id;
    value->shorts[1] = doorvar;
    if (doorvar == 11) // SlabKind
    {
        const char* slab_name = scline->tp[2];
        const char* slab2_name = scline->tp[3];
        long slab_id = get_rid(slab_desc, slab_name);
        long slab2_id = get_rid(slab_desc, slab2_name);
        if (slab_id == -1)
        {
            if (parameter_is_number(slab_name))
            {
                slab_id = atoi(slab_name);
            }
            else
            {
                SCRPTERRLOG("Error slab %s not recognized", scline->tp[2]);
                DEALLOCATE_SCRIPT_VALUE
                return;
            }
        }
        if (slab2_id == -1)
        {
            if (parameter_is_number(slab2_name))
            {
                slab_id = atoi(slab2_name);
            }
            else
            {
                SCRPTERRLOG("Error slab %s not recognized", scline->tp[2]);
                DEALLOCATE_SCRIPT_VALUE
                    return;
            }
        }
        value->ulongs[1] = slab_id;
        value->shorts[4] = slab2_id;
    }
    else if (doorvar == 4) // SymbolSprites
    {
        char *tmp = malloc(strlen(scline->tp[2]) + strlen(scline->tp[3]) + 3);
        // Pass two vars along as one merged val like: first\nsecond\m
        strcpy(tmp, scline->tp[2]);
        strcat(tmp, "|");
        strcat(tmp,scline->tp[3]);
        value->strs[2] = script_strdup(tmp); // first\0second
        free(tmp);
        if (value->strs[2] == NULL) {
            SCRPTERRLOG("Run out script strings space");
            DEALLOCATE_SCRIPT_VALUE
            return;
        }
        value->strs[2][strlen(scline->tp[2])] = 0;
    }
    else if (doorvar != 5) // Not PointerSprites
    {
        if (parameter_is_number(valuestring))
        {
            newvalue = atoi(valuestring);
            if ((newvalue > LONG_MAX) || (newvalue < 0))
            {
                SCRPTERRLOG("Value out of range: %ld", newvalue);
                DEALLOCATE_SCRIPT_VALUE
                return;
            }
            value->ulongs[1] = newvalue;
        }
        else if (doorvar == 7) // Crate
        {
            newvalue = get_id(object_desc, valuestring);
            if ((newvalue > SHRT_MAX) || (newvalue < 0))
            {
                SCRPTERRLOG("Unknown crate object: %s", valuestring);
                DEALLOCATE_SCRIPT_VALUE
                return;
            }
            value->ulongs[1] = newvalue;
        }
        else
        {
            SCRPTERRLOG("Door property %s needs a number value, '%s' is invalid.", scline->tp[1], scline->tp[2]);
            DEALLOCATE_SCRIPT_VALUE
            return;
        }
    }
    else
    {
        value->strs[2] = script_strdup(scline->tp[2]);
        if (value->strs[2] == NULL)
        {
            SCRPTERRLOG("Run out script strings space");
            DEALLOCATE_SCRIPT_VALUE
            return;
        }
    }
    SCRIPTDBG(7, "Setting door %s property %s to %lu", doorname, scline->tp[1], value->ulongs[1]);
    PROCESS_SCRIPT_VALUE(scline->command);
}

static void set_door_configuration_process(struct ScriptContext *context)
{
    long door_type = context->value->shorts[0];
    struct DoorConfigStats *doorst = get_door_model_stats(door_type);
    struct ManufactureData *manufctr = get_manufacture_data(game.conf.trapdoor_conf.trap_types_count - 1 + door_type);
    short value = context->value->longs[1];
    short value2 = context->value->shorts[4];
    switch (context->value->shorts[1])
    {
        case 2: // NametextId
            doorst->name_stridx = value;
            break;
        case 3: // TooltipTextId
            doorst->tooltip_stridx = value;
            manufctr->tooltip_stridx = doorst->tooltip_stridx;
            update_trap_tab_to_config();
            break;
        case 4: //SymbolSprites
            {
                doorst->bigsym_sprite_idx = get_icon_id(context->value->strs[2]); // First
                doorst->medsym_sprite_idx = get_icon_id(context->value->strs[2] + strlen(context->value->strs[2]) + 1); // Second
                manufctr->bigsym_sprite_idx = doorst->bigsym_sprite_idx;
                manufctr->medsym_sprite_idx = doorst->medsym_sprite_idx;
                update_trap_tab_to_config();
            }
            break;
        case 5: // PointerSprites
            doorst->pointer_sprite_idx = get_icon_id(context->value->strs[2]);
            update_trap_tab_to_config();
            break;
        case 6: // PanelTabIndex
            doorst->panel_tab_idx = value;
            manufctr->panel_tab_idx = value;
            update_trap_tab_to_config();
            break;
        case 7: // Crate
            game.conf.object_conf.object_to_door_or_trap[value] = door_type;
            game.conf.object_conf.workshop_object_class[value] = TCls_Door;
            game.conf.trapdoor_conf.door_to_object[door_type] = value;
            break;
        case 8: // ManufactureLevel
            doorst->manufct_level = value;
            break;
        case 9: // ManufactureRequired
            doorst->manufct_required = value;
            break;
        case 10: // Health
            if (door_type < game.conf.trapdoor_conf.door_types_count)
            {
                doorst->health = value;
            }
            update_all_door_stats();
            break;
        case 11: // SlabKind
            if (door_type < game.conf.trapdoor_conf.door_types_count)
            {
                doorst->slbkind[0] = value2;
                doorst->slbkind[1] = value;
            }
            update_all_door_stats();
            break;
        case 12: // OpenSpeed
            if (door_type < game.conf.trapdoor_conf.door_types_count)
            {
                doorst->open_speed = value;
            }
            break;
        case 13: // Properties
            doorst->model_flags = value;
            break;
        case 14: //SellingValue
            doorst->selling_value = value;
            break;
        case 15: // Unsellable
            doorst->unsellable = value;
            break;
        case 16: // PlaceSound
            if (door_type < game.conf.trapdoor_conf.door_types_count)
            {
                doorst->place_sound_idx = value;
            }
            break;
        default:
            WARNMSG("Unsupported Door configuration, variable %d.", context->value->shorts[1]);
            break;
    }
}

static void create_effect_at_pos_process(struct ScriptContext* context)
{
    struct Coord3d pos;
    set_coords_to_subtile_center(&pos, context->value->shorts[1], context->value->shorts[2], 0);
    pos.z.val += get_floor_height(pos.x.stl.num, pos.y.stl.num);
    TbBool Price = (context->value->shorts[0] == -(TngEffElm_Price));
    if (Price)
    {
        pos.z.val += 128;
    }
    else
    {
        pos.z.val += context->value->longs[2];
    }
    struct Thing* efftng = create_used_effect_or_element(&pos, context->value->shorts[0], game.neutral_player_num, 0);
    if (!thing_is_invalid(efftng))
    {
        if (thing_in_wall_at(efftng, &efftng->mappos))
        {
            move_creature_to_nearest_valid_position(efftng);
        }
        if (Price)
        {
            efftng->price_effect.number = context->value->longs[2];
        }
    }
}

static void create_effect_process(struct ScriptContext *context)
{
    struct Coord3d pos;
    if (!get_coords_at_location(&pos, context->value->ulongs[1],true))
    {
        SCRPTWRNLOG("Could not find location %lu to create effect", context->value->ulongs[1]);
    }
    TbBool Price = (context->value->shorts[0] == -(TngEffElm_Price));
    if (Price)
    {
        pos.z.val += 128;
    }
    else
    {
        pos.z.val += context->value->longs[2];
    }
    struct Thing* efftng = create_used_effect_or_element(&pos, context->value->shorts[0], game.neutral_player_num, 0);
    if (!thing_is_invalid(efftng))
    {
        if (thing_in_wall_at(efftng, &efftng->mappos))
        {
            move_creature_to_nearest_valid_position(efftng);
        }
        if (Price)
        {
            efftng->price_effect.number = context->value->longs[2];
        }
    }
}

static void set_heart_health_check(const struct ScriptLine *scline)
{
    ALLOCATE_SCRIPT_VALUE(scline->command, scline->np[0]);
    struct Thing* heartng = get_player_soul_container(value->longs[0]);
    struct ObjectConfigStats* objst = get_object_model_stats(heartng->model);
    if (scline->np[1] > objst->health)
    {
        SCRPTWRNLOG("Value %ld is greater than maximum: %ld", scline->np[1], objst->health);
        value->longs[1] = objst->health;
    }
    else
    {
        value->longs[1] = scline->np[1];
    }
    PROCESS_SCRIPT_VALUE(scline->command);
}

static void set_heart_health_process(struct ScriptContext *context)
{
    struct Thing* heartng = get_player_soul_container(context->player_idx);
    if (!thing_is_invalid(heartng))
    {
        heartng->health = (short)context->value->longs[1];
    }
}

static void add_heart_health_check(const struct ScriptLine *scline)
{
    ALLOCATE_SCRIPT_VALUE(scline->command, scline->np[0]);
    value->longs[1] = scline->np[1];
    value->longs[2] = scline->np[2];
    PROCESS_SCRIPT_VALUE(scline->command);
}

static void add_heart_health_process(struct ScriptContext *context)
{
    struct Thing* heartng = get_player_soul_container(context->player_idx);
    if (!thing_is_invalid(heartng))
    {
        struct ObjectConfigStats* objst = get_object_model_stats(heartng->model);
        long old_health = heartng->health;
        long long new_health = heartng->health + context->value->longs[1];
        if (new_health > objst->health)
        {
            SCRIPTDBG(7,"Player %u's calculated heart health (%I64d) is greater than maximum: %ld", heartng->owner, new_health, objst->health);
            new_health = objst->health;
        }
        heartng->health = new_health;
        TbBool warn_on_damage = (context->value->longs[2]);
        if (warn_on_damage)
        {
            if (heartng->health < old_health)
            {
                event_create_event_or_update_nearby_existing_event(heartng->mappos.x.val, heartng->mappos.y.val, EvKind_HeartAttacked, heartng->owner, heartng->index);
                if (is_my_player_number(heartng->owner))
                {
                    output_message(SMsg_HeartUnderAttack, 400, true);
                }
            }
        }
    }
}

static void lock_possession_check(const struct ScriptLine* scline)
{
    ALLOCATE_SCRIPT_VALUE(scline->command, scline->np[0]);
    short locked = scline->np[1];
    if (locked == -1)
    {
        locked = get_id(locked_desc, scline->tp[1]);
        if (locked == -1)
        {
            SCRPTERRLOG("Invalid Possession lock value (%s) not recognized.", scline->tp[1]);
            DEALLOCATE_SCRIPT_VALUE
            return;
        }
    }

    value->chars[1] = locked;
    PROCESS_SCRIPT_VALUE(scline->command);
}

static void lock_possession_process(struct ScriptContext* context)
{
    struct PlayerInfo *player = get_player(context->player_idx);
    if (player_exists(player))
    {
        player->possession_lock = context->value->chars[1];
    }
}

static void heart_lost_quick_objective_check(const struct ScriptLine *scline)
{
    ALLOCATE_SCRIPT_VALUE(scline->command, 0);
    if ((scline->np[0] < 0) || (scline->np[0] >= QUICK_MESSAGES_COUNT))
    {
        SCRPTERRLOG("Invalid QUICK OBJECTIVE number (%ld)", scline->np[0]);
        return;
    }
    if (strlen(scline->tp[1]) >= MESSAGE_TEXT_LEN)
    {
        SCRPTWRNLOG("Objective TEXT too long; truncating to %d characters", MESSAGE_TEXT_LEN-1);
    }
    if ((gameadd.quick_messages[scline->np[0]][0] != '\0') && (strcmp(gameadd.quick_messages[scline->np[0]],scline->tp[1]) != 0))
    {
        SCRPTWRNLOG("Quick Objective no %ld overwritten by different text", scline->np[0]);
    }
    snprintf(gameadd.quick_messages[scline->np[0]], MESSAGE_TEXT_LEN, "%s", scline->tp[1]);

    TbMapLocation location = 0;
    if (scline->tp[2][0] != '\0')
    {
        get_map_location_id(scline->tp[2], &location);
    }

    value->longs[0] = scline->np[0];
    value->ulongs[2] = location;
    PROCESS_SCRIPT_VALUE(scline->command);
}

static void heart_lost_quick_objective_process(struct ScriptContext *context)
{
    gameadd.heart_lost_display_message = true;
    gameadd.heart_lost_quick_message = true;
    gameadd.heart_lost_message_id = context->value->longs[0];
    gameadd.heart_lost_message_target = context->value->longs[2];
}

static void heart_lost_objective_check(const struct ScriptLine *scline)
{
    ALLOCATE_SCRIPT_VALUE(scline->command, 0);
    value->longs[0] = scline->np[0];
    TbMapLocation location = 0;
    if (scline->tp[1][0] != '\0')
    {
        get_map_location_id(scline->tp[1], &location);
    }
    value->ulongs[1] = location;
    PROCESS_SCRIPT_VALUE(scline->command);
}

static void heart_lost_objective_process(struct ScriptContext *context)
{
    gameadd.heart_lost_display_message = true;
    gameadd.heart_lost_quick_message = false;
    gameadd.heart_lost_message_id = context->value->longs[0];
    gameadd.heart_lost_message_target = context->value->longs[1];
}

static void set_door_check(const struct ScriptLine* scline)
{
    ALLOCATE_SCRIPT_VALUE(scline->command, 0);
    long doorAction = get_id(locked_desc, scline->tp[0]);
    if (doorAction == -1)
    {
        SCRPTERRLOG("Set Door state %s not recognized", scline->tp[0]);
        return;
    }

    if (slab_coords_invalid(scline->np[1], scline->np[2]))
    {
        SCRPTERRLOG("Invalid slab coordinates: %ld, %ld", scline->np[1], scline->np[2]);
        return;
    }

    value->shorts[0] = doorAction;
    value->shorts[1] = scline->np[1];
    value->shorts[2] = scline->np[2];
    PROCESS_SCRIPT_VALUE(scline->command);
}

static void set_door_process(struct ScriptContext* context)
{
    struct Thing* doortng = get_door_for_position(slab_subtile_center(context->value->shorts[1]), slab_subtile_center(context->value->shorts[2]));
    if (!thing_is_invalid(doortng))
    {
        switch (context->value->shorts[0])
        {
        case 0:
            unlock_door(doortng);
            break;
        case 1:
            lock_door(doortng);
            break;
        }
    }
}

static void place_door_check(const struct ScriptLine* scline)
{
    ALLOCATE_SCRIPT_VALUE(scline->command, scline->np[0]);
    const char* doorname = scline->tp[1];
    short door_id = get_id(door_desc, doorname);
    
    if (door_id == -1)
    {
        SCRPTERRLOG("Unknown door, '%s'", doorname);
        DEALLOCATE_SCRIPT_VALUE
        return;
    }

    if (slab_coords_invalid(scline->np[2], scline->np[3]))
    {
        SCRPTERRLOG("Invalid slab coordinates: %ld, %ld", scline->np[2], scline->np[3]);
        DEALLOCATE_SCRIPT_VALUE
        return;
    }

    short locked = scline->np[4];
    if (locked == -1)
    {
        locked = get_id(locked_desc, scline->tp[4]);
        if (locked == -1)
        {
            SCRPTERRLOG("Door locked state %s not recognized", scline->tp[4]);
            DEALLOCATE_SCRIPT_VALUE
            return;
        }
    }

    short free = scline->np[5];
    if (free == -1)
    {
        free = get_id(is_free_desc, scline->tp[5]);
        if (free == -1)
        {
            SCRPTERRLOG("Place Door free state '%s' not recognized", scline->tp[5]);
            DEALLOCATE_SCRIPT_VALUE
            return;
        }
    }

    value->shorts[1] = door_id;
    value->shorts[2] = scline->np[2];
    value->shorts[3] = scline->np[3];
    value->shorts[4] = locked;
    value->shorts[5] = free;
    PROCESS_SCRIPT_VALUE(scline->command);
}

static void place_door_process(struct ScriptContext* context)
{
    ThingModel doorkind = context->value->shorts[1];
    MapCoord slb_x = context->value->shorts[2];
    MapCoord slb_y = context->value->shorts[3];
    MapSubtlCoord stl_x = slab_subtile_center(slb_x);
    MapSubtlCoord stl_y = slab_subtile_center(slb_y);
    TbBool locked = context->value->shorts[4];
    TbBool free = context->value->shorts[5];
    TbBool success;
    PlayerNumber plyridx = context->player_idx;
    if (tag_cursor_blocks_place_door(plyridx, stl_x, stl_y))
    {
        if (!free)
        {
            if (!is_door_placeable(plyridx, doorkind))
            {
                return;
            }
        }
        success = player_place_door_without_check_at(stl_x, stl_y, plyridx, doorkind, free);
        if (success)
        {
            delete_room_slabbed_objects(get_slab_number(slb_x, slb_y));
            remove_dead_creatures_from_slab(slb_x, slb_y);
            if (locked)
            {
                struct Thing* doortng = get_door_for_position(stl_x, stl_y);
                if (!thing_is_invalid(doortng))
                {
                    lock_door(doortng);
                }
            }
        }
    }
}

static void place_trap_check(const struct ScriptLine* scline)
{
    ALLOCATE_SCRIPT_VALUE(scline->command, scline->np[0]);
    const char* trapname = scline->tp[1];
    short trap_id = get_id(trap_desc, trapname);

    if (trap_id == -1)
    {
        SCRPTERRLOG("Unknown trap, '%s'", trapname);
        DEALLOCATE_SCRIPT_VALUE
        return;
    }

    if (subtile_coords_invalid(scline->np[2], scline->np[3]))
    {
        SCRPTERRLOG("Invalid subtile coordinates: %ld, %ld", scline->np[2], scline->np[3]);
        DEALLOCATE_SCRIPT_VALUE
        return;
    }

    short free = scline->np[4];
    if (free == -1)
    {
        free = get_id(is_free_desc, scline->tp[4]);
        if (free == -1)
        {
            SCRPTERRLOG("Place Trap free state '%s' not recognized", scline->tp[4]);
            DEALLOCATE_SCRIPT_VALUE
            return;
        }
    }

    value->shorts[1] = trap_id;
    value->shorts[2] = scline->np[2];
    value->shorts[3] = scline->np[3];
    value->shorts[4] = free;
    PROCESS_SCRIPT_VALUE(scline->command);
}

static void place_trap_process(struct ScriptContext* context)
{
    ThingModel trapkind = context->value->shorts[1];
    MapSubtlCoord stl_x = context->value->shorts[2];
    MapSubtlCoord stl_y = context->value->shorts[3];
    TbBool free = context->value->shorts[4];
    PlayerNumber plyridx = context->player_idx;
    if (can_place_trap_on(plyridx, stl_x, stl_y, trapkind))
    {
        if (free)
        {
            player_place_trap_without_check_at(stl_x, stl_y, plyridx, trapkind, free);
        }
        else
        {
            player_place_trap_at(stl_x, stl_y, plyridx, trapkind);
        }
    }
}

static void create_effects_line_check(const struct ScriptLine *scline)
{
    ALLOCATE_SCRIPT_VALUE(scline->command, 0);

    value->longs[0] = scline->np[0]; // AP `from`
    value->longs[1] = scline->np[1]; // AP `to`
    value->chars[8] = scline->np[2]; // curvature
    value->bytes[9] = scline->np[3]; // spatial stepping
    value->bytes[10] = scline->np[4]; // temporal stepping
    const char* effect_name = scline->tp[5];

    EffectOrEffElModel effct_id = effect_or_effect_element_id(effect_name);
    if (effct_id == 0)
    {
        SCRPTERRLOG("Unrecognised effect: %s", effect_name);
        return;
    }

    value->shorts[6] = effct_id; // effect

    PROCESS_SCRIPT_VALUE(scline->command);
}

static void create_effects_line_process(struct ScriptContext *context)
{
    struct ScriptFxLine *fx_line = NULL;
    for (int i = 0; i < (sizeof(gameadd.fx_lines) / sizeof(gameadd.fx_lines[0])); i++)
    {
        if (!gameadd.fx_lines[i].used)
        {
            fx_line = &gameadd.fx_lines[i];
            fx_line->used = true;
            gameadd.active_fx_lines++;
            break;
        }
    }
    if (fx_line == NULL)
    {
        ERRORLOG("Too many fx_lines");
        return;
    }
    find_location_pos(context->value->longs[0], context->player_idx, &fx_line->from, __func__);
    find_location_pos(context->value->longs[1], context->player_idx, &fx_line->to, __func__);
    fx_line->curvature = (int)context->value->chars[8];
    fx_line->spatial_step = context->value->bytes[9] * 32;
    fx_line->steps_per_turn = context->value->bytes[10];
    fx_line->effect = context->value->shorts[6];
    fx_line->here = fx_line->from;
    fx_line->step = 0;

    if (fx_line->steps_per_turn <= 0)
    {
        fx_line->steps_per_turn = 32 * 255; // whole map
    }

    int dx = fx_line->to.x.val - fx_line->from.x.val;
    int dy = fx_line->to.y.val - fx_line->from.y.val;
    if ((dx * dx + dy * dy) != 0)
    {
        double len = sqrt((double)dx * dx + (double)dy * dy);
        fx_line->total_steps = (int)(len / fx_line->spatial_step) + 1;

        int d_cx = -dy * fx_line->curvature / 32;
        int d_cy = +dx * fx_line->curvature / 32;
        fx_line->cx = (fx_line->to.x.val + fx_line->from.x.val - d_cx)/2;
        fx_line->cy = (fx_line->to.y.val + fx_line->from.y.val - d_cy)/2;
    }
    else
    {
      fx_line->total_steps = 1;
    }
    fx_line->partial_steps = FX_LINE_TIME_PARTS;
}

static void set_object_configuration_check(const struct ScriptLine *scline)
{
    ALLOCATE_SCRIPT_VALUE(scline->command, 0);
    const char *objectname = scline->tp[0];
    const char *property = scline->tp[1];
    const char *new_value = scline->tp[2];
    short second_value = scline->np[3];
    short third_value = scline->np[4];
    short forth_value = scline->np[5];

    long objct_id = get_id(object_desc, objectname);
    if (objct_id == -1)
    {
        SCRPTERRLOG("Unknown object, '%s'", objectname);
        DEALLOCATE_SCRIPT_VALUE
        return;
    }

    long number_value = 0;
    long objectvar = get_id(objects_object_commands, property);
    if (objectvar == -1)
    {
        SCRPTERRLOG("Unknown object variable");
        DEALLOCATE_SCRIPT_VALUE
        return;
    }
    switch (objectvar)
    {
        case 2: // Genre
            number_value = get_id(objects_genres_desc, new_value);
            if (number_value == -1)
            {
                SCRPTERRLOG("Unknown object variable");
                DEALLOCATE_SCRIPT_VALUE
                return;
            }
            value->longs[1] = number_value;
            break;
        case 3: // RelatedCreature
            number_value = get_id(creature_desc, new_value);
            if (number_value == -1)
            {
                SCRPTERRLOG("Unknown object variable");
                DEALLOCATE_SCRIPT_VALUE
                    return;
            }
            value->longs[1] = number_value;
            break;
        case  5: // AnimationID
        case 33: // FlameAnimationID
        {
            number_value = get_anim_id_(new_value);
            if (number_value == 0)
            {
                SCRPTERRLOG("Invalid animation id");
                DEALLOCATE_SCRIPT_VALUE
                return;
            }
            value->strs[2] = script_strdup(new_value);
            if (value->strs[2] == NULL)
            {
                SCRPTERRLOG("Run out script strings space");
                DEALLOCATE_SCRIPT_VALUE
                return;
            }
            value->longs[1] = number_value;
            break;
        }
        case 18: // MapIcon
        {
            number_value = get_icon_id(new_value);
            if (number_value < 0)
            {
                SCRPTERRLOG("Invalid icon id");
                DEALLOCATE_SCRIPT_VALUE
                return;
            }
            value->longs[1] = number_value;
            break;
        }
        case 20: // UpdateFunction
        {
            number_value = get_id(object_update_functions_desc,new_value);
            if (number_value < 0)
            {
                SCRPTERRLOG("Invalid object update function id");
                DEALLOCATE_SCRIPT_VALUE
                return;
            }
            value->longs[1] = number_value;
            break;
        }
        case 36: //FlameAnimationOffset
            value->chars[5] = atoi(new_value);
            value->chars[6] = second_value;
            value->chars[7] = third_value;
            value->chars[8] = forth_value;
            break;
        default:
            value->longs[1] = atoi(new_value);
            value->shorts[5] = second_value;
    }

    SCRIPTDBG(7, "Setting object %s property %s to %ld", objectname, property, number_value);
    value->longs[0] = objct_id;
    value->shorts[4] = objectvar;
    PROCESS_SCRIPT_VALUE(scline->command);
}

enum CreatureConfiguration
{
    CrtConf_NONE,
    CrtConf_ATTRIBUTES,
    CrtConf_ATTRACTION,
    CrtConf_ANNOYANCE,
    CrtConf_SENSES,
    CrtConf_APPEARANCE,
    CrtConf_EXPERIENCE,
    CrtConf_JOBS,
    CrtConf_SPRITES,
    CrtConf_SOUNDS,
    CrtConf_LISTEND
};

static void set_creature_configuration_check(const struct ScriptLine* scline)
{
    ALLOCATE_SCRIPT_VALUE(scline->command, 0);
    short creatvar = get_id(creatmodel_attributes_commands, scline->tp[1]);
    short block = CrtConf_ATTRIBUTES;
    if (creatvar == -1)
    {
        creatvar = get_id(creatmodel_jobs_commands, scline->tp[1]);
        block = CrtConf_JOBS;
        if (creatvar == -1)
        {
            block = CrtConf_ATTRACTION;
            creatvar = get_id(creatmodel_attraction_commands, scline->tp[1]);
            if (creatvar == -1)
            {
                block = CrtConf_SOUNDS;
                creatvar = get_id(creatmodel_sounds_commands, scline->tp[1]);
                if (creatvar == -1)
                {
                    block = CrtConf_SPRITES;
                    creatvar = get_id(creature_graphics_desc, scline->tp[1]);
                    if (creatvar == -1)
                    {
                        block = CrtConf_ANNOYANCE;
                        creatvar = get_id(creatmodel_annoyance_commands, scline->tp[1]);
                        if (creatvar == -1)
                        {
                            block = CrtConf_EXPERIENCE;
                            creatvar = get_id(creatmodel_experience_commands, scline->tp[1]);
                            if (creatvar == -1)
                            {
                                block = CrtConf_APPEARANCE;
                                creatvar = get_id(creatmodel_appearance_commands, scline->tp[1]);
                                if (creatvar == -1)
                                {
                                    block = CrtConf_SENSES;
                                    creatvar = get_id(creatmodel_senses_commands, scline->tp[1]);
                                    if (creatvar == -1)
                                    {
                                        SCRPTERRLOG("Unknown creature configuration variable");
                                        DEALLOCATE_SCRIPT_VALUE
                                        return;
                                    }
                                }
                            }
                        }
                    }
                }
            }
        }
    }

    long value1 = 0, value2 = 0, value3 = 0;
    if (block == CrtConf_ATTRIBUTES)
    {
        if (creatvar == 20) // ATTACKPREFERENCE
        {
            value1 = get_id(attackpref_desc, scline->tp[2]);
        }
        else if (creatvar == 34) // LAIROBJECT
        {
            if (parameter_is_number(scline->tp[2])) // Support name or number for lair object.
            {
                value1 = atoi(scline->tp[2]);
            }
            else
            {
                value1 = get_id(object_desc, scline->tp[2]);
            }
        }
        else if ((creatvar == 35) || (creatvar == 36)) // PRISONKIND or TORTUREKIND
        {
            if (parameter_is_number(scline->tp[2])) // Support name or number for prison kind or torture kind.
            {
                value1 = atoi(scline->tp[2]);
            }
            else
            {
                value1 = get_id(creature_desc, scline->tp[2]);
            }
        }
        else if (creatvar == 37) // SPELLIMMUNITY
        {
            if (parameter_is_number(scline->tp[2]))
            {
                value1 = atoi(scline->tp[2]);
            }
            else
            {
                value1 = get_id(spell_effect_flags, scline->tp[2]);
            }
            if (value1 < 0)
            {
                SCRPTERRLOG("SpellImmunity flag %s is out of range or doesn't exist.", scline->tp[2]);
                DEALLOCATE_SCRIPT_VALUE
                return;
            }
            // value 2: 'empty' is 'set', '1' is 'add', '0' is 'clear'.
            if (scline->tp[3][0] != '\0')
            {
                value2 = atoi(scline->tp[3]);
            }
            else
            {
                // tp[3] is empty, set it to UCHAR_MAX to process.
                value2 = UCHAR_MAX;
            }
        }
        else if (creatvar == 38) // HOSTILETOWARDS
        {
            if (parameter_is_number(scline->tp[2])) // Support name or number for hostile towards.
            {
                value1 = atoi(scline->tp[2]);
            }
            else if (0 == strcmp(scline->tp[2], "ANY_CREATURE")) // Support ANY_CREATURE for hostile towards.
            {
                value1 = CREATURE_ANY;
            }
            else if (strcasecmp(scline->tp[2], "NULL") == 0)  // Support NULL for hostile towards.
            {
                value1 = 0;
            }
            else
            {
                value1 = get_id(creature_desc, scline->tp[2]);
            }
        }
        else
        {
            value1 = atoi(scline->tp[2]);
            if (scline->tp[3][0] != '\0')
            {
                value2 = atoi(scline->tp[3]);
            }
            // nothing there that would need the third value.
        }
    }
    else if (block == CrtConf_JOBS)
    {
        if ((creatvar > 0) && (creatvar <= 4)) // Jobs
        {
            if (parameter_is_number(scline->tp[2]))
            {
                value1 = atoi(scline->tp[2]);
                if ((value1 < 0) || (value1 > SHRT_MAX))
                {
                    SCRPTERRLOG("Job value %ld out of range `0~%d`.", value1, SHRT_MAX);
                    DEALLOCATE_SCRIPT_VALUE
                    return;
                }
            }
            else
            {
                value1 = get_id(creaturejob_desc, scline->tp[2]);
                if (value1 > SHRT_MAX)
                {
                    SCRPTERRLOG("Job %s not supported", creature_job_code_name(value1));
                    DEALLOCATE_SCRIPT_VALUE
                    return;
                }
                else if (value1 < 0)
                {
                    SCRPTERRLOG("Job %s is out of range or doesn't exist.", scline->tp[2]);
                    DEALLOCATE_SCRIPT_VALUE
                    return;
                }
            }
            // value 2: 'empty' is 'set', '1' is 'add', '0' is 'clear'.
            if (scline->tp[3][0] != '\0')
            {
                value2 = atoi(scline->tp[3]);
            }
            else
            {
                // tp[3] is empty, set it to UCHAR_MAX to process.
                value2 = UCHAR_MAX;
            }
        }
        else
        {
            value1 = atoi(scline->tp[2]);
            // Nothing there that would need the second or third value.
        }
    }
    else if (block == CrtConf_SOUNDS)
    {
        value1 = atoi(scline->tp[2]);
        if (scline->tp[3][0] != '\0')
        {
            value2 = atoi(scline->tp[3]);
        }
        if (scline->tp[3][0] != '\0')
        {
            value3 = atoi(scline->tp[4]);
        }
    }
    else if (block == CrtConf_SPRITES)
    {
        if ((creatvar == (CGI_HandSymbol + 1)) || (creatvar == (CGI_QuerySymbol + 1)))
        {
            value1 = get_icon_id(scline->tp[2]);
        }
        else
        {
            value1 = get_anim_id_(scline->tp[2]);
        }
    }
    else if (block == CrtConf_ATTRACTION)
    {
        if (creatvar == 1) //ENTRANCEROOM
        {
            value1 = get_id(room_desc, scline->tp[2]);
            if (scline->tp[3][0] != '\0')
            {
                value2 = get_id(room_desc, scline->tp[3]);
            }
            if (scline->tp[4][0] != '\0')
            {
                value3 = get_id(room_desc, scline->tp[4]);
            }
        }
        else
        {
            value1 = atoi(scline->tp[2]);
            if (scline->tp[3][0] != '\0')
            {
                value2 = atoi(scline->tp[3]);
            }
            if (scline->tp[4][0] != '\0')
            {
                value3 = atoi(scline->tp[4]);
            }
        }
    }
    else if (block == CrtConf_ANNOYANCE)
    {
        if (creatvar == 21) //LairEnemy
        {
            ThingModel creature_model[3];
            for (int j = 0; j < 2; j++)
            {
                //Only needs one enemy, but can do up to 3
                if ((j > 0) && (scline->tp[j + 2][0] == '\0'))
                    break;

                if (parameter_is_number(scline->tp[j + 2]))
                {
                    creature_model[j] = atoi(scline->tp[j + 2]);
                    if (creature_model[j] > CREATURE_TYPES_MAX)
                    {
                        SCRPTERRLOG("Value %d out of range.", atoi(scline->tp[j + 2]));
                        DEALLOCATE_SCRIPT_VALUE
                        return;
                    }
                }
                else
                {
                    creature_model[j] = parse_creature_name(scline->tp[j + 2]);
                    if (creature_model[j] < 0)
                    {
                        if (0 == strcmp(scline->tp[j + 2], "ANY_CREATURE"))
                        {
                            creature_model[j] = CREATURE_ANY;
                        }
                        else if (strcasecmp(scline->tp[j + 2], "NULL") == 0)
                        {
                            creature_model[j] = 0;
                        }
                        if (creature_model[j] < 0)
                        {
                            SCRPTERRLOG("Invalid creature model %s", scline->tp[j + 2]);
                            DEALLOCATE_SCRIPT_VALUE
                            return;
                        }
                    }
                }
            }
            value1 = creature_model[0];
            value2 = creature_model[1];
            value3 = creature_model[2];
        } else
        if (creatvar == 23) // AngerJobs
        {
            if (parameter_is_number(scline->tp[2]))
            {
                value1 = atoi(scline->tp[2]);
                if ((value1 < 0) || (value1 > SHRT_MAX))
                {
                    SCRPTERRLOG("Job value %ld out of range `0~%d`.", value1, SHRT_MAX);
                    DEALLOCATE_SCRIPT_VALUE
                    return;
                }
            }
            else
            {
                value1 = get_id(angerjob_desc, scline->tp[2]);
                if (value1 > SHRT_MAX)
                {
                    SCRPTERRLOG("Job %s not supported", creature_job_code_name(value1));
                    DEALLOCATE_SCRIPT_VALUE
                    return;
                }
                else if (value1 < 0)
                {
                    SCRPTERRLOG("Job %s is out of range or doesn't exist.", scline->tp[2]);
                    DEALLOCATE_SCRIPT_VALUE
                    return;
                }
            }
            // value 2: 'empty' is 'set', '1' is 'add', '0' is 'clear'.
            if (scline->tp[3][0] != '\0')
            {
                value2 = atoi(scline->tp[3]);
            }
            else
            {
                // tp[3] is empty, set it to UCHAR_MAX to process.
                value2 = UCHAR_MAX;
            }
        }
        else
        {
            value1 = atoi(scline->tp[2]);
            value2 = atoi(scline->tp[3]);
        }
    } else
    if (block == CrtConf_EXPERIENCE)
    {
        if (creatvar == 1) // POWERS
        {
            long instance = 0;
            if (!parameter_is_number(scline->tp[2]))
            {
                instance = get_id(instance_desc, scline->tp[2]);

            }
            else
            {
                instance = atoi(scline->tp[2]);
            }
            if (instance >= 0)
            {
                value1 = instance;
            }
            else
            {
                SCRPTERRLOG("Unknown instance %s ", scline->tp[2]);
                DEALLOCATE_SCRIPT_VALUE
                return;
            }
            if ((atoi(scline->tp[3]) >= CREATURE_MAX_LEVEL) || (atoi(scline->tp[3]) <= 0)) //Powers
            {
                SCRPTERRLOG("Value %d out of range, only %d slots for Powers.", atoi(scline->tp[3]), CREATURE_MAX_LEVEL - 1);
                DEALLOCATE_SCRIPT_VALUE
                return;
            }
            value2 = atoi(scline->tp[3]);
        } else 
        if (creatvar == 2) // POWERSLEVELREQUIRED
        {
            if ((atoi(scline->tp[2]) <= 0) || (atoi(scline->tp[2]) > CREATURE_MAX_LEVEL)) //value
            {
                SCRPTERRLOG("Value %d out of range, only %d levels for PowersLevelRequired supported", atoi(scline->tp[2]), CREATURE_MAX_LEVEL);
                DEALLOCATE_SCRIPT_VALUE
                return;
            }
            if ((atoi(scline->tp[3]) > CREATURE_MAX_LEVEL) || (atoi(scline->tp[3]) <= 0)) //slot
            {
                SCRPTERRLOG("Value %d out of range, only %d levels for PowersLevelRequired supported", atoi(scline->tp[3]), CREATURE_MAX_LEVEL);
                DEALLOCATE_SCRIPT_VALUE
                return;
            }
            value1 = atoi(scline->tp[2]);
            value2 = atoi(scline->tp[3]);
        } else
        if (creatvar == 3) // LEVELSTRAINVALUES
        {
            if (atoi(scline->tp[2]) < 0) //value
            {
                SCRPTERRLOG("Value %d out of range.", atoi(scline->tp[2]));
                DEALLOCATE_SCRIPT_VALUE
                    return;
            }
            if ((atoi(scline->tp[3]) <= 0) || (atoi(scline->tp[3]) > CREATURE_MAX_LEVEL)) //slot
            {
                SCRPTERRLOG("Value %d out of range, only %d levels for LevelsTrainValues supported", atoi(scline->tp[3]), CREATURE_MAX_LEVEL - 1);
                DEALLOCATE_SCRIPT_VALUE
                return;
            }
            value1 = atoi(scline->tp[2]);
            value2 = atoi(scline->tp[3]);
        } else
        if (creatvar == 4) // GROWUP
        {
            value1 = atoi(scline->tp[2]);
            ThingModel creature_model = 0;
            if (parameter_is_number(scline->tp[3]))
            {
                creature_model = atoi(scline->tp[3]);
                if (creature_model > CREATURE_TYPES_MAX)
                {
                    SCRPTERRLOG("Value %d out of range.", atoi(scline->tp[3]));
                    DEALLOCATE_SCRIPT_VALUE
                    return;
                }
            }
            else
            {
                creature_model = parse_creature_name(scline->tp[3]);
                if (creature_model <  0)
                {
                    if (strcasecmp(scline->tp[3], "NULL") == 0)
                    {
                        creature_model = 0;
                    }
                    if (creature_model < 0)
                    {
                        SCRPTERRLOG("Invalid creature model %s", scline->tp[3]);
                        DEALLOCATE_SCRIPT_VALUE
                        return;
                    }
                }
            }
            value2 = creature_model;
            short level = 0;
            if (value2 > 0)
            {
                level = atoi(scline->tp[4]);
                if ((level < 1) || (level > CREATURE_MAX_LEVEL))
                {
                    SCRPTERRLOG("Value %d out of range.", atoi(scline->tp[4]));
                    DEALLOCATE_SCRIPT_VALUE
                    return;
                }
            }
            value3 = level;
        } else
        if (creatvar == 5) // SLEEPEXPERIENCE
        {
            long slabtype = get_id(slab_desc, scline->tp[2]);
            if (slabtype < 0)
            {
                SCRPTERRLOG("Unknown slab type %s.", scline->tp[2]);
                DEALLOCATE_SCRIPT_VALUE
                return;
            }
            else
            {
                value1 = slabtype;
            }
            value2 = atoi(scline->tp[3]);
        }
        else
        {
            value1 = atoi(scline->tp[2]);
        }
    } else
    if (block == CrtConf_APPEARANCE)
    {
        if (creatvar == 4) // NATURALDEATHKIND
        {
            value1 = get_id(creature_deathkind_desc, scline->tp[2]);
        }
        else
        {
            value1 = atoi(scline->tp[2]);
            value2 = atoi(scline->tp[3]);
            value3 = atoi(scline->tp[4]);
        }
    } else
    if (block == CrtConf_SENSES)
    {
        if (creatvar == 4) // EYEEFFECT
        {
            value1 = get_id(lenses_desc, scline->tp[2]);
        }
        else
        {
            value1 = atoi(scline->tp[2]);
            // nothing to fill for value2 or value3
        }
    }

    if (value1 == -1)
    {
        SCRPTERRLOG("Unknown creature configuration value %s", scline->tp[2]);
        DEALLOCATE_SCRIPT_VALUE
        return;
    }
    if (value2 == -1)
    {
        SCRPTERRLOG("Unknown second creature configuration value %s", scline->tp[3]);
        DEALLOCATE_SCRIPT_VALUE
        return;
    }
    if (value3 == -1)
    {
        SCRPTERRLOG("Unknown third creature configuration value %s", scline->tp[3]);
        DEALLOCATE_SCRIPT_VALUE
        return;
    }

    value->shorts[0] = scline->np[0];
    value->shorts[1] = creatvar;
    value->shorts[2] = block;
    value->longs[2] = value1;
    value->longs[3] = value2;
    value->longs[4] = value3;

    SCRIPTDBG(7,"Setting creature %s configuration value %d:%d to %d (%d)", creature_code_name(value->shorts[0]), value->shorts[4], value->shorts[1], value->shorts[2], value->shorts[3]);

    PROCESS_SCRIPT_VALUE(scline->command);
}

static void set_creature_configuration_process(struct ScriptContext* context)
{
    short creatid = context->value->shorts[0];
    struct CreatureStats* crstat = creature_stats_get(creatid);
    struct CreatureModelConfig* crconf = &game.conf.crtr_conf.model[creatid];

    short creature_variable = context->value->shorts[1];
    short block  = context->value->shorts[2];
    long value  = context->value->longs[2];
    long value2 = context->value->longs[3];
    long value3 = context->value->longs[4];

    if (block == CrtConf_ATTRIBUTES)
    {
        switch (creature_variable)
        {
        case 1: // NAME
            CONFWRNLOG("Attribute (%d) not supported", creature_variable);
            break;
        case 2: // HEALTH
            if (crstat->health != value)
            {
                crstat->health = value;
                for (PlayerNumber plyr_idx = 0; plyr_idx < PLAYERS_COUNT; plyr_idx++)
                {
                    do_to_players_all_creatures_of_model(plyr_idx, creatid, update_relative_creature_health);
                }
            }
            break;
        case 3: // HEALREQUIREMENT
            crstat->heal_requirement = value;
            break;
        case 4: // HEALTHRESHOLD
            crstat->heal_threshold = value;
            break;
        case 5: // STRENGTH
            crstat->strength = value;
            break;
        case 6: // ARMOUR
            crstat->armour = value;
            break;
        case 7: // DEXTERITY
            crstat->dexterity = value;
            break;
        case 8: // FEARWOUNDED
            crstat->fear_wounded = value;
            break;
        case 9: // FEARSTRONGER
            crstat->fear_stronger = value;
            break;
        case 10: // DEFENCE
            crstat->defense = value;
            break;
        case 11: // LUCK
            crstat->luck = value;
            break;
        case 12: // RECOVERY
            crstat->sleep_recovery = value;
            break;
        case 13: // HUNGERRATE
            crstat->hunger_rate = value;
            break;
        case 14: // HUNGERFILL
            crstat->hunger_fill = value;
            break;
        case 15: // LAIRSIZE
            crstat->lair_size = value;
            break;
        case 16: // HURTBYLAVA
            crstat->hurt_by_lava = value;
            break;
        case 17: // BASESPEED
            if (crstat->base_speed != value)
            {
                crstat->base_speed = value;
                for (PlayerNumber plyr_idx = 0; plyr_idx < PLAYERS_COUNT; plyr_idx++)
                {
                    update_speed_of_player_creatures_of_model(plyr_idx, creatid);
                }
            }
            break;
        case 18: // GOLDHOLD
            crstat->gold_hold = value;
            break;
        case 19: // SIZE
            crstat->size_xy = value;
            crstat->size_z = value2;
            break;
        case 20: // ATTACKPREFERENCE
            crstat->attack_preference = value;
            break;
        case 21: // PAY
            crstat->pay = value;
            break;
        case 22: // HEROVSKEEPERCOST
            break;
        case 23: // SLAPSTOKILL
            crstat->slaps_to_kill = value;
            break;
        case 24: // CREATURELOYALTY
        case 25: // LOYALTYLEVEL
        case 28: // PROPERTIES
            CONFWRNLOG("Attribute (%d) not supported", creature_variable);
            break;
        case 26: // DAMAGETOBOULDER
            crstat->damage_to_boulder = value;
            break;
        case 27: // THINGSIZE
            crstat->thing_size_xy = value;
            crstat->thing_size_z = value2;
            break;
        case 29: // NAMETEXTID
            crconf->namestr_idx = value;
            break;
        case 30: // FEARSOMEFACTOR
            crstat->fearsome_factor = value;
            break;
        case 31: // TOKINGRECOVERY
            crstat->toking_recovery = value;
            break;
        case 32: // CORPSEVANISHEFFECT
            crstat->corpse_vanish_effect = value;
            break;
        case 33: // FOOTSTEPPITCH
            crstat->footstep_pitch = value;
            break;
        case 34: // LAIROBJECT
            if (crstat->lair_object != value)
            {
                for (PlayerNumber plyr_idx = 0; plyr_idx < PLAYERS_COUNT; plyr_idx++)
                {
                    do_to_players_all_creatures_of_model(plyr_idx, creatid, remove_creature_lair);
                }
                crstat->lair_object = value;
            }
            break;
        case 35: // PRISONKIND
            crstat->prison_kind = value;
            break;
        case 36: // TORTUREKIND
            crstat->torture_kind = value;
            break;
        case 37: // SPELLIMMUNITY
            if (value2 == 0)
            {
                clear_flag(crstat->immunity_flags, value);
            }
            else if (value2 == 1)
            {
                set_flag(crstat->immunity_flags, value);
            }
            else
            {
                crstat->immunity_flags = value;
            }
            break;
        case 38: // HOSTILETOWARDS
            // Assume the mapmaker wants to reset it.
            for (int i = 0; i < CREATURE_TYPES_MAX; i++)
            {
                crstat->hostile_towards[i] = 0;
            }
            if (value != 0)
            {
                crstat->hostile_towards[0] = value; // Then apply the change on the first only.
            }
            break;
        case ccr_comment:
            break;
        case ccr_endOfFile:
            break;
        default:
            CONFWRNLOG("Unrecognized attribute (%d)", creature_variable);
            break;
        }
    }
    else if (block == CrtConf_JOBS)
    {
        switch (creature_variable)
        {
        case 1: // PRIMARYJOBS
            if (value2 == 0)
            {
                clear_flag(crstat->job_primary, value);
            }
            else if (value2 == 1)
            {
                set_flag(crstat->job_primary, value);
            }
            else
            {
                crstat->job_primary = value;
            }
            break;
        case 2: // SECONDARYJOBS
            if (value2 == 0)
            {
                clear_flag(crstat->job_secondary, value);
            }
            else if (value2 == 1)
            {
                set_flag(crstat->job_secondary, value);
            }
            else
            {
                crstat->job_secondary = value;
            }
            break;
        case 3: // NOTDOJOBS
            if (value2 == 0)
            {
                clear_flag(crstat->jobs_not_do, value);
            }
            else if (value2 == 1)
            {
                set_flag(crstat->jobs_not_do, value);
            }
            else
            {
                crstat->jobs_not_do = value;
            }
            break;
        case 4: // STRESSFULJOBS
            if (value2 == 0)
            {
                clear_flag(crstat->job_stress, value);
            }
            else if (value2 == 1)
            {
                set_flag(crstat->job_stress, value);
            }
            else
            {
                crstat->job_stress = value;
            }
            break;
        case 5: // TRAININGVALUE
            crstat->training_value = value;
            break;
        case 6: // TRAININGCOST
            crstat->training_cost = value;
            break;
        case 7: // SCAVENGEVALUE
            crstat->scavenge_value = value;
            break;
        case 8: // SCAVENGERCOST
            crstat->scavenger_cost = value;
            break;
        case 9: // RESEARCHVALUE
            crstat->research_value = value;
            break;
        case 10: // MANUFACTUREVALUE
            crstat->manufacture_value = value;
            break;
        case 11: // PARTNERTRAINING
            crstat->partner_training = value;
            break;
        default:
            CONFWRNLOG("Unrecognized Job command (%d)", creature_variable);
            break;
        }
    }
    else if (block == CrtConf_ATTRACTION)
    {

        switch (creature_variable)
        {
        case 1: // ENTRANCEROOM
            crstat->entrance_rooms[0] = value;
            crstat->entrance_rooms[1] = value2;
            crstat->entrance_rooms[2] = value3;
            break;
        case 2: // ROOMSLABSREQUIRED
            crstat->entrance_slabs_req[0] = value;
            crstat->entrance_slabs_req[1] = value2;
            crstat->entrance_slabs_req[2] = value3;
            break;
        case 3: // BASEENTRANCESCORE
            crstat->entrance_score = value;
            break;
        case 4: // SCAVENGEREQUIREMENT
            crstat->scavenge_require = value;
            break;
        case 5: // TORTURETIME
            crstat->torture_break_time = value;
            break;
        default:
            CONFWRNLOG("Unrecognized Attraction command (%d)", creature_variable);
            break;
        }
    }
    else if (block == CrtConf_SOUNDS)
    {
        switch (creature_variable)
        {
        case 1: // HURT
            game.conf.crtr_conf.creature_sounds[creatid].hurt.index = value;
            game.conf.crtr_conf.creature_sounds[creatid].hurt.count = value2;
            break;
        case 2: // HIT
            game.conf.crtr_conf.creature_sounds[creatid].hit.index = value;
            game.conf.crtr_conf.creature_sounds[creatid].hit.count = value2;
            break;
        case 3: // HAPPY
            game.conf.crtr_conf.creature_sounds[creatid].happy.index = value;
            game.conf.crtr_conf.creature_sounds[creatid].happy.count = value2;
            break;
        case 4: // SAD
            game.conf.crtr_conf.creature_sounds[creatid].sad.index = value;
            game.conf.crtr_conf.creature_sounds[creatid].sad.count = value2;
            break;
        case 5: // HANG
            game.conf.crtr_conf.creature_sounds[creatid].hang.index = value;
            game.conf.crtr_conf.creature_sounds[creatid].hang.count = value2;
            break;
        case 6: // DROP
            game.conf.crtr_conf.creature_sounds[creatid].drop.index = value;
            game.conf.crtr_conf.creature_sounds[creatid].drop.count = value2;
            break;
        case 7: // TORTURE
            game.conf.crtr_conf.creature_sounds[creatid].torture.index = value;
            game.conf.crtr_conf.creature_sounds[creatid].torture.count = value2;
            break;
        case 8: // SLAP
            game.conf.crtr_conf.creature_sounds[creatid].slap.index = value;
            game.conf.crtr_conf.creature_sounds[creatid].slap.count = value2;
            break;
        case 9: // DIE
            game.conf.crtr_conf.creature_sounds[creatid].die.index = value;
            game.conf.crtr_conf.creature_sounds[creatid].die.count = value2;
            break;
        case 10: // FOOT
            game.conf.crtr_conf.creature_sounds[creatid].foot.index = value;
            game.conf.crtr_conf.creature_sounds[creatid].foot.count = value2;
            break;
        case 11: // FIGHT
            game.conf.crtr_conf.creature_sounds[creatid].fight.index = value;
            game.conf.crtr_conf.creature_sounds[creatid].fight.count = value2;
            break;
        case 12: // PISS
            game.conf.crtr_conf.creature_sounds[creatid].piss.index = value;
            game.conf.crtr_conf.creature_sounds[creatid].piss.count = value2;
            break;
        default:
            CONFWRNLOG("Unrecognized Spound command (%d)", creature_variable);
            break;
        }
    }
    else if (block == CrtConf_SPRITES)
    {
        set_creature_model_graphics(creatid, creature_variable-1, value);
    }
    else if (block == CrtConf_ANNOYANCE)
    {
        switch (creature_variable)
        {
        case 1: // EATFOOD
        {
            crstat->annoy_eat_food = value;
            break;
        }
        case 2: // WILLNOTDOJOB
        {
            crstat->annoy_will_not_do_job = value;
            break;
        }
        case 3: // INHAND
        {
            crstat->annoy_in_hand = value;
            break;
        }
        case 4: // NOLAIR
        {
            crstat->annoy_no_lair = value;
            break;
        }
        case 5: // NOHATCHERY
        {
            crstat->annoy_no_hatchery = value;
            break;
        }
        case 6: // WOKENUP
        {
            crstat->annoy_woken_up = value;
            break;
        }
        case 7: // STANDINGONDEADENEMY
        {
            crstat->annoy_on_dead_enemy = value;
            break;
        }
        case 8: // SULKING
        {
            crstat->annoy_sulking = value;
            break;
        }
        case 9: // NOSALARY
        {
            crstat->annoy_no_salary = value;
            break;
        }
        case 10: // SLAPPED
        {
            crstat->annoy_slapped = value;
            break;
        }
        case 11: // STANDINGONDEADFRIEND
        {
            crstat->annoy_on_dead_friend = value;
            break;
        }
        case 12: // INTORTURE
        {
            crstat->annoy_in_torture = value;
            break;
        }
        case 13: // INTEMPLE
        {
            crstat->annoy_in_temple = value;
            break;
        }
        case 14: // SLEEPING
        {
            crstat->annoy_sleeping = value;
            break;
        }
        case 15: // GOTWAGE
        {
            crstat->annoy_got_wage = value;
            break;
        }
        case 16: // WINBATTLE
        {
            crstat->annoy_win_battle = value;
            break;
        }
        case 17: // UNTRAINED
        {
            crstat->annoy_untrained_time = value;
            crstat->annoy_untrained = value2;
            break;
        }
        case 18: // OTHERSLEAVING
        {
            crstat->annoy_others_leaving = value;
            break;
        }
        case 19: // JOBSTRESS
        {
            crstat->annoy_job_stress = value;
            break;
        }
        case 20: // QUEUE
        {
            crstat->annoy_queue = value;
            break;
        }
        case 21: // LAIRENEMY
        {
            crstat->lair_enemy[0] = value;
            crstat->lair_enemy[1] = value2;
            crstat->lair_enemy[2] = value3;
            //clear out the other ones.
            crstat->lair_enemy[3] = 0;
            crstat->lair_enemy[4] = 0;
            break;
        }
        case 22: // ANNOYLEVEL
        {
            crstat->annoy_level = value;
            break;
        }
        case 23: // ANGERJOBS
        {
            if (value2 == 0)
            {
                clear_flag(crstat->jobs_anger, value);
            }
            else if (value2 == 1)
            {
                set_flag(crstat->jobs_anger, value);
            }
            else
            {
                crstat->jobs_anger = value;
            }
            break;
        }
        case 24: // GOINGPOSTAL
        {
            crstat->annoy_going_postal = value;
            break;
        }
        default:
            CONFWRNLOG("Unrecognized Annoyance command (%d)", creature_variable);
            break;
        }
    }
    else if (block == CrtConf_EXPERIENCE)
    {
        switch (creature_variable)
        {
        case 1: // POWERS
        {
            crstat->learned_instance_id[value2-1] = value;
            break;
        }
        case 2: // POWERSLEVELREQUIRED
        {
            crstat->learned_instance_level[value2-1] = value;
            break;
        }
        case 3: // LEVELSTRAINVALUES
        {
            crstat->to_level[value2-1] = value;
            break;
        }
        case 4: // GROWUP
        {
            crstat->to_level[CREATURE_MAX_LEVEL - 1] = value;
            crstat->grow_up = value2;
            crstat->grow_up_level = value3;
            break;
        }
        case 5: // SLEEPEXPERIENCE
        {
            crstat->sleep_exp_slab = value;
            crstat->sleep_experience = value2;
            break;
        }
        case 6: // EXPERIENCEFORHITTING
        {
            crstat->exp_for_hitting = value;
            break;
        }
        case 7: // REBIRTH
        {
            crstat->rebirth = value;
            break;
        }
        default:
            CONFWRNLOG("Unrecognized Experience command (%d)", creature_variable);
            break;
        }
    }
    else if (block == CrtConf_APPEARANCE)
    {
        switch (creature_variable)
        {
        case 1: // WALKINGANIMSPEED
        {
            crstat->walking_anim_speed = value;
            break;
        }
        case 2: // VISUALRANGE
        {
            crstat->visual_range = value;
            break;
        }
        case 3: // SWIPEINDEX
        {
            crstat->swipe_idx = value;
            break;
        }
        case 4: // NATURALDEATHKIND
        {
            crstat->natural_death_kind = value;
            break;
        }
        case 5: // SHOTORIGIN
        {
            crstat->shot_shift_x = value;
            crstat->shot_shift_y = value2;
            crstat->shot_shift_z = value3;
            break;
        }
        case 6: // CORPSEVANISHEFFECT
        {
            crstat->corpse_vanish_effect = value;
            break;
        }
        case 7: // FOOTSTEPPITCH
        {
            crstat->footstep_pitch = value;
            break;
        }
        case 8: // PICKUPOFFSET
        {
            crstat->creature_picked_up_offset.delta_x = value;
            crstat->creature_picked_up_offset.delta_y = value2;
            break;
        }
        case 9: // STATUSOFFSET
        {
            crstat->status_offset = value;
            break;
        }
        case 10: // TRANSPARENCYFLAGS
        {
            crstat->transparency_flags = value<<4;
            break;
        }
        case 11: // FIXEDANIMSPEED
        {
            crstat->fixed_anim_speed = value;
            break;
        }
        default:
            CONFWRNLOG("Unrecognized Appearance command (%d)", creature_variable);
            break;
        }
    }
    else if (block == CrtConf_SENSES)
    {
        switch (creature_variable)
        {
        case 1: // HEARING
        {
            crstat->hearing = value;
            break;
        }
        case 2: // EYEHEIGHT
        {
            crstat->base_eye_height = value;
            break;
        }
        case 3: // FIELDOFVIEW
        {
            crstat->field_of_view = value;
            break;
        }
        case 4: // EYEEFFECT
        {
            crstat->eye_effect = value;
            struct Thing* thing = thing_get(get_my_player()->influenced_thing_idx);
            if(!thing_is_invalid(thing))
            {
                if (thing->model == creatid)
                {
                    struct LensConfig* lenscfg = get_lens_config(value);
                    initialise_eye_lenses();
                    if (flag_is_set(lenscfg->flags, LCF_HasPalette))
                    {
                        PaletteSetPlayerPalette(get_my_player(), lenscfg->palette);
                    }
                    else
                    {
                        PaletteSetPlayerPalette(get_my_player(), engine_palette);
                    }
                    setup_eye_lens(value);
                }
            }
            break;
        }
        case 5: // MAXANGLECHANGE
        {
            crstat->max_turning_speed = (value * LbFPMath_PI) / 180;
            break;
        }
        default:
            CONFWRNLOG("Unrecognized Senses command (%d)", creature_variable);
            break;
        }
    }
    else
    {
        ERRORLOG("Trying to configure unsupported creature block (%d)",block);
    }
    check_and_auto_fix_stats();
}

static void set_object_configuration_process(struct ScriptContext *context)
{
    ThingModel model = context->value->longs[0];
    struct ObjectConfigStats* objst = &game.conf.object_conf.object_cfgstats[model];
    switch (context->value->shorts[4])
    {
        case 2: // GENRE
            objst->genre = context->value->longs[1];
            break;
        case 3: // RELATEDCREATURE
            objst->related_creatr_model = context->value->longs[1];
            break;
        case 4: // PROPERTIES
            objst->model_flags = context->value->longs[1];
            break;
        case 5: // ANIMATIONID
            objst->sprite_anim_idx = context->value->longs[1];
            break;
        case 6: // ANIMATIONSPEED
            objst->anim_speed = context->value->longs[1];
            break;
        case 7: //SIZE_XY
            objst->size_xy = context->value->longs[1];
            break;
        case 8: // SIZE_Z
            objst->size_z = context->value->longs[1];
            break;
        case 9: // MAXIMUMSIZE
            objst->sprite_size_max = context->value->longs[1];
            break;
        case 10: // DESTROYONLIQUID
            objst->destroy_on_liquid = context->value->longs[1];
            break;
        case 11: // DESTROYONLAVA
            objst->destroy_on_lava = context->value->longs[1];
            break;
        case 12: // HEALTH
            objst->health = context->value->longs[1];
            break;
        case 13: // FALLACCELERATION
            objst->fall_acceleration = context->value->longs[1];
            break;
        case 14: // LIGHTUNAFFECTED
            objst->light_unaffected = context->value->longs[1];
            break;
        case 15: // LIGHTINTENSITY
            objst->ilght.intensity = context->value->longs[1];
            break;
        case 16: // LIGHTRADIUS
            objst->ilght.radius = context->value->longs[1] * COORD_PER_STL;
            break;
        case 17: // LIGHTISDYNAMIC
            objst->ilght.is_dynamic = context->value->longs[1];
            break;
        case 18: // MAPICON
            objst->map_icon = context->value->longs[1];
            break;
        case 19: // AMBIENCESOUND
            objst->fp_smpl_idx = context->value->longs[1];
            break;
        case 20: // UPDATEFUNCTION
            objst->updatefn_idx = context->value->longs[1];
            break;
        case 21: // DRAWCLASS
            objst->draw_class = context->value->longs[1];
            break;
        case 22: // PERSISTENCE
            objst->persistence = context->value->longs[1];
            break;
        case 23: // Immobile
            objst->immobile = context->value->longs[1];
            break;
        case 24: // INITIALSTATE
            objst->initial_state = context->value->longs[1];
            break;
        case 25: // RANDOMSTARTFRAME
            objst->random_start_frame = context->value->longs[1];
            break;
        case 26: // TRANSPARENCYFLAGS
            objst->transparency_flags = context->value->longs[1]<<4;
            break;
        case 27: // EFFECTBEAM
            objst->effect.beam = context->value->longs[1];
            break;
        case 28: // EFFECTPARTICLE
            objst->effect.particle = context->value->longs[1];
            break;
        case 29: // EFFECTEXPLOSION1
            objst->effect.explosion1 = context->value->longs[1];
            break;
        case 30: // EFFECTEXPLOSION2
            objst->effect.explosion2 = context->value->longs[1];
            break;
        case 31: // EFFECTSPACING
            objst->effect.spacing = context->value->longs[1];
            break;
        case 32: // EFFECTSOUND
            objst->effect.sound_idx = context->value->longs[1];
            objst->effect.sound_range = (unsigned char)context->value->shorts[5];
            break;
        case 33: // FLAMEANIMATIONID
            objst->flame.animation_id = context->value->longs[1];
            break;
        case 34: // FLAMEANIMATIONSPEED
            objst->flame.anim_speed = context->value->longs[1];
            break;
        case 35: // FLAMEANIMATIONSIZE
            objst->flame.sprite_size = context->value->longs[1];
            break;
        case 36: // FLAMEANIMATIONOFFSET
            objst->flame.fp_add_x = context->value->chars[5];
            objst->flame.fp_add_y = context->value->chars[6];
            objst->flame.td_add_x = context->value->chars[7];
            objst->flame.td_add_y = context->value->chars[8];
            break;
        case 37: // FLAMETRANSPARENCYFLAGS
            objst->flame.transparency_flags = context->value->longs[1] << 4;
            break;
        default:
            WARNMSG("Unsupported Object configuration, variable %d.", context->value->shorts[4]);
            break;
    }
    update_all_objects_of_model(model);
}

static void display_timer_check(const struct ScriptLine *scline)
{
    const char *timrname = scline->tp[1];
    char timr_id = get_rid(timer_desc, timrname);
    if (timr_id == -1)
    {
        SCRPTERRLOG("Unknown timer, '%s'", timrname);
        return;
    }
    ALLOCATE_SCRIPT_VALUE(scline->command, scline->np[0]);
    value->bytes[1] = timr_id;
    value->longs[1] = 0;
    value->bytes[2] = (TbBool)scline->np[2];
    PROCESS_SCRIPT_VALUE(scline->command);
}

static void display_timer_process(struct ScriptContext *context)
{
    gameadd.script_player = context->player_idx;
    gameadd.script_timer_id = context->value->bytes[1];
    gameadd.script_timer_limit = context->value->longs[1];
    gameadd.timer_real = context->value->bytes[2];
    game.flags_gui |= GGUI_ScriptTimer;
}

static void add_to_timer_check(const struct ScriptLine *scline)
{
    const char *timrname = scline->tp[1];
    long timr_id = get_rid(timer_desc, timrname);
    if (timr_id == -1)
    {
        SCRPTERRLOG("Unknown timer, '%s'", timrname);
        return;
    }
    ALLOCATE_SCRIPT_VALUE(scline->command, scline->np[0]);
    value->longs[1] = timr_id;
    value->longs[2] = scline->np[2];
    PROCESS_SCRIPT_VALUE(scline->command);
}

static void add_to_timer_process(struct ScriptContext *context)
{
   add_to_script_timer(context->player_idx, context->value->longs[1], context->value->longs[2]);
}

static void add_bonus_time_check(const struct ScriptLine *scline)
{
    ALLOCATE_SCRIPT_VALUE(scline->command, 0);
    value->longs[0] = scline->np[0];
    PROCESS_SCRIPT_VALUE(scline->command);
}

static void add_bonus_time_process(struct ScriptContext *context)
{
   game.bonus_time += context->value->longs[0];
}

static void display_variable_check(const struct ScriptLine *scline)
{
    long varib_id, varib_type;
    if (!parse_get_varib(scline->tp[1], &varib_id, &varib_type))
    {
        SCRPTERRLOG("Unknown variable, '%s'", scline->tp[1]);
        return;
    }
    ALLOCATE_SCRIPT_VALUE(scline->command, scline->np[0]);
    value->bytes[1] = scline->np[3];
    value->bytes[2] = varib_type;
    value->longs[1] = varib_id;
    value->longs[2] = scline->np[2];
    PROCESS_SCRIPT_VALUE(scline->command);
}

static void display_variable_process(struct ScriptContext *context)
{
   gameadd.script_player = context->player_idx;
   gameadd.script_value_type = context->value->bytes[2];
   gameadd.script_value_id = context->value->longs[1];
   gameadd.script_variable_target = context->value->longs[2];
   gameadd.script_variable_target_type = context->value->bytes[1];
   game.flags_gui |= GGUI_Variable;
}

static void display_countdown_check(const struct ScriptLine *scline)
{
    if (scline->np[2] <= 0)
    {
        SCRPTERRLOG("Can't have a countdown to %ld turns.", scline->np[2]);
        return;
    }
    const char *timrname = scline->tp[1];
    char timr_id = get_rid(timer_desc, timrname);
    if (timr_id == -1)
    {
        SCRPTERRLOG("Unknown timer, '%s'", timrname);
        return;
    }
    ALLOCATE_SCRIPT_VALUE(scline->command, scline->np[0]);
    value->bytes[1] = timr_id;
    value->longs[1] = scline->np[2];
    value->bytes[2] = (TbBool)scline->np[3];
    PROCESS_SCRIPT_VALUE(scline->command);
}

static void cmd_no_param_check(const struct ScriptLine *scline)
{
    ALLOCATE_SCRIPT_VALUE(scline->command, 0);
    PROCESS_SCRIPT_VALUE(scline->command);
}

static void hide_timer_process(struct ScriptContext *context)
{
   game.flags_gui &= ~GGUI_ScriptTimer;
}

static void hide_variable_process(struct ScriptContext *context)
{
   game.flags_gui &= ~GGUI_Variable;
}

static void create_effect_check(const struct ScriptLine *scline)
{
    ALLOCATE_SCRIPT_VALUE(scline->command, 0);
    TbMapLocation location;
    const char *effect_name = scline->tp[0];
    long effct_id = effect_or_effect_element_id(effect_name);
    if (effct_id == 0)
    {
        SCRPTERRLOG("Unrecognised effect: %s", effect_name);
        return;
    }
    value->shorts[0] = effct_id;
    const char *locname = scline->tp[1];
    if (!get_map_location_id(locname, &location))
    {
        return;
    }
    value->ulongs[1] = location;
    value->longs[2] = scline->np[2];
    PROCESS_SCRIPT_VALUE(scline->command);
}

static void create_effect_at_pos_check(const struct ScriptLine *scline)
{
    ALLOCATE_SCRIPT_VALUE(scline->command, 0);
    const char *effect_name = scline->tp[0];
    long effct_id = effect_or_effect_element_id(effect_name);
    if (effct_id == 0)
    {
        SCRPTERRLOG("Unrecognised effect: %s", effect_name);
        return;
    }
    value->shorts[0] = effct_id;
    if (subtile_coords_invalid(scline->np[1], scline->np[2]))
    {
        SCRPTERRLOG("Invalid coordinates: %ld, %ld", scline->np[1], scline->np[2]);
        return;
    }
    value->shorts[1] = scline->np[1];
    value->shorts[2] = scline->np[2];
    value->longs[2] = scline->np[3];
    PROCESS_SCRIPT_VALUE(scline->command);
}

static void null_process(struct ScriptContext *context)
{
}



static void set_sacrifice_recipe_check(const struct ScriptLine *scline)
{
    ALLOCATE_SCRIPT_VALUE(scline->command, 0);

    value->sac.action = get_rid(rules_sacrifices_commands, scline->tp[0]);
    if (value->sac.action == -1)
    {
        SCRPTERRLOG("Unexpected action:%s", scline->tp[0]);
        return;
    }
    long param;
    if ((value->sac.action == SacA_CustomPunish) || (value->sac.action == SacA_CustomReward))
    {
        param = get_id(flag_desc, scline->tp[1]) + 1;
    }
    else
    {
        param = get_id(creature_desc, scline->tp[1]);
        if (param == -1)
        {
            param = get_id(sacrifice_unique_desc, scline->tp[1]);
        }
        if (param == -1)
        {
            param = get_id(spell_desc, scline->tp[1]);
        }
    }
    if (param == -1 && (strcmp(scline->tp[1], "NONE") == 0))
    {
        param = 0;
    }

    if (param < 0)
    {
        param = 0;
        value->sac.action = SacA_None;
        SCRPTERRLOG("Unexpected parameter:%s", scline->tp[1]);
    }
    value->sac.param = param;

    for (int i = 0; i < MAX_SACRIFICE_VICTIMS; i++)
    {
       long vi = get_rid(creature_desc, scline->tp[i + 2]);
       if (vi < 0)
         vi = 0;
       value->sac.victims[i] = vi;
    }
    qsort(value->sac.victims, MAX_SACRIFICE_VICTIMS, sizeof(value->sac.victims[0]), &sac_compare_fn);

    PROCESS_SCRIPT_VALUE(scline->command);
}

static void remove_sacrifice_recipe_check(const struct ScriptLine *scline)
{
    ALLOCATE_SCRIPT_VALUE(scline->command, 0);

    value->sac.action = SacA_None;
    value->sac.param = 0;

    for (int i = 0; i < MAX_SACRIFICE_VICTIMS; i++)
    {
       long vi = get_rid(creature_desc, scline->tp[i]);
       if (vi < 0)
         vi = 0;
       value->sac.victims[i] = vi;
    }
    qsort(value->sac.victims, MAX_SACRIFICE_VICTIMS, sizeof(value->sac.victims[0]), &sac_compare_fn);

    PROCESS_SCRIPT_VALUE(scline->command);
}

static void set_sacrifice_recipe_process(struct ScriptContext *context)
{
    long victims[MAX_SACRIFICE_VICTIMS];
    struct Coord3d pos;
    int action = context->value->sac.action;
    int param = context->value->sac.param;
    for (int i = 0; i < MAX_SACRIFICE_VICTIMS; i++)
    {
        victims[i] = context->value->sac.victims[i];
    }
    for (int i = 1; i < MAX_SACRIFICE_RECIPES; i++)
    {
        struct SacrificeRecipe* sac = &game.conf.rules.sacrifices.sacrifice_recipes[i];
        if (sac->action == (long)SacA_None)
        {
            break;
        }
        if (memcmp(victims, sac->victims, sizeof(victims)) == 0)
        {
            sac->action = action;
            sac->param = param;
            if (action == (long)SacA_None)
            {
                // remove empty space
                memmove(sac, sac + 1, (MAX_SACRIFICE_RECIPES - 1 - (sac - &game.conf.rules.sacrifices.sacrifice_recipes[0])) * sizeof(*sac));
            }
            return;
        }
    }
    if (action == (long)SacA_None) // No rule found
    {
        WARNLOG("Unable to find sacrifice rule to remove");
        return;
    }
    struct SacrificeRecipe* sac = get_unused_sacrifice_recipe_slot();
    if (sac == &game.conf.rules.sacrifices.sacrifice_recipes[0])
    {
        ERRORLOG("No free sacrifice rules");
        return;
    }
    memcpy(sac->victims, victims, sizeof(victims));
    sac->action = action;
    sac->param = param;

    // Check if sacrifice pool already matches
    for (int j = 0; j < DUNGEONS_COUNT; j++)
    {
        if (find_temple_pool(j, &pos))
        {
            for (int i = 0; i < sizeof(victims); i++)
            {
                if (victims[i] == 0)
                    break;
                process_sacrifice_creature(&pos, victims[i], j, false);
            }
        }
    }
}

static void set_box_tooltip_check(const struct ScriptLine* scline)
{
    ALLOCATE_SCRIPT_VALUE(scline->command, 0);
    if ((scline->np[0] < 0) || (scline->np[0] >= CUSTOM_BOX_COUNT))
    {
        SCRPTERRLOG("Invalid CUSTOM_BOX number (%ld)", scline->np[0]);
        DEALLOCATE_SCRIPT_VALUE;
    }
    value->shorts[0] = scline->np[0];

    if (strlen(scline->tp[1]) >= MESSAGE_TEXT_LEN)
    {
        SCRPTWRNLOG("Tooltip TEXT too long; truncating to %d characters", MESSAGE_TEXT_LEN - 1);
    }
    value->strs[2] = script_strdup(scline->tp[1]);
    if (value->strs[2] == NULL)
    {
        SCRPTERRLOG("Run out script strings space");
        DEALLOCATE_SCRIPT_VALUE
        return;
    }

    PROCESS_SCRIPT_VALUE(scline->command);
}


static void set_box_tooltip_process(struct ScriptContext* context)
{
    int idx = context->value->shorts[0];
    snprintf(gameadd.box_tooltip[idx], MESSAGE_TEXT_LEN, "%s", context->value->strs[2]);
}

static void set_box_tooltip_id_check(const struct ScriptLine *scline)
{
    ALLOCATE_SCRIPT_VALUE(scline->command, 0);
    if ((scline->np[0] < 0) || (scline->np[0] >= CUSTOM_BOX_COUNT))
    {
        SCRPTERRLOG("Invalid CUSTOM_BOX number (%ld)", scline->np[0]);
        DEALLOCATE_SCRIPT_VALUE;
        return;
    }
    value->shorts[0] = scline->np[0];
    value->shorts[1] = scline->np[1];
    PROCESS_SCRIPT_VALUE(scline->command);
}

static void set_box_tooltip_id_process(struct ScriptContext* context)
{
    int idx = context->value->shorts[0];
    int string = context->value->shorts[1];
    snprintf(gameadd.box_tooltip[idx], MESSAGE_TEXT_LEN, "%s", get_string(string));
}

static void change_slab_owner_check(const struct ScriptLine *scline)
{

    if (scline->np[0] < 0 || scline->np[0] > gameadd.map_tiles_x) //x coord
    {
        SCRPTERRLOG("Value '%ld' out of range. Range 0-%d allowed.", scline->np[0],gameadd.map_tiles_x);
        return;
    }
    if (scline->np[1] < 0 || scline->np[1] > gameadd.map_tiles_y) //y coord
    {
        SCRPTERRLOG("Value '%ld' out of range. Range 0-%d allowed.", scline->np[1],gameadd.map_tiles_y);
        return;
    }
    long filltype = get_id(fill_desc, scline->tp[3]);
    if ((scline->tp[3][0] != '\0') && (filltype == -1))
    {
        SCRPTWRNLOG("Fill type %s not recognized", scline->tp[3]);
    }

    command_add_value(Cmd_CHANGE_SLAB_OWNER, scline->np[2], scline->np[0], scline->np[1], get_id(fill_desc, scline->tp[3]));
}

static void change_slab_owner_process(struct ScriptContext *context)
{
    MapSlabCoord x = context->value->longs[0];
    MapSlabCoord y = context->value->longs[1];
    long fill_type = context->value->longs[2];
    if (fill_type > 0)
    {
        struct CompoundCoordFilterParam iter_param;
        iter_param.plyr_idx = context->player_idx;
        iter_param.num1 = fill_type;
        iter_param.num2 = get_slabmap_block(x, y)->kind;
        slabs_fill_iterate_from_slab(x, y, slabs_change_owner, &iter_param);
    } else {
        change_slab_owner_from_script(x, y, context->player_idx);
    }
}

static void change_slab_type_check(const struct ScriptLine *scline)
{
    ALLOCATE_SCRIPT_VALUE(scline->command, 0);

    if (scline->np[0] < 0 || scline->np[0] > gameadd.map_tiles_x) //x coord
    {
        SCRPTERRLOG("Value '%ld' out of range. Range 0-%d allowed.", scline->np[0],gameadd.map_tiles_x);
        return;
    }
    else
    {
        value->shorts[0] = scline->np[0];
    }

    if (scline->np[1] < 0 || scline->np[1] > gameadd.map_tiles_y) //y coord
    {
        SCRPTERRLOG("Value '%ld' out of range. Range 0-%d allowed.", scline->np[0],gameadd.map_tiles_y);
        return;
    }
    else
    {
        value->shorts[1] = scline->np[1];
    }

    if (scline->np[2] < 0 || scline->np[2] >= game.conf.slab_conf.slab_types_count) //slab kind
    {
        SCRPTERRLOG("Unsupported slab '%ld'. Slabs range 0-%ld allowed.", scline->np[2],game.conf.slab_conf.slab_types_count-1);
        return;
    }
    else
    {
        value->shorts[2] = scline->np[2];
    }

    value->shorts[3] = get_id(fill_desc, scline->tp[3]);
    if ((scline->tp[3][0] != '\0') && (value->shorts[3] == -1))
    {
        SCRPTWRNLOG("Fill type %s not recognized", scline->tp[3]);
    }
    PROCESS_SCRIPT_VALUE(scline->command);
}

static void change_slab_type_process(struct ScriptContext *context)
{
    long x = context->value->shorts[0];
    long y = context->value->shorts[1];
    long slab_kind = context->value->shorts[2];
    long fill_type = context->value->shorts[3];

    if (fill_type > 0)
    {
        struct CompoundCoordFilterParam iter_param;
        iter_param.num1 = slab_kind;
        iter_param.num2 = fill_type;
        iter_param.num3 = get_slabmap_block(x, y)->kind;
        slabs_fill_iterate_from_slab(x, y, slabs_change_type, &iter_param);
    }
    else
    {
        replace_slab_from_script(x, y, slab_kind);
    }
}

static void reveal_map_location_check(const struct ScriptLine *scline)
{
    TbMapLocation location;
    if (!get_map_location_id(scline->tp[1], &location)) {
        return;
    }
    command_add_value(Cmd_REVEAL_MAP_LOCATION, scline->np[0], location, scline->np[2], 0);
}

static void reveal_map_location_process(struct ScriptContext *context)
{
    TbMapLocation target = context->value->longs[0];
    SYNCDBG(0, "Revealing location type %lu", target);
    long x = 0;
    long y = 0;
    long r = context->value->longs[1];
    find_map_location_coords(target, &x, &y, context->player_idx, __func__);
    if ((x == 0) && (y == 0))
    {
        WARNLOG("Can't decode location %lu", target);
        return;
    }
    if (r == -1)
    {
        struct CompoundCoordFilterParam iter_param;
        iter_param.plyr_idx = context->player_idx;
        slabs_fill_iterate_from_slab(subtile_slab(x), subtile_slab(y), slabs_reveal_slab_and_corners, &iter_param);
    } else
        reveal_map_area(context->player_idx, x-(r>>1), x+(r>>1)+(r&1), y-(r>>1), y+(r>>1)+(r&1));
}

static void player_zoom_to_check(const struct ScriptLine *scline)
{
    TbMapLocation location;
    const char *where = scline->tp[1];
    if (!get_map_location_id(where, &location) || location == MLoc_NONE) {
        SCRPTERRLOG("invalid zoom location \"%s\"",where);
        return;
    }

    ALLOCATE_SCRIPT_VALUE(scline->command, scline->np[0]);
    value->longs[0] = location;
    PROCESS_SCRIPT_VALUE(scline->command);
}

static void player_zoom_to_process(struct ScriptContext *context)
{
    TbMapLocation target = context->value->longs[0];
    struct Coord3d pos;

    find_location_pos(target, context->player_idx, &pos, __func__);
    set_player_zoom_to_position(get_player(context->player_idx),&pos);
}

static void level_up_players_creatures_check(const struct ScriptLine* scline)
{
    ALLOCATE_SCRIPT_VALUE(scline->command, scline->np[0]);
    long crmodel = parse_creature_name(scline->tp[1]);
    char count = scline->np[2];

    if (crmodel == CREATURE_NONE)
    {
        SCRPTERRLOG("Unknown creature, '%s'", scline->tp[1]);
        DEALLOCATE_SCRIPT_VALUE
        return;
    }
    if (scline->np[2] == '\0')
    {
        count = 1;
    }
    if (count == 0)
    {
        SCRPTERRLOG("Trying to level up %ld times", scline->np[2]);
        DEALLOCATE_SCRIPT_VALUE
        return;
    }

    value->shorts[1] = crmodel;
    value->shorts[2] = count;
    PROCESS_SCRIPT_VALUE(scline->command);
}

static void level_up_players_creatures_process(struct ScriptContext* context)
{
    long crmodel = context->value->shorts[1];
    long count = context->value->shorts[2];
    PlayerNumber plyridx = context->player_idx;
    struct Dungeon* dungeon = get_players_num_dungeon(plyridx);
    unsigned long k = 0;

    TbBool need_spec_digger = (crmodel > 0) && creature_kind_is_for_dungeon_diggers_list(dungeon->owner, crmodel);
    struct Thing* thing = INVALID_THING;
    int i;
    if ((!need_spec_digger) || (crmodel == CREATURE_ANY) || (crmodel == CREATURE_NOT_A_DIGGER))
    {
        i = dungeon->creatr_list_start;
    }
    else
    {
        i = dungeon->digger_list_start;
    }

    while (i != 0)
    {
        thing = thing_get(i);
        TRACE_THING(thing);
        struct CreatureControl* cctrl = creature_control_get_from_thing(thing);
        if (thing_is_invalid(thing) || creature_control_invalid(cctrl))
        {
            ERRORLOG("Jump to invalid creature detected");
            break;
        }
        i = cctrl->players_next_creature_idx;
        // Thing list loop body
        if (creature_matches_model(thing, crmodel))
        {
            creature_change_multiple_levels(thing, count);
        }
        // Thing list loop body ends
        k++;
        if (k > CREATURES_COUNT)
        {
            ERRORLOG("Infinite loop detected when sweeping creatures list");
            break;
        }
    }
    SYNCDBG(19, "Finished");
}

static void use_spell_on_players_creatures_check(const struct ScriptLine *scline)
{
    ALLOCATE_SCRIPT_VALUE(scline->command, scline->np[0]);
    long crtr_id = parse_creature_name(scline->tp[1]);
    if (crtr_id == CREATURE_NONE)
    {
        SCRPTERRLOG("Unknown creature, '%s'", scline->tp[1]);
        return;
    }
    const char *mag_name = scline->tp[2];
    short mag_id = get_rid(spell_desc, mag_name);
    CrtrExpLevel spell_level = scline->np[3];
    if (mag_id == -1)
    {
        SCRPTERRLOG("Invalid spell: %s", mag_name);
        return;
    }
    struct SpellConfig *spconf = get_spell_config(mag_id);
    if (spconf->linked_power) // Only check for spells linked to a keeper power.
    {
        if (spell_level < 1)
        {
            SCRPTWRNLOG("Spell %s level too low: %d, setting to 1.", mag_name, spell_level);
            spell_level = 1;
        }
        if (spell_level > (MAGIC_OVERCHARGE_LEVELS + 1)) // Creatures cast spells from level 1 to 10.
        {
            SCRPTWRNLOG("Spell %s level too high: %d, setting to %d.", mag_name, spell_level, (MAGIC_OVERCHARGE_LEVELS + 1));
            spell_level = MAGIC_OVERCHARGE_LEVELS;
        }
    }
    spell_level--;
    value->shorts[1] = crtr_id;
    value->shorts[2] = mag_id;
    value->shorts[3] = spell_level;
    PROCESS_SCRIPT_VALUE(scline->command);
}

static void use_spell_on_players_creatures_process(struct ScriptContext *context)
{
    long crmodel = context->value->shorts[1];
    long spell_idx = context->value->shorts[2];
    CrtrExpLevel overchrg = context->value->shorts[3];
    apply_spell_effect_to_players_creatures(context->player_idx, crmodel, spell_idx, overchrg);
}

static void use_power_on_players_creatures_check(const struct ScriptLine* scline)
{
    ALLOCATE_SCRIPT_VALUE(scline->command, scline->np[0]);
    long crtr_id = parse_creature_name(scline->tp[1]);
    PlayerNumber caster_player = scline->np[2];
    const char* pwr_name = scline->tp[3];
    short pwr_id = get_rid(power_desc, pwr_name);
    KeepPwrLevel power_level = scline->np[4];
    short free = scline->np[5];
    if (free == -1)
    {
        free = get_id(is_free_desc, scline->tp[5]);
        if (free == -1)
        {
            SCRPTERRLOG("Unknown free value '%s' not recognized", scline->tp[5]);
            DEALLOCATE_SCRIPT_VALUE
            return;
        }
    }

    if (crtr_id == CREATURE_NONE)
    {
        SCRPTERRLOG("Unknown creature, '%s'", scline->tp[1]);
        DEALLOCATE_SCRIPT_VALUE
    }
    if (pwr_id == -1)
    {
        SCRPTERRLOG("Invalid power: %s", pwr_name);
        DEALLOCATE_SCRIPT_VALUE
    }
    switch (pwr_id)
    {
    case PwrK_HEALCRTR:
    case PwrK_SPEEDCRTR:
    case PwrK_PROTECT:
    case PwrK_REBOUND:
    case PwrK_CONCEAL:
    case PwrK_DISEASE:
    case PwrK_CHICKEN:
    case PwrK_FREEZE:
    case PwrK_SLOW:
    case PwrK_FLIGHT:
    case PwrK_VISION:
    case PwrK_CALL2ARMS:
    case PwrK_LIGHTNING:
    case PwrK_CAVEIN:
    case PwrK_SIGHT:
    case PwrK_TIMEBOMB:
        if ((power_level < 1) || (power_level > MAGIC_OVERCHARGE_LEVELS))
        {
            SCRPTERRLOG("Power %s level %d out of range. Acceptible values are %d~%d", pwr_name, power_level, 1, MAGIC_OVERCHARGE_LEVELS);
            DEALLOCATE_SCRIPT_VALUE
        }
        power_level--; // transform human 1~9 range into computer 0~8 range
        break;
    case PwrK_SLAP:
    case PwrK_MKDIGGER:
        break;
    default:
        SCRPTERRLOG("Power not supported for this command: %s", power_code_name(pwr_id));
        DEALLOCATE_SCRIPT_VALUE
    }
    value->shorts[1] = crtr_id;
    value->shorts[2] = pwr_id;
    value->shorts[3] = power_level;
    value->shorts[4] = caster_player;
    value->shorts[5] = free;
    PROCESS_SCRIPT_VALUE(scline->command);
}

/**
 * Casts a keeper power on all creatures of a specific model, or positions of all creatures depending on the power.
 * @param crmodel The creature model to target, accepts wildcards.
 * @param pwr_idx The ID of the Keeper Power.
 * @param overchrg The overcharge level of the keeperpower. Is ignored when not applicable.
 * @param caster The player number of the player who is made to cast the spell.
 * @param free If gold is used when casting the spell. It will fail to cast if it is not free and money is not available.
 */
void cast_power_on_players_creatures(PlayerNumber plyr_idx, ThingModel crmodel, short pwr_idx, KeepPwrLevel overchrg, PlayerNumber caster, TbBool free)
{
    SYNCDBG(8, "Starting");
    struct Dungeon* dungeon = get_players_num_dungeon(plyr_idx);
    unsigned long k = 0;

    TbBool need_spec_digger = (crmodel > 0) && creature_kind_is_for_dungeon_diggers_list(plyr_idx, crmodel);
    struct Thing* thing = INVALID_THING;
    int i;
    if ((!need_spec_digger) || (crmodel == CREATURE_ANY) || (crmodel == CREATURE_NOT_A_DIGGER))
    {
        i = dungeon->creatr_list_start;
    }
    else
    {
        i = dungeon->digger_list_start;
    }

    while (i != 0)
    {
        thing = thing_get(i);
        TRACE_THING(thing);
        struct CreatureControl* cctrl = creature_control_get_from_thing(thing);
        if (thing_is_invalid(thing) || creature_control_invalid(cctrl))
        {
            ERRORLOG("Jump to invalid creature detected");
            break;
        }
        i = cctrl->players_next_creature_idx;
        // Thing list loop body
        if (creature_matches_model(thing, crmodel))
        {
            script_use_power_on_creature(thing, pwr_idx, overchrg, caster, free);
        }
        // Thing list loop body ends
        k++;
        if (k > CREATURES_COUNT)
        {
            ERRORLOG("Infinite loop detected when sweeping creatures list");
            break;
        }
    }
    SYNCDBG(19, "Finished");
}

static void use_power_on_players_creatures_process(struct ScriptContext* context)
{
    short crmodel = context->value->shorts[1];
    short pwr_idx = context->value->shorts[2];
    KeepPwrLevel overchrg = context->value->shorts[3];
    PlayerNumber caster = context->value->shorts[4];
    TbBool free = context->value->shorts[5];
    cast_power_on_players_creatures(context->player_idx, crmodel, pwr_idx, overchrg, caster, free);
}

static void set_creature_instance_check(const struct ScriptLine *scline)
{
    ALLOCATE_SCRIPT_VALUE(scline->command, 0);
    value->bytes[0] = scline->np[0];
    value->bytes[1] = scline->np[1];
    if (scline->tp[2][0] != '\0')
    {
        int instance = get_rid(instance_desc, scline->tp[2]);
        if (instance != -1)
        {
            value->bytes[2] = instance;
        }
        else
        {
            SCRPTERRLOG("Invalid instance: %s", scline->tp[2]);
            return;
        }
    }
    value->bytes[3] = scline->np[3];
    PROCESS_SCRIPT_VALUE(scline->command);
}

static void set_creature_instance_process(struct ScriptContext *context)
{
    struct CreatureStats *crstat = creature_stats_get(context->value->bytes[0]);
    if (!creature_stats_invalid(crstat))
    {
        CrInstance old_instance = crstat->learned_instance_id[context->value->bytes[1] - 1];
        crstat->learned_instance_id[context->value->bytes[1] - 1] = context->value->bytes[2];
        crstat->learned_instance_level[context->value->bytes[1] - 1] = context->value->bytes[3];
        for (short i = 0; i < THINGS_COUNT; i++)
        {
            struct Thing* thing = thing_get(i);
            if (thing_is_creature(thing))
            {
                if (thing->model == context->value->bytes[0])
                {
                    if (old_instance != CrInst_NULL)
                    {
                        struct CreatureControl* cctrl = creature_control_get_from_thing(thing);
                        cctrl->instance_available[old_instance] = false;
                    }
                    creature_increase_available_instances(thing);
                }
            }
        }
    }
}


static void hide_hero_gate_check(const struct ScriptLine* scline)
{
    ALLOCATE_SCRIPT_VALUE(scline->command, 0);
    short n = scline->np[0];
    if (scline->np[0] < 0)
    {
        n = -scline->np[0];
    }
    struct Thing* thing = find_hero_gate_of_number(n);
    if (thing_is_invalid(thing))
    {
        SCRPTERRLOG("Invalid hero gate: %ld", scline->np[0]);
        return;
    }
    value->bytes[0] = n;
    value->bytes[1] = scline->np[1];

    PROCESS_SCRIPT_VALUE(scline->command);
}

static void hide_hero_gate_process(struct ScriptContext* context)
{
    struct Thing* thing = find_hero_gate_of_number(context->value->bytes[0]);
    if (context->value->bytes[1])
    {
        light_turn_light_off(thing->light_id);
        create_effect(&thing->mappos, TngEff_BallPuffWhite, thing->owner);
        place_thing_in_creature_controlled_limbo(thing);
    }
    else
    {
        create_effect(&thing->mappos, TngEff_BallPuffWhite, thing->owner);
        remove_thing_from_creature_controlled_limbo(thing);
        light_turn_light_on(thing->light_id);
    }
}

static void if_check(const struct ScriptLine *scline)
{

    long plr_range_id = scline->np[0];
    const char *varib_name = scline->tp[1];
    const char *operatr = scline->tp[2];

    long plr_range_id_right;
    const char *varib_name_right = scline->tp[4];

    long value = 0;

    TbBool double_var_mode = false;
    long varib_type;
    long varib_id;
    long varib_type_right;
    long varib_id_right;


    if (*varib_name_right != '\0')
    {
        double_var_mode = true;

        if (!get_player_id(scline->tp[3], &plr_range_id_right)) {

            SCRPTWRNLOG("failed to parse \"%s\" as a player", scline->tp[3]);
        }
    }
    else
    {
        double_var_mode = false;

        char* text;
        value = strtol(scline->tp[3], &text, 0);
        if (text != &scline->tp[3][strlen(scline->tp[3])]) {
            SCRPTWRNLOG("Numerical value \"%s\" interpreted as %ld", scline->tp[3], value);
        }
    }


    if (gameadd.script.conditions_num >= CONDITIONS_COUNT)
    {
      SCRPTERRLOG("Too many (over %d) conditions in script", CONDITIONS_COUNT);
      return;
    }
    // Recognize variable
    if (!parse_get_varib(varib_name, &varib_id, &varib_type))
    {
        return;
    }
    if (double_var_mode && !parse_get_varib(varib_name_right, &varib_id_right, &varib_type_right))
    {
        return;
    }

    { // Warn if using the command for a player without Dungeon struct
        int plr_start;
        int plr_end;
        if (get_players_range(plr_range_id, &plr_start, &plr_end) >= 0) {
            struct Dungeon* dungeon = get_dungeon(plr_start);
            if ((plr_start+1 == plr_end) && dungeon_invalid(dungeon)) {
                // Note that this list should be kept updated with the changes in get_condition_value()
                if (((varib_type != SVar_GAME_TURN) && (varib_type != SVar_ALL_DUNGEONS_DESTROYED)
                 && (varib_type != SVar_DOOR_NUM) && (varib_type != SVar_TRAP_NUM)))
                    SCRPTWRNLOG("Found player without dungeon used in IF clause in script; this will not work correctly");

            }
        }
        if (double_var_mode && get_players_range(plr_range_id_right, &plr_start, &plr_end) >= 0) {
            struct Dungeon* dungeon = get_dungeon(plr_start);
            if ((plr_start+1 == plr_end) && dungeon_invalid(dungeon)) {
                // Note that this list should be kept updated with the changes in get_condition_value()
                if (((varib_type_right != SVar_GAME_TURN) && (varib_type_right != SVar_ALL_DUNGEONS_DESTROYED)
                 && (varib_type_right != SVar_DOOR_NUM) && (varib_type_right != SVar_TRAP_NUM)))
                    SCRPTWRNLOG("Found player without dungeon used in IF clause in script; this will not work correctly");

            }
        }
    }
    // Recognize comparison
    long opertr_id = get_id(comparison_desc, operatr);
    if (opertr_id == -1)
    {
      SCRPTERRLOG("Unknown comparison name, '%s'", operatr);
      return;
    }
    // Add the condition to script structure
    if (double_var_mode)
    {
        command_add_condition_2variables(plr_range_id, opertr_id, varib_type, varib_id,plr_range_id_right, varib_type_right, varib_id_right);
    }
    else{
        command_add_condition(plr_range_id, opertr_id, varib_type, varib_id, value);
    }
}

static void if_available_check(const struct ScriptLine *scline)
{

    long plr_range_id = scline->np[0];
    const char *varib_name = scline->tp[1];
    const char *operatr = scline->tp[2];

    long plr_range_id_right;
    const char *varib_name_right = scline->tp[4];

    long value;

    TbBool double_var_mode = false;
    long varib_type_right;
    long varib_id_right;


    if (*varib_name_right != '\0')
    {
        double_var_mode = true;

        if (!get_player_id(scline->tp[3], &plr_range_id_right)) {

            SCRPTWRNLOG("failed to parse \"%s\" as a player", scline->tp[3]);
        }
    }
    else
    {
        double_var_mode = false;

        char* text;
        value = strtol(scline->tp[3], &text, 0);
        if (text != &scline->tp[3][strlen(scline->tp[3])]) {
            SCRPTWRNLOG("Numerical value \"%s\" interpreted as %ld", scline->tp[3], value);
        }
    }

    if (gameadd.script.conditions_num >= CONDITIONS_COUNT)
    {
      SCRPTERRLOG("Too many (over %d) conditions in script", CONDITIONS_COUNT);
      return;
    }
    // Recognize variable
    long varib_id;
    long varib_type = get_id(available_variable_desc, varib_name);
    if (varib_type == -1)
        varib_id = -1;
    else
        varib_id = 0;
    if (varib_id == -1)
    {
      varib_id = get_id(door_desc, varib_name);
      varib_type = SVar_AVAILABLE_DOOR;
    }
    if (varib_id == -1)
    {
      varib_id = get_id(trap_desc, varib_name);
      varib_type = SVar_AVAILABLE_TRAP;
    }
    if (varib_id == -1)
    {
      varib_id = get_id(room_desc, varib_name);
      varib_type = SVar_AVAILABLE_ROOM;
    }
    if (varib_id == -1)
    {
      varib_id = get_id(power_desc, varib_name);
      varib_type = SVar_AVAILABLE_MAGIC;
    }
    if (varib_id == -1)
    {
      varib_id = get_id(creature_desc, varib_name);
      varib_type = SVar_AVAILABLE_CREATURE;
    }
    if (varib_id == -1)
    {
      SCRPTERRLOG("Unrecognized VARIABLE, '%s'", varib_name);
      return;
    }
    // Recognize comparison
    long opertr_id = get_id(comparison_desc, operatr);
    if (opertr_id == -1)
    {
      SCRPTERRLOG("Unknown comparison name, '%s'", operatr);
      return;
    }
    { // Warn if using the command for a player without Dungeon struct
        int plr_start;
        int plr_end;
        if (get_players_range(plr_range_id, &plr_start, &plr_end) >= 0) {
            struct Dungeon* dungeon = get_dungeon(plr_start);
            if ((plr_start+1 == plr_end) && dungeon_invalid(dungeon)) {
                SCRPTWRNLOG("Found player without dungeon used in IF_AVAILABLE clause in script; this will not work correctly");
            }
        }
    }
    if (double_var_mode && !parse_get_varib(varib_name_right, &varib_id_right, &varib_type_right))
    {
        return;
    }
    // Add the condition to script structure
    if (double_var_mode)
    {
        command_add_condition_2variables(plr_range_id, opertr_id, varib_type, varib_id,plr_range_id_right, varib_type_right, varib_id_right);
    }
    else{
        command_add_condition(plr_range_id, opertr_id, varib_type, varib_id, value);
    }
}

static void if_controls_check(const struct ScriptLine *scline)
{

    long plr_range_id = scline->np[0];
    const char *varib_name = scline->tp[1];
    const char *operatr = scline->tp[2];

    long plr_range_id_right;
    const char *varib_name_right = scline->tp[4];

    long value;

    TbBool double_var_mode = false;
    long varib_type_right = 0;
    long varib_id_right = 0;


    if (*varib_name_right != '\0')
    {
        double_var_mode = true;

        if (!get_player_id(scline->tp[3], &plr_range_id_right)) {

            SCRPTWRNLOG("failed to parse \"%s\" as a player", scline->tp[3]);
        }
    }
    else
    {
        double_var_mode = false;

        char* text;
        value = strtol(scline->tp[3], &text, 0);
        if (text != &scline->tp[3][strlen(scline->tp[3])]) {
            SCRPTWRNLOG("Numerical value \"%s\" interpreted as %ld", scline->tp[3], value);
        }
    }

    long varib_id;
    if (gameadd.script.conditions_num >= CONDITIONS_COUNT)
    {
      SCRPTERRLOG("Too many (over %d) conditions in script", CONDITIONS_COUNT);
      return;
    }
    // Recognize variable
    long varib_type = get_id(controls_variable_desc, varib_name);
    if (varib_type == -1)
      varib_id = -1;
    else
      varib_id = 0;
    if (varib_id == -1)
    {
      varib_id = get_id(creature_desc, varib_name);
      varib_type = SVar_CONTROLS_CREATURE;
    }
    if (varib_id == -1)
    {
      SCRPTERRLOG("Unrecognized VARIABLE, '%s'", varib_name);
      return;
    }
    // Recognize comparison
    long opertr_id = get_id(comparison_desc, operatr);
    if (opertr_id == -1)
    {
      SCRPTERRLOG("Unknown comparison name, '%s'", operatr);
      return;
    }
    { // Warn if using the command for a player without Dungeon struct
        int plr_start;
        int plr_end;
        if (get_players_range(plr_range_id, &plr_start, &plr_end) >= 0) {
            struct Dungeon* dungeon = get_dungeon(plr_start);
            if ((plr_start+1 == plr_end) && dungeon_invalid(dungeon)) {
                SCRPTWRNLOG("Found player without dungeon used in IF_CONTROLS clause in script; this will not work correctly");
            }
        }
        if (double_var_mode && get_players_range(plr_range_id_right, &plr_start, &plr_end) >= 0) {
            struct Dungeon* dungeon = get_dungeon(plr_start);
            if ((plr_start+1 == plr_end) && dungeon_invalid(dungeon)) {
                // Note that this list should be kept updated with the changes in get_condition_value()
                if (((varib_type_right != SVar_GAME_TURN) && (varib_type_right != SVar_ALL_DUNGEONS_DESTROYED)
                 && (varib_type_right != SVar_DOOR_NUM) && (varib_type_right != SVar_TRAP_NUM)))
                    SCRPTWRNLOG("Found player without dungeon used in IF clause in script; this will not work correctly");

            }
        }
    }

    if (double_var_mode && !parse_get_varib(varib_name_right, &varib_id_right, &varib_type_right))
    {
        return;
    }
    // Add the condition to script structure
    if (double_var_mode)
    {
        command_add_condition_2variables(plr_range_id, opertr_id, varib_type, varib_id,plr_range_id_right, varib_type_right, varib_id_right);
    }
    else
    {
        command_add_condition(plr_range_id, opertr_id, varib_type, varib_id, value);
    }
}

static void if_allied_check(const struct ScriptLine *scline)
{
    long pA = scline->np[0];
    long pB = scline->np[1];
    long op = scline->np[2];
    long val = scline->np[3];

    if (gameadd.script.conditions_num >= CONDITIONS_COUNT)
    {
        SCRPTERRLOG("Too many (over %d) conditions in script", CONDITIONS_COUNT);
        return;
    }

    command_add_condition(pA, op, SVar_ALLIED_PLAYER, pB, val);
}

static void set_texture_check(const struct ScriptLine *scline)
{
    ALLOCATE_SCRIPT_VALUE(scline->command, scline->np[0]);

    long texture_id = get_rid(texture_pack_desc, scline->tp[1]);
    if (texture_id == -1)
    {
        if (parameter_is_number(scline->tp[1]))
        {
            texture_id = atoi(scline->tp[1]) + 1;
        }
        else
        {
            SCRPTERRLOG("Invalid texture pack: '%s'", scline->tp[1]);
            return;
        }
    }
    value->shorts[0] = texture_id;
    PROCESS_SCRIPT_VALUE(scline->command);
}

static void set_texture_process(struct ScriptContext *context)
{
    long texture_id = context->value->shorts[0];
    struct Dungeon* dungeon;
    PlayerNumber plyr_idx = context->player_idx;
    dungeon = get_dungeon(plyr_idx);
    dungeon->texture_pack = texture_id;

    for (MapSlabCoord slb_y=0; slb_y < gameadd.map_tiles_y; slb_y++)
    {
        for (MapSlabCoord slb_x=0; slb_x < gameadd.map_tiles_x; slb_x++)
        {
            struct SlabMap* slb = get_slabmap_block(slb_x,slb_y);
            if (slabmap_owner(slb) == plyr_idx)
            {
                if (texture_id == 0)
                {
                    gameadd.slab_ext_data[get_slab_number(slb_x,slb_y)] = gameadd.slab_ext_data_initial[get_slab_number(slb_x,slb_y)];
                }
                else
                {
                    gameadd.slab_ext_data[get_slab_number(slb_x,slb_y)] = texture_id;
                }
            }
        }
    }
}

static void set_music_check(const struct ScriptLine *scline)
{
    ALLOCATE_SCRIPT_VALUE(scline->command, 0);
    if (parameter_is_number(scline->tp[0]))
    {
        value->chars[0] = atoi(scline->tp[0]);
    }
    else
    {
        if (IsRedbookMusicActive())
        {
            SCRPTWRNLOG("Level script wants to play custom track from disk, but game is playing music from CD.");
            DEALLOCATE_SCRIPT_VALUE
            return;
        }
        // See if a file with this name is already loaded, if so, reuse the same track
        char* compare_fname = prepare_file_fmtpath(FGrp_CmpgMedia, "%s", scline->tp[0]);
        for (int i = max_track + 1; i <= game.last_audiotrack; i++)
        {
            if (strcmp(compare_fname, game.loaded_track[i]) == 0)
            {
                value->chars[0] = i;
                PROCESS_SCRIPT_VALUE(scline->command);
                return;
            }
        }
        if ( (game.last_audiotrack < max_track) || (game.last_audiotrack >= MUSIC_TRACKS_COUNT) )
        {
            WARNLOG("Music track %d is out of range - resetting.", game.last_audiotrack);
            game.last_audiotrack = max_track;
        }
        if (game.last_audiotrack < MUSIC_TRACKS_COUNT-1)
        {
            game.last_audiotrack++;
        }
        short tracknumber = game.last_audiotrack;

        if (tracks[tracknumber] != NULL)
        {
            WARNLOG("Overwriting music track %d.", tracknumber);
            Mix_FreeMusic(tracks[tracknumber]);
        }
        const char* fname = prepare_file_fmtpath(FGrp_CmpgMedia, "%s", scline->tp[0]);
        snprintf(game.loaded_track[tracknumber], DISKPATH_SIZE, "%s", fname);
        tracks[tracknumber] = Mix_LoadMUS(game.loaded_track[tracknumber]);
        if (tracks[tracknumber] == NULL)
        {
            SCRPTERRLOG("Can't load track %d (%s): %s", tracknumber, game.loaded_track[tracknumber], Mix_GetError());
            DEALLOCATE_SCRIPT_VALUE
            return;
        }
        else
        {
            SCRPTLOG("Loaded file %s into music track %d.", game.loaded_track[tracknumber], tracknumber);
        }
        value->chars[0] = tracknumber;
    }
    PROCESS_SCRIPT_VALUE(scline->command);
}

static void set_music_process(struct ScriptContext *context)
{

    short track_number = context->value->chars[0];
    if (track_number >= FIRST_TRACK && track_number <= MUSIC_TRACKS_COUNT) {
        if (track_number != game.audiotrack) {
            if (IsRedbookMusicActive()) {
                SCRPTLOG("Setting music track to %d.", track_number);
            } else {
#if SDL_MIXER_VERSION_ATLEAST(2, 6, 0)
                char info[255];
                const char * title = Mix_GetMusicTitle(tracks[track_number]);
                const char * artist = Mix_GetMusicArtistTag(tracks[track_number]);
                const char * copyright = Mix_GetMusicCopyrightTag(tracks[track_number]);
                if (strlen(artist) > 0 && strlen(copyright) > 0) {
                    snprintf(info, sizeof(info), "%s by %s (%s)", title, artist, copyright);
                } else if (strlen(artist) > 0) {
                    snprintf(info, sizeof(info), "%s by %s", title, artist);
                } else if (strlen(copyright) > 0) {
                    snprintf(info, sizeof(info), "%s (%s)", title, copyright);
                } else {
                    snprintf(info, sizeof(info), "%s", title);
                }
                SCRPTLOG("Setting music track to %d: %s", track_number, info);
#else
                SCRPTLOG("Setting music track to %d.", track_number);
#endif
            }
            game.audiotrack = track_number;
        }
    } else if (track_number == 0) {
        game.audiotrack = track_number;
        SCRPTLOG("Setting music track to %d: No Music", track_number);
    } else {
        SCRPTERRLOG("Invalid music track: %d. Track must be between %d and %d or 0 to disable.", track_number,FIRST_TRACK,MUSIC_TRACKS_COUNT);
    }
}

static void play_message_check(const struct ScriptLine *scline)
{
    ALLOCATE_SCRIPT_VALUE(scline->command, 0);
    long msgtype_id = get_id(msgtype_desc, scline->tp[1]);
    if (msgtype_id == -1)
    {
        SCRPTERRLOG("Unrecognized message type: '%s'", scline->tp[1]);
        return;
    }
    value->chars[1] = msgtype_id;
    if (parameter_is_number(scline->tp[2]))
    {
        value->shorts[1] = atoi(scline->tp[2]);
        value->bytes[4] = 0;
    }
    else
    {
        value->bytes[4] = 1;
        value->strs[2] = script_strdup(scline->tp[2]);
        if (value->strs[2] == NULL) {
            SCRPTERRLOG("Run out script strings space");
            DEALLOCATE_SCRIPT_VALUE
            return;
        }
    }
    PROCESS_SCRIPT_VALUE(scline->command);
}

static void play_message_process(struct ScriptContext *context)
{
<<<<<<< HEAD
    const char msgtype_id = context->value->chars[1];
    if ((context->value->chars[0] == my_player_number) || (context->value->chars[0] == ALL_PLAYERS))
=======
    unsigned char volume = settings.sound_volume;
    unsigned char msgtype_id = context->value->chars[1];
    unsigned char slot = context->value->bytes[2];
    TbBool external = context->value->bytes[4];
    if (msgtype_id == 1) // SPEECH
    {
        volume = settings.mentor_volume;
    }
    if (context->player_idx == my_player_number)
>>>>>>> e4e9d71c
    {
        const TbBool param_is_string = context->value->bytes[4];
        if (!param_is_string)
        {
            switch (msgtype_id)
            {
                case 1: // speech message
                {
                    output_message(context->value->shorts[1], 0, true);
                    break;
                }
                case 2: // sound effect
                {
                    play_non_3d_sample(context->value->shorts[1]);
                    break;
                }
            }
        }
        else
        {
            const char * filename = prepare_file_fmtpath(FGrp_CmpgMedia,"%s", context->value->strs[2]);
            switch (msgtype_id)
            {
                case 1: // speech message
                {
                    play_streamed_sample(filename, settings.mentor_volume);
                    break;
                }
                case 2: // sound effect
                {
                    play_streamed_sample(filename, settings.sound_volume);
                    break;
                }
            }
        }
    }
}

static void set_power_hand_check(const struct ScriptLine *scline)
{
    ALLOCATE_SCRIPT_VALUE(scline->command, scline->np[0]);

    long hand_idx = get_rid(powerhand_desc, scline->tp[1]);
    if (hand_idx == -1)
    {
        if (parameter_is_number(scline->tp[1]))
        {
            hand_idx = atoi(scline->tp[1]);
        }
        else
        {
            SCRPTERRLOG("Invalid hand_idx: '%s'", scline->tp[1]);
            return;
        }
    }
    value->shorts[0] = hand_idx;
    PROCESS_SCRIPT_VALUE(scline->command);
}

static void set_power_hand_process(struct ScriptContext *context)
{
    long hand_idx = context->value->shorts[0];
    struct PlayerInfo * player;
    player = get_player(context->player_idx);
    player->hand_idx = hand_idx;
}

static void add_effectgen_to_level_check(const struct ScriptLine* scline)
{
    ALLOCATE_SCRIPT_VALUE(scline->command, 0);

    const char* generator_name = scline->tp[0];
    const char* locname = scline->tp[1];
    long range = scline->np[2];

    TbMapLocation location;
    ThingModel gen_id;
    if (parameter_is_number(generator_name))
    {
        gen_id = atoi(generator_name);
    }
    else
    {
        gen_id = get_id(effectgen_desc, generator_name);
    }
    if (gen_id <= 0)
    {
        SCRPTERRLOG("Unknown effect generator, '%s'", generator_name);
        DEALLOCATE_SCRIPT_VALUE;
        return;
    }
    if (gameadd.script.party_triggers_num >= PARTY_TRIGGERS_COUNT)
    {
        SCRPTERRLOG("Too many ADD_CREATURE commands in script");
        DEALLOCATE_SCRIPT_VALUE;
        return;
    }

    // Recognize place where party is created
    if (!get_map_location_id(locname, &location))
    {
        DEALLOCATE_SCRIPT_VALUE;
        return;
    }
    value->shorts[0] = (short)gen_id;
    value->shorts[1] = location;
    value->shorts[2] = range * COORD_PER_STL; 
    PROCESS_SCRIPT_VALUE(scline->command);
}

static void add_effectgen_to_level_process(struct ScriptContext* context)
{
    ThingModel gen_id = context->value->shorts[0];
    short location = context->value->shorts[1];
    short range = context->value->shorts[2];
    if (get_script_current_condition() == CONDITION_ALWAYS)
    {
        script_process_new_effectgen(gen_id, location, range);
    }
    else
    {
        struct PartyTrigger* pr_trig = &gameadd.script.party_triggers[gameadd.script.party_triggers_num % PARTY_TRIGGERS_COUNT];
        pr_trig->flags = TrgF_CREATE_EFFECT_GENERATOR;
        pr_trig->flags |= next_command_reusable ? TrgF_REUSABLE : 0;
        pr_trig->plyr_idx = 0; //not needed
        pr_trig->creatr_id = 0; //not needed
        pr_trig->exp_level = gen_id;
        pr_trig->carried_gold = range;
        pr_trig->location = location;
        pr_trig->ncopies = 1;
        pr_trig->condit_idx = get_script_current_condition();
        gameadd.script.party_triggers_num++;
    }
}

static void set_effectgen_configuration_check(const struct ScriptLine* scline)
{
    ALLOCATE_SCRIPT_VALUE(scline->command, 0);
    const char* effgenname = scline->tp[0];
    const char* property = scline->tp[1];
    short value1 = 0;

    ThingModel effgen_id = get_id(effectgen_desc, effgenname);
    if (effgen_id == -1)
    {
        SCRPTERRLOG("Unknown effect generator, '%s'", effgenname);
        DEALLOCATE_SCRIPT_VALUE
        return;
    }

    long property_id = get_id(effect_generator_commands, property);
    if (property_id == -1)
    {
        SCRPTERRLOG("Unknown effect generator variable");
        DEALLOCATE_SCRIPT_VALUE
        return;
    } else
    if (property_id == 5) // EFFECTELEMENTMODEL
    {
        value1 = effect_or_effect_element_id(scline->tp[2]);
        if (value1 == 0)
        {
            SCRPTERRLOG("Unknown effect element value for Effect Generator");
            DEALLOCATE_SCRIPT_VALUE
            return;
        }
    }
    else
    if ((property_id == 8) || (property_id == 9)) // ACCELERATIONMIN or ACCELERATIONMAX
    {
        if ((scline->np[3] == '\0') || (scline->np[4] == '\0'))
        {
            SCRPTERRLOG("Missing parameter for Effect Generator variable %s", property);
            DEALLOCATE_SCRIPT_VALUE
            return;
        }
    } else
    if (property_id == 10) // SOUND
    {
        if (scline->np[3] == '\0')
        {
            SCRPTERRLOG("Missing parameter for Effect Generator variable %s", property);
            DEALLOCATE_SCRIPT_VALUE
            return;
        }
    }
    else
    {
        if (parameter_is_number(scline->tp[2]))
        {
            value1 = atoi(scline->tp[2]);
        }
        else
        {
            SCRPTERRLOG("Unsupported value %s for Effect Generator configuration %s", scline->tp[2], scline->tp[1]);
            DEALLOCATE_SCRIPT_VALUE
            return;
        }
    }


    SCRIPTDBG(7, "Setting effect generator %s property %s to %d", effectgenerator_code_name(effgen_id), property, value1);
    value->shorts[0] = (short)effgen_id;
    value->shorts[1] = property_id;
    value->shorts[2] = value1;
    value->shorts[3] = scline->np[3];
    value->shorts[4] = scline->np[4];

    PROCESS_SCRIPT_VALUE(scline->command);
}

static void set_effectgen_configuration_process(struct ScriptContext* context)
{
    ThingModel effgen_id = context->value->shorts[0];
    short property_id = context->value->shorts[1];

    struct EffectGeneratorConfigStats* effgencst = &game.conf.effects_conf.effectgen_cfgstats[effgen_id];
    switch (property_id)
    {
    case 2: // GENERATIONDELAYMIN
        effgencst->generation_delay_min = context->value->shorts[2];
        break;
    case 3: // GENERATIONDELAYMAX
        effgencst->generation_delay_max = context->value->shorts[2];
        break;
    case 4: // GENERATIONAMOUNT
        effgencst->generation_amount = context->value->shorts[2];
        break;
    case 5: // EFFECTMODEL
        effgencst->effect_model = context->value->shorts[2];
        break;
    case 6: // IGNORETERRAIN
        effgencst->ignore_terrain = context->value->shorts[2];
        break;
    case 7: // SPAWNHEIGHT
        effgencst->spawn_height = context->value->shorts[2];
        break;
    case 8: // ACCELERATIONMIN
        effgencst->acc_x_min = context->value->shorts[2];
        effgencst->acc_y_min = context->value->shorts[3];
        effgencst->acc_z_min = context->value->shorts[4];
        break;
    case 9: // ACCELERATIONMAX
        effgencst->acc_x_max = context->value->shorts[2];
        effgencst->acc_y_max = context->value->shorts[3];
        effgencst->acc_z_max = context->value->shorts[4];
        break;
    case 10: // SOUND
        effgencst->sound_sample_idx = context->value->shorts[2];
        effgencst->sound_sample_rng = context->value->shorts[3];
        break;
    default:
        WARNMSG("Unsupported Effect Generator configuration, variable %d.", context->value->shorts[1]);
        break;
    }
}

static void set_power_configuration_check(const struct ScriptLine *scline)
{
    ALLOCATE_SCRIPT_VALUE(scline->command, 0);
    const char *powername = scline->tp[0];
    const char *property = scline->tp[1];
    char *new_value = (char*)scline->tp[2];

    long power_id = get_id(power_desc, powername);
    if (power_id == -1)
    {
        SCRPTERRLOG("Unknown power, '%s'", powername);
        DEALLOCATE_SCRIPT_VALUE
        return;
    }

    long powervar = get_id(magic_power_commands, property);
    if (powervar == -1)
    {
        SCRPTERRLOG("Unknown power variable");
        DEALLOCATE_SCRIPT_VALUE
        return;
    }
    long long number_value = 0;
    long k;
    switch (powervar)
    {
        case 2: // Power
        case 3: // Cost
        {
            value->bytes[3] = atoi(scline->tp[3]) - 1; //-1 because we want slot 1 to 9, not 0 to 8
            value->longs[2] = atoi(new_value);
            break;
        }
        case 5: // Castability
        {
            long long j;
            if (scline->tp[3][0] != '\0')
            {
                j = get_long_id(powermodel_castability_commands, new_value);
                if (j <= 0)
                {
                    SCRPTERRLOG("Incorrect castability value");
                    DEALLOCATE_SCRIPT_VALUE
                    return;
                }
                else
                {
                    number_value = j;
                }
                value->chars[3] = atoi(scline->tp[3]);
            }
            else
            {
                if (parameter_is_number(new_value))
                {
                    number_value = atoll(new_value);
                }
                else
                {
                    char *flag = strtok(new_value," ");
                    while ( flag != NULL )
                    {
                        j = get_long_id(powermodel_castability_commands, flag);
                        if (j > 0)
                        {
                            number_value |= j;
                        } else
                        {
                            SCRPTERRLOG("Incorrect castability value");
                            DEALLOCATE_SCRIPT_VALUE
                            return;
                        }
                        flag = strtok(NULL, " " );
                    }
                }
                value->chars[3] = -1;
            }
            value->ulonglongs[1] = number_value;
            break;
        }
        case 6: // Artifact
        {
            k = get_id(object_desc, new_value);
            if (k >= 0)
            {
                  number_value = k;
            }
            value->longs[2] = number_value;
            break;
        }
        case 10: // SymbolSprites
        {
            value->longs[1] = atoi(new_value);
            value->longs[2] = atoi(scline->tp[3]);
            break;
        }
        case 14: // Properties
        {
            if (scline->tp[3][0] != '\0')
            {
                k = get_id(powermodel_properties_commands, new_value);
                if (k <= 0)
                {
                    SCRPTERRLOG("Incorrect property value");
                    DEALLOCATE_SCRIPT_VALUE
                    return;
                }
                else
                {
                    number_value = k;
                }
                value->chars[3] = atoi(scline->tp[3]);
            }
            else
            {
                if (parameter_is_number(new_value))
                {
                    number_value = atoi(new_value);
                }
                else
                {
                    char *flag = strtok(new_value," ");
                    while ( flag != NULL )
                    {
                        k = get_id(powermodel_properties_commands, flag);
                        if (k > 0)
                        {
                            number_value |= k;
                        } else
                        {
                            SCRPTERRLOG("Incorrect property value");
                            DEALLOCATE_SCRIPT_VALUE
                            return;
                        }
                        flag = strtok(NULL, " " );
                    }
                }
                value->chars[3] = -1;
            }
            value->longs[2] = number_value;
            break;
        }
        case 15: // OverchargeCheck
        {
            number_value = get_id(powermodel_expand_check_func_type,new_value);
            if (number_value < 0)
            {
                SCRPTERRLOG("Invalid power update function id");
                DEALLOCATE_SCRIPT_VALUE
                return;
            }
            value->longs[2] = number_value;
            break;
        }
        case 16: // PlayerState
        {
            k = get_id(player_state_commands, new_value);
            if (k >= 0)
            {
                number_value = k;
            }
            value->longs[2] = number_value;
            break;
        }
        case 17: // ParentPower
        {
            k = get_id(power_desc, new_value);
            if (k >= 0)
            {
                number_value = k;
            }
            value->longs[2] = number_value;
            break;
        }
        default:
            value->longs[2] = atoi(new_value);
    }
    #if (BFDEBUG_LEVEL >= 7)
    {
        if ( (powervar == 5) && (value->chars[3] != -1) )
        {
            SCRIPTDBG(7, "Toggling %s castability flag: %I64d", powername, number_value);
        }
        else if ( (powervar == 14) && (value->chars[3] != -1) )
        {
            SCRIPTDBG(7, "Toggling %s property flag: %I64d", powername, number_value);
        }
        else
        {
            SCRIPTDBG(7, "Setting power %s property %s to %I64d", powername, property, number_value);
        }
    }
    #endif
    value->shorts[0] = power_id;
    value->bytes[2] = powervar;

    PROCESS_SCRIPT_VALUE(scline->command);
}

static void set_power_configuration_process(struct ScriptContext *context)
{
    struct PowerConfigStats *powerst = get_power_model_stats(context->value->shorts[0]);
    struct MagicStats* pwrdynst = get_power_dynamic_stats(context->value->shorts[0]);
    switch (context->value->bytes[2])
    {
        case 2: // Power
            pwrdynst->strength[context->value->bytes[3]] = context->value->longs[2];
            break;
        case 3: // Cost
            pwrdynst->cost[context->value->bytes[3]] = context->value->longs[2];
            break;
        case 4: // Duration
            pwrdynst->duration = context->value->longs[2];
            break;
        case 5: // Castability
        {
            unsigned long long flag = context->value->ulonglongs[1];
            if (context->value->chars[3] == 1)
            {
                set_flag(powerst->can_cast_flags, flag);
            }
            else if (context->value->chars[3] == 0)
            {
                clear_flag(powerst->can_cast_flags, flag);
            }
            else
            {
                powerst->can_cast_flags = flag;
            }
            break;
        }
        case 6: // Artifact
            powerst->artifact_model = context->value->longs[2];
            game.conf.object_conf.object_to_power_artifact[powerst->artifact_model] = context->value->shorts[0];
            break;
        case 7: // NameTextID
            powerst->name_stridx = context->value->longs[2];
            break;
        case 8: // TooltipTextID
            powerst->tooltip_stridx = context->value->longs[2];
            break;
        case 10: // SymbolSprites
            powerst->bigsym_sprite_idx = context->value->longs[1];
            powerst->medsym_sprite_idx = context->value->longs[2];
            break;
        case 11: // PointerSprites
            powerst->pointer_sprite_idx = context->value->longs[2];
            break;
        case 12: // PanelTabIndex
            powerst->panel_tab_idx = context->value->longs[2];
            break;
        case 13: // SoundSamples
            powerst->select_sample_idx = context->value->longs[2];
            break;
        case 14: // Properties
            if (context->value->chars[3] == 1)
            {
                set_flag(powerst->config_flags, context->value->longs[2]);
            }
            else if (context->value->chars[3] == 0)
            {
                clear_flag(powerst->config_flags, context->value->longs[2]);
            }
            else
            {
                powerst->config_flags = context->value->longs[2];
            }
            break;
        case 15: // OverchargeCheck
            powerst->overcharge_check_idx = context->value->longs[2];
            break;
        case 16: // PlayerState
            powerst->work_state = context->value->longs[2];
            break;
        case 17: // ParentPower
            powerst->parent_power = context->value->longs[2];
            break;
        case 18: // SoundPlayed
            powerst->select_sound_idx = context->value->longs[2];
            break;
        case 19: // Cooldown
            powerst->cast_cooldown = context->value->longs[2];
            break;
        default:
            WARNMSG("Unsupported power configuration, variable %d.", context->value->bytes[2]);
            break;
    }
    update_powers_tab_to_config();
}

static void set_player_colour_check(const struct ScriptLine *scline)
{
    ALLOCATE_SCRIPT_VALUE(scline->command, scline->np[0]);
    long color_idx = get_rid(cmpgn_human_player_options, scline->tp[1]);
    if (scline->np[0] == game.neutral_player_num)
    {
        SCRPTERRLOG("Can't change color of Neutral player.");
        DEALLOCATE_SCRIPT_VALUE
        return;
    }
    if (color_idx == -1)
    {
        if (parameter_is_number(scline->tp[1]))
        {
            color_idx = atoi(scline->tp[1]);
        }
        else
        {
            SCRPTERRLOG("Invalid color: '%s'", scline->tp[1]);
            return;
        }
    }
    value->bytes[0] = (unsigned char)color_idx;
    PROCESS_SCRIPT_VALUE(scline->command);
}

static void set_player_colour_process(struct ScriptContext *context)
{
    if (context->player_idx == PLAYER_NEUTRAL)
    {
        return;
    }
    set_player_colour(context->player_idx, context->value->bytes[0]);
}

static void set_game_rule_check(const struct ScriptLine* scline)
{
    ALLOCATE_SCRIPT_VALUE(scline->command, 0);

    long rulegroup = 0;
    long ruleval = scline->np[1];

    long ruledesc = get_id(game_rule_desc, scline->tp[0]);
    if(ruledesc != -1)
    {
        rulegroup = -1;
        switch (ruledesc)
        {
            case 1: //PreserveClassicBugs
                //this one is a special case because in the cfg it's not done trough number
                if ((ruleval < 0) || (ruleval >= ClscBug_ListEnd))
                {
                    SCRPTERRLOG("Game Rule '%s' value %ld out of range", scline->tp[0], ruleval);
                    DEALLOCATE_SCRIPT_VALUE
                    return;
                }
                break;
        }
    }
    else
    {
        for (size_t i = 0; i < sizeof(ruleblocks)/sizeof(ruleblocks[0]); i++)
        {
            ruledesc = get_named_field_id(ruleblocks[i], scline->tp[0]);
            if (ruledesc != -1)
            {
                rulegroup = i;
                if (ruleval < (ruleblocks[i]+ruledesc)->min)
                {
                    ruleval = (ruleblocks[i]+ruledesc)->min;
                    SCRPTERRLOG("Game Rule '%s' value %ld is smaller then minimum of %I64d", scline->tp[0], ruleval,(ruleblocks[i]+ruledesc)->min);
                }
                else if(ruleval > (ruleblocks[i]+ruledesc)->max)
                {
                    ruleval = (ruleblocks[i]+ruledesc)->max;
                    SCRPTERRLOG("Game Rule '%s' value %ld is bigger then maximum of %I64d", scline->tp[0], ruleval,(ruleblocks[i]+ruledesc)->max);
                }
                break;
            }
        }
    }

    if (ruledesc == -1)
    {
        SCRPTERRLOG("Unknown Game Rule '%s'.", scline->tp[0]);
        DEALLOCATE_SCRIPT_VALUE
        return;
    }

    value->shorts[0] = rulegroup;
    value->shorts[1] = ruledesc;
    value->longs[1] = ruleval;
    PROCESS_SCRIPT_VALUE(scline->command);
}

static void set_game_rule_process(struct ScriptContext* context)
{
    short rulegroup = context->value->shorts[0];
    short ruledesc  = context->value->shorts[1];
    long rulevalue  = context->value->longs[1];


    if(rulegroup != -1)
    {
        SCRIPTDBG(7,"Changing Game Rule '%s' to %ld", (ruleblocks[rulegroup]+ruledesc)->name, rulevalue);
        assign_named_field_value((ruleblocks[rulegroup]+ruledesc),rulevalue);
        return;
    }


  #if (BFDEBUG_LEVEL >= 7)
    const char *rulename = get_conf_parameter_text(game_rule_desc,ruledesc);
  #endif
    switch (ruledesc)
    {
    case 1: //PreserveClassicBugs
        //this one is a special case because in the cfg it's not done trough number
        SCRIPTDBG(7,"Changing Game Rule '%s' from %lu to %ld", rulename, game.conf.rules.game.classic_bugs_flags, rulevalue);
        game.conf.rules.game.classic_bugs_flags = rulevalue;
        break;
    case 2: //AlliesShareVision
        //this one is a special case because it updates minimap
        SCRIPTDBG(7,"Changing Game Rule '%s' from %d to %ld", rulename, game.conf.rules.game.allies_share_vision, rulevalue);
        game.conf.rules.game.allies_share_vision = (TbBool)rulevalue;
        panel_map_update(0, 0, gameadd.map_subtiles_x + 1, gameadd.map_subtiles_y + 1);
        break;
    case 3: //MapCreatureLimit
        //this one is a special case because it needs to kill of additional creatures
        SCRIPTDBG(7, "Changing Game Rule '%s' from %u to %ld", rulename, game.conf.rules.game.creatures_count, rulevalue);
        game.conf.rules.game.creatures_count = rulevalue;
        short count = setup_excess_creatures_to_leave_or_die(game.conf.rules.game.creatures_count);
        if (count > 0)
        {
            SCRPTLOG("Map creature limit reduced, causing %d creatures to leave or die",count);
        }
        break;
    default:
        WARNMSG("Unsupported Game Rule, command %d.", ruledesc);
        break;
    }
}

static void set_increase_on_experience_check(const struct ScriptLine* scline)
{
    ALLOCATE_SCRIPT_VALUE(scline->command, 0);
    long onexpdesc = get_id(on_experience_desc, scline->tp[0]);
    if (onexpdesc == -1)
    {
        SCRPTERRLOG("Unknown variable '%s'.", scline->tp[0]);
        DEALLOCATE_SCRIPT_VALUE
        return;
    }
    if (scline->np[1] < 0)
    {
        SCRPTERRLOG("Value %ld out of range for variable '%s'.", scline->np[1], scline->tp[0]);
        DEALLOCATE_SCRIPT_VALUE
        return;
    }
    value->shorts[0] = onexpdesc;
    value->shorts[1] = scline->np[1];
    PROCESS_SCRIPT_VALUE(scline->command);
}

static void set_increase_on_experience_process(struct ScriptContext* context)
{
    short variable = context->value->shorts[0];
  #if (BFDEBUG_LEVEL >= 7)
    const char *varname = on_experience_desc[variable - 1].name;
  #endif
    switch (variable)
    {
    case 1: //SizeIncreaseOnExp
        SCRIPTDBG(7,"Changing variable %s from %ld to %d.", varname, game.conf.crtr_conf.exp.size_increase_on_exp, context->value->shorts[1]);
        game.conf.crtr_conf.exp.size_increase_on_exp = context->value->shorts[1];
        break;
    case 2: //PayIncreaseOnExp
        SCRIPTDBG(7,"Changing variable %s from %ld to %d.", varname, game.conf.crtr_conf.exp.pay_increase_on_exp, context->value->shorts[1]);
        game.conf.crtr_conf.exp.pay_increase_on_exp = context->value->shorts[1];
        break;
    case 3: //SpellDamageIncreaseOnExp
        SCRIPTDBG(7,"Changing variable %s from %ld to %d.", varname, game.conf.crtr_conf.exp.spell_damage_increase_on_exp, context->value->shorts[1]);
        game.conf.crtr_conf.exp.spell_damage_increase_on_exp = context->value->shorts[1];
        break;
    case 4: //RangeIncreaseOnExp
        SCRIPTDBG(7,"Changing variable %s from %ld to %d.", varname, game.conf.crtr_conf.exp.range_increase_on_exp, context->value->shorts[1]);
        game.conf.crtr_conf.exp.range_increase_on_exp = context->value->shorts[1];
        break;
    case 5: //JobValueIncreaseOnExp
        SCRIPTDBG(7,"Changing variable %s from %ld to %d.", varname, game.conf.crtr_conf.exp.job_value_increase_on_exp, context->value->shorts[1]);
        game.conf.crtr_conf.exp.job_value_increase_on_exp = context->value->shorts[1];
        break;
    case 6: //HealthIncreaseOnExp
        SCRIPTDBG(7,"Changing variable %s from %ld to %d.", varname, game.conf.crtr_conf.exp.health_increase_on_exp, context->value->shorts[1]);
        game.conf.crtr_conf.exp.health_increase_on_exp = context->value->shorts[1];
        break;
    case 7: //StrengthIncreaseOnExp
        SCRIPTDBG(7,"Changing variable %s from %ld to %d.", varname, game.conf.crtr_conf.exp.strength_increase_on_exp, context->value->shorts[1]);
        game.conf.crtr_conf.exp.strength_increase_on_exp = context->value->shorts[1];
        break;
    case 8: //DexterityIncreaseOnExp
        SCRIPTDBG(7,"Changing variable %s from %ld to %d.", varname, game.conf.crtr_conf.exp.dexterity_increase_on_exp, context->value->shorts[1]);
        game.conf.crtr_conf.exp.dexterity_increase_on_exp = context->value->shorts[1];
        break;
    case 9: //DefenseIncreaseOnExp
        SCRIPTDBG(7,"Changing variable %s from %ld to %d.", varname, game.conf.crtr_conf.exp.defense_increase_on_exp, context->value->shorts[1]);
        game.conf.crtr_conf.exp.defense_increase_on_exp = context->value->shorts[1];
        break;
    case 10: //LoyaltyIncreaseOnExp
        SCRIPTDBG(7,"Changing variable %s from %ld to %d.", varname, game.conf.crtr_conf.exp.loyalty_increase_on_exp, context->value->shorts[1]);
        game.conf.crtr_conf.exp.loyalty_increase_on_exp = context->value->shorts[1];
        break;
    case 11: //ExpForHittingIncreaseOnExp
        SCRIPTDBG(7,"Changing variable %s from %ld to %d.", varname, game.conf.crtr_conf.exp.exp_on_hitting_increase_on_exp, context->value->shorts[1]);
        game.conf.crtr_conf.exp.exp_on_hitting_increase_on_exp = context->value->shorts[1];
        break;
    case 12: //TrainingCostIncreaseOnExp
        SCRIPTDBG(7,"Changing variable %s from %ld to %d.", varname, game.conf.crtr_conf.exp.training_cost_increase_on_exp, context->value->shorts[1]);
        game.conf.crtr_conf.exp.training_cost_increase_on_exp = context->value->shorts[1];
        break;
    case 13: //ScavengingCostIncreaseOnExp
        SCRIPTDBG(7,"Changing variable %s from %ld to %d.", varname, game.conf.crtr_conf.exp.scavenging_cost_increase_on_exp, context->value->shorts[1]);
        game.conf.crtr_conf.exp.scavenging_cost_increase_on_exp = context->value->shorts[1];
        break;
    default:
        WARNMSG("Unsupported variable, command %d.", context->value->shorts[0]);
        break;
    }
}

static void set_player_modifier_check(const struct ScriptLine* scline)
{
    ALLOCATE_SCRIPT_VALUE(scline->command, scline->np[0]);
    short mdfrdesc = get_id(modifier_desc, scline->tp[1]);
    short mdfrval = scline->np[2];
    const char *mdfrname = get_conf_parameter_text(modifier_desc,mdfrdesc);
    if (mdfrdesc == -1)
    {
        SCRPTERRLOG("Unknown Player Modifier '%s'.", scline->tp[1]);
        DEALLOCATE_SCRIPT_VALUE
        return;
    }
    if (mdfrval < 0)
    {
        SCRPTERRLOG("Value %d out of range for Player Modifier '%s'.", mdfrval, mdfrname);
        DEALLOCATE_SCRIPT_VALUE
        return;
    }
    if (scline->np[0] == game.neutral_player_num)
    {
        SCRPTERRLOG("Can't manipulate Player Modifier '%s', player %ld has no dungeon.", mdfrname, scline->np[0]);
        DEALLOCATE_SCRIPT_VALUE
        return;
    }
    value->shorts[0] = mdfrdesc;
    value->shorts[1] = mdfrval;
    PROCESS_SCRIPT_VALUE(scline->command);
}

static void set_player_modifier_process(struct ScriptContext* context)
{
    struct Dungeon* dungeon;
    short mdfrdesc = context->value->shorts[0];
    short mdfrval = context->value->shorts[1];
    #if (BFDEBUG_LEVEL > 0)
        const char *mdfrname = get_conf_parameter_text(modifier_desc,mdfrdesc);
    #endif
    PlayerNumber plyr_idx = context->player_idx;
    dungeon = get_dungeon(plyr_idx);
    switch (mdfrdesc)
    {
        case 1: // Health
            SCRIPTDBG(7,"Changing Player Modifier '%s' of player %d from %d to %d.", mdfrname, (int)plyr_idx, dungeon->modifier.health, mdfrval);
            dungeon->modifier.health = mdfrval;
            do_to_players_all_creatures_of_model(plyr_idx, CREATURE_ANY, update_relative_creature_health);
            break;
        case 2: // Strength
            SCRIPTDBG(7,"Changing Player Modifier '%s' of player %d from %d to %d.", mdfrname, (int)plyr_idx, dungeon->modifier.strength, mdfrval);
            dungeon->modifier.strength = mdfrval;
            break;
        case 3: // Armour
            SCRIPTDBG(7,"Changing Player Modifier '%s' of player %d from %d to %d.", mdfrname, (int)plyr_idx, dungeon->modifier.armour, mdfrval);
            dungeon->modifier.armour = mdfrval;
            break;
        case 4: // SpellDamage
            SCRIPTDBG(7,"Changing Player Modifier '%s' of player %d from %d to %d.", mdfrname, (int)plyr_idx, dungeon->modifier.spell_damage, mdfrval);
            dungeon->modifier.spell_damage = mdfrval;
            break;
        case 5: // Speed
            SCRIPTDBG(7,"Changing Player Modifier '%s' of player %d from %d to %d.", mdfrname, (int)plyr_idx, dungeon->modifier.speed, mdfrval);
            dungeon->modifier.speed = mdfrval;
            do_to_players_all_creatures_of_model(plyr_idx, CREATURE_ANY, update_creature_speed);
            break;
        case 6: // Salary
            SCRIPTDBG(7,"Changing Player Modifier '%s' of player %d from %d to %d.", mdfrname, (int)plyr_idx, dungeon->modifier.pay, mdfrval);
            dungeon->modifier.pay = mdfrval;
            break;
        case 7: // TrainingCost
            SCRIPTDBG(7,"Changing Player Modifier '%s' of player %d from %d to %d.", mdfrname, (int)plyr_idx, dungeon->modifier.training_cost, mdfrval);
            dungeon->modifier.training_cost = mdfrval;
            break;
        case 8: // ScavengingCost
            SCRIPTDBG(7,"Changing Player Modifier '%s' of player %d from %d to %d.", mdfrname, (int)plyr_idx, dungeon->modifier.scavenging_cost, mdfrval);
            dungeon->modifier.scavenging_cost = mdfrval;
            break;
        case 9: // Loyalty
            SCRIPTDBG(7,"Changing Player Modifier '%s' of player %d from %d to %d.", mdfrname, (int)plyr_idx, dungeon->modifier.loyalty, mdfrval);
            dungeon->modifier.loyalty = mdfrval;
            break;
        default:
            WARNMSG("Unsupported Player Modifier, command %d.", mdfrdesc);
            break;
    }
}

static void add_to_player_modifier_check(const struct ScriptLine* scline)
{
    ALLOCATE_SCRIPT_VALUE(scline->command, scline->np[0]);
    short mdfrdesc = get_id(modifier_desc, scline->tp[1]);
    short mdfrval = scline->np[2];
    const char *mdfrname = get_conf_parameter_text(modifier_desc,mdfrdesc);
    if (mdfrdesc == -1)
    {
        SCRPTERRLOG("Unknown Player Modifier '%s'.", scline->tp[1]);
        DEALLOCATE_SCRIPT_VALUE
        return;
    }
    if (scline->np[0] == game.neutral_player_num)
    {
        SCRPTERRLOG("Can't manipulate Player Modifier '%s', player %ld has no dungeon.", mdfrname, scline->np[0]);
        DEALLOCATE_SCRIPT_VALUE
        return;
    }
    value->shorts[0] = mdfrdesc;
    value->shorts[1] = mdfrval;
    PROCESS_SCRIPT_VALUE(scline->command);
}

static void add_to_player_modifier_process(struct ScriptContext* context)
{
    struct Dungeon* dungeon;
    short mdfrdesc = context->value->shorts[0];
    short mdfrval = context->value->shorts[1];
    short mdfradd;
    const char *mdfrname = get_conf_parameter_text(modifier_desc,mdfrdesc);
    PlayerNumber plyr_idx = context->player_idx;
    dungeon = get_dungeon(plyr_idx);
    switch (mdfrdesc)
    {
        case 1: // Health
            mdfradd = dungeon->modifier.health + mdfrval;
            if (mdfradd >= 0) {
                SCRIPTDBG(7,"Adding %d to Player %d Modifier '%s'.", mdfrval, (int)plyr_idx, mdfrname);
                dungeon->modifier.health = mdfradd;
                do_to_players_all_creatures_of_model(plyr_idx, CREATURE_ANY, update_relative_creature_health);
            } else {
                SCRPTERRLOG("Player %d Modifier '%s' may not be negative. Tried to add %d to value %d", (int)plyr_idx, mdfrname, mdfrval, dungeon->modifier.health);
            }
            break;
        case 2: // Strength
            mdfradd = dungeon->modifier.strength + mdfrval;
            if (mdfradd >= 0) {
                SCRIPTDBG(7,"Adding %d to Player %d Modifier '%s'.", mdfrval, (int)plyr_idx, mdfrname);
                dungeon->modifier.strength = mdfradd;
            } else {
                SCRPTERRLOG("Player %d Modifier '%s' may not be negative. Tried to add %d to value %d", (int)plyr_idx, mdfrname, mdfrval, dungeon->modifier.strength);
            }
            break;
        case 3: // Armour
            mdfradd = dungeon->modifier.armour + mdfrval;
            if (mdfradd >= 0) {
                SCRIPTDBG(7,"Adding %d to Player %d Modifier '%s'.", mdfrval, (int)plyr_idx, mdfrname);
                dungeon->modifier.armour = mdfradd;
            } else {
                SCRPTERRLOG("Player %d Modifier '%s' may not be negative. Tried to add %d to value %d", (int)plyr_idx, mdfrname, mdfrval, dungeon->modifier.armour);
            }
            break;
        case 4: // SpellDamage
            mdfradd = dungeon->modifier.spell_damage + mdfrval;
            if (mdfradd >= 0) {
                SCRIPTDBG(7,"Adding %d to Player %d Modifier '%s'.", mdfrval, (int)plyr_idx, mdfrname);
                dungeon->modifier.spell_damage = mdfradd;
            } else {
                SCRPTERRLOG("Player %d Modifier '%s' may not be negative. Tried to add %d to value %d", (int)plyr_idx, mdfrname, mdfrval, dungeon->modifier.spell_damage);
            }
            break;
        case 5: // Speed
            mdfradd = dungeon->modifier.speed + mdfrval;
            if (mdfradd >= 0) {
                SCRIPTDBG(7,"Adding %d to Player %d Modifier '%s'.", mdfrval, (int)plyr_idx, mdfrname);
                dungeon->modifier.speed = mdfradd;
                do_to_players_all_creatures_of_model(plyr_idx, CREATURE_ANY, update_creature_speed);
            } else {
                SCRPTERRLOG("Player %d Modifier '%s' may not be negative. Tried to add %d to value %d", (int)plyr_idx, mdfrname, mdfrval, dungeon->modifier.speed);
            }
            break;
        case 6: // Salary
            mdfradd = dungeon->modifier.pay + mdfrval;
            if (mdfradd >= 0) {
                SCRIPTDBG(7,"Adding %d to Player %d Modifier '%s'.", mdfrval, (int)plyr_idx, mdfrname);
                dungeon->modifier.pay = mdfradd;
            } else {
                SCRPTERRLOG("Player %d Modifier '%s' may not be negative. Tried to add %d to value %d", (int)plyr_idx, mdfrname, mdfrval, dungeon->modifier.pay);
            }
            break;
        case 7: // TrainingCost
            mdfradd = dungeon->modifier.training_cost + mdfrval;
            if (mdfradd >= 0) {
                SCRIPTDBG(7,"Adding %d to Player %d Modifier '%s'.", mdfrval, (int)plyr_idx, mdfrname);
                dungeon->modifier.training_cost = mdfradd;
            } else {
                SCRPTERRLOG("Player %d Modifier '%s' may not be negative. Tried to add %d to value %d", (int)plyr_idx, mdfrname, mdfrval, dungeon->modifier.training_cost);
            }
            break;
        case 8: // ScavengingCost
            mdfradd = dungeon->modifier.scavenging_cost + mdfrval;
            if (mdfradd >= 0) {
                SCRIPTDBG(7,"Adding %d to Player %d Modifier '%s'.", mdfrval, (int)plyr_idx, mdfrname);
                dungeon->modifier.scavenging_cost = mdfradd;
            } else {
                SCRPTERRLOG("Player %d Modifier '%s' may not be negative. Tried to add %d to value %d", (int)plyr_idx, mdfrname, mdfrval, dungeon->modifier.scavenging_cost);
            }
            break;
        case 9: // Loyalty
            mdfradd = dungeon->modifier.loyalty + mdfrval;
            if (mdfradd >= 0) {
                SCRIPTDBG(7,"Adding %d to Player %d Modifier '%s'.", mdfrval, (int)plyr_idx, mdfrname);
                dungeon->modifier.loyalty = mdfradd;
            } else {
                SCRPTERRLOG("Player %d Modifier '%s' may not be negative. Tried to add %d to value %d", (int)plyr_idx, mdfrname, mdfrval, dungeon->modifier.loyalty);
            }
            break;
        default:
            WARNMSG("Unsupported Player Modifier, command %d.", mdfrdesc);
            break;
    }
}

static void set_creature_max_level_check(const struct ScriptLine* scline)
{
    ALLOCATE_SCRIPT_VALUE(scline->command, scline->np[0]);
    short crtr_id = parse_creature_name(scline->tp[1]);
    short crtr_lvl = scline->np[2];
    if (crtr_id == CREATURE_NONE)
    {
        SCRPTERRLOG("Unable to manipulate max level of creature '%s', creature doesn't exist.", scline->tp[1]);
        DEALLOCATE_SCRIPT_VALUE
        return;
    }
    if ((crtr_lvl < -1) || (crtr_lvl > CREATURE_MAX_LEVEL))
    {
        SCRPTERRLOG("Unable to set max level of creature '%s' to %d, value is out of range.", creature_code_name(crtr_id), crtr_lvl);
        DEALLOCATE_SCRIPT_VALUE
        return;
    }
    value->shorts[0] = crtr_id;
    value->shorts[1] = crtr_lvl;
    PROCESS_SCRIPT_VALUE(scline->command);
}

static void set_creature_max_level_process(struct ScriptContext* context)
{
    struct Dungeon* dungeon;
    short crtr_id = context->value->shorts[0];
    short crtr_lvl = context->value->shorts[1];
    PlayerNumber plyr_idx = context->player_idx;
    if (plyr_idx != game.neutral_player_num)
    {
        dungeon = get_dungeon(plyr_idx);
        if (!is_creature_model_wildcard(crtr_id))
        {
            if (crtr_id < game.conf.crtr_conf.model_count) {
                if (crtr_lvl < 0)
                {
                    crtr_lvl = CREATURE_MAX_LEVEL + 1;
                    dungeon->creature_max_level[crtr_id] = crtr_lvl;
                    SCRIPTDBG(7,"Max level of creature '%s' set to default for player %d.", creature_code_name(crtr_id), (int)plyr_idx);
                } else {
                    dungeon->creature_max_level[crtr_id] = crtr_lvl-1;
                    SCRIPTDBG(7,"Max level of creature '%s' set to %d for player %d.", creature_code_name(crtr_id), crtr_lvl, (int)plyr_idx);
                }
            }
        } else
        {
            for (int i = 1; i < game.conf.crtr_conf.model_count; i++)
            {
                if (creature_model_matches_model(i, plyr_idx , crtr_id))
                {
                    if (crtr_lvl < 0)
                    {
                        crtr_lvl = CREATURE_MAX_LEVEL + 1;
                        dungeon->creature_max_level[i] = crtr_lvl;
                        SCRIPTDBG(7,"Max level of creature '%s' set to default for player %d.", creature_code_name(i), (int)plyr_idx);
                    } else {
                        dungeon->creature_max_level[i] = crtr_lvl-1;
                        SCRIPTDBG(7,"Max level of creature '%s' set to %d for player %d.", creature_code_name(i), crtr_lvl, (int)plyr_idx);
                    }
                }
            }
        }
    } else
    {
        SCRPTERRLOG("Unable to manipulate max level of creature '%s', player %d has no dungeon.", creature_code_name(crtr_id), (int)plyr_idx);
    }
}

static void reset_action_point_check(const struct ScriptLine* scline)
{
    ALLOCATE_SCRIPT_VALUE(scline->command, 0);
    long apt_idx = action_point_number_to_index(scline->np[0]);
    if (!action_point_exists_idx(apt_idx))
    {
        SCRPTERRLOG("Non-existing Action Point, no %ld", scline->np[0]);
        DEALLOCATE_SCRIPT_VALUE
        return;
    }
    value->longs[0] = apt_idx;
    PlayerNumber plyr_idx = (scline->tp[1][0] == '\0') ? ALL_PLAYERS : get_id(player_desc, scline->tp[1]);
    if (plyr_idx == -1)
    {
        SCRPTERRLOG("Invalid player: %s", scline->tp[1]);
        DEALLOCATE_SCRIPT_VALUE
        return;
    }
    value->chars[4] = plyr_idx;
    PROCESS_SCRIPT_VALUE(scline->command);
}

static void reset_action_point_process(struct ScriptContext* context)
{
    action_point_reset_idx(context->value->longs[0], context->value->chars[4]);
}

static void quick_message_check(const struct ScriptLine* scline)
{
    ALLOCATE_SCRIPT_VALUE(scline->command, 0);
    if ((scline->np[0] < 0) || (scline->np[0] >= QUICK_MESSAGES_COUNT))
    {
        SCRPTERRLOG("Invalid information ID number (%ld)", scline->np[0]);
        DEALLOCATE_SCRIPT_VALUE
        return;
    }
    if (strlen(scline->tp[1]) > MESSAGE_TEXT_LEN)
    {
        SCRPTWRNLOG("Information TEXT too long; truncating to %d characters", MESSAGE_TEXT_LEN-1);
    }
    if ((gameadd.quick_messages[scline->np[0]][0] != '\0') && (strcmp(gameadd.quick_messages[scline->np[0]],scline->tp[1]) != 0))
    {
        SCRPTWRNLOG("Quick Message no %ld overwritten by different text", scline->np[0]);
    }
    snprintf(gameadd.quick_messages[scline->np[0]], MESSAGE_TEXT_LEN, "%s", scline->tp[1]);
    value->longs[0]= scline->np[0];
    get_player_number_from_value(scline->tp[2], &value->chars[4], &value->chars[5]);
    PROCESS_SCRIPT_VALUE(scline->command);
}

static void quick_message_process(struct ScriptContext* context)
{
    message_add_fmt(context->value->chars[5], context->value->chars[4], "%s", gameadd.quick_messages[context->value->ulongs[0]]);
}

static void display_message_check(const struct ScriptLine* scline)
{
    ALLOCATE_SCRIPT_VALUE(scline->command, 0);
    value->ulongs[0] = scline->np[0];
    get_player_number_from_value(scline->tp[1], &value->chars[4], &value->chars[5]);
    PROCESS_SCRIPT_VALUE(scline->command);
}

static void display_message_process(struct ScriptContext* context)
{
    message_add_fmt(context->value->chars[5], context->value->chars[4], "%s", get_string(context->value->ulongs[0]));
}

static void change_slab_texture_check(const struct ScriptLine* scline)
{
    ALLOCATE_SCRIPT_VALUE(scline->command, 0);
    if ( (scline->np[0] < 0) || (scline->np[0] >= gameadd.map_tiles_x) || (scline->np[1] < 0) || (scline->np[1] >= gameadd.map_tiles_y) )
    {
        SCRPTERRLOG("Invalid co-ordinates: %ld, %ld", scline->np[0], scline->np[1]);
        DEALLOCATE_SCRIPT_VALUE
        return;
    }
    long texture_id = get_id(texture_pack_desc, scline->tp[2]);
    if (texture_id == -1)
    {
        if (parameter_is_number(scline->tp[2]))
        {
            texture_id = atol(scline->tp[2]) + 1;
        }
        else
        {
            SCRPTERRLOG("Invalid texture pack: '%s'", scline->tp[2]);
            DEALLOCATE_SCRIPT_VALUE
            return;
        }
    }
    if ( (scline->np[2] < 0) || (scline->np[2] >= TEXTURE_VARIATIONS_COUNT) )
    {
        SCRPTERRLOG("Invalid texture ID: %ld", scline->np[2]);
        DEALLOCATE_SCRIPT_VALUE
        return;
    }
    value->shorts[0] = scline->np[0];
    value->shorts[1] = scline->np[1];
    value->bytes[4] = (unsigned char)texture_id;
    value->chars[5] = get_id(fill_desc, scline->tp[3]);
    if ((scline->tp[3][0] != '\0') && (value->chars[5] == -1))
    {
        SCRPTWRNLOG("Fill type %s not recognized", scline->tp[3]);
    }
    PROCESS_SCRIPT_VALUE(scline->command);
}

static void change_slab_texture_process(struct ScriptContext* context)
{
    if (context->value->chars[5] > 0)
    {
        MapSlabCoord slb_x = context->value->shorts[0];
        MapSlabCoord slb_y = context->value->shorts[1];
        struct CompoundCoordFilterParam iter_param;
        iter_param.num1 = context->value->bytes[4]; // new texture
        iter_param.num2 = context->value->chars[5]; // fill type
        iter_param.num3 = get_slabmap_block(slb_x, slb_y)->kind;
        slabs_fill_iterate_from_slab(slb_x, slb_y, slabs_change_texture, &iter_param);
    }
    else
    {
        SlabCodedCoords slb_num = get_slab_number(context->value->shorts[0], context->value->shorts[1]);
        gameadd.slab_ext_data[slb_num] = context->value->bytes[4];
        gameadd.slab_ext_data_initial[slb_num] = context->value->bytes[4];
    }
}

static void computer_player_check(const struct ScriptLine* scline)
{
    ALLOCATE_SCRIPT_VALUE(scline->command, 0);
    long plr_range_id = scline->np[0];
    const char* comp_model = scline->tp[1];
    int plr_start;
    int plr_end;
    char model = 0;
    char type = PT_Keeper;
    TbBool toggle = true;

    if (get_players_range(plr_range_id, &plr_start, &plr_end) < 0)
    {
        SCRPTERRLOG("Given owning player range %d is not supported in this command", (int)plr_range_id);
        DEALLOCATE_SCRIPT_VALUE
    }
    for (long i = plr_start; i < plr_end; i++)
    {
        set_flag(value->shorts[2], to_flag(i));
    }
    if (parameter_is_number(comp_model))
    {
        model = atoi(comp_model);
    }
    else if (strcasecmp(comp_model, "ROAMING") == 0)
    {
        type = PT_Roaming;
    }
    else if (strcasecmp(comp_model, "OFF") == 0)
    {
        toggle = false;
    }
    else
    {
        SCRPTERRLOG("invalid COMPUTER_PLAYER param '%s'", comp_model);
        DEALLOCATE_SCRIPT_VALUE
    }

    value->bytes[0] = plr_start;
    value->bytes[1] = plr_end;
    value->bytes[2] = type;
    value->bytes[3] = model;
    value->bytes[6] = toggle;
    PROCESS_SCRIPT_VALUE(scline->command);
}

static void computer_player_process(struct ScriptContext* context)
{
    char plr_start = context->value->bytes[0];
    char plr_end = context->value->bytes[1];
    char playertype = context->value->bytes[2];
    char model = context->value->bytes[3];
    short owner_flags = context->value->shorts[2];
    TbBool toggle = context->value->bytes[6];
    struct PlayerInfo* player = INVALID_PLAYER;
    for (int i = plr_start; i < plr_end; i++)
    {
        if (i == PLAYER_NEUTRAL)
        {
            continue;
        }
        if (playertype == PT_Roaming)
        {
            player = get_player(i);
            player->player_type = PT_Roaming;
            player->allocflags |= PlaF_Allocated;
            player->allocflags |= PlaF_CompCtrl;
            player->id_number = i;
        }
        else
        {
            if (flag_is_set(owner_flags, to_flag(i)))
            {
                if (toggle == true)
                {
                    script_support_setup_player_as_computer_keeper(i, model);
                    get_dungeon(i)->turns_between_entrance_generation = game.generate_speed;
                    init_creature_states_for_player(i);
                    post_init_player(get_player(i));
                }
                else
                {
                    script_support_setup_player_as_zombie_keeper(i);
                }
            }
        }
        recalculate_player_creature_digger_lists(i);
    }
}

static void add_object_to_level_at_pos_check(const struct ScriptLine* scline)
{
    ALLOCATE_SCRIPT_VALUE(scline->command, 0);
    short tngmodel = get_rid(object_desc, scline->tp[0]);
    if (tngmodel == -1)
    {
        SCRPTERRLOG("Unknown object: %s", scline->tp[0]);
        DEALLOCATE_SCRIPT_VALUE
        return;
    }
    value->shorts[0] = tngmodel;
    if (!subtile_coords_invalid(scline->np[1], scline->np[2]))
    {
        value->shorts[2] = scline->np[1];
        value->shorts[3] = scline->np[2];
    }
    else
    {
        SCRPTERRLOG("Invalid subtile co-ordinates: %ld, %ld", scline->np[1], scline->np[2]);
        DEALLOCATE_SCRIPT_VALUE
        return;
    }
    value->longs[2] = scline->np[3];
    PlayerNumber plyr_idx = get_rid(player_desc, scline->tp[4]); // Optional variable
    if ((plyr_idx == -1) || (plyr_idx == ALL_PLAYERS))
    {
        plyr_idx = PLAYER_NEUTRAL;
    }
    short angle = 0;
    if (strcmp(scline->tp[5], "") != 0) // Optional variable
    {
        if (parameter_is_number(scline->tp[5]))
        {
            angle = atoi(scline->tp[5]) % LbFPMath_TAU;
        }
        else
        {
            angle = get_rid(orientation_desc, scline->tp[5]);
            if (angle < 0)
            {
                SCRPTERRLOG("Unknown orientation: %s", scline->tp[5]);
                DEALLOCATE_SCRIPT_VALUE
                return;
            }
        }
    }

    value->chars[2] = plyr_idx;
    value->shorts[6] = angle;
    PROCESS_SCRIPT_VALUE(scline->command);
}

static void add_object_to_level_check(const struct ScriptLine* scline)
{
    ALLOCATE_SCRIPT_VALUE(scline->command, 0);
    short obj_id = get_rid(object_desc, scline->tp[0]);
    if (obj_id == -1)
    {
        SCRPTERRLOG("Unknown object, '%s'", scline->tp[0]);
        DEALLOCATE_SCRIPT_VALUE
        return;
    }
    value->shorts[0] = obj_id;
    TbMapLocation location;
    if (!get_map_location_id(scline->tp[1], &location))
    {
        DEALLOCATE_SCRIPT_VALUE
        return;
    }
    value->ulongs[1] = location;
    value->longs[2] = scline->np[2];
    PlayerNumber plyr_idx = get_rid(player_desc, scline->tp[3]);
    if ((plyr_idx == -1) || (plyr_idx == ALL_PLAYERS)) //Optional variable
    {
        plyr_idx = PLAYER_NEUTRAL;
    }

    short angle = 0;
    if (strcmp(scline->tp[4], "") != 0) //Optional variable
    {
        if (parameter_is_number(scline->tp[4]))
        {
            angle = atoi(scline->tp[4]) % LbFPMath_TAU;
        }
        else
        {
            angle = get_rid(orientation_desc, scline->tp[4]);
            if (angle < 0)
            {
                SCRPTERRLOG("Unknown orientation: %s", scline->tp[4]);
                DEALLOCATE_SCRIPT_VALUE
                return;
            }
        }
    }

    value->chars[2] = plyr_idx;
    value->shorts[6] = angle;
    PROCESS_SCRIPT_VALUE(scline->command);
}

static void add_object_to_level_process(struct ScriptContext* context)
{
    struct Coord3d pos;
    if (get_coords_at_location(&pos,context->value->ulongs[1],true))
    {
        script_process_new_object(context->value->shorts[0], pos.x.stl.num, pos.y.stl.num, context->value->longs[2], context->value->chars[2], context->value->shorts[6]);
    }
}

static void add_object_to_level_at_pos_process(struct ScriptContext* context)
{
    script_process_new_object(context->value->shorts[0], context->value->shorts[2], context->value->shorts[3], context->value->longs[2], context->value->chars[2],context->value->shorts[6]);
}

static void set_computer_globals_check(const struct ScriptLine* scline)
{
    ALLOCATE_SCRIPT_VALUE(scline->command, 0);
    long plr_range_id = scline->np[0];

    int plr_start;
    int plr_end;
    if (get_players_range(plr_range_id, &plr_start, &plr_end) < 0) {
        SCRPTERRLOG("Given owning player range %d is not supported in this command", (int)plr_range_id);
        return;
    }

    value->shorts[0] = plr_start;
    value->shorts[1] = plr_end;
    value->longs[1] = scline->np[1];
    value->longs[2] = scline->np[2];
    value->longs[3] = scline->np[3];
    value->longs[4] = scline->np[4];
    value->longs[5] = scline->np[5];
    value->longs[6] = scline->np[6];
    value->longs[7] = -1;
    if (scline->np[7] != '\0')
    {
        value->longs[7] = scline->np[7];
    }
    PROCESS_SCRIPT_VALUE(scline->command);
}

static void set_computer_globals_process(struct ScriptContext* context)
{
    int plr_start = context->value->shorts[0];
    int plr_end = context->value->shorts[1];
    long val1 = context->value->longs[1];
    long val2 = context->value->longs[2];
    long val3 = context->value->longs[3];
    long val4 = context->value->longs[4];
    long val5 = context->value->longs[5];
    long val6 = context->value->longs[6];
    long val7 = context->value->longs[7];

    for (long i = plr_start; i < plr_end; i++)
    {
        struct Computer2* comp = get_computer_player(i);
        if (computer_player_invalid(comp))
        {
            continue;
        }
        comp->dig_stack_size = val1;
        comp->processes_time = val2;
        comp->click_rate = val3;
        comp->max_room_build_tasks = val4;
        comp->turn_begin = val5;
        comp->sim_before_dig = val6;
        if (val7 != -1)
        {
            comp->task_delay = val7;
        }
    }
}

static void set_computer_process_check(const struct ScriptLine* scline)
{
    ALLOCATE_SCRIPT_VALUE(scline->command, 0);
    long plr_range_id = scline->np[0];

    int plr_start;
    int plr_end;
    if (get_players_range(plr_range_id, &plr_start, &plr_end) < 0) {
        SCRPTERRLOG("Given owning player range %d is not supported in this command", (int)plr_range_id);
        return;
    }

    value->shorts[0] = plr_start;
    value->shorts[1] = plr_end;
    value->longs[1] = scline->np[2];
    value->longs[2] = scline->np[3];
    value->longs[3] = scline->np[4];
    value->longs[4] = scline->np[5];
    value->longs[5] = scline->np[6];
    value->strs[6] = script_strdup(scline->tp[1]);
    if (value->strs[6] == NULL) {
        SCRPTERRLOG("Run out script strings space");
        DEALLOCATE_SCRIPT_VALUE
        return;
    }
    PROCESS_SCRIPT_VALUE(scline->command);
}

static void set_computer_process_process(struct ScriptContext* context)
{
    int plr_start = context->value->shorts[0];
    int plr_end = context->value->shorts[1];
    const char* procname = context->value->strs[6];
    long val1 = context->value->longs[1];
    long val2 = context->value->longs[2];
    long val3 = context->value->longs[3];
    long val4 = context->value->longs[4];
    long val5 = context->value->longs[5];
    long n = 0;
    for (long i = plr_start; i < plr_end; i++)
    {
        struct Computer2* comp = get_computer_player(i);
        if (computer_player_invalid(comp)) {
            continue;
        }
        for (long k = 0; k < COMPUTER_PROCESSES_COUNT; k++)
        {
            struct ComputerProcess* cproc = &comp->processes[k];
            if (flag_is_set(cproc->flags, ComProc_Unkn0002))
                break;
            if (cproc->name == NULL)
                break;
            if (strcasecmp(procname, cproc->name) == 0)
            {
                SCRPTLOG("Changing computer %d process '%s' config from (%d,%d,%d,%d,%d) to (%d,%d,%d,%d,%d)", (int)i, cproc->name,
                    (int)cproc->priority, (int)cproc->confval_2, (int)cproc->confval_3, (int)cproc->confval_4, (int)cproc->confval_5,
                    (int)val1, (int)val2, (int)val3, (int)val4, (int)val5);
                cproc->priority = val1;
                cproc->confval_2 = val2;
                cproc->confval_3 = val3;
                cproc->confval_4 = val4;
                cproc->confval_5 = val5;
                n++;
            }
        }
    }
    if (n == 0)
    {
        SCRIPTDBG(6, "No computer process found named '%s' in players %d to %d", procname, (int)plr_start, (int)plr_end - 1);
        return;
    }
    SCRIPTDBG(6, "Altered %ld processes named '%s'", n, procname);
}

static void set_computer_checks_check(const struct ScriptLine* scline)
{
    ALLOCATE_SCRIPT_VALUE(scline->command, 0);

    long plr_range_id = scline->np[0];
    int plr_start;
    int plr_end;
    if (get_players_range(plr_range_id, &plr_start, &plr_end) < 0) {
        SCRPTERRLOG("Given owning player range %d is not supported in this command", (int)plr_range_id);
        return;
    }

    value->shorts[0] = plr_start;
    value->shorts[1] = plr_end;
    value->longs[1] = scline->np[2];
    value->longs[2] = scline->np[3];
    value->longs[3] = scline->np[4];
    value->longs[4] = scline->np[5];
    value->longs[5] = scline->np[6];
    value->strs[6] = script_strdup(scline->tp[1]);
    if (value->strs[6] == NULL) {
        SCRPTERRLOG("Run out script strings space");
        DEALLOCATE_SCRIPT_VALUE
        return;
    }
    PROCESS_SCRIPT_VALUE(scline->command);
}

static void set_computer_checks_process(struct ScriptContext* context)
{
    int plr_start = context->value->shorts[0];
    int plr_end = context->value->shorts[1];
    const char* chkname = context->value->strs[6];
    long val1 = context->value->longs[1];
    long val2 = context->value->longs[2];
    long val3 = context->value->longs[3];
    long val4 = context->value->longs[4];
    long val5 = context->value->longs[5];

    long n = 0;
    for (long i = plr_start; i < plr_end; i++)
    {
        struct Computer2* comp = get_computer_player(i);
        if (computer_player_invalid(comp)) {
            continue;
        }
        for (long k = 0; k < COMPUTER_CHECKS_COUNT; k++)
        {
            struct ComputerCheck* ccheck = &comp->checks[k];
            if ((ccheck->flags & ComChk_Unkn0002) != 0)
                break;
            if (ccheck->name == NULL)
                break;
            if (strcasecmp(chkname, ccheck->name) == 0)
            {
                SCRPTLOG("Changing computer %d check '%s' config from (%d,%d,%d,%d,%d) to (%d,%d,%d,%d,%d)", (int)i, ccheck->name,
                    (int)ccheck->turns_interval, (int)ccheck->param1, (int)ccheck->param2, (int)ccheck->param3, (int)ccheck->last_run_turn,
                    (int)val1, (int)val2, (int)val3, (int)val4, (int)val5);
                ccheck->turns_interval = val1;
                ccheck->param1 = val2;
                ccheck->param2 = val3;
                ccheck->param3 = val4;
                ccheck->last_run_turn = val5;
                n++;
            }
        }
    }
    if (n == 0)
    {
        SCRPTERRLOG("No computer check found named '%s' in players %d to %d", chkname, (int)plr_start, (int)plr_end - 1);
        return;
    }
    SCRIPTDBG(6, "Altered %ld checks named '%s'", n, chkname);
}

static void set_computer_event_check(const struct ScriptLine* scline)
{
    ALLOCATE_SCRIPT_VALUE(scline->command, 0);

    long plr_range_id = scline->np[0];
    int plr_start;
    int plr_end;
    if (get_players_range(plr_range_id, &plr_start, &plr_end) < 0) {
        SCRPTERRLOG("Given owning player range %d is not supported in this command", (int)plr_range_id);
        return;
    }
    if (!player_exists(get_player(plr_range_id)))
    {
        SCRPTERRLOG("Player %d does not exist; cannot modify events", (int)plr_range_id);
        return;
    }
    value->shorts[0] = plr_start;
    value->shorts[1] = plr_end;
    value->longs[1] = scline->np[2];
    value->longs[2] = scline->np[3];
    value->longs[3] = scline->np[4];
    value->longs[4] = scline->np[5];
    value->longs[5] = scline->np[6];
    value->strs[6] = script_strdup(scline->tp[1]);
    if (value->strs[6] == NULL) {
        SCRPTERRLOG("Run out script strings space");
        DEALLOCATE_SCRIPT_VALUE
        return;
    }
    PROCESS_SCRIPT_VALUE(scline->command);
}

static void set_computer_event_process(struct ScriptContext* context)
{
    int plr_start = context->value->shorts[0];
    int plr_end = context->value->shorts[1];
    const char* evntname = context->value->strs[6];
    long val1 = context->value->longs[1];
    long val2 = context->value->longs[2];
    long val3 = context->value->longs[3];
    long val4 = context->value->longs[4];
    long val5 = context->value->longs[5];

    long n = 0;
    for (long i = plr_start; i < plr_end; i++)
    {
        struct Computer2* comp = get_computer_player(i);
        if (computer_player_invalid(comp)) {
            continue;
        }
        for (long k = 0; k < COMPUTER_EVENTS_COUNT; k++)
        {
            struct ComputerEvent* event = &comp->events[k];
            if (event->name == NULL)
                break;
            if (strcasecmp(evntname, event->name) == 0)
            {
                if (level_file_version > 0)
                {
                    SCRPTLOG("Changing computer %d event '%s' config from (%d,%d,%d,%d,%d) to (%d,%d,%d,%d,%d)",
                        (int)i, event->name,
                        (int)event->test_interval, (int)event->param1, (int)event->param2, (int)event->param3, (int)event->last_test_gameturn,
                        (int)val1, (int)val2, (int)val3, (int)val4, (int)val5);
                    event->test_interval = val1;
                    event->param1 = val2;
                    event->param2 = val3;
                    event->param3 = val4;
                    event->last_test_gameturn = val5;
                    n++;
                }
                else
                {
                    SCRPTLOG("Changing computer %d event '%s' config from (%d,%d) to (%d,%d)", (int)i, event->name,
                        (int)event->param1, (int)event->param2, (int)val1, (int)val2);
                    event->param1 = val1;
                    event->param2 = val2;
                    n++;
                }
            }
        }
    }
    if (n == 0)
    {
        SCRPTERRLOG("No computer event found named '%s' in players %d to %d", evntname, (int)plr_start, (int)plr_end - 1);
        return;
    }
    SCRIPTDBG(6, "Altered %ld events named '%s'", n, evntname);
}

static void swap_creature_check(const struct ScriptLine* scline)
{
    ALLOCATE_SCRIPT_VALUE(scline->command, 0);
    ThingModel ncrt_id = scline->np[0];
    ThingModel crtr_id = scline->np[1];

    value->shorts[0] = ncrt_id;
    value->shorts[1] = crtr_id;
    PROCESS_SCRIPT_VALUE(scline->command);
}

static void swap_creature_process(struct ScriptContext* context)
{
    ThingModel ncrt_id = context->value->shorts[0];
    ThingModel crtr_id = context->value->shorts[1];

    if (!swap_creature(ncrt_id, crtr_id))
    {
        SCRPTERRLOG("Error swapping creatures '%s'<->'%s'", creature_code_name(ncrt_id), creature_code_name(crtr_id));
    }
    recalculate_all_creature_digger_lists();
    update_creatr_model_activities_list(1);
}

static void set_digger_check(const struct ScriptLine* scline)
{
    ALLOCATE_SCRIPT_VALUE(scline->command, scline->np[0]);
    ThingModel crtr_id = get_rid(creature_desc, scline->tp[1]);
   
    if (crtr_id == -1)
    {
        SCRPTERRLOG("Unknown creature, '%s'", scline->tp[1]);
        return;
    }

    value->shorts[0] = crtr_id;
    PROCESS_SCRIPT_VALUE(scline->command);
}

static void set_digger_process(struct ScriptContext* context)
{
    ThingModel new_dig_model = context->value->shorts[0];
    PlayerNumber plyr_idx = context->player_idx;
    ThingModel old_dig_model = get_players_special_digger_model(plyr_idx);
    if (old_dig_model == new_dig_model)
    {
        return;
    }
    struct PlayerInfo* player = get_player(plyr_idx);

    player->special_digger = context->value->shorts[0];
    for (size_t i = 0; i < CREATURE_TYPES_MAX; i++)
    {
        if (breed_activities[i] == old_dig_model)
            breed_activities[i] = new_dig_model;
        else if (breed_activities[i] == new_dig_model)
            breed_activities[i] = old_dig_model;
    }
    update_creatr_model_activities_list(1);
}

/**
 * Descriptions of script commands for parser.
 * Arguments are: A-string, N-integer, C-creature model, P-player, R-room kind, L-location, O-operator, S-slab kind, B-boolean
 * Lower case letters are optional arguments, Exclamation points sets 'extended' option, for example 'ANY_CREATURE' for creatures.
 */
const struct CommandDesc command_desc[] = {
  {"CREATE_PARTY",                      "A       ", Cmd_CREATE_PARTY, NULL, NULL},
  {"ADD_TO_PARTY",                      "ACNNAN  ", Cmd_ADD_TO_PARTY, &add_to_party_check, NULL},
  {"DELETE_FROM_PARTY",                 "ACN     ", Cmd_DELETE_FROM_PARTY, &delete_from_party_check, NULL},
  {"ADD_PARTY_TO_LEVEL",                "PAAN    ", Cmd_ADD_PARTY_TO_LEVEL, NULL, NULL},
  {"ADD_CREATURE_TO_LEVEL",             "PCANNNa ", Cmd_ADD_CREATURE_TO_LEVEL, NULL, NULL},
  {"ADD_OBJECT_TO_LEVEL",               "AANpa   ", Cmd_ADD_OBJECT_TO_LEVEL, &add_object_to_level_check, &add_object_to_level_process},
  {"IF",                                "PAOAa   ", Cmd_IF, &if_check, NULL},
  {"IF_ACTION_POINT",                   "NP      ", Cmd_IF_ACTION_POINT, NULL, NULL},
  {"ENDIF",                             "        ", Cmd_ENDIF, NULL, NULL},
  {"SET_HATE",                          "PPN     ", Cmd_SET_HATE, NULL, NULL},
  {"SET_GENERATE_SPEED",                "N       ", Cmd_SET_GENERATE_SPEED, NULL, NULL},
  {"REM",                               "        ", Cmd_REM, NULL, NULL},
  {"START_MONEY",                       "PN      ", Cmd_START_MONEY, NULL, NULL},
  {"ROOM_AVAILABLE",                    "PRNN    ", Cmd_ROOM_AVAILABLE, NULL, NULL},
  {"CREATURE_AVAILABLE",                "PCNN    ", Cmd_CREATURE_AVAILABLE, NULL, NULL},
  {"MAGIC_AVAILABLE",                   "PANN    ", Cmd_MAGIC_AVAILABLE, NULL, NULL},
  {"TRAP_AVAILABLE",                    "PANN    ", Cmd_TRAP_AVAILABLE, NULL, NULL},
  {"RESEARCH",                          "PAAN    ", Cmd_RESEARCH, NULL, NULL},
  {"RESEARCH_ORDER",                    "PAAN    ", Cmd_RESEARCH_ORDER, NULL, NULL},
  {"COMPUTER_PLAYER",                   "PA      ", Cmd_COMPUTER_PLAYER, &computer_player_check, &computer_player_process},
  {"SET_TIMER",                         "PA      ", Cmd_SET_TIMER, NULL, NULL},
  {"ADD_TUNNELLER_TO_LEVEL",            "PAANNN  ", Cmd_ADD_TUNNELLER_TO_LEVEL, NULL, NULL},
  {"WIN_GAME",                          "        ", Cmd_WIN_GAME, NULL, NULL},
  {"LOSE_GAME",                         "        ", Cmd_LOSE_GAME, NULL, NULL},
  {"SET_FLAG",                          "PAN     ", Cmd_SET_FLAG, NULL, NULL},
  {"MAX_CREATURES",                     "PN      ", Cmd_MAX_CREATURES, NULL, NULL},
  {"NEXT_COMMAND_REUSABLE",             "        ", Cmd_NEXT_COMMAND_REUSABLE, NULL, NULL},
  {"DOOR_AVAILABLE",                    "PANN    ", Cmd_DOOR_AVAILABLE, NULL, NULL},
  {"DISPLAY_OBJECTIVE",                 "Nl      ", Cmd_DISPLAY_OBJECTIVE, &display_objective_check, &display_objective_process},
  {"DISPLAY_OBJECTIVE_WITH_POS",        "NNN     ", Cmd_DISPLAY_OBJECTIVE_WITH_POS, &display_objective_check, &display_objective_process},
  {"DISPLAY_INFORMATION",               "Nl      ", Cmd_DISPLAY_INFORMATION, NULL, NULL},
  {"DISPLAY_INFORMATION_WITH_POS",      "NNN     ", Cmd_DISPLAY_INFORMATION_WITH_POS, NULL, NULL},
  {"ADD_TUNNELLER_PARTY_TO_LEVEL",      "PAAANNN ", Cmd_ADD_TUNNELLER_PARTY_TO_LEVEL, NULL, NULL},
  {"ADD_CREATURE_TO_POOL",              "CN      ", Cmd_ADD_CREATURE_TO_POOL, NULL, NULL},
  {"RESET_ACTION_POINT",                "Na      ", Cmd_RESET_ACTION_POINT, &reset_action_point_check, &reset_action_point_process},
  {"SET_CREATURE_MAX_LEVEL",            "PC!N    ", Cmd_SET_CREATURE_MAX_LEVEL, &set_creature_max_level_check, &set_creature_max_level_process},
  {"SET_MUSIC",                         "A       ", Cmd_SET_MUSIC, &set_music_check, &set_music_process},
  {"TUTORIAL_FLASH_BUTTON",             "NN      ", Cmd_TUTORIAL_FLASH_BUTTON, NULL, NULL},
  {"SET_CREATURE_STRENGTH",             "CN      ", Cmd_SET_CREATURE_STRENGTH, NULL, NULL},
  {"SET_CREATURE_HEALTH",               "CN      ", Cmd_SET_CREATURE_HEALTH, NULL, NULL},
  {"SET_CREATURE_ARMOUR",               "CN      ", Cmd_SET_CREATURE_ARMOUR, NULL, NULL},
  {"SET_CREATURE_FEAR_WOUNDED",         "CN      ", Cmd_SET_CREATURE_FEAR_WOUNDED, NULL, NULL},
  {"SET_CREATURE_FEAR_STRONGER",        "CN      ", Cmd_SET_CREATURE_FEAR_STRONGER, NULL, NULL},
  {"SET_CREATURE_FEARSOME_FACTOR",      "CN      ", Cmd_SET_CREATURE_FEARSOME_FACTOR, NULL, NULL},
  {"SET_CREATURE_PROPERTY",             "CAB     ", Cmd_SET_CREATURE_PROPERTY, NULL, NULL},
  {"IF_AVAILABLE",                      "PAOAa   ", Cmd_IF_AVAILABLE, &if_available_check, NULL},
  {"IF_CONTROLS",                       "PAOAa   ", Cmd_IF_CONTROLS,  &if_controls_check, NULL},
  {"SET_COMPUTER_GLOBALS",              "PNNNNNNn", Cmd_SET_COMPUTER_GLOBALS, &set_computer_globals_check, &set_computer_globals_process},
  {"SET_COMPUTER_CHECKS",               "PANNNNN ", Cmd_SET_COMPUTER_CHECKS, &set_computer_checks_check, &set_computer_checks_process},
  {"SET_COMPUTER_EVENT",                "PANNNNN ", Cmd_SET_COMPUTER_EVENT, &set_computer_event_check, &set_computer_event_process},
  {"SET_COMPUTER_PROCESS",              "PANNNNN ", Cmd_SET_COMPUTER_PROCESS, &set_computer_process_check, &set_computer_process_process},
  {"ALLY_PLAYERS",                      "PPN     ", Cmd_ALLY_PLAYERS, NULL, NULL},
  {"DEAD_CREATURES_RETURN_TO_POOL",     "B       ", Cmd_DEAD_CREATURES_RETURN_TO_POOL, NULL, NULL},
  {"BONUS_LEVEL_TIME",                  "Nb      ", Cmd_BONUS_LEVEL_TIME, NULL, NULL},
  {"QUICK_OBJECTIVE",                   "NAl     ", Cmd_QUICK_OBJECTIVE, NULL, NULL},
  {"QUICK_INFORMATION",                 "NAl     ", Cmd_QUICK_INFORMATION, NULL, NULL},
  {"QUICK_OBJECTIVE_WITH_POS",          "NANN    ", Cmd_QUICK_OBJECTIVE_WITH_POS, NULL, NULL},
  {"QUICK_INFORMATION_WITH_POS",        "NANN    ", Cmd_QUICK_INFORMATION_WITH_POS, NULL, NULL},
  {"SWAP_CREATURE",                     "CC      ", Cmd_SWAP_CREATURE, &swap_creature_check, &swap_creature_process},
  {"PRINT",                             "A       ", Cmd_PRINT, NULL, NULL},
  {"MESSAGE",                           "A       ", Cmd_MESSAGE, NULL, NULL},
  {"PLAY_MESSAGE",                      "PAA     ", Cmd_PLAY_MESSAGE, &play_message_check, &play_message_process},
  {"ADD_GOLD_TO_PLAYER",                "PN      ", Cmd_ADD_GOLD_TO_PLAYER, NULL, NULL},
  {"SET_CREATURE_TENDENCIES",           "PAB     ", Cmd_SET_CREATURE_TENDENCIES, NULL, NULL},
  {"REVEAL_MAP_RECT",                   "PNNNN   ", Cmd_REVEAL_MAP_RECT, NULL, NULL},
  {"CONCEAL_MAP_RECT",                  "PNNNNb! ", Cmd_CONCEAL_MAP_RECT, &conceal_map_rect_check, &conceal_map_rect_process},
  {"REVEAL_MAP_LOCATION",               "PLN     ", Cmd_REVEAL_MAP_LOCATION, &reveal_map_location_check, &reveal_map_location_process},
  {"LEVEL_VERSION",                     "N       ", Cmd_LEVEL_VERSION, NULL, NULL},
  {"KILL_CREATURE",                     "PC!AN   ", Cmd_KILL_CREATURE, NULL, NULL},
  {"COMPUTER_DIG_TO_LOCATION",          "PLL     ", Cmd_COMPUTER_DIG_TO_LOCATION, NULL, NULL},
  {"USE_POWER_ON_CREATURE",             "PC!APANA", Cmd_USE_POWER_ON_CREATURE, NULL, NULL},
  {"USE_POWER_ON_PLAYERS_CREATURES",    "PC!PANB!", Cmd_USE_POWER_ON_PLAYERS_CREATURES, &use_power_on_players_creatures_check, &use_power_on_players_creatures_process},
  {"USE_POWER_AT_POS",                  "PNNANA  ", Cmd_USE_POWER_AT_POS, NULL, NULL},
  {"USE_POWER_AT_SUBTILE",              "PNNANA  ", Cmd_USE_POWER_AT_POS, NULL, NULL},  //todo: Remove after mapmakers have received time to use USE_POWER_AT_POS
  {"USE_POWER_AT_LOCATION",             "PLANA   ", Cmd_USE_POWER_AT_LOCATION, NULL, NULL},
  {"USE_POWER",                         "PAA     ", Cmd_USE_POWER, NULL, NULL},
  {"USE_SPECIAL_INCREASE_LEVEL",        "PN      ", Cmd_USE_SPECIAL_INCREASE_LEVEL, NULL, NULL},
  {"USE_SPECIAL_MULTIPLY_CREATURES",    "PN      ", Cmd_USE_SPECIAL_MULTIPLY_CREATURES, NULL, NULL},
  {"MAKE_SAFE",                         "P       ", Cmd_MAKE_SAFE, NULL, NULL},
  {"USE_SPECIAL_MAKE_SAFE",             "P       ", Cmd_MAKE_SAFE, NULL, NULL}, // Legacy command
  {"LOCATE_HIDDEN_WORLD",               "        ", Cmd_LOCATE_HIDDEN_WORLD, NULL, NULL},
  {"USE_SPECIAL_LOCATE_HIDDEN_WORLD",   "        ", Cmd_LOCATE_HIDDEN_WORLD, NULL, NULL}, // Legacy command
  {"USE_SPECIAL_TRANSFER_CREATURE",     "P       ", Cmd_USE_SPECIAL_TRANSFER_CREATURE, &special_transfer_creature_check, &special_transfer_creature_process},
  {"TRANSFER_CREATURE",                 "PC!An   ", Cmd_TRANSFER_CREATURE, &script_transfer_creature_check, &script_transfer_creature_process},
  {"CHANGE_CREATURES_ANNOYANCE",        "PC!AN   ", Cmd_CHANGE_CREATURES_ANNOYANCE, &change_creatures_annoyance_check, &change_creatures_annoyance_process},
  {"ADD_TO_FLAG",                       "PAN     ", Cmd_ADD_TO_FLAG, NULL, NULL},
  {"SET_CAMPAIGN_FLAG",                 "PAN     ", Cmd_SET_CAMPAIGN_FLAG, NULL, NULL},
  {"ADD_TO_CAMPAIGN_FLAG",              "PAN     ", Cmd_ADD_TO_CAMPAIGN_FLAG, NULL, NULL},
  {"EXPORT_VARIABLE",                   "PAA     ", Cmd_EXPORT_VARIABLE, NULL, NULL},
  {"RUN_AFTER_VICTORY",                 "B       ", Cmd_RUN_AFTER_VICTORY, NULL, NULL},
  {"LEVEL_UP_CREATURE",                 "PC!AN   ", Cmd_LEVEL_UP_CREATURE, NULL, NULL},
  {"LEVEL_UP_PLAYERS_CREATURES",        "PC!n    ", Cmd_LEVEL_UP_PLAYERS_CREATURES, &level_up_players_creatures_check, level_up_players_creatures_process},
  {"CHANGE_CREATURE_OWNER",             "PC!AP   ", Cmd_CHANGE_CREATURE_OWNER, NULL, NULL},
  {"SET_GAME_RULE",                     "AN      ", Cmd_SET_GAME_RULE, &set_game_rule_check, &set_game_rule_process},
  {"SET_ROOM_CONFIGURATION",            "AAAan   ", Cmd_SET_ROOM_CONFIGURATION, &set_room_configuration_check, &set_room_configuration_process},
  {"SET_TRAP_CONFIGURATION",            "AAAnnn  ", Cmd_SET_TRAP_CONFIGURATION, &set_trap_configuration_check, &set_trap_configuration_process},
  {"SET_DOOR_CONFIGURATION",            "AAAn    ", Cmd_SET_DOOR_CONFIGURATION, &set_door_configuration_check, &set_door_configuration_process},
  {"SET_OBJECT_CONFIGURATION",          "AAAnnn  ", Cmd_SET_OBJECT_CONFIGURATION, &set_object_configuration_check, &set_object_configuration_process},
  {"SET_CREATURE_CONFIGURATION",        "CAAaa   ", Cmd_SET_CREATURE_CONFIGURATION, &set_creature_configuration_check, &set_creature_configuration_process},
  {"SET_SACRIFICE_RECIPE",              "AAA+    ", Cmd_SET_SACRIFICE_RECIPE, &set_sacrifice_recipe_check, &set_sacrifice_recipe_process},
  {"REMOVE_SACRIFICE_RECIPE",           "A+      ", Cmd_REMOVE_SACRIFICE_RECIPE, &remove_sacrifice_recipe_check, &set_sacrifice_recipe_process},
  {"SET_BOX_TOOLTIP",                   "NA      ", Cmd_SET_BOX_TOOLTIP, &set_box_tooltip_check, &set_box_tooltip_process},
  {"SET_BOX_TOOLTIP_ID",                "NN      ", Cmd_SET_BOX_TOOLTIP_ID, &set_box_tooltip_id_check, &set_box_tooltip_id_process},
  {"CHANGE_SLAB_OWNER",                 "NNPa    ", Cmd_CHANGE_SLAB_OWNER, &change_slab_owner_check, &change_slab_owner_process},
  {"CHANGE_SLAB_TYPE",                  "NNSa    ", Cmd_CHANGE_SLAB_TYPE, &change_slab_type_check, &change_slab_type_process},
  {"CREATE_EFFECTS_LINE",               "LLNNNA  ", Cmd_CREATE_EFFECTS_LINE, &create_effects_line_check, &create_effects_line_process},
  {"IF_SLAB_OWNER",                     "NNP     ", Cmd_IF_SLAB_OWNER, NULL, NULL},
  {"IF_SLAB_TYPE",                      "NNS     ", Cmd_IF_SLAB_TYPE, NULL, NULL},
  {"QUICK_MESSAGE",                     "NAA     ", Cmd_QUICK_MESSAGE, &quick_message_check, &quick_message_process},
  {"DISPLAY_MESSAGE",                   "NA      ", Cmd_DISPLAY_MESSAGE, &display_message_check, &display_message_process},
  {"USE_SPELL_ON_CREATURE",             "PC!AAn  ", Cmd_USE_SPELL_ON_CREATURE, NULL, NULL},
  {"USE_SPELL_ON_PLAYERS_CREATURES",    "PC!An   ", Cmd_USE_SPELL_ON_PLAYERS_CREATURES, &use_spell_on_players_creatures_check, &use_spell_on_players_creatures_process},
  {"SET_HEART_HEALTH",                  "PN      ", Cmd_SET_HEART_HEALTH, &set_heart_health_check, &set_heart_health_process},
  {"ADD_HEART_HEALTH",                  "PNb     ", Cmd_ADD_HEART_HEALTH, &add_heart_health_check, &add_heart_health_process},
  {"CREATURE_ENTRANCE_LEVEL",           "PN      ", Cmd_CREATURE_ENTRANCE_LEVEL, NULL, NULL},
  {"RANDOMISE_FLAG",                    "PAn     ", Cmd_RANDOMISE_FLAG, NULL, NULL},
  {"RANDOMIZE_FLAG",                    "PAn     ", Cmd_RANDOMISE_FLAG, NULL, NULL},
  {"COMPUTE_FLAG",                      "PAAPAb  ", Cmd_COMPUTE_FLAG, NULL, NULL},
  {"DISPLAY_TIMER",                     "PAb     ", Cmd_DISPLAY_TIMER, &display_timer_check, &display_timer_process},
  {"ADD_TO_TIMER",                      "PAN     ", Cmd_ADD_TO_TIMER, &add_to_timer_check, &add_to_timer_process},
  {"ADD_BONUS_TIME",                    "N       ", Cmd_ADD_BONUS_TIME, &add_bonus_time_check, &add_bonus_time_process},
  {"DISPLAY_VARIABLE",                  "PAnn    ", Cmd_DISPLAY_VARIABLE, &display_variable_check, &display_variable_process},
  {"DISPLAY_COUNTDOWN",                 "PANb    ", Cmd_DISPLAY_COUNTDOWN, &display_countdown_check, &display_timer_process},
  {"HIDE_TIMER",                        "        ", Cmd_HIDE_TIMER, &cmd_no_param_check, &hide_timer_process},
  {"HIDE_VARIABLE",                     "        ", Cmd_HIDE_VARIABLE, &cmd_no_param_check, &hide_variable_process},
  {"CREATE_EFFECT",                     "AAn     ", Cmd_CREATE_EFFECT, &create_effect_check, &create_effect_process},
  {"CREATE_EFFECT_AT_POS",              "ANNn    ", Cmd_CREATE_EFFECT_AT_POS, &create_effect_at_pos_check, &create_effect_at_pos_process},
  {"HEART_LOST_QUICK_OBJECTIVE",        "NAl     ", Cmd_HEART_LOST_QUICK_OBJECTIVE, &heart_lost_quick_objective_check, &heart_lost_quick_objective_process},
  {"HEART_LOST_OBJECTIVE",              "Nl      ", Cmd_HEART_LOST_OBJECTIVE, &heart_lost_objective_check, &heart_lost_objective_process},
  {"SET_DOOR",                          "ANN     ", Cmd_SET_DOOR, &set_door_check, &set_door_process},
  {"PLACE_DOOR",                        "PANNb!b!", Cmd_PLACE_DOOR, &place_door_check, &place_door_process},
  {"PLACE_TRAP",                        "PANNb!  ", Cmd_PLACE_TRAP, &place_trap_check, &place_trap_process },
  {"ZOOM_TO_LOCATION",                  "PL      ", Cmd_MOVE_PLAYER_CAMERA_TO, &player_zoom_to_check, &player_zoom_to_process},
  {"SET_CREATURE_INSTANCE",             "CNAN    ", Cmd_SET_CREATURE_INSTANCE, &set_creature_instance_check, &set_creature_instance_process},
  {"SET_HAND_RULE",                     "PC!Aaaa ", Cmd_SET_HAND_RULE, &set_hand_rule_check, &set_hand_rule_process},
  {"MOVE_CREATURE",                     "PC!ANLa ", Cmd_MOVE_CREATURE, &move_creature_check, &move_creature_process},
  {"COUNT_CREATURES_AT_ACTION_POINT",   "NPC!PA  ", Cmd_COUNT_CREATURES_AT_ACTION_POINT, &count_creatures_at_action_point_check, &count_creatures_at_action_point_process},
  {"IF_ALLIED",                         "PPON    ", Cmd_IF_ALLIED, &if_allied_check, NULL},
  {"SET_TEXTURE",                       "PA      ", Cmd_SET_TEXTURE, &set_texture_check, &set_texture_process},
  {"HIDE_HERO_GATE",                    "NB      ", Cmd_HIDE_HERO_GATE, &hide_hero_gate_check, &hide_hero_gate_process},
  {"NEW_TRAP_TYPE",                     "A       ", Cmd_NEW_TRAP_TYPE, &new_trap_type_check, &null_process},
  {"NEW_OBJECT_TYPE",                   "A       ", Cmd_NEW_OBJECT_TYPE, &new_object_type_check, &null_process},
  {"NEW_ROOM_TYPE",                     "A       ", Cmd_NEW_ROOM_TYPE, &new_room_type_check, &null_process},
  {"NEW_CREATURE_TYPE",                 "A       ", Cmd_NEW_CREATURE_TYPE, &new_creature_type_check, &null_process},
  {"SET_HAND_GRAPHIC",                  "PA      ", Cmd_SET_HAND_GRAPHIC, &set_power_hand_check, &set_power_hand_process},
  {"ADD_EFFECT_GENERATOR_TO_LEVEL",     "AAN     ", Cmd_ADD_EFFECT_GENERATOR_TO_LEVEL, &add_effectgen_to_level_check, &add_effectgen_to_level_process},
  {"SET_EFFECT_GENERATOR_CONFIGURATION","AAAnn   ", Cmd_SET_EFFECT_GENERATOR_CONFIGURATION, &set_effectgen_configuration_check, &set_effectgen_configuration_process},
  {"SET_POWER_CONFIGURATION",           "AAAa    ", Cmd_SET_POWER_CONFIGURATION, &set_power_configuration_check, &set_power_configuration_process},
  {"SET_PLAYER_COLOR",                  "PA      ", Cmd_SET_PLAYER_COLOUR, &set_player_colour_check, &set_player_colour_process},
  {"SET_PLAYER_COLOUR",                 "PA      ", Cmd_SET_PLAYER_COLOUR, &set_player_colour_check, &set_player_colour_process},
  {"MAKE_UNSAFE",                       "P       ", Cmd_MAKE_UNSAFE, NULL, NULL},
  {"SET_INCREASE_ON_EXPERIENCE",        "AN      ", Cmd_SET_INCREASE_ON_EXPERIENCE, &set_increase_on_experience_check, &set_increase_on_experience_process},
  {"SET_PLAYER_MODIFIER",               "PAN     ", Cmd_SET_PLAYER_MODIFIER, &set_player_modifier_check, &set_player_modifier_process},
  {"ADD_TO_PLAYER_MODIFIER",            "PAN     ", Cmd_ADD_TO_PLAYER_MODIFIER, &add_to_player_modifier_check, &add_to_player_modifier_process},
  {"CHANGE_SLAB_TEXTURE",               "NNAa    ", Cmd_CHANGE_SLAB_TEXTURE , &change_slab_texture_check, &change_slab_texture_process},
  {"ADD_OBJECT_TO_LEVEL_AT_POS",        "ANNNpa  ", Cmd_ADD_OBJECT_TO_LEVEL_AT_POS, &add_object_to_level_at_pos_check, &add_object_to_level_at_pos_process},
  {"LOCK_POSSESSION",                   "PB!     ", Cmd_LOCK_POSSESSION, &lock_possession_check, &lock_possession_process},
  {"SET_DIGGER",                        "PC      ", Cmd_SET_DIGGER , &set_digger_check, &set_digger_process},
  {NULL,                                "        ", Cmd_NONE, NULL, NULL},
};

const struct CommandDesc dk1_command_desc[] = {
  {"CREATE_PARTY",                 "A       ", Cmd_CREATE_PARTY, NULL, NULL},
  {"ADD_TO_PARTY",                 "ACNNAN  ", Cmd_ADD_TO_PARTY, &add_to_party_check, NULL},
  {"ADD_PARTY_TO_LEVEL",           "PAAN    ", Cmd_ADD_PARTY_TO_LEVEL, NULL, NULL},
  {"ADD_CREATURE_TO_LEVEL",        "PCANNN  ", Cmd_ADD_CREATURE_TO_LEVEL, NULL, NULL},
  {"IF",                           "PAOAa   ", Cmd_IF, &if_check, NULL},
  {"IF_ACTION_POINT",              "NP      ", Cmd_IF_ACTION_POINT, NULL, NULL},
  {"ENDIF",                        "        ", Cmd_ENDIF, NULL, NULL},
  {"SET_HATE",                     "PPN     ", Cmd_SET_HATE, NULL, NULL},
  {"SET_GENERATE_SPEED",           "N       ", Cmd_SET_GENERATE_SPEED, NULL, NULL},
  {"REM",                          "        ", Cmd_REM, NULL, NULL},
  {"START_MONEY",                  "PN      ", Cmd_START_MONEY, NULL, NULL},
  {"ROOM_AVAILABLE",               "PRNN    ", Cmd_ROOM_AVAILABLE, NULL, NULL},
  {"CREATURE_AVAILABLE",           "PCNN    ", Cmd_CREATURE_AVAILABLE, NULL, NULL},
  {"MAGIC_AVAILABLE",              "PANN    ", Cmd_MAGIC_AVAILABLE, NULL, NULL},
  {"TRAP_AVAILABLE",               "PANN    ", Cmd_TRAP_AVAILABLE, NULL, NULL},
  {"RESEARCH",                     "PAAN    ", Cmd_RESEARCH_ORDER, NULL, NULL},
  {"COMPUTER_PLAYER",              "PN      ", Cmd_COMPUTER_PLAYER, computer_player_check, computer_player_process},
  {"SET_TIMER",                    "PA      ", Cmd_SET_TIMER, NULL, NULL},
  {"ADD_TUNNELLER_TO_LEVEL",       "PAANNN  ", Cmd_ADD_TUNNELLER_TO_LEVEL, NULL, NULL},
  {"WIN_GAME",                     "        ", Cmd_WIN_GAME, NULL, NULL},
  {"LOSE_GAME",                    "        ", Cmd_LOSE_GAME, NULL, NULL},
  {"SET_FLAG",                     "PAN     ", Cmd_SET_FLAG, NULL, NULL},
  {"MAX_CREATURES",                "PN      ", Cmd_MAX_CREATURES, NULL, NULL},
  {"NEXT_COMMAND_REUSABLE",        "        ", Cmd_NEXT_COMMAND_REUSABLE, NULL, NULL},
  {"DOOR_AVAILABLE",               "PANN    ", Cmd_DOOR_AVAILABLE, NULL, NULL},
  {"DISPLAY_OBJECTIVE",            "NA      ", Cmd_DISPLAY_OBJECTIVE, &display_objective_check, &display_objective_process},
  {"DISPLAY_OBJECTIVE_WITH_POS",   "NNN     ", Cmd_DISPLAY_OBJECTIVE_WITH_POS, &display_objective_check, &display_objective_process},
  {"DISPLAY_INFORMATION",          "N       ", Cmd_DISPLAY_INFORMATION, NULL, NULL},
  {"DISPLAY_INFORMATION_WITH_POS", "NNN     ", Cmd_DISPLAY_INFORMATION_WITH_POS, NULL, NULL},
  {"ADD_TUNNELLER_PARTY_TO_LEVEL", "PAAANNN ", Cmd_ADD_TUNNELLER_PARTY_TO_LEVEL, NULL, NULL},
  {"ADD_CREATURE_TO_POOL",         "CN      ", Cmd_ADD_CREATURE_TO_POOL, NULL, NULL},
  {"RESET_ACTION_POINT",           "N       ", Cmd_RESET_ACTION_POINT, &reset_action_point_check, &reset_action_point_process},
  {"SET_CREATURE_MAX_LEVEL",       "PC!N    ", Cmd_SET_CREATURE_MAX_LEVEL, &set_creature_max_level_check, &set_creature_max_level_process},
  {"SET_MUSIC",                    "N       ", Cmd_SET_MUSIC, NULL, NULL},
  {"TUTORIAL_FLASH_BUTTON",        "NN      ", Cmd_TUTORIAL_FLASH_BUTTON, NULL, NULL},
  {"SET_CREATURE_STRENGTH",        "CN      ", Cmd_SET_CREATURE_STRENGTH, NULL, NULL},
  {"SET_CREATURE_HEALTH",          "CN      ", Cmd_SET_CREATURE_HEALTH, NULL, NULL},
  {"SET_CREATURE_ARMOUR",          "CN      ", Cmd_SET_CREATURE_ARMOUR, NULL, NULL},
  {"SET_CREATURE_FEAR",            "CN      ", Cmd_SET_CREATURE_FEAR_WOUNDED, NULL, NULL},
  {"IF_AVAILABLE",                 "PAOAa   ", Cmd_IF_AVAILABLE, &if_available_check, NULL},
  {"SET_COMPUTER_GLOBALS",         "PNNNNNN ", Cmd_SET_COMPUTER_GLOBALS, &set_computer_globals_check, &set_computer_globals_process},
  {"SET_COMPUTER_CHECKS",          "PANNNNN ", Cmd_SET_COMPUTER_CHECKS, &set_computer_checks_check, &set_computer_checks_process},
  {"SET_COMPUTER_EVENT",           "PANN    ", Cmd_SET_COMPUTER_EVENT, &set_computer_event_check, &set_computer_event_process},
  {"SET_COMPUTER_PROCESS",         "PANNNNN ", Cmd_SET_COMPUTER_PROCESS, &set_computer_process_check, &set_computer_process_process},
  {"ALLY_PLAYERS",                 "PP      ", Cmd_ALLY_PLAYERS, NULL, NULL},
  {"DEAD_CREATURES_RETURN_TO_POOL","N       ", Cmd_DEAD_CREATURES_RETURN_TO_POOL, NULL, NULL},
  {"BONUS_LEVEL_TIME",             "N       ", Cmd_BONUS_LEVEL_TIME, NULL, NULL},
  {"QUICK_OBJECTIVE",              "NAA     ", Cmd_QUICK_OBJECTIVE, NULL, NULL},
  {"QUICK_INFORMATION",            "NA      ", Cmd_QUICK_INFORMATION, NULL, NULL},
  {"SWAP_CREATURE",                "CC      ", Cmd_SWAP_CREATURE, &swap_creature_check, &swap_creature_process},
  {"PRINT",                        "A       ", Cmd_PRINT, NULL, NULL},
  {"MESSAGE",                      "A       ", Cmd_MESSAGE, NULL, NULL},
  {"LEVEL_VERSION",                "N       ", Cmd_LEVEL_VERSION, NULL, NULL},
  {NULL,                           "        ", Cmd_NONE, NULL, NULL},
};

#ifdef __cplusplus
}
#endif<|MERGE_RESOLUTION|>--- conflicted
+++ resolved
@@ -5747,20 +5747,8 @@
 
 static void play_message_process(struct ScriptContext *context)
 {
-<<<<<<< HEAD
     const char msgtype_id = context->value->chars[1];
-    if ((context->value->chars[0] == my_player_number) || (context->value->chars[0] == ALL_PLAYERS))
-=======
-    unsigned char volume = settings.sound_volume;
-    unsigned char msgtype_id = context->value->chars[1];
-    unsigned char slot = context->value->bytes[2];
-    TbBool external = context->value->bytes[4];
-    if (msgtype_id == 1) // SPEECH
-    {
-        volume = settings.mentor_volume;
-    }
     if (context->player_idx == my_player_number)
->>>>>>> e4e9d71c
     {
         const TbBool param_is_string = context->value->bytes[4];
         if (!param_is_string)
