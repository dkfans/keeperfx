/******************************************************************************/
// Free implementation of Bullfrog's Dungeon Keeper strategy game.
/******************************************************************************/
/** @file lvl_script.c
 *     Level script commands support.
 * @par Purpose:
 *     Load, recognize and maintain the level script.
 * @par Comment:
 *     None.
 * @author   KeeperFX Team
 * @date     12 Feb 2009 - 11 Apr 2014
 * @par  Copying and copyrights:
 *     This program is free software; you can redistribute it and/or modify
 *     it under the terms of the GNU General Public License as published by
 *     the Free Software Foundation; either version 2 of the License, or
 *     (at your option) any later version.
 */
/******************************************************************************/
#include "pre_inc.h"
#include "thing_data.h"
#include "thing_list.h"
#include "map_data.h"
#include "map_locations.h"
#include "player_data.h"
#include "magic.h"
#include "keeperfx.hpp"
#include "lvl_filesdk1.h"
#include "power_hand.h"
#include "power_specials.h"
#include "creature_states_pray.h"
#include "player_utils.h"
#include "room_library.h"
#include "gui_soundmsgs.h"
#include "bflib_sound.h"
#include "map_blocks.h"
#include "room_util.h"

#include "lvl_script_lib.h"
#include "post_inc.h"

#ifdef __cplusplus
extern "C" {
#endif

/******************************************************************************/

extern const struct CommandDesc command_desc[];
extern const struct CommandDesc dk1_command_desc[];


/**
 * Kills a creature which meets given criteria.
 * @param plyr_idx The player whose creature will be affected.
 * @param crmodel Model of the creature to find.
 * @param criteria Criteria, from CreatureSelectCriteria enumeration.
 * @return True if a creature was found and killed.
 */
TbBool script_kill_creature_with_criteria(PlayerNumber plyr_idx, long crmodel, long criteria)
{
    struct Thing *thing = script_get_creature_by_criteria(plyr_idx, crmodel, criteria);
    if (thing_is_invalid(thing)) {
        SYNCDBG(5,"No matching player %d creature of model %d (%s) found to kill",(int)plyr_idx,(int)crmodel, creature_code_name(crmodel));
        return false;
    }
    kill_creature(thing, INVALID_THING, -1, CrDed_NoUnconscious);
    return true;
}
/**
 * Changes owner of a creature which meets given criteria.
 * @param origin_plyr_idx The player whose creature will be affected.
 * @param dest_plyr_idx The player who will receive the creature.
 * @param crmodel Model of the creature to find.
 * @param criteria Criteria, from CreatureSelectCriteria enumeration.
 * @return True if a creature was found and changed owner.
 */
TbBool script_change_creature_owner_with_criteria(PlayerNumber origin_plyr_idx, long crmodel, long criteria, PlayerNumber dest_plyr_idx)
{
    struct Thing *thing = script_get_creature_by_criteria(origin_plyr_idx, crmodel, criteria);
    if (thing_is_invalid(thing)) {
        SYNCDBG(5,"No matching player %d creature of model %d (%s) found to kill",(int)origin_plyr_idx,(int)crmodel, creature_code_name(crmodel));
        return false;
    }
    if (is_thing_some_way_controlled(thing))
    {
        //does not kill the creature, but does the preparations needed for when it is possessed
        prepare_to_controlled_creature_death(thing);
    }
    change_creature_owner(thing, dest_plyr_idx);
    return true;
}

void script_kill_creatures(PlayerNumber plyr_idx, long crmodel, long criteria, long copies_num)
{
    SYNCDBG(3,"Killing %d of %s owned by player %d.",(int)copies_num,creature_code_name(crmodel),(int)plyr_idx);
    for (long i = 0; i < copies_num; i++)
    {
        script_kill_creature_with_criteria(plyr_idx, crmodel, criteria);
    }
}

/**
 * Increase level of  a creature which meets given criteria.
 * @param plyr_idx The player whose creature will be affected.
 * @param crmodel Model of the creature to find.
 * @param criteria Criteria, from CreatureSelectCriteria enumeration.
 * @return True if a creature was found and leveled.
 */
TbBool script_level_up_creature(PlayerNumber plyr_idx, long crmodel, long criteria, int count)
{
    struct Thing *thing = script_get_creature_by_criteria(plyr_idx, crmodel, criteria);
    if (thing_is_invalid(thing)) {
        SYNCDBG(5,"No matching player %d creature of model %d (%s) found to level up",(int)plyr_idx,(int)crmodel, creature_code_name(crmodel));
        return false;
    }
    creature_change_multiple_levels(thing,count);
    return true;
}

/**
<<<<<<< HEAD
=======
 * Cast a keeper power on a creature which meets given criteria.
 * @param plyr_idx The player whose creature will be affected.
 * @param crmodel Model of the creature to find.
 * @param criteria Criteria, from CreatureSelectCriteria enumeration.
 * @param fmcl_bytes encoded bytes: f=cast for free flag,m=power kind,c=caster player index,l=spell level.
 * @return TbResult whether the spell was successfully cast
 */
TbResult script_use_power_on_creature_matching_criterion(PlayerNumber plyr_idx, long crmodel, long criteria, long fmcl_bytes)
{
    struct Thing* thing = script_get_creature_by_criteria(plyr_idx, crmodel, criteria);
    if (thing_is_invalid(thing)) {
        SYNCDBG(5, "No matching player %d creature of model %d (%s) found to use power on.", (int)plyr_idx, (int)crmodel, creature_code_name(crmodel));
        return Lb_FAIL;
    }

    char is_free = (fmcl_bytes >> 24) != 0;
    PowerKind pwkind = (fmcl_bytes >> 16) & 255;
    PlayerNumber caster = (fmcl_bytes >> 8) & 255;
    KeepPwrLevel power_level = fmcl_bytes & 255;
    return script_use_power_on_creature(thing, pwkind, power_level, caster, is_free);
}

/**
 * Cast a spell on a creature which meets given criteria.
 * @param plyr_idx The player whose creature will be affected.
 * @param crmodel Model of the creature to find.
 * @param criteria Criteria, from CreatureSelectCriteria enumeration.
 * @param fmcl_bytes encoded bytes: f=cast for free flag,m=power kind,c=caster player index,l=spell level.
 * @return TbResult whether the spell was successfully cast
 */
TbResult script_use_spell_on_creature(PlayerNumber plyr_idx, ThingModel crmodel, long criteria, long fmcl_bytes)
{
    struct Thing *thing = script_get_creature_by_criteria(plyr_idx, crmodel, criteria);
    if (thing_is_invalid(thing))
    {
        SYNCDBG(5, "No matching player %d creature of model %d (%s) found to use spell on.", (int)plyr_idx, (int)crmodel, creature_code_name(crmodel));
        return Lb_FAIL;
    }
    SpellKind spkind = (fmcl_bytes >> 8) & 255;
    struct SpellConfig *spconf = get_spell_config(spkind);
    if (!creature_is_immune_to_spell_effect(thing, spconf->spell_flags))
    { // Immunity is handled in 'apply_spell_effect_to_thing', but this command plays sounds, so check for it.
        if (thing_is_picked_up(thing))
        {
            SYNCDBG(5, "Found creature to cast the spell on but it is being held.");
            return Lb_FAIL;
        }
        CrtrExpLevel spell_level = fmcl_bytes & 255;
        if (spconf->caster_affect_sound)
        {
            thing_play_sample(thing, spconf->caster_affect_sound + UNSYNC_RANDOM(spconf->caster_sounds_count), NORMAL_PITCH, 0, 3, 0, 4, FULL_LOUDNESS);
        }
        apply_spell_effect_to_thing(thing, spkind, spell_level, plyr_idx);
        if (flag_is_set(spconf->spell_flags, CSAfF_Disease))
        {
            struct CreatureControl *cctrl;
            cctrl = creature_control_get_from_thing(thing);
            cctrl->disease_caster_plyridx = game.neutral_player_num; // Does not spread.
        }
        return Lb_SUCCESS;
    }
    else
    {
        SCRPTERRLOG("Spell not supported for this command: %d", (int)spkind);
        return Lb_FAIL;
    }
}

/**
 * Adds a dig task for the player between 2 map locations.
 * @param plyr_idx: The player who does the task.
 * @param origin: The start location of the disk task.
 * @param destination: The desitination of the disk task.
 * @return TbResult whether the spell was successfully cast
 */
TbResult script_computer_dig_to_location(long plyr_idx, TbMapLocation origin, TbMapLocation destination)
{
    struct Computer2* comp = get_computer_player(plyr_idx);
    long orig_x, orig_y = 0;
    long dest_x, dest_y = 0;

    //dig origin
    find_map_location_coords(origin, &orig_x, &orig_y, plyr_idx, __func__);
    if ((orig_x == 0) && (orig_y == 0))
    {
        WARNLOG("Can't decode origin location %ld", origin);
        return Lb_FAIL;
    }
    struct Coord3d startpos;
    startpos.x.val = subtile_coord_center(stl_slab_center_subtile(orig_x));
    startpos.y.val = subtile_coord_center(stl_slab_center_subtile(orig_y));
    startpos.z.val = subtile_coord(1, 0);

    //dig destination
    find_map_location_coords(destination, &dest_x, &dest_y, plyr_idx, __func__);
    if ((dest_x == 0) && (dest_y == 0))
    {
        WARNLOG("Can't decode destination location %ld", destination);
        return Lb_FAIL;
    }
    struct Coord3d endpos;
    endpos.x.val = subtile_coord_center(stl_slab_center_subtile(dest_x));
    endpos.y.val = subtile_coord_center(stl_slab_center_subtile(dest_y));
    endpos.z.val = subtile_coord(1, 0);

    if (create_task_dig_to_neutral(comp, startpos, endpos))
    {
        return Lb_SUCCESS;
    }
    return Lb_FAIL;
}

/**
 * Casts spell at a location set by subtiles.
 * @param plyr_idx caster player.
 * @param stl_x subtile's x position.
 * @param stl_y subtile's y position
 * @param fml_bytes encoded bytes: f=cast for free flag,m=power kind,l=spell level.
 * @return TbResult whether the spell was successfully cast
 */
TbResult script_use_power_at_pos(PlayerNumber plyr_idx, MapSubtlCoord stl_x, MapSubtlCoord stl_y, long fml_bytes)
{
    char is_free = (fml_bytes >> 16) != 0;
    PowerKind powerKind = (fml_bytes >> 8) & 255;
    KeepPwrLevel power_level = fml_bytes & 255;

    unsigned long allow_flags = PwCast_AllGround | PwCast_Unrevealed;
    unsigned long mod_flags = 0;
    if (is_free)
        set_flag(mod_flags,PwMod_CastForFree);

    return magic_use_power_on_subtile(plyr_idx, powerKind, power_level, stl_x, stl_y, allow_flags, mod_flags);
}

/**
 * Casts spell at a location set by action point/hero gate.
 * @param plyr_idx caster player.
 * @param target action point/hero gate.
 * @param fml_bytes encoded bytes: f=cast for free flag,m=power kind,l=spell level.
 * @return TbResult whether the spell was successfully cast
 */
TbResult script_use_power_at_location(PlayerNumber plyr_idx, TbMapLocation target, long fml_bytes)
{
    SYNCDBG(0, "Using power at location of type %lu", target);
    long x = 0;
    long y = 0;
    find_map_location_coords(target, &x, &y, plyr_idx, __func__);
    if ((x == 0) && (y == 0))
    {
        WARNLOG("Can't decode location %lu", target);
        return Lb_FAIL;
    }
    return script_use_power_at_pos(plyr_idx, x, y, fml_bytes);
}

/**
 * Casts a spell for player.
 * @param plyr_idx caster player.
 * @param power_kind the spell: magic id.
 * @param free cast for free flag.
 * @return TbResult whether the spell was successfully cast
 */
TbResult script_use_power(PlayerNumber plyr_idx, PowerKind power_kind, char free)
{
    return magic_use_power_on_level(plyr_idx, power_kind, 1, free != 0 ? PwMod_CastForFree : 0); // power_level gets ignored anyway -> pass 1
}

/**
 * Increases creatures' levels for player.
 * @param plyr_idx target player
 * @param count how many times should the level be increased
 */
void script_use_special_increase_level(PlayerNumber plyr_idx, int count)
{
    increase_level(get_player(plyr_idx), count);
}

/**
 * Multiplies every creature for player.
 * @param plyr_idx target player
 */
void script_use_special_multiply_creatures(PlayerNumber plyr_idx)
{
    multiply_creatures(get_player(plyr_idx));
}

/**
 * Fortifies player's dungeon.
 * @param plyr_idx target player
 */
void script_make_safe(PlayerNumber plyr_idx)
{
    make_safe(get_player(plyr_idx));
}

/**
 * Defortifies player's dungeon.
 * @param plyr_idx target player
 */
void script_make_unsafe(PlayerNumber plyr_idx)
{
    make_unsafe(plyr_idx);
}
>>>>>>> 2779eacc

 * Processes given VALUE immediately.
 * This processes given script command. It is used to process VALUEs at start when they have
 * no conditions, or during the gameplay when conditions are met.
 */
void script_process_value(unsigned long var_index, unsigned long plr_range_id, long val2, long val3, long val4, struct ScriptValue *value)
{
  struct CreatureStats *crstat;
  struct CreatureModelConfig *crconf;
  struct PlayerInfo *player;
  struct Dungeon *dungeon;
  int plr_start;
  int plr_end;
  long i;
  if (get_players_range(plr_range_id, &plr_start, &plr_end) < 0)
  {
      WARNLOG("Invalid player range %d in VALUE command %d.",(int)plr_range_id,(int)var_index);
      return;
  }
  //TODO: split and make indexed by var_index
  const struct CommandDesc *desc;
  for (desc = command_desc; desc->textptr != NULL; desc++)
      if (desc-> index == var_index)
          break;
  if (desc == NULL)
  {
      WARNLOG("Unexpected index:%lu", var_index);
      return;
  }
  if (desc->process_fn)
  {
      // TODO: move two functions up
      struct ScriptContext context;
      context.plr_start = plr_start;
      context.plr_end = plr_end;
      // TODO: this should be checked for sanity
      for (i=plr_start; i < plr_end; i++)
      {
          context.player_idx = i;
          context.value = value;
          desc->process_fn(&context);
      }
      return;
  }

  switch (var_index)
  {
  case Cmd_SET_HATE:
      for (i=plr_start; i < plr_end; i++)
      {
        dungeon = get_dungeon(i);
        if (dungeon_invalid(dungeon))
            continue;
        dungeon->hates_player[val2%DUNGEONS_COUNT] = val3;
      }
      break;
  case Cmd_SET_GENERATE_SPEED:
      game.generate_speed = saturate_set_unsigned(val2, 16);
      update_dungeon_generation_speeds();
      break;
  case Cmd_ROOM_AVAILABLE:
      for (i=plr_start; i < plr_end; i++)
      {
        set_room_available(i, val2, val3, val4);
      }
      break;
  case Cmd_CREATURE_AVAILABLE:
      for (i=plr_start; i < plr_end; i++)
      {
          if (!set_creature_available(i,val2,val3,val4)) {
              WARNLOG("Setting creature %s availability for player %d failed.",creature_code_name(val2),(int)i);
          }
      }
      break;
  case Cmd_MAGIC_AVAILABLE:
      for (i=plr_start; i < plr_end; i++)
      {
          if (!set_power_available(i,val2,val3,val4)) {
              WARNLOG("Setting power %s availability for player %d failed.",power_code_name(val2),(int)i);
          }
      }
      break;
  case Cmd_TRAP_AVAILABLE:
      for (i=plr_start; i < plr_end; i++)
      {
          if (!set_trap_buildable_and_add_to_amount(i, val2, val3, val4)) {
              WARNLOG("Setting trap %s availability for player %d failed.",trap_code_name(val2),(int)i);
          }
      }
      break;
  case Cmd_RESEARCH:
      for (i=plr_start; i < plr_end; i++)
      {
          if (!update_or_add_players_research_amount(i, val2, val3, val4)) {
              WARNLOG("Updating research points for type %d kind %d of player %d failed.",(int)val2,(int)val3,(int)i);
          }
      }
      break;
  case Cmd_RESEARCH_ORDER:
      for (i=plr_start; i < plr_end; i++)
      {
        if (!research_overriden_for_player(i))
          remove_all_research_from_player(i);
        add_research_to_player(i, val2, val3, val4);
      }
      break;
  case Cmd_SET_TIMER:
      for (i=plr_start; i < plr_end; i++)
      {
          restart_script_timer(i,val2);
      }
      break;
  case Cmd_SET_FLAG:
      for (i=plr_start; i < plr_end; i++)
      {
          set_variable(i, val4, val2, val3);
      }
      break;
  case Cmd_ADD_TO_FLAG:
      for (i=plr_start; i < plr_end; i++)
      {
          set_variable(i, val4, val2, get_condition_value(i, val4, val2) + val3);
      }
      break;
  case Cmd_MAX_CREATURES:
      for (i=plr_start; i < plr_end; i++)
      {
          SYNCDBG(4,"Setting player %d max attracted creatures to %d.",(int)i,(int)val2);
          dungeon = get_dungeon(i);
          if (dungeon_invalid(dungeon))
              continue;
          dungeon->max_creatures_attracted = val2;
      }
      break;
  case Cmd_DOOR_AVAILABLE:
      for (i=plr_start; i < plr_end; i++) {
          set_door_buildable_and_add_to_amount(i, val2, val3, val4);
      }
      break;
  case Cmd_DISPLAY_INFORMATION:
      if ((my_player_number >= plr_start) && (my_player_number < plr_end)) {
          set_general_information(val2, val3, stl_num_decode_x(val4), stl_num_decode_y(val4));
      }
      break;
  case Cmd_ADD_CREATURE_TO_POOL:
      add_creature_to_pool(val2, val3);
      break;
  case Cmd_TUTORIAL_FLASH_BUTTON:
      gui_set_button_flashing(val2, val3);
      break;
  case Cmd_SET_CREATURE_HEALTH:
      change_max_health_of_creature_kind(val2, val3);
      break;
  case Cmd_SET_CREATURE_STRENGTH:
      crstat = creature_stats_get(val2);
      if (creature_stats_invalid(crstat))
          break;
      crstat->strength = saturate_set_unsigned(val3, 16);
      break;
  case Cmd_SET_CREATURE_ARMOUR:
      crstat = creature_stats_get(val2);
      if (creature_stats_invalid(crstat))
          break;
      crstat->armour = saturate_set_unsigned(val3, 8);
      break;
  case Cmd_SET_CREATURE_FEAR_WOUNDED:
      crstat = creature_stats_get(val2);
      if (creature_stats_invalid(crstat))
          break;
      crstat->fear_wounded = saturate_set_unsigned(val3, 8);
      break;
  case Cmd_SET_CREATURE_FEAR_STRONGER:
      crstat = creature_stats_get(val2);
      if (creature_stats_invalid(crstat))
          break;
      crstat->fear_stronger = saturate_set_unsigned(val3, 16);
      break;
  case Cmd_SET_CREATURE_FEARSOME_FACTOR:
      crstat = creature_stats_get(val2);
      if (creature_stats_invalid(crstat))
          break;
      crstat->fearsome_factor = saturate_set_unsigned(val3, 16);
      break;
  case Cmd_SET_CREATURE_PROPERTY:
      crconf = &game.conf.crtr_conf.model[val2];
      crstat = creature_stats_get(val2);
      switch (val3)
      {
      case 1: // BLEEDS
          crstat->bleeds = val4;
          break;
      case 2: // UNAFFECTED_BY_WIND
          if (val4 >= 1)
          {
              set_flag(crstat->immunity_flags, CSAfF_Wind);
          }
          else
          {
              clear_flag(crstat->immunity_flags, CSAfF_Wind);
          }
          break;
      case 3: // IMMUNE_TO_GAS
          if (val4 >= 1)
          {
              set_flag(crstat->immunity_flags, CSAfF_PoisonCloud);
          }
          else
          {
              clear_flag(crstat->immunity_flags, CSAfF_PoisonCloud);
          }
          break;
      case 4: // HUMANOID_SKELETON
          crstat->humanoid_creature = val4;
          break;
      case 5: // PISS_ON_DEAD
          crstat->piss_on_dead = val4;
          break;
      case 7: // FLYING
          crstat->flying = val4;
          break;
      case 8: // SEE_INVISIBLE
          crstat->can_see_invisible = val4;
          break;
      case 9: // PASS_LOCKED_DOORS
          crstat->can_go_locked_doors = val4;
          break;
      case 10: // SPECIAL_DIGGER
          if (val4 >= 1)
          {
              set_flag(crconf->model_flags,CMF_IsSpecDigger);
          }
          else
          {
              clear_flag(crconf->model_flags,CMF_IsSpecDigger);
          }
          recalculate_all_creature_digger_lists();
          update_creatr_model_activities_list(1);
          break;
      case 11: // ARACHNID
          if (val4 >= 1)
          {
              set_flag(crconf->model_flags,CMF_IsArachnid);
          }
          else
          {
              clear_flag(crconf->model_flags,CMF_IsArachnid);
          }
          break;
      case 12: // DIPTERA
          if (val4 >= 1)
          {
              set_flag(crconf->model_flags,CMF_IsDiptera);
          }
          else
          {
              clear_flag(crconf->model_flags,CMF_IsDiptera);
          }
          break;
      case 13: // LORD
          if (val4 >= 1)
          {
              set_flag(crconf->model_flags,CMF_IsLordOfLand);
          }
          else
          {
              clear_flag(crconf->model_flags,CMF_IsLordOfLand);
          }
          break;
      case 14: // SPECTATOR
          if (val4 >= 1)
          {
              set_flag(crconf->model_flags,CMF_IsSpectator);
          }
          else
          {
              clear_flag(crconf->model_flags,CMF_IsSpectator);
          }
          break;
      case 15: // EVIL
          if (val4 >= 1)
          {
              set_flag(crconf->model_flags,CMF_IsEvil);
          }
          else
          {
              clear_flag(crconf->model_flags,CMF_IsEvil);
          }
          break;
      case 16: // NEVER_CHICKENS
          if (val4 >= 1)
          {
              set_flag(crstat->immunity_flags, CSAfF_Chicken);
          }
          else
          {
              clear_flag(crstat->immunity_flags, CSAfF_Chicken);
          }
          break;
      case 17: // IMMUNE_TO_BOULDER
          if (val4 >= 1)
          {
              set_flag(crconf->model_flags,CMF_ImmuneToBoulder);
          }
          else
          {
              clear_flag(crconf->model_flags,CMF_ImmuneToBoulder);
          }
          break;
      case 18: // NO_CORPSE_ROTTING
          if (val4 >= 1)
          {
              set_flag(crconf->model_flags,CMF_NoCorpseRotting);
          }
          else
          {
              clear_flag(crconf->model_flags,CMF_NoCorpseRotting);
          }
          break;
      case 19: // NO_ENMHEART_ATTCK
          if (val4 >= 1)
          {
              set_flag(crconf->model_flags,CMF_NoEnmHeartAttack);
          }
          else
          {
              clear_flag(crconf->model_flags,CMF_NoEnmHeartAttack);
          }
          break;
      case 20: // TREMBLING_FAT
          if (val4 >= 1)
          {
              set_flag(crconf->model_flags,CMF_Trembling);
              set_flag(crconf->model_flags,CMF_Fat);
          }
          else
          {
              clear_flag(crconf->model_flags,CMF_Trembling);
              clear_flag(crconf->model_flags,CMF_Fat);
          }
          break;
      case 21: // FEMALE
          if (val4 >= 1)
          {
              set_flag(crconf->model_flags,CMF_Female);
          }
          else
          {
              clear_flag(crconf->model_flags,CMF_Female);
          }
          break;
      case 22: // INSECT
          if (val4 >= 1)
          {
              set_flag(crconf->model_flags,CMF_Insect);
          }
          else
          {
              clear_flag(crconf->model_flags,CMF_Insect);
          }
          break;
      case 23: // ONE_OF_KIND
          if (val4 >= 1)
          {
              set_flag(crconf->model_flags,CMF_OneOfKind);
          }
          else
          {
              clear_flag(crconf->model_flags,CMF_OneOfKind);
          }
          break;
      case 24: // NO_IMPRISONMENT
          if (val4 >= 1)
          {
              set_flag(crconf->model_flags,CMF_NoImprisonment);
          }
          else
          {
              clear_flag(crconf->model_flags,CMF_NoImprisonment);
          }
          break;
      case 25: // NEVER_SICK
          if (val4 >= 1)
          {
              set_flag(crstat->immunity_flags, CSAfF_Disease);
          }
          else
          {
              clear_flag(crstat->immunity_flags, CSAfF_Disease);
          }
          break;
      case 26: // ILLUMINATED
          crstat->illuminated = val4;
          break;
      case 27: // ALLURING_SCVNGR
          crstat->entrance_force = val4;
          break;
      case 28: // NO_RESURRECT
          if (val4 >= 1)
          {
              set_flag(crconf->model_flags, CMF_NoResurrect);
          }
          else
          {
              clear_flag(crconf->model_flags, CMF_NoResurrect);
          }
          break;
      case 29: // NO_TRANSFER
          if (val4 >= 1)
          {
              set_flag(crconf->model_flags, CMF_NoTransfer);
          }
          else
          {
              clear_flag(crconf->model_flags, CMF_NoTransfer);
          }
          break;
      case 30: // TREMBLING
          if (val4 >= 1)
          {
              set_flag(crconf->model_flags,CMF_Trembling);
          }
          else
          {
              clear_flag(crconf->model_flags,CMF_Trembling);
          }
          break;
      case 31: // FAT
          if (val4 >= 1)
          {
              set_flag(crconf->model_flags,CMF_Fat);
          }
          else
          {
              clear_flag(crconf->model_flags,CMF_Fat);
          }
          break;
      case 32: // NO_STEAL_HERO
          if (val4 >= 1)
          {
              set_flag(crconf->model_flags,CMF_NoStealHero);
          }
          else
          {
              clear_flag(crconf->model_flags,CMF_NoStealHero);
          }
          break;
      case 33: // PREFER_STEAL
          if (val4 >= 1)
          {
              set_flag(crconf->model_flags,CMF_PreferSteal);
          }
          else
          {
              clear_flag(crconf->model_flags,CMF_PreferSteal);
          }
          break;
      case 34: // EVENTFUL_DEATH
          if (val4 >= 1)
          {
              set_flag(crconf->model_flags, CMF_EventfulDeath);
          }
          else
          {
              clear_flag(crconf->model_flags, CMF_EventfulDeath);
          }
          break;
      case 35: // DIGGING_CREATURE
          if (val4 >= 1)
          {
              set_flag(crconf->model_flags, CMF_IsDiggingCreature);
          }
          else
          {
              clear_flag(crconf->model_flags, CMF_IsDiggingCreature);
          }
          update_creatr_model_activities_list(1);
          break;
      default:
          SCRPTERRLOG("Unknown creature property '%ld'", val3);
          break;
      }
      break;
  case Cmd_ALLY_PLAYERS:
      for (i=plr_start; i < plr_end; i++)
      {
          set_ally_with_player(i, val2, (val3 & 1) ? true : false);
          set_ally_with_player(val2, i, (val3 & 1) ? true : false);
          set_player_ally_locked(i, val2, (val3 & 2) ? true : false);
          set_player_ally_locked(val2, i, (val3 & 2) ? true : false);
      }
      break;
  case Cmd_DEAD_CREATURES_RETURN_TO_POOL:
      set_flag_value(game.flags_cd, MFlg_DeadBackToPool, val2);
      break;
  case Cmd_BONUS_LEVEL_TIME:
      if (val2 > 0) {
          game.bonus_time = game.play_gameturn + val2;
          set_flag(game.flags_gui,GGUI_CountdownTimer);
      } else {
          game.bonus_time = 0;
          clear_flag(game.flags_gui,GGUI_CountdownTimer);
      }
      if (level_file_version > 0)
      {
          gameadd.timer_real = (TbBool)val3;
      }
      else
      {
          gameadd.timer_real = false;
      }
      break;
  case Cmd_QUICK_OBJECTIVE:
      if ((my_player_number >= plr_start) && (my_player_number < plr_end))
          process_objective(gameadd.quick_messages[val2%QUICK_MESSAGES_COUNT], val3, stl_num_decode_x(val4), stl_num_decode_y(val4));
      break;
  case Cmd_QUICK_INFORMATION:
      if ((my_player_number >= plr_start) && (my_player_number < plr_end))
          set_quick_information(val2, val3, stl_num_decode_x(val4), stl_num_decode_y(val4));
      break;
  case Cmd_ADD_GOLD_TO_PLAYER:
      for (i=plr_start; i < plr_end; i++)
      {
          if (val2 > SENSIBLE_GOLD)
          {
              val2 = SENSIBLE_GOLD;
              SCRPTWRNLOG("Gold added to player %d reduced to %d", (int)plr_range_id, SENSIBLE_GOLD);
          }
          if (val2 >= 0)
          {
              player_add_offmap_gold(i, val2);
          }
          else
          {
              take_money_from_dungeon(i, -val2, 0);
          }
      }
      break;
  case Cmd_SET_CREATURE_TENDENCIES:
      for (i=plr_start; i < plr_end; i++)
      {
          player = get_player(i);
          set_creature_tendencies(player, val2, val3);
          if (is_my_player(player)) {
              dungeon = get_players_dungeon(player);
              game.creatures_tend_imprison = ((dungeon->creature_tendencies & 0x01) != 0);
              game.creatures_tend_flee = ((dungeon->creature_tendencies & 0x02) != 0);
          }
      }
      break;
  case Cmd_REVEAL_MAP_RECT:
      for (i=plr_start; i < plr_end; i++)
      {
          player_reveal_map_area(i, val2, val3, (val4)&0xffff, (val4>>16)&0xffff);
      }
      break;
  case Cmd_KILL_CREATURE:
      for (i=plr_start; i < plr_end; i++)
      {
          script_kill_creatures(i, val2, val3, val4);
      }
      break;
    case Cmd_LEVEL_UP_CREATURE:
      for (i=plr_start; i < plr_end; i++)
      {
          script_level_up_creature(i, val2, val3, val4);
      }
      break;
    case Cmd_USE_POWER_ON_CREATURE:
      for (i=plr_start; i < plr_end; i++)
      {
          script_use_power_on_creature_matching_criterion(i, val2, val3, val4);
      }
      break;
    case Cmd_USE_SPELL_ON_CREATURE:
      script_use_spell_on_creature(plr_range_id, val2, val3, val4);
      break;
    case Cmd_COMPUTER_DIG_TO_LOCATION:
        for (i = plr_start; i < plr_end; i++)
        {
            script_computer_dig_to_location(i, val2, val3);
        }
        break;
    case Cmd_USE_POWER_AT_POS:
      for (i=plr_start; i < plr_end; i++)
      {
          script_use_power_at_pos(i, val2, val3, val4);
      }
      break;
    case Cmd_USE_POWER_AT_LOCATION:
      for (i=plr_start; i < plr_end; i++)
      {
          script_use_power_at_location(i, val2, val3);
      }
      break;
    case Cmd_USE_POWER:
      for (i=plr_start; i < plr_end; i++)
      {
          script_use_power(i, val2, val3);
      }
      break;
    case Cmd_USE_SPECIAL_INCREASE_LEVEL:
      for (i=plr_start; i < plr_end; i++)
      {
          script_use_special_increase_level(i, val2);
      }
      break;
    case Cmd_USE_SPECIAL_MULTIPLY_CREATURES:
      for (i=plr_start; i < plr_end; i++)
      {
          for (int count = 0; count < val2; count++)
          {
            script_use_special_multiply_creatures(i);
          }
      }
      break;
    case Cmd_MAKE_SAFE:
      for (i=plr_start; i < plr_end; i++)
      {
          script_make_safe(i);
      }
      break;
    case Cmd_LOCATE_HIDDEN_WORLD:
      script_locate_hidden_world();
      break;
    case Cmd_CHANGE_CREATURE_OWNER:
      for (i=plr_start; i < plr_end; i++)
      {
          script_change_creature_owner_with_criteria(i, val2, val3, val4);
      }
      break;
    case Cmd_MAKE_UNSAFE:
      for (i=plr_start; i < plr_end; i++)
      {
          script_make_unsafe(i);
      }
      break;
  case Cmd_SET_CAMPAIGN_FLAG:
      for (i=plr_start; i < plr_end; i++)
      {
          intralvl.campaign_flags[i][val2] = saturate_set_signed(val3, 32);
      }
      break;
  case Cmd_ADD_TO_CAMPAIGN_FLAG:

      for (i=plr_start; i < plr_end; i++)
      {
          intralvl.campaign_flags[i][val2] = saturate_set_signed(intralvl.campaign_flags[i][val2] + val3, 32);
      }
      break;
  case Cmd_EXPORT_VARIABLE:
      for (i=plr_start; i < plr_end; i++)
      {
          SYNCDBG(8, "Setting campaign flag[%ld][%ld] to %ld.", i, val4, get_condition_value(i, val2, val3));
          intralvl.campaign_flags[i][val4] = get_condition_value(i, val2, val3);
      }
      break;
  case Cmd_CREATURE_ENTRANCE_LEVEL:
  {
    if (val2 > 0)
    {
        if (plr_range_id == ALL_PLAYERS)
        {
            for (i = 0; i < PLAYERS_COUNT; i++)
            {
                dungeon = get_dungeon(i);
                if (!dungeon_invalid(dungeon))
                {
                    dungeon->creature_entrance_level = (val2 - 1);
                }
            }
        }
        else
        {
            dungeon = get_dungeon(plr_range_id);
            if (!dungeon_invalid(dungeon))
            {
                dungeon->creature_entrance_level = (val2 - 1);
            }
        }
    }
    break;
  }
  case Cmd_RANDOMISE_FLAG:
      for (i=plr_start; i < plr_end; i++)
      {
          if (val3 == 0)
          {
              long current_flag_val = get_condition_value(i, val4, val2);
              set_variable(i, val4, val2, GAME_RANDOM(current_flag_val) + 1);
          }
          else
          {
              set_variable(i, val4, val2, GAME_RANDOM(val3) + 1);
          }
      }
      break;
  case Cmd_COMPUTE_FLAG:
      {
        long src_plr_range = (val2 >> 24) & 255;
        long operation = (val2 >> 16) & 255;
        unsigned char flag_type = (val2 >> 8) & 255;
        unsigned char src_flag_type = val2 & 255;
        int src_plr_start, src_plr_end;
        if (get_players_range(src_plr_range, &src_plr_start, &src_plr_end) < 0)
        {
            WARNLOG("Invalid player range %d in VALUE command %d.",(int)src_plr_range,(int)var_index);
            return;
        }
        long sum = 0;
        for (i=src_plr_start; i < src_plr_end; i++)
        {
            sum += get_condition_value(i, src_flag_type, val4);
        }
        for (i=plr_start; i < plr_end; i++)
        {
            long current_flag_val = get_condition_value(i, flag_type, val3);
            long computed = sum;
            if (operation == SOpr_INCREASE) computed = current_flag_val + sum;
            if (operation == SOpr_DECREASE) computed = current_flag_val - sum;
            if (operation == SOpr_MULTIPLY) computed = current_flag_val * sum;
            SCRIPTDBG(7,"Changing player%ld's %ld flag from %ld to %ld based on flag of type %u.",
                i, val3, current_flag_val, computed, src_flag_type);
            set_variable(i, flag_type, val3, computed);
        }
      }
      break;
  default:
      WARNMSG("Unsupported Game VALUE, command %lu.",var_index);
      break;
  }
}

/******************************************************************************/
#ifdef __cplusplus
}
#endif<|MERGE_RESOLUTION|>--- conflicted
+++ resolved
@@ -117,22 +117,6 @@
 }
 
 /**
-<<<<<<< HEAD
-=======
- * Cast a keeper power on a creature which meets given criteria.
- * @param plyr_idx The player whose creature will be affected.
- * @param crmodel Model of the creature to find.
- * @param criteria Criteria, from CreatureSelectCriteria enumeration.
- * @param fmcl_bytes encoded bytes: f=cast for free flag,m=power kind,c=caster player index,l=spell level.
- * @return TbResult whether the spell was successfully cast
- */
-TbResult script_use_power_on_creature_matching_criterion(PlayerNumber plyr_idx, long crmodel, long criteria, long fmcl_bytes)
-{
-    struct Thing* thing = script_get_creature_by_criteria(plyr_idx, crmodel, criteria);
-    if (thing_is_invalid(thing)) {
-        SYNCDBG(5, "No matching player %d creature of model %d (%s) found to use power on.", (int)plyr_idx, (int)crmodel, creature_code_name(crmodel));
-        return Lb_FAIL;
-    }
 
     char is_free = (fmcl_bytes >> 24) != 0;
     PowerKind pwkind = (fmcl_bytes >> 16) & 255;
@@ -322,8 +306,16 @@
 {
     make_unsafe(plyr_idx);
 }
->>>>>>> 2779eacc
-
+
+/**
+ * Enables bonus level for current player.
+ */
+TbBool script_locate_hidden_world()
+{
+    return activate_bonus_level(get_player(my_player_number));
+}
+
+/**
  * Processes given VALUE immediately.
  * This processes given script command. It is used to process VALUEs at start when they have
  * no conditions, or during the gameplay when conditions are met.
