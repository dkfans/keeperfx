--- conflicted
+++ resolved
@@ -4125,50 +4125,6 @@
     }
 }
 
-<<<<<<< HEAD
-static void set_player_color_check(const struct ScriptLine *scline)
-{
-    ALLOCATE_SCRIPT_VALUE(scline->command, scline->np[0]);
-
-    long color_idx = get_rid(cmpgn_human_player_options, scline->tp[1]);
-    if (color_idx == -1)
-    {
-        if (parameter_is_number(scline->tp[1]))
-        {
-            color_idx = atoi(scline->tp[1]);
-        }
-        else
-        {
-            SCRPTERRLOG("Invalid color: '%s'", scline->tp[1]);
-            return;
-        }
-    }
-    value->shorts[0] = color_idx;
-    PROCESS_SCRIPT_VALUE(scline->command);
-}
-
-static void set_player_color_process(struct ScriptContext *context)
-{
-    long color_idx = context->value->shorts[0];
-    struct Dungeon* dungeon;
-    for (int i = context->plr_start; i < context->plr_end; i++)
-    {
-        dungeon = get_dungeon(i);
-        dungeon->color_idx = color_idx;
-
-        for (MapSlabCoord slb_y=0; slb_y < gameadd.map_tiles_y; slb_y++)
-        {
-            for (MapSlabCoord slb_x=0; slb_x < gameadd.map_tiles_x; slb_x++)
-            {
-                struct SlabMap* slb = get_slabmap_block(slb_x,slb_y);
-                if (slabmap_owner(slb) == i)
-                {
-                    redraw_slab_map_elements(slb_x,slb_y);
-                }
-            }
-        }
-    }
-=======
 static void add_effectgen_to_level_check(const struct ScriptLine* scline)
 {
     ALLOCATE_SCRIPT_VALUE(scline->command, 0);
@@ -4527,7 +4483,50 @@
             break;
     }
     update_powers_tab_to_config();
->>>>>>> f0a1f3ea
+}
+
+static void set_player_color_check(const struct ScriptLine *scline)
+{
+    ALLOCATE_SCRIPT_VALUE(scline->command, scline->np[0]);
+
+    long color_idx = get_rid(cmpgn_human_player_options, scline->tp[1]);
+    if (color_idx == -1)
+    {
+        if (parameter_is_number(scline->tp[1]))
+        {
+            color_idx = atoi(scline->tp[1]);
+        }
+        else
+        {
+            SCRPTERRLOG("Invalid color: '%s'", scline->tp[1]);
+            return;
+        }
+    }
+    value->shorts[0] = color_idx;
+    PROCESS_SCRIPT_VALUE(scline->command);
+}
+
+static void set_player_color_process(struct ScriptContext *context)
+{
+    long color_idx = context->value->shorts[0];
+    struct Dungeon* dungeon;
+    for (int i = context->plr_start; i < context->plr_end; i++)
+    {
+        dungeon = get_dungeon(i);
+        dungeon->color_idx = color_idx;
+
+        for (MapSlabCoord slb_y=0; slb_y < gameadd.map_tiles_y; slb_y++)
+        {
+            for (MapSlabCoord slb_x=0; slb_x < gameadd.map_tiles_x; slb_x++)
+            {
+                struct SlabMap* slb = get_slabmap_block(slb_x,slb_y);
+                if (slabmap_owner(slb) == i)
+                {
+                    redraw_slab_map_elements(slb_x,slb_y);
+                }
+            }
+        }
+    }
 }
 
 /**
@@ -4673,13 +4672,10 @@
   {"NEW_ROOM_TYPE",                     "A       ", Cmd_NEW_ROOM_TYPE, &new_room_type_check, &null_process},
   {"NEW_CREATURE_TYPE",                 "A       ", Cmd_NEW_CREATURE_TYPE, &new_creature_type_check, &null_process },
   {"SET_POWER_HAND",                    "PA      ", Cmd_SET_POWER_HAND, &set_power_hand_check, &set_power_hand_process },
-<<<<<<< HEAD
-  {"SET_PLAYER_COLOR",                  "PA      ", Cmd_SET_PLAYER_COLOR, &set_player_color_check, &set_player_color_process },
-=======
   {"SET_HAND_GRAPHIC",                  "PA      ", Cmd_SET_HAND_GRAPHIC, &set_power_hand_check, &set_power_hand_process },
   {"ADD_EFFECT_GENERATOR_TO_LEVEL",     "AAN     ", Cmd_ADD_EFFECT_GENERATOR_TO_LEVEL, &add_effectgen_to_level_check, &add_effectgen_to_level_process},
   {"SET_POWER_CONFIGURATION",           "AAAa    ", Cmd_SET_POWER_CONFIGURATION, &set_power_configuration_check, &set_power_configuration_process},
->>>>>>> f0a1f3ea
+  {"SET_PLAYER_COLOR",                  "PA      ", Cmd_SET_PLAYER_COLOR, &set_player_color_check, &set_player_color_process },
   {NULL,                                "        ", Cmd_NONE, NULL, NULL},
 };
 
