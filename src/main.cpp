--- conflicted
+++ resolved
@@ -4137,24 +4137,6 @@
         start_params.overrides[Clo_ConfigFile] = true;
         narg++;
       }
-<<<<<<< HEAD
-#ifdef AUTOTESTING
-      else if (strcasecmp(parstr, "exit_at_turn") == 0)
-      {
-         set_flag(start_params.autotest_flags, ATF_ExitOnTurn);
-         start_params.autotest_exit_turn = atol(pr2str);
-         narg++;
-      } else
-      if (strcasecmp(parstr, "fixed_seed") == 0)
-      {
-         set_flag(start_params.autotest_flags, ATF_FixedSeed);
-      } else
-      if (strcasecmp(parstr, "tests") == 0)
-      {
-        set_flag(start_params.autotest_flags, ATF_TestsCampaign);
-
-        if (!change_campaign("../tests/campaign.cfg"))
-=======
       else if (strcasecmp(parstr, "ftests") == 0)
       {
 #ifdef FUNCTESTING
@@ -4162,19 +4144,9 @@
 #else
         if(strlen(pr2str) > 0 && pr2str[0] != '-') // ignore arg on regular build
 #endif // FUNCTESTING
->>>>>>> 438ba6d9
         {
             ++narg;
         }
-<<<<<<< HEAD
-      } else
-      if (strcasecmp(parstr, "ai_player") == 0)
-      {
-         set_flag(start_params.autotest_flags, ATF_AI_Player);
-         fe_computer_players = 1;
-      } else
-      if (strcasecmp(parstr, "monitoring") == 0)
-=======
 
 #ifdef FUNCTESTING
         ftest_init(); // initialise test framework on ftest build
@@ -4183,10 +4155,9 @@
 #endif // FUNCTESTING
       }
       else if(strcasecmp(parstr, "exitonfailedtest") == 0)
->>>>>>> 438ba6d9
       {
 #ifdef FUNCTESTING
-        set_flag_byte(&start_params.functest_flags, FTF_ExitOnTestFailure, true);
+        set_flag(start_params.functest_flags, FTF_ExitOnTestFailure);
 #else
        WARNLOG("Flag '%s' disabled for release builds.", parstr);
 #endif // FUNCTESTING
