--- conflicted
+++ resolved
@@ -42,18 +42,6 @@
   };
 
 const struct NamedCommand objects_object_commands[] = {
-<<<<<<< HEAD
-  {"NAME",            1},
-  {"GENRE",           2},
-  {"RELATEDCREATURE", 3},
-  {"PROPERTIES",      4},
-  {"OBJECTSIZE",      5},
-  {"IMAGE",           6},
-  {"REGION",          7},
-  {"IMAGEFP",         8},
-  {"REGIONFP",        9},
-  {NULL,              0},
-=======
   {"NAME",              1},
   {"GENRE",             2},
   {"RELATEDCREATURE",   3},
@@ -68,8 +56,12 @@
   {"HEALTH",           12},
   {"FALLACCELERATION", 13},
   {"LIGHTUNAFFECTED",  14},
+  {"OBJECTSIZE",       15},
+  {"IMAGE",            16},
+  {"REGION",           17},
+  {"IMAGEFP",          18},
+  {"REGIONFP",         19},
   {NULL,                0},
->>>>>>> d69c1d08
   };
 
 const struct NamedCommand objects_properties_commands[] = {
@@ -108,15 +100,9 @@
 
 struct ObjectConfig *get_object_model_stats2(ThingModel tngmodel)
 {
-<<<<<<< HEAD
-    if (tngmodel >= object_conf.object_types_count)
-        return &object_conf.base_config[0];
-    return &object_conf.base_config[tngmodel];
-=======
     if (tngmodel >= gameadd.object_conf.object_types_count)
         return &gameadd.object_conf.base_config[0];
     return &gameadd.object_conf.base_config[tngmodel];
->>>>>>> d69c1d08
 }
 
 ThingClass crate_to_workshop_item_class(ThingModel tngmodel)
@@ -352,78 +338,6 @@
                   }
                 }
                 break;
-<<<<<<< HEAD
-            case 5: // ObjectSize
-                if (get_conf_parameter_single(buf, &pos, len, word_buf, sizeof(word_buf)) > 0)
-                {
-                    sprite_max_size = atoi(word_buf);
-                }
-                break;
-            case 6: // Image
-                if (!get_conf_parameter_quoted(buf,&pos,len,word_buf,sizeof(word_buf)))
-                {
-                    CONFWRNLOG("Incorrect path of \"%s\" in [%s] block of %s file.",
-                               word_buf,block_buf,config_textname);
-                    break;
-                }
-                strcpy(anim_path, word_buf);
-                break;
-            case 7: // Region
-                if (get_conf_parameter_quoted(buf, &pos, len, word_buf, sizeof(word_buf)) == 0)
-                {
-                    CONFWRNLOG("Incorrect value of \"%s\" parameter \"%s\" in [%s] block of %s file.",
-                               COMMAND_TEXT(cmd_num),word_buf,block_buf,config_textname);
-                }
-                state = NULL;
-                if (!get_conf_list_int(word_buf, &state, &sprite_x))
-                {
-                    break;
-                }
-                if (!get_conf_list_int(word_buf, &state, &sprite_y))
-                {
-                    break;
-                }
-                if (!get_conf_list_int(word_buf, &state, &sprite_w))
-                {
-                    break;
-                }
-                if (!get_conf_list_int(word_buf, &state, &sprite_h))
-                {
-                    break;
-                }
-                break;
-            case 8: // Image3D
-                if (!get_conf_parameter_quoted(buf,&pos,len,word_buf,sizeof(word_buf)))
-                {
-                    CONFWRNLOG("Incorrect path \"%s\" in [%s] block of %s file.",
-                               word_buf,block_buf,config_textname);
-                    break;
-                }
-                strcpy(anim_path_3d, word_buf);
-                break;
-            case 9: // Region3D
-                if (get_conf_parameter_quoted(buf, &pos, len, word_buf, sizeof(word_buf)) == 0)
-                {
-                    CONFWRNLOG("Incorrect value of \"%s\" parameter \"%s\" in [%s] block of %s file.",
-                               COMMAND_TEXT(cmd_num),word_buf,block_buf,config_textname);
-                }
-                state = NULL;
-                if (!get_conf_list_int(word_buf, &state, &sprite_x_3d))
-                {
-                    break;
-                }
-                if (!get_conf_list_int(word_buf, &state, &sprite_y_3d))
-                {
-                    break;
-                }
-                if (!get_conf_list_int(word_buf, &state, &sprite_w_3d))
-                {
-                    break;
-                }
-                if (!get_conf_list_int(word_buf, &state, &sprite_h_3d))
-                {
-                    break;
-=======
             case 5: // ANIMATIONID
                 if (get_conf_parameter_single(buf, &pos, len, word_buf, sizeof(word_buf)) > 0)
                 {
@@ -552,7 +466,78 @@
                 {
                     CONFWRNLOG("Incorrect value of \"%s\" parameter in [%s] block of %s file.",
                         COMMAND_TEXT(cmd_num), block_buf, config_textname);
->>>>>>> d69c1d08
+                }
+                break;
+            case 15: // ObjectSize
+                if (get_conf_parameter_single(buf, &pos, len, word_buf, sizeof(word_buf)) > 0)
+                {
+                    sprite_max_size = atoi(word_buf);
+                }
+                break;
+            case 16: // Image
+                if (!get_conf_parameter_quoted(buf,&pos,len,word_buf,sizeof(word_buf)))
+                {
+                    CONFWRNLOG("Incorrect path of \"%s\" in [%s] block of %s file.",
+                               word_buf,block_buf,config_textname);
+                    break;
+                }
+                strcpy(anim_path, word_buf);
+                break;
+            case 17: // Region
+                if (get_conf_parameter_quoted(buf, &pos, len, word_buf, sizeof(word_buf)) == 0)
+                {
+                    CONFWRNLOG("Incorrect value of \"%s\" parameter \"%s\" in [%s] block of %s file.",
+                               COMMAND_TEXT(cmd_num),word_buf,block_buf,config_textname);
+                }
+                state = NULL;
+                if (!get_conf_list_int(word_buf, &state, &sprite_x))
+                {
+                    break;
+                }
+                if (!get_conf_list_int(word_buf, &state, &sprite_y))
+                {
+                    break;
+                }
+                if (!get_conf_list_int(word_buf, &state, &sprite_w))
+                {
+                    break;
+                }
+                if (!get_conf_list_int(word_buf, &state, &sprite_h))
+                {
+                    break;
+                }
+                break;
+            case 18: // Image3D
+                if (!get_conf_parameter_quoted(buf,&pos,len,word_buf,sizeof(word_buf)))
+                {
+                    CONFWRNLOG("Incorrect path \"%s\" in [%s] block of %s file.",
+                               word_buf,block_buf,config_textname);
+                    break;
+                }
+                strcpy(anim_path_3d, word_buf);
+                break;
+            case 19: // Region3D
+                if (get_conf_parameter_quoted(buf, &pos, len, word_buf, sizeof(word_buf)) == 0)
+                {
+                    CONFWRNLOG("Incorrect value of \"%s\" parameter \"%s\" in [%s] block of %s file.",
+                               COMMAND_TEXT(cmd_num),word_buf,block_buf,config_textname);
+                }
+                state = NULL;
+                if (!get_conf_list_int(word_buf, &state, &sprite_x_3d))
+                {
+                    break;
+                }
+                if (!get_conf_list_int(word_buf, &state, &sprite_y_3d))
+                {
+                    break;
+                }
+                if (!get_conf_list_int(word_buf, &state, &sprite_w_3d))
+                {
+                    break;
+                }
+                if (!get_conf_list_int(word_buf, &state, &sprite_h_3d))
+                {
+                    break;
                 }
                 break;
             case 0: // comment
@@ -783,19 +768,11 @@
     game.objects_config[5].ilght.is_dynamic = 1;
     game.objects_config[5].is_heart = 1;
     game.objects_config[5].movement_flag = 1;
-<<<<<<< HEAD
-    game.objects_config[6].field_4 = 8;
-    game.objects_config[6].health = 50;
-    game.objects_config[7].health = 100;
-    game.objects_config[7].field_4 = 0;
-    game.objects_config[7].field_5 = 1;
-=======
     game.objects_config[6].fall_acceleration = 8;
     game.objects_config[6].health = 50;
     game.objects_config[7].health = 100;
     game.objects_config[7].fall_acceleration = 0;
     game.objects_config[7].light_unaffected = 1;
->>>>>>> d69c1d08
     game.objects_config[7].movement_flag = 1;
     game.objects_config[8].health = 100;
     game.objects_config[8].fall_acceleration = 20;
@@ -830,13 +807,8 @@
     game.objects_config[12].light_unaffected = 0;
     game.objects_config[12].ilght.is_dynamic = 0;
     game.objects_config[12].movement_flag = 1;
-<<<<<<< HEAD
-    game.objects_config[13].field_4 = 10;
-    game.objects_config[13].field_5 = 0;
-=======
     game.objects_config[13].fall_acceleration = 10;
     game.objects_config[13].light_unaffected = 0;
->>>>>>> d69c1d08
     game.objects_config[13].ilght.field_0 = 0x0400u;
     game.objects_config[13].ilght.field_2 = 0x3E;
     game.objects_config[13].ilght.field_3 = 0;
@@ -849,13 +821,8 @@
     game.objects_config[14].light_unaffected = 0;
     game.objects_config[14].ilght.is_dynamic = 0;
     game.objects_config[14].movement_flag = 1;
-<<<<<<< HEAD
-    game.objects_config[15].field_4 = 10;
-    game.objects_config[15].field_5 = 0;
-=======
     game.objects_config[15].fall_acceleration = 10;
     game.objects_config[15].light_unaffected = 0;
->>>>>>> d69c1d08
     game.objects_config[15].ilght.field_0 = 0x0400u;
     game.objects_config[15].ilght.field_2 = 0x3E;
     game.objects_config[15].ilght.field_3 = 0;
@@ -868,23 +835,14 @@
     game.objects_config[16].light_unaffected = 0;
     game.objects_config[16].ilght.is_dynamic = 0;
     game.objects_config[16].movement_flag = 1;
-<<<<<<< HEAD
-    game.objects_config[17].field_4 = 10;
-    game.objects_config[17].field_5 = 0;
-=======
     game.objects_config[17].fall_acceleration = 10;
     game.objects_config[17].light_unaffected = 0;
->>>>>>> d69c1d08
     game.objects_config[17].ilght.field_0 = 0x0400u;
     game.objects_config[17].ilght.field_2 = 0x3E;
     game.objects_config[17].ilght.field_3 = 0;
     game.objects_config[17].ilght.is_dynamic = 0;
     game.objects_config[17].movement_flag = 1;
-<<<<<<< HEAD
-    game.objects_config[43].field_4 = 8;
-=======
     game.objects_config[43].fall_acceleration = 8;
->>>>>>> d69c1d08
     game.objects_config[43].health = 50;
     game.objects_config[28].ilght.field_0 = 0x0600u;
     game.objects_config[28].ilght.field_2 = 0x2E;
@@ -899,121 +857,71 @@
     game.objects_config[19].ilght.field_2 = 0x3E;
     game.objects_config[19].ilght.field_3 = 0;
     game.objects_config[18].movement_flag = 1;
-<<<<<<< HEAD
-    game.objects_config[19].field_4 = 10;
-    game.objects_config[19].field_5 = 0;
-=======
     game.objects_config[19].fall_acceleration = 10;
     game.objects_config[19].light_unaffected = 0;
->>>>>>> d69c1d08
     game.objects_config[20].ilght.field_0 = 0x0400u;
     game.objects_config[20].ilght.field_2 = 0x3E;
     game.objects_config[20].ilght.field_3 = 0;
     game.objects_config[19].ilght.is_dynamic = 0;
     game.objects_config[19].movement_flag = 1;
-<<<<<<< HEAD
-    game.objects_config[20].field_4 = 10;
-    game.objects_config[20].field_5 = 0;
-=======
     game.objects_config[20].fall_acceleration = 10;
     game.objects_config[20].light_unaffected = 0;
->>>>>>> d69c1d08
     game.objects_config[20].ilght.is_dynamic = 0;
     game.objects_config[21].ilght.field_0 = 0x0400u;
     game.objects_config[21].ilght.field_2 = 0x3E;
     game.objects_config[21].ilght.field_3 = 0;
     game.objects_config[20].movement_flag = 1;
-<<<<<<< HEAD
-    game.objects_config[21].field_4 = 10;
-    game.objects_config[21].field_5 = 0;
-=======
     game.objects_config[21].fall_acceleration = 10;
     game.objects_config[21].light_unaffected = 0;
->>>>>>> d69c1d08
     game.objects_config[22].ilght.field_0 = 0x0400u;
     game.objects_config[22].ilght.field_2 = 0x3E;
     game.objects_config[22].ilght.field_3 = 0;
     game.objects_config[21].ilght.is_dynamic = 0;
     game.objects_config[21].movement_flag = 1;
-<<<<<<< HEAD
-    game.objects_config[22].field_4 = 10;
-    game.objects_config[22].field_5 = 0;
-=======
     game.objects_config[22].fall_acceleration = 10;
     game.objects_config[22].light_unaffected = 0;
->>>>>>> d69c1d08
     game.objects_config[22].ilght.is_dynamic = 0;
     game.objects_config[23].ilght.field_0 = 0x0400u;
     game.objects_config[23].ilght.field_2 = 0x3E;
     game.objects_config[23].ilght.field_3 = 0;
     game.objects_config[22].movement_flag = 1;
-<<<<<<< HEAD
-    game.objects_config[23].field_4 = 10;
-    game.objects_config[23].field_5 = 0;
-=======
     game.objects_config[23].fall_acceleration = 10;
     game.objects_config[23].light_unaffected = 0;
->>>>>>> d69c1d08
     game.objects_config[45].ilght.field_0 = 0x0400u;
     game.objects_config[45].ilght.field_2 = 0x3E;
     game.objects_config[45].ilght.field_3 = 0;
     game.objects_config[23].ilght.is_dynamic = 0;
     game.objects_config[23].movement_flag = 1;
-<<<<<<< HEAD
-    game.objects_config[45].field_4 = 10;
-    game.objects_config[45].field_5 = 0;
-=======
     game.objects_config[45].fall_acceleration = 10;
     game.objects_config[45].light_unaffected = 0;
->>>>>>> d69c1d08
     game.objects_config[45].ilght.is_dynamic = 0;
     game.objects_config[46].ilght.field_0 = 0x0400u;
     game.objects_config[46].ilght.field_2 = 0x3E;
     game.objects_config[46].ilght.field_3 = 0;
     game.objects_config[45].movement_flag = 1;
-<<<<<<< HEAD
-    game.objects_config[46].field_4 = 10;
-    game.objects_config[46].field_5 = 0;
-=======
     game.objects_config[46].fall_acceleration = 10;
     game.objects_config[46].light_unaffected = 0;
->>>>>>> d69c1d08
     game.objects_config[47].ilght.field_0 = 0x0400u;
     game.objects_config[47].ilght.field_2 = 0x3E;
     game.objects_config[47].ilght.field_3 = 0;
     game.objects_config[46].ilght.is_dynamic = 0;
     game.objects_config[46].movement_flag = 1;
-<<<<<<< HEAD
-    game.objects_config[47].field_4 = 10;
-    game.objects_config[47].field_5 = 0;
-=======
     game.objects_config[47].fall_acceleration = 10;
     game.objects_config[47].light_unaffected = 0;
->>>>>>> d69c1d08
     game.objects_config[47].ilght.is_dynamic = 0;
     game.objects_config[134].ilght.field_0 = 0x0400u;
     game.objects_config[134].ilght.field_2 = 0x3E;
     game.objects_config[134].ilght.field_3 = 0;
     game.objects_config[47].movement_flag = 1;
-<<<<<<< HEAD
-    game.objects_config[134].field_4 = 10;
-    game.objects_config[134].field_5 = 0;
-=======
     game.objects_config[134].fall_acceleration = 10;
     game.objects_config[134].light_unaffected = 0;
->>>>>>> d69c1d08
     game.objects_config[134].ilght.is_dynamic = 0;
     game.objects_config[87].ilght.field_0 = 0x0400u;
     game.objects_config[87].ilght.field_2 = 0x3E;
     game.objects_config[87].ilght.field_3 = 0;
     game.objects_config[134].movement_flag = 1;
-<<<<<<< HEAD
-    game.objects_config[87].field_4 = 10;
-    game.objects_config[87].field_5 = 0;
-=======
     game.objects_config[87].fall_acceleration = 10;
     game.objects_config[87].light_unaffected = 0;
->>>>>>> d69c1d08
     game.objects_config[88].ilght.field_0 = 0x0400u;
     game.objects_config[88].ilght.field_2 = 0x3E;
     game.objects_config[88].ilght.field_3 = 0;
@@ -1068,17 +976,10 @@
     game.objects_config[106].movement_flag = 1;
     game.objects_config[107].movement_flag = 1;
     game.objects_config[108].movement_flag = 1;
-<<<<<<< HEAD
-    game.objects_config[128].field_4 = 10;
-    for (long i = 57; i <= 85; i++)
-    {
-      game.objects_config[i].movement_flag = 1;
-=======
     game.objects_config[128].fall_acceleration = 10;
     for (long i = 57; i <= 85; i++)
     {
         game.objects_config[i].movement_flag = 1;
->>>>>>> d69c1d08
     }
     game.objects_config[126].movement_flag = 1;
     game.objects_config[26].movement_flag = 1;
@@ -1093,11 +994,7 @@
     game.objects_config[119].movement_flag = 1;
     game.objects_config[125].movement_flag = 1;
 
-<<<<<<< HEAD
-    memcpy(&object_conf.base_config, &game.objects_config, sizeof(game.objects_config));
-=======
     memcpy(&gameadd.object_conf.base_config, &game.objects_config, sizeof(game.objects_config));
->>>>>>> d69c1d08
 }
 
 /******************************************************************************/
