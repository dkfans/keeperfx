/******************************************************************************/
// Free implementation of Bullfrog's Dungeon Keeper strategy game.
/******************************************************************************/
/** @file light_data.c
 *     light_data support functions.
 * @par Purpose:
 *     Functions to light_data.
 * @par Comment:
 *     None.
 * @author   Tomasz Lis
 * @date     11 Mar 2010 - 12 May 2010
 * @par  Copying and copyrights:
 *     This program is free software; you can redistribute it and/or modify
 *     it under the terms of the GNU General Public License as published by
 *     the Free Software Foundation; either version 2 of the License, or
 *     (at your option) any later version.
 */
/******************************************************************************/
#include "pre_inc.h"
#include "light_data.h"

#include "globals.h"
#include "bflib_basics.h"
#include "bflib_memory.h"
#include "bflib_math.h"
#include "bflib_planar.h"

#include "engine_render.h"
#include "player_data.h"
#include "map_data.h"

#include "thing_stats.h"
#include "game_legacy.h"
#include "post_inc.h"

#ifdef __cplusplus
extern "C" {
#endif
/******************************************************************************/

DLLIMPORT char _DK_light_render_light_sub2(struct Light *lgt, int radius, int a3, unsigned int a4);
DLLIMPORT int _DK_light_render_light_sub3(struct Light *lgt, int radius, int a3, unsigned int a4);

/******************************************************************************/
struct Light *light_allocate_light(void)
{
    for (long i = 1; i < LIGHTS_COUNT; i++)
    {
        struct Light* lgt = &game.lish.lights[i];
        if ((lgt->flags & LgtF_Allocated) == 0)
        {
            lgt->flags |= LgtF_Allocated;
            lgt->index = i;
            return lgt;
        }
    }
    return NULL;
}

void light_free_light(struct Light *lgt)
{
    LbMemorySet(lgt, 0, sizeof(struct Light));
}

TbBool light_is_invalid(const struct Light *lgt)
{
    if (lgt == NULL)
        return true;
    if ((lgt < &game.lish.lights[1]) || (lgt > &game.lish.lights[LIGHTS_COUNT-1]))
        return true;
    return false;
}

struct ShadowCache *light_allocate_shadow_cache(void)
{
    for (long i = 1; i < SHADOW_CACHE_COUNT; i++)
    {
        struct ShadowCache* shdc = &game.lish.shadow_cache[i];
        if ((shdc->flags & ShCF_Allocated) == 0)
        {
            shdc->flags |= ShCF_Allocated;
            return shdc;
        }
    }
    return NULL;
}

TbBool light_shadow_cache_invalid(struct ShadowCache *shdc)
{
    if (shdc == NULL)
        return true;
    if ((shdc < &game.lish.shadow_cache[1]) || (shdc > &game.lish.shadow_cache[SHADOW_CACHE_COUNT-1]))
        return true;
    return false;
}

long light_shadow_cache_index(struct ShadowCache *shdc)
{
    if (light_shadow_cache_invalid(shdc))
        return 0;
    long i = ((char*)shdc - (char*)&game.lish.shadow_cache[0]);
    return i / sizeof(struct ShadowCache);
}

void light_shadow_cache_free(struct ShadowCache *shdc)
{
    LbMemorySet(shdc, 0, sizeof(struct ShadowCache));
}

TbBool light_add_light_to_list(struct Light *lgt, struct StructureList *list)
{
  if ((lgt->flags2 & 0x01) != 0)
  {
    ERRORLOG("Light is already in list");
    return false;
  }
  list->count++;
  lgt->flags2 |= 0x01;
  lgt->next_in_list = list->index;
  list->index = lgt->index;
  return true;
}

long light_create_light(struct InitLight *ilght)
{
    struct Light* lgt = light_allocate_light();
    if (light_is_invalid(lgt)) {
        return 0;
    }
    if (ilght->is_dynamic)
    {
        struct ShadowCache* shdc = light_allocate_shadow_cache();
        if (light_shadow_cache_invalid(shdc))
        {
            ERRORDBG(11,"Cannot allocate cache for dynamic light");
            light_free_light(lgt);
            return 0;
        }
        light_total_dynamic_lights++;
        lgt->shadow_index = light_shadow_cache_index(shdc);
        light_add_light_to_list(lgt, &game.thing_lists[TngList_DynamLights]);
    } else
    {
        light_total_stat_lights++;
        light_add_light_to_list(lgt, &game.thing_lists[TngList_StaticLights]);
        stat_light_needs_updating = 1;
    }
    lgt->flags |= LgtF_Unkn02;
    lgt->flags |= LgtF_Unkn08;
    lgt->mappos.x.val = ilght->mappos.x.val;
    lgt->mappos.y.val = ilght->mappos.y.val;
    lgt->mappos.z.val = ilght->mappos.z.val;
    lgt->radius = ilght->radius;
    lgt->intensity = ilght->intensity;
    unsigned long k = 2 * ilght->field_3;
    lgt->flags2 = k ^ ((k ^ lgt->flags2) & 0x01);
    set_flag_byte(&lgt->flags,LgtF_Dynamic,ilght->is_dynamic);
    lgt->field_1A = ilght->field_8;
    lgt->field_18 = ilght->field_4;
    lgt->field_12 = ilght->field_12;

    struct LightAdd* lightadd = get_lightadd(lgt->index);
    LbMemorySet(lightadd, 0, sizeof(struct LightAdd)); // Clear any previously used LightAdd stuff

    return lgt->index;
}

long light_get_total_dynamic_lights(void)
{
    return light_total_dynamic_lights;
}

long light_get_total_stat_lights(void)
{
    return light_total_stat_lights;
}

long light_get_rendered_dynamic_lights(void)
{
    return light_rendered_dynamic_lights;
}

long light_get_rendered_optimised_dynamic_lights(void)
{
    return light_rendered_optimised_dynamic_lights;
}

long light_get_updated_stat_lights(void)
{
    return light_updated_stat_lights;
}

long light_get_out_of_date_stat_lights(void)
{
    return light_out_of_date_stat_lights;
}

void light_export_system_state(struct LightSystemState *lightst)
{
    memcpy(lightst->bitmask,light_bitmask,sizeof(light_bitmask));
    lightst->static_light_needs_updating = stat_light_needs_updating;
    lightst->total_dynamic_lights = light_total_dynamic_lights;
    lightst->total_stat_lights = light_total_stat_lights;
    lightst->rendered_dynamic_lights = light_rendered_dynamic_lights;
    lightst->rendered_optimised_dynamic_lights = light_rendered_optimised_dynamic_lights;
    lightst->updated_stat_lights = light_updated_stat_lights;
    lightst->out_of_date_stat_lights = light_out_of_date_stat_lights;
}

void light_import_system_state(const struct LightSystemState *lightst)
{
    memcpy(light_bitmask,lightst->bitmask,sizeof(light_bitmask));
    stat_light_needs_updating = lightst->static_light_needs_updating;
    light_total_dynamic_lights = lightst->total_dynamic_lights;
    light_total_stat_lights = lightst->total_stat_lights;
    light_rendered_dynamic_lights = lightst->rendered_dynamic_lights;
    light_rendered_optimised_dynamic_lights = lightst->rendered_optimised_dynamic_lights;
    light_updated_stat_lights = lightst->updated_stat_lights;
    light_out_of_date_stat_lights = lightst->out_of_date_stat_lights;
}

TbBool lights_stats_debug_dump(void)
{
    long lights[LIGHTS_COUNT];
    long lgh_things[THING_CLASSES_COUNT];
    long shadowcs[SHADOW_CACHE_COUNT];
    long i;
    for (i=0; i < SHADOW_CACHE_COUNT; i++)
    {
        struct ShadowCache* shdc = &game.lish.shadow_cache[i];
        if ((shdc->flags & ShCF_Allocated) != 0)
            shadowcs[i] = -1;
        else
            shadowcs[i] = 0;
    }
    long lgh_sttc = 0;
    long lgh_dynm = 0;
    for (i=0; i < LIGHTS_COUNT; i++)
    {
        struct Light* lgt = &game.lish.lights[i];
        if ((lgt->flags & LgtF_Allocated) != 0)
        {
            lights[i] = -1;
            if ((lgt->flags & LgtF_Dynamic) != 0)
                lgh_dynm++;
            else
                lgh_sttc++;
            if ( (lgt->shadow_index > 0) && (lgt->shadow_index < SHADOW_CACHE_COUNT) )
            {
                if (shadowcs[lgt->shadow_index] == -1) {
                    shadowcs[lgt->shadow_index] = i;
                } else
                if (shadowcs[lgt->shadow_index] == 0) {
                    WARNLOG("Shadow Cache %d is not allocated, but used by light %d!",(int)lgt->shadow_index,(int)i);
                } else {
                    WARNLOG("Shadow Cache %d is double-allocated, for lights %d and %d!",(int)lgt->shadow_index,(int)shadowcs[lgt->shadow_index],(int)i);
                }
            } else
            if ((lgt->flags & LgtF_Dynamic) != 0)
            {
                WARNLOG("Dynamic light %d has bad Shadow Cache %d!",(int)i,(int)lgt->shadow_index);
            }
        } else {
            lights[i] = 0;
        }
    }
    for (i=1; i < THINGS_COUNT; i++)
    {
        struct Thing* thing = thing_get(i);
        if (thing_exists(thing))
        {
            if ((thing->light_id > 0) && (thing->light_id < LIGHTS_COUNT))
            {
                long n = 1000 + (long)thing->class_id;
                if (lights[thing->light_id] == -1) {
                    lights[thing->light_id] = n;
                } else
                if (lights[thing->light_id] == 0) {
                    WARNLOG("Light %d is not allocated, but used by %s!",(int)thing->light_id, thing_model_name(thing));
                } else {
                    WARNLOG("Light %d is double-allocated, for %d and %d!",(int)thing->light_id, (int)lights[thing->light_id], (int)n);
                }
            }

        }
    }
    long lgh_used = 0;
    long lgh_free = 0;
    for (i=0; i < THING_CLASSES_COUNT; i++)
        lgh_things[i] = 0;
    for (i=0; i < LIGHTS_COUNT; i++)
    {
        if (lights[i] != 0)
        {
            lgh_used++;
            if ((lights[i] > 1000) && (lights[i] < 1000+THING_CLASSES_COUNT))
                lgh_things[lights[i]-1000]++;
        } else
        {
            lgh_free++;
        }
    }
    long shdc_free = 0;
    long shdc_used = 0;
    long shdc_linked = 0;
    for (i=0; i < SHADOW_CACHE_COUNT; i++)
    {
        if (shadowcs[i] != 0)
        {
            shdc_used++;
            if (shadowcs[i] > 0)
                shdc_linked++;
        } else {
            shdc_free++;
        }
    }
    SYNCLOG("Lights: %ld free, %ld used; %ld static, %ld dynamic; for things:%ld,%ld,%ld,%ld,%ld,%ld,%ld,%ld,%ld,%ld,%ld,%ld,%ld",lgh_free,lgh_used,lgh_sttc,lgh_dynm,lgh_things[1],lgh_things[2],lgh_things[3],lgh_things[4],lgh_things[5],lgh_things[6],lgh_things[7],lgh_things[8],lgh_things[9],lgh_things[10],lgh_things[11],lgh_things[12],lgh_things[13]);
    if ((shdc_used != shdc_linked) || (shdc_used != lgh_dynm))
    {
        WARNLOG("Amount of shadow cache mismatches: %ld free, %ld used, %ld linked to lights, %d dyn. lights.",shdc_free,shdc_used,shdc_linked,light_total_dynamic_lights);
    }
    if (lgh_sttc != light_total_stat_lights)
    {
        WARNLOG("Wrong global lights counter: %ld static lights and counter says %ld.",lgh_sttc,light_total_stat_lights);
    }
    if (lgh_dynm != light_total_dynamic_lights)
    {
        WARNLOG("Wrong global lights counter: %ld dynamic lights and counter says %ld.",lgh_dynm,light_total_dynamic_lights);
    }
    return false;
}

void light_set_light_never_cache(long lgt_id)
{
    if (lgt_id <= 0)
    {
        ERRORLOG("Attempt to set size of invalid light %d",(int)lgt_id);
        return;
    }
    struct Light* lgt = &game.lish.lights[lgt_id];
    if ((lgt->flags & LgtF_Allocated) == 0)
    {
        ERRORLOG("Attempt to set size of unallocated light structure %d",(int)lgt_id);
        return;
    }
    lgt->flags |= LgtF_Unkn40;
}

long light_is_light_allocated(long lgt_id)
{
    if (lgt_id <= 0)
        return false;
    struct Light* lgt = &game.lish.lights[lgt_id];
    if ((lgt->flags & LgtF_Allocated) == 0)
        return false;
    return true;
}

void set_previous_light_position(struct Light *light) {
    struct LightAdd* lightadd = get_lightadd(light->index);
    lightadd->previous_mappos = light->mappos;
}

void light_set_light_position(long lgt_id, struct Coord3d *pos)
{
  // _DK_light_set_light_position(lgt_id, pos);
  struct Light *lgt = &game.lish.lights[lgt_id];

  set_previous_light_position(lgt);

  if ( lgt->mappos.x.val != pos->x.val
    || pos->y.val != lgt->mappos.y.val
    || pos->z.val != lgt->mappos.z.val )
  {
    if ( (lgt->flags & LgtF_Dynamic) == 0 )
    {
      stat_light_needs_updating = 1;
      unsigned char range = lgt->range;
      long end_y = lgt->mappos.y.stl.num + range;
      long end_x = lgt->mappos.x.stl.num + range;
      if ( end_y > 255 )
      {
        end_y = 255;
      }
      if ( end_x > 255 )
      {
        end_x = 255;
      }
      long beg_y = lgt->mappos.y.stl.num - range;
      if ( beg_y < 0 )
      {
        beg_y = 0;
      }
      long beg_x = lgt->mappos.x.stl.num - range;
      if ( beg_x < 0 )
      {
        beg_x = 0;
      }
      light_signal_stat_light_update_in_area(beg_x, beg_y, end_x, end_y);
    }
    lgt->mappos.x.val = pos->x.val;
    lgt->mappos.y.val = pos->y.val;
    lgt->mappos.z.val = pos->z.val;
    lgt->flags |= LgtF_Unkn08;
  }
}

void light_remove_light_from_list(struct Light *lgt, struct StructureList *list)
{
  // _DK_light_remove_light_from_list(lgt, list);
  if ( list->count == 0 )
  {
      ERRORLOG("List %d has no structures", list->index);
      return;
  }
  TbBool Removed = false;
  struct Light *lgt2;
  struct Light *i;
  if ( lgt->flags2 & 1 )
  {
    if ( lgt->index == list->index )
    {
      Removed = true;
      list->count--;
      list->index = lgt->next_in_list;
      lgt->next_in_list = 0;
      lgt->flags2 &= ~1;
    }
    else
    {
      lgt2 = &game.lish.lights[list->index];
      for ( i = 0; lgt2 != game.lish.lights; lgt2 = &game.lish.lights[lgt2->next_in_list] )
      {
        if ( lgt2 == lgt )
        {
          Removed = true;
          if ( i )
          {
            i->next_in_list = lgt->next_in_list;
            lgt->flags2 &= ~1;
            list->count--;
            lgt->next_in_list = 0;
          }
          else
          {
            ERRORLOG("No prev when removing light from list");
          }
        }
        i = lgt2;
      }
    }
    if ( !Removed )
    {
      ERRORLOG("Could not find light %d in list", lgt->index);
    }
  }
}

void light_signal_stat_light_update_in_area(long x1, long y1, long x2, long y2)
{
  // _DK_light_signal_stat_light_update_in_area(x1, y1, x2, y2);
  int i = 0;
  struct Light *lgt = &game.lish.lights[1];
  do
  {
    if ( lgt->flags & LgtF_Allocated )
    {
      if ( !(lgt->flags & LgtF_Dynamic) )
      {
        unsigned char range = lgt->range;
        MapSubtlCoord x = lgt->mappos.x.stl.num;
        MapSubtlCoord y = lgt->mappos.y.stl.num;
        if ( range + x >= x1 && x - range <= x2 && range + y >= y1 && y - range <= y2 )
        {
          stat_light_needs_updating = 1;
          i++;
          lgt->flags |= LgtF_Unkn08;
          lgt->flags &= ~LgtF_Unkn80;
        }
      }
    }
    lgt++;
  }
  while ( lgt < (struct Light *)game.lish.shadow_cache );
  if ( i )
    light_stat_light_map_clear_area(x1, y1, x2, y2);
}

void light_signal_update_in_area(long sx, long sy, long ex, long ey)
{
   // _DK_light_signal_update_in_area(sx, sy, ex, ey);
  struct Light *lgt = &game.lish.lights[1];
  do
  {
    if ( lgt->flags & LgtF_Allocated )
    {
      if ( lgt->flags & LgtF_Dynamic )
      {
        unsigned char range = lgt->range;;
        MapSubtlCoord x = lgt->mappos.x.stl.num;
        MapSubtlCoord y = lgt->mappos.y.stl.num;
        if ( range + x >= sx && x - range <= ex && range + y >= sy && y - range <= ey )
          lgt->flags |= LgtF_Unkn08;
      }
    }
    lgt++;
  }
  while ( lgt < (struct Light *)game.lish.shadow_cache );
  light_signal_stat_light_update_in_area(sx, sy, ex, ey);
}

void light_signal_stat_light_update_in_own_radius(struct Light *lgt)
{
    long radius = lgt->range;
    long end_y = (long)lgt->mappos.y.stl.num + radius;
    if (end_y >= 255)
        end_y = 255;
    long end_x = (long)lgt->mappos.x.stl.num + radius;
    if (end_x >= 255)
        end_x = 255;
    long start_y = (long)lgt->mappos.y.stl.num - radius;
    if (start_y <= 0)
        start_y = 0;
    long start_x = (long)lgt->mappos.x.stl.num - radius;
    if (start_x <= 0)
      start_x = 0;
    if ((end_x <= start_x) || (end_y <= start_y))
        return;
    light_signal_stat_light_update_in_area(start_x, start_y, end_x, end_y);
}

void light_turn_light_off(long idx)
{
    if ((idx <= 0) || (idx >= LIGHTS_COUNT)) {
        ERRORLOG("Attempt to turn off light %d",(int)idx);
        return;
    }
    struct Light* lgt = &game.lish.lights[idx];
    if ((lgt->flags & LgtF_Allocated) == 0) {
        ERRORLOG("Attempt to turn off unallocated light structure");
        return;
    }
    if ((lgt->flags & LgtF_Unkn02) == 0) {
        return;
    }
    lgt->flags &= ~LgtF_Unkn02;
    if ((lgt->flags & LgtF_Dynamic) != 0) {
        light_remove_light_from_list(lgt, &game.thing_lists[TngList_DynamLights]);
    } else {
        light_signal_stat_light_update_in_own_radius(lgt);
        light_remove_light_from_list(lgt, &game.thing_lists[TngList_StaticLights]);
        stat_light_needs_updating = 1;
    }
}

void light_turn_light_on(long idx)
{
    if ((idx <= 0) || (idx >= LIGHTS_COUNT)) {
        ERRORLOG("Attempt to turn on light %d",(int)idx);
        return;
    }
    struct Light* lgt = &game.lish.lights[idx];
    if ((lgt->flags & LgtF_Allocated) == 0) {
        ERRORLOG("Attempt to turn on unallocated light structure %d",(int)idx);
        return;
    }
    if ((lgt->flags & LgtF_Unkn02) != 0) {
        return;
    }
    lgt->flags |= LgtF_Unkn02;
    if ((lgt->flags & LgtF_Dynamic) != 0)
    {
        light_add_light_to_list(lgt, &game.thing_lists[TngList_DynamLights]);
        lgt->flags |= LgtF_Unkn08;
    } else
    {
        light_add_light_to_list(lgt, &game.thing_lists[TngList_StaticLights]);
        stat_light_needs_updating = 1;
        lgt->flags |= LgtF_Unkn08;
    }
}

unsigned char light_get_light_intensity(long idx)
{
  // return _DK_light_get_light_intensity(idx);
  if ( idx )
  {
    if ( game.lish.lights[idx].flags & LgtF_Allocated )
    {
      return game.lish.lights[idx].intensity;
    }
    else
    {
      ERRORLOG("Attempt to get intensity of unallocated light structure");
      return 0;
    }
  }
  else
  {
    ERRORLOG("Attempt to get intensity of light 0");
    return 0;
  }
}

void light_set_light_intensity(long idx, unsigned char intensity)
{
  // return _DK_light_set_light_intensity(a1, a2);
  struct Light *lgt = &game.lish.lights[idx];
  long x1,x2,y1,y2;
  if ( !light_is_invalid(lgt) )
  {
    if ((lgt->flags & LgtF_Allocated) != 0)
    {
      if ( lgt->intensity != intensity )
      {
        if ((lgt->flags & LgtF_Dynamic) == 0)
        {
          y2 = lgt->mappos.y.stl.num + lgt->range;
          if ( y2 > 255 )
            y2 = 255;
          x2 = lgt->mappos.x.stl.num + lgt->range;
          if ( x2 > 255 )
            x2 = 255;
          y1 = lgt->mappos.y.stl.num - lgt->range;
          if ( y1 < 0 )
            y1 = 0;
          x1 = lgt->mappos.x.stl.num - lgt->range;
          if ( x1 < 0 )
            x1 = 0;
          light_signal_stat_light_update_in_area(x1, y1, x2, y2);
          stat_light_needs_updating = 1;
        }
        lgt->intensity = intensity;
        if ( lgt->min_intensity < intensity )
          lgt->flags |= LgtF_Unkn08;
      }
    }
    else
    {
      ERRORLOG("Attempt to set intensity of unallocated light structure");
    }
  }
  else
  {
    ERRORLOG("Attempt to set intensity of invalid light");
  }
}

void clear_stat_light_map(void)
{
    game.lish.field_46149 = 32;
    game.lish.light_enabled = 0;
    game.lish.light_rand_seed = 0;
    for (unsigned long y = 0; y < (map_subtiles_y + 1); y++)
    {
        for (unsigned long x = 0; x < (map_subtiles_x + 1); x++)
        {
            unsigned long i = get_subtile_number(x, y);
            game.lish.stat_light_map[i] = 0;
        }
    }
}

void light_delete_light(long idx)
{
    if ((idx <= 0) || (idx >= LIGHTS_COUNT)) {
        ERRORLOG("Attempt to delete light %d",(int)idx);
        return;
    }
    struct Light* lgt = &game.lish.lights[idx];
    if ((lgt->flags & LgtF_Allocated) == 0) {
        ERRORLOG("Attempt to delete unallocated light structure %d",(int)idx);
        return;
    }
    if (lgt->shadow_index > 0)
    {
        struct ShadowCache* shdc = &game.lish.shadow_cache[lgt->shadow_index];
        light_shadow_cache_free(shdc);
    }
    if ((lgt->flags & LgtF_Dynamic) != 0)
    {
        light_total_dynamic_lights--;
        light_remove_light_from_list(lgt, &game.thing_lists[TngList_DynamLights]);
    } else
    {
        light_total_stat_lights--;
        light_signal_stat_light_update_in_own_radius(lgt);
        light_remove_light_from_list(lgt, &game.thing_lists[TngList_StaticLights]);
    }
    light_free_light(lgt);
}

void light_initialise_lighting_tables(void)
{
  static const struct LightingTable values[] = {
    { 1, 2, 0, -1, 256 },
    { 1, 2, 1, 0, 256 },
    { 1, 2, 0, 1, 256 },
    { 1, 2, -1, 0, 256 },
    { 1, 2, 1, -1, 362 },
    { 1, 2, 1, 1, 362 },
    { 1, 2, -1, 1, 362 },
    { 1, 2, -1, -1, 362 },
    { 1, 3, 0, -2, 512 },
    { 1, 3, 2, 0, 512 },
    { 1, 3, 0, 2, 512 },
    { 1, 3, -2, 0, 512 },
    { 1, 3, 1, -2, 572 },
    { 1, 3, 2, -1, 572 },
    { 1, 3, 2, 1, 572 },
    { 1, 3, 1, 2, 572 },
    { 1, 3, -1, 2, 572 },
    { 1, 3, -2, 1, 572 },
    { 1, 3, -2, -1, 572 },
    { 1, 3, -1, -2, 572 },
    { 1, 4, 2, -2, 724 },
    { 1, 4, 2, 2, 724 },
    { 1, 4, -2, 2, 724 },
    { 1, 4, -2, -2, 724 },
    { 1, 4, 0, -3, 768 },
    { 1, 4, 3, 0, 768 },
    { 1, 4, 0, 3, 768 },
    { 1, 4, -3, 0, 768 },
    { 1, 4, 1, -3, 809 },
    { 1, 4, 3, -1, 809 },
    { 1, 4, 3, 1, 809 },
    { 1, 4, 1, 3, 809 },
    { 1, 4, -1, 3, 809 },
    { 1, 4, -3, 1, 809 },
    { 1, 4, -3, -1, 809 },
    { 1, 4, -1, -3, 809 },
    { 1, 4, 2, -3, 921 },
    { 1, 4, 3, -2, 921 },
    { 1, 4, 3, 2, 921 },
    { 1, 4, 2, 3, 921 },
    { 1, 4, -2, 3, 921 },
    { 1, 4, -3, 2, 921 },
    { 1, 4, -3, -2, 921 },
    { 1, 4, -2, -3, 921 },
    { 1, 5, 0, -4, 1024 },
    { 1, 5, 4, 0, 1024 },
    { 1, 5, 0, 4, 1024 },
    { 1, 5, -4, 0, 1024 },
    { 1, 5, 1, -4, 1055 },
    { 1, 5, 4, -1, 1055 },
    { 1, 5, 4, 1, 1055 },
    { 1, 5, 1, 4, 1055 },
    { 1, 5, -1, 4, 1055 },
    { 1, 5, -4, 1, 1055 },
    { 1, 5, -4, -1, 1055 },
    { 1, 5, -1, -4, 1055 },
    { 1, 5, 3, -3, 1086 },
    { 1, 5, 3, 3, 1086 },
    { 1, 5, -3, 3, 1086 },
    { 1, 5, -3, -3, 1086 },
    { 1, 5, 2, -4, 1144 },
    { 1, 5, 4, -2, 1144 },
    { 1, 5, 4, 2, 1144 },
    { 1, 5, 2, 4, 1144 },
    { 1, 5, -2, 4, 1144 },
    { 1, 5, -4, 2, 1144 },
    { 1, 5, -4, -2, 1144 },
    { 1, 5, -2, -4, 1144 },
    { 1, 6, 0, -5, 1280 },
    { 1, 6, 3, -4, 1280 },
    { 1, 6, 4, -3, 1280 },
    { 1, 6, 5, 0, 1280 },
    { 1, 6, 4, 3, 1280 },
    { 1, 6, 3, 4, 1280 },
    { 1, 6, 0, 5, 1280 },
    { 1, 6, -3, 4, 1280 },
    { 1, 6, -4, 3, 1280 },
    { 1, 6, -5, 0, 1280 },
    { 1, 6, -4, -3, 1280 },
    { 1, 6, -3, -4, 1280 },
    { 1, 6, 1, -5, 1305 },
    { 1, 6, 5, -1, 1305 },
    { 1, 6, 5, 1, 1305 },
    { 1, 6, 1, 5, 1305 },
    { 1, 6, -1, 5, 1305 },
    { 1, 6, -5, 1, 1305 },
    { 1, 6, -5, -1, 1305 },
    { 1, 6, -1, -5, 1305 },
    { 1, 6, 2, -5, 1377 },
    { 1, 6, 5, -2, 1377 },
    { 1, 6, 5, 2, 1377 },
    { 1, 6, 2, 5, 1377 },
    { 1, 6, -2, 5, 1377 },
    { 1, 6, -5, 2, 1377 },
    { 1, 6, -5, -2, 1377 },
    { 1, 6, -2, -5, 1377 },
    { 1, 7, 4, -4, 1448 },
    { 1, 7, 4, 4, 1448 },
    { 1, 7, -4, 4, 1448 },
    { 1, 7, -4, -4, 1448 },
    { 1, 7, 3, -5, 1491 },
    { 1, 7, 5, -3, 1491 },
    { 1, 7, 5, 3, 1491 },
    { 1, 7, 3, 5, 1491 },
    { 1, 7, -3, 5, 1491 },
    { 1, 7, -5, 3, 1491 },
    { 1, 7, -5, -3, 1491 },
    { 1, 7, -3, -5, 1491 },
    { 1, 7, 0, -6, 1536 },
    { 1, 7, 6, 0, 1536 },
    { 1, 7, 0, 6, 1536 },
    { 1, 7, -6, 0, 1536 },
    { 1, 7, 1, -6, 1556 },
    { 1, 7, 6, -1, 1556 },
    { 1, 7, 6, 1, 1556 },
    { 1, 7, 1, 6, 1556 },
    { 1, 7, -1, 6, 1556 },
    { 1, 7, -6, 1, 1556 },
    { 1, 7, -6, -1, 1556 },
    { 1, 7, -1, -6, 1556 },
    { 1, 7, 2, -6, 1618 },
    { 1, 7, 6, -2, 1618 },
    { 1, 7, 6, 2, 1618 },
    { 1, 7, 2, 6, 1618 },
    { 1, 7, -2, 6, 1618 },
    { 1, 7, -6, 2, 1618 },
    { 1, 7, -6, -2, 1618 },
    { 1, 7, -2, -6, 1618 },
    { 1, 7, 4, -5, 1636 },
    { 1, 7, 5, -4, 1636 },
    { 1, 7, 5, 4, 1636 },
    { 1, 7, 4, 5, 1636 },
    { 1, 7, -4, 5, 1636 },
    { 1, 7, -5, 4, 1636 },
    { 1, 7, -5, -4, 1636 },
    { 1, 7, -4, -5, 1636 },
    { 1, 8, 3, -6, 1717 },
    { 1, 8, 6, -3, 1717 },
    { 1, 8, 6, 3, 1717 },
    { 1, 8, 3, 6, 1717 },
    { 1, 8, -3, 6, 1717 },
    { 1, 8, -6, 3, 1717 },
    { 1, 8, -6, -3, 1717 },
    { 1, 8, -3, -6, 1717 },
    { 1, 8, 0, -7, 1792 },
    { 1, 8, 7, 0, 1792 },
    { 1, 8, 0, 7, 1792 },
    { 1, 8, -7, 0, 1792 },
    { 1, 8, 1, -7, 1809 },
    { 1, 8, 7, -1, 1809 },
    { 1, 8, 7, 1, 1809 },
    { 1, 8, 1, 7, 1809 },
    { 1, 8, -1, 7, 1809 },
    { 1, 8, -7, 1, 1809 },
    { 1, 8, -7, -1, 1809 },
    { 1, 8, -1, -7, 1809 },
    { 1, 8, 5, -5, 1810 },
    { 1, 8, 5, 5, 1810 },
    { 1, 8, -5, 5, 1810 },
    { 1, 8, -5, -5, 1810 },
    { 1, 8, 4, -6, 1843 },
    { 1, 8, 6, -4, 1843 },
    { 1, 8, 6, 4, 1843 },
    { 1, 8, 4, 6, 1843 },
    { 1, 8, -4, 6, 1843 },
    { 1, 8, -6, 4, 1843 },
    { 1, 8, -6, -4, 1843 },
    { 1, 8, -4, -6, 1843 },
    { 1, 8, 2, -7, 1863 },
    { 1, 8, 7, -2, 1863 },
    { 1, 8, 7, 2, 1863 },
    { 1, 8, 2, 7, 1863 },
    { 1, 8, -2, 7, 1863 },
    { 1, 8, -7, 2, 1863 },
    { 1, 8, -7, -2, 1863 },
    { 1, 8, -2, -7, 1863 },
    { 1, 8, 3, -7, 1947 },
    { 1, 8, 7, -3, 1947 },
    { 1, 8, 7, 3, 1947 },
    { 1, 8, 3, 7, 1947 },
    { 1, 8, -3, 7, 1947 },
    { 1, 8, -7, 3, 1947 },
    { 1, 8, -7, -3, 1947 },
    { 1, 8, -3, -7, 1947 },
    { 1, 9, 5, -6, 1998 },
    { 1, 9, 6, -5, 1998 },
    { 1, 9, 6, 5, 1998 },
    { 1, 9, 5, 6, 1998 },
    { 1, 9, -5, 6, 1998 },
    { 1, 9, -6, 5, 1998 },
    { 1, 9, -6, -5, 1998 },
    { 1, 9, -5, -6, 1998 },
    { 1, 9, 0, -8, 2048 },
    { 1, 9, 8, 0, 2048 },
    { 1, 9, 0, 8, 2048 },
    { 1, 9, -8, 0, 2048 },
    { 1, 9, 4, -7, 2063 },
    { 1, 9, 7, -4, 2063 },
    { 1, 9, 7, 4, 2063 },
    { 1, 9, 4, 7, 2063 },
    { 1, 9, -4, 7, 2063 },
    { 1, 9, -7, 4, 2063 },
    { 1, 9, -7, -4, 2063 },
    { 1, 9, -4, -7, 2063 },
    { 1, 9, 1, -8, 2064 },
    { 1, 9, 8, -1, 2064 },
    { 1, 9, 8, 1, 2064 },
    { 1, 9, 1, 8, 2064 },
    { 1, 9, -1, 8, 2064 },
    { 1, 9, -8, 1, 2064 },
    { 1, 9, -8, -1, 2064 },
    { 1, 9, -1, -8, 2064 },
    { 1, 9, 2, -8, 2111 },
    { 1, 9, 8, -2, 2111 },
    { 1, 9, 8, 2, 2111 },
    { 1, 9, 2, 8, 2111 },
    { 1, 9, -2, 8, 2111 },
    { 1, 9, -8, 2, 2111 },
    { 1, 9, -8, -2, 2111 },
    { 1, 9, -2, -8, 2111 },
    { 1, 9, 6, -6, 2172 },
    { 1, 9, 6, 6, 2172 },
    { 1, 9, -6, 6, 2172 },
    { 1, 9, -6, -6, 2172 },
    { 1, 9, 3, -8, 2187 },
    { 1, 9, 8, -3, 2187 },
    { 1, 9, 8, 3, 2187 },
    { 1, 9, 3, 8, 2187 },
    { 1, 9, -3, 8, 2187 },
    { 1, 9, -8, 3, 2187 },
    { 1, 9, -8, -3, 2187 },
    { 1, 9, -3, -8, 2187 },
    { 1, 9, 5, -7, 2198 },
    { 1, 9, 7, -5, 2198 },
    { 1, 9, 7, 5, 2198 },
    { 1, 9, 5, 7, 2198 },
    { 1, 9, -5, 7, 2198 },
    { 1, 9, -7, 5, 2198 },
    { 1, 9, -7, -5, 2198 },
    { 1, 9, -5, -7, 2198 },
    { 1, 10, 4, -8, 2289 },
    { 1, 10, 8, -4, 2289 },
    { 1, 10, 8, 4, 2289 },
    { 1, 10, 4, 8, 2289 },
    { 1, 10, -4, 8, 2289 },
    { 1, 10, -8, 4, 2289 },
    { 1, 10, -8, -4, 2289 },
    { 1, 10, -4, -8, 2289 },
    { 1, 10, 0, -9, 2304 },
    { 1, 10, 9, 0, 2304 },
    { 1, 10, 0, 9, 2304 },
    { 1, 10, -9, 0, 2304 },
    { 1, 10, 1, -9, 2317 },
    { 1, 10, 9, -1, 2317 },
    { 1, 10, 9, 1, 2317 },
    { 1, 10, 1, 9, 2317 },
    { 1, 10, -1, 9, 2317 },
    { 1, 10, -9, 1, 2317 },
    { 1, 10, -9, -1, 2317 },
    { 1, 10, -1, -9, 2317 },
    { 1, 10, 2, -9, 2358 },
    { 1, 10, 6, -7, 2358 },
    { 1, 10, 7, -6, 2358 },
    { 1, 10, 9, -2, 2358 },
    { 1, 10, 9, 2, 2358 },
    { 1, 10, 7, 6, 2358 },
    { 1, 10, 6, 7, 2358 },
    { 1, 10, 2, 9, 2358 },
    { 1, 10, -2, 9, 2358 },
    { 1, 10, -6, 7, 2358 },
    { 1, 10, -7, 6, 2358 },
    { 1, 10, -9, 2, 2358 },
    { 1, 10, -9, -2, 2358 },
    { 1, 10, -7, -6, 2358 },
    { 1, 10, -6, -7, 2358 },
    { 1, 10, -2, -9, 2358 },
    { 1, 10, 5, -8, 2415 },
    { 1, 10, 8, -5, 2415 },
    { 1, 10, 8, 5, 2415 },
    { 1, 10, 5, 8, 2415 },
    { 1, 10, -5, 8, 2415 },
    { 1, 10, -8, 5, 2415 },
    { 1, 10, -8, -5, 2415 },
    { 1, 10, -5, -8, 2415 },
    { 1, 10, 3, -9, 2427 },
    { 1, 10, 9, -3, 2427 },
    { 1, 10, 9, 3, 2427 },
    { 1, 10, 3, 9, 2427 },
    { 1, 10, -3, 9, 2427 },
    { 1, 10, -9, 3, 2427 },
    { 1, 10, -9, -3, 2427 },
    { 1, 10, -3, -9, 2427 },
    { 1, 11, 4, -9, 2518 },
    { 1, 11, 9, -4, 2518 },
    { 1, 11, 9, 4, 2518 },
    { 1, 11, 4, 9, 2518 },
    { 1, 11, -4, 9, 2518 },
    { 1, 11, -9, 4, 2518 },
    { 1, 11, -9, -4, 2518 },
    { 1, 11, -4, -9, 2518 },
    { 1, 11, 7, -7, 2534 },
    { 1, 11, 7, 7, 2534 },
    { 1, 11, -7, 7, 2534 },
    { 1, 11, -7, -7, 2534 },
    { 1, 11, 0, -10, 2560 },
    { 1, 11, 6, -8, 2560 },
    { 1, 11, 8, -6, 2560 },
    { 1, 11, 10, 0, 2560 },
    { 1, 11, 8, 6, 2560 },
    { 1, 11, 6, 8, 2560 },
    { 1, 11, 0, 10, 2560 },
    { 1, 11, -6, 8, 2560 },
    { 1, 11, -8, 6, 2560 },
    { 1, 11, -10, 0, 2560 },
    { 1, 11, -8, -6, 2560 },
    { 1, 11, -6, -8, 2560 },
    { 1, 11, 1, -10, 2572 },
    { 1, 11, 10, -1, 2572 },
    { 1, 11, 10, 1, 2572 },
    { 1, 11, 1, 10, 2572 },
    { 1, 11, -1, 10, 2572 },
    { 1, 11, -10, 1, 2572 },
    { 1, 11, -10, -1, 2572 },
    { 1, 11, -1, -10, 2572 },
    { 1, 11, 2, -10, 2610 },
    { 1, 11, 10, -2, 2610 },
    { 1, 11, 10, 2, 2610 },
    { 1, 11, 2, 10, 2610 },
    { 1, 11, -2, 10, 2610 },
    { 1, 11, -10, 2, 2610 },
    { 1, 11, -10, -2, 2610 },
    { 1, 11, -2, -10, 2610 },
    { 1, 11, 5, -9, 2634 },
    { 1, 11, 9, -5, 2634 },
    { 1, 11, 9, 5, 2634 },
    { 1, 11, 5, 9, 2634 },
    { 1, 11, -5, 9, 2634 },
    { 1, 11, -9, 5, 2634 },
    { 1, 11, -9, -5, 2634 },
    { 1, 11, -5, -9, 2634 },
    { 1, 11, 3, -10, 2670 },
    { 1, 11, 10, -3, 2670 },
    { 1, 11, 10, 3, 2670 },
    { 1, 11, 3, 10, 2670 },
    { 1, 11, -3, 10, 2670 },
    { 1, 11, -10, 3, 2670 },
    { 1, 11, -10, -3, 2670 },
    { 1, 11, -3, -10, 2670 },
    { 1, 12, 7, -8, 2721 },
    { 1, 12, 8, -7, 2721 },
    { 1, 12, 8, 7, 2721 },
    { 1, 12, 7, 8, 2721 },
    { 1, 12, -7, 8, 2721 },
    { 1, 12, -8, 7, 2721 },
    { 1, 12, -8, -7, 2721 },
    { 1, 12, -7, -8, 2721 },
    { 1, 12, 4, -10, 2755 },
    { 1, 12, 10, -4, 2755 },
    { 1, 12, 10, 4, 2755 },
    { 1, 12, 4, 10, 2755 },
    { 1, 12, -4, 10, 2755 },
    { 1, 12, -10, 4, 2755 },
    { 1, 12, -10, -4, 2755 },
    { 1, 12, -4, -10, 2755 },
    { 1, 12, 6, -9, 2765 },
    { 1, 12, 9, -6, 2765 },
    { 1, 12, 9, 6, 2765 },
    { 1, 12, 6, 9, 2765 },
    { 1, 12, -6, 9, 2765 },
    { 1, 12, -9, 6, 2765 },
    { 1, 12, -9, -6, 2765 },
    { 1, 12, -6, -9, 2765 },
    { 1, 12, 0, -11, 2816 },
    { 1, 12, 11, 0, 2816 },
    { 1, 12, 0, 11, 2816 },
    { 1, 12, -11, 0, 2816 },
    { 1, 12, 1, -11, 2827 },
    { 1, 12, 11, -1, 2827 },
    { 1, 12, 11, 1, 2827 },
    { 1, 12, 1, 11, 2827 },
    { 1, 12, -1, 11, 2827 },
    { 1, 12, -11, 1, 2827 },
    { 1, 12, -11, -1, 2827 },
    { 1, 12, -1, -11, 2827 },
    { 1, 12, 2, -11, 2861 },
    { 1, 12, 11, -2, 2861 },
    { 1, 12, 11, 2, 2861 },
    { 1, 12, 2, 11, 2861 },
    { 1, 12, -2, 11, 2861 },
    { 1, 12, -11, 2, 2861 },
    { 1, 12, -11, -2, 2861 },
    { 1, 12, -2, -11, 2861 },
    { 1, 12, 5, -10, 2862 },
    { 1, 12, 10, -5, 2862 },
    { 1, 12, 10, 5, 2862 },
    { 1, 12, 5, 10, 2862 },
    { 1, 12, -5, 10, 2862 },
    { 1, 12, -10, 5, 2862 },
    { 1, 12, -10, -5, 2862 },
    { 1, 12, -5, -10, 2862 },
    { 1, 12, 8, -8, 2896 },
    { 1, 12, 8, 8, 2896 },
    { 1, 12, -8, 8, 2896 },
    { 1, 12, -8, -8, 2896 },
    { 1, 12, 3, -11, 2916 },
    { 1, 12, 11, -3, 2916 },
    { 1, 12, 11, 3, 2916 },
    { 1, 12, 3, 11, 2916 },
    { 1, 12, -3, 11, 2916 },
    { 1, 12, -11, 3, 2916 },
    { 1, 12, -11, -3, 2916 },
    { 1, 12, -3, -11, 2916 },
    { 1, 12, 7, -9, 2918 },
    { 1, 12, 9, -7, 2918 },
    { 1, 12, 9, 7, 2918 },
    { 1, 12, 7, 9, 2918 },
    { 1, 12, -7, 9, 2918 },
    { 1, 12, -9, 7, 2918 },
    { 1, 12, -9, -7, 2918 },
    { 1, 12, -7, -9, 2918 },
    { 1, 13, 6, -10, 2982 },
    { 1, 13, 10, -6, 2982 },
    { 1, 13, 10, 6, 2982 },
    { 1, 13, 6, 10, 2982 },
    { 1, 13, -6, 10, 2982 },
    { 1, 13, -10, 6, 2982 },
    { 1, 13, -10, -6, 2982 },
    { 1, 13, -6, -10, 2982 },
    { 1, 12, 4, -11, 2996 },
    { 1, 12, 11, -4, 2996 },
    { 1, 12, 11, 4, 2996 },
    { 1, 12, 4, 11, 2996 },
    { 1, 12, -4, 11, 2996 },
    { 1, 12, -11, 4, 2996 },
    { 1, 12, -11, -4, 2996 },
    { 1, 12, -4, -11, 2996 },
    { 1, 13, 0, -12, 3072 },
    { 1, 13, 12, 0, 3072 },
    { 1, 13, 0, 12, 3072 },
    { 1, 13, -12, 0, 3072 },
    { 1, 13, 8, -9, 3079 },
    { 1, 13, 9, -8, 3079 },
    { 1, 13, 9, 8, 3079 },
    { 1, 13, 8, 9, 3079 },
    { 1, 13, -8, 9, 3079 },
    { 1, 13, -9, 8, 3079 },
    { 1, 13, -9, -8, 3079 },
    { 1, 13, -8, -9, 3079 },
    { 1, 13, 1, -12, 3082 },
    { 1, 13, 12, -1, 3082 },
    { 1, 13, 12, 1, 3082 },
    { 1, 13, 1, 12, 3082 },
    { 1, 13, -1, 12, 3082 },
    { 1, 13, -12, 1, 3082 },
    { 1, 13, -12, -1, 3082 },
    { 1, 13, -1, -12, 3082 },
    { 1, 13, 5, -11, 3091 },
    { 1, 13, 11, -5, 3091 },
    { 1, 13, 11, 5, 3091 },
    { 1, 13, 5, 11, 3091 },
    { 1, 13, -5, 11, 3091 },
    { 1, 13, -11, 5, 3091 },
    { 1, 13, -11, -5, 3091 },
    { 1, 13, -5, -11, 3091 },
    { 1, 13, 2, -12, 3113 },
    { 1, 13, 12, -2, 3113 },
    { 1, 13, 12, 2, 3113 },
    { 1, 13, 2, 12, 3113 },
    { 1, 13, -2, 12, 3113 },
    { 1, 13, -12, 2, 3113 },
    { 1, 13, -12, -2, 3113 },
    { 1, 13, -2, -12, 3113 },
    { 1, 13, 7, -10, 3123 },
    { 1, 13, 10, -7, 3123 },
    { 1, 13, 10, 7, 3123 },
    { 1, 13, 7, 10, 3123 },
    { 1, 13, -7, 10, 3123 },
    { 1, 13, -10, 7, 3123 },
    { 1, 13, -10, -7, 3123 },
    { 1, 13, -7, -10, 3123 },
    { 1, 13, 3, -12, 3166 },
    { 1, 13, 12, -3, 3166 },
    { 1, 13, 12, 3, 3166 },
    { 1, 13, 3, 12, 3166 },
    { 1, 13, -3, 12, 3166 },
    { 1, 13, -12, 3, 3166 },
    { 1, 13, -12, -3, 3166 },
    { 1, 13, -3, -12, 3166 },
    { 1, 13, 6, -11, 3204 },
    { 1, 13, 11, -6, 3204 },
    { 1, 13, 11, 6, 3204 },
    { 1, 13, 6, 11, 3204 },
    { 1, 13, -6, 11, 3204 },
    { 1, 13, -11, 6, 3204 },
    { 1, 13, -11, -6, 3204 },
    { 1, 13, -6, -11, 3204 },
    { 1, 13, 4, -12, 3237 },
    { 1, 13, 12, -4, 3237 },
    { 1, 13, 12, 4, 3237 },
    { 1, 13, 4, 12, 3237 },
    { 1, 13, -4, 12, 3237 },
    { 1, 13, -12, 4, 3237 },
    { 1, 13, -12, -4, 3237 },
    { 1, 13, -4, -12, 3237 },
    { 1, 14, 9, -9, 3258 },
    { 1, 14, 9, 9, 3258 },
    { 1, 14, -9, 9, 3258 },
    { 1, 14, -9, -9, 3258 },
    { 1, 14, 8, -10, 3273 },
    { 1, 14, 10, -8, 3273 },
    { 1, 14, 10, 8, 3273 },
    { 1, 14, 8, 10, 3273 },
    { 1, 14, -8, 10, 3273 },
    { 1, 14, -10, 8, 3273 },
    { 1, 14, -10, -8, 3273 },
    { 1, 14, -8, -10, 3273 },
    { 1, 14, 5, -12, 3324 },
    { 1, 14, 12, -5, 3324 },
    { 1, 14, 12, 5, 3324 },
    { 1, 14, 5, 12, 3324 },
    { 1, 14, -5, 12, 3324 },
    { 1, 14, -12, 5, 3324 },
    { 1, 14, -12, -5, 3324 },
    { 1, 14, -5, -12, 3324 },
    { 1, 14, 0, -13, 3328 },
    { 1, 14, 13, 0, 3328 },
    { 1, 14, 0, 13, 3328 },
    { 1, 14, -13, 0, 3328 },
    { 1, 14, 7, -11, 3332 },
    { 1, 14, 11, -7, 3332 },
    { 1, 14, 11, 7, 3332 },
    { 1, 14, 7, 11, 3332 },
    { 1, 14, -7, 11, 3332 },
    { 1, 14, -11, 7, 3332 },
    { 1, 14, -11, -7, 3332 },
    { 1, 14, -7, -11, 3332 },
    { 1, 14, 1, -13, 3337 },
    { 1, 14, 13, -1, 3337 },
    { 1, 14, 13, 1, 3337 },
    { 1, 14, 1, 13, 3337 },
    { 1, 14, -1, 13, 3337 },
    { 1, 14, -13, 1, 3337 },
    { 1, 14, -13, -1, 3337 },
    { 1, 14, -1, -13, 3337 },
    { 1, 14, 2, -13, 3366 },
    { 1, 14, 13, -2, 3366 },
    { 1, 14, 13, 2, 3366 },
    { 1, 14, 2, 13, 3366 },
    { 1, 14, -2, 13, 3366 },
    { 1, 14, -13, 2, 3366 },
    { 1, 14, -13, -2, 3366 },
    { 1, 14, -2, -13, 3366 },
    { 1, 14, 3, -13, 3415 },
    { 1, 14, 13, -3, 3415 },
    { 1, 14, 13, 3, 3415 },
    { 1, 14, 3, 13, 3415 },
    { 1, 14, -3, 13, 3415 },
    { 1, 14, -13, 3, 3415 },
    { 1, 14, -13, -3, 3415 },
    { 1, 14, -3, -13, 3415 },
    { 1, 14, 6, -12, 3434 },
    { 1, 14, 12, -6, 3434 },
    { 1, 14, 12, 6, 3434 },
    { 1, 14, 6, 12, 3434 },
    { 1, 14, -6, 12, 3434 },
    { 1, 14, -12, 6, 3434 },
    { 1, 14, -12, -6, 3434 },
    { 1, 14, -6, -12, 3434 },
    { 1, 14, 9, -10, 3441 },
    { 1, 14, 10, -9, 3441 },
    { 1, 14, 10, 9, 3441 },
    { 1, 14, 9, 10, 3441 },
    { 1, 14, -9, 10, 3441 },
    { 1, 14, -10, 9, 3441 },
    { 1, 14, -10, -9, 3441 },
    { 1, 14, -9, -10, 3441 },
    { 1, 14, 4, -13, 3479 },
    { 1, 14, 13, -4, 3479 },
    { 1, 14, 13, 4, 3479 },
    { 1, 14, 4, 13, 3479 },
    { 1, 14, -4, 13, 3479 },
    { 1, 14, -13, 4, 3479 },
    { 1, 14, -13, -4, 3479 },
    { 1, 14, -4, -13, 3479 },
    { 1, 14, 8, -11, 3480 },
    { 1, 14, 11, -8, 3480 },
    { 1, 14, 11, 8, 3480 },
    { 1, 14, 8, 11, 3480 },
    { 1, 14, -8, 11, 3480 },
    { 1, 14, -11, 8, 3480 },
    { 1, 14, -11, -8, 3480 },
    { 1, 14, -8, -11, 3480 },
    { 1, 15, 7, -12, 3554 },
    { 1, 15, 12, -7, 3554 },
    { 1, 15, 12, 7, 3554 },
    { 1, 15, 7, 12, 3554 },
    { 1, 15, -7, 12, 3554 },
    { 1, 15, -12, 7, 3554 },
    { 1, 15, -12, -7, 3554 },
    { 1, 15, -7, -12, 3554 },
    { 1, 15, 5, -13, 3563 },
    { 1, 15, 13, -5, 3563 },
    { 1, 15, 13, 5, 3563 },
    { 1, 15, 5, 13, 3563 },
    { 1, 15, -5, 13, 3563 },
    { 1, 15, -13, 5, 3563 },
    { 1, 15, -13, -5, 3563 },
    { 1, 15, -5, -13, 3563 },
    { 1, 15, 0, -14, 3584 },
    { 1, 15, 14, 0, 3584 },
    { 1, 15, 0, 14, 3584 },
    { 1, 15, -14, 0, 3584 },
    { 1, 15, 1, -14, 3592 },
    { 1, 15, 14, -1, 3592 },
    { 1, 15, 14, 1, 3592 },
    { 1, 15, 1, 14, 3592 },
    { 1, 15, -1, 14, 3592 },
    { 1, 15, -14, 1, 3592 },
    { 1, 15, -14, -1, 3592 },
    { 1, 15, -1, -14, 3592 },
    { 1, 15, 2, -14, 3619 },
    { 1, 15, 14, -2, 3619 },
    { 1, 15, 14, 2, 3619 },
    { 1, 15, 2, 14, 3619 },
    { 1, 15, -2, 14, 3619 },
    { 1, 15, -14, 2, 3619 },
    { 1, 15, -14, -2, 3619 },
    { 1, 15, -2, -14, 3619 },
    { 1, 15, 10, -10, 3620 },
    { 1, 15, 10, 10, 3620 },
    { 1, 15, -10, 10, 3620 },
    { 1, 15, -10, -10, 3620 },
    { 1, 15, 9, -11, 3635 },
    { 1, 15, 11, -9, 3635 },
    { 1, 15, 11, 9, 3635 },
    { 1, 15, 9, 11, 3635 },
    { 1, 15, -9, 11, 3635 },
    { 1, 15, -11, 9, 3635 },
    { 1, 15, -11, -9, 3635 },
    { 1, 15, -9, -11, 3635 },
    { 1, 15, 3, -14, 3662 },
    { 1, 15, 14, -3, 3662 },
    { 1, 15, 14, 3, 3662 },
    { 1, 15, 3, 14, 3662 },
    { 1, 15, -3, 14, 3662 },
    { 1, 15, -14, 3, 3662 },
    { 1, 15, -14, -3, 3662 },
    { 1, 15, -3, -14, 3662 },
    { 1, 15, 6, -13, 3664 },
    { 1, 15, 13, -6, 3664 },
    { 1, 15, 13, 6, 3664 },
    { 1, 15, 6, 13, 3664 },
    { 1, 15, -6, 13, 3664 },
    { 1, 15, -13, 6, 3664 },
    { 1, 15, -13, -6, 3664 },
    { 1, 15, -6, -13, 3664 },
    { 1, 15, 8, -12, 3687 },
    { 1, 15, 12, -8, 3687 },
    { 1, 15, 12, 8, 3687 },
    { 1, 15, 8, 12, 3687 },
    { 1, 15, -8, 12, 3687 },
    { 1, 15, -12, 8, 3687 },
    { 1, 15, -12, -8, 3687 },
    { 1, 15, -8, -12, 3687 },
    { 1, 15, 4, -14, 3727 },
    { 1, 15, 14, -4, 3727 },
    { 1, 15, 14, 4, 3727 },
    { 1, 15, 4, 14, 3727 },
    { 1, 15, -4, 14, 3727 },
    { 1, 15, -14, 4, 3727 },
    { 1, 15, -14, -4, 3727 },
    { 1, 15, -4, -14, 3727 },
    { 1, 15, 7, -13, 3774 },
    { 1, 15, 13, -7, 3774 },
    { 1, 15, 13, 7, 3774 },
    { 1, 15, 7, 13, 3774 },
    { 1, 15, -7, 13, 3774 },
    { 1, 15, -13, 7, 3774 },
    { 1, 15, -13, -7, 3774 },
    { 1, 15, -7, -13, 3774 },
    { 1, 15, 10, -11, 3800 },
    { 1, 15, 11, -10, 3800 },
    { 1, 15, 11, 10, 3800 },
    { 1, 15, 10, 11, 3800 },
    { 1, 15, -10, 11, 3800 },
    { 1, 15, -11, 10, 3800 },
    { 1, 15, -11, -10, 3800 },
    { 1, 15, -10, -11, 3800 },
    { 1, 15, 5, -14, 3803 },
    { 1, 15, 14, -5, 3803 },
    { 1, 15, 14, 5, 3803 },
    { 1, 15, 5, 14, 3803 },
    { 1, 15, -5, 14, 3803 },
    { 1, 15, -14, 5, 3803 },
    { 1, 15, -14, -5, 3803 },
    { 1, 15, -5, -14, 3803 },
    { 1, 15, 0, -15, 3840 },
    { 1, 15, 15, 0, 3840 },
    { 1, 15, 0, 15, 3840 },
    { 1, 15, -15, 0, 3840 },
  };

  memcpy(game.lish.lighting_tables, values, sizeof(values));
  game.lish.lighting_tables_count = sizeof(values) / sizeof(*values);
}

void light_initialise(void)
{
    int i;
    for (i=0; i < LIGHTS_COUNT; i++)
    {
        struct Light* lgt = &game.lish.lights[i];
        if ((lgt->flags & LgtF_Allocated) != 0)
            light_delete_light(lgt->index);
    }
    if (!game.lish.lighting_tables_initialised)
    {
        light_initialise_lighting_tables();
        for (i=0; i < 32; i++) {
            light_bitmask[i] = 1 << (31-i);
        }
        game.lish.lighting_tables_initialised = true;
    }
    stat_light_needs_updating = 1;
    light_total_dynamic_lights = 0;
    light_total_stat_lights = 0;
    light_rendered_dynamic_lights = 0;
    light_rendered_optimised_dynamic_lights = 0;
    light_updated_stat_lights = 0;
    light_out_of_date_stat_lights = 0;
}

void light_stat_light_map_clear_area(long x1, long y1, long x2, long y2)
{
  // _DK_light_stat_light_map_clear_area(x1, y1, x2, y2);
  long j,n,x,k,y;
  unsigned short *p;
  unsigned short *light_map;
  if ( y2 >= y1 )
  {
    y = y1 << 8;
    unsigned long i = x1 + (y1 << 8);
    struct Map *Mapblk1 = get_map_block_at_pos(i);
    light_map = &game.lish.stat_light_map[i];
    for (k = y1; k <= y2; k++)
    {
      if ( x2 >= x1 )
      {
        p = light_map;
        n = k - 1;
        if ( k - 1 <= 0 )
        {
          n = 0;
        }
        struct Map *Mapblk2 = get_map_block_at_pos((n << 8) + x1);
        for (j = x1; j <= x2; j++)
        {
          x = j - 1;
          if ( x < 0 )
          {
            x = 0;
          }
          struct Column *Col1 = get_map_column(Mapblk1);
          struct Column *Col2 = get_map_column(Mapblk2);
          struct Column *Col3 = get_map_column(get_map_block_at_pos(x + y));
          struct Column *Col4 = get_map_column(get_map_block_at_pos((n << 8) + x));
          if ( (!column_invalid(Col1)) && (!column_invalid(Col2)) && (!column_invalid(Col3)) && (!column_invalid(Col4)) )
          {
            *p = game.lish.field_46149 << 8;
          }
          else
          {
            *p = 0;
          }
          p++;
          Mapblk1++;
          Mapblk2++;
        }
      }
      y += 256;
      light_map += 256;
    }
  }
}

void light_set_lights_on(char state)
{
    if (state)
    {
        game.lish.field_46149 = 10;
        game.lish.light_enabled = 1;
    } else
    {
        game.lish.field_46149 = 32;
        game.lish.light_enabled = 0;
    }
    // Enable lights on all but bounding subtiles
    light_stat_light_map_clear_area(0, 0, map_subtiles_x, map_subtiles_y);
    light_signal_stat_light_update_in_area(1, 1, map_subtiles_x, map_subtiles_y);
}

//sub_4080B0
<<<<<<< HEAD
static long light_render_light_sub1_sub1(
        unsigned int pos_x,
        unsigned int pos_y,
=======
static int light_render_light_sub1_sub1(
        unsigned int a1,
        unsigned int a2,
>>>>>>> 02610aad
        int a3,
        MapSubtlCoord stl_x,
        MapSubtlCoord stl_y,
        long *shadow_limit_idx_start,
        long *shadow_limit_idx_end)
{
    MapSubtlCoord x = coord_subtile(pos_x);
    MapSubtlCoord y = coord_subtile(pos_y);
    long shadow_end;
    long result;
    long shadow_start;

  if ( x == stl_x )
  {
    if ( y <= stl_y )
    {
      shadow_start = LbArcTanAngle(subtile_coord(stl_x + 1, 0) - pos_x, subtile_coord(stl_y, 0) - pos_y) & LbFPMath_AngleMask;
      shadow_end = LbArcTanAngle(subtile_coord(stl_x, 0) - pos_x, subtile_coord(stl_y, 0) - pos_y) & LbFPMath_AngleMask;
    }
    else
    {
      shadow_start = LbArcTanAngle(subtile_coord(stl_x, 0) - pos_x - 1, subtile_coord(stl_y + 1, 0) - pos_y) & LbFPMath_AngleMask;
      shadow_end = LbArcTanAngle(subtile_coord(stl_x + 1, 0) - pos_x, subtile_coord(stl_y + 1, 0) - pos_y) & LbFPMath_AngleMask;
    }
  }
  else if ( y == stl_y )
  {
    if ( x <= stl_x )
    {
      shadow_start = LbArcTanAngle(subtile_coord(stl_x, 0) - pos_x, subtile_coord(stl_y, 0) - pos_y) & LbFPMath_AngleMask;
      shadow_end = LbArcTanAngle(subtile_coord(stl_x, 0) - pos_x, subtile_coord(stl_y + 1, 0) - pos_y) & LbFPMath_AngleMask;
    }
    else
    {
      shadow_start = LbArcTanAngle(subtile_coord(stl_x + 1, 0) - pos_x, subtile_coord(stl_y + 1, 0) - pos_y) & LbFPMath_AngleMask;
      shadow_end = LbArcTanAngle(subtile_coord(stl_x + 1, 0) - pos_x, subtile_coord(stl_y, 0) - pos_y) & LbFPMath_AngleMask;
    }
  }
  else
  {
    switch ( a3 )
    {
      case 1:
        shadow_start = LbArcTanAngle(subtile_coord(stl_x, 0) - pos_x, subtile_coord(stl_y, 0) - pos_y) & LbFPMath_AngleMask;
        shadow_end = LbArcTanAngle(subtile_coord(stl_x + 1, 0) - pos_x, subtile_coord(stl_y + 1, 0) - pos_y) & LbFPMath_AngleMask;
        break;
      case 2:
        shadow_start = LbArcTanAngle(subtile_coord(stl_x + 1, 0) - pos_x, subtile_coord(stl_y, 0) - pos_y) & LbFPMath_AngleMask;
        shadow_end = LbArcTanAngle(subtile_coord(stl_x, 0) - pos_x, subtile_coord(stl_y + 1, 0) - pos_y) & LbFPMath_AngleMask;
        break;
      case 3:
        shadow_start = LbArcTanAngle(subtile_coord(stl_x + 1, 0) - pos_x, subtile_coord(stl_y + 1, 0) - pos_y) & LbFPMath_AngleMask;
        shadow_end = LbArcTanAngle(subtile_coord(stl_x, 0) - pos_x, subtile_coord(stl_y, 0) - pos_y) & LbFPMath_AngleMask;
        break;
      case 4:
        shadow_start = LbArcTanAngle(subtile_coord(stl_x, 0) - pos_x, subtile_coord(stl_y + 1, 0) - pos_y) & LbFPMath_AngleMask;
        shadow_end = LbArcTanAngle(subtile_coord(stl_x + 1, 0) - pos_x, subtile_coord(stl_y, 0) - pos_y) & LbFPMath_AngleMask;
        break;
      default:
        shadow_end = shadow_start;
        break;
    }
  }
  if ( (shadow_start / 512) << 9 != shadow_start )
    shadow_start = (shadow_start + 1) & 0x7FF;
  if ( (shadow_end / 512) << 9 != shadow_end )
    shadow_end = (shadow_end - 1) & 0x7FF;
  result = shadow_start;
  *shadow_limit_idx_start = shadow_start;
  *shadow_limit_idx_end = shadow_end;
  return result;
}

//sub_408530
static TbBool light_render_light_sub1_sub2(MapSubtlCoord stl_x, MapSubtlCoord stl_y, MapSubtlCoord stl_z)
{
    struct Column *col = get_column_at(stl_x, stl_y);
    return (get_column_floor_filled_subtiles(col) > stl_z);
}

static char light_render_light_dynamic_1(struct Light *lgt, int radius, int intensity, unsigned int max_1DD41_idx)
{
    clear_shadow_limits(&game.lish);
    unsigned int lighting_tables_idx = get_floor_filled_subtiles_at(lgt->mappos.x.stl.num, lgt->mappos.y.stl.num);
    if ( lighting_tables_idx <= lgt->mappos.z.stl.num )
    {
        int unk_4_x = abs(lgt->mappos.x.val - (lgt->mappos.x.stl.num << 8));
        int unk_4_y = abs(lgt->mappos.y.val - (lgt->mappos.y.val >> 8 << 8));
        int diagonal_length = LbDiagonalLength(unk_4_x, unk_4_y);
        short lightness = intensity * (radius - diagonal_length) / radius;
        SubtlCodedCoords light_stl_num = (lgt->mappos.y.val) + (lgt->mappos.x.stl.num);
        unsigned short *stl_lightness_ptr = &game.lish.subtile_lightness[light_stl_num];
        if ( *stl_lightness_ptr < lightness )
            *stl_lightness_ptr = lightness;
        struct LightingTable *lighting_table_pointer = &game.lish.lighting_tables[0];
        lighting_tables_idx = game.lish.lighting_tables_count;
        if ( &game.lish.lighting_tables[game.lish.lighting_tables_count] > &game.lish.lighting_tables[0] )
        {
            do
            {
                lighting_tables_idx = lighting_table_pointer->distance;
                if ( lighting_tables_idx > max_1DD41_idx )
                    break;
                MapSubtlCoord stl_x = lgt->mappos.x.stl.num + lighting_table_pointer->delta_x;
                MapSubtlCoord stl_y = lgt->mappos.y.stl.num + lighting_table_pointer->delta_y;
                if (!subtile_coords_invalid(stl_x, stl_y))
                {
                    int quadrant;
                    unsigned int unk_1_y = stl_y << 8;
                    unsigned int unk_1_x = stl_x << 8;
                    long shadow_limit_idx1 = LbArcTanAngle((stl_x << 8) - lgt->mappos.x.val, (stl_y << 8) - lgt->mappos.y.val) & LbFPMath_AngleMask;
                    if ( stl_x < lgt->mappos.x.stl.num )
                    {
                        if (stl_y < lgt->mappos.y.stl.num)
                        {
                            quadrant = 4;
                        }
                        else
                        {
                            quadrant = 3;
                        }
                    }
                    else
                    {
                        if (stl_y < lgt->mappos.y.stl.num)
                        {
                            quadrant = 1;
                        }
                        else
                        {
                            quadrant = 2;
                        }
                    }
                    long shadow_limit_idx2, shadow_limit_idx3;
                    unsigned char height = get_floor_filled_subtiles_at(stl_x, stl_y);
                    if ( game.lish.shadow_limits[shadow_limit_idx1] )
                    {
                        light_render_light_sub1_sub1(lgt->mappos.x.val, lgt->mappos.y.val, quadrant, stl_x, stl_y, &shadow_limit_idx2, &shadow_limit_idx3);
                        if ( (!game.lish.shadow_limits[shadow_limit_idx2] || !game.lish.shadow_limits[shadow_limit_idx3])
                            && height > lgt->mappos.z.stl.num )
                        {
                            create_shadow_limits(&game.lish, shadow_limit_idx2, shadow_limit_idx3);
                        }
                    }
                    else
                    {
                        TbBool too_high = (height > lgt->mappos.z.stl.num);
                        if ( height > lgt->mappos.z.stl.num )
                        {
                            light_render_light_sub1_sub1(lgt->mappos.x.val, lgt->mappos.y.val, quadrant, stl_x, stl_y, &shadow_limit_idx2, &shadow_limit_idx3);
                            create_shadow_limits(&game.lish, shadow_limit_idx2, shadow_limit_idx3);
                        }
                        TbBool v24;
                        if ( !too_high )
                            goto LABEL_37;
                        switch ( quadrant )
                        {
                            case 1:
                            v24 = ( get_floor_filled_subtiles_at(stl_x - 1, stl_y - 1) <= lgt->mappos.z.stl.num );
                            break;
                            case 3:
                            v24 = ( !light_render_light_sub1_sub2(stl_x, stl_y - 1, lgt->mappos.z.stl.num) );
                            break;
                            case 4:
                            v24 = false;
                            break;
                            default:
                            v24 = true;
                            break;
                        }
                        if ( v24 )
                        {
                            LABEL_37:
                            {
                                int unk_2_x = min((lgt->mappos.x.val - unk_1_x), (unk_1_x - lgt->mappos.x.val));
                                int unk_2_y = min((lgt->mappos.y.val - unk_1_y), (unk_1_y - lgt->mappos.y.val));
                                int diagonal_length2 = LbDiagonalLength(unk_2_x, unk_2_y);
                                lighting_tables_idx = intensity * (radius - diagonal_length2) / radius;
                                if ( lighting_tables_idx <= game.lish.field_46149 )
                                    return lighting_tables_idx;
                                unsigned short *stl_lightness_ptr2 = &game.lish.subtile_lightness[unk_1_y + stl_x];
                                if ( *stl_lightness_ptr2 < lighting_tables_idx )
                                    *stl_lightness_ptr2 = lighting_tables_idx;
                            }
                        }
                    }
                }
                lighting_table_pointer++;
                lighting_tables_idx = game.lish.lighting_tables_count;
            }
        while ( &game.lish.lighting_tables[game.lish.lighting_tables_count] > lighting_table_pointer );
        }
    }
    return lighting_tables_idx;
}

//sub_407770
static char light_render_light_dynamic_2(struct Light *lgt, int radius, int render_intensity, unsigned int lighting_tables_idx)
{
    unsigned short *stl_lightness;
    int stl_num_2;
    int v10;
    int v11;
    struct LightingTable *lighting_table;
    unsigned int stl_y;
    unsigned int some_y_2;
    int v16;
    unsigned char v17;
    int v18;
    char v19;
    unsigned char *v20;
    int v21;
    int v22;
    unsigned char *shadow_limits;
    unsigned int v24;
    int bool_2;
    int v28;
    long shadow_limit_idx;
    unsigned int stl_x;
    long shadow_limit_idx2;
    MapCoord lgt_pos_x;
    MapCoord lgt_pos_y;
    int lgt_stl_z;
    unsigned int lgt_stl_x;
    unsigned int lgt_stl_y;
    int v38;
    struct ShadowCache *shadow_cache;
    TbBool bool_1;
    unsigned int some_x_2;
    char v42;
    unsigned short *subtile_lightness;

    lgt_pos_x = (unsigned short)lgt->mappos.x.val;
    lgt_pos_y = (unsigned short)lgt->mappos.y.val;
    lgt_stl_x = lgt_pos_x >> 8;
    lgt_stl_y = lgt_pos_y >> 8;
    lgt_stl_z = lgt->mappos.z.val / 256;
    shadow_cache = &game.lish.shadow_cache[(unsigned short)lgt->shadow_index];
    memset(game.lish.shadow_limits, 0, sizeof(game.lish.shadow_limits));
    memset(shadow_cache->field_1, 0, 0x80u);

    stl_num_2 = (lgt_pos_y >> 8 << 8) + (lgt_pos_x >> 8);
    stl_lightness = &game.lish.subtile_lightness[stl_num_2];

    stl_num_2 = get_subtile_number((unsigned char)game.columns_data[game.map[stl_num_2 + 257].data & 0x7FF].bitfields >> 4, stl_num_decode_y(stl_num_2));

    if ((unsigned char)stl_num_2 <= lgt_stl_z)
    {
        v42 = lighting_tables_idx;
        shadow_cache->field_1[lighting_tables_idx] |= 1 << (31 - lighting_tables_idx);
        MapCoordDelta some_delta_x_2 = lgt->mappos.x.stl.pos;
        MapCoordDelta some_delta_y_2 = lgt->mappos.y.stl.pos;

        v10 = LbDiagonalLength(some_delta_x_2, some_delta_y_2);

        v11 = render_intensity * (radius - v10) / radius;
        if ((unsigned short)*stl_lightness < v11)
            *stl_lightness = v11;
        lighting_table = &game.lish.lighting_tables[0];

        stl_num_2 = get_subtile_number(game.lish.lighting_tables_count, stl_num_decode_y(stl_num_2));

        if (&game.lish.lighting_tables[game.lish.lighting_tables_count] > &game.lish.lighting_tables[0])
        {
            do
            {
                stl_num_2 = (unsigned char)lighting_table->distance;
                if (stl_num_2 > lighting_tables_idx)
                    break;
                stl_y = lighting_table->delta_y + lgt_stl_y;
                stl_x = lighting_table->delta_x + lgt_stl_x;
                if (lighting_table->delta_x + lgt_stl_x < 0x100 && stl_y < 0x100)
                {
                    some_y_2 = stl_y << 8;
                    some_x_2 = stl_x << 8;
                    v16 = LbArcTanAngle(some_x_2 - lgt_pos_x, (stl_y << 8) - lgt_pos_y) & 0x7FF;
                    if ((unsigned char)stl_x < (unsigned char)lgt_stl_x)
                        v17 = ((unsigned char)stl_y < (unsigned char)lgt_stl_y) + 3;
                    else
                        v17 = 2 - ((unsigned char)stl_y < (unsigned char)lgt_stl_y);
                    v18 = v17;
                    v19 = game.lish.shadow_limits[v16];
                    v38 = v18;
                    if (v19)
                    {
                        light_render_light_sub1_sub1(lgt_pos_x, lgt_pos_y, v38, stl_x, stl_y, &shadow_limit_idx, &shadow_limit_idx2);
                        v20 = &game.lish.shadow_limits[shadow_limit_idx];
                        if ((!game.lish.shadow_limits[shadow_limit_idx] || !game.lish.shadow_limits[shadow_limit_idx2]) && (unsigned char)game.columns_data[game.map[256 * stl_y + 257 + stl_x].data & 0x7FF].bitfields >> 4 > lgt_stl_z)
                        {
                            if (shadow_limit_idx2 < shadow_limit_idx)
                            {
                                memset(v20, 1u, 2047 - shadow_limit_idx);
                                memset(game.lish.shadow_limits, 1u, shadow_limit_idx2);
                            }
                            else
                            {
                                memset(v20, 1u, shadow_limit_idx2 - shadow_limit_idx);
                            }
                        }
                    }
                    else
                    {
                        v21 = game.map[some_y_2 + 257 + stl_x].data & 0x7FF;
                        subtile_lightness = &game.lish.subtile_lightness[some_y_2 + stl_x];
                        v22 = (unsigned char)game.columns_data[v21].bitfields >> 4;
                        bool_1 = v22 > lgt_stl_z;
                        if (v22 > lgt_stl_z)
                        {
                            light_render_light_sub1_sub1(lgt_pos_x, lgt_pos_y, v38, stl_x, stl_y, &shadow_limit_idx, &shadow_limit_idx2);
                            if (shadow_limit_idx2 < shadow_limit_idx)
                            {
                                memset(&game.lish.shadow_limits[shadow_limit_idx], 1u, 2047 - shadow_limit_idx);
                                v24 = shadow_limit_idx2;
                                shadow_limits = &game.lish.shadow_limits[0];
                            }
                            else
                            {
                                shadow_limits = &game.lish.shadow_limits[shadow_limit_idx];
                                v24 = shadow_limit_idx2 - shadow_limit_idx;
                            }
                            memset(shadow_limits, 1u, v24);
                        }
                        bool_2 = false;
                        if (bool_1)
                        {
                            switch (v38)
                            {
                            case 1:
                                bool_2 = ((unsigned char)game.columns_data[game.map[256 * stl_y + 256 + stl_x].data & 0x7FF].bitfields >> 4 <= lgt_stl_z);
                                break;
                            case 3:
                                bool_2 = (!light_render_light_sub1_sub2(stl_x, stl_y - 1, lgt_stl_z));
                                break;
                            case 4:
                                bool_2 = 0;
                                break;
                            default:
                                bool_2 = 1;
                                break;
                            }
                        }
                        if (!bool_1 || bool_2)
                        {
                            MapCoordDelta some_delta_x = min((lgt_pos_x - some_x_2),(some_x_2 - lgt_pos_x));
                            MapCoordDelta some_delta_y = min((lgt_pos_y - some_y_2),(some_y_2 - lgt_pos_y));

                            v28 = LbDiagonalLength(some_delta_x, some_delta_y);

                            stl_num_2 = render_intensity * (radius - v28) / radius;
                            if (stl_num_2 <= game.lish.field_46149)
                                return stl_num_2;
                            shadow_cache->field_1[lighting_tables_idx + lighting_table->delta_y] |= 1 << (31 - lighting_table->delta_x - v42);
                            if ((unsigned short)*subtile_lightness < stl_num_2)
                                *subtile_lightness = stl_num_2;
                        }
                    }
                }
                ++lighting_table;
                stl_num_2 = get_subtile_number(game.lish.lighting_tables_count, stl_num_decode_y(stl_num_2));
            } while (&game.lish.lighting_tables[game.lish.lighting_tables_count] > lighting_table);
        }
    }
    return stl_num_2;
}
//sub_407C70
static int light_render_light_static(struct Light *lgt, int radius, int a3, unsigned int max_1DD41_idx)
{
  return _DK_light_render_light_sub3(lgt, radius, a3, max_1DD41_idx);
}


static char light_render_light(struct Light* lgt)
{
  struct LightAdd* lightadd = get_lightadd(lgt->index);
  int remember_original_lgt_mappos_x = lgt->mappos.x.val;
  int remember_original_lgt_mappos_y = lgt->mappos.y.val;
  if ((lightadd->interp_has_been_initialized == false) || (game.play_gameturn - lightadd->last_turn_drawn > 1)) {
    lightadd->interp_has_been_initialized = true;
    lightadd->interp_mappos.x.val = lgt->mappos.x.val;
    lightadd->interp_mappos.y.val = lgt->mappos.y.val;
    lightadd->previous_mappos.x.val = lgt->mappos.x.val;
    lightadd->previous_mappos.y.val = lgt->mappos.y.val;
  } else {
    lightadd->interp_mappos.x.val = interpolate(lightadd->interp_mappos.x.val, lightadd->previous_mappos.x.val, lgt->mappos.x.val);
    lightadd->interp_mappos.y.val = interpolate(lightadd->interp_mappos.y.val, lightadd->previous_mappos.y.val, lgt->mappos.y.val);
  }
  lightadd->last_turn_drawn = game.play_gameturn;
  lgt->mappos.x.val = lightadd->interp_mappos.x.val;
  lgt->mappos.y.val = lightadd->interp_mappos.y.val;
  // Stop flicker by rounding off position
  TbBool is_dynamic = lgt->flags & LgtF_Dynamic;
  if (is_dynamic)
  {
      lgt->mappos.x.val = ((lgt->mappos.x.val >> 8) << 8);
      lgt->mappos.y.val = ((lgt->mappos.y.val >> 8) << 8);
  }

  int intensity;
  int radius = lgt->radius;
  int render_radius = radius;
  int render_intensity;

  if ( (lgt->flags2 & 0xFE) != 0 )
  {
    int rand_minimum = (lgt->intensity - 1) << 8;
    intensity = (lgt->intensity << 8) + 257;
    render_intensity = rand_minimum + LIGHT_RANDOM(513);
  }
  else
  {
    intensity = lgt->intensity << 8;
    render_intensity = intensity;
  }
  if ( is_dynamic )
  {
    if ( radius < lgt->min_radius << 8 )
      render_radius = lgt->min_radius << 8;
    if ( intensity < lgt->min_intensity << 8 )
      intensity = lgt->min_intensity << 8;
  }
  unsigned int lighting_tables_idx;
  if ( intensity >= game.lish.field_46149 << 8 )
  {
    lighting_tables_idx = (intensity - (game.lish.field_46149 << 8)) / (intensity / (render_radius / 256)) + 1;
    if ( lighting_tables_idx > 31 )
      lighting_tables_idx = 31;
  }
  else
  {
    lighting_tables_idx = 0;
  }

  lgt->range = lighting_tables_idx;

  if ( (radius > 0) && (render_intensity > 0) )
  {
    if ( is_dynamic )
    {
      if ( (lgt->flags & LgtF_Unkn40) != 0 )
      {
        lighting_tables_idx = light_render_light_dynamic_1(lgt, radius, render_intensity, lighting_tables_idx);
      }
      else if ( (lgt->flags & LgtF_Unkn08) != 0 )
      {
        lighting_tables_idx = light_render_light_dynamic_2(lgt, radius, render_intensity, lighting_tables_idx);
        lgt->flags &= ~LgtF_Unkn08;
      }
      else
      {
        int lighting_radius = lighting_tables_idx << 8;

        MapCoord x_start = lgt->mappos.x.val - lighting_radius;
        if ( x_start < 0 )
          x_start = 0;
        MapCoord y_start = lgt->mappos.y.val - lighting_radius;
        if ( y_start < 0 )
          y_start = 0;

        MapCoord x_end = lgt->mappos.x.val + lighting_radius;
        if ( x_end > USHRT_MAX )
          x_end = USHRT_MAX;
        MapCoord y_end = lgt->mappos.y.val + lighting_radius;
        if ( y_end > USHRT_MAX )
          y_end = USHRT_MAX;
        MapSubtlCoord stl_x = coord_subtile(x_start);
        MapSubtlCoord stl_y = coord_subtile(y_start);
        int v33 = stl_x - coord_subtile(x_end) + 255;
        unsigned short* lightness = &game.lish.subtile_lightness[get_subtile_number(stl_x, stl_y)];
        struct ShadowCache *shdc = &game.lish.shadow_cache[lgt->shadow_index];
        lighting_tables_idx = *shdc->field_1;
        if ( y_end >= y_start )
        {
          unsigned int shadow_cache_pointer = (unsigned int)shdc->field_1;
          MapCoord y = y_start;
          do
          {
            MapCoord x = x_start;
            for ( size_t i = 0; x <= x_end; i++ )
            {
              if ( (light_bitmask[i] & lighting_tables_idx) != 0 )
              {
                struct Coord3d pos;
                pos.x.val = x;
                pos.y.val = y;
                MapCoordDelta dist = get_2d_distance(&lgt->mappos, &pos);
                short new_lightness = render_intensity * (radius - dist) / radius;
                if ( *lightness < new_lightness )
                  *lightness = new_lightness;
              }
              x += COORD_PER_STL;
              lightness++;
            }

            lightness += v33;
            y += COORD_PER_STL;
            lighting_tables_idx = *((unsigned int*)shadow_cache_pointer + 1);
            shadow_cache_pointer += 4;
          }
          while ( y_end >= y );
        }
      }
    }
    else
    {
      lighting_tables_idx = light_render_light_static(lgt, radius, render_intensity, lighting_tables_idx);
    }
  }
  lgt->mappos.x.val = remember_original_lgt_mappos_x;
  lgt->mappos.y.val = remember_original_lgt_mappos_y;
  return lighting_tables_idx;
}

static void light_render_area(MapSubtlCoord startx, MapSubtlCoord starty, MapSubtlCoord endx, MapSubtlCoord endy)
{
  struct Light *lgt;
  int range;
  char *v9;
  unsigned short *v10;
  int v11;
  short *v12;
  unsigned short *v13;
  short v21;
  MapSubtlDelta half_width_y;
  MapSubtlDelta half_width_x;

  light_rendered_dynamic_lights = 0;
  light_rendered_optimised_dynamic_lights = 0;
  light_updated_stat_lights = 0;
  light_out_of_date_stat_lights = 0;
  half_width_x = (endx - startx) / 2 + 1;
  half_width_y = (endy - starty) / 2 + 1;


  // this block applies to static lights
  if ( game.lish.light_enabled )
  {
    for ( lgt = &game.lish.lights[game.thing_lists[TngList_StaticLights].index];
          lgt > game.lish.lights;
          lgt = &game.lish.lights[lgt->next_in_list] )
    {
      if ( (lgt->flags & (LgtF_Unkn80 | LgtF_Unkn08)) != 0 )
      {
        ++light_out_of_date_stat_lights;
        range = lgt->range;



        if ( (int)abs(half_width_x + startx - lgt->mappos.x.stl.num) < half_width_x + range
          && (int)abs(half_width_y + starty - lgt->mappos.y.stl.num) < half_width_y + range )
        {
          ++light_updated_stat_lights;
          light_render_light(lgt);
          lgt->flags &= ~(LgtF_Unkn80 | LgtF_Unkn08);
        }
      }
    }
  }


  SubtlCodedCoords start_num = get_subtile_number(startx, starty);
  v9 = (char *)&game.lish.subtile_lightness + start_num * 2;
  v10 = &game.lish.stat_light_map[start_num];
  if ( starty <= (unsigned int)endy )
  {
    v11 = endy - starty + 1;
    do
    {
      v12 = (short *)v9;
      v13 = v10;
      v9 += 512;
      v10 += 256;
      memcpy(v12, v13, 2 * (endx - startx));
      --v11;
    }
    while ( v11 );
  }
  if ( game.lish.light_enabled )
  {
    for ( lgt = &game.lish.lights[game.thing_lists[TngList_DynamLights].index]; lgt > game.lish.lights; lgt = &game.lish.lights[lgt->next_in_list] )
    {
      range = lgt->range;
      if ( (int)abs(half_width_x + startx - lgt->mappos.x.stl.num) < half_width_x + range
        && (int)abs(half_width_y + starty - lgt->mappos.y.stl.num) < half_width_y + range )
      {
        ++light_rendered_dynamic_lights;
        if ( (lgt->flags & LgtF_Unkn08) == 0 )
          ++light_rendered_optimised_dynamic_lights;
        if ( (lgt->flags & LgtF_Unkn10) != 0 )
        {
          if ( lgt->field_6 == 1 )
          {
            if ( lgt->field_1E + lgt->radius >= lgt->field_20 )
            {
              lgt->radius = lgt->field_20;
              lgt->field_6 = 2;
            }
            else
            {
              lgt->radius += lgt->field_1E;
            }
          }
          else if ( lgt->radius - lgt->field_1E <= lgt->field_22 )
          {
            lgt->radius = lgt->field_22;
            lgt->field_6 = 1;
          }
          else
          {
            lgt->radius -= lgt->field_1E;
          }
          lgt->flags |= LgtF_Unkn08;
        }
        if ( (lgt->flags & LgtF_Unkn20) != 0 )
        {
          if ( lgt->field_3 == 1 )
          {
            if ( lgt->field_4 + lgt->intensity >= lgt->field_7 )
            {
              lgt->intensity = lgt->field_7;
              lgt->field_3 = 2;
            }
            else
            {
              lgt->intensity = lgt->field_4 + lgt->intensity;
            }
          }
          else
          {
            if ( lgt->intensity - lgt->field_4 <= lgt->field_7 )
            {
              lgt->intensity = lgt->field_7;
              lgt->field_3 = 1;
            }
            else
            {
              lgt->intensity = lgt->intensity - lgt->field_4;
            }
          }
          lgt->flags |= LgtF_Unkn08;
        }
        v21 = lgt->field_1C;
        if ( v21 )
        {
          lgt->field_18 += v21;
          lgt->flags |= LgtF_Unkn08;
        }
        light_render_light(lgt);
      }
    }
  }
}

void update_light_render_area(void)
{
    int subtile_x;
    int subtile_y;
    int startx;
    int starty;
    SYNCDBG(6,"Starting");
    struct PlayerInfo* player = get_my_player();
    if (
        player->view_mode == PVM_CreatureView ||
        player->view_mode == PVM_IsoWibbleView ||
        player->view_mode == PVM_FrontView ||
        player->view_mode == PVM_IsoStraightView
    ) {
        game.field_14BB5D = LIGHT_MAX_RANGE;
        game.field_14BB59 = LIGHT_MAX_RANGE;
    }
    int delta_x = abs(game.field_14BB59);
    int delta_y = abs(game.field_14BB5D);
    // Prepare the area constraints
    if (player->acamera != NULL)
    {
      subtile_y = player->acamera->mappos.y.stl.num;
      subtile_x = player->acamera->mappos.x.stl.num;
    } else
    {
      subtile_y = 0;
      subtile_x = 0;
    }
//SYNCMSG("LghtRng %d,%d CamTil %d,%d",game.field_14BB59,game.field_14BB5D,tile_x,tile_y);
    if (subtile_y > delta_y)
    {
      starty = subtile_y - delta_y;
      if (starty > map_subtiles_y) starty = map_subtiles_y;
    } else
      starty = 0;
    if (subtile_x > delta_x)
    {
      startx = subtile_x - delta_x;
      if (startx > map_subtiles_x) startx = map_subtiles_x;
    } else
      startx = 0;
    int endy = subtile_y + delta_y;
    if (endy < starty) endy = starty;
    if (endy > map_subtiles_y) endy = map_subtiles_y;
    int endx = subtile_x + delta_x;
    if (endx < startx) endx = startx;
    if (endx > map_subtiles_x) endx = map_subtiles_x;
    // Set the area
    light_render_area(startx, starty, endx, endy);
}

void light_set_light_minimum_size_to_cache(long lgt_id, long a2, long a3)
{
  struct Light *lgt;
  if ( lgt_id )
  {
    lgt = &game.lish.lights[lgt_id];
    if ( lgt->flags & LgtF_Allocated )
    {
      if ( lgt->flags & LgtF_Unkn02 )
      {
        lgt->flags &= ~LgtF_Unkn02;
        if ( lgt->flags & LgtF_Dynamic )
        {
          lgt->min_radius = a2;
          lgt->min_intensity = a3;
        }
        else
        {
          ERRORLOG("Attempt to set_minimum light size to cache on non dynamic light");
        }
      }
    }
    else
    {
      ERRORLOG("Attempt to set minimum light size for unallocated light structure");
    }
  }
  else
  {
    ERRORLOG("Attempt to set minimum light size for light 0");
  }
}

/******************************************************************************/
#ifdef __cplusplus
}
#endif<|MERGE_RESOLUTION|>--- conflicted
+++ resolved
@@ -1495,15 +1495,9 @@
 }
 
 //sub_4080B0
-<<<<<<< HEAD
 static long light_render_light_sub1_sub1(
         unsigned int pos_x,
         unsigned int pos_y,
-=======
-static int light_render_light_sub1_sub1(
-        unsigned int a1,
-        unsigned int a2,
->>>>>>> 02610aad
         int a3,
         MapSubtlCoord stl_x,
         MapSubtlCoord stl_y,
