--- conflicted
+++ resolved
@@ -5037,11 +5037,7 @@
     _EXCEPTION_POINTERS *ExceptionInfo
 )
 {
-<<<<<<< HEAD
-    ERRORLOG("=== Crash ===");
-=======
     LbJustLog("=== Crash ===");
->>>>>>> 48707042
     LbCloseLog();
     return 0;
 }
@@ -5101,7 +5097,6 @@
       return 1;
   }
 #endif
-  AddVectoredExceptionHandler(1, &Vex_handler);
 
   try {
   LbBullfrogMain(bf_argc, bf_argv);
