/******************************************************************************/
// Bullfrog Engine Emulation Library - for use to remake classic games like
// Syndicate Wars, Magic Carpet or Dungeon Keeper.
/******************************************************************************/
/** @file bflib_network.c
 *     Network support library.
 * @par Purpose:
 *     Network support routines.
 * @par Comment:
 *     None.
 * @author   KeeperFX Team
 * @date     11 Apr 2009 - 13 May 2009
 * @par  Copying and copyrights:
 *     This program is free software; you can redistribute it and/or modify
 *     it under the terms of the GNU General Public License as published by
 *     the Free Software Foundation; either version 2 of the License, or
 *     (at your option) any later version.
 */
/******************************************************************************/
#include "pre_inc.h"
#include "bflib_network.h"

#include "bflib_basics.h"
#include "bflib_enet.h"
#include "bflib_datetm.h"
#include "bflib_netsession.h"
#include "bflib_netsp.hpp"
#include "bflib_netsp_ipx.hpp"
#include "bflib_sound.h"
#include "globals.h"
#include <assert.h>
#include <ctype.h>

//TODO: get rid of the following headers later by refactoring, they're here for testing primarily
#include "frontend.h"
#include "net_game.h"
#include "packets.h"
#include "front_landview.h"
#include "post_inc.h"

#ifdef __cplusplus
extern "C" {
#endif
/******************************************************************************/
// Local functions definition
TbError ClearClientData(void);
TbError GetPlayerInfo(void);
TbError GetCurrentPlayers(void);
TbError AddAPlayer(struct TbNetworkPlayerNameEntry *plyrname);
TbError StartMultiPlayerExchange(void *buf);
TbError CompleteTwoPlayerExchange(void *buf);
TbError CompleteMultiPlayerExchange(void *buf);
TbError HostDataCollection(void);
TbError HostDataBroadcast(void);
void GetCurrentPlayersCallback(struct TbNetworkCallbackData *netcdat, void *a2);
void *MultiPlayerCallback(unsigned long plr_id, unsigned long xch_size, unsigned long seq, void *unusedparam);
void MultiPlayerReqExDataMsgCallback(unsigned long plr_id, unsigned long seq, void *unusedparam);
void AddMsgCallback(unsigned long is_local_player, char *player_name, void *unusedparam);
void DeleteMsgCallback(unsigned long, void *);
void HostMsgCallback(unsigned long, void *);
void RequestCompositeExchangeDataMsgCallback(unsigned long plr_id, unsigned long seq, void *unusedparam);
void *UnidirectionalMsgCallback(unsigned long, unsigned long, void *);
void SystemUserMsgCallback(unsigned long, void *, unsigned long, void *);
TbError LbNetwork_StartExchange(void *buf);
TbError LbNetwork_CompleteExchange(void *buf);
static void OnDroppedUser(NetUserId id, enum NetDropReason reason);
static void ProcessMessagesUntilNextLoginReply(TbClockMSec timeout, void *server_buf, size_t client_frame_size);
/******************************************************************************/
struct ReceiveCallbacks receiveCallbacks = {
  AddMsgCallback,
  DeleteMsgCallback,
  HostMsgCallback,
  NULL,
  MultiPlayerCallback,
  MultiPlayerReqExDataMsgCallback,
  RequestCompositeExchangeDataMsgCallback,
  NULL,
  SystemUserMsgCallback,
  NULL,
};

unsigned long inside_sr;
struct TbNetworkPlayerInfo *localPlayerInfoPtr;
unsigned long actualTimeout;
void *localDataPtr;
void *compositeBuffer;
unsigned long basicTimeout;
unsigned long maxTime;
unsigned long startTime;
unsigned long waitingForPlayerMapResponse;
unsigned long compositeBufferSize;
unsigned long maximumPlayers;
unsigned long localPlayerIndex;
unsigned long localPlayerId;
unsigned long gotCompositeData;
void *exchangeBuffer;
unsigned long exchangeSize;
unsigned long sequenceNumber;
unsigned long timeCount;
unsigned long hostId;
struct ClientDataEntry clientDataTable[CLIENT_TABLE_LEN];
unsigned long exchangeTimeout;
unsigned char deletePlayerBuffer[8];
unsigned char requestExchangeDataBuffer[8];
unsigned char requestCompositeExchangeDataBuffer[8];
unsigned char systemUserBuffer[1028];
unsigned long remotePlayerIndex;
unsigned long remotePlayerId;

static int ServerPort = 0;
/******************************************************************************/

// New network code declarations start here ===================================

/**
 * Max wait for a client before we declare client messed up.
 */
#define WAIT_FOR_CLIENT_TIMEOUT_IN_MS   10000
#define WAIT_FOR_SERVER_TIMEOUT_IN_MS   WAIT_FOR_CLIENT_TIMEOUT_IN_MS

/**
 * If queued frames on client exceed > SCHEDULED_LAG_IN_FRAMES/2 game speed should
 * be faster, if queued frames < SCHEDULED_LAG_IN_FRAMES/2 game speed should be slower.
 * Server also expects there to be SCHEDULED_LAG_IN_FRAMES in TCP stream.
 */
#define SCHEDULED_LAG_IN_FRAMES 12

#define SESSION_COUNT 32 //not arbitrary, it's what code calling EnumerateSessions expects

enum NetUserProgress
{
	USER_UNUSED = 0,		//array slot unused
    USER_CONNECTED,			//connected user on slot
    USER_LOGGEDIN,          //sent name and password and was accepted

    USER_SERVER             //none of the above states are applicable because this is server
};

struct NetUser
{
    NetUserId               id; //same as array index. server always 0
    char                    name[32];
	enum NetUserProgress	progress;
	int                     ack; //last sequence number processed
};

struct NetFrame
{
    struct NetFrame *       next;
    char *                  buffer;
    int                     seq_nbr;
    size_t                  size;
};

/*
 * This should be squished into TbPacketAction
 */
enum NetMessageType
{
    NETMSG_LOGIN,           //to server: username and pass, from server: assigned id
    NETMSG_USERUPDATE,      //changed player from server
    NETMSG_FRAME,           //to server: ACK of frame + packets, from server: the frame itself
    // Not used: NETMSG_LAGWARNING,      //from server: notice that some client is lagging
    NETMSG_RESYNC,          //from server: re-synchronization is occurring
};

/**
 * Structure for network messages for illustrational purposes.
 * I don't actually load into this structure as it takes too much effort with C.
 */
struct NetworkMessageExample
{
    char         type; //enum NetMessageType
    union NetMessageBody
    {
        struct
        {
            char                password[32];
            char                username[32];
        }                       login_request;

        NetUserId               user;       //in login response or lag warning
        NetUser                 user_update;
        struct NetFrame         frame;
    } body;
};

/**
 * Contains the entire network state.
 */
struct NetState
{
    const struct NetSP *    sp;                 //pointer to service provider in use
    struct NetUser          users[MAX_N_USERS]; //the users
    struct NetFrame *       exchg_queue;        //exchange queue from server
    char                    password[32];       //password for server
    NetUserId               my_id;              //id for user representing this machine
    int                     seq_nbr;            //sequence number of next frame to be issued
    unsigned                max_players;        //max players that will actually be used
    char                    msg_buffer[(sizeof(NetFrame) + sizeof(struct Packet)) * PACKETS_COUNT + 1]; //completely estimated for now
    char                    msg_buffer_null;    //theoretical safe guard vs non-terminated strings
    TbBool                  locked;             //if set, no players may join
};

//the "new" code contained in this struct
static struct NetState netstate;

//sessions placed here for now, would be smarter to store dynamically
static struct TbNetworkSessionNameEntry sessions[SESSION_COUNT]; //using original because enumerate expects static life time

// New network code data definitions end here =================================

//debug function to find out reason for mutating peer ids
static TbBool UserIdentifiersValid(void)
{
    NetUserId i;
    for (i = 0; i < MAX_N_USERS; ++i) {
        if (netstate.users[i].id != i) {
            NETMSG("Bad peer ID on index %i", i);
            return 0;
        }
    }

    return 1;
}

static void SendLoginRequest(const char * name, const char * password)
{
    char * buffer_ptr;

    NETMSG("Logging in as %s", name);

    buffer_ptr = netstate.msg_buffer;
    *buffer_ptr = NETMSG_LOGIN;
    buffer_ptr += 1;

    strcpy(buffer_ptr, password);
    buffer_ptr += strlen(password) + 1;

    strcpy(buffer_ptr, name); //don't want to bother saving length ahead
    buffer_ptr += strlen(name) + 1;

    netstate.sp->sendmsg_single(SERVER_ID, netstate.msg_buffer,
        buffer_ptr - netstate.msg_buffer);
}

static void SendUserUpdate(NetUserId dest, NetUserId updated_user)
{
    char * ptr;

    ptr = netstate.msg_buffer;

    *ptr = NETMSG_USERUPDATE;
    ptr += 1;

    *ptr = updated_user;
    ptr += 1;

    *ptr = netstate.users[updated_user].progress;
    ptr += 1;

    ptr += snprintf(ptr, sizeof(netstate.users[updated_user].name), "%s", netstate.users[updated_user].name) + 1;

    netstate.sp->sendmsg_single(dest, netstate.msg_buffer,
        ptr - netstate.msg_buffer);
}

static void SendClientFrame(const char * send_buf, size_t buf_size, int seq_nbr) //seq_nbr because it isn't necessarily determined
{
    char * ptr;

    NETDBG(9, "Starting");

    ptr = netstate.msg_buffer;

    *ptr = NETMSG_FRAME;
    ptr += 1;

    *(int *) ptr = seq_nbr;
    ptr += 4;

    memcpy(ptr, send_buf, buf_size);
    ptr += buf_size;

    netstate.sp->sendmsg_single(SERVER_ID, netstate.msg_buffer,
        ptr - netstate.msg_buffer);
}

static int CountLoggedInClients()
{
    NetUserId id;
    int count;

    for (count = 0, id = 0; id < netstate.max_players; ++id)
    {
        if (netstate.users[id].progress == USER_LOGGEDIN)
        {
            count++;
        }
    }

    return count;
}

static void SendServerFrame(const void *send_buf, size_t frame_size, int num_frames)
{
    char * ptr;

    NETDBG(9, "Starting");

    ptr = netstate.msg_buffer;
    *ptr = NETMSG_FRAME;
    ptr += sizeof(char);

    *(int *) ptr = netstate.seq_nbr;
    ptr += sizeof(int);

    *ptr = num_frames;
    ptr += sizeof(char);

    memcpy(ptr, send_buf, frame_size * num_frames);
    ptr += frame_size * num_frames;

    netstate.sp->sendmsg_all(netstate.msg_buffer, ptr - netstate.msg_buffer);
}

static void HandleLoginRequest(NetUserId source, char * ptr, char * end)
{
    size_t len;
    NetUserId id;

    NETDBG(7, "Starting");

    if (netstate.users[source].progress != USER_CONNECTED) {
        NETMSG("Peer was not in connected state");
        //TODO NET implement drop
        return;
    }

    if (netstate.password[0] != 0 && strncmp(ptr, netstate.password,
            sizeof(netstate.password)) != 0) {
        NETMSG("Peer chose wrong password");
        //TODO NET implement drop
        return;
    }

    len = strlen(ptr) + 1;
    ptr += len;
    if (len > sizeof(netstate.password)) {
        NETDBG(6, "Connected peer attempted to flood password");
        netstate.sp->drop_user(source);
        return;
    }

    snprintf(netstate.users[source].name, sizeof(netstate.users[source].name), "%s", ptr);
    if (!isalnum(netstate.users[source].name[0])) {
        //TODO NET drop player for bad name
        //also replace isalnum with something that considers foreign non-ASCII chars
        NETDBG(6, "Connected peer had bad name starting with %c",
            netstate.users[source].name[0]);
        netstate.sp->drop_user(source);
        return;
    }

    //presume login successful from here
    NETMSG("User %s successfully logged in", netstate.users[source].name);
    netstate.users[source].progress = USER_LOGGEDIN;
    play_non_3d_sample(76);

    //send reply
    ptr = netstate.msg_buffer;
    ptr += 1; //skip header byte which should still be ok
    memcpy(ptr, &source, 1); //assumes LE
    ptr += 1;
    netstate.sp->sendmsg_single(source, netstate.msg_buffer, ptr - netstate.msg_buffer);

    //send user updates
    ptr = netstate.msg_buffer;
    for (id = 0; id < MAX_N_USERS; ++id) {
        if (netstate.users[id].progress == USER_UNUSED) {
            continue;
        }

        SendUserUpdate(source, id);

        if (id == netstate.my_id || id == source) {
            continue;
        }

        SendUserUpdate(id, source);
    }

    //set up the stuff the other parts of the game expect
    //TODO NET try to get rid of this because it makes understanding code much more complicated
    localPlayerInfoPtr[source].active = 1;
    strcpy(localPlayerInfoPtr[source].name, netstate.users[source].name);
}

static void HandleLoginReply(char * ptr, char * end)
{
    NETDBG(7, "Starting");

    netstate.my_id = (NetUserId) *ptr;
}

static void HandleUserUpdate(NetUserId source, char * ptr, char * end)
{
    NetUserId id;

    NETDBG(7, "Starting");

    id = (NetUserId) *ptr;
    if (id < 0 && id >= MAX_N_USERS) {
        NETLOG("Critical error: Out of range user ID %i received from server, could be used for buffer overflow attack", id);
        abort();
    }
    ptr += 1;

    netstate.users[id].progress = (enum NetUserProgress) *ptr;
    ptr += 1;

    snprintf(netstate.users[id].name, sizeof(netstate.users[id].name), "%s", ptr);

    //send up the stuff the other parts of the game expect
    //TODO NET try to get rid of this because it makes understanding code much more complicated
    localPlayerInfoPtr[id].active = netstate.users[id].progress != USER_UNUSED;
    strcpy(localPlayerInfoPtr[id].name, netstate.users[id].name);
}

static void HandleClientFrame(NetUserId source, char *dst_ptr, const char * ptr, char * end, size_t frame_size)
{
    NETDBG(7, "Starting");

    netstate.users[source].ack = *(int *) ptr;
    ptr += 4;

    memcpy(dst_ptr, ptr, frame_size);
    ptr += frame_size;

    if (ptr >= end) {
        //TODO NET handle bad frame
        NETMSG("Bad frame size from client %u", source);
        return;
    }

    NETDBG(9, "Handled client frame of %u bytes", frame_size);
}

static void HandleServerFrame(char * ptr, char * end, size_t user_frame_size)
{
    int seq_nbr;
    NetFrame * frame;
    NetFrame * it;
    unsigned num_user_frames;

    NETDBG(7, "Starting");

    seq_nbr = *(int *) ptr;
    ptr += 4;

    num_user_frames = *ptr;
    ptr += 1;

    frame = (NetFrame *) calloc(sizeof(*frame), 1);
    if (netstate.exchg_queue == NULL)
    {
        netstate.exchg_queue = frame;
    }
    else
    {
        for (it = netstate.exchg_queue; it->next != NULL; it = it->next)
        {
        }
        it->next = frame;
    }

    frame->next = NULL;
    frame->size = num_user_frames * user_frame_size;
    frame->buffer = (char *) calloc(frame->size, 1);
    frame->seq_nbr = seq_nbr;

    memcpy(frame->buffer, ptr, frame->size);

    NETDBG(9, "Handled server frame of %u bytes", frame->size);
}

static void HandleMessageFromServer(NetUserId source, size_t frame_size)
{
    //this is a very bad way to do network message parsing, but it is what C offers
    //(I could also load into it memory by some complicated system with data description
    //auxiliary structures which I don't got time to code nor do the requirements
    //justify it)

    char * buffer_ptr;
    char * buffer_end;
    size_t buffer_size;
    enum NetMessageType type;

    NETDBG(7, "Handling message from %u", source);

    buffer_ptr = netstate.msg_buffer;
    buffer_size = sizeof(netstate.msg_buffer);
    buffer_end = buffer_ptr + buffer_size;

    //type
    type = (enum NetMessageType) *buffer_ptr;
    buffer_ptr += 1;

    switch (type) {
        case NETMSG_LOGIN:
            HandleLoginReply(buffer_ptr, buffer_end);
            break;
        case NETMSG_USERUPDATE:
            HandleUserUpdate(source, buffer_ptr, buffer_end);
            break;
        case NETMSG_FRAME:
            HandleServerFrame(buffer_ptr, buffer_end, frame_size);
            break;
        default:
            break;
    }
}

static void HandleMessageFromClient(NetUserId source, void *server_buf, size_t frame_size)
{
    //this is a very bad way to do network message parsing, but it is what C offers
    //(I could also load into it memory by some complicated system with data description
    //auxiliary structures which I don't got time to code nor do the requirements
    //justify it)

    char * buffer_ptr;
    char * buffer_end;
    size_t buffer_size;
    enum NetMessageType type;

    NETDBG(7, "Handling message from %u", source);

    buffer_ptr = netstate.msg_buffer;
    buffer_size = sizeof(netstate.msg_buffer);
    buffer_end = buffer_ptr + buffer_size;

    //type
    type = (enum NetMessageType) *buffer_ptr;
    buffer_ptr += 1;

    switch (type) {
        case NETMSG_LOGIN:
            HandleLoginRequest(source, buffer_ptr, buffer_end);
            break;
        case NETMSG_USERUPDATE:
            WARNLOG("Unexpected USERUPDATE");
            break;
        case NETMSG_FRAME:
            HandleClientFrame(source,((char*)server_buf) + source * frame_size,
                              buffer_ptr, buffer_end, frame_size);
            break;
        default:
            break;
    }
}

static TbError ProcessMessage(NetUserId source, void* server_buf, size_t frame_size)
{
    size_t rcount;

    rcount = netstate.sp->readmsg(source, netstate.msg_buffer, sizeof(netstate.msg_buffer));

    if (rcount > 0)
    {
        if (source == SERVER_ID)
        {
            HandleMessageFromServer(source, frame_size);
        }
        else
        {
            HandleMessageFromClient(source, server_buf, frame_size);
        }
    }
    else
    {
        NETLOG("Problem reading message from %u", source);
        return Lb_FAIL;
    }

    return Lb_OK;
}

static void AddSession(const char * str, size_t len)
{
    unsigned i;

    for (i = 0; i < SESSION_COUNT; ++i) {
        if (sessions[i].in_use) {
            continue;
        }

        sessions[i].in_use = 1;
        sessions[i].joinable = 1; //actually we don't know, but keep for now
        net_copy_name_string(sessions[i].text, str, min((size_t)SESSION_NAME_MAX_LEN, len + 1));

        break;
    }
}

void LbNetwork_SetServerPort(int port)
{
    ServerPort = port;
}

void LbNetwork_InitSessionsFromCmdLine(const char * str)
{
    const char* start;
    const char* end;

    NETMSG("Initializing sessions from command line: %s", str);

    start = end = str;

    while (*end != '\0') {
        if (start != end && (*end == ',' || *end == ';')) {
            AddSession(start, end - start);
            start = end + 1;
        }

        ++end;
    }

    if (start != end) {
        AddSession(start, end - start);
    }
}

TbError LbNetwork_Init(unsigned long srvcindex, unsigned long maxplayrs, struct TbNetworkPlayerInfo *locplayr, struct ServiceInitData *init_data)
{
  TbError res;
  NetUserId usr;

  res = Lb_FAIL;

  localPlayerInfoPtr = locplayr; //TODO NET try to get rid of dependency on external player list, makes things 2x more complicated

  /*
  exchangeSize = exchng_size;
  maximumPlayers = maxplayrs;
  //thread_data_mem = _wint_thread_data;
  basicTimeout = 250;
  localDataPtr = 0;
  compositeBuffer = 0;
  sequenceNumber = 0;
  timeCount = 0;
  maxTime = 0;
  runningTwoPlayerModel = 0;
  waitingForPlayerMapResponse = 0;
  compositeBufferSize = 0;
  //_wint_thread_data = &thread_data_mem;
  receiveCallbacks.multiPlayer = MultiPlayerCallback;
  receiveCallbacks.unknownMessageTypeCallback = NULL;
  exchangeBuffer = exchng_buf;
  receiveCallbacks.mpReqExDataMsg = MultiPlayerReqExDataMsgCallback;
  localPlayerInfoPtr = locplayr;
  compositeBufferSize = exchng_size * maxplayrs;
  if (compositeBufferSize > 0)
  {
    compositeBuffer = calloc(compositeBufferSize, 1);
  }
  if ((compositeBufferSize <= 0) || (compositeBuffer == NULL))
  {
    WARNLOG("Failure on buffer allocation");
    //_wint_thread_data = thread_data_mem;
    return Lb_FAIL;
  }
  ClearClientData();
  GetPlayerInfo();*/

  //clear network object and init it to neutral config
  memset(&netstate, 0, sizeof(netstate));
  for (usr = 0; usr < MAX_N_USERS; ++usr) {
      netstate.users[usr].id = usr;
  }

  netstate.max_players = maxplayrs;

  // Initialising the service provider object
  switch (srvcindex)
  {
  case NS_TCP_IP:
      NETMSG("Selecting TCP/IP SP");
      /*if (GenericTCPInit(init_data) == Lb_OK) {
          res = Lb_OK;
      }
      else {
          WARNLOG("Failure on TCP/IP Initialization");
          res = Lb_FAIL;
      }*/

      netstate.sp = &tcpSP;

      break;
  case NS_ENET_UDP:
      netstate.sp = InitEnetSP();
      NETMSG("Selecting UDP");
      break;
  default:
      WARNLOG("The serviceIndex value of %lu is out of range", srvcindex);
      res = Lb_FAIL;
      break;
  }

  if (netstate.sp) {
      res = netstate.sp->init(OnDroppedUser); //TODO NET supply drop callback
  }

  return res;
}

TbError LbNetwork_Join(struct TbNetworkSessionNameEntry *nsname, char *plyr_name, long *plyr_num, void *optns)
{
  /*TbError ret;
  TbClockMSec tmStart;
  ret = Lb_FAIL;
  tmStart = LbTimerClock();
  if (spPtr == NULL)
  {
    ERRORLOG("ServiceProvider ptr is NULL");
    return Lb_FAIL;
  }
  if (runningTwoPlayerModel)
  {
    remotePlayerId = 0;
    remotePlayerIndex = 0;
    localPlayerId = 1;
    localPlayerIndex = 1;
  } else
  {
    localPlayerId = (unsigned) -1;
  }
  sequenceNumber = 15;
  if (spPtr->Start(nsname, plyr_name, optns))
  {
    WARNLOG("Failure on Join");
    return Lb_FAIL;
  }
  if (!runningTwoPlayerModel)
  {
    spPtr->EncodeMessageStub(&systemUserBuffer, 1, 4, runningTwoPlayerModel);
    systemUserBuffer[4] = 0;
    spPtr->Send(0,systemUserBuffer);
    waitingForPlayerMapResponse = 1;
    while (waitingForPlayerMapResponse)
    {
      spPtr->Receive(8);
      if ( waitingForPlayerMapResponse )
      {
        if (LbTimerClock()-tmStart > 10000)
        {
          waitingForPlayerMapResponse = 0;
          return ret;
        }
      }
    }
  }
  ret = GetCurrentPlayers();
  if (ret != Lb_OK)
  {
    WARNLOG("Cannot get current players");
    return ret;
  }
  *plyr_num = localPlayerIndex;
  ret = GetPlayerInfo();
  if (ret != Lb_OK)
  {
    WARNLOG("Cannot get player info");
    return ret;
  }*/

    if (!netstate.sp) {
        ERRORLOG("No network SP selected");
        return Lb_FAIL;
    }

    if (netstate.sp->join(nsname->text, optns) == Lb_FAIL) {
        return Lb_FAIL;
    }

    netstate.my_id = 23456;

    SendLoginRequest(plyr_name, netstate.password);
    ProcessMessagesUntilNextLoginReply(WAIT_FOR_SERVER_TIMEOUT_IN_MS, &net_screen_packet, sizeof(struct ScreenPacket));
    if (netstate.msg_buffer[0] != NETMSG_LOGIN) {
        fprintf(stderr, "Network login rejected");
        return Lb_FAIL;
    }
    ProcessMessage(SERVER_ID, &net_screen_packet, sizeof (struct ScreenPacket));

    if (netstate.my_id == 23456) {
        fprintf(stderr, "Network login unsuccessful");
        return Lb_FAIL;
    }

    *plyr_num = netstate.my_id;

    return Lb_OK;
}

TbError LbNetwork_Create(char *nsname_str, char *plyr_name, unsigned long *plyr_num, void *optns)
{
  /*if (spPtr == NULL)
  {
    ERRORLOG("ServiceProvider ptr is NULL");
    return Lb_FAIL;
  }
  if ( runningTwoPlayerModel )
  {
    localPlayerId = 0;
    localPlayerIndex = 0;
    remotePlayerId = 1;
    remotePlayerIndex = 1;
  } else
  {
    localPlayerId = 0;
    localPlayerIndex = 0;
    hostId = 0;
  }
  if (spPtr->Start(nsname_str, plyr_name, maximumPlayers, optns) != Lb_OK)
  {
    WARNLOG("Failure on SP::Start()");
    return Lb_FAIL;
  }
  *plyr_num = localPlayerIndex;
  if (GetCurrentPlayers() != Lb_OK)
  {
    WARNLOG("Cannot get current players");
    return Lb_FAIL;
  }
  if (GetPlayerInfo() != Lb_OK)
  {
    WARNLOG("Cannot get player info");
    return Lb_FAIL;
  }*/

    if (!netstate.sp) {
        ERRORLOG("No network SP selected");
        return Lb_FAIL;
    }

    if (ServerPort != 0)
    {
        char buf[16] = "";
        snprintf(buf, sizeof(buf), "%d", ServerPort);
        if (netstate.sp->host(buf, optns) == Lb_FAIL) {
            return Lb_FAIL;
        }
    }
    else
    {
        if (netstate.sp->host(":5555", optns) == Lb_FAIL) {
            return Lb_FAIL;
        }
    }

    netstate.my_id = SERVER_ID;
    snprintf(netstate.users[netstate.my_id].name, sizeof(netstate.users[netstate.my_id].name), "%s", plyr_name);
    netstate.users[netstate.my_id].progress = USER_SERVER;

    *plyr_num = netstate.my_id;
    localPlayerInfoPtr[netstate.my_id].active = 1;
    strcpy(localPlayerInfoPtr[netstate.my_id].name, netstate.users[netstate.my_id].name);

    LbNetwork_EnableNewPlayers(true);
    return Lb_OK;
}

void LbNetwork_ChangeExchangeTimeout(unsigned long tmout)
{
  exchangeTimeout = 1000 * tmout;
}

TbError LbNetwork_Stop(void)
{
    NetFrame* frame;
    NetFrame* nextframe;

    /*
  if (spPtr == NULL)
  {
    ERRORLOG("ServiceProvider ptr is NULL");
    return Lb_FAIL;
  }
  if (spPtr->Release())
    WARNLOG("Failure on Release");
  if (spPtr != NULL)
    delete spPtr;
  spPtr = NULL;
  if (compositeBuffer != NULL)
    free(compositeBuffer);
  actualTimeout = 0;
  localDataPtr = 0;
  compositeBuffer = NULL;
  maxTime = 0;
  startTime = 0;
  waitingForPlayerMapResponse = 0;
  compositeBufferSize = 0;
  maximumPlayers = 0;
  localPlayerIndex = 0;
  localPlayerId = 0;
  gotCompositeData = 0;
  exchangeBuffer = NULL;
  exchangeSize = 0;
  sequenceNumber = 0;
  spPtr = 0;
  basicTimeout = 250;
  timeCount = 0;
  hostId = 0;
  runningTwoPlayerModel = 0;
  ClearClientData();
  exchangeTimeout = 0;*/

    if (netstate.sp) {
        netstate.sp->exit();
    }

    frame = netstate.exchg_queue;
    while (frame != NULL) {
        nextframe = frame->next;
        free(frame->buffer);
        free(frame);
        frame = nextframe;
    }

    memset(&netstate, 0, sizeof(netstate));

    return Lb_OK;
}

static TbBool OnNewUser(NetUserId * assigned_id)
{
    NetUserId i;

    if (netstate.locked) {
        return 0;
    }

    for (i = 0; i < MAX_N_USERS; ++i) {
        if (netstate.users[i].progress == USER_UNUSED) {
            *assigned_id = i;
            netstate.users[i].progress = USER_CONNECTED;
            netstate.users[i].ack = -1;
            NETLOG("Assigning new user to ID %u", i);
            return 1;
        }
    }

    return 0;
}

static void OnDroppedUser(NetUserId id, enum NetDropReason reason)
{
    int i;

    assert(id >= 0);
    assert(id < MAX_N_USERS);

    if (netstate.my_id == id) {
        NETMSG("Warning: Trying to drop local user. There's a bug in code somewhere, probably server trying to send message to itself.");
        return;
    }

    //return;
    if (reason == NETDROP_ERROR) {
        NETMSG("Connection error with user %i %s", id, netstate.users[id].name);
    }
    else if (reason == NETDROP_MANUAL) {
        NETMSG("Dropped user %i %s", id, netstate.users[id].name);
    }


    if (netstate.my_id == SERVER_ID) {
        memset(&netstate.users[id], 0, sizeof(netstate.users[id]));
        netstate.users[id].id = id; //repair effect by LbMemorySet

        for (i = 0; i < MAX_N_USERS; ++i) {
            if (i == netstate.my_id) {
                continue;
            }

            SendUserUpdate(i, id);
        }

        //set up the stuff the other parts of the game expect
        //TODO NET try to get rid of this because it makes understanding code much more complicated
        localPlayerInfoPtr[id].active = 0;
        memset(localPlayerInfoPtr[id].name, 0, sizeof(localPlayerInfoPtr[id].name));
    }
    else {
        NETMSG("Quitting after connection loss");
        LbNetwork_Stop();
    }
}

static void ProcessMessagesUntilNextFrame(NetUserId id, void *serv_buf, size_t frame_size, unsigned timeout)
{
    /*TbClockMSec start;
    start = LbTimerClock();*/

    //read all messages up to next frame
    while (timeout == 0 || netstate.sp->msgready(id,
            timeout /*- (min(LbTimerClock() - start, max(timeout - 1, 0)))*/) != 0)
    {
        if (ProcessMessage(id, serv_buf, frame_size) == Lb_FAIL)
        {
            break;
        }

        if (    netstate.msg_buffer[0] == NETMSG_FRAME ||
                netstate.msg_buffer[0] == NETMSG_RESYNC) {
            break;
        }

        /*if (LbTimerClock() - start > timeout) {
            break;
        }*/
    }
}

static void ProcessMessagesUntilNextLoginReply(TbClockMSec timeout, void *server_buf, size_t client_frame_size)
{
    TbClockMSec start;
    start = LbTimerClock();

    //read all messages up to next frame
    while (timeout == 0 || netstate.sp->msgready(SERVER_ID,
            timeout - (min(LbTimerClock() - start, max(timeout - 1, 0l)))) != 0)
    {
        if (ProcessMessage(SERVER_ID, server_buf, client_frame_size) == Lb_FAIL)
        {
            break;
        }

        if (netstate.msg_buffer[0] == NETMSG_LOGIN) {
            break;
        }

        if (LbTimerClock() - start > timeout)
        {
            break;
        }
    }
}

static void ConsumeServerFrame(void *server_buf, int frame_size)
{
    NetFrame * frame;

    frame = netstate.exchg_queue;
    NETDBG(8, "Consuming Server frame %d of size %u", frame->seq_nbr, frame->size);

    netstate.exchg_queue = frame->next;
    netstate.seq_nbr = frame->seq_nbr;
    memcpy(server_buf, frame->buffer, frame->size);
    free(frame->buffer);
    free(frame);
}

/*
 * Exchange assuming we are at server side
 */
TbError LbNetwork_ExchangeServer(void *server_buf, size_t client_frame_size)
{
    //server needs to be careful about how it reads messages
    for (NetUserId id = 0; id < MAX_N_USERS; ++id)
    {
        if (id == netstate.my_id) {
            continue;
        }

        if (netstate.users[id].progress == USER_UNUSED) {
            continue;
        }

        if (netstate.users[id].progress == USER_LOGGEDIN)
        {
            //if (netstate.seq_nbr >= SCHEDULED_LAG_IN_FRAMES) { //scheduled lag in TCP stream
                //TODO NET take time to detect a lagger which can then be announced
                ProcessMessagesUntilNextFrame(id, server_buf, client_frame_size, WAIT_FOR_CLIENT_TIMEOUT_IN_MS);
            //}

            netstate.seq_nbr += 1;
            SendServerFrame(server_buf, client_frame_size, CountLoggedInClients() + 1);
        }
        else
        {
            ProcessMessagesUntilNextFrame(id, server_buf, client_frame_size, WAIT_FOR_CLIENT_TIMEOUT_IN_MS);
            netstate.seq_nbr += 1;
            SendServerFrame(server_buf, client_frame_size, CountLoggedInClients() + 1);
        }
    }
    //TODO NET deal with case where no new frame is available and game should be stalled
    netstate.sp->update(OnNewUser);

    assert(UserIdentifiersValid());

    return Lb_OK;
}

TbError LbNetwork_ExchangeClient(void *send_buf, void *server_buf, size_t client_frame_size)
{
    SendClientFrame((char *) send_buf, client_frame_size, netstate.seq_nbr);
    ProcessMessagesUntilNextFrame(SERVER_ID, server_buf, client_frame_size, 0);

    if (netstate.exchg_queue == NULL)
    {
        //connection lost
        return Lb_FAIL;
    }

    // most likely overwrites what was sent in SendClientFrame
    ConsumeServerFrame(server_buf, client_frame_size);

    //TODO NET deal with case where no new frame is available and game should be stalled
    netstate.sp->update(OnNewUser);

    if (!UserIdentifiersValid())
    {
        fprintf(stderr, "Bad network peer state\n");
        return Lb_FAIL;
    }
    return Lb_OK;
}

/*
 * send_buf is a buffer inside shared buffer which sent to a server
 * server_buf is a buffer shared between all clients and server
 */
TbError LbNetwork_Exchange(void *send_buf, void *server_buf, size_t client_frame_size)
{
    NETDBG(7, "Starting");

    assert(UserIdentifiersValid());

    if (netstate.users[netstate.my_id].progress == USER_SERVER)
    {
        return LbNetwork_ExchangeServer(server_buf, client_frame_size);
    }
    else
    { // client
        return LbNetwork_ExchangeClient(send_buf, server_buf, client_frame_size);
    }
}

TbBool LbNetwork_Resync(void * buf, size_t len)
{
    char * full_buf;
    int i;

    NETLOG("Starting");

    full_buf = (char *) calloc(len + 1, 1);

    if (netstate.users[netstate.my_id].progress == USER_SERVER) {
        full_buf[0] = NETMSG_RESYNC;
        memcpy(full_buf + 1, buf, len);

        for (i = 0; i < MAX_N_USERS; ++i) {
            if (netstate.users[i].progress != USER_LOGGEDIN) {
                continue;
            }

            netstate.sp->sendmsg_single(netstate.users[i].id, full_buf, len + 1);
        }
    }
    else {
        //discard all frames until next resync frame
        do {
            if (netstate.sp->readmsg(SERVER_ID, full_buf, len + 1) < 1) {
                NETLOG("Bad reception of resync message");
                return false;
            }
        } while (full_buf[0] != NETMSG_RESYNC);

        memcpy(buf, full_buf + 1, len);
    }

    free(full_buf);

    return true;
}

TbError LbNetwork_EnableNewPlayers(TbBool allow)
{
  /*if (spPtr == NULL)
  {
    ERRORLOG("ServiceProvider ptr is NULL");
    return Lb_FAIL;
  }
  if (allow)
  {
    NETMSG("New players ARE allowed to join");
    return spPtr->EnableNewPlayers(true);
  } else
  {
    NETMSG("New players are NOT allowed to join");
    return spPtr->EnableNewPlayers(false);
  }*/

    int i;

    if (!netstate.locked && !allow) {
        //throw out partially connected players
        for (i = 0; i < MAX_N_USERS; ++i) {
            if (netstate.users[i].progress == USER_CONNECTED) {
                netstate.sp->drop_user(netstate.users[i].id);
            }
        }
    }

    netstate.locked = !allow;

    if (netstate.locked) {
        NETMSG("New players are NOT allowed to join");
    }
    else {
        NETMSG("New players ARE allowed to join");
    }

    return Lb_OK;
}

TbError LbNetwork_EnumerateServices(TbNetworkCallbackFunc callback, void *ptr)
{
  struct TbNetworkCallbackData netcdat = {};

  SYNCDBG(7, "Starting");
  strcpy(netcdat.svc_name, "TCP");
  callback(&netcdat, ptr);
  strcpy(netcdat.svc_name, "ENET/UDP");
  callback(&netcdat, ptr);
  NETMSG("Enumerate Services called");
  return Lb_OK;
}

/*
 * Enumerates network players.
 * @return Returns Lb_OK on success, Lb_FAIL on error.
 */
TbError LbNetwork_EnumeratePlayers(struct TbNetworkSessionNameEntry *sesn, TbNetworkCallbackFunc callback, void *buf)
{
    TbNetworkCallbackData data = {};
    NetUserId id;

    SYNCDBG(9, "Starting");

  /*char ret;
  if (spPtr == NULL)
  {
    ERRORLOG("ServiceProvider ptr is NULL");
    return Lb_FAIL;
  }
  ret = spPtr->Enumerate(sesn, callback, buf);
  if (ret != Lb_OK)
  {
    WARNLOG("Failure on Enumerate");
    return ret;
  }*/

    //for now assume this our session.

    for (id = 0; id < MAX_N_USERS; ++id) {
        if (netstate.users[id].progress != USER_UNUSED &&
                netstate.users[id].progress != USER_CONNECTED) { //no point in showing user if there's no name
            memset(&data, 0, sizeof(data));
            snprintf(data.plyr_name, sizeof(data.plyr_name), "%s", netstate.users[id].name);
            callback(&data, buf);
        }
    }

    return Lb_OK;
}

TbError LbNetwork_EnumerateSessions(TbNetworkCallbackFunc callback, void *ptr)
{
    unsigned i;

    SYNCDBG(9, "Starting");

  //char ret;
  /*if (spPtr == NULL)
  {
    ERRORLOG("ServiceProvider ptr is NULL");
    return Lb_FAIL;
  }
  ret = spPtr->Enumerate(callback, ptr);
  if (ret != Lb_OK)
  {
    WARNLOG("Failure on Enumerate");
    return ret;
  }*/

    for (i = 0; i < SESSION_COUNT; ++i) {
        if (!sessions[i].in_use) {
            continue;
        }

        callback((TbNetworkCallbackData *) &sessions[i], ptr);
    }

    return Lb_OK;
}

TbError LbNetwork_StartExchange(void *buf)
{
  if (spPtr == NULL)
  {
    ERRORLOG("ServiceProvider ptr is NULL");
    return Lb_FAIL;
  }
    return StartMultiPlayerExchange(buf);
}

TbError LbNetwork_CompleteExchange(void *buf)
{
  if (spPtr == NULL)
  {
    ERRORLOG("ServiceProvider ptr is NULL");
    return Lb_FAIL;
  }
  return CompleteMultiPlayerExchange(buf);
}

TbError ClearClientData(void)
{
  long i;
  memset(clientDataTable, 0, 32*sizeof(struct ClientDataEntry));
  for (i=0; i < maximumPlayers; i++)
  {
    clientDataTable[i].isactive = 0;
  }
  return Lb_OK;
}

TbError GetCurrentPlayers(void)
{
  if (spPtr == NULL)
  {
    ERRORLOG("ServiceProvider ptr is NULL");
    return Lb_FAIL;
  }
  NETLOG("Starting");
  localPlayerIndex = maximumPlayers;
  if (spPtr->Enumerate(0, GetCurrentPlayersCallback, 0))
  {
    WARNLOG("Failure on SP::Enumerate()");
    return Lb_FAIL;
  }
  if (localPlayerIndex >= maximumPlayers)
  {
    WARNLOG("localPlayerIndex not updated, max players %lu",maximumPlayers);
    return Lb_FAIL;
  }
  return Lb_OK;
}

void GetCurrentPlayersCallback(struct TbNetworkCallbackData *netcdat, void *a2)
{
  AddAPlayer((struct TbNetworkPlayerNameEntry *)netcdat);
}

TbError GetPlayerInfo(void)
{
  struct TbNetworkPlayerInfo *lpinfo;
  long i;
  NETLOG("Starting");
  for (i=0; i < netstate.max_players; i++)
  {
    lpinfo = &localPlayerInfoPtr[i];
    if ( netstate.users[i].progress == USER_SERVER ||
            netstate.users[i].progress == USER_LOGGEDIN )
    {
      lpinfo->active = 1;
      snprintf(lpinfo->name, sizeof(lpinfo->name), "%s", netstate.users[i].name);
    } else
    {
      lpinfo->active = 0;
    }
  }
  return Lb_OK;
}

TbError AddAPlayer(struct TbNetworkPlayerNameEntry *plyrname)
{
  TbBool found_id;
  unsigned long plr_id;
  long i;
  if (plyrname == NULL)
  {
    return Lb_FAIL;
  }
  plr_id = 0;
  found_id = false;
  for (i=0; i < maximumPlayers; i++)
  {
    if ((clientDataTable[i].isactive) && (clientDataTable[i].plyrid == plyrname->islocal))
    {
      found_id = true;
      plr_id = i;
    }
  }
  if (!found_id)
  {
    found_id = false;
    for (i=0; i < maximumPlayers; i++)
    {
      if (clientDataTable[i].isactive)
      {
        found_id = true;
        plr_id = i;
      }
    }
    if (found_id)
    {
      clientDataTable[plr_id].plyrid = plyrname->islocal;
      clientDataTable[plr_id].isactive = 1;
      strcpy(clientDataTable[plr_id].name,plyrname->name);
      localPlayerInfoPtr[i].active = 1;
      strcpy(localPlayerInfoPtr[i].name,plyrname->name);
    }
  }
  if (!found_id)
  {
    return Lb_FAIL;
  }
  if (plyrname->is_active)
    hostId = plyrname->islocal;
  if (plyrname->ishost)
  {
    localPlayerId = plyrname->islocal;
    localPlayerIndex = plr_id;
  }
  return Lb_OK;
}

TbError SendRequestCompositeExchangeDataMsg(const char *func_name)
{
  if (spPtr->GetRequestCompositeExchangeDataMsgSize() > sizeof(requestCompositeExchangeDataBuffer))
  {
    WARNMSG("%s: requestCompositeExchangeDataBuffer is too small",func_name);
    return Lb_FAIL;
  }
  spPtr->EncodeRequestCompositeExchangeDataMsg(requestCompositeExchangeDataBuffer,localPlayerId,sequenceNumber);
  if (spPtr->Send(hostId, requestCompositeExchangeDataBuffer) != 0)
  {
    WARNMSG("%s: Failure on SP::Send()",func_name);
    return Lb_FAIL;
  }
  return Lb_OK;
}

TbError SendRequestToAllExchangeDataMsg(unsigned long src_id,unsigned long seq, const char *func_name)
{
  long i;
  if (spPtr->GetRequestCompositeExchangeDataMsgSize() > sizeof(requestExchangeDataBuffer))
  {
    WARNMSG("%s: requestCompositeExchangeDataBuffer is too small",func_name);
    return Lb_FAIL;
  }
  spPtr->EncodeRequestExchangeDataMsg(requestExchangeDataBuffer, src_id, seq);
  for (i=0; i < maximumPlayers; i++)
  {
<<<<<<< HEAD
    if ((clientDataTable[i].isactive) && (!clientDataTable[i].need_data_exchange))
=======
    if ((clientDataTable[i].isactive) && (!clientDataTable[i].has_exchanged_data))
>>>>>>> f24d90dd
    {
      if (spPtr->Send(clientDataTable[i].plyrid,requestExchangeDataBuffer))
        WARNMSG("%s: Failure on SP::Send()",func_name);
    }
  }
  return Lb_OK;
}

TbError SendRequestExchangeDataMsg(unsigned long dst_id,unsigned long src_id,unsigned long seq, const char *func_name)
{
  if (spPtr->GetRequestCompositeExchangeDataMsgSize() > sizeof(requestExchangeDataBuffer))
  {
    WARNMSG("%s: requestCompositeExchangeDataBuffer is too small",func_name);
    return Lb_FAIL;
  }
  spPtr->EncodeRequestExchangeDataMsg(requestExchangeDataBuffer, src_id, seq);
  if (spPtr->Send(dst_id,requestExchangeDataBuffer))
  {
    WARNMSG("%s: Failure on SP::Send()",func_name);
    return Lb_FAIL;
  }
  return Lb_OK;
}

TbError SendDeletePlayerMsg(unsigned long dst_id,unsigned long del_id,const char *func_name)
{
  if (spPtr->GetRequestCompositeExchangeDataMsgSize() > sizeof(deletePlayerBuffer))
  {
    WARNMSG("%s: deletePlayerBuffer is too small",func_name);
    return Lb_FAIL;
  }
  spPtr->EncodeDeletePlayerMsg(deletePlayerBuffer, del_id);
  if (spPtr->Send(dst_id, deletePlayerBuffer) != Lb_OK)
  {
    WARNLOG("Failure on SP::Send()");
    return Lb_FAIL;
  }
  NETMSG("%s: Sent delete player message",func_name);
  return Lb_OK;
}

TbError HostDataCollection(void)
{
  TbError ret;
  TbClockMSec tmPassed;
  int exchngNeeded;
  TbBool keepExchng;
  unsigned long nRetries;
  long i;
  long k;
  ret = Lb_FAIL;

  keepExchng = true;
  nRetries = 0;
  while ( keepExchng )
  {
    exchngNeeded = 0;
    for (i=0; i < maximumPlayers; i++)
    {
<<<<<<< HEAD
      if ((clientDataTable[i].isactive) && (!clientDataTable[i].need_data_exchange))
      {
        exchngNeeded = 1;
        break;
=======
      if ((clientDataTable[i].isactive) && (!clientDataTable[i].has_exchanged_data))
      {
        exchngNeeded = clientDataTable[i].has_exchanged_data;
>>>>>>> f24d90dd
      }
    }
    if (exchngNeeded)
    {
      keepExchng = false;
      if (nRetries == 0)
      {
        tmPassed = LbTimerClock()-startTime;
        if ((timeCount == 0) || (tmPassed > maxTime))
          maxTime = tmPassed;
        timeCount++;
        if (timeCount >= 50)
        {
          timeCount = 0;
          basicTimeout = 4 * maxTime;
          if (basicTimeout < 250)
            basicTimeout = 250;
        }
      }
      ret = Lb_OK;
      continue;
    }
    tmPassed = LbTimerClock()-startTime;
    if (tmPassed > actualTimeout)
    {
      NETMSG("Timed out waiting for client");
      nRetries++;
      if (nRetries <= 10)
      {
        SendRequestToAllExchangeDataMsg(hostId, sequenceNumber, __func__);
      } else
      {
        if (spPtr->GetRequestCompositeExchangeDataMsgSize() <= sizeof(deletePlayerBuffer))
        {
          for (i=0; i < maximumPlayers; i++)
          {
<<<<<<< HEAD
            if ((clientDataTable[i].isactive) && (!clientDataTable[i].need_data_exchange))
=======
            if ((clientDataTable[i].isactive) && (!clientDataTable[i].has_exchanged_data))
>>>>>>> f24d90dd
            {
              spPtr->EncodeDeletePlayerMsg(deletePlayerBuffer, clientDataTable[i].plyrid);
              for (k=0; k < maximumPlayers; k++)
              {
                if ((clientDataTable[k].isactive) && (clientDataTable[k].plyrid != clientDataTable[i].plyrid))
                {
                  if ( spPtr->Send(clientDataTable[i].plyrid,deletePlayerBuffer) )
                    WARNLOG("failure on SP::Send()");
                }
              }
            }
          }
        } else
        {
          WARNLOG("deletePlayerBuffer is too small");
        }
      }
      startTime = LbTimerClock();
      actualTimeout = (nRetries + 1) * basicTimeout;
      basicTimeout += 100;
    }
    spPtr->Receive(8);
  }
  return ret;
}

TbError HostDataBroadcast(void)
{
  TbError ret;
  long i;
  ret = Lb_OK;
  spPtr->EncodeMessageStub(exchangeBuffer, maximumPlayers*exchangeSize-4, 0, sequenceNumber);
  memcpy(compositeBuffer, exchangeBuffer, maximumPlayers*exchangeSize);
  for (i=0; i < maximumPlayers; i++)
  {
    if ((clientDataTable[i].isactive) && (clientDataTable[i].plyrid != hostId))
    {
      if ( spPtr->Send(clientDataTable[i].plyrid, exchangeBuffer) )
      {
        WARNLOG("Failure on SP::Send()");
          ret = Lb_FAIL;
      }
    }
  }
  return ret;
}

TbError SendSequenceNumber(void *buf, const char *func_name)
{
  if (hostId == localPlayerId)
  {
    if (HostDataCollection() != Lb_OK)
    {
      WARNMSG("%s: Failure on HostDataCollection()",func_name);
      return Lb_FAIL;
    }
    if (HostDataBroadcast() != Lb_OK)
    {
      WARNMSG("%s: Failure on HostDataBroadcast()",func_name);
      return Lb_FAIL;
    }
  } else
  {
    spPtr->EncodeMessageStub(buf, exchangeSize-4, 0, sequenceNumber);
    if (spPtr->Send(hostId, buf) != Lb_OK)
    {
      WARNMSG("%s: Failure on SP::Send()",func_name);
      return Lb_FAIL;
    }
  }
  return Lb_OK;
}

TbError StartMultiPlayerExchange(void *buf)
{
  struct ClientDataEntry  *clidat;
  long i;
  localDataPtr = buf;
  spPtr->Receive(6);
  for (i=0; i < maximumPlayers; i++)
  {
    clidat = &clientDataTable[i];
    if (clidat->isactive)
<<<<<<< HEAD
      clidat->need_data_exchange = 0;
  }
  memcpy((uchar *)exchangeBuffer + exchangeSize * localPlayerIndex, buf, exchangeSize);
  clientDataTable[localPlayerIndex].need_data_exchange = 1;
=======
      clidat->has_exchanged_data = 0;
  }
  memcpy((uchar *)exchangeBuffer + exchangeSize * localPlayerIndex, buf, exchangeSize);
  clientDataTable[localPlayerIndex].has_exchanged_data = 1;
>>>>>>> f24d90dd
  startTime = LbTimerClock();
  actualTimeout = basicTimeout;
  if (hostId == localPlayerId)
    return Lb_OK;
  spPtr->EncodeMessageStub(buf, exchangeSize-4, 0, exchangeSize-4);
  if (spPtr->Send(hostId, buf) != Lb_OK)
  {
    WARNLOG("Failure on SP::Send()");
    return Lb_FAIL;
  }
  return Lb_OK;
}

TbError CompleteTwoPlayerExchange(void *buf)
{
  TbError ret;
  TbBool keepExchng;
  TbClockMSec tmPassed;
  long nRetries;
  ret = Lb_FAIL;
  keepExchng = true;
  if (!clientDataTable[remotePlayerIndex].isactive )
    return 0;
  nRetries = 0;
  while ( keepExchng )
  {
    spPtr->Receive(8);
    if (gotCompositeData)
    {
      keepExchng = false;
      if (nRetries == 0)
      {
        tmPassed = LbTimerClock()-startTime;
        if (tmPassed < 0)
          tmPassed = -tmPassed;
        if ((timeCount == 0) || (tmPassed > maxTime))
          maxTime = tmPassed;
        timeCount++;
        if (timeCount >= 50)
        {
          timeCount = 0;
          basicTimeout = 3 * maxTime;
          if (basicTimeout < 250)
            basicTimeout = 250;
        }
      }
      ret = 0;
    }
    if (keepExchng)
    {
      tmPassed = LbTimerClock()-startTime;
      if (tmPassed < 0)
        tmPassed = -tmPassed;
      if (tmPassed > actualTimeout)
      {
        NETMSG("Timed out (%ld) waiting for seq %lu - %lu ms", tmPassed, sequenceNumber, actualTimeout);
        nRetries++;
        if (nRetries <= 10)
        {
          NETMSG("Requesting %ld resend of packet (%lu)", nRetries, sequenceNumber);
          SendRequestExchangeDataMsg(remotePlayerId, localPlayerId, sequenceNumber, __func__);
        } else
        {
          NETMSG("Tried to resend %ld times, aborting", nRetries);
          SendDeletePlayerMsg(localPlayerId, remotePlayerId, __func__);
          return Lb_FAIL;
        }
        startTime = LbTimerClock();
        actualTimeout = exchangeTimeout;
        if (actualTimeout == 0)
        {
          if (nRetries < 3)
            actualTimeout = basicTimeout;
          else
          if (nRetries == 3)
            actualTimeout = 2 * basicTimeout;
          else
            actualTimeout = (nRetries-3) * 4 * basicTimeout;
        }
      }
    }
    if (!clientDataTable[remotePlayerIndex].isactive)
    {
      keepExchng = false;
      ret = 0;
    }
  }
  if (sequenceNumber != 15)
  {
    sequenceNumber++;
    if (sequenceNumber >= 15)
      sequenceNumber = 0;
  }
  return ret;
}

TbError CompleteMultiPlayerExchange(void *buf)
{
  TbError ret;
  TbBool hostChange;
  TbBool keepExchng;
  TbClockMSec tmPassed;
  long nRetries;
  long i;
  ret = Lb_FAIL;
  if (hostId != localPlayerId)
  {
    gotCompositeData = 0;
    keepExchng = true;
    hostChange = false;
    nRetries = 0;
    while (keepExchng)
    {
      i = hostId;
      spPtr->Receive(8);
      if (i != hostId)
        hostChange = true;
      if (hostChange)
      {
        ret = SendSequenceNumber(buf,__func__);
        if (hostId == localPlayerId)
        {
          keepExchng = 0;
          break;
        }
      } else
      if (gotCompositeData)
      {
        if (nRetries == 0)
        {
          tmPassed = LbTimerClock()-startTime;
          if ((timeCount == 0) || (tmPassed > maxTime))
            maxTime = tmPassed;
          timeCount++;
          if (timeCount >= 50)
          {
            timeCount = 0;
            basicTimeout = 4 * maxTime;
            if (basicTimeout < 250)
              basicTimeout = 250;
          }
        }
        keepExchng = 0;
        ret = Lb_OK;
      }
      tmPassed = LbTimerClock()-startTime;
      if (!keepExchng)
        break;
      // Now the time out code
      if (tmPassed <= actualTimeout)
        continue;
      NETMSG("Timed out waiting for host");
      nRetries++;
      if (nRetries <= 10)
      {
        SendRequestCompositeExchangeDataMsg(__func__);
      } else
      {
        SendDeletePlayerMsg(localPlayerId, hostId, __func__);
      }
      startTime = LbTimerClock();
      actualTimeout = (nRetries+1) * basicTimeout;
      basicTimeout += 100;
    }
  } else
  {
    HostDataCollection();
    ret = HostDataBroadcast();
  }
  localDataPtr = 0;
  if (sequenceNumber != 15)
  {
    sequenceNumber++;
    if (sequenceNumber >= 15)
      sequenceNumber = 0;
  }
  return ret;
}

TbError SendSystemUserMessage(unsigned long plr_id, int te, void *ibuf, unsigned long ibuf_len)
{
  if (ibuf_len+5 > sizeof(systemUserBuffer))
  {
    WARNLOG("systemUserBuffer is too small");
    return Lb_FAIL;
  }
  spPtr->EncodeMessageStub(systemUserBuffer, ibuf_len+1, 4, 0);
  systemUserBuffer[4] = te;
  if ((ibuf != NULL) && (ibuf_len > 0))
  {
    memcpy(&systemUserBuffer[5], ibuf, ibuf_len);
  }
  return spPtr->Send(plr_id, systemUserBuffer);
}

void PlayerMapMsgHandler(unsigned long plr_id, void *msg, unsigned long msg_len)
{
  unsigned long len;
  len = sizeof(struct ClientDataEntry)*maximumPlayers;
  if (msg_len == 0)
  {
    SendSystemUserMessage(plr_id, 0, clientDataTable, len);
    return;
  }
  if (!waitingForPlayerMapResponse)
  {
    WARNLOG("Received unexpected SU_PLAYER_MAP_MSG");
    return;
  }
  if (msg_len != len)
  {
    WARNLOG("Invalid length, %lu",msg_len);
    return;
  }
  memcpy(clientDataTable, msg, len);
  waitingForPlayerMapResponse = 0;
}

void *MultiPlayerCallback(unsigned long plr_id, unsigned long xch_size, unsigned long seq, void *unusedparam)
{
  TbBool found_id;
  long i;
  if (inside_sr)
    NETLOG("Got a request");
  if (localPlayerId == hostId)
  {
    if (xch_size != exchangeSize)
    {
      WARNLOG("Invalid length, %lu",xch_size);
      return NULL;
    }
    if (plr_id == localPlayerId)
    {
      WARNLOG("host got data from itself");
      return NULL;
    }
    found_id = false;
    for (i=0; i < maximumPlayers; i++)
    {
      if ((clientDataTable[i].isactive) && (clientDataTable[i].plyrid == plr_id))
      {
        found_id = true;
        plr_id = i;
      }
    }
    if (!found_id)
    {
      WARNLOG("Invalid id: %lu",plr_id);
      return NULL;
    }
    if ((seq != sequenceNumber) && (seq != 15))
    {
      WARNLOG("Unexpected sequence number, Got %lu, expected %lu",seq,sequenceNumber);
      return NULL;
    }
<<<<<<< HEAD
    clientDataTable[plr_id].need_data_exchange = 1;
=======
    clientDataTable[plr_id].has_exchanged_data = 1;
>>>>>>> f24d90dd
    return (uchar *)exchangeBuffer + plr_id * exchangeSize;
  }
  if (xch_size != maximumPlayers * exchangeSize)
  {
    if (xch_size != exchangeSize)
    {
      WARNLOG("Invalid length: %lu",xch_size);
      return NULL;
    }
    if (plr_id == localPlayerId)
    {
      WARNLOG("Client acting as host got data from itself");
      return NULL;
    }
    found_id = false;
    for (i=0; i < maximumPlayers; i++)
    {
      if ((clientDataTable[i].isactive) && (clientDataTable[i].plyrid == plr_id))
      {
        found_id = true;
        plr_id = i;
      }
    }
    if (!found_id)
    {
      WARNLOG("Invalid id: %lu",plr_id);
      return NULL;
    }
<<<<<<< HEAD
    clientDataTable[plr_id].need_data_exchange = 1;
=======
    clientDataTable[plr_id].has_exchanged_data = 1;
>>>>>>> f24d90dd
    return (uchar *)exchangeBuffer + plr_id * exchangeSize;
  }
  if (hostId != plr_id)
  {
    WARNLOG("Data is not from host");
    return NULL;
  }
  found_id = false;
  for (i=0; i < maximumPlayers; i++)
  {
    if ((clientDataTable[i].isactive) && (clientDataTable[i].plyrid == plr_id))
    {
      found_id = true;
      plr_id = i;
    }
  }
  if (!found_id)
  {
    WARNLOG("Invalid id: %lu",plr_id);
    return 0;
  }
  if (sequenceNumber == 15)
  {
    sequenceNumber = seq;
  } else
  if (sequenceNumber != seq)
  {
    WARNLOG("Unexpected sequence number, Got %lu, expected %lu", seq, sequenceNumber);
    return NULL;
  }
  gotCompositeData = true;
  return exchangeBuffer;
}

void MultiPlayerReqExDataMsgCallback(unsigned long plr_id, unsigned long seq, void *unusedparam)
{
  if (inside_sr)
    NETLOG("Got a request");
  if (localDataPtr == NULL)
  {
    WARNLOG("NULL data pointer");
    return;
  }
  if (sequenceNumber == 15)
    sequenceNumber = seq;
  if (seq != sequenceNumber)
  {
    WARNLOG("Unexpected sequence number, got %lu, expected %lu",seq,sequenceNumber);
    return;
  }
  spPtr->EncodeMessageStub(localDataPtr, exchangeSize-4, 0, sequenceNumber);
  if (spPtr->Send(plr_id, localDataPtr) != Lb_OK)
  {
    WARNLOG("Failure on SP::Send()");
  }
}

void AddMsgCallback(unsigned long is_local_player, char *player_name, void *unusedparam)
{
  struct TbNetworkPlayerNameEntry npname;
  npname.islocal = is_local_player;
  strcpy(npname.name,player_name);
  npname.ishost = 0;
  npname.is_active = 0;
  AddAPlayer(&npname);
}

void DeleteMsgCallback(unsigned long plr_id, void *a2)
{
  long i;
  for (i=0; i < maximumPlayers; i++)
  {
    if ((clientDataTable[i].isactive) && (clientDataTable[i].plyrid == plr_id))
    {
      clientDataTable[i].isactive = 0;
      if (localPlayerInfoPtr != NULL)
      {
        localPlayerInfoPtr[i].active = 0;
      } else
      {
        WARNLOG("NULL localPlayerInfoPtr");
      }
    }
  }
}

void HostMsgCallback(unsigned long plr_id, void *a2)
{
  hostId = plr_id;
}

void RequestCompositeExchangeDataMsgCallback(unsigned long plr_id, unsigned long seq, void *unusedparam)
{
  if (inside_sr)
    NETLOG("Got sequence %ld, expected %ld",seq,sequenceNumber);
  if ((seq != sequenceNumber) && (seq != ((sequenceNumber - 1) & 0xF)))
  {
    WARNLOG("Unexpected sequence number, got %lu, expected %lu",seq,sequenceNumber);
    return;
  }
  if (spPtr->Send(plr_id, compositeBuffer) != Lb_OK)
  {
    WARNLOG("Failure on SP::Send()");
    return;
  }
}

void SystemUserMsgCallback(unsigned long plr_id, void *msgbuf, unsigned long msglen, void *unusedparam)
{
  struct SystemUserMsg *msg;
  msg = (struct SystemUserMsg *)msgbuf;
  if ((msgbuf = NULL) || (msglen <= 0))
    return;
  if (msg->type)
  {
    WARNLOG("Illegal sysMsgType %d",msg->type);
  }
  PlayerMapMsgHandler(plr_id, msg->client_data_table, msglen-1);
}

/******************************************************************************/
#ifdef __cplusplus
}
#endif<|MERGE_RESOLUTION|>--- conflicted
+++ resolved
@@ -1465,11 +1465,7 @@
   spPtr->EncodeRequestExchangeDataMsg(requestExchangeDataBuffer, src_id, seq);
   for (i=0; i < maximumPlayers; i++)
   {
-<<<<<<< HEAD
-    if ((clientDataTable[i].isactive) && (!clientDataTable[i].need_data_exchange))
-=======
     if ((clientDataTable[i].isactive) && (!clientDataTable[i].has_exchanged_data))
->>>>>>> f24d90dd
     {
       if (spPtr->Send(clientDataTable[i].plyrid,requestExchangeDataBuffer))
         WARNMSG("%s: Failure on SP::Send()",func_name);
@@ -1529,16 +1525,10 @@
     exchngNeeded = 0;
     for (i=0; i < maximumPlayers; i++)
     {
-<<<<<<< HEAD
-      if ((clientDataTable[i].isactive) && (!clientDataTable[i].need_data_exchange))
+      if ((clientDataTable[i].isactive) && (!clientDataTable[i].has_exchanged_data))
       {
         exchngNeeded = 1;
         break;
-=======
-      if ((clientDataTable[i].isactive) && (!clientDataTable[i].has_exchanged_data))
-      {
-        exchngNeeded = clientDataTable[i].has_exchanged_data;
->>>>>>> f24d90dd
       }
     }
     if (exchngNeeded)
@@ -1575,11 +1565,7 @@
         {
           for (i=0; i < maximumPlayers; i++)
           {
-<<<<<<< HEAD
-            if ((clientDataTable[i].isactive) && (!clientDataTable[i].need_data_exchange))
-=======
             if ((clientDataTable[i].isactive) && (!clientDataTable[i].has_exchanged_data))
->>>>>>> f24d90dd
             {
               spPtr->EncodeDeletePlayerMsg(deletePlayerBuffer, clientDataTable[i].plyrid);
               for (k=0; k < maximumPlayers; k++)
@@ -1663,17 +1649,10 @@
   {
     clidat = &clientDataTable[i];
     if (clidat->isactive)
-<<<<<<< HEAD
-      clidat->need_data_exchange = 0;
-  }
-  memcpy((uchar *)exchangeBuffer + exchangeSize * localPlayerIndex, buf, exchangeSize);
-  clientDataTable[localPlayerIndex].need_data_exchange = 1;
-=======
       clidat->has_exchanged_data = 0;
   }
   memcpy((uchar *)exchangeBuffer + exchangeSize * localPlayerIndex, buf, exchangeSize);
   clientDataTable[localPlayerIndex].has_exchanged_data = 1;
->>>>>>> f24d90dd
   startTime = LbTimerClock();
   actualTimeout = basicTimeout;
   if (hostId == localPlayerId)
@@ -1929,11 +1908,7 @@
       WARNLOG("Unexpected sequence number, Got %lu, expected %lu",seq,sequenceNumber);
       return NULL;
     }
-<<<<<<< HEAD
-    clientDataTable[plr_id].need_data_exchange = 1;
-=======
     clientDataTable[plr_id].has_exchanged_data = 1;
->>>>>>> f24d90dd
     return (uchar *)exchangeBuffer + plr_id * exchangeSize;
   }
   if (xch_size != maximumPlayers * exchangeSize)
@@ -1962,11 +1937,7 @@
       WARNLOG("Invalid id: %lu",plr_id);
       return NULL;
     }
-<<<<<<< HEAD
-    clientDataTable[plr_id].need_data_exchange = 1;
-=======
     clientDataTable[plr_id].has_exchanged_data = 1;
->>>>>>> f24d90dd
     return (uchar *)exchangeBuffer + plr_id * exchangeSize;
   }
   if (hostId != plr_id)
