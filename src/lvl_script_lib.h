--- conflicted
+++ resolved
@@ -174,13 +174,10 @@
     Cmd_NEW_ROOM_TYPE                     = 161,
     Cmd_NEW_CREATURE_TYPE                 = 162,
     Cmd_SET_POWER_HAND                    = 163,
-<<<<<<< HEAD
-    Cmd_SET_PLAYER_COLOR                  = 164,
-=======
     Cmd_SET_HAND_GRAPHIC                  = 163,
     Cmd_ADD_EFFECT_GENERATOR_TO_LEVEL     = 164,
     Cmd_SET_POWER_CONFIGURATION           = 165,
->>>>>>> f0a1f3ea
+    Cmd_SET_PLAYER_COLOR                  = 166,
 };
 
 struct ScriptLine {
