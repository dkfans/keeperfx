/******************************************************************************/
// Free implementation of Bullfrog's Dungeon Keeper strategy game.
/******************************************************************************/
/** @file magic.c
 *     magic support functions.
 * @par Purpose:
 *     Functions to magic.
 * @par Comment:
 *     None.
 * @author   Tomasz Lis
 * @date     11 Mar 2010 - 12 May 2010
 * @par  Copying and copyrights:
 *     This program is free software; you can redistribute it and/or modify
 *     it under the terms of the GNU General Public License as published by
 *     the Free Software Foundation; either version 2 of the License, or
 *     (at your option) any later version.
 */
/******************************************************************************/
#include "pre_inc.h"
#include "magic.h"

#include "globals.h"
#include "bflib_basics.h"
#include "bflib_memory.h"
#include "bflib_math.h"
#include "bflib_planar.h"
#include "bflib_sound.h"

#include "player_data.h"
#include "player_instances.h"
#include "config_players.h"
#include "player_utils.h"
#include "dungeon_data.h"
#include "thing_list.h"
#include "game_merge.h"
#include "power_specials.h"
#include "power_hand.h"
#include "thing_creature.h"
#include "thing_objects.h"
#include "thing_effects.h"
#include "thing_stats.h"
#include "thing_physics.h"
#include "thing_shots.h"
#include "thing_traps.h"
#include "thing_factory.h"
#include "thing_navigate.h"
#include "creature_control.h"
#include "creature_states.h"
#include "creature_states_lair.h"
#include "creature_states_mood.h"
#include "config_creature.h"
#include "config_terrain.h"
#include "config_magic.h"
#include "config_effects.h"
#include "gui_soundmsgs.h"
#include "gui_tooltips.h"
#include "room_jobs.h"
#include "map_blocks.h"
#include "map_columns.h"
#include "sounds.h"
#include "game_legacy.h"
#include "creature_instances.h"
#include "post_inc.h"

#ifdef __cplusplus
extern "C" {
#endif
/******************************************************************************/
const long power_sight_close_instance_time[] = {4, 4, 5, 5, 6, 6, 7, 7, 8};

unsigned char destroy_effect[][9] = {
    {88, 88, 88, 88, 79, 88, 88, 88, 88,},//splevel=0
    {88, 88, 88, 88, 32, 88, 88, 88, 88,},
    {88, 88, 88, 79, 32, 79, 88, 88, 88,},
    {88, 79, 88, 79, 32, 79, 88, 79, 88,},
    {88, 79, 88, 79, 32, 79, 88, 79, 88,},
    {88, 88, 88, 32, 32, 32, 88, 88, 88,},
    {88, 32, 88, 32, 32, 32, 88, 32, 88,},
    {79, 32, 79, 32, 32, 32, 79, 32, 79,},
    {32, 32, 32, 32, 32, 32, 32, 32, 32,},//splevel=8
};

/******************************************************************************/
static TbResult magic_use_power_hand         (PowerKind power_kind, PlayerNumber plyr_idx, struct Thing *thing, MapSubtlCoord stl_x, MapSubtlCoord stl_y, long splevel, unsigned long mod_flags);
static TbResult magic_use_power_heal         (PowerKind power_kind, PlayerNumber plyr_idx, struct Thing *thing, MapSubtlCoord stl_x, MapSubtlCoord stl_y, long splevel, unsigned long mod_flags);
static TbResult magic_use_power_apply_spell  (PowerKind power_kind, PlayerNumber plyr_idx, struct Thing *thing, MapSubtlCoord stl_x, MapSubtlCoord stl_y, long splevel, unsigned long mod_flags);
static TbResult magic_use_power_disease      (PowerKind power_kind, PlayerNumber plyr_idx, struct Thing *thing, MapSubtlCoord stl_x, MapSubtlCoord stl_y, long splevel, unsigned long mod_flags);
static TbResult magic_use_power_chicken      (PowerKind power_kind, PlayerNumber plyr_idx, struct Thing *thing, MapSubtlCoord stl_x, MapSubtlCoord stl_y, long splevel, unsigned long mod_flags);
static TbResult magic_use_power_slap_thing   (PowerKind power_kind, PlayerNumber plyr_idx, struct Thing *thing, MapSubtlCoord stl_x, MapSubtlCoord stl_y, long splevel, unsigned long mod_flags);
static TbResult magic_use_power_possess_thing(PowerKind power_kind, PlayerNumber plyr_idx, struct Thing *thing, MapSubtlCoord stl_x, MapSubtlCoord stl_y, long splevel, unsigned long mod_flags);
static TbResult magic_use_power_call_to_arms (PowerKind power_kind, PlayerNumber plyr_idx, struct Thing *thing, MapSubtlCoord stl_x, MapSubtlCoord stl_y, long splevel, unsigned long mod_flags);
static TbResult magic_use_power_lightning    (PowerKind power_kind, PlayerNumber plyr_idx, struct Thing *thing, MapSubtlCoord stl_x, MapSubtlCoord stl_y, long splevel, unsigned long mod_flags);
static TbResult magic_use_power_time_bomb    (PowerKind power_kind, PlayerNumber plyr_idx, struct Thing *thing, MapSubtlCoord stl_x, MapSubtlCoord stl_y, long splevel, unsigned long mod_flags);
static TbResult magic_use_power_imp          (PowerKind power_kind, PlayerNumber plyr_idx, struct Thing *thing, MapSubtlCoord stl_x, MapSubtlCoord stl_y, long splevel, unsigned long mod_flags);
static TbResult magic_use_power_sight        (PowerKind power_kind, PlayerNumber plyr_idx, struct Thing *thing, MapSubtlCoord stl_x, MapSubtlCoord stl_y, long splevel, unsigned long mod_flags);
static TbResult magic_use_power_cave_in      (PowerKind power_kind, PlayerNumber plyr_idx, struct Thing *thing, MapSubtlCoord stl_x, MapSubtlCoord stl_y, long splevel, unsigned long mod_flags);
static TbResult magic_use_power_destroy_walls(PowerKind power_kind, PlayerNumber plyr_idx, struct Thing *thing, MapSubtlCoord stl_x, MapSubtlCoord stl_y, long splevel, unsigned long mod_flags);
static TbResult magic_use_power_obey         (PowerKind power_kind, PlayerNumber plyr_idx, struct Thing *thing, MapSubtlCoord stl_x, MapSubtlCoord stl_y, long splevel, unsigned long mod_flags);
static TbResult magic_use_power_hold_audience(PowerKind power_kind, PlayerNumber plyr_idx, struct Thing *thing, MapSubtlCoord stl_x, MapSubtlCoord stl_y, long splevel, unsigned long mod_flags);
static TbResult magic_use_power_armageddon   (PowerKind power_kind, PlayerNumber plyr_idx, struct Thing *thing, MapSubtlCoord stl_x, MapSubtlCoord stl_y, long splevel, unsigned long mod_flags);
static TbResult magic_use_power_tunneller    (PowerKind power_kind, PlayerNumber plyr_idx, struct Thing *thing, MapSubtlCoord stl_x, MapSubtlCoord stl_y, long splevel, unsigned long mod_flags);


typedef TbResult (*Magic_use_Func)(PowerKind power_kind, PlayerNumber plyr_idx, struct Thing *thing, MapSubtlCoord stl_x, MapSubtlCoord stl_y, long splevel, unsigned long mod_flags);

const Magic_use_Func magic_use_func_list[] = {
     NULL,
     &magic_use_power_hand,
     &magic_use_power_heal,
     &magic_use_power_apply_spell,
     &magic_use_power_disease,
     &magic_use_power_chicken,
     &magic_use_power_slap_thing,
     &magic_use_power_possess_thing,
     &magic_use_power_call_to_arms,
     &magic_use_power_lightning,
     &magic_use_power_time_bomb,
     &magic_use_power_imp,
     &magic_use_power_sight,
     &magic_use_power_cave_in,
     &magic_use_power_destroy_walls,
     &magic_use_power_obey,
     &magic_use_power_hold_audience,
     &magic_use_power_armageddon,
     &magic_use_power_tunneller,
};


/******************************************************************************/
/**
 * Returns if spell can be casted or given thing and/or coordinates.
 * @param plyr_idx
 * @param pwkind
 * @param stl_x
 * @param stl_y
 * @param thing
 * @param flags
 * @param func_name Caller name for debug logging purposes.
 * @note This replaced can_thing_be_possessed()
 */
TbBool can_cast_spell_f(PlayerNumber plyr_idx, PowerKind pwkind, MapSubtlCoord stl_x, MapSubtlCoord stl_y, const struct Thing *thing, unsigned long flags, const char *func_name)
{
    struct PlayerInfo* player = get_player(plyr_idx);
    if (player->work_state == PSt_FreeDestroyWalls)
    {
        struct SlabAttr *slbattr = get_slab_attrs(get_slabmap_for_subtile(stl_x, stl_y));
        return ( (slbattr->category == SlbAtCtg_FortifiedWall) || (slbattr->category == SlbAtCtg_FriableDirt) );
    }
    else if ( (player->work_state == PSt_FreeCastDisease) || (player->work_state == PSt_FreeTurnChicken) )
    {
        return (slab_is_wall(subtile_slab(stl_x), subtile_slab(stl_y)) == false);
    }
    if ((flags & CastChk_SkipAvailiabilty) == 0)
    {
        if (!is_power_available(plyr_idx, pwkind)) {
            return false;
        }
    }
    if (player->work_state == PSt_FreeCtrlDirect)
    {
        return true;
    }
    else
    {
        TbBool cast_at_xy;
        TbBool cast_on_tng;
        cast_at_xy = can_cast_power_at_xy(plyr_idx, pwkind, stl_x, stl_y, 0);
        const struct PowerConfigStats *powerst;
        powerst = get_power_model_stats(pwkind);
        cast_on_tng = true;
        if (((powerst->can_cast_flags & PwCast_AllThings) != 0) && ((flags & CastChk_SkipThing) == 0))
        {
            if (thing_exists(thing)) {
                cast_on_tng = can_cast_power_on_thing(plyr_idx, thing, pwkind);
            } else {
                cast_on_tng = false;
            }
        }
        if ((powerst->can_cast_flags & PwCast_ThingOrMap) != 0)
        {
            // Fail only if both functions have failed - one is enough
            if (!cast_at_xy && !cast_on_tng) {
                if ((flags & CastChk_Final) != 0) {
                    WARNLOG("%s: Player %d tried to cast %s on %s which can't be targeted",func_name,(int)plyr_idx,
                        power_code_name(pwkind), (!cast_on_tng)?"a thing":(!cast_at_xy)?"a subtile":"thing or subtile");
                }
                return false;
            }
        } else
        {
            // Fail if any of the functions has failed - we need both
            if (!cast_at_xy || !cast_on_tng) {
                if ((flags & CastChk_Final) != 0) {
                    WARNLOG("%s: Player %d tried to cast %s on %s which can't be targeted",func_name,(int)plyr_idx,
                        power_code_name(pwkind), (!cast_on_tng)?"a thing":(!cast_at_xy)?"a subtile":"thing or subtile");
                }
                return false;
            }
        }
        if ((powerst->config_flags & PwCF_IsParent) != 0)
        {
            // If the power is a parent, then at least one child must allow casting it in given conditions
            TbBool can_cast_child;
            can_cast_child = false;
            int i;
            for (i = 0; i < game.conf.magic_conf.power_types_count; i++)
            {
                const struct PowerConfigStats *child_powerst;
                child_powerst = get_power_model_stats(i);
                if (child_powerst->parent_power == pwkind)
                {
                    if (can_cast_spell_f(plyr_idx, i, stl_x, stl_y, thing, flags&(~CastChk_Final), func_name)) {
                        if ((flags & CastChk_Final) != 0) {
                            SYNCDBG(7,"%s: Player %d can cast %s; child power %s allows that",func_name,(int)plyr_idx,
                                power_code_name(pwkind),power_code_name(i));
                        }
                        can_cast_child = true;
                        break;
                    }
                }
            }
            if (!can_cast_child) {
                if ((flags & CastChk_Final) != 0) {
                    WARNLOG("%s: Player %d tried to cast %s; child powers do not allow that",func_name,(int)plyr_idx,
                        power_code_name(pwkind));
                }
                return false;
            }
        }
        return true;
    }
}

/**
 * Returns if a keeper power can be casted on specific thing.
 * Originally was can_cast_spell_on_creature().
 * @param plyr_idx
 * @param thing
 * @param pwmodel
 * @return
 */
TbBool can_cast_power_on_thing(PlayerNumber plyr_idx, const struct Thing *thing, PowerKind pwkind)
{
    SYNCDBG(18,"Starting for %s on %s index %d",power_code_name(pwkind),thing_model_name(thing),(int)thing->index);
    // Picked up things are immune to spells
    if (thing_is_picked_up(thing)) {
        return false;
    }
    struct PowerConfigStats *powerst;
    powerst = get_power_model_stats(pwkind);
    if (power_model_stats_invalid(powerst))
        return false;
    if ((powerst->can_cast_flags & PwCast_NeedsDelay) != 0)
    {
        struct PlayerInfo* player;
        player = get_player(plyr_idx);
        if (game.play_gameturn <= player->power_of_cooldown_turn) {
            return false;
        }
    }
    if (thing_is_object(thing))
    {
        if ((powerst->can_cast_flags & PwCast_OwnedFood) != 0)
        {
            if (thing->owner == plyr_idx) {
                if (object_is_mature_food(thing))  {
                    return true;
                }
            }
        }
        if ((powerst->can_cast_flags & PwCast_NeutrlFood) != 0)
        {
            if (is_neutral_thing(thing)) {
                if (object_is_mature_food(thing))  {
                    return true;
                }
            }
        }
        if ((powerst->can_cast_flags & PwCast_EnemyFood) != 0)
        {
            if ((thing->owner != plyr_idx) && !is_neutral_thing(thing)) {
                if (object_is_mature_food(thing))  {
                    return true;
                }
            }
        }
        if ((powerst->can_cast_flags & PwCast_OwnedGold) != 0)
        {
            if (thing->owner == plyr_idx) {
                if (object_is_gold_pile(thing) || object_is_gold_hoard(thing)) {
                    return true;
                }
            }
        }
        if ((powerst->can_cast_flags & PwCast_NeutrlGold) != 0)
        {
            if (is_neutral_thing(thing)) {
                if (object_is_gold_pile(thing) || object_is_gold_hoard(thing)) {
                    return true;
                }
            }
        }
        if ((powerst->can_cast_flags & PwCast_EnemyGold) != 0)
        {
            if ((thing->owner != plyr_idx) && !is_neutral_thing(thing)) {
                if (object_is_gold_pile(thing) || object_is_gold_hoard(thing)) {
                    return true;
                }
            }
        }
        if ((powerst->can_cast_flags & PwCast_OwnedSpell) != 0)
        {
            if (thing->owner == plyr_idx) {
                if (thing_is_spellbook(thing))  {
                    return true;
                }
            }
        }
    }
    if (thing_is_shot(thing))
    {
        if ((powerst->can_cast_flags & PwCast_OwnedBoulders) != 0)
        {
            if (thing->owner == plyr_idx) {
                if (shot_is_slappable(thing, plyr_idx))  {
                    return true;
                }
            }
        }
    }
    if (thing_is_deployed_trap(thing))
    {
        // Allow the boulder trap
        if ((powerst->can_cast_flags & PwCast_OwnedBoulders) != 0)
        {
            if (thing->owner == plyr_idx) {
                struct TrapConfigStats *trapst;
                trapst = &game.conf.trapdoor_conf.trap_cfgstats[thing->model];
                if ((trapst->slappable > 0) && trap_is_active(thing)) {
                    return true;
                }
            }
        }
    }
    if (thing_is_creature(thing))
    {
        if (creature_is_leaving_and_cannot_be_stopped(thing))
        {
            return false;
        }
        if (creature_is_for_dungeon_diggers_list(thing))
        {
            if (powerst->can_cast_flags & PwCast_DiggersNot)
            {
                return false;
            }
        }
        else
        {
            if (powerst->can_cast_flags & PwCast_DiggersOnly)
            {
                return false;
            }
        }
        // Don't allow casting on own creatures kept by enemy - they're out of our control
        if (thing->owner == plyr_idx)
        {
            if (creature_is_kept_in_custody_by_enemy(thing)) {
                return false;
            }
        }
        if ((powerst->can_cast_flags & PwCast_AllCrtrs) == PwCast_AllCrtrs)
        {
            return true;
        }
        if ((powerst->can_cast_flags & PwCast_NConscCrtrs) == 0)
        {
            if (creature_is_being_unconscious(thing) || creature_is_dying(thing)) {
                SYNCDBG(8,"Player %d cannot cast %s on unconscious %s index %d",(int)plyr_idx,power_code_name(pwkind),thing_model_name(thing),(int)thing->index);
                return false;
            }
        }
        if ((powerst->can_cast_flags & PwCast_BoundCrtrs) == 0)
        {
            if (armageddon_blocks_creature_pickup(thing, plyr_idx)) {
                SYNCDBG(8,"Player %d cannot cast %s while armageddon blocks %s index %d",(int)plyr_idx,power_code_name(pwkind),thing_model_name(thing),(int)thing->index);
                return false;
            }
            if (creature_is_dragging_something(thing)) {
                SYNCDBG(8,"Player %d cannot cast %s while %s index %d is dragging something",(int)plyr_idx,power_code_name(pwkind),thing_model_name(thing),(int)thing->index);
                return false;
            }
            if (creature_is_being_sacrificed(thing) || creature_is_being_summoned(thing)) {
                SYNCDBG(8,"Player %d cannot cast %s on %s index %d while entering/leaving",(int)plyr_idx,power_code_name(pwkind),thing_model_name(thing),(int)thing->index);
                return false;
            }
            if (creature_affected_by_spell(thing, SplK_Teleport)) {
                SYNCDBG(8,"Player %d cannot cast %s on %s index %d while teleporting",(int)plyr_idx,power_code_name(pwkind),thing_model_name(thing),(int)thing->index);
                return false;
            }
            if (creature_affected_by_spell(thing, SplK_TimeBomb)) {
                SYNCDBG(8,"Player %d cannot cast %s on %s index %d because TimeBomb blocks it",(int)plyr_idx,power_code_name(pwkind),thing_model_name(thing),(int)thing->index);
                return false;
            }
        }
        // If allowed custody creatures - allow some enemies
        if ((powerst->can_cast_flags & PwCast_CustodyCrtrs) != 0)
        {
            if (creature_is_kept_in_custody_by_player(thing, plyr_idx)) {
                return true;
            }
        }
        if ((powerst->can_cast_flags & PwCast_OwnedCrtrs) != 0)
        {
            if (thing->owner == plyr_idx) {
                return true;
            }
        }
        if ((powerst->can_cast_flags & PwCast_AlliedCrtrs) != 0)
        {
            if (players_are_mutual_allies(plyr_idx, thing->owner)) {
                return true;
            }
        }
        if ((powerst->can_cast_flags & PwCast_EnemyCrtrs) != 0)
        {
            if (!players_creatures_tolerate_each_other(plyr_idx, thing->owner))
            {
                return true;
            }
        }
    }
    SYNCDBG(18,"Player %d cannot cast %s on %s index %d, no condition met",(int)plyr_idx,power_code_name(pwkind),thing_model_name(thing),(int)thing->index);
    return false;
}

void update_power_sight_explored(struct PlayerInfo *player)
{
    SYNCDBG(16,"Starting");
    struct Dungeon *dungeon;
    dungeon = get_players_dungeon(player);
    if (dungeon->sight_casted_thing_idx == 0) {
        return;
    }
    struct Thing *thing;
    thing = thing_get(dungeon->sight_casted_thing_idx);

    int shift_x;
    int shift_y;
    int i;
    int subshift_x;
    int subshift_y;
    int revealed;
    int stl_x;
    int stl_y;

    for (shift_y=0; shift_y < 2*MAX_SOE_RADIUS; shift_y++)
    {
        stl_y = thing->mappos.y.stl.num - MAX_SOE_RADIUS + shift_y;
        if ((stl_y < 0) || (stl_y > gameadd.map_subtiles_y)) {
            continue;
        }

        stl_x = thing->mappos.x.stl.num - MAX_SOE_RADIUS;
        for (shift_x = 0; shift_x <= MAX_SOE_RADIUS; shift_x++)
        {
          if (dungeon->soe_explored_flags[shift_y][shift_x])
          {
            revealed = 0;
            i = 1;
            shift_x++;
            for (; shift_x < 2*MAX_SOE_RADIUS; shift_x++)
            {
              if (dungeon->soe_explored_flags[shift_y][shift_x])
                revealed = i;
              ++i;
            }

            int stl_x_beg;
            int stl_x_end;
            stl_x_beg = stl_x;
            stl_x_end = stl_x + revealed;
            if (stl_x_beg < 0) {
                stl_x_beg = 0;
            } else
            if (stl_x_beg > gameadd.map_subtiles_x-1) {
                stl_x_beg = gameadd.map_subtiles_x-1;
            }
            if (stl_x_end < 0) {
                stl_x_end = 0;
            } else
            if (stl_x_end > gameadd.map_subtiles_x-1) {
                stl_x_end = gameadd.map_subtiles_x-1;
            }
            if (stl_x_end >= stl_x_beg)
            {
                revealed = stl_x_end - stl_x_beg + 1;
                stl_x += revealed;
                subshift_x = stl_x_beg - thing->mappos.x.stl.num + MAX_SOE_RADIUS;
                for (;revealed > 0; revealed--)
                {
                    if (!dungeon->soe_explored_flags[shift_y][subshift_x])
                        dungeon->soe_explored_flags[shift_y][subshift_x] = 1;
                    subshift_x++;
                }
            }
          }
          stl_x++;
        }
    }

    for (shift_x = 0; shift_x < 2*MAX_SOE_RADIUS; shift_x++)
    {
      stl_x = thing->mappos.x.stl.num - MAX_SOE_RADIUS + shift_x;
      if ((stl_x < 0) || (stl_x > gameadd.map_subtiles_x)) {
          continue;
      }
      stl_y = thing->mappos.y.stl.num - MAX_SOE_RADIUS;
      for (shift_y = 0; shift_y <= MAX_SOE_RADIUS; shift_y++)
      {
        if (dungeon->soe_explored_flags[shift_y][shift_x])
        {
            revealed = 0;
            i = 1;
            shift_y++;
            for (; shift_y < 2*MAX_SOE_RADIUS; shift_y++)
            {
              if (dungeon->soe_explored_flags[shift_y][shift_x])
                revealed = i;
              ++i;
            }

            int stl_y_beg;
            int stl_y_end;
            stl_y_beg = stl_y;
            stl_y_end = stl_y + revealed;
            if (stl_y_end < 0) {
                stl_y_end = 0;
            } else
            if (stl_y_end > gameadd.map_subtiles_y-1) {
                stl_y_end = gameadd.map_subtiles_y-1;
            }
            if (stl_y_beg < 0) {
                stl_y_beg = 0;
            } else
            if (stl_y_beg > gameadd.map_subtiles_y-1) {
                stl_y_beg = gameadd.map_subtiles_y-1;
            }
            if (stl_y_beg <= stl_y_end)
            {
                revealed = stl_y_end - stl_y_beg + 1;
                stl_y += revealed;
                subshift_y = stl_y_beg - thing->mappos.y.stl.num + MAX_SOE_RADIUS;
                for (; revealed > 0; revealed--)
                {
                    if (!dungeon->soe_explored_flags[subshift_y][shift_x])
                        dungeon->soe_explored_flags[subshift_y][shift_x] = 1;
                    subshift_y++;
                }
            }
        }
        stl_y++;
      }
    }

}

TbBool power_sight_explored(MapSubtlCoord stl_x, MapSubtlCoord stl_y, PlayerNumber plyr_idx)
{
    struct Dungeon *dungeon;
    dungeon = get_players_num_dungeon(plyr_idx);
    if (dungeon->sight_casted_thing_idx <= 0) {
        return false;
    }
    struct Thing *thing;
    thing = thing_get(dungeon->sight_casted_thing_idx);
    if (thing_is_invalid(thing)) {
        return false;
    }
    long soe_x;
    long soe_y;
    soe_x = stl_x - thing->mappos.x.stl.num + MAX_SOE_RADIUS;
    soe_y = stl_y - thing->mappos.y.stl.num + MAX_SOE_RADIUS;
    if ((soe_x < 0) || (soe_x >= 2*MAX_SOE_RADIUS) || (soe_y < 0)  || (soe_y >= 2*MAX_SOE_RADIUS))
      return false;
    return dungeon->soe_explored_flags[soe_y][soe_x];
}

void slap_creature(struct PlayerInfo *player, struct Thing *thing)
{
    struct CreatureStats *crstat;
    struct CreatureControl *cctrl;
    const struct MagicStats *pwrdynst;
    long i;
    crstat = creature_stats_get_from_thing(thing);
    cctrl = creature_control_get_from_thing(thing);
    anger_apply_anger_to_creature(thing, crstat->annoy_slapped, AngR_Other, 1);
    if (crstat->slaps_to_kill > 0)
    {
<<<<<<< HEAD
        HitPoints slap_damage = calculate_correct_creature_max_health(thing) / crstat->slaps_to_kill;
        apply_damage_to_thing_and_display_health(thing, slap_damage, DmgT_Physical, player->id_number);
=======
      i = compute_creature_max_health(crstat->health,cctrl->explevel,thing->owner) / crstat->slaps_to_kill;
      apply_damage_to_thing_and_display_health(thing, i, player->id_number);
>>>>>>> 7d739e09
    }
    pwrdynst = get_power_dynamic_stats(PwrK_SLAP);
    i = cctrl->slap_turns;
    cctrl->slap_turns = pwrdynst->duration;
    if (i == 0)
    {
        cctrl->max_speed = calculate_correct_creature_maxspeed(thing);
    }
    if (thing->active_state != CrSt_CreatureSlapCowers)
    {
        clear_creature_instance(thing);
        if (thing->active_state != CrSt_CreatureCastingPreparation)
        {
            // If the creature was in CreatureCastingPreparation state,
            // its active and continue states have been assigned to those bkp states,
            // so we don't need to assign them again.
            cctrl->active_state_bkp = thing->active_state;
            cctrl->continue_state_bkp = thing->continue_state;
        }
        creature_mark_if_woken_up(thing);
        external_set_thing_state(thing, CrSt_CreatureSlapCowers);
    }
    cctrl->frozen_on_hit = 6; // Could be configurable.
    cctrl->cowers_from_slap_turns = 18; // Could be configurable.
    play_creature_sound(thing, CrSnd_Slap, 3, 0);
}

TbBool can_cast_power_at_xy(PlayerNumber plyr_idx, PowerKind pwkind, MapSubtlCoord stl_x, MapSubtlCoord stl_y, unsigned long allow_flags)
{
    struct Map *mapblk;
    struct SlabMap *slb;
    unsigned long long can_cast;
    mapblk = get_map_block_at(stl_x, stl_y);
    slb = get_slabmap_for_subtile(stl_x, stl_y);
    struct SlabAttr *slbattr;
    slbattr = get_slab_attrs(slb);
    const struct PowerConfigStats *powerst;
    powerst = get_power_model_stats(pwkind);
    if (power_model_stats_invalid(powerst))
        return false;
    can_cast = powerst->can_cast_flags | allow_flags;
    // Allow casting only on revealed tiles (unless the spell overrides this)
    if ((can_cast & PwCast_Unrevealed) == 0)
    {
        if (!map_block_revealed(mapblk, plyr_idx))
        {
            // If it's not revealed, we may still accept revealing by SOE spell
            if ((can_cast & PwCast_RevealedTemp) == 0) {
                return false;
            } else
            if (!power_sight_explored(stl_x, stl_y, plyr_idx)) {
                return false;
            }
        }
    }
    if ((can_cast & PwCast_Anywhere) != 0)
    {
        // If allowed casting anywhere, we're done
        return true;
    }
    if ((can_cast & PwCast_NeedsDelay) != 0)
    {
        struct PlayerInfo *player;
        player = get_player(plyr_idx);
        if (game.play_gameturn <= player->power_of_cooldown_turn) {
            return false;
        }
    }
    PlayerNumber slb_owner;
    slb_owner = slabmap_owner(slb);
    TbBool subtile_is_liquid_or_path = ( (subtile_is_liquid(stl_x, stl_y)) || (subtile_is_unclaimed_path(stl_x, stl_y)) );
    if ( ((mapblk->flags & SlbAtFlg_Blocking) != 0) && (!subtile_is_liquid_or_path) )
    {
        if ((can_cast & PwCast_Claimable) != 0)
        {
            if (((mapblk->flags & (SlbAtFlg_IsDoor|SlbAtFlg_IsRoom|SlbAtFlg_Valuable)) != 0) || (slb->kind == SlbT_ROCK))
            {
                  return false;
            }
        }
        if ((can_cast & PwCast_AllTall) == PwCast_AllTall)
        {
            // If allowed all tall slab, we're good
            return true;
        }
        if ((can_cast & PwCast_NeutrlTall) != 0)
        {
            if (slb_owner == game.neutral_player_num) {
                return true;
            }
        }
        if ((can_cast & PwCast_OwnedTall) != 0)
        {
            if (slb_owner == plyr_idx) {
                return true;
            }
        }
        if ((can_cast & PwCast_AlliedTall) != 0)
        {
            if ((slb_owner != plyr_idx) && players_are_mutual_allies(plyr_idx,slb_owner)) {
                return true;
            }
        }
        if ((can_cast & PwCast_EnemyTall) != 0)
        {
            if (players_are_enemies(plyr_idx,slb_owner)) {
                return true;
            }
        }
    } else
    {
        if ((can_cast & PwCast_Claimable) != 0)
        {
            if (subtile_is_liquid(stl_x, stl_y))
            {
                  return false;
            }
        }
        if ((can_cast & PwCast_AllGround) == PwCast_AllGround)
        {
            // If allowed all ground slab, we're good
            return true;
        }
        if ((can_cast & PwCast_UnclmdGround) != 0)
        {
            if (slbattr->category == SlbAtCtg_Unclaimed) {
                return true;
            }
            if (subtile_is_liquid_or_path)
            {
                return true;
            }
        }
        if ((can_cast & PwCast_NeutrlGround) != 0)
        {
            if ((slbattr->category != SlbAtCtg_Unclaimed) && (slb_owner == game.neutral_player_num)) {
                return true;
            }
        }
        if ((can_cast & PwCast_OwnedGround) != 0)
        {
            if ((slbattr->category != SlbAtCtg_Unclaimed) && (slb_owner == plyr_idx)) {
                return true;
            }
        }
        if ((can_cast & PwCast_AlliedGround) != 0)
        {
            if ((slbattr->category != SlbAtCtg_Unclaimed) && (slb_owner != plyr_idx) && players_are_mutual_allies(plyr_idx,slb_owner)) {
                return true;
            }
        }
        if ((can_cast & PwCast_EnemyGround) != 0)
        {
            if ((slbattr->category != SlbAtCtg_Unclaimed) && players_are_enemies(plyr_idx,slb_owner)) {
                return true;
            }
        }
    }
    return false;
}

/**
 * Computes price of a power which has price scaled with given amount.
 * @param plyr_idx Casting player index.
 * @param pwkind Keeper power kind.
 * @param pwlevel Keeper power overload level.
 * @param amount Amount used to scale the price; use 0 to get base price.
 */
GoldAmount compute_power_price_scaled_with_amount(PlayerNumber plyr_idx, PowerKind pwkind, long pwlevel, long amount)
{
    const struct MagicStats *pwrdynst = get_power_dynamic_stats(pwkind);
    if (amount < 0)
        amount = 0;
    return pwrdynst->cost[pwlevel] + (pwrdynst->cost[0] * amount);
}

/**
 * Computes current price of given power for given player.
 * @param plyr_idx Casting player index.
 * @param pwkind Keeper power kind.
 * @param pwlevel Keeper power overload level.
 */
GoldAmount compute_power_price(PlayerNumber plyr_idx, PowerKind pwkind, long pwlevel)
{
    struct Dungeon *dungeon;
    const struct MagicStats *pwrdynst;
    const struct PowerConfigStats *powerst = get_power_model_stats(pwkind);
    long amount;
    long price;
    switch (powerst->cost_formula)
    {
    case Cost_Digger: // Special price algorithm for "create imp" spell
        dungeon = get_players_num_dungeon(plyr_idx);
        // Increase price by amount of diggers, reduce by count of sacrificed diggers. Cheaper diggers may be a negative amount.
        if (get_players_special_digger_model(plyr_idx) == powerst->creature_model)
        {
            amount = (dungeon->num_active_diggers - dungeon->cheaper_diggers);
        }
        else
        {
            amount = dungeon->owned_creatures_of_model[powerst->creature_model];
        }
        price = compute_power_price_scaled_with_amount(plyr_idx, pwkind, pwlevel, amount);
        break;
    case Cost_Dwarf:
        dungeon = get_players_num_dungeon(plyr_idx);
        amount = (dungeon->owned_creatures_of_model[powerst->creature_model] / 7); //Dwarves come in pairs of 7
        price = compute_power_price_scaled_with_amount(plyr_idx, pwkind, pwlevel, amount);
        break;
    case Cost_Default:
    default:
        pwrdynst = get_power_dynamic_stats(pwkind);
        price = pwrdynst->cost[pwlevel];
        break;
    }
    return price;
}

/**
 * Computes lowest possible price of given power for given player.
 * @param plyr_idx Casting player index.
 * @param pwkind Keeper power kind.
 * @param pwlevel Keeper power overload level.
 */
GoldAmount compute_lowest_power_price(PlayerNumber plyr_idx, PowerKind pwkind, long pwlevel)
{
    const struct MagicStats *pwrdynst;
    long price;
    switch (pwkind)
    {
    case PwrK_MKDIGGER: // Special price algorithm for "create imp" spell
        // To get lowest
        price = compute_power_price_scaled_with_amount(plyr_idx, pwkind, pwlevel, 0);
        break;
    default:
        pwrdynst = get_power_dynamic_stats(pwkind);
        price = pwrdynst->cost[pwlevel];
        break;
    }
    return price;
}
long find_spell_age_percentage(PlayerNumber plyr_idx, PowerKind pwkind)
{
    struct Dungeon *dungeon;
    const struct MagicStats *pwrdynst;
    pwrdynst = get_power_dynamic_stats(pwkind);
    struct Thing * thing;
    thing = INVALID_THING;
    unsigned long curr;
    unsigned long total;
    curr = 0;
    total = 0;
    switch (pwkind)
    {
    case PwrK_SIGHT:
        dungeon = get_players_num_dungeon(plyr_idx);
        if (dungeon->sight_casted_thing_idx > 0)
            thing = thing_get(dungeon->sight_casted_thing_idx);
        if (thing_exists(thing)) {
            curr = game.play_gameturn - thing->creation_turn;
            total = pwrdynst->strength[dungeon->sight_casted_splevel] + 8;
        }
        break;
    case PwrK_CALL2ARMS:
        dungeon = get_players_num_dungeon(plyr_idx);
        if (dungeon->cta_start_turn != 0)
        {
            curr = game.play_gameturn - dungeon->cta_start_turn;
            total = pwrdynst->duration;
        }
        break;
    default:
        break;
    }
    if (total > 0)
        return (curr << 8) / total;
    return -1;
}

TbBool pay_for_spell(PlayerNumber plyr_idx, PowerKind pwkind, long pwlevel)
{
    long price;
    if (pwkind >= game.conf.magic_conf.power_types_count)
        return false;
    if (pwlevel >= MAGIC_OVERCHARGE_LEVELS)
        pwlevel = MAGIC_OVERCHARGE_LEVELS;
    if (pwlevel < 0)
        pwlevel = 0;
    price = compute_power_price(plyr_idx, pwkind, pwlevel);
    // Try to take money
    if (take_money_from_dungeon(plyr_idx, price, 1) >= 0)
    {
        return true;
    }
    // If failed, say "you do not have enough gold"
    if (is_my_player_number(plyr_idx))
        output_message(SMsg_GoldNotEnough, 0, true);
    return false;
}

TbBool find_power_cast_place(PlayerNumber plyr_idx, PowerKind pwkind, struct Coord3d *pos)
{
    struct Dungeon *dungeon;
    dungeon = get_players_num_dungeon(plyr_idx);
    switch (pwkind)
    {
    case PwrK_SIGHT:
        if (player_uses_power_sight(plyr_idx))
        {
            struct Thing *thing;
            thing = thing_get(dungeon->sight_casted_thing_idx);
            pos->x.val = thing->mappos.x.val;
            pos->y.val = thing->mappos.y.val;
            pos->z.val = thing->mappos.z.val;
            return true;
        }
        break;
    case PwrK_CALL2ARMS:
        if (player_uses_power_call_to_arms(plyr_idx))
        {
            pos->x.val = subtile_coord_center(dungeon->cta_stl_x);
            pos->y.val = subtile_coord_center(dungeon->cta_stl_y);
            pos->z.val = subtile_coord(1,0);
            return true;
        }
        break;
    }
    return false;
}

static TbResult magic_use_power_armageddon(PowerKind power_kind, PlayerNumber plyr_idx, struct Thing *thing, MapSubtlCoord stl_x, MapSubtlCoord stl_y, long splevel, unsigned long mod_flags)
{
    SYNCDBG(6,"Starting");
    unsigned long your_time_gap;
    unsigned long enemy_time_gap;
    your_time_gap = game.armageddon.count_down + game.play_gameturn;
    enemy_time_gap = game.armageddon.count_down + game.play_gameturn;
    if (game.armageddon_cast_turn != 0) {
        return Lb_OK;
    }
    if ((mod_flags & PwMod_CastForFree) == 0)
    {
        // If we can't afford the spell, fail
        if (!pay_for_spell(plyr_idx, power_kind, 0)) {
            if (is_my_player_number(plyr_idx))
                output_message(SMsg_GoldNotEnough, 0, true);
            return Lb_OK;
        }
    }
    game.armageddon_cast_turn = game.play_gameturn;
    game.armageddon_caster_idx = plyr_idx;
    struct Thing *heartng;
    heartng = get_player_soul_container(plyr_idx);
    game.armageddon.mappos.x.val = heartng->mappos.x.val;
    game.armageddon.mappos.y.val = heartng->mappos.y.val;
    game.armageddon.mappos.z.val = heartng->mappos.z.val;

    int i;
    int k;
    k = 0;
    const struct StructureList *slist;
    slist = get_list_for_thing_class(TCls_Creature);
    i = slist->index;
    while (i != 0)
    {
        thing = thing_get(i);
        if (thing_is_invalid(thing))
        {
          ERRORLOG("Jump to invalid thing detected");
          break;
        }
        i = thing->next_of_class;
        // Per-thing code
        struct CreatureControl *cctrl;
        cctrl = creature_control_get_from_thing(thing);
        // Creatures unaffected by Armageddon
        if (is_neutral_thing(thing) && !game.conf.rules.magic.armageddon_teleport_neutrals)
        {
            cctrl->armageddon_teleport_turn = 0;
        } else
        // Creatures killed by Armageddon
        if (creature_affected_by_spell(thing, SplK_Chicken))
        {
            kill_creature(thing, heartng, plyr_idx, CrDed_DiedInBattle);
        } else
        // Creatures teleported by Armageddon
        {
            cctrl->armageddon_teleport_turn = your_time_gap;
            if (thing->owner == plyr_idx) {
                your_time_gap += game.conf.rules.magic.armageddon_teleport_your_time_gap;
            } else {
                enemy_time_gap += game.conf.rules.magic.armageddon_teleport_enemy_time_gap;
            }
        }
        // Per-thing code ends
        k++;
        if (k > THINGS_COUNT)
        {
          ERRORLOG("Infinite loop detected when sweeping things list");
          break;
        }
    }
    if (enemy_time_gap <= your_time_gap)
        enemy_time_gap = your_time_gap;
    game.armageddon_over_turn = game.armageddon.duration + enemy_time_gap;
    if (plyr_idx == my_player_number)
    {
        struct PowerConfigStats *powerst = get_power_model_stats(power_kind);
        play_non_3d_sample(powerst->select_sound_idx);
    }
    return Lb_SUCCESS;
}

/**
 * Starts and stops the use of Must obey.
 * What differs this power from others is that it is a toggle - pressing once
 * starts the power, and second press disables it.
 * The spell is paid for somewhere else - it takes money every few turns when active.
 * @param plyr_idx
 * @param mod_flags
 * @return
 */
static TbResult magic_use_power_obey(PowerKind power_kind, PlayerNumber plyr_idx, struct Thing *thing, MapSubtlCoord stl_x, MapSubtlCoord stl_y, long splevel, unsigned long mod_flags)
{
    struct Dungeon *dungeon;
    dungeon = get_players_num_dungeon(plyr_idx);
    // Toggle the spell
    if (dungeon->must_obey_turn != 0) {
        dungeon->must_obey_turn = 0;
    } else {
        dungeon->must_obey_turn = game.play_gameturn;
        if (plyr_idx == my_player_number)
        {
            struct PowerConfigStats *powerst = get_power_model_stats(PwrK_OBEY);
            play_non_3d_sample(powerst->select_sound_idx);
        }
    }
    update_speed_of_player_creatures_of_model(plyr_idx, 0);
    return Lb_SUCCESS;
}

void turn_off_power_obey(PlayerNumber plyr_idx)
{
    struct Dungeon *dungeon;
    dungeon = get_players_num_dungeon(plyr_idx);
    dungeon->must_obey_turn = 0;
    update_speed_of_player_creatures_of_model(plyr_idx, 0);
}

void turn_off_power_sight_of_evil(PlayerNumber plyr_idx)
{
    struct Dungeon *dungeon;
    long spl_lev;
    long cit;
    long i;
    long imax;
    long k;
    long n;
    dungeon = get_players_num_dungeon(plyr_idx);
    const struct MagicStats *pwrdynst;
    pwrdynst = get_power_dynamic_stats(PwrK_SIGHT);
    spl_lev = dungeon->sight_casted_splevel;
    if (spl_lev > POWER_MAX_LEVEL)
        spl_lev = POWER_MAX_LEVEL;
    i = game.play_gameturn - dungeon->sight_casted_gameturn;
    imax = abs(pwrdynst->strength[spl_lev]/4) >> 2;
    if (i > imax)
        i = imax;
    if (i < 0)
        i = 0;
    n = game.play_gameturn - pwrdynst->strength[spl_lev];
    cit = power_sight_close_instance_time[spl_lev];
    k = imax / cit;
    if (k < 1) k = 1;
    dungeon->sight_casted_gameturn = n + i/k - cit;
}

static TbResult magic_use_power_hold_audience(PowerKind power_kind, PlayerNumber plyr_idx, struct Thing *thing, MapSubtlCoord stl_x, MapSubtlCoord stl_y, long splevel, unsigned long mod_flags)
{
    SYNCDBG(8,"Starting");
    struct Dungeon *dungeon;
    dungeon = get_players_num_dungeon(plyr_idx);
    if (dungeon->hold_audience_cast_turn != 0) {
        return Lb_OK;
    }
    if ((mod_flags & PwMod_CastForFree) == 0)
    {
        // If we can't afford the spell, fail
        if (!pay_for_spell(plyr_idx, PwrK_HOLDAUDNC, 0)) {
            return Lb_FAIL;
        }
    }
    dungeon->hold_audience_cast_turn = game.play_gameturn;
    unsigned long k;
    int i;
    k = 0;
    i = dungeon->creatr_list_start;
    while (i != 0)
    {
        struct CreatureControl *cctrl;
        thing = thing_get(i);
        TRACE_THING(thing);
        cctrl = creature_control_get_from_thing(thing);
        if (thing_is_invalid(thing) || creature_control_invalid(cctrl))
        {
            ERRORLOG("Jump to invalid creature detected");
            break;
        }
        i = cctrl->players_next_creature_idx;
        // Thing list loop body
        if (!thing_is_picked_up(thing) && !creature_is_kept_in_custody(thing) && !creature_is_being_unconscious(thing) && !creature_is_leaving_and_cannot_be_stopped(thing))
        {
            create_effect(&thing->mappos, imp_spangle_effects[get_player_color_idx(thing->owner)], thing->owner);
            const struct Coord3d *pos;
            pos = dungeon_get_essential_pos(thing->owner);
            move_thing_in_map(thing, pos);
            reset_interpolation_of_thing(thing);
            initialise_thing_state(thing, CrSt_CreatureInHoldAudience);
            cctrl->turns_at_job = -1;
        }
        // Thing list loop body ends
        k++;
        if (k > CREATURES_COUNT)
        {
            ERRORLOG("Infinite loop detected when sweeping creatures list");
            break;
        }
    }
    if (plyr_idx == my_player_number)
    {
        struct PowerConfigStats *powerst = get_power_model_stats(PwrK_HOLDAUDNC);
        play_non_3d_sample(powerst->select_sound_idx);
    }
    SYNCDBG(19,"Finished");
    return Lb_SUCCESS;
}

static TbResult magic_use_power_chicken(PowerKind power_kind, PlayerNumber plyr_idx, struct Thing *thing, MapSubtlCoord stl_x, MapSubtlCoord stl_y, long splevel, unsigned long mod_flags)
{
    // If this spell is already casted at that creature, do nothing
    if (thing_affected_by_spell(thing, SplK_Chicken)) {
        return Lb_OK;
    }
    if ((mod_flags & PwMod_CastForFree) == 0)
    {
        // If we can't afford the spell, fail
        if (!pay_for_spell(plyr_idx, power_kind, splevel)) {
            return Lb_FAIL;
        }
    }
    // Check if the creature kind isn't affected by that spell
    if ((get_creature_model_flags(thing) & CMF_NeverChickens) != 0)
    {
        thing_play_sample(thing, 58, 20, 0, 3, 0, 2, 128);
        return Lb_SUCCESS;
    }
    apply_spell_effect_to_thing(thing, SplK_Chicken, splevel);
    struct PowerConfigStats *powerst;
    powerst = get_power_model_stats(power_kind);
    thing_play_sample(thing, powerst->select_sound_idx, NORMAL_PITCH, 0, 3, 0, 2, FULL_LOUDNESS);
    return Lb_SUCCESS;
}


static TbResult magic_use_power_hand(PowerKind power_kind, PlayerNumber plyr_idx, struct Thing *thing, MapSubtlCoord stl_x, MapSubtlCoord stl_y, long splevel, unsigned long mod_flags)
{
    if (power_hand_is_full(get_player(plyr_idx)))
        return Lb_FAIL;
    else
    if (place_thing_in_power_hand(thing, plyr_idx))
        return Lb_SUCCESS;
    else
        return Lb_FAIL;
}

static TbResult magic_use_power_disease(PowerKind power_kind, PlayerNumber plyr_idx, struct Thing *thing, MapSubtlCoord stl_x, MapSubtlCoord stl_y, long splevel, unsigned long mod_flags)
{
    // If this spell is already casted at that creature, do nothing
    if (thing_affected_by_spell(thing, SplK_Disease)) {
        return Lb_OK;
    }
    if ((mod_flags & PwMod_CastForFree) == 0)
    {
        // If we can't afford the spell, fail
        if (!pay_for_spell(plyr_idx, power_kind, splevel)) {
            return Lb_FAIL;
        }
    }
    // Check if the creature kind isn't affected by that spell
    if ((get_creature_model_flags(thing) & CMF_NeverSick) != 0)
    {
        thing_play_sample(thing, 58, 20, 0, 3, 0, 2, 128);
        return Lb_SUCCESS;
    }
    apply_spell_effect_to_thing(thing, SplK_Disease, splevel);
    {
        struct CreatureControl *cctrl;
        cctrl = creature_control_get_from_thing(thing);
        cctrl->disease_caster_plyridx = plyr_idx;
    }
    struct PowerConfigStats *powerst;
    powerst = get_power_model_stats(power_kind);
    thing_play_sample(thing, powerst->select_sound_idx, NORMAL_PITCH, 0, 3, 0, 3, FULL_LOUDNESS);
    return Lb_SUCCESS;
}

static TbResult magic_use_power_destroy_walls(PowerKind power_kind, PlayerNumber plyr_idx, struct Thing *thing, MapSubtlCoord stl_x, MapSubtlCoord stl_y, long splevel, unsigned long mod_flags)
{
    // If we can't afford the spell, fail
    SYNCDBG(16,"Starting");
    if ((mod_flags & PwMod_CastForFree) == 0)
    {
        // If we can't afford the spell, fail
        if (!pay_for_spell(plyr_idx, power_kind, splevel)) {
            return Lb_FAIL;
        }
    }
    MapSlabCoord slb_x_start = subtile_slab(stl_x) - 1;
    MapSlabCoord slb_y_start = subtile_slab(stl_y) - 1;
    MapSlabCoord slb_x_end = slb_x_start + 3;
    MapSlabCoord slb_y_end = slb_y_start + 3;
    int i = 0;
    TbBool is_revealed = subtile_revealed(stl_x, stl_y, plyr_idx);
    for (MapSlabCoord slb_y=slb_y_start; slb_y < slb_y_end ; slb_y++)
    {
        for (MapSlabCoord slb_x=slb_x_start; slb_x < slb_x_end ; slb_x++,i++)
        {
            struct SlabMap *slb = get_slabmap_block(slb_x, slb_y);
            if (slabmap_block_invalid(slb))
                continue;
            struct Map *mapblk = get_map_block_at(slab_subtile_center(slb_x),slab_subtile_center(slb_y));
            if (!(mapblk->flags & SlbAtFlg_Blocking) || (mapblk->flags & (SlbAtFlg_IsDoor|SlbAtFlg_IsRoom|SlbAtFlg_Valuable)) || (slb->kind == SlbT_ROCK) )
              continue;
            unsigned char destreff = destroy_effect[splevel][i];
            if (destreff == 79)
            {
                struct SlabAttr *slbattr = get_slab_attrs(slb);
                if (slbattr->category == SlbAtCtg_FortifiedWall)
                {
                    place_slab_type_on_map(SlbT_EARTH, slab_subtile_center(slb_x),slab_subtile_center(slb_y), game.neutral_player_num, 0);
                    create_dirt_rubble_for_dug_slab(slb_x, slb_y);
                    do_slab_efficiency_alteration(slb_x, slb_y);
                } else
                if (slab_kind_is_friable_dirt(slb->kind))
                {
                    dig_out_block(slab_subtile_center(slb_x),slab_subtile_center(slb_y), plyr_idx);
                    if (is_revealed) {
                        set_slab_explored(plyr_idx, slb_x, slb_y);
                    }
                    clear_slab_dig(slb_x, slb_y, plyr_idx);
                }
            } else
            if (destreff == 32)
            {
                dig_out_block(slab_subtile_center(slb_x),slab_subtile_center(slb_y), plyr_idx);
                if (is_revealed) {
                    set_slab_explored(plyr_idx, slb_x, slb_y);
                }
                clear_slab_dig(slb_x, slb_y, plyr_idx);
            }
        }
    }
    if (is_my_player_number(plyr_idx))
    {
        struct PowerConfigStats *powerst = get_power_model_stats(power_kind);
        play_non_3d_sample(powerst->select_sound_idx);
    }
    return Lb_SUCCESS;
}

static TbResult magic_use_power_time_bomb(PowerKind power_kind, PlayerNumber plyr_idx, struct Thing *thing, MapSubtlCoord stl_x, MapSubtlCoord stl_y, long splevel, unsigned long mod_flags)
{
    struct PowerConfigStats *powerst = get_power_model_stats(power_kind);
    if (thing_affected_by_spell(thing, powerst->spell_idx)) {
        return Lb_OK;
    }
    if ((mod_flags & PwMod_CastForFree) == 0)
    {
        // If we can't afford the spell, fail
        if (!pay_for_spell(plyr_idx, power_kind, splevel)) {
            return Lb_FAIL;
        }
    }
    apply_spell_effect_to_thing(thing, powerst->spell_idx, splevel);
    thing_play_sample(thing, powerst->select_sound_idx, NORMAL_PITCH, 0, 3, 0, 3, FULL_LOUDNESS);
    initialise_thing_state(thing, CrSt_Timebomb);
    return Lb_SUCCESS;
}

static TbResult magic_use_power_imp(PowerKind power_kind, PlayerNumber plyr_idx, struct Thing *thing, MapSubtlCoord stl_x, MapSubtlCoord stl_y, long splevel, unsigned long mod_flags)
{
    struct Thing *heartng;
    struct Coord3d pos;
    struct PowerConfigStats *powerst = get_power_model_stats(power_kind);
    struct MagicStats *pwrdynst = get_power_dynamic_stats(power_kind);
    if (!i_can_allocate_free_control_structure()
     || !i_can_allocate_free_thing_structure(FTAF_FreeEffectIfNoSlots)) {
        return Lb_FAIL;
    }
    if (!creature_count_below_map_limit(0))
    {
        SYNCLOG("Player %d attempts to create creature %s at map creature limit", plyr_idx, creature_code_name(powerst->creature_model));
        return Lb_FAIL;
    }
    if ((mod_flags & PwMod_CastForFree) == 0)
    {
        // If we can't afford the spell, fail
        if (!pay_for_spell(plyr_idx, power_kind, splevel)) {
            return Lb_FAIL;
        }
    }
    heartng = get_player_soul_container(plyr_idx);
    pos.x.val = subtile_coord_center(stl_x);
    pos.y.val = subtile_coord_center(stl_y);
    pos.z.val = get_floor_height_at(&pos) + (heartng->clipbox_size_z >> 1);
    thing = create_creature(&pos, powerst->creature_model, plyr_idx);
    if (thing_is_invalid(thing))
    {
        ERRORLOG("There was place to create new creature, but creation failed");
        return Lb_OK;
    }
    if (pwrdynst->strength[splevel] != 0)
    {
        creature_change_multiple_levels(thing, pwrdynst->strength[splevel]);
    }
    thing->veloc_push_add.x.val += CREATURE_RANDOM(thing, 161) - 80;
    thing->veloc_push_add.y.val += CREATURE_RANDOM(thing, 161) - 80;
    thing->veloc_push_add.z.val += 160;
    thing->state_flags |= TF1_PushAdd;
    thing->move_angle_xy = 0;
    initialise_thing_state(thing, CrSt_ImpBirth);

    thing_play_sample(thing, powerst->select_sound_idx, NORMAL_PITCH, 0, 3, 0, 2, FULL_LOUDNESS);
    play_creature_sound(thing, 3, 2, 0);
    return Lb_SUCCESS;
}

static TbResult magic_use_power_tunneller(PowerKind power_kind, PlayerNumber plyr_idx, struct Thing *thing, MapSubtlCoord stl_x, MapSubtlCoord stl_y, long splevel, unsigned long mod_flags)
{
    struct Coord3d pos;
    struct PowerConfigStats *powerst = get_power_model_stats(power_kind);
    struct MagicStats *pwrdynst = get_power_dynamic_stats(power_kind);
    if (!i_can_allocate_free_control_structure()
     || !i_can_allocate_free_thing_structure(FTAF_FreeEffectIfNoSlots)) {
        return Lb_FAIL;
    }
    if (!creature_count_below_map_limit(0))
    {
        SYNCLOG("Player %d attempts to create creature %s at map creature limit", plyr_idx, creature_code_name(powerst->creature_model));
        return Lb_FAIL;
    }
    if ((mod_flags & PwMod_CastForFree) == 0)
    {
        // If we can't afford the spell, fail
        if (!pay_for_spell(plyr_idx, power_kind, splevel)) {
            return Lb_FAIL;
        }
    }
    pos.x.val = subtile_coord_center(stl_x);
    pos.y.val = subtile_coord_center(stl_y);
    pos.z.val = get_ceiling_height(&pos);
    thing = create_creature(&pos, powerst->creature_model, plyr_idx);

    struct CreatureControl* cctrl = creature_control_get_from_thing(thing);
    create_effect(&thing->mappos, TngEff_CeilingBreach, thing->owner);
    initialise_thing_state(thing, CrSt_CreatureHeroEntering);
    thing->rendering_flags |= TRF_Invisible;
    cctrl->countdown = 16;

    if (thing_is_invalid(thing))
    {
        ERRORLOG("There was place to create new creature, but creation failed");
        return Lb_OK;
    }
    if (pwrdynst->strength[splevel] != 0)
    {
        creature_change_multiple_levels(thing, pwrdynst->strength[splevel]);
    }
    
    thing_play_sample(thing, powerst->select_sound_idx, NORMAL_PITCH, 0, 3, 0, 2, FULL_LOUDNESS);
    play_creature_sound(thing, 3, 2, 0);
    return Lb_SUCCESS;
}

static TbResult magic_use_power_heal(PowerKind power_kind, PlayerNumber plyr_idx, struct Thing *thing, MapSubtlCoord stl_x, MapSubtlCoord stl_y, long splevel, unsigned long mod_flags)
{
    // If the creature has full health, do nothing
    if (!thing_is_creature(thing)) {
        ERRORLOG("Tried to apply spell to invalid creature.");
        return Lb_FAIL;
    }
    if (get_creature_health_permil(thing) >= 1000) {
        SYNCDBG(7,"Full health, can't heal %s.",thing_model_name(thing));
        return Lb_OK;
    }
    if ((mod_flags & PwMod_CastForFree) == 0)
    {
        // If we can't afford the spell, fail
        if (!pay_for_spell(plyr_idx, power_kind, splevel)) {
            ERRORLOG("No gold to heal %s.",thing_model_name(thing));
            return Lb_FAIL;
        }
    }
    // Apply spell effect
    struct PowerConfigStats *powerst;
    powerst = get_power_model_stats(power_kind);
    thing_play_sample(thing, powerst->select_sound_idx, NORMAL_PITCH, 0, 3, 0, 2, FULL_LOUDNESS);
    apply_spell_effect_to_thing(thing, powerst->spell_idx, splevel);
    return Lb_SUCCESS;
}

static TbResult magic_use_power_apply_spell(PowerKind power_kind, PlayerNumber plyr_idx, struct Thing *thing, MapSubtlCoord stl_x, MapSubtlCoord stl_y, long splevel, unsigned long mod_flags)
{
    struct PowerConfigStats *powerst;
    powerst = get_power_model_stats(power_kind);

    // If this spell is already casted at that creature, do nothing
    if (thing_affected_by_spell(thing, powerst->spell_idx)) {
        return Lb_OK;
    }
    if ((mod_flags & PwMod_CastForFree) == 0)
    {
        // If we can't afford the spell, fail
        if (!pay_for_spell(plyr_idx, power_kind, splevel)) {
            return Lb_FAIL;
        }
    }
    if(powerst->effect_id != 0)
    {
        struct Coord3d effpos = thing->mappos;
        effpos.z.val = get_ceiling_height_above_thing_at(thing, &thing->mappos);
        create_used_effect_or_element(&effpos, powerst->effect_id, thing->owner);
    }


    thing_play_sample(thing, powerst->select_sound_idx, NORMAL_PITCH, 0, 3, 0, 2, FULL_LOUDNESS);
    apply_spell_effect_to_thing(thing, powerst->spell_idx, splevel);
    return Lb_SUCCESS;
}

static TbResult magic_use_power_lightning(PowerKind power_kind, PlayerNumber plyr_idx, struct Thing *thing, MapSubtlCoord stl_x, MapSubtlCoord stl_y, long splevel, unsigned long mod_flags)
{
    struct PlayerInfo *player;
    struct Dungeon *dungeon;
    const struct MagicStats *pwrdynst;
    struct ShotConfigStats *shotst;
    struct Thing *shtng;
    struct Thing *obtng;
    struct Thing *efftng;
    struct Coord3d pos;
    long range;
    long max_damage;
    long i;
    player = get_player(plyr_idx);
    dungeon = get_dungeon(player->id_number);
    pos.x.val = subtile_coord_center(stl_x);
    pos.y.val = subtile_coord_center(stl_y);
    pos.z.val = get_floor_height_at(&pos);
    // make sure the spell level is correct
    if (splevel >= MAGIC_OVERCHARGE_LEVELS)
        splevel = MAGIC_OVERCHARGE_LEVELS-1;
    if (splevel < 0)
        splevel = 0;
    if ((mod_flags & PwMod_CastForFree) == 0)
    {
        // If we can't afford the spell, fail
        if (!pay_for_spell(plyr_idx, power_kind, splevel)) {
            return Lb_FAIL;
        }
    }
    // And cast it
    shtng = create_shot(&pos, ShM_GodLightning, plyr_idx);
    if (!thing_is_invalid(shtng))
    {
        shtng->mappos.z.val = get_thing_height_at(shtng, &shtng->mappos) + COORD_PER_STL/2;
        shtng->shot.hit_type = THit_CrtrsOnly;
        shtng->shot.spell_level = splevel;
    }
    pwrdynst = get_power_dynamic_stats(power_kind);
    shotst = get_shot_model_stats(ShM_GodLightning);
    dungeon->camera_deviate_jump = 256;
    i = pwrdynst->strength[splevel];
    max_damage = i * shotst->damage;
    range = (i << 8) / 2;
    if (power_sight_explored(stl_x, stl_y, plyr_idx))
        max_damage /= 4;
    struct Coord3d objpos;
    // Compensate for effect element position offset
    objpos.x.val = pos.x.val + 128;
    objpos.y.val = pos.y.val + 128;
    objpos.z.val = get_floor_height_at(&pos);
    obtng = create_object(&objpos, ObjMdl_PowerLightning, plyr_idx, -1);
    if (!thing_is_invalid(obtng))
    {
        obtng->lightning.spell_level = splevel;
        obtng->rendering_flags |= TRF_Invisible;
    }
    i = electricity_affecting_area(&pos, plyr_idx, range, max_damage);
    SYNCDBG(9,"Affected %ld targets within range %ld, damage %ld",i,range,max_damage);
    if (!thing_is_invalid(shtng))
    {
        efftng = create_effect(&shtng->mappos, TngEff_Dummy, shtng->owner);
        if (!thing_is_invalid(efftng))
        {
            struct PowerConfigStats *powerst;
            powerst = get_power_model_stats(power_kind);
            thing_play_sample(efftng, powerst->select_sound_idx, NORMAL_PITCH, 0, 3, 0, 2, FULL_LOUDNESS);
        }
    }
    return Lb_SUCCESS;
}

static TbResult magic_use_power_sight(PowerKind power_kind, PlayerNumber plyr_idx, struct Thing *thing, MapSubtlCoord stl_x, MapSubtlCoord stl_y, long splevel, unsigned long mod_flags)
{
    const struct MagicStats *pwrdynst;
    struct Dungeon *dungeon;
    struct Coord3d pos;
    long cit;
    long cdt;
    long cgt;
    long cdlimit;
    long i;
    dungeon = get_dungeon(plyr_idx);
    pwrdynst = get_power_dynamic_stats(PwrK_SIGHT);
    if (player_uses_power_sight(plyr_idx))
    {
        cdt = game.play_gameturn - dungeon->sight_casted_gameturn;
        cdlimit = pwrdynst->strength[dungeon->sight_casted_splevel] >> 4;
        if (cdt < 0) {
            cdt = 0;
        } else
        if (cdt > cdlimit) {
            cdt = cdlimit;
        }
        cit = power_sight_close_instance_time[dungeon->sight_casted_splevel];
        cgt = game.play_gameturn - pwrdynst->strength[dungeon->sight_casted_splevel];
        i = cdlimit / cit;
        if (i > 0) {
            dungeon->sight_casted_gameturn = cgt + cdt/i - cit;
        } else {
            dungeon->sight_casted_gameturn = cgt;
        }
        thing = thing_get(dungeon->sight_casted_thing_idx);
        if (cgt < (long)thing->creation_turn)
        {
            dungeon->computer_enabled |= 0x04;
            dungeon->sight_casted_stl_x = stl_x;
            dungeon->sight_casted_stl_y = stl_y;
        }
        return Lb_OK;
    }
    if ((mod_flags & PwMod_CastForFree) == 0)
    {
        // If we can't afford the spell, fail
        if (!pay_for_spell(plyr_idx, PwrK_SIGHT, splevel)) {
            if (is_my_player_number(plyr_idx))
                output_message(SMsg_GoldNotEnough, 0, true);
            return Lb_FAIL;
        }
    }
    pos.x.val = subtile_coord_center(stl_x);
    pos.y.val = subtile_coord_center(stl_y);
    pos.z.val = subtile_coord_center(5);
    thing = create_object(&pos, ObjMdl_PowerSight, plyr_idx, -1);
    if (!thing_is_invalid(thing))
    {
        struct PowerConfigStats *powerst;
        powerst = get_power_model_stats(PwrK_SIGHT);
        dungeon->sight_casted_gameturn = game.play_gameturn;
        thing->health = 2;
        dungeon->sight_casted_splevel = splevel;
        dungeon->sight_casted_thing_idx = thing->index;
        LbMemorySet(dungeon->soe_explored_flags, 0, sizeof(dungeon->soe_explored_flags));
        thing->rendering_flags |= TRF_Invisible;
        thing_play_sample(thing, powerst->select_sound_idx, NORMAL_PITCH, -1, 3, 0, 3, FULL_LOUDNESS);
    }
    return Lb_SUCCESS;
}

static TbResult magic_use_power_cave_in(PowerKind power_kind, PlayerNumber plyr_idx, struct Thing *thing, MapSubtlCoord stl_x, MapSubtlCoord stl_y, long splevel, unsigned long mod_flags)
{
    MapSlabCoord slb_x;
    MapSlabCoord slb_y;
    slb_y = subtile_slab(stl_y);
    slb_x = subtile_slab(stl_x);
    struct Map *mapblk;
    mapblk = get_map_block_at(slab_subtile_center(slb_x), slab_subtile_center(slb_y));
    long i;
    unsigned long k;
    k = 0;
    i = get_mapwho_thing_index(mapblk);
    while (i != 0)
    {
        thing = thing_get(i);
        TRACE_THING(thing);
        if (thing_is_invalid(thing))
        {
            ERRORLOG("Jump to invalid thing detected");
            break;
        }
        i = thing->next_on_mapblk;
        // Per thing code start
        if ((thing->class_id == TCls_EffectElem) && (thing->model == 46)) {
            break;
        }
        // Per thing code end
        k++;
        if (k > THINGS_COUNT)
        {
            ERRORLOG("Infinite loop detected when sweeping things list");
            break_mapwho_infinite_chain(mapblk);
            i = 0;
            break;
        }
    }
    if (i == 0)
    {
        if (plyr_idx != game.neutral_player_num)
        {
            if ((mod_flags & PwMod_CastForFree) == 0)
            {
                // If we can't afford the spell, fail
                if (!pay_for_spell(plyr_idx, power_kind, splevel)) {
                    return Lb_FAIL;
                }
            }
            struct Dungeon *dungeon;
            dungeon = get_players_num_dungeon(plyr_idx);
            dungeon->lvstats.num_caveins++;
        }
        struct Coord3d pos;
        pos.x.val = subtile_coord_center(slab_subtile_center(slb_x));
        pos.y.val = subtile_coord_center(slab_subtile_center(slb_y));
        pos.z.val = 0;
        thing = create_thing(&pos, TCls_CaveIn, splevel, plyr_idx, -1);
        struct PowerConfigStats *powerst;
        powerst = get_power_model_stats(power_kind);
        thing_play_sample(thing, powerst->select_sound_idx, 25, 0, 3, 0, 2, FULL_LOUDNESS);
    }
    return Lb_SUCCESS;
}

/**
 * Changes creature state and marks it as being affected by CTA spell.
 *
 * @param cta_pos Position where the CTA spell is casted.
 * @param creatng The target creature thing.
 * @return
 */
TbBool update_creature_influenced_by_call_to_arms_at_pos(struct Thing *creatng, const struct Coord3d *cta_pos)
{
    struct CreatureControl *cctrl;
    cctrl = creature_control_get_from_thing(creatng);
    if (!creature_can_navigate_to_with_storage(creatng, cta_pos, NavRtF_Default) || process_creature_needs_to_heal_critical(creatng) || (creatng->continue_state == CrSt_CreatureCombatFlee))
    {
        creature_stop_affected_by_call_to_arms(creatng);
        return false;
    }
    if (!creature_is_called_to_arms(creatng))
    {
        if (!external_set_thing_state(creatng, CrSt_ArriveAtCallToArms))
        {
            return false;
        }
    }
    setup_person_move_to_coord(creatng, cta_pos, NavRtF_Default);
    creatng->continue_state = CrSt_ArriveAtCallToArms;
    cctrl->spell_flags |= CSAfF_CalledToArms;
    if ((cctrl->flgfield_1 & CCFlg_NoCompControl) != 0) {
        WARNLOG("The %s index %d is called to arms with no comp control, fixing",thing_model_name(creatng),(int)creatng->index);
        cctrl->flgfield_1 &= ~CCFlg_NoCompControl;
    }
    return true;
}

long update_creatures_influenced_by_call_to_arms(PlayerNumber plyr_idx)
{
    struct Dungeon *dungeon;
    SYNCDBG(8,"Starting");
    dungeon = get_players_num_dungeon(plyr_idx);
    struct Coord3d cta_pos;
    cta_pos.x.val = subtile_coord_center(dungeon->cta_stl_x);
    cta_pos.y.val = subtile_coord_center(dungeon->cta_stl_y);
    cta_pos.z.val = get_floor_height_at(&cta_pos);
    long count;
    count = 0;
    unsigned long k;
    int i;
    k = 0;
    i = dungeon->creatr_list_start;
    while (i != 0)
    {
        struct Thing *thing;
        struct CreatureControl *cctrl;
        thing = thing_get(i);
        TRACE_THING(thing);
        cctrl = creature_control_get_from_thing(thing);
        if (thing_is_invalid(thing) || creature_control_invalid(cctrl))
        {
            ERRORLOG("Jump to invalid creature detected");
            break;
        }
        i = cctrl->players_next_creature_idx;
        // Thing list loop body
        if (!thing_is_picked_up(thing) && !creature_is_being_unconscious(thing))
        {
            if (creature_affected_by_call_to_arms(thing))
            {
                struct StateInfo *stati;
                stati = get_thing_state_info_num(get_creature_state_besides_interruptions(thing));
                if (stati->react_to_cta || creature_is_called_to_arms(thing))
                {
                    if (update_creature_influenced_by_call_to_arms_at_pos(thing, &cta_pos)) {
                        count++;
                    } else {
                        set_start_state(thing);
                    }
                }
            }
        }
        // Thing list loop body ends
        k++;
        if (k > CREATURES_COUNT)
        {
            ERRORLOG("Infinite loop detected when sweeping creatures list");
            break;
        }
    }
    return count;
}

/**
 * Casts CTA on given map coordinates.
 * Does no castability checking.
 * To use the casting, higher level function should be used.
 * @param plyr_idx The casting player.
 * @param stl_x The target subtile, X coord.
 * @param stl_y The target subtile, Y coord.
 * @param splevel Power overcharge level.
 * @return
 * @see magic_use_available_power_on_thing()
 * @see magic_use_available_power_on_subtile()
 */
static TbResult magic_use_power_call_to_arms(PowerKind power_kind, PlayerNumber plyr_idx, struct Thing *thing, MapSubtlCoord stl_x, MapSubtlCoord stl_y, long splevel, unsigned long mod_flags)
{
    struct Dungeon *dungeon;
    struct PlayerInfo *player;
    SYNCDBG(8,"Starting");
    player = get_player(plyr_idx);
    dungeon = get_players_dungeon(player);
    struct Coord3d pos;
    pos.x.val = subtile_coord_center(stl_x);
    pos.y.val = subtile_coord_center(stl_y);
    pos.z.val = get_floor_height_at(&pos);
    struct Thing *objtng;
    objtng = thing_get(player->cta_flag_idx);
    if ((dungeon->cta_start_turn == 0) || !thing_is_object(objtng))
    {
          objtng = create_object(&pos, ObjMdl_CTAEnsign, plyr_idx, -1);
          if (thing_is_invalid(objtng)) {
              ERRORLOG("Cannot create call to arms");
              return 0;
          }
          dungeon->cta_start_turn = game.play_gameturn;
          dungeon->cta_splevel = splevel;
          dungeon->cta_stl_x = stl_x;
          dungeon->cta_stl_y = stl_y;
          if (flag_is_set(mod_flags, PwMod_CastForFree))
          {
              dungeon->cta_free = 1;
          }
          player->cta_flag_idx = objtng->index;
          objtng->mappos.z.val = get_thing_height_at(objtng, &objtng->mappos);
          set_call_to_arms_as_birthing(objtng);
          SYNCDBG(9,"Created birthing CTA");
          return 1;
    }
    dungeon->cta_start_turn = game.play_gameturn;
    dungeon->cta_stl_x = stl_x;
    dungeon->cta_stl_y = stl_y;
    set_call_to_arms_as_rebirthing(objtng);
    update_creatures_influenced_by_call_to_arms(plyr_idx);
    SYNCDBG(19,"Finished");
    return 1;
}

static TbResult magic_use_power_slap_thing(PowerKind power_kind, PlayerNumber plyr_idx, struct Thing *thing, MapSubtlCoord stl_x, MapSubtlCoord stl_y, long splevel, unsigned long mod_flags)
{
    struct PlayerInfo *player;
    struct Dungeon *dungeon;
    if (!thing_exists(thing)) {
        return Lb_FAIL;
    }
    player = get_player(plyr_idx);
    dungeon = get_dungeon(player->id_number);
    if ((player->instance_num == PI_Whip) || (game.play_gameturn - dungeon->last_creature_dropped_gameturn <= 10)) {
        return Lb_OK;
    }
    player->influenced_thing_idx = thing->index;
    player->influenced_thing_creation = thing->creation_turn;
    set_player_instance(player, PI_Whip, 0);
    dungeon->lvstats.num_slaps++;
    return Lb_SUCCESS;
}

static TbResult magic_use_power_possess_thing(PowerKind power_kind, PlayerNumber plyr_idx, struct Thing *thing, MapSubtlCoord stl_x, MapSubtlCoord stl_y, long splevel, unsigned long mod_flags)
{
    struct PlayerInfo *player;
    if (!thing_exists(thing)) {
        return Lb_FAIL;
    }
    player = get_player(plyr_idx);
    player->influenced_thing_idx = thing->index;
    player->first_person_dig_claim_mode = false;
    player->teleport_destination = 19; // reset to default behaviour
    player->battleid = 1;
    // Note that setting Direct Control player instance requires player->influenced_thing_idx to be set correctly
    set_player_instance(player, PI_DirctCtrl, 0);
    if (is_my_player(player)) {
        clear_flag(tool_tip_box.flags, TTip_Visible);
    }
    return Lb_SUCCESS;
}

static void magic_power_hold_audience_update(PlayerNumber plyr_idx)
{
    struct Dungeon *dungeon;
    dungeon = get_players_num_dungeon(plyr_idx);
    SYNCDBG(8,"Starting");
    if ( game.play_gameturn - dungeon->hold_audience_cast_turn <= game.conf.rules.magic.hold_audience_time) {
        return;
    }
    // Dispose hold audience effect
    dungeon->hold_audience_cast_turn = 0;
    struct CreatureControl *cctrl;
    struct Thing *thing;
    unsigned long k;
    int i;
    dungeon = get_players_num_dungeon(plyr_idx);
    k = 0;
    i = dungeon->creatr_list_start;
    while (i != 0)
    {
        thing = thing_get(i);
        TRACE_THING(thing);
        cctrl = creature_control_get_from_thing(thing);
        if (thing_is_invalid(thing) || creature_control_invalid(cctrl))
        {
            ERRORLOG("Jump to invalid creature detected");
            break;
        }
        i = cctrl->players_next_creature_idx;
        // Thing list loop body
        if (get_creature_state_besides_interruptions(thing) == CrSt_CreatureInHoldAudience) {
            set_start_state(thing);
        }
        // Thing list loop body ends
        k++;
        if (k > CREATURES_COUNT)
        {
            ERRORLOG("Infinite loop detected when sweeping creatures list");
            break;
        }
    }
    SYNCDBG(19,"Finished");
}

TbBool affect_creature_by_power_call_to_arms(struct Thing *creatng, long range, const struct Coord3d *cta_pos)
{
    int nstat;
    nstat = get_creature_state_besides_interruptions(creatng);
    struct StateInfo *stati;
    stati = get_thing_state_info_num(nstat);
    if (!creature_affected_by_call_to_arms(creatng) || stati->react_to_cta)
    {
        if (stati->react_to_cta
          && (creature_affected_by_call_to_arms(creatng) || get_chessboard_distance(&creatng->mappos, cta_pos) < range))
        {
            if (update_creature_influenced_by_call_to_arms_at_pos(creatng, cta_pos)) 
            {
                creature_mark_if_woken_up(creatng);
                return true;
            }
        }
    }
    return false;
}

int affect_nearby_creatures_by_power_call_to_arms(PlayerNumber plyr_idx, long range, const struct Coord3d * pos)
{
    struct Dungeon *dungeon;
    unsigned long k;
    int i;
    int n;
    SYNCDBG(8,"Starting");
    dungeon = get_players_num_dungeon(plyr_idx);
    n = 0;
    k = 0;
    i = dungeon->creatr_list_start;
    while (i != 0)
    {
        struct Thing *thing;
        thing = thing_get(i);
        TRACE_THING(thing);
        struct CreatureControl *cctrl;
        cctrl = creature_control_get_from_thing(thing);
        if (thing_is_invalid(thing) || creature_control_invalid(cctrl))
        {
            ERRORLOG("Jump to invalid creature detected");
            break;
        }
        i = cctrl->players_next_creature_idx;
        // Thing list loop body
        if (!thing_is_picked_up(thing) && !creature_is_kept_in_custody(thing) &&
            !creature_is_being_unconscious(thing) && !creature_is_dying(thing) && !creature_is_leaving_and_cannot_be_stopped(thing))
        {
            if (affect_creature_by_power_call_to_arms(thing, range, pos)) {
                n++;
            }
        }
        // Thing list loop body ends
        k++;
        if (k > CREATURES_COUNT)
        {
            ERRORLOG("Infinite loop detected when sweeping creatures list");
            break;
        }
    }
    SYNCDBG(19,"Finished");
    return n;
}

void process_magic_power_call_to_arms(PlayerNumber plyr_idx)
{
    struct Dungeon *dungeon = get_players_num_dungeon(plyr_idx);
    long duration = game.play_gameturn - dungeon->cta_start_turn;
    const struct MagicStats *pwrdynst = get_power_dynamic_stats(PwrK_CALL2ARMS);
    struct SlabMap *slb = get_slabmap_for_subtile(dungeon->cta_stl_x, dungeon->cta_stl_y);
    TbBool free = ((slabmap_owner(slb) == plyr_idx) || dungeon->cta_free);
    if (!free)
    {
        if ((game.conf.rules.game.allies_share_cta) && (players_are_mutual_allies(plyr_idx, slabmap_owner(slb))))
        {
            free = true;
        }
    }
    if (((pwrdynst->duration < 1) || ((duration % pwrdynst->duration) == 0)) && !free)
    {
        if (!pay_for_spell(plyr_idx, PwrK_CALL2ARMS, dungeon->cta_splevel))
        {
            turn_off_power_call_to_arms(plyr_idx);
            return;
        }
    }
    if ((duration % 16) == 0)
    {
        long range = subtile_coord(pwrdynst->strength[dungeon->cta_splevel],0);
        struct Coord3d cta_pos;
        cta_pos.x.val = subtile_coord_center(dungeon->cta_stl_x);
        cta_pos.y.val = subtile_coord_center(dungeon->cta_stl_y);
        cta_pos.z.val = subtile_coord(1,0);
        affect_nearby_creatures_by_power_call_to_arms(plyr_idx, range, &cta_pos);
    }
}

void process_magic_power_must_obey(PlayerNumber plyr_idx)
{
    struct Dungeon *dungeon;
    dungeon = get_players_num_dungeon(plyr_idx);
    long delta;
    delta = game.play_gameturn - dungeon->must_obey_turn;
    const struct MagicStats *pwrdynst;
    pwrdynst = get_power_dynamic_stats(PwrK_OBEY);
    if ((delta % pwrdynst->duration) == 0)
    {
        if (!pay_for_spell(plyr_idx, PwrK_OBEY, 0)) {
            magic_use_power_obey(PwrK_OBEY,plyr_idx,INVALID_THING,0,0,0, PwMod_Default);
        }
    }
}

void process_dungeon_power_magic(void)
{
    SYNCDBG(8,"Starting");
    long i;
    for (i = 0; i < PLAYERS_COUNT; i++)
    {
        struct PlayerInfo *player;
        player = get_player(i);
        if (player_exists(player))
        {
            if (player_uses_power_call_to_arms(i))
            {
                process_magic_power_call_to_arms(i);
            }
            if (player_uses_power_hold_audience(i))
            {
                magic_power_hold_audience_update(i);
            }
            if (player_uses_power_obey(i))
            {
                process_magic_power_must_obey(i);
            }
            if (game.armageddon_cast_turn > 0)
            {
                if (game.play_gameturn > game.armageddon_over_turn)
                {
                  game.armageddon_cast_turn = 0;
                  game.armageddon_over_turn = 0;
                }
            }
        }
    }
}

/**
 * Unified function for using powers which are castable on things.
 *
 * @param plyr_idx The casting player.
 * @param spl_idx Power kind to be casted.
 * @param splevel Power overcharge level.
 * @param thing The target thing.
 * @param stl_x The casting subtile, X coord.
 * @param stl_y The casting subtile, Y coord.
 */
TbResult magic_use_available_power_on_thing(PlayerNumber plyr_idx, PowerKind pwkind,
    unsigned short splevel, MapSubtlCoord stl_x, MapSubtlCoord stl_y, struct Thing *thing, unsigned long mod_flags)
{
    TbResult ret;
    if (!is_power_available(plyr_idx, pwkind)) {
        // It shouldn't be possible to select unavailable spell
        WARNLOG("Player %d tried to cast %s which is unavailable",(int)plyr_idx,power_code_name(pwkind));
        ret = Lb_FAIL;
    }
    else
    {
        ret = magic_use_power_on_thing(plyr_idx, pwkind, splevel, stl_x, stl_y, thing, mod_flags);
    }
    if (ret == Lb_FAIL) {
        // Make a rejection sound
        if (is_my_player_number(plyr_idx))
        {
            play_non_3d_sample(119);
        }
    }
    return ret;
}


TbResult magic_use_power_direct(PlayerNumber plyr_idx, PowerKind pwkind,
    unsigned short splevel, MapSubtlCoord stl_x, MapSubtlCoord stl_y, struct Thing *thing, unsigned long allow_flags)
{
    const struct PowerConfigStats* powerst = get_power_model_stats(pwkind);
    if(magic_use_func_list[powerst->magic_use_func_idx] != NULL)
    {
        return magic_use_func_list[powerst->magic_use_func_idx](pwkind, plyr_idx, thing, stl_x, stl_y, splevel, allow_flags);
    }
    else
    {
        WARNLOG("Player %d tried to cast %s which has no valid function",(int)plyr_idx,power_code_name(pwkind));
        return Lb_FAIL;
    }
}

/**
 * Unified function for using powers which are castable on things. Without checks for availiability
 *
 * @param plyr_idx The casting player.
 * @param spl_idx Power kind to be casted.
 * @param splevel Power overcharge level.
 * @param thing The target thing.
 * @param stl_x The casting subtile, X coord.
 * @param stl_y The casting subtile, Y coord.
 */
TbResult magic_use_power_on_thing(PlayerNumber plyr_idx, PowerKind pwkind,
    unsigned short splevel, MapSubtlCoord stl_x, MapSubtlCoord stl_y, struct Thing *thing, unsigned long mod_flags)
{
    const struct PowerConfigStats* powerst = get_power_model_stats(pwkind);

    TbResult ret;
    ret = Lb_OK;
    if (!thing_exists(thing)) {
        WARNLOG("Player %d tried to cast %s on non-existing thing",(int)plyr_idx,power_code_name(pwkind));
        ret = Lb_FAIL;
    }
    if (ret == Lb_OK)
    {// Zero coords mean we should take real ones from the thing. But even if they're not zero, we might want to fix them sometimes
        if (((stl_x == 0) && (stl_y == 0)) || ((powerst->can_cast_flags & PwCast_AllThings) != 0)) {
            stl_x = thing->mappos.x.stl.num;
            stl_y = thing->mappos.y.stl.num;
        }
    }
    if (ret == Lb_OK)
    {
        if (!can_cast_spell(plyr_idx, pwkind, stl_x, stl_y, thing, CastChk_Final | CastChk_SkipAvailiabilty)) {
            ret = Lb_FAIL;
        }
    }
    if (ret == Lb_OK)
    {
        if (splevel > MAGIC_OVERCHARGE_LEVELS) {
            WARNLOG("Overcharge level %d out of range, adjusting",(int)splevel);
            splevel = MAGIC_OVERCHARGE_LEVELS;
        }
    }
    if (ret == Lb_OK)
    {
        ret = magic_use_power_direct(plyr_idx, pwkind, splevel, stl_x, stl_y, thing, mod_flags);
    }
    if (ret == Lb_SUCCESS)
    {
        get_player(plyr_idx)->power_of_cooldown_turn = game.play_gameturn + powerst->cast_cooldown;
    }
    return ret;
}

/**
 * Unified function for using powers which are castable on map subtile.
 *
 * @param plyr_idx The casting player.
 * @param pwkind Power kind to be casted.
 * @param splevel Power overcharge level.
 * @param stl_x The target subtile, X coord.
 * @param stl_y The target subtile, Y coord.
 * @param allow_flags Additional castability flags, to loosen constaints in the spell config.
 * @return
 */
TbResult magic_use_available_power_on_subtile(PlayerNumber plyr_idx, PowerKind pwkind,
    unsigned short splevel, MapSubtlCoord stl_x, MapSubtlCoord stl_y, unsigned long allow_flags, unsigned long mod_flags)
{
    TbResult ret;
    ret = Lb_OK;
    if (!is_power_available(plyr_idx, pwkind)) {
        // It shouldn't be possible to select unavailable spell
        WARNLOG("Player %d tried to cast %s which is unavailable",(int)plyr_idx,power_code_name(pwkind));
        ret = Lb_FAIL;
    }
    if (ret == Lb_OK)
    {
        ret = magic_use_power_on_subtile(plyr_idx, pwkind, splevel, stl_x, stl_y, allow_flags, mod_flags);
    }
    if (ret == Lb_FAIL) {
        // Make a rejection sound
        if (is_my_player_number(plyr_idx))
            play_non_3d_sample(119);
    }
    return ret;
}


TbResult magic_use_power_on_subtile(PlayerNumber plyr_idx, PowerKind pwkind,
    unsigned short splevel, MapSubtlCoord stl_x, MapSubtlCoord stl_y, unsigned long allow_flags,unsigned long mod_flags)
{
    TbResult ret;
    ret = Lb_OK;
    TbBool cast_at_xy;
    cast_at_xy = can_cast_power_at_xy(plyr_idx, pwkind, stl_x, stl_y, allow_flags);
    // Fail if the function has failed
    if (!cast_at_xy) {
        SYNCDBG(7,"Player %d tried to cast %s on %s which can't be targeted now",
            (int)plyr_idx,power_code_name(pwkind),"a subtile");
        ret = Lb_FAIL;
    }

    if (ret == Lb_OK)
    {
        if (splevel > MAGIC_OVERCHARGE_LEVELS) {
            WARNLOG("Overcharge level %d out of range, adjusting",(int)splevel);
            splevel = MAGIC_OVERCHARGE_LEVELS;
        }
    }
    if (ret == Lb_OK)
    {
        ret = magic_use_power_direct(plyr_idx,pwkind,splevel,stl_x, stl_y,INVALID_THING, mod_flags);
    }
        
    if (ret == Lb_SUCCESS)
    {
        const struct PowerConfigStats* powerst = get_power_model_stats(pwkind);
        get_player(plyr_idx)->power_of_cooldown_turn = game.play_gameturn + powerst->cast_cooldown;
    }
    return ret;
}

/**
 * Unified function for using powers which are castable without any particular target.
 *
 * @param plyr_idx The casting player.
 * @param spl_idx Power kind to be casted.
 * @param splevel Power overcharge level.
 * @return
 */
TbResult magic_use_available_power_on_level(PlayerNumber plyr_idx, PowerKind spl_idx,
    unsigned short splevel, unsigned long mod_flags)
{
    if (!is_power_available(plyr_idx, spl_idx)) {
        // It shouldn't be possible to select unavailable spell
        WARNLOG("Player %d tried to cast unavailable spell %d",(int)plyr_idx,(int)spl_idx);
        return Lb_FAIL;
    }
    return magic_use_power_on_level(plyr_idx, spl_idx, splevel, mod_flags);
}

TbResult magic_use_power_on_level(PlayerNumber plyr_idx, PowerKind pwkind,
    unsigned short splevel, unsigned long mod_flags)
{
    if (splevel > MAGIC_OVERCHARGE_LEVELS) {
        splevel = MAGIC_OVERCHARGE_LEVELS;
    }
    return magic_use_power_direct(plyr_idx,pwkind,splevel,0,0,INVALID_THING,mod_flags);
}

void directly_cast_spell_on_thing(PlayerNumber plyr_idx, PowerKind pwkind, ThingIndex thing_idx, long splevel)
{
    struct Thing *thing;
    thing = thing_get(thing_idx);
    magic_use_available_power_on_thing(plyr_idx, pwkind, splevel,
        thing->mappos.x.stl.num, thing->mappos.y.stl.num, thing, PwMod_Default);
}

/**
 * Casts keeper power on a specific creature, or position of the creature depending on the power.
 * @param thing The creature to target.
 * @param pwkind The ID of the Keeper Power.
 * @param splevel The overcharge level of the keeperpower. Is ignored when not applicable.
 * @param caster The player number of the player who is made to cast the spell.
 * @param is_free If gold is used when casting the spell. It will fail to cast if it is not free and money is not available.
 * @return TbResult whether the spell was successfully cast
 */
TbResult script_use_power_on_creature(struct Thing* thing, short pwkind, short splevel, PlayerNumber caster, TbBool is_free)
{
    if (thing_is_in_power_hand_list(thing, thing->owner))
    {
        char block = pwkind == PwrK_SLAP;
        block |= pwkind == PwrK_CALL2ARMS;
        block |= pwkind == PwrK_CAVEIN;
        block |= pwkind == PwrK_LIGHTNING;
        block |= pwkind == PwrK_MKDIGGER;
        block |= pwkind == PwrK_SIGHT;
        if (block)
        {
            SYNCDBG(5, "Found creature to use power on but it is being held.");
            return Lb_FAIL;
        }
    }

    MapSubtlCoord stl_x = thing->mappos.x.stl.num;
    MapSubtlCoord stl_y = thing->mappos.y.stl.num;
    unsigned long mod_flags = is_free ? PwMod_CastForFree : 0;

    return magic_use_power_direct(caster,pwkind,splevel,stl_x,stl_y,thing,mod_flags);
}

int get_power_overcharge_level(struct PlayerInfo *player)
{
    int i;
    i = (player->cast_expand_level >> 2);
    if (i > POWER_MAX_LEVEL)
        return POWER_MAX_LEVEL;
    return i;
}

TbBool update_power_overcharge(struct PlayerInfo *player, int pwkind)
{
  struct Dungeon *dungeon;
  int i;
  if (pwkind >= game.conf.magic_conf.power_types_count)
      return false;
  dungeon = get_dungeon(player->id_number);
  const struct MagicStats *pwrdynst;
  pwrdynst = get_power_dynamic_stats(pwkind);
  i = (player->cast_expand_level+1) >> 2;
  if (i > POWER_MAX_LEVEL)
    i = POWER_MAX_LEVEL;
  if (pwrdynst->cost[i] <= dungeon->total_money_owned)
  {
    // If we have more money, increase overcharge
    player->cast_expand_level++;
  } else
  {
    // If we don't have money, decrease the charge
    while (pwrdynst->cost[i] > dungeon->total_money_owned)
    {
      i--;
      if (i < 0) break;
    }
    if (i >= 0)
      player->cast_expand_level = (i << 2) + 1;
    else
      player->cast_expand_level = 0;
  }
  return (i < POWER_MAX_LEVEL);
}
/******************************************************************************/
#ifdef __cplusplus
}
#endif<|MERGE_RESOLUTION|>--- conflicted
+++ resolved
@@ -597,13 +597,8 @@
     anger_apply_anger_to_creature(thing, crstat->annoy_slapped, AngR_Other, 1);
     if (crstat->slaps_to_kill > 0)
     {
-<<<<<<< HEAD
         HitPoints slap_damage = calculate_correct_creature_max_health(thing) / crstat->slaps_to_kill;
-        apply_damage_to_thing_and_display_health(thing, slap_damage, DmgT_Physical, player->id_number);
-=======
-      i = compute_creature_max_health(crstat->health,cctrl->explevel,thing->owner) / crstat->slaps_to_kill;
-      apply_damage_to_thing_and_display_health(thing, i, player->id_number);
->>>>>>> 7d739e09
+        apply_damage_to_thing_and_display_health(thing, slap_damage, player->id_number);
     }
     pwrdynst = get_power_dynamic_stats(PwrK_SLAP);
     i = cctrl->slap_turns;
