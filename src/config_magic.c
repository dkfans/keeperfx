--- conflicted
+++ resolved
@@ -157,13 +157,10 @@
   {"PARENTPOWER",    17},
   {"SOUNDPLAYED",    18},
   {"COOLDOWN",       19},
-<<<<<<< HEAD
-  {"HEALTHCOST",     20},
-=======
   {"SPELL",          20},
   {"EFFECT",         21},
   {"USEFUNCTION",    22},
->>>>>>> b2c689a3
+  {"HEALTHCOST",     23},
   {NULL,              0},
   };
 
@@ -2340,25 +2337,7 @@
                   powerst->spell_idx = k;
                   n++;
               }
-<<<<<<< HEAD
               break;
-          case 20: //HEALTHCOST
-              if (get_conf_parameter_single(buf, &pos, len, word_buf, sizeof(word_buf)) > 0)
-              {
-                  k = atoi(word_buf);
-                  if ((k >= 0) && (k <= 100))
-                  {
-                      powerst->health_cost = k;
-                      n++;
-                  }
-              }
-              if (n < 1)
-              {
-                  CONFWRNLOG("Incorrect value of \"%s\" parameter in [%s] block of %s file.",
-                      COMMAND_TEXT(cmd_num), block_buf, config_textname);
-              }
-              break;
-=======
           }
           if (n < 1)
           {
@@ -2395,7 +2374,22 @@
                   COMMAND_TEXT(cmd_num), block_buf, config_textname);
           }
           break;
->>>>>>> b2c689a3
+      case 23: //HEALTHCOST
+          if (get_conf_parameter_single(buf, &pos, len, word_buf, sizeof(word_buf)) > 0)
+          {
+              k = atoi(word_buf);
+              if ((k >= 0) && (k <= 100))
+              {
+                  powerst->health_cost = k;
+                  n++;
+              }
+          }
+          if (n < 1)
+          {
+              CONFWRNLOG("Incorrect value of \"%s\" parameter in [%s] block of %s file.",
+                  COMMAND_TEXT(cmd_num), block_buf, config_textname);
+          }
+          break;
       case 0: // comment
           break;
       case -1: // end of buffer
