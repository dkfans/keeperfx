/******************************************************************************/
// Free implementation of Bullfrog's Dungeon Keeper strategy game.
/******************************************************************************/
/** @file creature_states_combt.c
 *     Creature state machine functions related to combat.
 * @par Purpose:
 *     Defines elements of states[] array, containing valid creature states.
 * @par Comment:
 *     None.
 * @author   KeeperFX Team
 * @date     23 Sep 2009 - 05 Jan 2011
 * @par  Copying and copyrights:
 *     This program is free software; you can redistribute it and/or modify
 *     it under the terms of the GNU General Public License as published by
 *     the Free Software Foundation; either version 2 of the License, or
 *     (at your option) any later version.
 */
/******************************************************************************/
#include "pre_inc.h"
#include "creature_states_combt.h"
#include "globals.h"

#include "bflib_math.h"
#include "bflib_planar.h"
#include "creature_states.h"
#include "thing_list.h"
#include "creature_control.h"
#include "creature_battle.h"
#include "creature_instances.h"
#include "creature_senses.h"
#include "config_creature.h"
#include "config_rules.h"
#include "config_terrain.h"
#include "thing_stats.h"
#include "thing_physics.h"
#include "thing_objects.h"
#include "thing_effects.h"
#include "thing_shots.h"
#include "thing_navigate.h"
#include "creature_states_lair.h"
#include "creature_states_spdig.h"
#include "player_utils.h"
#include "power_hand.h"
#include "room_data.h"
#include "room_jobs.h"
#include "map_blocks.h"
#include "map_utils.h"
#include "ariadne_wallhug.h"
#include "gui_soundmsgs.h"
#include "game_legacy.h"
#include "engine_redraw.h"
#include "post_inc.h"

#ifdef __cplusplus
extern "C" {
#endif
/******************************************************************************/
TbBool combat_has_line_of_sight(const struct Thing *creatng, const struct Thing *enmtng, MapCoordDelta enmdist);
/******************************************************************************/
const CombatState combat_state[] = {
    NULL,
    creature_in_combat_wait,
    creature_in_ranged_combat,
    creature_in_melee_combat,
};

const CombatState combat_object_state[] = {
    NULL,
    combat_object_state_melee_combat,
    combat_object_state_ranged_combat,
    combat_object_state_melee_snipe,
    combat_object_state_ranged_snipe,
};

const CombatState combat_door_state[] = {
    NULL,
    combat_door_state_melee_combat,
    combat_door_state_ranged_combat,
    combat_door_state_melee_combat,
    combat_door_state_ranged_combat,
};

const signed char pos_calcs[][2] = {
    {1, 0}, {1, 1}, {1, 1}, {0, 1},
    {0, 1},{-1, 1},{-1, 1},{-1, 0},
   {-1, 0},{-1,-1},{-1,-1}, {0,-1},
    {0,-1}, {1,-1}, {1,-1}, {1, 0},
};

#ifdef __cplusplus
}
#endif
/******************************************************************************/
TbBool creature_is_being_attacked_by_enemy_player(struct Thing *fightng)
{
    long oppn_idx;
    TRACE_THING(fightng);
    struct CreatureControl* figctrl = creature_control_get_from_thing(fightng);
    // Check any enemy creature is in melee opponents list
    for (oppn_idx = 0; oppn_idx < COMBAT_MELEE_OPPONENTS_LIMIT; oppn_idx++)
    {
        struct Thing* enmtng = thing_get(figctrl->opponents_melee[oppn_idx]);
        if (!thing_is_invalid(enmtng))
        {
            if (players_are_enemies(fightng->owner,enmtng->owner)) {
                return true;
            }
        }
    }
    // Check any enemy creature is in ranged opponents list
    for (oppn_idx = 0; oppn_idx < COMBAT_RANGED_OPPONENTS_LIMIT; oppn_idx++)
    {
        struct Thing* enmtng = thing_get(figctrl->opponents_ranged[oppn_idx]);
        if (!thing_is_invalid(enmtng))
        {
            if (players_are_enemies(fightng->owner,enmtng->owner)) {
                return true;
            }
        }
    }
    return false;
}

TbBool creature_is_being_attacked_by_enemy_creature_not_digger(struct Thing *fightng)
{
    long oppn_idx;
    TRACE_THING(fightng);
    struct CreatureControl* figctrl = creature_control_get_from_thing(fightng);
    // Check any enemy creature is in melee opponents list
    for (oppn_idx = 0; oppn_idx < COMBAT_MELEE_OPPONENTS_LIMIT; oppn_idx++)
    {
        struct Thing* enmtng = thing_get(figctrl->opponents_melee[oppn_idx]);
        if (!thing_is_invalid(enmtng) && !thing_is_creature_special_digger(enmtng))
        {
            if (players_are_enemies(fightng->owner,enmtng->owner)) {
                return true;
            }
        }
    }
    // Check any enemy creature is in ranged opponents list
    for (oppn_idx = 0; oppn_idx < COMBAT_RANGED_OPPONENTS_LIMIT; oppn_idx++)
    {
        struct Thing* enmtng = thing_get(figctrl->opponents_ranged[oppn_idx]);
        if (!thing_is_invalid(enmtng) && !thing_is_creature_special_digger(enmtng))
        {
            if (players_are_enemies(fightng->owner,enmtng->owner)) {
                return true;
            }
        }
    }
    return false;
}

TbBool creature_can_see_combat_path(const struct Thing *creatng, const struct Thing *enmtng, MapCoordDelta dist)
{
    struct CreatureStats* crstat = creature_stats_get_from_thing(creatng);
    if (dist > subtile_coord(crstat->visual_range,0)) {
        return false;
    }
    if (!jonty_creature_can_see_thing_including_lava_check(creatng, enmtng)) {
        return false;
    }
    return true;
}

TbBool creature_will_do_combat(const struct Thing *thing)
{
    struct CreatureControl* cctrl = creature_control_get_from_thing(thing);
    // Creature turned to chicken is defenseless
    if (creature_affected_by_spell(thing, SplK_Chicken))
        return false;
    // Neutral creatures won't fight
    if (is_neutral_thing(thing))
        return false;
    if ((cctrl->flgfield_1 & CCFlg_NoCompControl) != 0)
        return false;
    // Frozen creature cannot attack
    if (creature_affected_by_spell(thing, SplK_Freeze))
        return false;
    return can_change_from_state_to(thing, thing->active_state, CrSt_CreatureInCombat);
}

long get_combat_distance(const struct Thing *thing, const struct Thing *enmtng)
{
    long dist = get_2d_distance(&thing->mappos, &enmtng->mappos);
    long avgc = ((long)enmtng->clipbox_size_xy + (long)thing->clipbox_size_xy) / 2;
    if (dist < avgc)
        return 0;
    return dist - avgc;
}

/**
 * Returns if a creature has attackers of different kind than given creature model.
 * @param fightng The thing which enemies are to be checked.
 * @param enmodel Enemy creature model which should be ignored.
 * @return
 */
TbBool creature_has_other_attackers(const struct Thing *fightng, ThingModel enmodel)
{
    long oppn_idx;
    TRACE_THING(fightng);
    struct CreatureControl* figctrl = creature_control_get_from_thing(fightng);
    // Check any enemy creature is in melee opponents list
    for (oppn_idx = 0; oppn_idx < COMBAT_MELEE_OPPONENTS_LIMIT; oppn_idx++)
    {
        struct Thing* enmtng = thing_get(figctrl->opponents_melee[oppn_idx]);
        if (!thing_is_invalid(enmtng))
        {
            if (enmtng->model != enmodel) {
                return true;
            }
        }
    }
    // Check any enemy creature is in ranged opponents list
    for (oppn_idx = 0; oppn_idx < COMBAT_RANGED_OPPONENTS_LIMIT; oppn_idx++)
    {
        struct Thing* enmtng = thing_get(figctrl->opponents_ranged[oppn_idx]);
        if (!thing_is_invalid(enmtng))
        {
            if (enmtng->model != enmodel) {
                return true;
            }
        }
    }
    return false;
}

TbBool creature_is_actually_scared(const struct Thing *creatng, const struct Thing *enmtng)
{
    struct CreatureStats* crstat = creature_stats_get_from_thing(creatng);
    struct CreatureStats* enmstat = creature_stats_get_from_thing(enmtng);
    // Neutral creatures are not easily scared, as they shouldn't have enemies
    if (is_neutral_thing(creatng))
        return false;
    if (creature_affected_by_spell(enmtng, SplK_TimeBomb))
    {
        if (creature_has_ranged_weapon(creatng) == false)
        {
            return true;
        }
    }
    // Creature with fear 101 are scared of everything other that their own model
    if (crstat->fear_wounded >= 101)
    {
        if (enmtng->model != creatng->model)
            return true;
        if (creature_has_other_attackers(creatng, creatng->model))
            return true;
        // But if faced only creatures of same model, they will fight with no fear
        return false;
    }
    // Creatures are scared if their health drops lower than
    // fear_wounded percent of base health
    long fear;
    if (player_creature_tends_to(creatng->owner,CrTend_Flee)) {
        // In flee mode, use full fear value
        fear = crstat->fear_wounded * 10;
    } else {
        fear = 0;
    }
    struct CreatureControl* cctrl = creature_control_get_from_thing(creatng);
    struct CreatureControl* enmctrl = creature_control_get_from_thing(enmtng);
    HitPoints crmaxhealth = cctrl->max_health;
    HitPoints enmaxhealth = enmctrl->max_health;
    if (enmaxhealth > 15000)
    {
        enmaxhealth = 15000;
    }
    if (creatng->health < (fear * (long long)crmaxhealth) / 1000)
    {
        SYNCDBG(8,"The %s index %d is scared due to low health (%ld/%ld)",thing_model_name(creatng),(int)creatng->index,(long)creatng->health,crmaxhealth);
        return true;
    }
    // Units dropped will fight stronger units for a bit
    if ((cctrl->dropped_turn + FIGHT_FEAR_DELAY) > game.play_gameturn)
    {
        return false;
    }
    // If the enemy is way stronger, a creature may be scared anyway
    fear = crstat->fear_stronger;
    long long enmstrength = LbSqrL(project_melee_damage(enmtng)) * (enmstat->fearsome_factor) / 100 * ((long long)enmaxhealth + (long long)enmtng->health) / 2;
    long long ownstrength = LbSqrL(project_melee_damage(creatng)) * (crstat->fearsome_factor) / 100 * ((long long)crmaxhealth + (long long)creatng->health) / 2;
    if (enmstrength >= (fear * ownstrength) / 100)
    {
        // check if there are allied creatures nearby enemy; assume that such creatures are multiplying strength of the creature we're checking
        long support_count = count_creatures_near_and_owned_by_or_allied_with(enmtng->mappos.x.val, enmtng->mappos.y.val, 12, creatng->owner);
        if (support_count <= 3) // Never flee when in groups of 4 or bigger
        {
            ownstrength *= support_count;
            if (enmstrength >= (fear * ownstrength) / 100)
            {
                SYNCDBG(8,"The %s index %d is scared due to enemy %s strength (%d vs. %d)",thing_model_name(creatng),(int)creatng->index,thing_model_name(enmtng),(int)ownstrength,(int)enmstrength);
                return true;
            }
        }
    }
    return false;
}

long creature_can_move_to_combat(struct Thing *fightng, struct Thing *enmtng)
{
    long result = get_thing_navigation_distance(fightng, &enmtng->mappos, 0);
    if (result == -1 || result == LONG_MAX || result >= subtile_coord(21, 0))
    {
        return -1;
  }
  return result;
}

/**
 * Gives combat type a creature can have with another creature based on its senses.
 *
 * @param fightng
 * @param enmtng
 * @param dist
 * @param move_on_ground
 * @param set_if_seen
 * @return Gives AttckT_Unset if creature does not sense the opponent,
 *     AttckT_Ranged if creature is in sight but cannot be approached,
 *     AttckT_Melee if creature is discovered and can be reached by walk.
 */
CrAttackType creature_can_have_combat_with_creature(struct Thing *fightng, struct Thing *enmtng, long dist, long move_on_ground, long set_if_seen)
{
    SYNCDBG(19,"Starting for %s index %d vs %s index %d",thing_model_name(fightng),(int)fightng->index,thing_model_name(enmtng),(int)enmtng->index);
    TRACE_THING(fightng);
    TRACE_THING(enmtng);
    TbBool can_see = false;
    if (creature_can_hear_within_distance(fightng, dist))
    {
        // We can have a melee combat if we hear an enemy and we can move to it
        if (move_on_ground)
        {
            if (creature_can_move_to_combat(fightng, enmtng) >= 0) {
                return AttckT_Melee;
            }
        } else
        {
            if (slab_wall_hug_route(fightng, &enmtng->mappos, 8) > 0) {
                return AttckT_Melee;
            }
        }
        // If we cannot move to the enemy, then ranged attack is the only option, and we need line of sight
        if (!creature_has_ranged_weapon(fightng)) {
            // Checking line of sight is expensive - in case we don't have ranged weapon, skip it
            return AttckT_Unset;
        }
        can_see = creature_can_see_combat_path(fightng, enmtng, dist);
        if (can_see <= 0) {
            return AttckT_Unset;
        }
    }
    else
    {
        can_see = creature_can_see_combat_path(fightng, enmtng, dist);
        if (!can_see) {
          return AttckT_Unset;
        }
        // If we can see it, assume that we can reach it
        //TODO COMBAT is it acceptable to assume we can do melee combat here? Why no seen_enemy update?
        return AttckT_Melee;
    }
    if (set_if_seen)
    {
        struct CreatureControl* fcctrl = creature_control_get_from_thing(fightng);
        fcctrl->combat.seen_enemy_los = can_see;
        fcctrl->combat.seen_enemy_idx = enmtng->index;
        fcctrl->combat.seen_enemy_turn = game.play_gameturn;
    }
    return AttckT_Ranged;
}

CrAttackType creature_can_have_combat_with_object(struct Thing* fightng, struct Thing* enmtng, long dist, long move_on_ground, long set_if_seen)
{
    SYNCDBG(19, "Starting for %s index %d vs %s index %d", thing_model_name(fightng), (int)fightng->index, thing_model_name(enmtng), (int)enmtng->index);
    TRACE_THING(fightng);
    TRACE_THING(enmtng);
    TbBool can_see = false;
    if (creature_can_hear_within_distance(fightng, dist))
    {
        // We can have a melee combat if we hear an enemy and we can move to it
        if (move_on_ground)
        {
            if (creature_can_move_to_combat(fightng, enmtng) >= 0) {
                return AttckT_Melee;
            }
        }
        else
        {
            if (slab_wall_hug_route(fightng, &enmtng->mappos, 8) > 0) {
                return AttckT_Melee;
            }
        }
        // If we cannot move to the enemy, then ranged attack is the only option, and we need line of sight
        if (!creature_has_ranged_weapon(fightng)) {
            // Checking line of sight is expensive - in case we don't have ranged weapon, skip it
            return AttckT_Unset;
        }
        can_see = creature_can_see_combat_path(fightng, enmtng, dist);
        if (can_see <= 0) {
            return AttckT_Unset;
        }
    }
    else
    {
        can_see = creature_can_see_combat_path(fightng, enmtng, dist);
        if (!can_see) {
            return AttckT_Unset;
        }
        // If we can see it, assume that we can reach it
        //TODO COMBAT is it acceptable to assume we can do melee combat here? Why no seen_enemy update?
        return AttckT_Melee;
    }
    if (set_if_seen)
    {
        struct CreatureControl* fcctrl = creature_control_get_from_thing(fightng);
        fcctrl->combat.seen_enemy_los = can_see;
        fcctrl->combat.seen_enemy_idx = enmtng->index;
        fcctrl->combat.seen_enemy_turn = game.play_gameturn;
    }
    return AttckT_Ranged;
}

void remove_thing_from_battle_list(struct Thing *thing)
{
    SYNCDBG(9,"Starting for %s index %d",thing_model_name(thing),(int)thing->index);
    struct CreatureControl* cctrl = creature_control_get_from_thing(thing);
    if (!thing_is_creature(thing) || creature_control_invalid(cctrl)) {
      ERRORLOG("Creature should have been already removed due to death");
      return;
    }
    struct CreatureBattle* battle = creature_battle_get(cctrl->battle_id);
    // Change next index in prev creature
    unsigned short partner_id = cctrl->battle_prev_creatr;
    if (cctrl->battle_next_creatr > 0)
    {
        struct Thing* attctng = thing_get(cctrl->battle_next_creatr);
        TRACE_THING(attctng);
        struct CreatureControl* attcctrl = creature_control_get_from_thing(attctng);
        if ( creature_control_invalid(attcctrl) ) {
            WARNLOG("Invalid next in battle, %s index %d",thing_model_name(attctng),(int)cctrl->battle_next_creatr);
            // Truncate the list of creatures in battle
            battle->first_creatr = partner_id;
        } else {
            attcctrl->battle_prev_creatr = partner_id;
        }
    } else
    {
        battle->first_creatr = partner_id;
    }
    // Change prev index in next creature
    partner_id = cctrl->battle_next_creatr;
    if (cctrl->battle_prev_creatr > 0) {
        struct Thing* attctng = thing_get(cctrl->battle_prev_creatr);
        TRACE_THING(attctng);
        struct CreatureControl* attcctrl = creature_control_get_from_thing(attctng);
        if ( creature_control_invalid(attcctrl) ) {
            WARNLOG("Invalid previous in battle, %s index %d",thing_model_name(attctng),(int)cctrl->battle_prev_creatr);
            // Truncate the list of creatures in battle
            battle->last_creatr = partner_id;
        } else {
            attcctrl->battle_next_creatr = partner_id;
        }
    } else {
        battle->last_creatr = partner_id;
    }
    cctrl->battle_id = 0;
    cctrl->battle_prev_creatr = 0;
    cctrl->battle_next_creatr = 0;
    // Make sure we're not starting to use invalid battle
    if (creature_battle_invalid(battle))
    {
        ERRORLOG("The %s index %d was in invalid battle",thing_model_name(thing),(int)thing->index);
        battle->fighters_num = 0;
        battle->first_creatr = 0;
        battle->last_creatr = 0;
        return;
    }
    if (battle->fighters_num > 0) {
        battle->fighters_num--;
    } else {
        ERRORLOG("Removing %s index %d from battle, but counter is 0",thing_model_name(thing),(int)thing->index);
    }
    SYNCDBG(19,"Finished");
}

void insert_thing_in_battle_list(struct Thing *thing, BattleIndex battle_id)
{
    struct CreatureControl* cctrl = creature_control_get_from_thing(thing);
    struct CreatureBattle* battle = creature_battle_get(battle_id);
    cctrl->battle_next_creatr = battle->last_creatr;
    cctrl->battle_prev_creatr = 0;
    cctrl->battle_id = battle_id;
    if (battle->first_creatr <= 0) {
        battle->first_creatr = thing->index;
    }
    if (battle->last_creatr > 0) {
        struct Thing* enmtng = thing_get(battle->last_creatr);
        struct CreatureControl* enmctrl = creature_control_get_from_thing(enmtng);
        enmctrl->battle_prev_creatr = thing->index;
    }
    battle->last_creatr = thing->index;
    battle->fighters_num++;
}

long count_creatures_really_in_combat(BattleIndex battle_id)
{
    struct CreatureBattle* battle = creature_battle_get(battle_id);
    if (creature_battle_invalid(battle))
        return 0;
    long count = 0;
    unsigned long k = 0;
    int i = battle->first_creatr;
    while (i != 0)
    {
        struct Thing* thing = thing_get(i);
        TRACE_THING(thing);
        if (thing_is_invalid(thing))
        {
          ERRORLOG("Jump to invalid thing detected");
          break;
        }
        struct CreatureControl* cctrl = creature_control_get_from_thing(thing);
        i = cctrl->battle_prev_creatr;
        // Per thing code starts
        if (cctrl->combat_flags != 0) {
          count++;
        }
        // Per thing code ends
        k++;
        if (k > CREATURES_COUNT)
        {
          ERRORLOG("Infinite loop detected when sweeping creatures list");
          break;
        }
    }
    return count;
}

void cleanup_battle(BattleIndex battle_id)
{
    struct CreatureBattle* battle = creature_battle_get(battle_id);
    if (creature_battle_invalid(battle))
        return;
    long count = count_creatures_really_in_combat(battle_id);
    if (count == 0)
    {
        // If no creature is really fighting, dissolve the battle
        unsigned long k = 0;
        while (battle->first_creatr)
        {
            struct Thing* thing = thing_get(battle->first_creatr);
            TRACE_THING(thing);
            remove_thing_from_battle_list(thing);
            k++;
            if (k > CREATURES_COUNT)
            {
              ERRORLOG("Infinite loop detected when sweeping creatures list");
              break;
            }
        }
        SYNCDBG(7,"Removed %d wanderers from battle %d",(int)k,(int)battle_id);
    } else
    {
        SYNCDBG(7,"There are still %d participants in battle %d",(int)count,(int)battle_id);
    }
}

void update_battle_events(BattleIndex battle_id)
{
    unsigned short owner_flags = 0;
    MapCoord map_x = -1;
    MapCoord map_y = -1;
    MapCoord map_z = -1;
    struct Dungeon* dungeon;
    unsigned long k = 0;
    struct CreatureBattle* battle = creature_battle_get(battle_id);
    int i = battle->first_creatr;
    while (i != 0)
    {
        struct Thing* thing = thing_get(i);
        TRACE_THING(thing);
        if (thing_is_invalid(thing))
        {
          ERRORLOG("Jump to invalid thing detected");
          break;
        }
        struct CreatureControl* cctrl = creature_control_get_from_thing(thing);
        i = cctrl->battle_prev_creatr;
        // Per thing code starts
        set_flag(owner_flags, to_flag(thing->owner));
        map_x = thing->mappos.x.val;
        map_y = thing->mappos.y.val;
        map_z = thing->mappos.z.val;
        // Per thing code ends
        k++;
        if (k > CREATURES_COUNT)
        {
          ERRORLOG("Infinite loop detected when sweeping creatures list");
          break;
        }
    }
    for (i=0; i < PLAYERS_COUNT; i++)
    {
        if ((i == game.hero_player_num) || (i == game.neutral_player_num))
            continue;
        if (flag_is_set(owner_flags, to_flag(i)))
        {
            dungeon = get_dungeon(i);
            dungeon->last_combat_location.x.val = map_x;
            dungeon->last_combat_location.y.val = map_y;
            dungeon->last_combat_location.z.val = map_z;
            if (owner_flags == to_flag(i)) { // if the current player (i) is the only player in the fight
                event_create_event_or_update_old_event(map_x, map_y, EvKind_FriendlyFight, i, 0);
            } else {
                event_create_event_or_update_old_event(map_x, map_y, EvKind_EnemyFight, i, 0);
            }
        }
    }
}

TbBool battle_with_creature_of_player(PlayerNumber plyr_idx, BattleIndex battle_id)
{
    unsigned long k = 0;
    struct CreatureBattle* battle = creature_battle_get(battle_id);
    long i = battle->first_creatr;
    while (i != 0)
    {
        struct Thing* thing = thing_get(i);
        TRACE_THING(thing);
        if (thing_is_invalid(thing))
        {
          ERRORLOG("Jump to invalid thing detected");
          break;
        }
        struct CreatureControl* cctrl = creature_control_get_from_thing(thing);
        i = cctrl->battle_prev_creatr;
        // Per thing code starts
        if (thing->owner == plyr_idx)
            return true;
        // Per thing code ends
        k++;
        if (k > CREATURES_COUNT)
        {
          ERRORLOG("Infinite loop detected when sweeping creatures list");
          break;
        }
    }
    return false;
}

/**
 * Checks if any of two things fights as enemy in given battle.
 * @param battle The battle to be checked.
 * @param tng1 First thing to be checked.
 * @param tng2 Second thing to be checked.
 * @return Gives true if any of things is fighting in given battle.
 */
TbBool battle_any_of_things_in_specific_battle(const struct CreatureBattle *battle, const struct Thing *tng1, const struct Thing *tng2)
{
    unsigned long k = 0;
    long i = battle->first_creatr;
    while (i != 0)
    {
        struct Thing* batltng = thing_get(i);
        TRACE_THING(batltng);
        struct CreatureControl* cctrl = creature_control_get_from_thing(batltng);
        if (creature_control_invalid(cctrl))
        {
            ERRORLOG("Invalid control of thing in battle, index %d.",(int)i);
            break;
        }
        i = cctrl->battle_prev_creatr;
        // Per battle creature code
        if (cctrl->combat_flags != 0)
        {
            struct Thing* attcktng = thing_get(cctrl->combat.battle_enemy_idx);
            TRACE_THING(attcktng);
            if (!thing_is_invalid(attcktng) && ((attcktng->index == tng1->index) || (attcktng->index == tng2->index)))
            {
                return true;
            }
        }
        // Per battle creature code ends
        k++;
        if (k >= CREATURES_COUNT) {
            ERRORLOG("Infinite loop in battle add");
            break;
        }
    }
    return false;
}

unsigned short find_battle_for_thing(const struct Thing *fighter, const struct Thing *enmtng)
{
    TRACE_THING(fighter);
    TRACE_THING(enmtng);
    unsigned short battle_id = 0;
    for (long i = 1; i < BATTLES_COUNT; i++) // Originally was 32, but I'm pretty sure there's 48 battles
    {
        struct CreatureBattle* battle = creature_battle_get(i);
        // If the battle exists, check who is fighting
        if (battle->fighters_num != 0)
        {
            if (battle_any_of_things_in_specific_battle(battle, fighter, enmtng)) {
                battle_id = i;
                break;
            }
        } else
        // If the battle is empty, remember its index - we might want first empty battle
        {
            if (battle_id <= 0)
              battle_id = i;
        }
    }
    if (battle_id <= 0) {
        ERRORLOG("No free battle structures");
    }
    return battle_id;
}

TbBool battle_add(struct Thing *fighter, struct Thing *enmtng)
{
    unsigned short battle_id;
    if (thing_is_invalid(fighter) || thing_is_invalid(enmtng))
    {
        ERRORLOG("Attempt to create battle with invalid creature!");
        return false;
    }
    SYNCDBG(9,"Starting for %s index %d and %s index %d",thing_model_name(fighter),(int)fighter->index,thing_model_name(enmtng),(int)enmtng->index);
    TRACE_THING(fighter);
    TRACE_THING(enmtng);
    { // Remove fighter from previous battle
        struct CreatureControl* figctrl = creature_control_get_from_thing(fighter);
        battle_id = figctrl->battle_id;
        if (battle_id > 0) {
            remove_thing_from_battle_list(fighter);
            cleanup_battle(battle_id);
        }
        if (figctrl->battle_id > 0) {
            ERRORLOG("Removing %s index %d from battle doesn't seem to have effect",thing_model_name(fighter),(int)fighter->index);
            return false;
        }
    }
    battle_id = 0;
    struct CreatureControl* enmctrl = creature_control_get_from_thing(enmtng);
    if (creature_control_invalid(enmctrl)) {
        ERRORLOG("Invalid enemy %s index %d control",thing_model_name(enmtng),(int)enmtng->index);
        return false;
    }
    // Find a new battle to fight in, or use the one enemy is already in
    if (enmctrl->battle_id > 0)
    {
        battle_id = enmctrl->battle_id;
    } else
    {
        battle_id = find_battle_for_thing(fighter, enmtng);
    }
    if (battle_id <= 0) {
        ERRORLOG("No free battle structures");
        return false;
    }
    // Add both fighter and enemy to the new battle
    insert_thing_in_battle_list(fighter, battle_id);
    if (enmctrl->battle_id <= 0) {
        insert_thing_in_battle_list(enmtng, battle_id);
    }
    update_battle_events(battle_id);
    cleanup_battle(battle_id);
    SYNCDBG(12,"Finished");
    return true;
}

TbBool battle_remove(struct Thing *fightng)
{
    SYNCDBG(9,"Starting for %s index %d",thing_model_name(fightng),(int)fightng->index);
    TRACE_THING(fightng);
    {
        struct CreatureControl* figctrl = creature_control_get_from_thing(fightng);
        long battle_id = figctrl->battle_id;
        if (battle_id > 0) {
            remove_thing_from_battle_list(fightng);
            cleanup_battle(battle_id);
        } else {
            ERRORLOG("Attempt to remove %s index %d from battle when he isn't in one",thing_model_name(fightng),(int)fightng->index);
        }
        if (figctrl->battle_id > 0) {
            ERRORLOG("Removing %s index %d from battle doesn't seem to have effect",thing_model_name(fightng),(int)fightng->index);
            return false;
        }
    }
    event_update_on_battle_removal();
    return true;
}

TbBool add_ranged_combat_attacker(struct Thing *enmtng, unsigned short fighter_idx)
{
    long oppn_idx;
    TRACE_THING(enmtng);
    struct CreatureControl* enmctrl = creature_control_get_from_thing(enmtng);
    // Check if the fighter is already in opponents list
    for (oppn_idx = 0; oppn_idx < COMBAT_RANGED_OPPONENTS_LIMIT; oppn_idx++)
    {
        if (enmctrl->opponents_ranged[oppn_idx] == fighter_idx) {
            WARNLOG("Fighter %s index %d already in opponents list",thing_model_name(enmtng),(int)enmtng->index);
            return true;
        }
    }
    // Find empty opponent slot
    for (oppn_idx = 0; oppn_idx < COMBAT_RANGED_OPPONENTS_LIMIT; oppn_idx++)
    {
        if (enmctrl->opponents_ranged[oppn_idx] == 0)
            break;
    }
    SYNCDBG(7,"Adding to %s index %d attacker %d index %d",thing_model_name(enmtng),(int)enmtng->index,(int)oppn_idx,(int)fighter_idx);
    if (oppn_idx >= COMBAT_RANGED_OPPONENTS_LIMIT)
        return false;
    // Add the opponent
    enmctrl->opponents_ranged_count++;
    enmctrl->opponents_ranged[oppn_idx] = fighter_idx;
    return true;
}

TbBool remove_ranged_combat_attacker(struct Thing *enmtng, unsigned short fighter_idx)
{
    long oppn_idx;
    TRACE_THING(enmtng);
    struct CreatureControl* enmctrl = creature_control_get_from_thing(enmtng);
    for (oppn_idx = 0; oppn_idx < COMBAT_RANGED_OPPONENTS_LIMIT; oppn_idx++)
    {
        if (enmctrl->opponents_ranged[oppn_idx] == fighter_idx)
            break;
    }
    SYNCDBG(7,"Removing from %s index %d attacker %d index %d",thing_model_name(enmtng),(int)enmtng->index,(int)oppn_idx,(int)fighter_idx);
    if (oppn_idx >= COMBAT_RANGED_OPPONENTS_LIMIT)
        return false;
    enmctrl->opponents_ranged_count--;
    enmctrl->opponents_ranged[oppn_idx] = 0;
    return true;
}

TbBool add_melee_combat_attacker(struct Thing *enmtng, unsigned short fighter_idx)
{
    long oppn_idx;
    TRACE_THING(enmtng);
    struct CreatureControl* enmctrl = creature_control_get_from_thing(enmtng);
    // Check if the fighter is already in opponents list
    for (oppn_idx = 0; oppn_idx < COMBAT_MELEE_OPPONENTS_LIMIT; oppn_idx++)
    {
        if (enmctrl->opponents_melee[oppn_idx] == fighter_idx) {
            WARNLOG("Fighter %s index %d already in opponents list",thing_model_name(enmtng),(int)enmtng->index);
            return true;
        }
    }
    // Find empty opponent slot
    for (oppn_idx = 0; oppn_idx < COMBAT_MELEE_OPPONENTS_LIMIT; oppn_idx++)
    {
        if (enmctrl->opponents_melee[oppn_idx] == 0)
            break;
    }
    if (oppn_idx >= COMBAT_MELEE_OPPONENTS_LIMIT)
        return false;
    // Add the opponent
    enmctrl->opponents_melee_count++;
    enmctrl->opponents_melee[oppn_idx] = fighter_idx;
    return true;
}

TbBool remove_melee_combat_attacker(struct Thing *enmtng, unsigned short fighter_idx)
{
    long oppn_idx;
    TRACE_THING(enmtng);
    struct CreatureControl* enmctrl = creature_control_get_from_thing(enmtng);
    for (oppn_idx = 0; oppn_idx < COMBAT_MELEE_OPPONENTS_LIMIT; oppn_idx++)
    {
        if (enmctrl->opponents_melee[oppn_idx] == fighter_idx)
            break;
    }
    if (oppn_idx >= COMBAT_MELEE_OPPONENTS_LIMIT)
        return false;
    enmctrl->opponents_melee_count--;
    enmctrl->opponents_melee[oppn_idx] = 0;
    return true;
}

TbBool remove_melee_attacker(struct Thing *fightng, struct Thing *enmtng)
{
    TRACE_THING(fightng);
    TRACE_THING(enmtng);
    struct CreatureControl* figctrl = creature_control_get_from_thing(fightng);
    {
        struct Dungeon* dungeon = get_players_num_dungeon(fightng->owner);
        if ( !dungeon_invalid(dungeon) && (dungeon->fights_num > 0) ) {
            dungeon->fights_num--;
        } else {
            WARNLOG("Fight count incorrect while removing attacker %s index %d",thing_model_name(fightng),(int)fightng->index);
        }
    }
    struct CreatureControl* enmctrl = creature_control_get_from_thing(enmtng);
    if (creature_control_invalid(enmctrl)) {
        ERRORLOG("Invalid enemy %s index %d control",thing_model_name(enmtng),(int)enmtng->index);
        return false;
    }
    if (has_melee_combat_attackers(enmtng))
    {
        if (!remove_melee_combat_attacker(enmtng, fightng->index)) {
            ERRORLOG("Cannot remove attacker - not in %s index %d opponents",thing_model_name(enmtng),(int)enmtng->index);
        }
    } else {
        WARNLOG("Cannot remove attacker - the %s index %d has no opponents",thing_model_name(enmtng),(int)enmtng->index);
    }
    figctrl->combat_flags &= ~CmbtF_Melee;
    figctrl->combat.battle_enemy_idx = 0;
    figctrl->combat.battle_enemy_crtn = 0;
    figctrl->fight_til_death = 0;
    delay_teleport(fightng);

    battle_remove(fightng);
    return true;
}

/**
 * Removes given fighter from combat with given enemy.
 * @param fighter
 * @param enmtng
 * @return
 */
TbBool remove_ranged_attacker(struct Thing *fightng, struct Thing *enmtng)
{
    TRACE_THING(fightng);
    TRACE_THING(enmtng);
    struct CreatureControl* figctrl = creature_control_get_from_thing(fightng);
    {
        struct Dungeon* dungeon = get_players_num_dungeon(fightng->owner);
        if (!dungeon_invalid(dungeon) && (dungeon->fights_num > 0)) {
            dungeon->fights_num--;
        } else {
            WARNLOG("Fight count incorrect while removing attacker %s index %d",thing_model_name(fightng),(int)fightng->index);
        }
    }
    struct CreatureControl* enmctrl = creature_control_get_from_thing(enmtng);
    if (creature_control_invalid(enmctrl)) {
        ERRORLOG("Invalid enemy %s index %d control",thing_model_name(enmtng),(int)enmtng->index);
        return false;
    }
    if (has_ranged_combat_attackers(enmtng))
    {
        if (!remove_ranged_combat_attacker(enmtng, fightng->index)) {
            ERRORLOG("Cannot remove attacker - not in %s index %d opponents",thing_model_name(enmtng),(int)enmtng->index);
        }
    } else {
        WARNLOG("Cannot remove attacker - the %s index %d has no opponents",thing_model_name(enmtng),(int)enmtng->index);
    }
    figctrl->combat_flags &= ~CmbtF_Ranged;
    figctrl->combat.battle_enemy_idx = 0;
    figctrl->combat.battle_enemy_crtn = 0;
    figctrl->fight_til_death = 0;
    delay_teleport(fightng);

    battle_remove(fightng);
    return true;
}

long remove_all_melee_combat_attackers(struct Thing *victmtng)
{
    TRACE_THING(victmtng);
    long num = 0;
    struct CreatureControl* vicctrl = creature_control_get_from_thing(victmtng);
    for (long oppn_idx = 0; oppn_idx < COMBAT_MELEE_OPPONENTS_LIMIT; oppn_idx++)
    {
        long fighter_idx = vicctrl->opponents_melee[oppn_idx];
        if (fighter_idx > 0) {
            struct Thing* fightng = thing_get(fighter_idx);
            TRACE_THING(fightng);
            if (remove_melee_attacker(fightng, victmtng)) {
                num++;
            }
        }
    }
    if (vicctrl->opponents_melee_count != 0) {
        ERRORLOG("Removed all opponents, but count is still %d",(int)vicctrl->opponents_melee_count);
        vicctrl->opponents_melee_count = 0;
    }
    SYNCDBG(8,"Removed %d attackers of %s index %d owner %d",(int)num,thing_model_name(victmtng),(int)victmtng->index,(int)victmtng->owner);
    return num;
}

long remove_all_ranged_combat_attackers(struct Thing *victmtng)
{
    TRACE_THING(victmtng);
    long num = 0;
    struct CreatureControl* vicctrl = creature_control_get_from_thing(victmtng);
    for (long oppn_idx = 0; oppn_idx < COMBAT_RANGED_OPPONENTS_LIMIT; oppn_idx++)
    {
        long fighter_idx = vicctrl->opponents_ranged[oppn_idx];
        if (fighter_idx > 0) {
            struct Thing* fightng = thing_get(fighter_idx);
            TRACE_THING(fightng);
            if (remove_ranged_attacker(fightng, victmtng)) {
                num++;
            }
        }
    }
    if (vicctrl->opponents_ranged_count != 0) {
        ERRORLOG("Removed all opponents, but count is still %d",(int)vicctrl->opponents_ranged_count);
        vicctrl->opponents_ranged_count = 0;
    }
    SYNCDBG(8,"Removed %d attackers of %s index %d owner %d",(int)num,thing_model_name(victmtng),(int)victmtng->index,(int)victmtng->owner);
    return num;
}

long add_ranged_attacker(struct Thing *fighter, struct Thing *enemy)
{
    SYNCDBG(18,"Starting for %s index %d and %s index %d",thing_model_name(fighter),(int)fighter->index,thing_model_name(enemy),(int)enemy->index);
    TRACE_THING(fighter);
    TRACE_THING(enemy);
    struct CreatureControl* figctrl = creature_control_get_from_thing(fighter);
    if (figctrl->combat_flags != 0)
    {
        if ((figctrl->combat_flags & CmbtF_Ranged) != 0) {
            SYNCDBG(8,"The %s index %d in ranged combat already - no action",thing_model_name(fighter),(int)fighter->index);
            return false;
        }
        SYNCDBG(8,"The %s index %d in combat already - adding ranged",thing_model_name(fighter),(int)fighter->index);
        return false; // We're not going to add anything
    }
    if (!can_add_ranged_combat_attacker(enemy)) {
        SYNCDBG(7,"Cannot add a ranged attacker to %s index %d - opponents limit reached",thing_model_name(fighter),(int)fighter->index);
        return false;
    }
    figctrl->combat_flags |= CmbtF_Ranged;
    figctrl->combat.battle_enemy_idx = enemy->index;
    figctrl->combat.battle_enemy_crtn = enemy->creation_turn;
    if (!add_ranged_combat_attacker(enemy, fighter->index)) {
        ERRORLOG("Cannot add a ranged attacker, but there was free space - internal error");
        figctrl->combat_flags &= ~CmbtF_Ranged;
        figctrl->combat.battle_enemy_idx = 0;
        figctrl->combat.battle_enemy_crtn = 0;
        figctrl->fight_til_death = 0;
        return false;
    }
    if (!battle_add(fighter, enemy)) {
        remove_ranged_combat_attacker(enemy, fighter->index);
        figctrl->combat_flags &= ~CmbtF_Ranged;
        figctrl->combat.battle_enemy_idx = 0;
        figctrl->combat.battle_enemy_crtn = 0;
        figctrl->fight_til_death = 0;
        return false;
    }
    return true;
}

long add_melee_attacker(struct Thing *fighter, struct Thing *enemy)
{
    SYNCDBG(18,"Starting for %s index %d and %s index %d",thing_model_name(fighter),(int)fighter->index,thing_model_name(enemy),(int)enemy->index);
    TRACE_THING(fighter);
    TRACE_THING(enemy);
    struct CreatureControl* figctrl = creature_control_get_from_thing(fighter);
    if (figctrl->combat_flags != 0)
    {
        if ((figctrl->combat_flags & CmbtF_Melee) != 0) {
            SYNCDBG(8,"The %s index %d in melee combat already - no action",thing_model_name(fighter),(int)fighter->index);
            return false;
        }
        SYNCDBG(8,"The %s index %d in combat already - adding melee",thing_model_name(fighter),(int)fighter->index);
        return false; // We're not going to add anything
    }
    if (!can_add_melee_combat_attacker(enemy)) {
        SYNCDBG(7,"Cannot add a melee attacker to %s index %d - opponents limit reached",thing_model_name(fighter),(int)fighter->index);
        return false;
    }
    figctrl->combat_flags |= CmbtF_Melee;
    figctrl->combat.battle_enemy_idx = enemy->index;
    figctrl->combat.battle_enemy_crtn = enemy->creation_turn;
    if (!add_melee_combat_attacker(enemy, fighter->index)) {
        ERRORLOG("Cannot add a melee attacker, but %s index %d had free slot - internal error",thing_model_name(fighter),(int)fighter->index);
        figctrl->combat_flags &= ~CmbtF_Melee;
        figctrl->combat.battle_enemy_idx = 0;
        figctrl->combat.battle_enemy_crtn = 0;
        figctrl->fight_til_death = 0;
        return false;
    }
    if (!battle_add(fighter, enemy)) {
        remove_melee_combat_attacker(enemy, fighter->index);
        figctrl->combat_flags &= ~CmbtF_Melee;
        figctrl->combat.battle_enemy_idx = 0;
        figctrl->combat.battle_enemy_crtn = 0;
        figctrl->fight_til_death = 0;
        return false;
    }
    return true;
}

TbBool add_waiting_attacker(struct Thing *fighter, struct Thing *enemy)
{
    SYNCDBG(18,"Starting for %s index %d and %s index %d",thing_model_name(fighter),(int)fighter->index,thing_model_name(enemy),(int)enemy->index);
    struct CreatureControl* figctrl = creature_control_get_from_thing(fighter);
    if (figctrl->combat_flags) {
        SYNCDBG(7,"The %s index %d in combat already - waiting",thing_model_name(fighter),(int)fighter->index);
    }
    figctrl->combat_flags |= CmbtF_Waiting;
    figctrl->combat.battle_enemy_idx = enemy->index;
    figctrl->combat.battle_enemy_crtn = enemy->creation_turn;
    if (!battle_add(fighter, enemy)) {
        //TODO COMBAT write the function to remove the waiting attacker (might be dummy)
        //remove_waiting_combat_attacker(enemy, fighter->index);
        figctrl->combat_flags &= ~CmbtF_Waiting;
        figctrl->combat.battle_enemy_idx = 0;
        figctrl->combat.battle_enemy_crtn = 0;
        figctrl->fight_til_death = 0;
        return false;
    }
    return true;
}

TbBool set_creature_combat_state(struct Thing *fighter, struct Thing *enemy, CrAttackType attack_type)
{
    SYNCDBG(18,"Starting for %s index %d and %s index %d",thing_model_name(fighter),(int)fighter->index,thing_model_name(enemy),(int)enemy->index);
    struct CreatureControl* figctrl = creature_control_get_from_thing(fighter);
    struct CreatureControl* enmctrl = creature_control_get_from_thing(enemy);
    {
        struct Dungeon* dungeon = get_players_num_dungeon(fighter->owner);
        if (!dungeon_invalid(dungeon)) {
            dungeon->fights_num++;
        }
    }
    figctrl->combat.attack_type = attack_type;
    // If creatures weren't at combat before, then play a speech
    if ((enmctrl->combat_flags & (CmbtF_Melee|CmbtF_Ranged|CmbtF_Waiting)) == 0)
    {
      if (is_my_player_number(fighter->owner))
      {
          if (is_my_player_number(enemy->owner)) {
              output_message_far_from_thing(fighter,SMsg_FingthingFriends, MESSAGE_DELAY_FIGHT, 1);
          } else {
              output_message_far_from_thing(fighter,SMsg_CreatureAttacking, MESSAGE_DELAY_FIGHT, 1);
          }
      } else
      {
          if (is_my_player_number(enemy->owner)) {
              output_message_far_from_thing(enemy,SMsg_CreatureDefending, MESSAGE_DELAY_FIGHT, 1);
          }
      }
    }
    // If we're supposed to enter ranged combat
    if (attack_type == AttckT_Ranged)
    {
        if ( add_ranged_attacker(fighter, enemy) )
        {
            play_creature_sound(fighter, CrSnd_Fight, 3, 0);
            figctrl->combat.state_id = CmbtSt_Ranged;
            return true;
        } else
        if ( add_waiting_attacker(fighter, enemy) )
        {
            figctrl->combat.state_id = CmbtSt_Waiting;
            return true;
        }
        return false;
    }
    struct CreatureStats* crstat = creature_stats_get_from_thing(fighter);
    if ((crstat->attack_preference == AttckT_Ranged) && creature_has_ranged_weapon(fighter))
    {
        if (add_ranged_attacker(fighter, enemy))
        {
            play_creature_sound(fighter, CrSnd_Fight, 3, 0);
            figctrl->combat.state_id = CmbtSt_Ranged;
            return true;
        }
    }
    if (add_melee_attacker(fighter, enemy))
    {
        play_creature_sound(fighter, CrSnd_Fight, 3, 0);
        figctrl->combat.state_id = CmbtSt_Melee;
        return true;
    }
    if (creature_has_ranged_weapon(fighter) && add_ranged_attacker(fighter, enemy))
    {
        play_creature_sound(fighter, CrSnd_Fight, 3, 0);
        figctrl->combat.state_id = CmbtSt_Ranged;
        return true;
    } else
    if (add_waiting_attacker(fighter, enemy))
    {
        figctrl->combat.state_id = CmbtSt_Waiting;
        return true;
    }
    return false;
}

TbBool set_creature_in_combat_to_the_death(struct Thing *fighter, struct Thing *enemy, CrAttackType attack_type)
{
    SYNCDBG(8,"Starting for %s index %d and %s index %d",thing_model_name(fighter),(int)fighter->index,thing_model_name(enemy),(int)enemy->index);
    struct CreatureControl* cctrl = creature_control_get_from_thing(fighter);
    if (creature_control_invalid(cctrl)) {
        ERRORLOG("Invalid creature control");
        return false;
    }
    if (cctrl->combat_flags != 0) {
        WARNLOG("The %s index %d in combat already - adding till death",thing_model_name(fighter),(int)fighter->index);
        return false; // We're not going to add anything
    }
    if (!external_set_thing_state(fighter, CrSt_CreatureInCombat)) {
        return false;
    }
    if (!set_creature_combat_state(fighter, enemy, attack_type))
    {
        WARNLOG("Couldn't setup combat state for %s index %d and %s index %d",thing_model_name(fighter),(int)fighter->index,thing_model_name(enemy),(int)enemy->index);
        set_start_state(fighter);
        return false;
    }
    cctrl->field_AA = 0;
    cctrl->fight_til_death = 1;
    return true;
}

CrAttackType find_fellow_creature_to_fight_in_room(struct Thing *fightng, struct Room *room,short crmodel[], struct Thing **enemytng)
{
    SYNCDBG(8,"Starting");
    struct Dungeon* dungeon = get_players_num_dungeon(fightng->owner);
    unsigned long k = 0;
    int i = dungeon->creatr_list_start;
    while (i != 0)
    {
        struct Thing* thing = thing_get(i);
        TRACE_THING(thing);
        struct CreatureControl* cctrl = creature_control_get_from_thing(thing);
        if (thing_is_invalid(thing) || creature_control_invalid(cctrl))
        {
            ERRORLOG("Jump to invalid creature detected");
            break;
        }
        i = cctrl->players_next_creature_idx;
        // Thing list loop body
        for (short j = 0; j < LAIR_ENEMY_MAX; j++)
        {
            if (crmodel[j] == 0)
                break;
            if (thing_is_creature(thing) && (thing_matches_model(thing,crmodel[j])) && (cctrl->combat_flags == 0))
            {
                if (!thing_is_picked_up(thing) && !creature_is_kept_in_custody(thing)
                    && !creature_is_being_unconscious(thing) && !creature_is_dying(thing))
                {
                    if ((thing->index != fightng->index) && (get_room_thing_is_on(thing)->index == room->index))
                    {
                        long dist = get_combat_distance(fightng, thing);
                        CrAttackType attack_type = creature_can_have_combat_with_creature(fightng, thing, dist, 0, 0);
                        if (attack_type > AttckT_Unset)
                        {
                            *enemytng = thing;
                            return attack_type;
                        }
                    }
                }
            }
        }
        // Thing list loop body ends
        k++;
        if (k > CREATURES_COUNT)
        {
            ERRORLOG("Infinite loop detected when sweeping creatures list");
            break;
        }
    }
    SYNCDBG(19,"Finished");
    *enemytng = INVALID_THING;
    return AttckT_Unset;
}

short cleanup_combat(struct Thing *creatng)
{
    SYNCDBG(8,"Starting for %s index %d",thing_model_name(creatng),(int)creatng->index);
    remove_all_traces_of_combat(creatng);
    return 0;
}

short cleanup_door_combat(struct Thing *thing)
{
    struct CreatureControl* cctrl = creature_control_get_from_thing(thing);
    cctrl->combat_flags &= ~CmbtF_DoorFight;
    cctrl->combat.battle_enemy_idx = 0;
    //In case the unit walked into it:
    cctrl->collided_door_subtile = 0;
    return 1;
}

short cleanup_object_combat(struct Thing *thing)
{
    struct CreatureControl* cctrl = creature_control_get_from_thing(thing);
    cctrl->combat_flags &= ~CmbtF_ObjctFight;
    cctrl->combat.battle_enemy_idx = 0;
    return 1;
}

CrAttackType check_for_possible_combat_within_distance(struct Thing *creatng, struct Thing **fightng, long dist)
{
    SYNCDBG(9,"Starting");
    unsigned long outscore = 0;
    struct Thing* enmtng;
    CrAttackType attack_type = check_for_possible_combat_with_attacker_within_distance(creatng, &enmtng, dist, &outscore);
    if (attack_type <= AttckT_Unset)
    {
        attack_type = check_for_possible_combat_with_enemy_creature_within_distance(creatng, &enmtng, dist);
    }
    if (attack_type <= AttckT_Unset) {
        return AttckT_Unset;
    }
    *fightng = enmtng;
    return attack_type;
}

short creature_combat_flee(struct Thing *creatng)
{
    struct CreatureControl* cctrl = creature_control_get_from_thing(creatng);
    GameTurnDelta turns_in_flee = game.play_gameturn - (GameTurnDelta)cctrl->flee_start_turn;
    if (get_chessboard_distance(&creatng->mappos, &cctrl->flee_pos) >= 1536)
    {
        SYNCDBG(8,"Starting distant flee for %s index %d",thing_model_name(creatng),(int)creatng->index);
        if (has_melee_combat_attackers(creatng) || has_ranged_combat_attackers(creatng)
          || creature_requires_healing(creatng))
        {
            if (creature_move_to(creatng, &cctrl->flee_pos, cctrl->max_speed, 0, 0) == -1)
            {
                cctrl->flee_pos.x.val = creatng->mappos.x.val;
                cctrl->flee_pos.y.val = creatng->mappos.y.val;
                cctrl->flee_pos.z.val = creatng->mappos.z.val;
            }
            cctrl->flee_start_turn = game.play_gameturn;
        } else
        if (turns_in_flee <= game.conf.rules.creature.game_turns_in_flee)
        {
            GameTurnDelta escape_turns = (game.conf.rules.creature.game_turns_in_flee >> 2);
            if (escape_turns <= 50)
                escape_turns = 50;
            if (turns_in_flee <= escape_turns)
            {
                if (creature_move_to(creatng, &cctrl->flee_pos, cctrl->max_speed, 0, 0) == -1) {
                    cctrl->flee_pos.x.val = creatng->mappos.x.val;
                    cctrl->flee_pos.y.val = creatng->mappos.y.val;
                    cctrl->flee_pos.z.val = creatng->mappos.z.val;
                }
            } else
            {
                if (creature_choose_random_destination_on_valid_adjacent_slab(creatng)) {
                    creatng->continue_state = CrSt_CreatureCombatFlee;
                }
            }
        } else
        {
            set_start_state(creatng);
        }
    } else
    {
        SYNCDBG(8,"Starting near flee for %s index %d",thing_model_name(creatng),(int)creatng->index);
        if (turns_in_flee > 8)
        {
            struct Thing *fightng;
            CrAttackType attack_type = check_for_possible_combat_within_distance(creatng, &fightng, 2304);
            if (attack_type > AttckT_Unset)
            {
                set_creature_in_combat_to_the_death(creatng, fightng, attack_type);
                return 1;
            }
        }
        if (turns_in_flee <= game.conf.rules.creature.game_turns_in_flee)
        {
            if (creature_choose_random_destination_on_valid_adjacent_slab(creatng)) {
                creatng->continue_state = CrSt_CreatureCombatFlee;
            }
        }
        else
        {
            set_start_state(creatng);
        }
    }
    return 1;
}

TbBool combat_enemy_exists(struct Thing *thing, struct Thing *enmtng)
{
    struct CreatureControl* cctrl = creature_control_get_from_thing(thing);
    if ( (!thing_exists(enmtng)) || (cctrl->combat.battle_enemy_crtn != enmtng->creation_turn) )
    {
        SYNCDBG(8,"Enemy creature doesn't exist");
        return false;
    }
    struct CreatureControl* enmcctrl = creature_control_get_from_thing(enmtng);
    if (creature_control_invalid(enmcctrl) && (enmtng->class_id != TCls_Object) && (enmtng->class_id != TCls_Door) 
        && (thing_is_destructible_trap(enmtng) <= 0) && !((thing_is_destructible_trap(enmtng) >= 0) && creature_has_disarming_weapon(thing))) //destructible traps -1 can't even be destroyed by disarming weapons, 1 by anybody
    {
        ERRORLOG("No control structure - C%d M%d GT%ld CA%d", (int)enmtng->class_id,
            (int)enmtng->model, (long)game.play_gameturn, (int)thing->creation_turn);
        return false;
    }
    return true;
}

short creature_door_combat(struct Thing *creatng)
{
    struct CreatureControl* cctrl = creature_control_get_from_thing(creatng);
    struct Thing* doortng = thing_get(cctrl->combat.battle_enemy_idx);
    if ((cctrl->combat_flags & CmbtF_DoorFight) == 0)
    {
        ERRORLOG("The %s index %d is not in door combat but should be", thing_model_name(creatng), (int)creatng->index);
        set_start_state(creatng);
        return 0;
    }
    if (!combat_enemy_exists(creatng, doortng) || (doortng->active_state == DorSt_Open))
    {
        check_map_explored(creatng, creatng->mappos.x.stl.num, creatng->mappos.y.stl.num);
        set_start_state(creatng);
        return 0;
    }
    if (players_are_mutual_allies(creatng->owner, doortng->owner))
    {
        set_start_state(creatng);
        return 0;
    }
    CombatState combat_func;
    if (cctrl->combat.state_id < sizeof(combat_door_state)/sizeof(combat_door_state[0]))
        combat_func = combat_door_state[cctrl->combat.state_id];
    else
        combat_func = NULL;
    if (combat_func != NULL)
    {
        combat_func(creatng);
        return 1;
    }
    ERRORLOG("Invalid fight door state");
    set_start_state(creatng);
    return 0;
}

TbBool creature_has_creature_in_combat(const struct Thing *thing, const struct Thing *enmtng)
{
    struct CreatureControl* enmctrl = creature_control_get_from_thing(enmtng);
    if ( (enmctrl->combat_flags != 0) && (enmctrl->combat.battle_enemy_idx > 0) ) {
        return (enmctrl->combat.battle_enemy_idx == thing->index);
    }
    return false;
}

long get_combat_score(const struct Thing *thing, const struct Thing *enmtng, CrAttackType attack_type, long a4)
{
    struct CreatureControl* enmctrl = creature_control_get_from_thing(enmtng);
    struct CreatureStats* crstat = creature_stats_get_from_thing(thing);

    long score_extra;
    long score_base;

    if (crstat->attack_preference == AttckT_Ranged)
    {
        if ((attack_type == AttckT_Ranged) || creature_has_ranged_weapon(thing))
        {
            score_extra = 258;
            score_base = 258 * (4 - enmctrl->opponents_ranged_count) + score_extra;
        } else
        if (attack_type != AttckT_Ranged)
        {
            score_extra = 1;
            score_base = 258 * (4 - enmctrl->opponents_melee_count) + score_extra + 128;
        } else
        {
            score_extra = 1;
            score_base = 258 * (4 - enmctrl->opponents_ranged_count) + score_extra;
        }
    } else
    {
        if (attack_type == AttckT_Ranged)
        {
            score_extra = 1;
            score_base = 258 * (4 - enmctrl->opponents_ranged_count) + score_extra;
        } else
        if (attack_type != AttckT_Ranged)
        {
            score_extra = 258;
            score_base = 258 * (4 - enmctrl->opponents_melee_count) + score_extra + 128;
        } else
        {
            score_extra = 258;
            score_base = 258 * (4 - enmctrl->opponents_ranged_count) + score_extra;
        }
    }
    if (a4 >= 5376)
        a4 = 5376;
    return score_base + ((5376 - a4) << 8) / 5376;
}

CrAttackType check_for_possible_melee_combat_with_attacker_within_distance(struct Thing *fightng, struct Thing **outenmtng, long maxdist, unsigned long *outscore)
{
    struct CreatureControl* figctrl = creature_control_get_from_thing(fightng);
    CrAttackType best = AttckT_Unset;
    // Check scores of melee opponents
    for (long oppn_idx = 0; oppn_idx < COMBAT_MELEE_OPPONENTS_LIMIT; oppn_idx++)
    {
        long thing_idx = figctrl->opponents_melee[oppn_idx];
        struct Thing* thing;
        if (thing_idx > 0)
            thing = thing_get(thing_idx);
        else
            thing = INVALID_THING;
        TRACE_THING(thing);
        if (thing_is_invalid(thing))
            continue;
        // When counting distance, take size of creatures into account
        long distance = get_combat_distance(fightng, thing);
        if (distance >= maxdist) {
            continue;
        }
        CrAttackType attack_type = creature_can_have_combat_with_creature(fightng, thing, distance, 1, 0);
        if (attack_type > AttckT_Unset)
        {
            unsigned long score = get_combat_score(fightng, thing, attack_type, distance);
            if (*outscore < score)
            {
                *outscore = score;
                *outenmtng = thing;
                best = attack_type;
            }
        }
    }
    return best;
}

CrAttackType check_for_possible_ranged_combat_with_attacker_within_distance(struct Thing *fightng, struct Thing **outenmtng, long maxdist, unsigned long *outscore)
{
    struct CreatureControl* figctrl = creature_control_get_from_thing(fightng);
    CrAttackType best = AttckT_Unset;
    // Check scores of ranged opponents
    for (long oppn_idx = 0; oppn_idx < COMBAT_RANGED_OPPONENTS_LIMIT; oppn_idx++)
    {
        long thing_idx = figctrl->opponents_ranged[oppn_idx];
        struct Thing* thing;
        if (thing_idx > 0)
            thing = thing_get(thing_idx);
        else
            thing = INVALID_THING;
        TRACE_THING(thing);
        if (thing_is_invalid(thing))
            continue;
        // When counting distance, take size of creatures into account
        long distance = get_combat_distance(fightng, thing);
        if (distance >= maxdist) {
            continue;
        }
        CrAttackType attack_type = creature_can_have_combat_with_creature(fightng, thing, distance, 1, 0);
        if (attack_type > AttckT_Unset)
        {
            unsigned long score = get_combat_score(fightng, thing, attack_type, distance);
            if (*outscore < score)
            {
                *outscore = score;
                *outenmtng = thing;
                best = attack_type;
            }
        }
    }
    return best;
}

CrAttackType check_for_possible_combat_with_enemy_object_within_distance(struct Thing* fightng, struct Thing** outenmtng, long maxdist)
{
    struct Thing* thing = get_nearest_enemy_object_possible_to_attack_by(fightng);
    if (!thing_is_invalid(thing))
    {
        SYNCDBG(9, "Best enemy for %s index %d is %s index %d", thing_model_name(fightng), (int)fightng->index, thing_model_name(thing), (int)thing->index);
        // When counting distance, take size of creatures into account
        long distance = get_combat_distance(fightng, thing);
        CrAttackType attack_type = creature_can_have_combat_with_object(fightng, thing, distance, 1, 0);
        if (attack_type > AttckT_Unset) {
            *outenmtng = thing;
            return attack_type;
        }
        else {
            ERRORLOG("The %s index %d cannot fight with %s index %d returned as fight partner", thing_model_name(fightng), (int)fightng->index, thing_model_name(thing), (int)thing->index);
        }
    }
    return AttckT_Unset;
}

CrAttackType check_for_possible_combat_with_enemy_creature_within_distance(struct Thing *fightng, struct Thing **outenmtng, long maxdist)
{
    long move_on_ground = 0;
    struct Thing* thing = get_highest_score_enemy_creature_within_distance_possible_to_attack_by(fightng, maxdist, move_on_ground);
    if (!thing_is_invalid(thing))
    {
        SYNCDBG(9,"Best enemy for %s index %d is %s index %d",thing_model_name(fightng),(int)fightng->index,thing_model_name(thing),(int)thing->index);
        // When counting distance, take size of creatures into account
        long distance = get_combat_distance(fightng, thing);
        CrAttackType attack_type = creature_can_have_combat_with_creature(fightng, thing, distance, move_on_ground, 0);
        if (attack_type > AttckT_Unset) {
            *outenmtng = thing;
            return attack_type;
        } else {
            ERRORLOG("The %s index %d cannot fight with %s index %d returned as fight partner",thing_model_name(fightng),(int)fightng->index,thing_model_name(thing),(int)thing->index);
        }
    }
    return AttckT_Unset;
}

CrAttackType check_for_possible_combat_with_attacker_within_distance(struct Thing *figtng, struct Thing **outenmtng, long maxdist, unsigned long *outscore)
{
    unsigned long max_score;
    struct Thing *enmtng;
    long best = AttckT_Unset;
    // Do the same code two times - for melee and ranged opponents
    if (has_melee_combat_attackers(figtng))
    {
        max_score = 0;
        best = check_for_possible_melee_combat_with_attacker_within_distance(figtng, &enmtng, maxdist, &max_score);
        if (max_score > 0)
        {
            *outenmtng = enmtng;
            *outscore = max_score;
            return best;
        }
    }
    if (has_ranged_combat_attackers(figtng))
    {
        max_score = 0;
        best = check_for_possible_ranged_combat_with_attacker_within_distance(figtng, &enmtng, maxdist, &max_score);
        if (max_score > 0)
        {
            *outenmtng = enmtng;
            *outscore = max_score;
            return best;
        }
    }
    return AttckT_Unset;
}

CrAttackType check_for_possible_combat_with_attacker(struct Thing *figtng, struct Thing **outenmtng, unsigned long *outscore)
{
    return check_for_possible_combat_with_attacker_within_distance(figtng, outenmtng, LONG_MAX, outscore);
}

long creature_is_most_suitable_for_combat(struct Thing *thing, struct Thing *enmtng)
{
    unsigned long curr_score;
    // If we're already fighting with that enemy
    struct CreatureControl* cctrl = creature_control_get_from_thing(thing);
    if ( creature_has_creature_in_combat(thing, enmtng) )
    {
        struct CreatureControl* enmctrl = creature_control_get_from_thing(enmtng);
        // And it's a melee fight, or it's not melee but all opponents are non-melee
        if ( ((enmctrl->combat_flags & CmbtF_Melee) != 0) || (cctrl->opponents_melee_count == 0) ) {
            return true;
        }
    }
    { // Compute the score we can get from current battle
        long distance = get_combat_distance(thing, enmtng);
        curr_score = get_combat_score(thing, enmtng, cctrl->combat.attack_type, distance);
    }
    // Compute highest possible score from other battles
    unsigned long other_score = curr_score;
    struct Thing* other_enmtng = INVALID_THING;
    check_for_possible_combat_with_attacker(thing, &other_enmtng, &other_score);
    SYNCDBG(9,"Current fight score is %lu, fight with %s index %d might give %lu",curr_score,thing_model_name(other_enmtng),(int)other_enmtng->index,other_score);
    // If the benefit of changing fight is low, then inform that this is most suitable fight
    return (enmtng->index == other_enmtng->index) || (other_score <= curr_score + 258);
}

CrAttackType check_for_valid_combat(struct Thing *fightng, struct Thing *enmtng)
{
    SYNCDBG(19,"Starting for %s index %d vs %s index %d",thing_model_name(fightng),(int)fightng->index,thing_model_name(enmtng),(int)enmtng->index);
    struct CreatureControl* cctrl = creature_control_get_from_thing(fightng);
    CrAttackType attack_type = cctrl->combat.attack_type;
    if (!creature_will_attack_creature_incl_til_death(fightng, enmtng)) {
        return AttckT_Unset;
    }
    if (((game.play_gameturn + fightng->index) & 7) == 0) {
        long dist = get_combat_distance(fightng, enmtng);
        attack_type = creature_can_have_combat_with_creature(fightng, enmtng, dist, 1, 1);
    }
    return attack_type;
}

TbBool combat_type_is_choice_of_creature(const struct Thing *thing, CrAttackType attack_type)
{
    SYNCDBG(19,"Starting for %s index %d",thing_model_name(thing),(int)thing->index);
    struct CreatureControl* cctrl = creature_control_get_from_thing(thing);
    if (attack_type <= AttckT_Unset) {
        return false;
    }
    if (attack_type == AttckT_Ranged)
    {
        if (cctrl->combat.attack_type == AttckT_Ranged)
            return true;
        return false;
    }
    // so (attack_type == AttckT_Melee)
    if (cctrl->combat.attack_type != AttckT_Ranged) {
        return true;
    }
    struct CreatureStats* crstat = creature_stats_get_from_thing(thing);
    if (crstat->attack_preference != AttckT_Ranged)
        return false;
    return creature_has_ranged_weapon(thing);
}

long guard_post_combat_move(struct Thing *thing, long cntn_crstate)
{
    struct CreatureControl* cctrl = creature_control_get_from_thing(thing);
    struct Room* room = get_room_thing_is_on(thing);
    if (!room_is_invalid(room) && (room_role_matches(room->kind,get_room_role_for_job(Job_GUARD))) && (cctrl->last_work_room_id == room->index)) {
        return 0;
    }
    if (cctrl->last_work_room_id <= 0)
    {
        ERRORLOG("Cannot get to %s",room_role_code_name(get_room_role_for_job(Job_GUARD)));
        cctrl->job_assigned = 0;
        return 0;
    }
    room = room_get(cctrl->last_work_room_id);
    if (!room_still_valid_as_type_for_thing(room, get_room_role_for_job(Job_GUARD), thing))
    {
        cctrl->job_assigned = 0;
        return 0;
    }
    if (get_distance_to_room(&thing->mappos, room) <= subtile_coord(27,0))
    {
        return 0;
    }
    if (!creature_setup_random_move_for_job_in_room(thing, room, Job_GUARD, NavRtF_Default))
    {
        cctrl->job_assigned = 0;
        return 0;
    }
    thing->continue_state = cntn_crstate;
    return 1;
}

TbBool thing_in_field_of_view(struct Thing *thing, struct Thing *checktng)
{
    struct CreatureStats* crstat = creature_stats_get_from_thing(thing);
    long angle = get_angle_xy_to(&thing->mappos, &checktng->mappos);
    long angdiff = get_angle_difference(thing->move_angle_xy, angle);
    return (angdiff < crstat->field_of_view);
}

long ranged_combat_move(struct Thing *thing, struct Thing *enmtng, MapCoordDelta enmdist, CrtrStateId nstat)
{
    struct CreatureControl* cctrl = creature_control_get_from_thing(thing);
    if (cctrl->instance_id != CrInst_NULL)
    {
        creature_turn_to_face(thing, &enmtng->mappos);
        return false;
    }
    if (cctrl->job_assigned == Job_GUARD)
    {
        if ((cctrl->turns_at_job > 0))
        {
            if (guard_post_combat_move(thing, nstat)) {
                return false;
            }
        }
    }
    if (!combat_has_line_of_sight(thing, enmtng, enmdist))
    {
        if (creature_move_to(thing, &enmtng->mappos, cctrl->max_speed, 0, 0) == -1) {
            set_start_state(thing);
        }
        return false;
    }
    if (enmdist < subtile_coord(3,0)) {
        creature_retreat_from_combat(thing, enmtng, nstat, 1);
    } else
    if (enmdist > compute_creature_attack_range(subtile_coord(8,0), 0, cctrl->explevel)) {
        creature_move_to(thing, &enmtng->mappos, cctrl->max_speed, 0, 0);
    }
    return thing_in_field_of_view(thing, enmtng);
}

#define INSTANCE_RET_IF_AVAIL(thing, inst_id) \
    if (creature_instance_is_available(thing, inst_id) \
      && creature_instance_has_reset(thing, inst_id)) { \
        return inst_id; \
    }
#define INSTANCE_RET_NEG_IF_AVAIL_ONLY(thing, inst_id) \
    if (creature_instance_is_available(thing, inst_id)) { \
        return -inst_id; \
    }

TbBool creature_would_benefit_from_healing(const struct Thing* thing)
{
    struct CreatureControl* cctrl = creature_control_get_from_thing(thing);
    struct CreatureStats* crstat = creature_stats_get_from_thing(thing);
    HitPoints goodhealth = crstat->heal_threshold * cctrl->max_health / 256;
    if ((long)thing->health <= goodhealth)
        return true;
    return false;
}

/**
 * Gives attack type optimized for self preservation.
 * @param thing The creature for which the instance is selected.
 */
CrInstance get_best_self_preservation_instance_to_use(const struct Thing *thing)
{
    struct InstanceInfo* inst_inf;
    struct CreatureControl* cctrl = creature_control_get_from_thing(thing);
    if ((cctrl->spell_flags & CSAfF_PoisonCloud) != 0)
    {
        INSTANCE_RET_IF_AVAIL(thing, CrInst_WIND);
    }
    if (!creature_affected_by_spell(thing, SplK_Invisibility))
    {
        INSTANCE_RET_IF_AVAIL(thing, CrInst_INVISIBILITY);
    }
    if (creature_requires_healing(thing))
    {
        INSTANCE_RET_IF_AVAIL(thing, CrInst_HEAL);
    }
    if (!creature_affected_by_spell(thing, SplK_Armour))
    {
        INSTANCE_RET_IF_AVAIL(thing, CrInst_ARMOUR);
    }
    if (!creature_affected_by_spell(thing, SplK_Speed))
    {
        INSTANCE_RET_IF_AVAIL(thing, CrInst_SPEED);
    }
    if (!creature_affected_by_spell(thing, SplK_Rebound))
    {
        INSTANCE_RET_IF_AVAIL(thing, CrInst_REBOUND);
    }
    if (!creature_affected_by_spell(thing, SplK_Fly))
    {
        INSTANCE_RET_IF_AVAIL(thing, CrInst_FLY);
    }
    if (!creature_affected_by_spell(thing, SplK_Rage))
    {
        INSTANCE_RET_IF_AVAIL(thing, CrInst_RAGE);
    }
    INSTANCE_RET_IF_AVAIL(thing, CrInst_SUMMON);
    INSTANCE_RET_IF_AVAIL(thing, CrInst_FAMILIAR);
    for (int i = CrInst_LISTEND; i < game.conf.crtr_conf.instances_count; i++)
    {
        inst_inf = creature_instance_info_get(i);
        if ((inst_inf->flags & InstPF_SelfBuff))
        {
            if (!creature_affected_by_spell(thing, inst_inf->func_params[1]))
            {
                INSTANCE_RET_IF_AVAIL(thing, i);
            }
        }
    }
    return CrInst_NULL;
}

CrInstance get_self_spell_casting(const struct Thing *thing)
{
    struct CreatureControl* cctrl = creature_control_get_from_thing(thing);
    struct InstanceInfo* inst_inf;
    if (creature_would_benefit_from_healing(thing))
    {
        INSTANCE_RET_IF_AVAIL(thing, CrInst_HEAL);
    }
    // Check if thing is a digger doing digger activity.
    if (thing_is_creature_special_digger(thing) && creature_is_doing_digger_activity(thing))
    {
        // Casting Wind when under influence of gas.
        if ((cctrl->spell_flags & CSAfF_PoisonCloud) != 0)
        {
            INSTANCE_RET_IF_AVAIL(thing, CrInst_WIND);
        }
        for (short i = 0; i < game.conf.crtr_conf.instances_count; i++)
        {
            if (i == CrInst_HEAL)
                continue;

            inst_inf = creature_instance_info_get(i);
            if ((inst_inf->flags & InstPF_SelfBuff))
            {
                if (!creature_affected_by_spell(thing, inst_inf->func_params[1]))
                {
                    INSTANCE_RET_IF_AVAIL(thing, i);
                }
            }
        }
    }
    else
    {
        if (!creature_affected_by_spell(thing, SplK_Light))
        {
            INSTANCE_RET_IF_AVAIL(thing, CrInst_LIGHT);
        }
        if (!creature_affected_by_spell(thing, SplK_Sight))
        {
            INSTANCE_RET_IF_AVAIL(thing, CrInst_SIGHT);
        }
<<<<<<< HEAD
        long state_type = get_creature_state_type(thing);
=======

>>>>>>> 62a47690
        if (!creature_is_kept_in_custody(thing))
        {
            // Casting Wind when under influence of gas.
            if ((cctrl->spell_flags & CSAfF_PoisonCloud) != 0)
            {
                INSTANCE_RET_IF_AVAIL(thing, CrInst_WIND);
            }
            long state_type = get_creature_state_type(thing);
            if (!creature_affected_by_spell(thing, SplK_Speed) && (state_type != CrStTyp_Idle))
            {
                INSTANCE_RET_IF_AVAIL(thing, CrInst_SPEED);
            }
            if (!creature_affected_by_spell(thing, SplK_Fly) && ((state_type != CrStTyp_Idle) || terrain_toxic_for_creature_at_position(thing, coord_subtile(thing->mappos.x.val), coord_subtile(thing->mappos.y.val))))
            {
                INSTANCE_RET_IF_AVAIL(thing, CrInst_FLY);
            }
            //TODO CREATURE_AI allow using invisibility when creature is being attacked or escaping.
            if (!creature_affected_by_spell(thing, SplK_Invisibility) && (state_type != CrStTyp_Idle))
            {
                INSTANCE_RET_IF_AVAIL(thing, CrInst_INVISIBILITY);
            }
            if (state_type != CrStTyp_Idle)
            {
                INSTANCE_RET_IF_AVAIL(thing, CrInst_FAMILIAR);
            }
        }
    }
    return CrInst_NULL;
}

CrInstance get_best_quick_range_instance_to_use(const struct Thing *thing)
{
    INSTANCE_RET_IF_AVAIL(thing, CrInst_FIREBALL);
    INSTANCE_RET_IF_AVAIL(thing, CrInst_FIRE_ARROW);
    INSTANCE_RET_IF_AVAIL(thing, CrInst_MISSILE);
    INSTANCE_RET_IF_AVAIL(thing, CrInst_NAVIGATING_MISSILE);
    INSTANCE_RET_IF_AVAIL(thing, CrInst_LIGHTNING);
    INSTANCE_RET_IF_AVAIL(thing, CrInst_HAILSTORM);
    INSTANCE_RET_IF_AVAIL(thing, CrInst_GRENADE);
    INSTANCE_RET_IF_AVAIL(thing, CrInst_POISON_CLOUD);
    INSTANCE_RET_NEG_IF_AVAIL_ONLY(thing, CrInst_FIREBALL);
    INSTANCE_RET_NEG_IF_AVAIL_ONLY(thing, CrInst_FIRE_ARROW);
    INSTANCE_RET_NEG_IF_AVAIL_ONLY(thing, CrInst_MISSILE);
    INSTANCE_RET_NEG_IF_AVAIL_ONLY(thing, CrInst_NAVIGATING_MISSILE);
    INSTANCE_RET_NEG_IF_AVAIL_ONLY(thing, CrInst_LIGHTNING);
    INSTANCE_RET_NEG_IF_AVAIL_ONLY(thing, CrInst_HAILSTORM);
    INSTANCE_RET_NEG_IF_AVAIL_ONLY(thing, CrInst_GRENADE);
    INSTANCE_RET_NEG_IF_AVAIL_ONLY(thing, CrInst_POISON_CLOUD);
    return CrInst_NULL;
}

#undef INSTANCE_RET_IF_AVAIL
#undef INSTANCE_RET_NEG_IF_AVAIL_ONLY

/**
 * Gives combat weapon instance from given array which matches given distance.
 * @param thing The creature for which the instance is selected.
 * @param cweapons Pointer to the first element of 0-terminated array of weapons.
 * @param dist The distance which needs to be matched.
 * @param atktype The required properties of the attack
 * @return
 */
CrInstance get_best_combat_weapon_instance_to_use(const struct Thing *thing, long dist, int atktype)
{
    CrInstance inst_id = CrInst_NULL;
    struct InstanceInfo* inst_inf;
    for (short i = 0; i < game.conf.crtr_conf.instances_count; i++)
    {
        inst_inf = creature_instance_info_get(i);
        if (inst_inf->range_min < 0) //instance is not a combat weapon
            continue;

        if (creature_instance_is_available(thing, i))
        {
            if ( ( ((inst_inf->flags & (InstPF_RangedAttack | InstPF_RangedDebuff | InstPF_MeleeAttack)) && (atktype & InstPF_RangedAttack)) ||
                   ((inst_inf->flags & (InstPF_MeleeAttack | InstPF_RangedDebuff))  && (atktype & InstPF_MeleeAttack)) ) &&
                 (!(inst_inf->flags & InstPF_Dangerous)   || !(atktype & InstPF_Dangerous)) &&
                 ((inst_inf->flags & InstPF_Destructive)  >=  (atktype & InstPF_Destructive)) )
            {
                if (creature_instance_has_reset(thing, i))
                {
                    if ((inst_inf->range_min <= dist) && (inst_inf->range_max >= dist)) {
                        return i;
                    }
                }
                if (inst_id == CrInst_NULL) {
                    inst_id = -i;
                }
            }
        }
    }
    return inst_id;
}

CrInstance get_best_combat_weapon_instance_to_use_versus_trap(const struct Thing* thing, long dist, int atktype)
{
    CrInstance inst_id = CrInst_NULL;
    struct InstanceInfo* inst_inf;
    for (short i = 0; i < game.conf.crtr_conf.instances_count; i++)
    {
        inst_inf = creature_instance_info_get(i);
        if (inst_inf->range_min < 0) //instance is not a combat weapon
            continue;

        if (creature_instance_is_available(thing, i))
        {
            if ((((inst_inf->flags & (InstPF_RangedAttack | InstPF_RangedDebuff | InstPF_MeleeAttack)) && (atktype & InstPF_RangedAttack)) ||
                ((inst_inf->flags & (InstPF_MeleeAttack | InstPF_RangedDebuff)) && (atktype & InstPF_MeleeAttack))) &&
                (!(inst_inf->flags & InstPF_Dangerous) || !(atktype & InstPF_Dangerous)) &&
                ((inst_inf->flags & InstPF_Destructive) >= (atktype & InstPF_Destructive)) &&
                (inst_inf->flags & InstPF_Disarming) )
            {
                if (creature_instance_has_reset(thing, i))
                {
                    if ((inst_inf->range_min <= dist) && (inst_inf->range_max >= dist)) {
                        return i;
                    }
                }
                if (inst_id == CrInst_NULL) {
                    inst_id = -i;
                }
            }
        }
    }
    return inst_id;
}

CrInstance get_best_ranged_offensive_weapon(const struct Thing *thing, long dist)
{
    CrInstance inst_id = get_best_self_preservation_instance_to_use(thing);
    if (inst_id == CrInst_NULL)
    {
        int atktyp = InstPF_RangedAttack;
        inst_id = get_best_combat_weapon_instance_to_use(thing, dist, atktyp);
    }
    return inst_id;
}

CrInstance get_best_melee_offensive_weapon(const struct Thing *thing, long dist)
{
    CrInstance inst_id = get_best_self_preservation_instance_to_use(thing);
    if (inst_id == CrInst_NULL)
    {
        int atktyp = InstPF_MeleeAttack;
        inst_id = get_best_combat_weapon_instance_to_use(thing, dist, atktyp);
    }
    return inst_id;
}

long get_best_melee_object_offensive_weapon(const struct Thing *thing, long dist)
{
    int atktyp = (InstPF_MeleeAttack | InstPF_Destructive | InstPF_Dangerous);
    struct CreatureControl* cctrl = creature_control_get_from_thing(thing);
    struct Thing* objtng = thing_get(cctrl->combat.battle_enemy_idx);
    CrInstance inst_id = CrInst_NULL;
    struct TrapConfigStats* trapst;

    if (thing_is_destructible_trap(objtng) > 0) //can be destroyed by regular object weapons
    {
        trapst = get_trap_model_stats(objtng->model);
        if (trapst->unstable == 1) //If it's gonna trigger when hurt, better try to disarm it instead
        {
            inst_id = get_best_combat_weapon_instance_to_use_versus_trap(thing, dist, atktyp);
        }
        if (inst_id == CrInst_NULL)
        {
            inst_id = get_best_combat_weapon_instance_to_use(thing, dist, atktyp);
        }
    } else
    if (thing_is_destructible_trap(objtng) == 0) //can only be destroyed be destroyed by disarming weapons.
    {
       inst_id = get_best_combat_weapon_instance_to_use_versus_trap(thing,  dist, atktyp);
    }
    else
    {
        inst_id = get_best_combat_weapon_instance_to_use(thing, dist, atktyp);
    }
    return inst_id;
}

long get_best_ranged_object_offensive_weapon(const struct Thing *thing, long dist)
{
    int atktyp = (InstPF_RangedAttack | InstPF_Destructive | InstPF_Dangerous);
    struct CreatureControl* cctrl = creature_control_get_from_thing(thing);
    struct Thing* objtng = thing_get(cctrl->combat.battle_enemy_idx);
    CrInstance inst_id = CrInst_NULL;
    struct TrapConfigStats* trapst;

    if (thing_is_destructible_trap(objtng) > 0) //can be destroyed by regular object weapons
    {
        trapst = get_trap_model_stats(objtng->model);
        if (trapst->unstable == 1) //If it's gonna trigger when hurt, better try to disarm it instead
        {
            inst_id = get_best_combat_weapon_instance_to_use_versus_trap(thing, dist, atktyp);
        }
        if (inst_id == CrInst_NULL)
        {
            inst_id = get_best_combat_weapon_instance_to_use(thing, dist, atktyp);
        }
    }
    else
    if (thing_is_destructible_trap(objtng) == 0) //can only be destroyed be destroyed by disarming weapons.
    {
        inst_id = get_best_combat_weapon_instance_to_use_versus_trap(thing, dist, atktyp);
    }
    else
    {
        inst_id = get_best_combat_weapon_instance_to_use(thing, dist, atktyp);
    }
    return inst_id;
}

TbBool combat_has_line_of_sight(const struct Thing *creatng, const struct Thing *enmtng, MapCoordDelta enmdist)
{
    struct CreatureControl* cctrl = creature_control_get_from_thing(creatng);
    if ((cctrl->combat.seen_enemy_turn != game.play_gameturn) || (cctrl->combat.seen_enemy_idx != enmtng->index))
    {
      cctrl->combat.seen_enemy_turn = game.play_gameturn;
      cctrl->combat.seen_enemy_idx = enmtng->index;
      cctrl->combat.seen_enemy_los = creature_can_see_combat_path(creatng, enmtng, enmdist);
    }
    return cctrl->combat.seen_enemy_los;
}

HitTargetFlags collide_filter_thing_is_in_my_fight(const struct Thing *firstng, const struct Thing *coldtng, HitTargetFlags a3, long a4)
{
    if (!thing_is_creature(firstng)) {
        return false;
    }
    struct CreatureControl* firsctrl = creature_control_get_from_thing(firstng);
    struct CreatureControl* coldctrl = creature_control_get_from_thing(coldtng);
    return (firsctrl->combat_flags != 0) && (firsctrl->field_AA) && (coldctrl->combat_flags == firsctrl->combat_flags) && (firstng->index != coldtng->index);
}

struct Thing *get_thing_collided_with_at_satisfying_filter_in_square_of_for_subtile(struct Thing *shotng, struct Coord3d *pos,
    long square_size, Thing_Collide_Func filter, ThingHitType filter_par1, long filter_par2, MapSubtlCoord stl_x, MapSubtlCoord stl_y)
{
    struct Thing* creatng = INVALID_THING;
    if (shotng->parent_idx > 0) {
        creatng = thing_get(shotng->parent_idx);
    }
    struct Map* mapblk = get_map_block_at(stl_x, stl_y);
    unsigned long k = 0;
    long i = get_mapwho_thing_index(mapblk);
    while (i != 0)
    {
        struct Thing* thing = thing_get(i);
        TRACE_THING(thing);
        if (thing_is_invalid(thing))
        {
            ERRORLOG("Jump to invalid thing detected");
            break;
        }
        i = thing->next_on_mapblk;
        // Per thing code start
        if ((thing->index != shotng->index) && filter(thing, creatng, filter_par1, filter_par2) && thing_on_thing_at(shotng, pos, thing)) {
            return thing;
        }
        // Per thing code end
        k++;
        if (k > THINGS_COUNT)
        {
            ERRORLOG("Infinite loop detected when sweeping things list");
            break_mapwho_infinite_chain(mapblk);
            break;
        }
    }
    return INVALID_THING;
}

struct Thing *get_thing_collided_with_at_satisfying_filter_in_square_of(struct Thing *shotng, struct Coord3d *pos, long square_size, Thing_Collide_Func filter, HitTargetFlags filter_par1, long filter_par2)
{
    MapSubtlCoord stl_x_beg = coord_subtile(pos->x.val - square_size / 2);
    if (stl_x_beg <= 0)
        stl_x_beg = 0;
    MapSubtlCoord stl_x_end = coord_subtile(pos->x.val + square_size / 2);
    if (stl_x_end >= gameadd.map_subtiles_x)
        stl_x_end = gameadd.map_subtiles_x;
    MapSubtlCoord stl_y_end = coord_subtile(pos->y.val + square_size / 2);
    if (stl_y_end >= gameadd.map_subtiles_y)
        stl_y_end = gameadd.map_subtiles_y;
    MapSubtlCoord stl_y_beg = coord_subtile(pos->y.val - square_size / 2);
    if (stl_y_beg <= 0)
        stl_y_beg = 0;
    for (MapSubtlCoord stl_y = stl_y_beg; stl_y <= stl_y_end; stl_y++)
    {
        for (MapSubtlCoord stl_x = stl_x_beg; stl_x <= stl_x_end; stl_x++)
        {
            struct Thing* thing = get_thing_collided_with_at_satisfying_filter_in_square_of_for_subtile(shotng, pos, square_size, filter, filter_par1, filter_par2, stl_x, stl_y);
            if (!thing_is_invalid(thing))
                return thing;
        }
    }
    return 0;
}

TbBool creature_fighting_is_occupying_my_position(struct Thing *thing, struct Coord3d *pos)
{
    struct Thing* coldtng = get_thing_collided_with_at_satisfying_filter_in_square_of(thing, pos, 768, collide_filter_thing_is_in_my_fight, 0, 0);
    return thing_is_invalid(coldtng);
}

#define POSITION_FIND_TRIES 18
long creature_move_to_a_space_around_enemy(struct Thing *creatng, struct Thing *enmtng, long enm_distance, CrtrStateId ncrstate)
{
    long req_distance = enm_distance + (creatng->clipbox_size_xy + enmtng->clipbox_size_xy) / 2;
    // This will be out new position
    struct Coord3d pos;
    pos.x.val = creatng->mappos.x.val;
    pos.y.val = creatng->mappos.y.val;
    pos.z.val = creatng->mappos.z.val;
    int i;
    for (i = 0; i < POSITION_FIND_TRIES; i++)
    {
        long angle_final = get_angle_xy_to(&enmtng->mappos, &pos);
        long angle_dt = angle_final;
        do
        {
            int calc_idx = angle_dt / (LbFPMath_PI / 8);
            pos.x.val += 128 * pos_calcs[calc_idx][0];
            pos.y.val += 128 * pos_calcs[calc_idx][1];
            pos.z.val = 0;

            if (pos.x.val < enmtng->mappos.x.val - req_distance)
            {
                pos.x.val = enmtng->mappos.x.val - req_distance;
            } else
            if (pos.x.val > enmtng->mappos.x.val + req_distance)
            {
                pos.x.val = req_distance + enmtng->mappos.x.val;
            }

            if (pos.y.val < enmtng->mappos.y.val - req_distance)
            {
                pos.y.val = enmtng->mappos.y.val - req_distance;
            } else
            if (pos.y.val > enmtng->mappos.y.val + req_distance)
            {
                pos.y.val = req_distance + enmtng->mappos.y.val;
            }

            angle_dt = get_angle_xy_to(&enmtng->mappos, &pos);
        }
        while (get_angle_difference(angle_final, angle_dt) < LbFPMath_PI/8);
        // Update Z coord
        pos.z.val = get_thing_height_at(creatng, &pos);
        // Check if we can accept that position
        if (!thing_in_wall_at(creatng, &pos) && !terrain_toxic_for_creature_at_position(creatng, pos.x.stl.num, pos.y.stl.num))
          break;
    }
    if (i == POSITION_FIND_TRIES)
    {
        ERRORLOG("The %s index %d has stuck finding a melee pos vs %s index %d - tries count %d", thing_model_name(creatng),(int)creatng->index,thing_model_name(enmtng),(int)enmtng->index,POSITION_FIND_TRIES);
        return 0;
    }
    if (!setup_person_move_to_coord(creatng, &pos, 0)) {
        return 0;
    }
    creatng->continue_state = ncrstate;
    return 1;
}
#undef POSITION_FIND_TRIES

long old_combat_move(struct Thing *thing, struct Thing *enmtng, long enm_distance, CrtrStateId ncrstate)
{
    struct CreatureControl* cctrl = creature_control_get_from_thing(thing);
    if ((cctrl->combat_flags & CmbtF_DoorFight) != 0)
    {
        creature_turn_to_face(thing, &enmtng->mappos);
        return 0;
    }
    if (creature_fighting_is_occupying_my_position(thing, &thing->mappos))
    {
        cctrl->field_AA = 1;
        creature_turn_to_face(thing, &enmtng->mappos);
        return 0;
    }
    cctrl->field_AA = 0;
    return creature_move_to_a_space_around_enemy(thing, enmtng, enm_distance, ncrstate);
}

long melee_combat_move(struct Thing *thing, struct Thing *enmtng, long enmdist, CrtrStateId nstat)
{
    struct CreatureControl* cctrl = creature_control_get_from_thing(thing);
    if (cctrl->instance_id != CrInst_NULL)
    {
        creature_turn_to_face(thing, &enmtng->mappos);
        return false;
    }
    if (cctrl->job_assigned == Job_GUARD)
    {
        if ((cctrl->turns_at_job > 0))
        {
            if (guard_post_combat_move(thing, nstat)) {
                return false;
            }
        }
    }
    if (enmdist < 156)
    {
        creature_retreat_from_combat(thing, enmtng, nstat, 0);
        cctrl->field_AA = 0;
        return thing_in_field_of_view(thing, enmtng);
    }
    if (enmdist <= 284)
    {
        if (old_combat_move(thing, enmtng, 284, nstat)) {
            return false;
        }
        return thing_in_field_of_view(thing, enmtng);
    }
    cctrl->field_AA = 0;
    if (thing_in_field_of_view(thing, enmtng))
    {
        if ((cctrl->combat_flags & (CmbtF_DoorFight|CmbtF_ObjctFight)) == 0)
        {
            if (combat_has_line_of_sight(thing, enmtng, enmdist))
            {
                CrInstance inst_id = get_best_ranged_offensive_weapon(thing, enmdist);
                if (inst_id > CrInst_NULL)
                {
                    set_creature_instance(thing, inst_id, enmtng->index, 0);
                    return false;
                }
            }
        }
    }
    // Move to enemy
    if (creature_move_to(thing, &enmtng->mappos, cctrl->max_speed, 0, 0) == -1)
    {
        // If cannot move to enemy, and not waiting for ranged weapon cooldown, then retreat from him
        if (!creature_has_ranged_weapon(thing))
        {
            CrInstance inst_id = get_best_self_preservation_instance_to_use(thing);
            if (inst_id > CrInst_NULL)
            {
                set_creature_instance(thing, inst_id, 0, 0);
            } else
            if (creature_retreat_from_combat(thing, enmtng, nstat, 0) == Lb_FAIL)
            {
                // If cannot move at all, reset
                set_start_state(thing);
            }
        }
    }
    return false;
}

TbBool creature_scared(struct Thing *thing, struct Thing *enemy)
{
    if (thing_is_invalid(enemy))
    {
        ERRORLOG("Thing %d enemy is invalid",(int)thing->index);
        return false;
    }
    struct CreatureControl* cctrl = creature_control_get_from_thing(thing);
    if (cctrl->fight_til_death)
    {
        return false;
    }
    return creature_is_actually_scared(thing, enemy);
}

TbBool creature_in_flee_zone(struct Thing *thing)
{
    struct CreatureControl* cctrl = creature_control_get_from_thing(thing);
    if (creature_control_invalid(cctrl))
    {
        ERRORLOG("Creature index %d has invalid control",(int)thing->index);
        return false;
    }
    unsigned long dist = get_chessboard_distance(&thing->mappos, &cctrl->flee_pos);
    return (dist < game.conf.rules.creature.flee_zone_radius);
}

TbBool creature_too_scared_for_combat(struct Thing *thing, struct Thing *enmtng)
{
    //get_combat_distance(thing, enemy);
    if (!creature_scared(thing, enmtng))
    {
        return false;
    }
    if (creature_in_flee_zone(thing))
    {
        return false;
    }
    return true;
}

TbBool remove_waiting_attacker(struct Thing *fightng)
{
    TRACE_THING(fightng);
    struct CreatureControl* figctrl = creature_control_get_from_thing(fightng);
    {
        struct Dungeon* dungeon = get_players_num_dungeon(fightng->owner);
        if (!dungeon_invalid(dungeon) && (dungeon->fights_num > 0)) {
            dungeon->fights_num--;
        } else {
            WARNLOG("Fight count incorrect while removing attacker %s index %d",thing_model_name(fightng),(int)fightng->index);
        }
    }
    figctrl->combat_flags &= ~CmbtF_Waiting;
    figctrl->combat.battle_enemy_idx = 0;
    figctrl->fight_til_death = 0;
    figctrl->combat.battle_enemy_crtn = 0;
    delay_teleport(fightng);

    battle_remove(fightng);
    return true;
}

void remove_attacker(struct Thing *figtng, struct Thing *enmtng)
{
    struct CreatureControl* figctrl = creature_control_get_from_thing(figtng);
    if ((figctrl->combat_flags & CmbtF_Melee) != 0)
    {
        remove_melee_attacker(figtng, enmtng);
    } else
    if ((figctrl->combat_flags & CmbtF_Ranged) != 0)
    {
        remove_ranged_attacker(figtng, enmtng);
    } else
    if ((figctrl->combat_flags & CmbtF_Waiting) != 0)
    {
        remove_waiting_attacker(figtng);
    }
}

void cleanup_battle_leftovers(struct Thing *creatng)
{
    struct CreatureControl* cctrl = creature_control_get_from_thing(creatng);
    if (cctrl->battle_id > 0) {
        battle_remove(creatng);
    }
}

long remove_all_traces_of_combat(struct Thing *creatng)
{
    TRACE_THING(creatng);
    SYNCDBG(8,"Starting for %s index %d",thing_model_name(creatng),(int)creatng->index);
    // Remove creature as attacker
    struct CreatureControl* cctrl = creature_control_get_from_thing(creatng);
    if ((cctrl->combat_flags != 0) && (cctrl->combat.battle_enemy_idx > 0))
    {
        struct Thing* enmtng = thing_get(cctrl->combat.battle_enemy_idx);
        TRACE_THING(enmtng);
        remove_attacker(creatng, enmtng);
    }
    // Remove creature as victim of enemy attack
    remove_all_ranged_combat_attackers(creatng);
    remove_all_melee_combat_attackers(creatng);
    // Cleanup battle
    cleanup_battle_leftovers(creatng);
    return 1;
}

TbBool change_current_combat(struct Thing *fighter, struct Thing *enemy, CrAttackType attack_type)
{
    SYNCDBG(18,"Starting for %s index %d and %s index %d",thing_model_name(fighter),(int)fighter->index,thing_model_name(enemy),(int)enemy->index);
    TRACE_THING(fighter);
    TRACE_THING(enemy);
    struct CreatureControl* figctrl = creature_control_get_from_thing(fighter);
    if (creature_control_invalid(figctrl)) {
        ERRORLOG("Invalid fighter creature control");
        return false;
    }
    struct Thing* oldenemy = thing_get(figctrl->combat.battle_enemy_idx);
    TRACE_THING(oldenemy);
    remove_attacker(fighter, oldenemy);
    if ( !set_creature_combat_state(fighter, enemy, attack_type) ) {
        WARNLOG("Couldn't setup combat state for %s index %d and %s index %d",thing_model_name(fighter),(int)fighter->index,thing_model_name(enemy),(int)enemy->index);
        set_start_state(fighter);
        return false;
    }
    return true;
}

long creature_has_spare_slot_for_combat(struct Thing *fighter, struct Thing *enemy, CrAttackType attack_type)
{
    struct CreatureControl* enmctrl = creature_control_get_from_thing(enemy);
    if (attack_type == AttckT_Ranged)
    {
        if (enmctrl->opponents_ranged_count < COMBAT_RANGED_OPPONENTS_LIMIT)
            return true;
        return false;
    }
    // Melee combat was requested; but we may still check for ranged attacker, if creature prefers it
    struct CreatureStats* figstat = creature_stats_get_from_thing(fighter);
    if (figstat->attack_preference == AttckT_Ranged)
    {
        if (creature_has_ranged_weapon(fighter))
        {
            if (enmctrl->opponents_ranged_count < COMBAT_RANGED_OPPONENTS_LIMIT)
                return true;
        }
    }
    if (enmctrl->opponents_melee_count < COMBAT_MELEE_OPPONENTS_LIMIT)
        return true;
    return false;
}

long change_creature_with_existing_attacker(struct Thing *fighter, struct Thing *enemy, CrAttackType attack_type)
{
    int i;
    struct CreatureControl* cctrl = creature_control_get_from_thing(enemy);
    MapCoordDelta dist = get_chessboard_distance(&fighter->mappos, &enemy->mappos) - (enemy->clipbox_size_xy + fighter->clipbox_size_xy) / 2;
    struct Thing* best_fightng = fighter;
    long best_score = get_combat_score(fighter, enemy, attack_type, dist);
    long prev_score = best_score;
    struct Thing *creatng;
    long score;
    if (attack_type == AttckT_Ranged)
    {
      if (cctrl->opponents_ranged_count <= 0) {
          ERRORLOG("No ranged attackers - serious");
      }
      for (i = 0; i < COMBAT_RANGED_OPPONENTS_LIMIT; i++)
      {
          if (cctrl->opponents_ranged[i] > 0)
          {
              creatng = thing_get(cctrl->opponents_ranged[i]);
              struct CreatureControl* crctrl = creature_control_get_from_thing(creatng);
              dist = get_chessboard_distance(&creatng->mappos, &enemy->mappos) - (enemy->clipbox_size_xy + creatng->clipbox_size_xy) / 2;
              score = get_combat_score(creatng, enemy, crctrl->combat.attack_type, dist);
              if (creature_is_actually_scared(creatng, enemy)) {
                  score -= 512;
              }
              if (score < best_score) {
                  best_score = score;
                  best_fightng = creatng;
              }
          }
      }
    } else
    {
        if (cctrl->opponents_melee_count <= 0) {
            ERRORLOG("No melee attackers - serious");
        }
        for (i = 0; i < COMBAT_MELEE_OPPONENTS_LIMIT; i++)
        {
            if (cctrl->opponents_melee[i] > 0)
            {
                creatng = thing_get(cctrl->opponents_melee[i]);
                struct CreatureControl* csctrl = creature_control_get_from_thing(creatng);
                dist = get_chessboard_distance(&creatng->mappos, &enemy->mappos) - (enemy->clipbox_size_xy + creatng->clipbox_size_xy) / 2;
                score = get_combat_score(creatng, enemy, csctrl->combat.attack_type, dist);
                if (creature_is_actually_scared(creatng, enemy)) {
                    score -= 512;
                }
                if (score < best_score) {
                    best_score = score;
                    best_fightng = creatng;
                }
            }
        }
    }
    if (best_score != prev_score)
    {
        set_start_state(best_fightng);
        struct CreatureControl* figctrl = creature_control_get_from_thing(fighter);
        struct Thing* prevenmy = thing_get(figctrl->combat.battle_enemy_idx);
        if ((figctrl->combat_flags & CmbtF_Melee) != 0)
        {
          remove_melee_attacker(fighter, prevenmy);
        } else
        if (( figctrl->combat_flags & CmbtF_Ranged) != 0)
        {
          remove_ranged_attacker(fighter, prevenmy);
        } else
        if ((figctrl->combat_flags & CmbtF_Waiting) != 0)
        {
            struct Dungeon* dungeon = get_players_num_dungeon(fighter->owner);
            if (!dungeon_invalid(dungeon) && (dungeon->fights_num > 0)) {
                dungeon->fights_num--;
            } else {
                ERRORLOG("Fight count incorrect");
            }
            figctrl->combat_flags &= ~0x04;
            figctrl->combat.battle_enemy_idx = 0;
            figctrl->fight_til_death = 0;
            figctrl->combat.battle_enemy_crtn = 0;
            battle_remove(fighter);
        }
        set_creature_combat_state(fighter, enemy, attack_type);
    }
    return 0;
}

CrAttackType check_for_possible_combat(struct Thing *creatng, struct Thing **fightng)
{
    SYNCDBG(19,"Starting for %s index %d",thing_model_name(creatng),(int)creatng->index);
    TRACE_THING(creatng);
    unsigned long outscore = 0;
    // Check for combat with attacker - someone who already participates in a fight
    struct Thing* enmtng;
    CrAttackType attack_type = check_for_possible_combat_with_attacker_within_distance(creatng, &enmtng, LONG_MAX, &outscore);
    if (attack_type <= AttckT_Unset)
    {
        // Look for a new fight - with creature we're not fighting yet
        attack_type = check_for_possible_combat_with_enemy_creature_within_distance(creatng, &enmtng, LONG_MAX);
    }
    if (attack_type <= AttckT_Unset) {
        return AttckT_Unset;
    }
    *fightng = enmtng;
    SYNCDBG(19,"The %s index %d can fight %s index %d",thing_model_name(creatng),(int)creatng->index,thing_model_name(enmtng),(int)enmtng->index);
    return attack_type;
}

/**
 * Switches fight partner to the one suggested by creature_is_most_suitable_for_combat().
 * @param thing The creature to be switched.
 * @return True on success.
 * @see creature_is_most_suitable_for_combat()
 */
TbBool creature_change_to_most_suitable_combat(struct Thing *figtng)
{
    //set_start_state(thing); return true; -- this is how originally such situation was handled
    // Compute highest possible score from battles
    unsigned long other_score = 0;
    struct Thing* enmtng = INVALID_THING;
    CrAttackType attack_type = check_for_possible_combat_with_attacker(figtng, &enmtng, &other_score);
    if (thing_is_invalid(enmtng))
        return false;
    struct CreatureControl* figctrl = creature_control_get_from_thing(figtng);
    if (figctrl->combat.battle_enemy_idx == enmtng->index)
        return false;
    if (!change_current_combat(figtng, enmtng, attack_type))
        return false;
    return true;
}

long check_for_better_combat(struct Thing *figtng)
{
    SYNCDBG(9,"Starting for %s index %d",thing_model_name(figtng),(int)figtng->index);
    struct CreatureControl* figctrl = creature_control_get_from_thing(figtng);
    // Allow the switch only once per certain amount of turns
    if (((game.play_gameturn + figtng->index) % BATTLE_CHECK_INTERVAL) != 0)
        return 0;
    struct Thing* enmtng = INVALID_THING;
    CrAttackType attack_type = check_for_possible_combat(figtng, &enmtng);
    if (attack_type <= AttckT_Unset)
        return 1;
    // If we're here, that means there is a better combat
    //TODO CREATURE_AI The condition here seems strange; we need to figure out what's its purpose
    //if ( (figctrl->battle_enemy_idx != enmtng->index) || !combat_type_is_choice_of_creature(figtng, attack_type) )
    if ( (figctrl->combat.battle_enemy_idx == enmtng->index) && combat_type_is_choice_of_creature(figtng, attack_type) )
    {
        // we want to fight with the same enemy, but to use combat type preferred by creature
        // this is so good that we won't even do any additional tests - let's just do it!
        if (!change_current_combat(figtng, enmtng, attack_type))
            return 0;
        return 1;
    }
    if (figctrl->combat.state_id != CmbtSt_Waiting) {
        // it's not a waiting but real fight - don't change anything
        // (note that this condition makes battles very stable - creatures are unlikely to change enemies)
        return 0;
    }
    // Check if there's place for new combat, add or replace a slot
    if (creature_has_spare_slot_for_combat(figtng, enmtng, attack_type))
    {
        if (!change_current_combat(figtng, enmtng, attack_type))
            return 0;
    } else
    {
        if (!change_creature_with_existing_attacker(figtng, enmtng, attack_type))
            return 0;
    }
    return 1;
}

long waiting_combat_move(struct Thing *figtng, struct Thing *enmtng, long enmdist, CrtrStateId retreat_crstate)
{
    struct CreatureControl* figctrl = creature_control_get_from_thing(figtng);
    if (figctrl->instance_id != CrInst_NULL)
    {
        creature_turn_to_face(figtng, &enmtng->mappos);
        return 0;
    }
    if (figctrl->job_assigned == Job_GUARD)
    {
        if ((figctrl->turns_at_job > 0))
        {
            if (guard_post_combat_move(figtng, retreat_crstate)) {
                return false;
            }
        }
    }
    if (enmdist < 768) {
        creature_retreat_from_combat(figtng, enmtng, retreat_crstate, 1);
        return 0;
    }
    if (enmdist > 2048) {
        creature_move_to(figtng, &enmtng->mappos, figctrl->max_speed, 0, 0);
        return 0;
    }
    if (creature_turn_to_face(figtng, &enmtng->mappos) >= LbFPMath_PI/12) {
        return 0;
    }
    // If the creature has ranged combat, let it fight
    if (creature_has_ranged_weapon(figtng))
    {
        if (combat_has_line_of_sight(figtng, enmtng, enmdist))
        {
            CrInstance weapon = get_best_ranged_offensive_weapon(figtng, enmdist);
            if (weapon > CrInst_NULL) {
                set_creature_instance(figtng, weapon, enmtng->index, 0);
                return 0;
            }
        } else
        {
            creature_move_to(figtng, &enmtng->mappos, figctrl->max_speed, 0, 0);
        }
    }
    // Randomly jump waiting for combat
    if (thing_touching_floor(figtng))
    {
        if (CREATURE_RANDOM(figtng, 6) == 0)
        {
            figtng->veloc_push_add.z.val += CREATURE_RANDOM(figtng, 80) + 40;
            figtng->state_flags |= TF1_PushAdd;
        }
    }
    return 1;
}

void creature_in_combat_wait(struct Thing *creatng)
{
    SYNCDBG(19,"Starting for %s index %d",thing_model_name(creatng),(int)creatng->index);
    if (check_for_better_combat(creatng)) {
        SYNCDBG(19,"Switching to better combat");
        return;
    }
    // Check to attack dungeon heart once every 8 turns
    if (((game.play_gameturn+creatng->index) & 7) == 0)
    {
        if (creature_look_for_enemy_heart_combat(creatng)) {
            SYNCDBG(19,"Switching to heart combat");
            return;
        }
    }
    // Check if we're best combat partner for the enemy
    struct CreatureControl* cctrl = creature_control_get_from_thing(creatng);
    struct Thing* enmtng = thing_get(cctrl->combat.battle_enemy_idx);
    TRACE_THING(enmtng);
    if (!creature_is_most_suitable_for_combat(creatng, enmtng))
    {
        SYNCDBG(9,"The %s index %d is not most suitable for combat with %s index %d",
            thing_model_name(creatng),(int)creatng->index,thing_model_name(enmtng),(int)enmtng->index);
        creature_change_to_most_suitable_combat(creatng);
        return;
    }
    long cmbtyp = check_for_valid_combat(creatng, enmtng);
    if ( !combat_type_is_choice_of_creature(creatng, cmbtyp) ) {
        SYNCDBG(9,"Current combat type is not choice of %s index %d",thing_model_name(creatng),(int)creatng->index);
        set_start_state(creatng);
        return;
    }
    long dist = get_combat_distance(creatng, enmtng);
    waiting_combat_move(creatng, enmtng, dist, CrSt_CreatureInCombat);
    SYNCDBG(19,"Done, continuing combat");
}

void creature_in_ranged_combat(struct Thing *creatng)
{
    SYNCDBG(19,"Starting for %s index %d",thing_model_name(creatng),(int)creatng->index);
    struct CreatureControl* cctrl = creature_control_get_from_thing(creatng);
    struct Thing* enmtng = thing_get(cctrl->combat.battle_enemy_idx);
    TRACE_THING(enmtng);
    if (!creature_is_most_suitable_for_combat(creatng, enmtng))
    {
        SYNCDBG(9,"The %s index %d is not most suitable for combat with %s index %d",thing_model_name(creatng),(int)creatng->index,thing_model_name(enmtng),(int)enmtng->index);
        creature_change_to_most_suitable_combat(creatng);
        return;
    }
    long cmbtyp = check_for_valid_combat(creatng, enmtng);
    if (!combat_type_is_choice_of_creature(creatng, cmbtyp))
    {
        SYNCDBG(9,"Current combat type is not choice of %s index %d",thing_model_name(creatng),(int)creatng->index);
        set_start_state(creatng);
        return;
    }
    long dist = get_combat_distance(creatng, enmtng);
    CrInstance weapon = get_best_ranged_offensive_weapon(creatng, dist);
    if (weapon == 0)
    {
        set_start_state(creatng);
        SYNCDBG(9,"The %s index %d cannot choose ranged offensive weapon",thing_model_name(creatng),(int)creatng->index);
        return;
    }
    if (!ranged_combat_move(creatng, enmtng, dist, CrSt_CreatureInCombat))
    {
        SYNCDBG(9,"The %s index %d is moving and cannot attack in this turn",thing_model_name(creatng),(int)creatng->index);
        return;
    }
    if (weapon > 0)
    {
        set_creature_instance(creatng, weapon, enmtng->index, 0);
    }
}

void creature_in_melee_combat(struct Thing *creatng)
{
    SYNCDBG(19,"Starting for %s index %d",thing_model_name(creatng),(int)creatng->index);
    struct CreatureControl* cctrl = creature_control_get_from_thing(creatng);
    struct Thing* enmtng = thing_get(cctrl->combat.battle_enemy_idx);
    TRACE_THING(enmtng);
    if (!creature_is_most_suitable_for_combat(creatng, enmtng))
    {
        SYNCDBG(9,"The %s index %d is not most suitable for combat with %s index %d",thing_model_name(creatng),(int)creatng->index,thing_model_name(enmtng),(int)enmtng->index);
        creature_change_to_most_suitable_combat(creatng);
        return;
    }
    CrAttackType attack_type = check_for_valid_combat(creatng, enmtng);
    if (!combat_type_is_choice_of_creature(creatng, attack_type))
    {
        SYNCDBG(9,"Current combat type %d is not choice of %s index %d",(int)attack_type,thing_model_name(creatng),(int)creatng->index);
        set_start_state(creatng);
        return;
    }
    long dist = get_combat_distance(creatng, enmtng);
    CrInstance weapon = get_best_melee_offensive_weapon(creatng, dist);
    if (weapon == CrInst_NULL)
    {
        SYNCDBG(9,"The %s index %d cannot choose melee offensive weapon",thing_model_name(creatng),(int)creatng->index);
        set_start_state(creatng);
        return;
    }
    if (!melee_combat_move(creatng, enmtng, dist, CrSt_CreatureInCombat))
    {
        SYNCDBG(9,"The %s index %d is moving and cannot attack in this turn",thing_model_name(creatng),(int)creatng->index);
        return;
    }
    if (weapon > CrInst_NULL)
    {
        set_creature_instance(creatng, weapon, enmtng->index, 0);
    }
}

short creature_in_combat(struct Thing *creatng)
{
    struct CreatureControl* cctrl = creature_control_get_from_thing(creatng);
    SYNCDBG(9,"Starting for %s index %d, combat state %d",thing_model_name(creatng),(int)creatng->index,(int)cctrl->combat.state_id);
    TRACE_THING(creatng);
    struct Thing* enmtng = thing_get(cctrl->combat.battle_enemy_idx);
    TRACE_THING(enmtng);
    if (!combat_enemy_exists(creatng, enmtng))
    {
        set_start_state(creatng);
        return 0;
    }
    if (creature_too_scared_for_combat(creatng, enmtng))
    {
        if (!external_set_thing_state(creatng, CrSt_CreatureCombatFlee)) {
            ERRORLOG("Cannot get %s index %d into flee",thing_model_name(creatng),(int)creatng->index);
            return 0;
        }
        cctrl->flee_start_turn = game.play_gameturn;
        return 0;
    }
    CombatState combat_func;
    if (cctrl->combat.state_id < sizeof(combat_state)/sizeof(combat_state[0]))
        combat_func = combat_state[cctrl->combat.state_id];
    else
        combat_func = NULL;
    if (combat_func != NULL)
    {
        combat_func(creatng);
        return 1;
    }
    ERRORLOG("No valid fight state %d in %s index %d",(int)cctrl->combat.state_id,thing_model_name(creatng),(int)creatng->index);
    set_start_state(creatng);
    return 0;
}

void combat_object_state_melee_combat(struct Thing *creatng)
{
    struct CreatureControl* cctrl = creature_control_get_from_thing(creatng);
    struct Thing* objtng = thing_get(cctrl->combat.battle_enemy_idx);
    long dist = get_combat_distance(creatng, objtng);
    CrInstance inst_id = get_best_melee_object_offensive_weapon(creatng, dist);
    if (inst_id == CrInst_NULL)
    {
        ERRORLOG("The %s index %d has no melee instance in fight", thing_model_name(creatng), (int)creatng->index);
        set_start_state(creatng);
    }
    if (melee_combat_move(creatng, objtng, dist, CrSt_CreatureObjectCombat))
    {
        if (inst_id > CrInst_NULL) {
            set_creature_instance(creatng, inst_id, objtng->index, 0);
        }
    }
}

void combat_object_state_melee_snipe(struct Thing* creatng)
{
    struct CreatureControl* cctrl = creature_control_get_from_thing(creatng);
    struct Thing* objtng = thing_get(cctrl->combat.battle_enemy_idx);
    long dist = get_combat_distance(creatng, objtng);
    CrInstance inst_id = get_best_melee_object_offensive_weapon(creatng, dist);
    if (inst_id == CrInst_NULL)
    {
        ERRORLOG("The %s index %d has no melee instance in fight", thing_model_name(creatng), (int)creatng->index);
        set_start_state(creatng);
    }
    if (melee_combat_move(creatng, objtng, dist, CrSt_CreatureObjectSnipe))
    {
        if (inst_id > CrInst_NULL) {
            set_creature_instance(creatng, inst_id, objtng->index, 0);
        }
    }
}

void combat_object_state_ranged_combat(struct Thing *creatng)
{
    struct CreatureControl* cctrl = creature_control_get_from_thing(creatng);
    struct Thing* objtng = thing_get(cctrl->combat.battle_enemy_idx);
    long dist = get_combat_distance(creatng, objtng);
    CrInstance inst_id = get_best_ranged_object_offensive_weapon(creatng, dist);
    if (inst_id == CrInst_NULL)
    {
        WARNLOG("The %s index %d has no ranged instance in fight", thing_model_name(creatng), (int)creatng->index);
    }
    if (ranged_combat_move(creatng, objtng, dist, CrSt_CreatureObjectCombat))
    {
        if (inst_id > CrInst_NULL) {
            set_creature_instance(creatng, inst_id, objtng->index, 0);
        }
    }
}

void combat_object_state_ranged_snipe(struct Thing* creatng)
{
    struct CreatureControl* cctrl = creature_control_get_from_thing(creatng);
    struct Thing* objtng = thing_get(cctrl->combat.battle_enemy_idx);
    long dist = get_combat_distance(creatng, objtng);
    CrInstance inst_id = get_best_ranged_object_offensive_weapon(creatng, dist);
    if (inst_id == CrInst_NULL)
    {
        WARNLOG("The %s index %d has no ranged instance in fight", thing_model_name(creatng), (int)creatng->index);
    }
    if (ranged_combat_move(creatng, objtng, dist, CrSt_CreatureObjectSnipe))
    {
        if (inst_id > CrInst_NULL) {
            set_creature_instance(creatng, inst_id, objtng->index, 0);
        }
    }
}

void combat_door_state_melee_combat(struct Thing *creatng)
{
    struct CreatureControl* cctrl = creature_control_get_from_thing(creatng);
    struct Thing* objtng = thing_get(cctrl->combat.battle_enemy_idx);
    long dist = get_combat_distance(creatng, objtng);
    CrInstance inst_id = get_best_melee_object_offensive_weapon(creatng, dist);
    if (inst_id == CrInst_NULL)
    {
        ERRORLOG("The %s index %d has no melee instance in fight", thing_model_name(creatng), (int)creatng->index);
        set_start_state(creatng);
    }
    if (melee_combat_move(creatng, objtng, dist, CrSt_CreatureDoorCombat))
    {
        if (inst_id > CrInst_NULL) {
            set_creature_instance(creatng, inst_id, objtng->index, 0);
        }
    }
}

void combat_door_state_ranged_combat(struct Thing *creatng)
{
    struct CreatureControl* cctrl = creature_control_get_from_thing(creatng);
    struct Thing* objtng = thing_get(cctrl->combat.battle_enemy_idx);
    long dist = get_combat_distance(creatng, objtng);
    CrInstance inst_id = get_best_ranged_object_offensive_weapon(creatng, dist);
    if (inst_id == CrInst_NULL)
    {
        WARNLOG("The %s index %d has no ranged instance in fight", thing_model_name(creatng), (int)creatng->index);
    }
    if (ranged_combat_move(creatng, objtng, dist, CrSt_CreatureDoorCombat))
    {
        if (inst_id > CrInst_NULL) {
            set_creature_instance(creatng, inst_id, objtng->index, 0);
        }
    }
}

short creature_object_combat(struct Thing *creatng)
{
    struct CreatureControl* cctrl = creature_control_get_from_thing(creatng);
    struct Thing* objctng = thing_get(cctrl->combat.battle_enemy_idx);
    if ((cctrl->combat_flags & CmbtF_ObjctFight) == 0)
    {
        ERRORLOG("The %s index %d is not in object combat but should be", thing_model_name(creatng), (int)creatng->index);
        set_start_state(creatng);
        return 0;
    }
    if (!combat_enemy_exists(creatng, objctng) || (objctng->active_state == ObSt_BeingDestroyed))
    {
        set_start_state(creatng);
        return 0;
    }
    if (!players_are_enemies(creatng->owner, objctng->owner))
    {
        set_start_state(creatng);
        return 0;
    }
    CombatState combat_func;
    if (cctrl->combat.state_id < sizeof(combat_object_state)/sizeof(combat_object_state[0]))
        combat_func = combat_object_state[cctrl->combat.state_id];
    else
        combat_func = NULL;
    if (combat_func != NULL)
    {
        combat_func(creatng);
        return 1;
    }
    ERRORLOG("The %s index %d has invalid fight object state", thing_model_name(creatng), (int)creatng->index);
    set_start_state(creatng);
    return 0;
}

TbBool creature_look_for_combat(struct Thing *creatng)
{
    SYNCDBG(9,"Starting for %s index %d",thing_model_name(creatng),(int)creatng->index);
    TRACE_THING(creatng);
    struct CreatureControl* cctrl = creature_control_get_from_thing(creatng);
    CrtrStateId crstate;
    struct Thing* enmtng;
    CrAttackType attack_type = check_for_possible_combat(creatng, &enmtng);
    if (attack_type <= AttckT_Unset)
    {
        if ( (cctrl->opponents_melee_count == 0) && (cctrl->opponents_ranged_count == 0) ) {
            return false;
        }
        CrInstance inst_id = get_best_self_preservation_instance_to_use(creatng);
        if (inst_id > CrInst_NULL)
        {
            set_creature_instance(creatng, inst_id, 0, 0);
            return false;
        } else
        if (!external_set_thing_state(creatng, CrSt_CreatureCombatFlee)) {
            return false;
        }
        setup_combat_flee_position(creatng);
        cctrl->flee_start_turn = game.play_gameturn;
        return true;
    }

    if (cctrl->combat_flags != 0)
    {
        if (get_combat_state_for_combat(creatng, enmtng, attack_type) == CmbtSt_Waiting) {
          return false;
        }
    }

    // Don't start combat if not already in combat and high fear + invisible or sneaky
    if ((cctrl->opponents_melee_count == 0) && (cctrl->opponents_ranged_count == 0))
    {
        if (creature_is_invisible(creatng))
        {
            struct CreatureStats* crstat = creature_stats_get_from_thing(creatng);
            if (crstat->fear_wounded >= 101)
                return false;
        }
        crstate = get_creature_state_besides_move(creatng);
        if (states[crstate].sneaky == 1)
            return false;
    }

    // If not too scared for combat, then do the combat
    if ((!creature_too_scared_for_combat(creatng, enmtng)) || (cctrl->dropped_turn + FIGHT_FEAR_DELAY >= game.play_gameturn) )
    {
        set_creature_in_combat(creatng, enmtng, attack_type);
        return true;
    }

    // If any creature is scared, invisible and not in combat, then don't let it start one
    if (creature_is_invisible(creatng))
    {
        if ( (cctrl->opponents_melee_count == 0) && (cctrl->opponents_ranged_count == 0) ) {
            return false;
        }
    }
    // Setup fleeing from combat
    if ( !external_set_thing_state(creatng, CrSt_CreatureCombatFlee) ) {
        ERRORLOG("The %s index %d is scared but cannot flee",thing_model_name(creatng),(int)creatng->index);
        return false;
    }
    setup_combat_flee_position(creatng);
    cctrl->flee_start_turn = game.play_gameturn;
    return true;
}

TbBool creature_look_for_enemy_heart_combat(struct Thing *thing)
{
    SYNCDBG(19,"Starting for %s index %d",thing_model_name(thing),(int)thing->index);
    TRACE_THING(thing);
    if ((get_creature_model_flags(thing) & CMF_NoEnmHeartAttack) != 0) {
        return false;
    }
    struct Thing *heartng;
    // If already fighting dungeon heart, skip the rest
    if (get_creature_state_besides_interruptions(thing) == CrSt_CreatureObjectCombat) {
        struct CreatureControl* cctrl = creature_control_get_from_thing(thing);
        heartng = thing_get(cctrl->combat.battle_enemy_idx);
        if (thing_is_dungeon_heart(heartng)) {
            return false;
        }
    }
    heartng = get_enemy_soul_container_creature_can_see(thing);
    if (thing_is_invalid(heartng) || !(creature_can_navigate_to(thing,&heartng->mappos, NavRtF_Default)))
    {
        return false;
    }
    TRACE_THING(heartng);
    set_creature_object_combat(thing, heartng);
    return true;
}


TbBool creature_look_for_enemy_heart_snipe(struct Thing* thing)
{
    SYNCDBG(19, "Starting for %s index %d", thing_model_name(thing), (int)thing->index);
    TRACE_THING(thing);
    if ((get_creature_model_flags(thing) & CMF_NoEnmHeartAttack) != 0) {
        return false;
    }
    struct Thing* heartng;
    // If already fighting dungeon heart, skip the rest
    if (get_creature_state_besides_interruptions(thing) == CrSt_CreatureObjectSnipe) {
        struct CreatureControl* cctrl = creature_control_get_from_thing(thing);
        heartng = thing_get(cctrl->combat.battle_enemy_idx);
        if (thing_is_dungeon_heart(heartng)) {
            return false;
        }
    }
    heartng = get_enemy_soul_container_creature_can_see(thing);
    if (thing_is_invalid(heartng) || !(creature_can_navigate_to(thing, &heartng->mappos, NavRtF_Default)))
    {
        return false;
    }
    TRACE_THING(heartng);
    set_creature_object_snipe(thing, heartng);
    return true;
}

struct Thing* check_for_object_to_fight(struct Thing* thing) //just traps now, could be expanded to non-trap objects
{
    long m = CREATURE_RANDOM(thing, SMALL_AROUND_SLAB_LENGTH);
    for (long n = 0; n < SMALL_AROUND_SLAB_LENGTH; n++)
    {
        MapSlabCoord slb_x = subtile_slab(thing->mappos.x.stl.num) + (long)small_around[m].delta_x;
        MapSlabCoord slb_y = subtile_slab(thing->mappos.y.stl.num) + (long)small_around[m].delta_y;
        struct Thing* trpthing = get_trap_for_position(slab_subtile_center(slb_x), slab_subtile_center(slb_y));
        if ((thing_is_destructible_trap(trpthing) > 0) || (creature_has_disarming_weapon(thing) && (thing_is_destructible_trap(trpthing) >= 0)))
        {
            if (players_are_enemies(thing->owner, trpthing->owner))
            {
                struct TrapConfigStats* trapst = &game.conf.trapdoor_conf.trap_cfgstats[trpthing->model];
                if (creature_can_see_invisible(thing) || (trapst->hidden == 0) || (trpthing->trap.revealed == 1))
                {
                    return trpthing;
                }
            }
        }
        m = (m + 1) % SMALL_AROUND_SLAB_LENGTH;
    }
    return INVALID_THING;
}

TbBool creature_look_for_enemy_object_combat(struct Thing* thing)
{
    SYNCDBG(19, "Starting for %s index %d", thing_model_name(thing), (int)thing->index);
    TRACE_THING(thing);

    struct Thing* objtng;
    // If already fighting dungeon heart, skip the rest
    if (get_creature_state_besides_interruptions(thing) == CrSt_CreatureObjectCombat) {
        struct CreatureControl* cctrl = creature_control_get_from_thing(thing);
        objtng = thing_get(cctrl->combat.battle_enemy_idx);
        if (thing_is_dungeon_heart(objtng)) {
            return false;
        }
    }
    objtng = check_for_object_to_fight(thing);
    if (thing_is_invalid(objtng))
    {
        if (check_for_possible_combat_with_enemy_object_within_distance(thing, &objtng, LONG_MAX) == AttckT_Unset)
        {
            return false;
        }
    }
    if (thing_is_invalid(objtng) || !(creature_can_navigate_to(thing, &objtng->mappos, NavRtF_Default)))
    {
        return false;
    }
    TRACE_THING(objtng);
    set_creature_object_combat(thing, objtng);
    return true;
}

struct Thing *check_for_door_to_fight(struct Thing *thing)
{
    long m = CREATURE_RANDOM(thing, SMALL_AROUND_SLAB_LENGTH);
    for (long n = 0; n < SMALL_AROUND_SLAB_LENGTH; n++)
    {
        MapSlabCoord slb_x = subtile_slab(thing->mappos.x.stl.num) + (long)small_around[m].delta_x;
        MapSlabCoord slb_y = subtile_slab(thing->mappos.y.stl.num) + (long)small_around[m].delta_y;
        struct Thing* doortng = get_door_for_position(slab_subtile_center(slb_x), slab_subtile_center(slb_y));
        if (!thing_is_invalid(doortng))
        {
          if (thing->owner != doortng->owner)
              return doortng;
        }
        m = (m+1) % SMALL_AROUND_SLAB_LENGTH;
    }
    return INVALID_THING;
}

TbBool creature_look_for_enemy_door_combat(struct Thing *thing)
{
    struct CreatureStats* crstat = creature_stats_get_from_thing(thing);
    // Creatures which can pass doors shouldn't pick a fight with them
    if (crstat->can_go_locked_doors) {
        return false;
    }
    struct Thing* doortng = check_for_door_to_fight(thing);
    if (thing_is_invalid(doortng)) {
        return false;
    }
    set_creature_door_combat(thing, doortng);
    return true;
}

TbResult creature_retreat_from_combat(struct Thing *figtng, struct Thing *enmtng, CrtrStateId continue_state, long a4)
{
    struct Coord3d pos;
    long i;
    TRACE_THING(figtng);
    TRACE_THING(enmtng);

    struct CreatureControl* figctrl = creature_control_get_from_thing(figtng);
    MapCoordDelta dist_x = enmtng->mappos.x.val - (MapCoordDelta)figtng->mappos.x.val;
    MapCoordDelta dist_y = enmtng->mappos.y.val - (MapCoordDelta)figtng->mappos.y.val;

    if (a4 && ((figctrl->combat_flags & (CmbtF_ObjctFight|CmbtF_DoorFight)) == 0))
    {
        pos.x.val = figtng->mappos.x.val - dist_x;
        pos.y.val = figtng->mappos.y.val - dist_y;
        pos.z.val = get_thing_height_at(figtng, &pos);
        if (creature_move_to(figtng, &pos, get_creature_speed(figtng), 0, 1) != -1)
        {
           return Lb_SUCCESS;
        }
    }
    // First try
    pos.x.val = figtng->mappos.x.val;
    pos.y.val = figtng->mappos.y.val;
    if (abs(dist_y) >= abs(dist_x))
    {
      if (dist_y <= 0)
        pos.y.val += COORD_PER_STL;
      else
        pos.y.val -= COORD_PER_STL;
    } else
    {
      if (dist_x <= 0)
        pos.x.val += COORD_PER_STL;
      else
        pos.x.val -= COORD_PER_STL;
    }
    pos.z.val = get_thing_height_at(figtng, &pos);

    if (setup_person_move_backwards_to_coord(figtng, &pos, NavRtF_Default))
    {
      figtng->continue_state = continue_state;
      return Lb_SUCCESS;
    }
    // Second try
    pos.x.val = figtng->mappos.x.val;
    pos.y.val = figtng->mappos.y.val;
    if (CREATURE_RANDOM(figtng, 2) == 0)
        i = 1;
    else
        i = -1;
    if (abs(dist_y) >= abs(dist_x))
      pos.x.val += 768 * i;
    else
      pos.y.val += 768 * i;
    pos.z.val = get_thing_height_at(figtng, &pos);
    if (setup_person_move_backwards_to_coord(figtng, &pos, NavRtF_Default))
    {
        figtng->continue_state = continue_state;
        return Lb_SUCCESS;
    }
    return Lb_FAIL;
}

short creature_attack_rooms(struct Thing *creatng)
{
    TRACE_THING(creatng);
    struct CreatureControl* cctrl = creature_control_get_from_thing(creatng);
    cctrl->target_room_id = 0;
    // Destroy the room tile we're on
    if (thing_is_on_any_room_tile(creatng))
    {
        if (cctrl->instance_id == CrInst_NULL) {
            set_creature_instance(creatng, CrInst_ATTACK_ROOM_SLAB, 0, 0);
        }
        return 1;
    }
    // If we're not (or no longer) on room tile, find adjacent one
    int n = CREATURE_RANDOM(creatng, SMALL_AROUND_LENGTH);
    for (int i = 0; i < SMALL_AROUND_LENGTH; i++)
    {
        MapSubtlCoord stl_x = creatng->mappos.x.stl.num + STL_PER_SLB * (int)small_around[n].delta_x;
        MapSubtlCoord stl_y = creatng->mappos.y.stl.num + STL_PER_SLB * (int)small_around[n].delta_y;
        if (attempt_to_destroy_enemy_room(creatng, stl_x, stl_y)) {
            return 1;
        }
        n = (n + 1) % SMALL_AROUND_LENGTH;
    }
    set_start_state(creatng);
    return 0;
}

short creature_attempt_to_damage_walls(struct Thing *creatng)
{
    TRACE_THING(creatng);
    struct Coord3d pos;

    if ( get_random_position_in_dungeon_for_creature(creatng->owner, CrWaS_WithinDungeon, creatng, &pos)
        && external_set_thing_state(creatng, CrSt_CreatureAttemptToDamageWalls) )
    {
        setup_person_move_to_position(creatng, pos.x.stl.num, pos.y.stl.num, 0);
        creatng->continue_state = CrSt_CreatureAttemptToDamageWalls;
        return 1;
    }
    else
    {
        set_start_state(creatng);
        return 0;
    }
}

short creature_damage_walls(struct Thing *creatng)
{
    TRACE_THING(creatng);
    struct Coord3d pos;

    struct CreatureControl *cctrl = creature_control_get_from_thing(creatng);
    if ( cctrl->damage_wall_coords != 0 )
    {
        MapSubtlCoord stl_x = stl_num_decode_x(cctrl->damage_wall_coords);
        MapSubtlCoord stl_y = stl_num_decode_y(cctrl->damage_wall_coords);
        struct Map* mapblk = get_map_block_at_pos(cctrl->damage_wall_coords);

        struct SlabMap* slb = get_slabmap_for_subtile(stl_x, stl_y);


        if ((mapblk->flags & SlbAtFlg_Blocking) != 0
            && (creatng->owner == slabmap_owner(slb)))
        {
            struct SlabAttr* slbattr = get_slab_attrs(slb);
            if (slbattr->category == SlbAtCtg_FortifiedWall)
            {
                if ( !cctrl->instance_id )
                {
                    pos.x.val = subtile_coord_center(stl_x);
                    pos.y.val = subtile_coord_center(stl_y);
                    if ( !creature_turn_to_face(creatng, &pos) )
                    {
                        set_creature_instance(creatng, CrInst_DAMAGE_WALL, 0, 0);
                    }
                }
                return 1;
            }
        }
    }
    set_start_state(creatng);
    return 0;

}

/**
 * Projects damage made by a creature attack on given target.
 * Gives a best estimate of the damage, but shouldn't be used to actually inflict it.
 * @param firing The creature which will be shooting.
 * @param target The target creature.
 */
long project_creature_attack_target_damage(const struct Thing *firing, const struct Thing *target)
{
    // Determine most likely shot of the firing creature
    CrInstance inst_id;
    long dist = get_combat_distance(firing, target);
    struct CreatureStats* crstat = creature_stats_get_from_thing(firing);
    if (crstat->attack_preference == AttckT_Ranged) {
        inst_id = get_best_combat_weapon_instance_to_use(firing, dist,2);
        if (inst_id == CrInst_NULL) {
            inst_id = get_best_combat_weapon_instance_to_use(firing, dist,4);
        }
    } else {
        inst_id = get_best_combat_weapon_instance_to_use(firing, dist,4);
        if (inst_id == CrInst_NULL) {
            inst_id = get_best_combat_weapon_instance_to_use(firing, dist,2);
        }
    }
    if (inst_id == CrInst_NULL) {
        // It seem the creatures cannot currently attack each other
        return CrInst_NULL;
    }
    // Get shot model from instance
    ThingModel shot_model;
    {
        struct InstanceInfo* inst_inf = creature_instance_info_get(inst_id);
        //TODO CREATURES Instance doesn't necessarily contain shot model, that depends on callback
        // Do a check to make sure the instance fires a shot
        shot_model = inst_inf->func_params[0];
    }
    long damage = project_creature_shot_damage(firing, shot_model);
    // Adjust the damage with target creature defense
    struct CreatureControl* cctrl = creature_control_get_from_thing(firing);
    long dexterity = compute_creature_max_dexterity(crstat->dexterity, cctrl->explevel);
    damage = project_damage_of_melee_shot(dexterity, damage, target);
    return damage;
}

/******************************************************************************/<|MERGE_RESOLUTION|>--- conflicted
+++ resolved
@@ -1887,11 +1887,6 @@
         {
             INSTANCE_RET_IF_AVAIL(thing, CrInst_SIGHT);
         }
-<<<<<<< HEAD
-        long state_type = get_creature_state_type(thing);
-=======
-
->>>>>>> 62a47690
         if (!creature_is_kept_in_custody(thing))
         {
             // Casting Wind when under influence of gas.
