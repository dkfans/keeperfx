# ******************************************************************************
#  Free implementation of Bullfrog's Dungeon Keeper strategy game.
# ******************************************************************************
#   @file gtext_ger.po
#      KeeperFX GUI Strings translation file
#  @par Purpose:
#      Contains translation of the national strings in the game.
#  @par Comment:
#      Use this file to improve the translation for specific language.
#  @author   KeeperFX Team
#  @date     25 Aug 2012 - 02 Oct 2012
#  @par  Copying and copyrights:
#      This program is free software; you can redistribute it and/or modify
#      it under the terms of the GNU General Public License as published by
#      the Free Software Foundation; either version 2 of the License, or
#      (at your option) any later version.
#
# ******************************************************************************
msgid ""
msgstr ""
"Project-Id-Version: GUI Strings for KeeperFX\n"
"Report-Msgid-Bugs-To: https://github.com/dkfans/keeperfx/issues\n"
"POT-Creation-Date: 2012-09-02 01:12+0200\n"
"PO-Revision-Date: 2024-01-18 23:30+0100\n"
"Last-Translator: \n"
"Language-Team: KeeperFX Team\n"
"Language: de_DE\n"
"MIME-Version: 1.0\n"
"Content-Type: text/plain; charset=utf-8\n"
"Content-Transfer-Encoding: 8bit\n"
"X-Poedit-SourceCharset: utf-8\n"
"X-Generator: Poedit 1.5.7\n"

#. Generic victory message
#: guitext:0
msgctxt "In-game message"
msgid "Success! The land is yours. Press Space to proceed to the next realm."
msgstr ""
"Gewonnen! Dieses Land ist Eures. Drückt die Leertaste, um zum nächsten "
"Königreich zu kommen."

#. Level Eversmile information soon after start
#: guitext:1
msgctxt "In-game message"
msgid "This is a message. Right click to delete it."
msgstr "Das ist eine Mitteilung, die Ihr mit einem Rechtsklick löschen könnt."

#. Level Eversmile first objective
#: guitext:2
msgctxt "In-game message"
msgid ""
"The first thing a Keeper needs is somewhere to keep gold, when it's been "
"mined out of the rock by his Imps. To create a Treasure Room, select the "
"Treasure Room icon from the Rooms Panel and fill the empty area to the west "
"with Treasure Room tiles."
msgstr ""
"Das Wichtigste für einen Keeper ist die Möglichkeit Gold zu lagern, das von "
"den Imps abgebaut wurde. Um eine Schatzkammer zu bauen, wählt das Icon "
"SCHATZKAMMER aus dem Raum-Menü und füllt das leere Gebiet im Westen mit "
"Schatzkammer-Fliesen."

#. Level Eversmile information when started building Treasure Room
#: guitext:3
msgctxt "In-game message"
msgid ""
"Use the cursor keys to see other areas of the underworld. Rotate and zoom "
"the view with the right ctrl key and cursor keys."
msgstr ""
"Mit den Pfeiltasten könnt Ihr Euch andere Gebiete der Unterwelt anschauen. "
"Ihr könnt die Ansicht mit der rechten STRG-TASTE und den PFEILTASTEN "
"rotieren oder zoomen."

#. Level Eversmile objective when built Treasure Room
#: guitext:4
msgctxt "In-game message"
msgid ""
"Expertly done. Press the right mouse button to turn the pointer back into "
"the Hand of Evil. Mine out the gold to the east by tagging the area with the "
"left mouse button. Your Imps will dig out the gold and carry it back to your "
"Treasure Room."
msgstr ""
"Hervorragend! Drückt die rechte Maustaste, um den Zeiger wieder in die Hand "
"des Bösen zu verwandeln. Gewinnt Gold im Osten, indem Ihr Euch das Gebiet "
"mit der linken Maustaste einverleibt. Eure Imps werden das Gold abbauen und "
"in die Schatzkammer bringen."

#. Level Eversmile information while digging gold
#: guitext:5
msgctxt "In-game message"
msgid ""
"If you want to make your creatures work harder, slap them by right clicking "
"the Hand of Evil on them. Slapping will harm your creatures."
msgstr ""
"Wenn Eure Kreaturen zu langsam arbeiten, könnt Ihr sie mit einem gezielten "
"Schlag auf den Hinterkopf motivieren. Einfach die Hand des Bösen über der "
"Kreatur positionieren und rechtsklicken. Allerdings werden die Kreaturen "
"auch mit jedem Schlag schwächer."

#. Level Eversmile information while digging gold
#: guitext:6
msgctxt "In-game message"
msgid ""
"Use the left mouse button to pluck your creatures from the dungeon. Use the "
"right mouse button to drop them over a room or tile belonging to your "
"dungeon. Creatures perform the task most relevant to the situation they're "
"dropped into."
msgstr ""
"Mit der linken Maustaste könnt Ihr Eure Kreaturen aus dem Dungeon pflücken. "
"Mit einem rechten Mausklick könnt Ihr sie in einem Raum oder auf Fliesen "
"Eures Dungeon fallen lassen. Kreaturen erfüllen die Aufgaben entsprechend "
"der jeweiligen Situation."

#. Level Eversmile objective after digging gold
#: guitext:7
msgctxt "In-game message"
msgid ""
"Greedily done, Keeper. Now, you need to turn some of your dungeon into a "
"Lair. Lairs are where creatures rest and recover. The area your Imps just "
"mined out would be an ideal spot for some creatures to lurk. Select the Lair "
"icon from the Rooms Panel."
msgstr ""
"Gut gemacht, Keeper. Nun müsst Ihr aus einem Teil Eures Dungeon ein Versteck "
"machen. In Verstecken können sich Eure Kreaturen ausruhen. Das Gebiet, in "
"dem Eure Imps Gold gewonnen haben, ist eine ideale Möglichkeit für einige "
"Kreaturen, ein bisschen herumzulungern. Wählt das VERSTECK-Icon aus dem Raum-"
"Menü."

#. Level Eversmile objective after Lair built
#: guitext:8
msgctxt "In-game message"
msgid ""
"Dig a tunnel that connects to the Portal to the north. Portals appear on the "
"map as flashing squares, until they are claimed. Creatures only use Portals "
"claimed by a Keeper. Your Imps claim a Portal as soon as it connects to your "
"dungeon."
msgstr ""
"Grabt einen Tunnel, der zum Eingang im Norden reicht. Eingänge erscheinen "
"auf der Karte so lange als blinkende Quadrate, bis sie von einem Keeper "
"benutzt werden. Eure Imps erobern einen Eingang, sobald er mit dem Dungeon "
"verbunden ist."

#. Level Eversmile objective when digging w/o Treasure Room
#: guitext:9
msgctxt "In-game message"
msgid ""
"You should build a Treasure Room first. Select the Treasure Room icon from "
"the Rooms Panel and left click on the tiles in the area to the west of your "
"Dungeon Heart."
msgstr ""
"Als erstes solltet Ihr eine Schatzkammer bauen. Wählt das SCHATZKAMMER-Icon "
"aus dem Raum-Menü und linksklickt auf die Fliesen westlich Eures Dungeon-"
"Herz'."

#. Level Eversmile information after some digging
#: guitext:10
msgctxt "In-game message"
msgid ""
"Pick up creatures by left clicking on them. Drop them by right clicking over "
"a room or tile belonging to your dungeon. Creatures perform tasks relevant "
"to the situation they're dropped into."
msgstr ""
"Mit der linken Maustaste könnt Ihr Eure Kreaturen aus dem Dungeon aufnehmen. "
"Mit einem Rechtsklick könnt Ihr sie in einem Raum oder auf Fliesen Eures "
"Dungeon fallen lassen. Kreaturen erfüllen die Aufgaben entsprechend der "
"jeweiligen Situation."

#. Level Eversmile information after some digging
#: guitext:11
msgctxt "In-game message"
msgid ""
"If you want your creatures to work harder, slap them with a right click of "
"the hand. Your creatures take damage from each slap they receive."
msgstr ""
"Wenn Ihr möchtet, daß Eure Kreaturen schneller arbeiten, könnt Ihr Ihnen "
"einen gezielten Schlag auf den Hinterkopf versetzen, indem Ihr die Hand des "
"Bösen über der Kreatur positioniert und rechtsklickt. Allerdings werden sie "
"mit jedem Schlag schwächer."

#. Level Eversmile objective after digging gold w/o Treasure Room
#: guitext:12
msgctxt "In-game message"
msgid ""
"You have not yet built a Treasure Room. Until you build this room, you will "
"be unable to pay any creatures. Only Imps give their loyalty freely. No "
"other creatures will serve you unpaid."
msgstr ""
"Ihr habt immer noch keine Schatzkammer gebaut. Solange Ihr das nicht getan "
"habt, könnt Ihr Eure Kreaturen nicht bezahlen. Nur Imps sind bedingungslos "
"treu. Alle anderen Kreaturen sind da schon anspruchsvoller."

#. Level Eversmile objective after getting first creature
#: guitext:13
msgctxt "In-game message"
msgid ""
"Your first minion has arrived. It's a giant Fly. It can spit corrosive vomit "
"at your enemies and its wings grant the hideous insect the speed to "
"intercept the most nimble trespassers."
msgstr ""
"Euer erster Untergebener ist angekommen. Es ist eine Fliege. Sie spuckt "
"ätzenden Mageninhalt auf Eure Gegner, und die Flügel ermöglichen dem "
"abscheulichen Insekt, auch dem schnellsten Eindringling den Weg "
"abzuschneiden."

#. Level Eversmile objective after getting first beetle
#: guitext:14
msgctxt "In-game message"
msgid ""
"A Beetle has scuttled into your realm. It's tough enough to absorb a lot of "
"damage. Like most creatures, Beetles require food. Dig out a new area, "
"select the Hatchery icon and create your Hatchery. Tasty snacks will soon "
"emerge from its enchanted soil."
msgstr ""
"Ein Käfer ist in Euer Reich gekrabbelt. Er ist stark genug, um einige "
"Attacken wegzustecken. Aber wie die meisten Kreaturen benötigt auch ein "
"Käfer Nahrung. Buddelt ein neues Gebiet aus, wählt das HÜHNERFARM-Icon und "
"baut eine Hühnerfarm. Bald schon werden sich köstliche Leckereien aus diesem "
"entzückenden Boden entwickeln."

#. Level Eversmile objective after Hatchery built
#: guitext:15
msgctxt "In-game message"
msgid ""
"Imps fortify your walls to prevent intruders tunnelling in. If you want to "
"create more Imps, go to the Research Panel, select the Imp icon and left "
"click anywhere in your dungeon. Each Imp you create costs more than the "
"previous one."
msgstr ""
"Imps verstärken Eure Wände, damit Eindringlinge sie nicht durchbuddeln "
"können. Wenn Ihr mehr Imps haben möchtet, geht zum Forschungsmenü, wählt den "
"Zauberspruch IMP ERSTELLEN und linksklickt irgendwo in den Dungeon. Jeder "
"weitere Imp kostet mehr als der vorherige."

#. Level Eversmile information after having few creatures
#: guitext:16
msgctxt "In-game message"
msgid ""
"Why not have a handful of creatures ready to drop on top of intruders? To "
"pick up creatures quickly, left click on them from within the Creatures "
"Panel. You can only drop creatures within the confines of your own dungeon."
msgstr ""
"Wie wär's mit einer Handvoll Kreaturen, die Ihr den Eindringlingen auf den "
"Kopf fallen lasst? Um ganz schnell Kreaturen aufzunehmen, linksklickt auf "
"sie im Kreaturen-Menü. Ihr könnt Kreaturen nur innerhalb Eures Dungeon "
"fallen lassen."

#. Level Eversmile objective some time after all rooms are built
#: guitext:17
msgctxt "In-game message"
msgid ""
"Intruders approach. They seek gaps in your fortifications, in order to gain "
"entry to your dungeon. A white trail on the map indicates their progress. "
"Click the icon at the top of the Control Panel to see a bigger map."
msgstr ""
"Eindringlinge! Sie suchen nach Schwachstellen in der Verstärkung, um sich in "
"Euren Dungeon Einlass zu verschaffen. Eine weiße Spur auf der Karte zeigt "
"ihr Vorwärtskommen. Klickt auf das Icon oben im Steuermenü, um eine größere "
"Karte zu erhalten."

#. Level Eversmile objective after first wave defeat
#: guitext:18
msgctxt "In-game message"
msgid ""
"Savour your first victory while you can. You have attracted the wrath of the "
"Lord of this realm. His party will soon be here."
msgstr ""
"Kostet Euren ersten Sieg aus, solange Ihr könnt. Ihr habt Euch den Zorn des "
"Landesherrn zugezogen. Seine Leute werden bald hier sein."

#. Levels Eversmile and Tickle objective, when LOTL comes
#: guitext:19
msgctxt "In-game message"
msgid ""
"The Lord of the Land has arrived. I can smell his fear. Defeat him and the "
"realm is yours."
msgstr ""
"Der Ritter ist angekommen. Ich kann seine Angst schon riechen. Ringt Ihn "
"nieder, und das Königreich ist Eures."

#. Level Eversmile objective after LOTL defeat
#: guitext:20
msgctxt "In-game message"
msgid ""
"Your work here is done. Now there is no-one to prevent you from obliterating "
"this nauseating realm and expanding your empire into a neighbouring land. "
"Nice."
msgstr ""
"Eure Arbeit hier ist getan. Es gibt jetzt keinen mehr, der Euch noch davon "
"abhalten könnte, dieses wiederliche Land zu vernichten und Euer eigenes "
"Reich in das benachbarte Territorium auszudehnen. Sehr schön!"

#. Level Eversmile objective when having no Imps
#: guitext:21
msgctxt "In-game message"
msgid ""
"You require more Imps. Use the Create Imp spell to conjure them into your "
"domain. Remember, each Imp you create is more expensive than the last."
msgstr ""
"Ihr braucht mehr Imps. Benutzt den Zauberspruch IMP ERSTELLEN, um sie in "
"Euren Einfluss zu zaubern. Bedenkt, dass jeder Imp, den Ihr erstellt, teurer "
"ist als der vorherige."

#. Level Cosyton information soon after start
#: guitext:22
msgctxt "In-game message"
msgid ""
"When Imps have no other orders, they run around reinforcing your dungeon. "
"Fortified walls keep out intruders. Rooms with reinforced walls make your "
"creatures feel more at home and heroes more terrified."
msgstr ""
"Wenn Imps keine anderen Befehle ausführen, rennen sie im Dungeon "
"herum und verstärken die Wände, die Eindringlinge abhalten. Verstärkte Wände "
"vermitteln Euren Kreaturen ein heimischeres, und Helden ein ängstlicheres Gefühl."

#. Level Cosyton information soon after start
#: guitext:23
msgctxt "In-game message"
msgid ""
"Possess creatures by choosing the Possess spell from the Research Panel and "
"left-clicking on the creature you want to control. Right-click to leave the "
"creature again."
msgstr ""
"Geht mit einer Kreatur eine Symbiose ein, indem Ihr den Zauberspruch "
"SYMBIOSE aus dem Forschungsmenü wählt und auf die Kreatur linksklickt, in "
"deren Haut Ihr stecken möchtet. Mit einem weiteren Rechtsklick könnt Ihr die "
"Kreatur wieder verlassen."

#. Level Cosyton first objective
#: guitext:24
msgctxt "In-game message"
msgid ""
"Remember the lessons you learned in Brana Hauk. You must build a Treasure "
"Room, a Lair and a Hatchery and you will need to claim a Portal. Build rooms "
"in squares of at least nine tiles to increase the efficiency of the room."
msgstr ""
"Erinnert Euch daran, was Ihr in Dunkelbach gelernt habt. Ihr müsst eine "
"Schatzkammer, ein Versteck und eine Hühnerfarm bauen sowie einen Eingang "
"benutzen. Baut Räume von mindestens neun Fliesen, um ihre "
"Effektivität zu steigern."

#. Level Cosyton objective after basic rooms built
#: guitext:25
msgctxt "In-game message"
msgid ""
"You will need to make your creatures stronger. In a Training Room, your "
"creatures can hone their fighting skills, gain new abilities and learn more "
"powerful spells."
msgstr ""
"Eure Kreaturen müssen gestärkt werden. In einem TRAININGSRAUM können sie "
"ihre kämpferischen Fähigkeiten verbessern, sich neue Kentnisse aneignen und "
"wirkungsvolle Zaubersprüche lernen."

#. Level Cosyton objective after Training Room built
#: guitext:26
msgctxt "In-game message"
msgid ""
"Your plan proceeds smoothly, keeper. Allow your Imps time to fortify the "
"walls of your dungeon. This increases the efficiency of rooms and repels "
"would-be invaders."
msgstr ""
"Euer Plan erfüllt sich kontinuierlich, Keeper. Aber erlaubt Euren Imps, die "
"Wände Eures Dungeon zu verstärken, um die Effektivität Eurer Räume zu "
"vergrößern und Möchtegern-Eindringlinge abzuhalten."

#. Level Cosyton information after Training Room built
#: guitext:27
msgctxt "In-game message"
msgid ""
"The Training Room attracts ever more ferocious creatures, such as Demon "
"Spawn. Build it and they will come."
msgstr ""
"Ein Trainingsraum zieht noch grimmigere Kreaturen an, zum Beispiel "
"Dämonenechsen. Baut einen Trainingsraum, und diese Kreaturen werden kommen."

#. Level Cosyton information after attracting Demon Spawn
#: guitext:28
msgctxt "In-game message"
msgid ""
"To train creatures, drop them in the Training Room. The number that "
"occasionally appears above a creature's head indicates how much gold it has "
"cost for that creature to train."
msgstr ""
"Um Kreaturen zu trainieren, müsst Ihr sie im Trainingsraum absetzen. Die "
"Zahl, die gelegentlich über dem Kopf einer Kreatur erscheint, zeigt an, "
"wieviel es gekostet hat, sie zu trainieren."

#. Level Cosyton information some time after Demon Spawn
#: guitext:29
msgctxt "In-game message"
msgid ""
"You can train creatures more rapidly by slapping them as they work out in "
"the Training Room."
msgstr ""
"Ihr könnt Kreaturen schneller trainieren, indem Ihr sie im Trainingsraum "
"vermöbelt."

#. Level Cosyton objective soon after 2nd Demon Spawn
#: guitext:30
msgctxt "In-game message"
msgid ""
"Heroes are already on their way. Make sure your creatures are well trained "
"and ready for the attack. The heroes you will face in this realm are tougher "
"than those you met beneath Brana Hauk."
msgstr ""
"Es sind bereits ein paar Helden unterwegs. Vergewissert Euch, dass Eure "
"Kreaturen gut trainiert sind und sich für den Angriff bereithalten. Die "
"Helden, denen Ihr dieses mal gegenübersteht, sind stärker als die von "
"Dunkelbach."

#. Level Cosyton objective after defeating LOTL (option 1)
#: guitext:31
msgctxt "In-game message"
msgid ""
"Harder the heroes may have been but they were obviously no match for your "
"forces."
msgstr ""
"Diese Helden mögen zwar wiederstandsfähiger gewesen sein, aber sie waren "
"wohl doch keine Herausforderung für Eure Truppen."

#. Level Cosyton objective after AP reached
#: guitext:32
msgctxt "In-game message"
msgid ""
"The heroes are on their way. Make sure your creatures are well trained and "
"ready for the attack."
msgstr ""
"Helden im Anmarsch! Vergewissert Euch, daß Eure Kreaturen gut trainiert sind "
"und sich für den Angriff bereithalten."

#. Level Cosyton objective after defeating LOTL (option 2)
#: guitext:33
msgctxt "In-game message"
msgid "Congratulations. You have conquered the enemy hordes."
msgstr "Glückwunsch! Ihr habt die gegnerischen Horden besiegt."

#. Level Waterdream Warm first objective
#: guitext:34
msgctxt "In-game message"
msgid ""
"Build a dungeon with a Treasure Room, a Lair, a Hatchery and a Training "
"Room. Make sure they're all big enough. Cramped conditions do nothing for "
"the morale of your minions."
msgstr ""
"Baut einen Dungeon mit Schatzkammer, Versteck, Hühnerfarm und Trainingsraum. "
"Alle Räume müssen ausreichend groß sein. Widrige Bedingungen sind schlecht "
"für die Moral Eurer Untergebenen."

#. Level Waterdream Warm objective after basic 5 rooms are built/claimed
#: guitext:35
msgctxt "In-game message"
msgid ""
"The time has come to build a Library. Libraries are where new devices, room "
"designs and magic spells are researched. Make a Library at least as big as "
"the other rooms. Researchers like quiet too, so try to build your Library "
"off the side of a corridor."
msgstr ""
"Die Zeit ist gekommen, eine BIBLIOTHEK zu bauen. Bibliotheken sind Räume, in "
"denen Gegenstände, Raummodelle und Zaubersprüche erforscht werden. "
"Bibliotheken müssen mindestens genauso groß sein wie die anderen Räume. Da "
"Forscher Ruhe bevorzugen, solltet Ihr die Bibliothek flurseitig bauen."

#. Level Waterdream Warm information after started building library
#: guitext:36
msgctxt "In-game message"
msgid ""
"Your new Library will attract creatures like Warlocks, who are interested in "
"researching magic and dungeon designs. These evil mages are real bookworms, "
"as well as being magically proficient themselves."
msgstr ""
"Eure neue Bibliothek wird Kreaturen wie Zauberer anlocken, die daran "
"interessiert sind, Zaubereien und Dungeon-Modelle zu erforschen. Diese üblen "
"Burschen sind wahre Bücherwürmer und fähige Magier."

#. Level Waterdream Warm objective after finished building library
#: guitext:37
msgctxt "In-game message"
msgid ""
"That's a fine collection of parchments and tomes you've assembled. Most "
"creatures can engage in research but Warlocks make the best and keenest "
"researchers. Stupid Trolls have trouble holding books the right way up and "
"sometimes even chew the pages."
msgstr ""
"Da habt Ihr aber eine hübsche Sammlung an Pergament und Büchern. Die meisten "
"Kreaturen können sich für die Forschung einsetzen, aber Zauberer sind schon "
"am besten und begabtesten. Die meisten Trolle sind sogar zu blöd, um ein "
"Buch richtig herum zu halten, und manchmal kauen sie sogar die Seiten an."

#. Level Waterdream Warm objective after attracting warlock
#: guitext:38
msgctxt "In-game message"
msgid ""
"The scent of arcane knowledge has lured a greedy Warlock into your dungeon. "
"Don't forget to train your Warlocks occasionally. Their spell casting "
"abilities make them fine long range fighters."
msgstr ""
"Der Duft obskuren Wissens hat einen begierigen Zauberer in Euren Dungeon "
"gelockt. Vergesst nicht, Eure Zauberer von Zeit zu Zeit zu trainieren. Ihre "
"Sprücheklopferei macht sie nämlich zu ziemlich guten Fernkämpfern."

#. Level Waterdream Warm objective
#: guitext:39
msgctxt "In-game message"
msgid ""
"The first wave of attackers lie hacked to pieces on the floor and give your "
"domain that lived in feeling but it surely won't be long before their kin "
"launch another assault."
msgstr ""
"Die erste Angriffswelle liegt in Tropfen auf dem Boden Eures Reiches und "
"sorgt für ein richtig frisches Gefühl. Aber es wird mit Sicherheit nicht "
"lange dauern, bis die Sippe einen weiteren Versuch starten wird."

#. Level Waterdream Warm objective
#: guitext:40
msgctxt "In-game message"
msgid ""
"You meet with success yet again, Keeper. All those corpses will keep your "
"Hatchery's topsoil fertile. They also serve as warnings to other foolhardy "
"adventurers, of course."
msgstr ""
"Und wieder ein Treffer, Keeper. All diese Teile werden den Boden Eurer "
"Hühnerfarm gut düngen. Davon abgesehen sind sie natürlich eine gute "
"Abschreckung für andere schwachköpfige Abenteurer."

#. Level Waterdream Warm objective
#: guitext:41
msgctxt "In-game message"
msgid ""
"All is quiet again. Use this time to ready yourself for the next attacks. "
"The enemy is only regrouping. It is not yet defeated."
msgstr ""
"Jetzt ist ein bisschen Ruhe eingekehrt. Nutzt diese Verschnaufpause, um Euch "
"auf den nächsten Angriff vorzubereiten. Der Gegner gruppiert sich nur neu. "
"Noch ist nichts gewonnen."

#. Level Waterdream Warm information
#: guitext:42
msgctxt "In-game message"
msgid ""
"Is that Imp playing football with a decapitated head? Stay alert, Keeper."
msgstr "Spielt dieser Imp gerade Fußball mit einem enthaupteten Kopf? Vorsicht, Keeper!"

#. Level Waterdream Warm objective
#: guitext:43
msgctxt "In-game message"
msgid "Now would be an excellent time to train a Warlock."
msgstr "Es ist genau die richtige Zeit, einen Zauberer zu trainieren."

#. Level Waterdream Warm information
#: guitext:44
msgctxt "In-game message"
msgid ""
"Already your research bears fruit. The Speed Creature spell has been "
"perfected. Cast it on a creature and observe the dramatic increase in its "
"speed. The effect wears off after a while."
msgstr ""
"Eure Forschung trägt bereits die ersten Früchte. Der Spruch KREATUREN "
"BESCHLEUNIGEN wurde perfektioniert. Probiert ihn an einer Kreatur aus und "
"lasst Euch von dem dramatischen Geschwindigkeitsschub mitreißen. Nach einer "
"gewissen Zeit lässt die Wirkung nach."

#. Level Flowerhat objective
#: guitext:45
msgctxt "In-game message"
msgid ""
"Build up your dungeon with the rooms available to you and claim the Portal "
"nearby but do not yet venture north. Powerful adversaries lurk there. It "
"would be wiser not to disturb them until you are prepared."
msgstr ""
"Baut einen Dungeon mit den Euch zur Verfügung stehenden Räumen und benutzt "
"einen Eingang in der Nähe. Nähert Euch aber noch nicht dem Norden. Dort "
"lauern nämlich mächtige Gegner. Es wäre klüger, sie nicht zu stören, bis Ihr "
"vorbereitet seid."

#. Level Flowerhat information
#: guitext:46
msgctxt "In-game message"
msgid ""
"Clever research has given your Imps the engineering skill to build Bridges. "
"You will need Bridges to cross some of the more hazardous underworld terrain."
msgstr ""
"Clevere Forschung hat Euren Imps die Fähigkeiten von Ingenieuren gegeben, so "
"daß sie jetzt BRÜCKEN bauen können. Die benötigt Ihr, um einige "
"gefährlichere Gebiete der Unterwelt zu überbrücken."

#. Level Flowerhat objective
#: guitext:47
msgctxt "In-game message"
msgid ""
"A study of dungeon designs reveals that Workshops manufacture essential "
"furniture, such as Doors and Traps. If your Workshop occupies a square of at "
"least nine tiles, its mere presence will lure the underworld's finest "
"artisans into your dungeon."
msgstr ""
"Eine Studie über Dungeon-Modelle besagt, dass HANDWERKSKAMMERN geeignetes "
"Mobiliar anfertigen, zum Beispiel Türen und Fallen. Wenn Eure "
"Handwerkskammer mindestens neun Fliesen im Quadrat groß ist, wird ihre bloße "
"Präsenz die besten Designer der Unterwelt in Euren Dungeon locken."

#. Level Flowerhat information
#: guitext:48
msgctxt "In-game message"
msgid ""
"To manufacture Traps and Doors in your Workshop you will need to assign "
"creatures to it, by dropping them into the room. Manufactured items can be "
"selected from the Workshop Panel as soon as they're ready."
msgstr ""
"Beauftragt Kreaturen damit, Fallen und Türen herzustellen, indem Ihr sie "
"einfach in die Handwerkskammer setzt. Fertige Gegenstände können dann aus "
"dem Menü HANDWERKSKAMMER ausgewählt werden."

#. Level Flowerhat objective
#: guitext:49
msgctxt "In-game message"
msgid ""
"When your troops are sufficient in number and have had some training, lead "
"them north and crush any who oppose you."
msgstr ""
"Wenn Eure Truppen groß genug und ausreichend trainiert sind, macht Euch "
"einfach Richtung Norden auf und überrennt alles, was sich Euch in den Weg "
"stellt."

#. Level Flowerhat objective
#: guitext:50
msgctxt "In-game message"
msgid ""
"You will have to find a way to cross the river of molten lava that bars your "
"way."
msgstr ""
"Ihr müsst einen Weg finden, um über den Lava-Fluß zu kommen, der Euch in die "
"Quere kommt."

#. Level Flowerhat objective
#: guitext:51
msgctxt "In-game message"
msgid ""
"The enemy's Dungeon Heart throbs before you. Assemble your minions nearby "
"and administer the coup de grace."
msgstr ""
"Das Dungeon-Herz des Gegners schlägt Euch entgegen. Ruft Eure Untergebenen "
"zusammen und befehlt den Gnadenstoß."

#. Level Flowerhat information
#: guitext:52
msgctxt "In-game message"
msgid ""
"A Troll has joined you. Skilled in the craft of manufacturing, trolls are "
"best employed doing dark deeds in your Workshop. They don't complain about "
"the hours, because their labours keep them away from combat."
msgstr ""
"Ein Troll ist zu Euch gekommen. Da Trolle Handwerklich sehr geschickt sind, "
"ist es sinvoll, sie in der Handwerkskammer zu beschäftigen. Sie pochen nicht "
"auf die Einhaltung der Arbeitszeit, da sie, bedingt durch ihr "
"Aufgabengebiet, nicht kämpfen müssen."

#. Level Flowerhat objective
#: guitext:53
msgctxt "In-game message"
msgid ""
"With the enemy Dungeon Heart in ruins, you have trounced the once proud "
"opposition. Rule your new domain with terror and loathing, for a laugh."
msgstr ""
"Jetzt, da das gegnerische Dungeon-Herz gebrochen ist, habt Ihr den einst so "
"stolzen Gegner in die Knie gezwungen. Regiert Euer neues Reich mit Angst und "
"Schrecken."

#. Level Flowerhat information
#: guitext:54
msgctxt "In-game message"
msgid ""
"Your Workshop has created a Wooden Door. Placed in a corridor, it restricts "
"access to the enemy. Your creatures may pass freely. Lock or unlock Doors by "
"clicking over them with the left mouse button."
msgstr ""
"In Eurer Handwerkskammer wurde eine HOLZTÜR gebaut. Wenn Ihr sie im Flur "
"plaziert, kann der Gegner nicht weiter, wohl aber Eure Kreaturen. Türen "
"werden über einen Linksklick auf- oder abgeschlossen."

#. Level Flowerhat information
#: guitext:55
msgctxt "In-game message"
msgid ""
"Your Workshop has produced a Poison Gas trap. Position it and, when an "
"intruder sets it off, it will envelop the area in deadly vapours."
msgstr ""
"In Eurer Handwerkskammer ist eine GIFTGAS-FALLE erstellt worden. Plaziert "
"sie, und wenn ein Eindringling hineintappt, wird die Umgebung in giftige "
"Gase gehüllt."

#. Level Flowerhat information
#: guitext:56
msgctxt "In-game message"
msgid ""
"You have researched the Call to Arms spell. The first time you cast it, your "
"creatures gather around a banner created by the spell. Cast it again in a "
"target area. Call to Arms only costs gold when it's targeted beyond your "
"territory."
msgstr ""
"Ihr habt den Spruch ZUSAMMENRUFEN erforscht. Wenn Ihr ihn das erste mal "
"benutzt, werden sich Eure Kreaturen um eine Fahne versammeln, die durch den "
"Spruch entstanden ist. Der Spruch kostet nur dann Geld, wenn er jenseits "
"Eures Gebietes ausgesprochen wird."

#. Level Lushmeadow-on-Down objective
#: guitext:57
msgctxt "In-game message"
msgid ""
"Another Keeper controls this underworld realm. His dungeon lies to the "
"north. If you are to entice creatures to work for you instead of him, you "
"will have to build a more magnificent dungeon. Get on with it then."
msgstr ""
"Ein anderer Keeper kontrolliert dieses unterirdische Reich. Sein Dungeon "
"liegt im Norden. Wenn Ihr Kreaturen davon überzeugen wollt, für Euch und "
"nicht für Ihn zu arbeiten, müsst Ihr einen größeren Dungeon bauen. Na dann "
"mal los!"

#. Level Lushmeadow-on-Down objective
#: guitext:58
msgctxt "In-game message"
msgid ""
"You have slain your rival. His defeat is a testimony to your clever dungeon "
"design. You have the makings of a Dungeon Keeper worthy of the name."
msgstr ""
"Ihr habt einen Rivalen geschlagen. Seine Niederlage ist ein weiterer Beweis "
"für Euer ausgeklügeltes Dungeon-Modell. Eure Taten sind denen eines Dungeon "
"Keepers würdig."

#. Level Lushmeadow-on-Down information
#: guitext:59
msgctxt "In-game message"
msgid ""
"A Bile Demon chooses to side with you. Bile Demons demand large Lairs and "
"ample Hatcheries. These corpulent monstrosities attack somewhat "
"unconventionally."
msgstr ""
"Ein Teufler hat sich für Eure Seite entschieden. Teufler benötigen große "
"Verstecke und reichlich Hühner. Diese korpulenten Monster greifen dafür auch "
"auf recht ungewöhnliche Weise an."

#. Level Lushmeadow-on-Down information
#: guitext:60
msgctxt "In-game message"
msgid ""
"Your loyal researchers have perfected the Sight of Evil spell. Cast it on an "
"unexplored area and it will be revealed to you for a moment."
msgstr ""
"Eure ergebenen Forscher haben den BÖSEN BLICK perfektioniert. Probiert ihn "
"in einem unerforschten Gebiet aus, und Ihr werdet einen kurzen Moment den "
"Überblick haben."

#. Level Lushmeadow-on-Down information
#: guitext:61
msgctxt "In-game message"
msgid ""
"You have claimed a Prison. Select imprison from the Information Panel and "
"your creatures subdue their foe, at which point your Imps drag the bodies "
"off to a cell. Prisoners who die of starvation may rise again as Skeleton "
"warriors for you to command."
msgstr ""
"Ihr habt ein Gefängnis. Wählt GEFANGEN aus dem Informationsmenü, und Eure "
"Kreaturen unterwerfen Eure Gegner. Die Imps schaffen sie dann in eine Zelle. "
"Gefangene, die verhungern, stehen möglicherweise als Skelett wieder auf und "
"Euch dann als Kämpfer zur Verfügung."

#. Level Lushmeadow-on-Down information
#: guitext:62
msgctxt "In-game message"
msgid ""
"Your dedicated librarians have designed a Guard Post. Place a Guard Post in "
"a strategically important area and assign creatures to occupy it by dropping "
"them there."
msgstr ""
"Eure ergebenen Bücherwürmer haben einen WACHPOSTEN erschaffen. Plaziert "
"diesen in ein strategisch wertvolles Gebiet und befehlt Euren Kreaturen, "
"dieses zu besetzen, indem Ihr sie dort absetzt."

#. Level Lushmeadow-on-Down information
#: guitext:63
msgctxt "In-game message"
msgid ""
"A Spider has joined your dungeon. They are natural enemies of Flies, so "
"endeavour to keep them apart. Overcoming such obstacles will temper your "
"mettle - whatever that means."
msgstr ""
"Eine Spinne ist in Euren Dungeon gekommen. Spinnen sind die natürlichen "
"Feinde der Fliegen, also solltet Ihr die beiden getrennt halten. Wenn diese "
"Kreaturen es schaffen, die Hindernisse zu überwinden, dann gnade Euch Satan!"

#. Level Snuggledell objective
#: guitext:64
msgctxt "In-game message"
msgid ""
"It's time to mete out the ultimate punishment to a keeper who dares to "
"challenge you for this corner of your subterranean empire. The price of "
"failure shall be oblivion."
msgstr ""
"Es ist Zeit, den Keeper zu bestrafen, der es gewagt hat, Euch an dieser Ecke "
"Eures unterirdischen Reiches herauszufordern. Der Preis für Versagen soll "
"Vergessenheit sein."

#. Level Snuggledell objective
#: guitext:65
msgctxt "In-game message"
msgid ""
"How satisfying it is to see an enemy Keeper's dungeon crumble and his power "
"dissipate. There'll be no controversy over this year's hall of infamy "
"nomination."
msgstr ""
"Was für ein überwältigendes Gefühl es doch ist, den Dungeon eines "
"gegnerischen Keepers vergehen zu sehen. Ich denke, dieses Jahr gibt es keine "
"Meinungsverschiedenheiten über die Nominierung für einen Oscar der "
"Niedertracht."

#. Level Snuggledell information
#: guitext:66
msgctxt "In-game message"
msgid ""
"You have claimed a Torture Room. Place captive heroes and creatures into "
"this chamber of horrors to convert them to your supremely evil way. "
"Alternatively, place your own creatures within the room whenever "
"disciplinary measures become necessary."
msgstr ""
"Ihr habt eine FOLTERKAMMER. Siedelt dort gefangene Helden und Kreaturen an "
"und bringt sie auf Eure bösen Pfade. Alternativ könnt Ihr hier auch Eure "
"eigenen Kreaturen durch die Mühle drehen, wann immer Euch disziplinarische "
"Maßnahmen sinnvoll erscheinen."

#. Level Snuggledell information
#: guitext:67
msgctxt "In-game message"
msgid ""
"You have finally constructed a dungeon impressive enough to attract a Dark "
"Mistress. You must discipline these wicked wenches frequently. They respond "
"particularly well to a good slapping."
msgstr ""
"Letztlich habt Ihr jetzt doch einen so eindrucksvollen Dungeon geschaffen, "
"daß die Eiserne Jungfrau sich angezogen fühlen könnte. Sie muss allerdings "
"gelegentlich durch einen Schlag auf den Hintern aufgemuntert werden. Das mag "
"sie besonders gerne."

#. Level Snuggledell information
#: guitext:68
msgctxt "In-game message"
msgid ""
"Your manufacturers have created a Braced Door. If security matters, you can "
"be sure when you buy a Braced Door. You couldn't be certain with only a "
"curtain and a hole in the wall is no help at all."
msgstr ""
"Eure Handwerker haben eine VERSTÄRKTE TÜR gebaut. Aus Sicherheitsgründen "
"solltet Ihr Euch eine solche Tür anschaffen, ein Vorhang oder ein Loch in "
"der Wand sind nun wirklich kein Schutz."

#. Level Snuggledell information
#: guitext:69
msgctxt "In-game message"
msgid ""
"Your researchers have devised a spell that unleashes the energy of a "
"thunderstorm on the target of your choice. Select the spell, aim at a "
"hostile creature and flash-fry him with a Lightning Strike."
msgstr ""
"Eure Forscher haben einen Spruch erforscht, der einen Gewittersturm auf ein "
"Ziel Eurer Wahl loslässt. Wählt den Spruch BLITZSCHLAG, richtet ihn auf eine "
"gegnerische Kreatur und elektrisiert sie mit dem Blitz."

#. Level Snuggledell information
#: guitext:70
msgctxt "In-game message"
msgid ""
"You have manufactured a powerful Lightning Trap. Try it out. It's bound to "
"give someone a shock."
msgstr ""
"Ihr habt eine wirkungsvolle BLITZ-FALLE erstellt. Probiert sie aus, dann "
"trifft jemanden der Schlag."

#. Level Wishvale objective
#: guitext:71
msgctxt "In-game message"
msgid ""
"It appears you have arrived in the middle of a raging battle. Perhaps it "
"would be wise to stay out of the way until you are strong enough to "
"eliminate both sides."
msgstr ""
"Sieht so aus, als würdet Ihr Euch mitten in einem Kampfgetümmel befinden. "
"Vielleicht ist es doch sinvoller, so lange beiseite zu treten, bis Ihr stark "
"genug seid, gleich beide Seiten zu vernichten."

#. Level Wishvale information
#: guitext:72
msgctxt "In-game message"
msgid ""
"An Orc warlord joins you and brings with him the plans for building a "
"Barracks. In this room you can form creatures into teams."
msgstr ""
"Ein Orc-Krieger ist zu Euch gekommen und bringt Pläne für die BARRACKEN "
"mit. In diesen Räumen könnt Ihr Kreaturen zu Teams zusammenstellen."

#. Level Wishvale objective
#: guitext:73
msgctxt "In-game message"
msgid ""
"I think I hear the clanking of plate armour. Yes, the Lord of the Land has "
"finally roused himself from the fireside to find out where all his loyal "
"servants have gone."
msgstr ""
"Ich glaube, ich kann den Klang vergoldeter Waffen hören. Tatsächlich, der "
"Ritter selbst hat sich erhoben, um herauszufinden, wo alle seine treuen "
"Diener geblieben sind."

#. Level Wishvale objective
#: guitext:74
msgctxt "In-game message"
msgid ""
"You have turned local heroes into something of an endangered species, now "
"make the enemy Dungeon Keeper extinct."
msgstr ""
"Ihr habt die örtlichen Helden in eine hilflose Spezies verwandelt. Das "
"gleiche solltet Ihr jetzt mit dem gegnerischen Dungeon Keeper tun."

#. Level Wishvale objective
#: guitext:75
msgctxt "In-game message"
msgid ""
"You have prevailed, Keeper. The bodies of your enemies litter the most "
"forlorn alcoves of your domain, in tribute to their futile efforts to keep "
"you at bay."
msgstr ""
"Ihr habt es geschafft, Keeper! Die Körper Eurer Gegner liegen verstreut über "
"den trübsinnigsten Alkoven Eures Reiches - als Tribut für Ihre sinnlosen "
"Versuche, Euch in Schach zu halten."

#. Level Tickle objective
#: guitext:76
msgctxt "In-game message"
msgid ""
"Seek out the one who would be your rival in this region of the underworld. "
"Explain the concept of early retirement to him. On the other hand, string "
"him up. It's in the only language he understands."
msgstr ""
"Schaut nach, wer Euer Rivale in dieser Region der Unterwelt sein könnte. "
"Erklärt ihm das Konzept des Vorruhestandes und knüpft ihn dabei auf. Das ist "
"die einzige Sprache, die er verstehen wird."

#. Level Tickle information
#: guitext:77
msgctxt "In-game message"
msgid ""
"You have researched the power of Invisibility. Cast it on a creature to hide "
"it from enemy eyes."
msgstr ""
"Ihr habt die Wirkung der UNSICHTBARKEIT erforscht. Mit diesem Spruch könnt "
"Ihr eine Kreatur vor den Augen eines Gegners verbergen."

#. Level Tickle information
#: guitext:78
msgctxt "In-game message"
msgid ""
"The Protect Creature spell has been researched at last. Cast it on a "
"creature to increase its toughness."
msgstr ""
"Ihr habt den Zauberspruch SCHUTZSCHILD erforscht. Damit könnt Ihr die "
"Stärke einer Kreatur erhöhen."

#. Level Tickle objective
#: guitext:79
msgctxt "In-game message"
msgid ""
"That's another enemy successfully written off. The defenceless inhabitants "
"of the land above bow down before your depraved presence. As if that will "
"save them..."
msgstr ""
"Das ist eine weitere nette Katastrophe für den Gegner. Die wehrlosen "
"Einwohner des Landes da oben unterwerfen sich Eurer verkommenen Gegenwart. "
"Als ob sie das schützen könnte ..."

#. Level Tickle information
#: guitext:80
msgctxt "In-game message"
msgid ""
"Researchers have found instructions for building a Temple to the dark gods. "
"Sacrifice creatures in the Temple's pool to receive gifts from these gods. "
"You might have to experiment with the offerings you make. The dark gods are "
"not easy to please."
msgstr ""
"Die Forscher haben eine Anweisung gefunden, um einen Tempel für die dunklen "
"Götter zu bauen. Durch Opferung Eurer Kreaturen im Pool des Tempels könnt "
"Ihr kleine Gaben der Götter erwarten. Ihr müsst ein wenig "
"herumexperimentieren, da es nicht leicht ist, den Göttern ein geeignetes "
"Angebot zu machen."

#. Level Moonbrush Wood objective
#: guitext:81
msgctxt "In-game message"
msgid ""
"This realm is ruled by four arrogant Wizards who think they've got "
"everything under control, because their feeble magical power impresses the "
"locals. But you're not from these parts..."
msgstr ""
"Dieses Reich wird von vier arroganten Magiern regiert, die glauben, alles "
"unter Kontrolle zu haben, weil ihre kläglichen magischen Fähigkeiten die "
"Einheimischen beeindrucken. Ihr seid aber nicht einheimisch ..."

#. Level Moonbrush Wood objective
#: guitext:82
msgctxt "In-game message"
msgid ""
"Well, you're done down here. Time to introduce yourself to the locals and re-"
"organise their nice little lives."
msgstr ""
"Nun, jetzt seid Ihr hier. Zeit, Euch den Einheimischen mal vorzustellen und "
"Ihre kleinen, niedlichen Leben ein wenig umzugestalten."

#. Levels Tickle and Moonbrush Wood information
#: guitext:83
msgctxt "In-game message"
msgid ""
"Behold, you have summoned a Horned Reaper. Try not make it angry. You'll "
"fail, because everything makes a Horned Reaper angry but at least try to "
"make sure that everything near it is an enemy creature when it finally goes "
"ballistic."
msgstr ""
"Gebt acht, ein Horny ist im Dungeon angekommen. Laßt bloß die Finger von "
"ihm. Ihr zieht den kürzeren, denn eigentlich macht Horny alles wütend. "
"Kümmert Euch nur darum, dass alles in seiner Umgebung eine gegnerische "
"Kreatur ist, wenn es zum Schlimmsten kommen sollte."

#. Level Moonbrush Wood information
#: guitext:84
msgctxt "In-game message"
msgid ""
"Your researchers have concocted a Disease spell. Cast it on enemy creatures "
"and watch the affliction spread like the plague."
msgstr ""
"Eure Forscher haben einen VIRUS-SPRUCH ausgebrütet. Auf eine gegnerische "
"Kreatur angewandt, könnt Ihr genussvoll die Auswirkung von Plagen betrachten."

#. Level Moonbrush Wood information
#: guitext:85
msgctxt "In-game message"
msgid ""
"A Vampire has risen from your Graveyard, nourished by the souls of the dead "
"which have been brought here. You have to suck up to Vampires or they go off "
"in a huff, but they're extremely powerful and fearsome underlings to have in "
"your employ."
msgstr ""
"Ein Vampir ist auf Eurem Friedhof auferstanden, genährt von den Seelen der "
"Verstorbenen, die hier ruhen. Ihr müsst vor Vampiren kriechen, sonst sind sie "
"beleidigt. Dennoch sind sie gewinnbringende und furchteinflößende "
"Untergebene."

#. Level Moonbrush Wood information
#: guitext:86
msgctxt "In-game message"
msgid ""
"You have researched the Graveyard. Your Imps will drag corpses here to "
"rot... And possibly to rise again as Vampires, ready to do your bidding. "
"That's style."
msgstr ""
"Ihr habt einen FRIEDHOF erforscht, den Eure Imps demnächst als eine Art "
"Kompost verwenden werden - vielleicht wachsen ja auch ein paar Vampire "
"darauf, die zu Diensten stehen. Das hat doch Stil, oder?"

#. Levels Tickle and Moonbrush Wood information
#: guitext:87
msgctxt "In-game message"
msgid ""
"You have manufactured an Iron Door. It's a formidable barrier. Use it well."
msgstr ""
"Ihr habt eine EISENTÜR gebaut. Das ist eine ziemlich gute Barriere. "
"Benutzt sie wohlüberlegt."

#. Level Elf's Dance objective
#: guitext:88
msgctxt "In-game message"
msgid ""
"Powerful creatures inhabit a cave south of here. There's a party of heroes "
"between you and them but, if you reach them and convert them to your side "
"before they join the other keepers, you will be unstoppable, unless you do "
"something stupid."
msgstr ""
"Mächtige Kreaturen bewohnen eine Höhle im Süden. Dazwischen befindet sich "
"jedoch noch eine Gruppe von Helden, aber wenn Ihr sie erreicht und auf Eure "
"Seite bringen könnt, bevor sie zu den anderen Keepern gehen, kann Euch "
"keiner mehr aufhalten, es sei denn, Ihr macht einen Fehler ..."

#. Level Elf's Dance objective
#: guitext:89
msgctxt "In-game message"
msgid ""
"You have overcome all resistance to your rule, O despicable one. It's time "
"to flex the old misery muscle on the pathetic inhabitants of the land above."
msgstr ""
"Ihr habt jeglichen Wiederstand gegen Eure Herrschaft gebrochen, "
"Abscheulicher. Es ist nun an der Zeit, die Muskeln oben bei den pathetischen "
"Einwohnern spielen zu lassen."

#. Level Nevergrim information
#: guitext:90
msgctxt "In-game message"
msgid ""
"You have manufactured a Boulder Trap. Place it in a corridor and howl "
"deliriously as it rumbles inexorably towards unwary trespassers."
msgstr ""
"Ihr habt die INDY-FALLE hergestellt. Plaziert sie im Flur und freut Euch des "
"Lebens, wenn die Felsen auf unaufmerksame Eindringlinge zudonnern."

#. Level Nevergrim information
#: guitext:91
msgctxt "In-game message"
msgid ""
"With typical brilliance, you have researched the Cave-In spell. Use it to "
"block off passages and repair dungeon breaches. Interestingly, the rockfall "
"will crush to death any creatures caught beneath it."
msgstr ""
"Mit der Euch eigenen Brillianz habt Ihr den Spruch EINSTURZ erforscht. "
"Benutzt ihn, um damit Durchgänge zu blockieren und Dungeon-Lücken zu "
"repairieren. Interessanterweise werden dadurch auch Kreaturen zerquetscht, "
"die zufällig unter den Felsen stehen."

#. Level Nevergrim information
#: guitext:92
msgctxt "In-game message"
msgid ""
"Your tireless librarians have researched the Scavenger Room. Creatures "
"placed within a Scavenger Room will lure their kin from other dungeons and "
"the outside world, into your domain."
msgstr ""
"Eure unermüdlichen Bücherwürmer haben den KÖDERRAUM erforscht. Kreaturen, "
"die dort hineingesetzt werden, locken Ihre Familien aus anderen Dungeons "
"oder der restlichen Welt in Euren Einflußbereich."

#. Level Nevergrim information
#: guitext:93
msgctxt "In-game message"
msgid ""
"Your great wealth has bought the loyalty of a passing Dragon. They are "
"fickle creatures. Keep your eye on this one."
msgstr ""
"Euer Wohlstand hat die Loyalität eines vorbeikommenden Drachen erworben. "
"Drachen sind launische Zeitgenossen. Behaltet sie im Auge."

#. Level Nevergrim information
#: guitext:94
msgctxt "In-game message"
msgid "A Hell Hound has been lured to your domain by your Scavenger Room."
msgstr "Durch den Köderraum ist ein Höllenhund zu Euch gelockt worden."

#. Level Buffy Oak objective
#: guitext:95
msgctxt "In-game message"
msgid ""
"The other two Keepers in this region have put aside their differences for "
"the moment and joined forces, in an effort to destroy you. That's almost a "
"compliment. Kill the creeps."
msgstr ""
"Die beiden anderen Keeper in der Region haben ihre Meinungsverschiedenheiten "
"momentan beiseite, und ihre Truppen zusammengeschoben, um Euch zu "
"vernichten. Das ist schon fast ein Kompliment. Macht sie fertig!"

#. Level Buffy Oak objective
#: guitext:96
msgctxt "In-game message"
msgid ""
"You have won a magnificent victory, Master. You have a talent for twisted "
"mercilessness that makes other Keepers look well behaved by comparison."
msgstr ""
"Ihr habt einen unglaublichen Sieg errungen. Durch Euer faszinierendes Talent "
"zur Gnadenlosigkeit sehen andere Keeper neben Euch geradezu artig aus."

#. Level Hearth information
#: guitext:97
msgctxt "In-game message"
msgid ""
"You have discovered a devastating magical power. Target it against a "
"creature to transform a fearsome monster into a clucking chicken. Marvellous."
msgstr ""
"Ihr habt eine fürchterliche magische Kraft entdeckt. Auf eine Kreatur "
"gerichtet, morpht dieser Spruch ein furchteinflößendes Monster in ein dummes "
"Huhn. Großartig!"

#. Level Hearth information
#: guitext:98
msgctxt "In-game message"
msgid ""
"Your manufacturers have built an Alarm Trap. It will warn you of your "
"enemies' approach and summon nearby creatures to deal with the intruders."
msgstr ""
"Eure Handwerker haben eine ALARM-FALLE hergestellt. Sie warnt Euch, wenn "
"Gegner herankommen, und ruft nebenbei noch Kreaturen zusammen, die mit den "
"Besuchern umzugehen wissen."

#. Level Buffy Oak information
#: guitext:99
msgctxt "In-game message"
msgid ""
"You have created a Magic Door. These are almost impregnable to all but "
"magical attacks. I recommend sealing off your Treasure Room or Dungeon Heart."
msgstr ""
"Ihr habt eine MAGISCHE TÜR erstellt. Magische Türen zeichnen sich durch eine "
"enorme Resistenz aus. Sie sind nur durch Zauberei angreifbar. Ich empfehle "
"sie zum Einsatz vor Schatzkammern oder dem Dungeon-Herz."

#. Level Nevergrim objective
#: guitext:100
msgctxt "In-game message"
msgid ""
"Elsewhere in this fiery realm you have a rival Keeper to contend with. I "
"advise extreme antisocial behaviour on your part."
msgstr ""
"Irgendwo hier in der Umgebung gibt es einen Rivalen, mit dem Ihr "
"zurechtkommen müsst. Ich empfehle Euch grob asoziales Verhalten."

#. Level Nevergrim objective
#: guitext:101
msgctxt "In-game message"
msgid ""
"Notch up another victory, most malicious one. You have another land to add "
"to your dismal collection."
msgstr ""
"Noch ein Sieg, Unberechenbarer! Ihr habt ein weiteres Land gewonnen, das Ihr "
"Eurer kranken Sammlung hinzufügen könnt."

#. Level Hearth objective
#: guitext:102
msgctxt "In-game message"
msgid ""
"Your annihilation of the first wave has met with the approval of a pack of "
"demons from the fifth plane of hell. Train your creatures and prepare for "
"another battle. You're attracting quite an audience."
msgstr ""
"Das Auslöschen der ersten Angriffswelle ist zusammengetroffen mit der "
"Ankunft einer Gruppe von Dämonen aus der fünften Etage der Hölle. Trainiert "
"die Kreaturen und bereitet sie auf einen weiteren Kampf vor. Ihr zieht fast "
"ein ganzes Regiment an."

#. Level Hearth objective
#: guitext:103
msgctxt "In-game message"
msgid ""
"The enemy are upon us. I'm just telling you in case you were having a doze."
msgstr ""
"Die Gegner sind über uns. Ich erwähne das nur, falls Ihr gerade ein "
"Nickerchen macht."

#. Level Hearth objective
#: guitext:104
msgctxt "In-game message"
msgid ""
"All the heroes are dead, which is as it should be. This land and all its "
"spoils are yours. May I suggest that you waste everything?"
msgstr ""
"Alle Helden sind vernichtet, so wie es sein soll. Das Land und alles, was "
"dazugehört, ist Euer. Darf ich annehmen, daß Ihr alles zerstört?"

#. Level Hearth objective
#: guitext:105
msgctxt "In-game message"
msgid ""
"If lands had legs this one would be on its knees. Its desperate inhabitants "
"are preparing a full scale attack on your dungeon. It will be an ideal "
"opportunity to practise unspeakable evil on a massive scale. Go for it, "
"master."
msgstr ""
"Wenn Länder Beine hätten, würde dieses auf den Knien rutschen. Seine "
"verzweifelten Einwohner bereiten einen umfassenden Angriff auf Euren Dungeon "
"vor. Das ist wohl die geeignete Möglichkeit, umfassend böse zu sein. Worauf "
"wartet Ihr, Meister?"

#. Level Woodly Rhyme information
#: guitext:106
msgctxt "In-game message"
msgid ""
"Your latest discovery is the Word of Power Trap. When activated, the trap "
"triggers an expanding ring of demonic energy that incinerates anything "
"caught in its area of effect. What a scream that should be."
msgstr ""
"Eure neueste Errungenschaft ist die MACHTWORT-FALLE. Wenn Sie aktiviert "
"wird, verschleudert sie einen sich ausdehnenden Feuerkranz, der alles in seinem "
"Umkreis einäschert. Das wird ein Geschrei geben!"

#. Level Moonbrush Wood information
#: guitext:107
msgctxt "In-game message"
msgid ""
"The Hold Audience spell has been researched. It will immediately teleport "
"all of your creatures back to your Dungeon Heart. Let's hope you never need "
"it."
msgstr ""
"Der AUDIENZ-SPRUCH ist erforscht worden. Durch ihn werden sofort alle "
"Kreaturen zurück zum Dungeon-Herz gerufen. Wollen wir mal hoffen, dass Ihr "
"den nie braucht!"

#. Level Sleepiburgh objective
#: guitext:108
msgctxt "In-game message"
msgid ""
"You can't swing a cat for Dungeon Keepers fighting over the destiny of this "
"region. It should fall to you to settle the disagreement once and for all."
msgstr ""
"In dieser Region wimmelt es nur so vor Dungeon Keepern, die um das Schicksal "
"dieser Region kämpfen. Es sollte Eure Aufgabe sein, diese ewigen "
"Auseinandersetzungen eindeutig und für immer zu beenden."

#. Level Buffy Oak information
#: guitext:109
msgctxt "In-game message"
msgid ""
"Your researchers have discovered the devastating Chicken spell. Cast it on "
"any creature to instantly transform the target into poultry. It's a fowl "
"weapon."
msgstr ""
"Eure Forscher haben den unvergleichlichen HUHN-SPRUCH erforscht. Auf "
"eine Kreatur angewandt, bewirkt er die appetitanregende Metamorphose in "
"Brathähnchen. Tolle Waffe."

#. Level Sleepiburgh information
#: guitext:110
msgctxt "In-game message"
msgid ""
"So, now you have a spell that turns fortified walls to dust. It's expensive "
"to cast and it's also possible that your enemies possess the same magic "
"power. This could still turn out to be one of those days."
msgstr ""
"So, jetzt habt Ihr einen Spruch, der verstärkte Wände in Staub verwandelt. "
"Er ist teuer in der Anwendung, und es besteht die Möglichkeit, dass Euer "
"Gegner die gleiche Macht besitzt. Und es könnte ja sein, daß es einer dieser "
"Tage ist, an denen ..."

#. Level Sleepiburgh objective
#: guitext:111
msgctxt "In-game message"
msgid ""
"Only the Lord of this Land stands between you and hectares of desolation and "
"woe. I bet you can't wait to meet him."
msgstr ""
"Nur der Ritter steht noch zwischen Euch und Kilometern von Verwüstung und "
"Jammer. Ich bin sicher, Ihr könnt es kaum noch erwarten."

#. Level Sleepiburgh objective
#: guitext:112
msgctxt "In-game message"
msgid "Your continued success makes me sick. Thank you, your wickedness."
msgstr ""
"Euer dauernder Erfolg macht mich wahnsinnig. Ich danke Euch, Hinterhältiger."

#. Level Woodly Rhyme objective
#: guitext:113
msgctxt "In-game message"
msgid ""
"You seem to have started a trend. Two other Dungeon Keepers also have "
"designs on this dark domain. Expect no quarter from your rivals."
msgstr ""
"Sieht so aus, als hättet Ihr einen neuen Trend begründet. Zwei andere "
"Dungeon Keeper haben ebenfalls Modelle dieses dunklen Reiches. Ihr braucht "
"kein Pardon zu erwarten."

#. Level Woodly Rhyme information
#: guitext:114
msgctxt "In-game message"
msgid ""
"Can you see how vulnerable one of your opponents has become? Then kill him."
msgstr ""
"Habt Ihr eigentlich gesehen, wie verwundbar einer Euer Gegner jetzt ist? "
"Dann bringt's doch endlich zu Ende!"

#. Level Woodly Rhyme information
#: guitext:115
msgctxt "In-game message"
msgid ""
"I spy a Keeper with hardly any creatures left under his control. I spy a "
"Keeper who's about to die."
msgstr ""
"Ich habe einen Keeper erspäht, der kaum noch eine Kreatur unter seiner "
"Kontrolle hat. Er steht kurz vor dem Ende."

#. Level Woodly Rhyme information
#: guitext:116
msgctxt "In-game message"
msgid ""
"This ancient dungeon possesses great archaeological significance. This "
"simply means there should be some interesting treasure worth stealing. Now "
"that's what I call practical archaeology."
msgstr ""
"Dieser antike Dungeon birgt einige großartige archäologische Ausgrabungen. "
"Das heißt nichts anderes, als dass es da einige wertvolle Dinge gibt, die es "
"sich zu stehlen lohnt. Das nenne ich angewandte Archäologie."

#. Level Woodly Rhyme information
#: guitext:117
msgctxt "In-game message"
msgid ""
"Your librarians have learned a spell that can break through fortified walls. "
"Give them a slap for not learning it earlier."
msgstr ""
"Eure Bibliothekare haben einen Spruch gelernt, mit dem Ihr durch verstärkte "
"Wände gehen könnt. Schlagt sie, weil sie den Spruch nicht früher gelernt "
"haben."

#. Level Woodly Rhyme information
#: guitext:118
msgctxt "In-game message"
msgid ""
"One of your opponents has developed a spell that can break through fortified "
"walls. Typical. Be on your guard."
msgstr ""
"Einer Eurer Gegner hat einen Spruch entwickelt, mit dem man durch verstärkte "
"Wände gehen kann. Typisch! Seid wachsam!"

#. Level Woodly Rhyme information
#: guitext:119
msgctxt "In-game message"
msgid ""
"You have developed the Armageddon spell. That's quite a name to live up to. "
"Make sure you're the most powerful force in the region before casting it."
msgstr ""
"Ihr habt den ARMAGEDDON-SPRUCH entwickelt. Damit kann man schon etwas "
"anfangen. Ihr solltet Euch aber vergewissern, dass Ihr die mächtigsten "
"Truppen in dieser Region habt, bevor Ihr den Spruch anwendet."

#. Level Tulipscent information
#: guitext:120
msgctxt "In-game message"
msgid ""
"You will not find any easy path through this region. You will have to fight "
"hard to gain any advantage. But, if you intend to rule the world, you've "
"simply got to get through days like this."
msgstr ""
"Hier gibt es keine einfache Lösung, um sich diese Region anzueignen. Ihr "
"werdet hart um einen Vorteil kämpfen müssen. Aber wenn Ihr vorhabt, die Welt "
"zu regieren, müsst Ihr auch solche Tage in Kauf nehmen."

#. Level Elf's Dance information
#: guitext:121
msgctxt "In-game message"
msgid ""
"Your manufacturers have crafted the Lava Trap. After enemy creature steps on "
"it, the area around changes into molten lava, which most creatures won't "
"even try to pass."
msgstr "Eure Handwerker haben die LAVA-FALLE entwickelt. Wenn ein Feind auf sie tritt, schmilzt der Boden und wird zu Lava, die von den meisten Kreaturen nicht passiert werden kann."

#. Level Mirthshire objective
#: guitext:122
msgctxt "In-game message"
msgid ""
"Your location is already known to the heroes of this land. They have moved "
"quickly to mobilise their forces against you. It's pathetic. They deserve to "
"have their heads impaled on lances for such impudence."
msgstr ""
"Euer Aufenthaltsort ist den örtlichen Helden bereits bekannt. Sie beeilen "
"sich schon, ihre Truppen gegen Euch in Bereitschaft zu versetzen. Das ist "
"jämmerlich. Für solch eine Unverschämtheit verdienen sie es, ihre Köpfe von "
"Lanzen durchbohrt zu bekommen."

#. Level Mirthshire objective
#: guitext:123
msgctxt "In-game message"
msgid ""
"You've upset the local Lord. He's on his way right now. Shall I alert the "
"media?"
msgstr ""
"Ihr habt den örtlichen Ritter verärgert. Er ist schon auf dem Weg. Soll ich "
"bei den Medien Alarm schlagen?"

#. Level Mirthshire information
#: guitext:124
msgctxt "In-game message"
msgid ""
"The heroes of this realm possess treasures of great power. Obviously, these "
"should belong to you. I'm certain you will settle the matter of their "
"ownership in your own way."
msgstr ""
"Die Helden dieses Reiches besitzen Schätze von großer Macht. "
"Selbstverständlich gehören diese Dinge ein Eure Hände. Ich bin sicher, dass "
"Ihr die Besitzverhältnisse auf Eure Weise klären werdet."

#. Level Tulipscent objective
#: guitext:125
msgctxt "In-game message"
msgid ""
"It appears you have a rival. Another Keeper believes he is more ruthless and "
"evil than you. We shall soon see."
msgstr ""
"Sieht so aus, als hättet Ihr einen Rivalen. Ein anderer Keeper glaubt, "
"ruchloser und böser zu sein als Ihr. Das wird sich dann wohl zeigen."

#. Level Tulipscent information
#: guitext:126
msgctxt "In-game message"
msgid "This ancient realm is rich in magical artefacts. Go forth and plunder."
msgstr ""
"Dieses antike Königreich ist reich an magischen Artefakten. Zieht los und "
"plündert!"

#. Level Blaise End objective
#: guitext:127
msgctxt "In-game message"
msgid ""
"The guardians of this realm are asleep at the moment. Attack them as soon as "
"you can or they'll be breakfasted, wide awake and inherently more difficult "
"to slaughter."
msgstr ""
"Die Wachen dieses Reiches schlafen zur Zeit. Greift sie so bald wie möglich "
"an, sonst haben sie gefrühstückt, sind ausgeschlafen und weitaus schwerer zu "
"besiegen."

#. Level Blaise End information
#: guitext:128
msgctxt "In-game message"
msgid ""
"If you should encounter hero patrols, ensure that none of their number "
"escape. Otherwise your presence will be revealed and then you will be in "
"trouble."
msgstr ""
"Solltet Ihr Helden-Patroullien entdecken, sorgt dafür, dass keiner von Ihnen "
"entkommt. Sonst wird Eure Anwesenheit aufgedeckt, und dass kann Ärger geben."

#. Level Blaise End information
#: guitext:129
msgctxt "In-game message"
msgid ""
"You're taking forever over this. Attack and destroy the heroes' stronghold "
"soon, preferably before hell freezes over."
msgstr ""
"Darüber werdet Ihr für immer die Macht haben. Greift die Festung der Helden "
"an und vernichtet sie - am besten heute noch."

#. Level Blaise End information
#: guitext:130
msgctxt "In-game message"
msgid ""
"Enemy reinforcements have arrived. So what? Let's hear it for more killing."
msgstr ""
"Die gegnerische Verstärkung ist eingetroffen. Was nun? Vielleicht sollten "
"wir noch einen draufsetzen?"

#. Level Blaise End objective
#: guitext:131
msgctxt "In-game message"
msgid ""
"The heroes of this realm have prepared for your coming by building an "
"underground stronghold of their own. Who do they think they are? Sorry, "
"master, that was a rhetorical question."
msgstr ""
"Die hiesigen Helden haben sich auf Eure Ankunft vorbereitet, indem Sie sich "
"eine eigene unterirdische Festung gebaut haben. Was glauben die eigentlich, "
"wer sie sind?"

#. Level Bonus 6 information
#: guitext:132
msgctxt "In-game message"
msgid ""
"You are about to face the greatest challenge yet to your evil aspirations. "
"Here it comes, ready or not."
msgstr ""
"Ihr seid kurz davor, der größten Herausforderung entgegenzutreten, an die "
"Ihr nicht mal in Euren kühnsten Träumen gedacht habt. Hier ist sie, seid Ihr "
"bereit?"

#. Level Bonus 6 objective
#: guitext:133
msgctxt "In-game message"
msgid ""
"Three other Dungeon Keepers, each as evil and powerful as you, have expanded "
"their empires into this realm. Ultimately, only the one who rules the "
"underworld can conquer the realms above."
msgstr ""
"Drei andere Dungeon Keeper haben ihre Reiche in dieses hier ausgedehnt. Und "
"sie sind alle genauso bösartig und mächtig wie Ihr. Es ist aber nun mal so, "
"daß nur derjenige, der die Unterwelt regiert, die Reiche oben erobern kann."

#. Level Skybird Trill objective
#: guitext:134
msgctxt "In-game message"
msgid ""
"This realm is begging to be plunged into darkness. The Avatar himself has a "
"castle here. Another Keeper also seeks his soul. This could get messy."
msgstr ""
"Dieses Königreich schreit förmlich danach, in die Dunkelheit gezogen zu "
"werden. Der Avatar selbst hat hier seine Burg, aber ein anderer Keeper will "
"auch seine Seele. Das kann ganz schön aufregend werden."

#. Level Skybird Trill objective
#: guitext:135
msgctxt "In-game message"
msgid ""
"You have destroyed the Avatar's castle but your rival has already taken the "
"Avatar prisoner. Be that as it may, only the Keeper with the blackest heart "
"can destroy this legendary hero, so ransack your rival's dungeon and take "
"the prize."
msgstr ""
"Ihr habt zwar die Burg des Avatars zerstört, der andere Keeper hat ihn aber "
"gefangen genommen. Sei es, wie es sei, nur der Keeper mit der schwärzesten "
"Seele kann den legendären Helden zur Strecke bringen, also plündert den "
"Dungeon Eures Rivalen und nehmt die Trophäe entgegen."

#. Level Skybird Trill objective
#: guitext:136
msgctxt "In-game message"
msgid ""
"The Avatar has been resurrected by loyal lieutenants in hiding. But their "
"act has revealed them to us, here in this realm. Now the Avatar rallies all "
"those who would stand against you. It's time you gave this self-righteous "
"oaf a proper kicking, master."
msgstr ""
"Der Avatar ist in einem Versteck wiederbelebt worden. Aber diese Tat hat die "
"Gegner verraten, hier, in diesem Reich. Jetzt versammelt der Avatar alle, "
"die gegen Euch antreten könnten. Es wird allmählich Zeit, daß Ihr dem "
"selbstgerechten Lümmel einen Tritt in den Hintern versetzt, Meister!"

#. Level Bonus 5 objective
#: guitext:137
msgctxt "In-game message"
msgid ""
"Powerful magic permeating through the rock from the realm above prevents a "
"dungeon from being constructed here. You will have to conquer this realm "
"another way."
msgstr ""
"Magische Kräfte durchdringen den Felsen von oben aus dem Königreich und "
"verhindern somit den Bau eines Dungeons. Ihr müsst das Reich auf andere "
"Weise erobern."

#. Level Bonus 5 information
#: guitext:138
msgctxt "In-game message"
msgid ""
"Possess this Dragon to help you negotiate the fiery pits but be prepared to "
"transfer your soul to a more appropriate creature when the situation demands "
"it."
msgstr ""
"Geht eine Symbiose mit diesem Drachen ein, um die glühenden Fallen zu "
"überwinden, aber bereitet Euch darauf vor, Eure Seele in eine angemessenere "
"Kreatur zu transferieren, wenn die Situation es verlangt."

#. Level Bonus 5 objective
#: guitext:139
msgctxt "In-game message"
msgid ""
"Possess the Vampire below. Should you succeed in killing every hero in this "
"region, the Vampire will accompany you to the realm beyond."
msgstr ""
"Geht eine Symbiose mit dem Vampir da unten ein. Solltet Ihr erfolgreich "
"allen Helden in diesem Königreich das Licht ausblasen, wird der Vampir Euch "
"in das nächste Reich folgen."

#. Level Bonus 2 objective
#: guitext:140
msgctxt "In-game message"
msgid ""
"These Imps have all turned rogue and therefore must die. The speed with "
"which you accomplish their destruction will determine your fitness for "
"greater tasks ahead."
msgstr ""
"Diese Imps sind Gauner geworden, deswegen müssen sie aus dem Weg geräumt "
"werden. Die Geschwindigkeit, mit der Ihr deren Zerstörung vornehmt, wird "
"Eure Fitness für größere bevorstehende Aufgaben bestimmen."

#. Level Bonus 2 information
#: guitext:141
msgctxt "In-game message"
msgid "Tempus fugit, Keeper. You have been warned."
msgstr "Zeit verrinnt, Keeper. Ihr wart gewarnt!"

#. Level Bonus 2 objective
#: guitext:142
msgctxt "In-game message"
msgid ""
"You have failed. Perhaps you're not the harbinger of doom the forces of "
"darkness were hoping for."
msgstr ""
"Ihr habt versagt. Wahrscheinlich seid Ihr gar nicht der satanische Bote, auf "
"den die dunklen Kräfte hofften."

#. Level Bonus 2 objective
#: guitext:143
msgctxt "In-game message"
msgid ""
"You are indeed a twisted soul, master. You made the Imps extinct with such "
"panache that not one but two Dark Mistresses have devoted themselves to "
"helping you achieve your next goal. You may proceed to your next conquest."
msgstr ""
"Ihr seid tatsächlich eine miese Seele, Meister. Ihr habt die Imps so "
"schwungvoll ausgelöscht, daß sich Euch nicht nur eine, sondern gar zwei Eiserne Jungfrauen "
"unterworfen haben, damit Ihr Euer nächstes Ziel erreicht. Ihr könnt zur "
"nächsten Eroberung schreiten."

#. Level Bonus 3 objective
#: guitext:144
msgctxt "In-game message"
msgid ""
"You must have lightning reflexes to complete the task ahead of you. Kill "
"these Imps as quickly as you can."
msgstr ""
"Ihr müsst blitzschnelle Reflexe haben, um die vor Euch stehende Aufgabe zu "
"bewältigen. Beseitigt diese Imps so schnell es geht."

#. Level Bonus 3 information
#: guitext:145
msgctxt "In-game message"
msgid "Half your allotted time has elapsed."
msgstr "Die Hälfte Eurer Zeit ist abgelaufen."

#. Level Bonus 3 objective
#: guitext:146
msgctxt "In-game message"
msgid "You are out of time. That was a shocking performance."
msgstr "Die Zeit ist abgelaufen. Was für ein trauriger Auftritt."

#. Level Bonus 3 objective
#: guitext:147
msgctxt "In-game message"
msgid ""
"It is done. Tiny heaps of charred flesh smoulder where Imps once stood. You "
"certainly had your finger on the pulse this time. The dark gods will send "
"you a vicious creature to help you conquer the next realm."
msgstr ""
"Es ist vollbracht. Überreste liegen da, wo vorhin noch die Imps standen. Ihr "
"hattet Eure Finger mal wieder am Puls. Die dunklen Götter "
"werden Euch eine gerissene Kreatur schicken, die Euch bei der Eroberung des nächsten "
"Reiches helfen wird."

#. Level Bonus 3 objective
#: guitext:148
msgctxt "In-game message"
msgid ""
"You have no gold left. It pays to keep your head in such a charged "
"environment."
msgstr ""
"Tja, Ihr seid Pleite. Das kommt davon, wenn man sich in so einer "
"angegriffenen Umgebung aufhält."

#: guitext:149
msgctxt "In-game message"
msgid ""
"You have been called to this realm to punish a horde of revolting Bile "
"Demons by crushing them with Boulder Traps scattered around the perimeter of "
"the dungeon. You have very little time, so rock and roll!"
msgstr ""
"Ihr wurdet hierher gerufen, um eine Horde wildgewordener Teufler zu "
"bestrafen, indem Ihr sie mit um den Dungeon verstreuten Indy-Fallen "
"beseitigt. Ihr habt nur wenig Zeit, also bringt das Ganze ins Rollen."

#. Level Bonus 4 objective
#: guitext:150
msgctxt "In-game message"
msgid "Half your time has expired."
msgstr "Halbzeit!"

#. Level Bonus 4 objective
#: guitext:151
msgctxt "In-game message"
msgid ""
"Your time is up. You have failed. I'm embarrassed to come from the same "
"inter-dimensional void as you."
msgstr ""
"Eure Zeit ist abgelaufen. Ihr habt versagt. Es erschüttert mich, dass ich aus "
"der gleichen interdimensionalen Leere komme wie Ihr."

#. Level Bonus 4 objective
#: guitext:152
msgctxt "In-game message"
msgid ""
"Well done. You have excelled in your use of large balls of stone for which "
"the dark gods will repay you, by allowing you to use the warrior you found "
"when you reach the next realm."
msgstr ""
"Gut gemacht. Ihr habt Euch beim Kegeln mit Felskugeln selbst übertroffen. "
"Die dunklen Götter werden Euch den gefundenen Krieger überlassen, "
"wenn Ihr das nächste Reich erreicht."

#. Level Bonus 4 objective
#: guitext:153
msgctxt "In-game message"
msgid ""
"This region of the underworld will test your ability to traverse the network "
"of caverns. Indeed, time is your enemy here. Defeat it and you will find "
"where a legendary warrior is imprisoned. That warrior will serve you well in "
"the future."
msgstr ""
"Dieses Gebiet der Unterwelt wird Eure Fähigkeiten testen, ein Labyrinth von "
"Höhlen zu überbrücken. Die Zeit wird Euer größter Feind sein. Wenn Ihr es "
"schafft, werdet Ihr einen legendären Krieger finden, der hier im Gefängnis "
"eingesperrt ist. Dieser Krieger wird Euch in Zukunft gut dienen."

#. Level Mistle objective
#: guitext:154
msgctxt "In-game message"
msgid ""
"The people of this realm speak of a Dungeon Keeper called Wisel, who is "
"bound to get in your way. When he does, you will have to consign him to "
"history. This will be no mean feat. Resources are scarce because of his "
"activities."
msgstr ""
"Die Leute in diesem Reiche reden von einem Dungeon Keeper, der Wiesel "
"genannt wird. Er ist historisch verpflichtet, sich Euch in den Weg zu "
"stellen. Wenn er das tut, dürft Ihr ihn getrost der Geschichte anvertrauen. "
"Das wird kein großes Kunststück sein. Nachschub ist wegen seiner Aktivitäten "
"knapp."

#. Level Mistle objective
#: guitext:155
msgctxt "In-game message"
msgid ""
"Wisel is defeated. The land is yours to plunder and despoil for all "
"eternity. Give 'em hell, master."
msgstr ""
"Wiesel ist besiegt. Das Land steht Euch nun zur Plünderung und Verwüstung "
"in alle Ewigkeit offen. Jagt's zur Hölle, Meister."

#. Level Mistle information
#: guitext:156
msgctxt "In-game message"
msgid ""
"Your evil has corrupted a Samurai Warrior, he has forsaken honour to join "
"your cause. Should your minions suffer heavy casualties, this Warrior will "
"even call upon his brothers in arms to offer assistance. How kind. How "
"stupid!"
msgstr ""
"Eure Bösartigkeit hat einen Samurai-Krieger gefügig gemacht. Er hat seine "
"Ehre aufgegeben, um Euch zu folgen. Sollten Eure Untergebenen einmal große "
"Opfer erleiden, wird dieser Krieger sogar seine Waffenbrüder zu Hilfe rufen. "
"Nett und dumm!"

#. Level Mistle information
#: guitext:157
msgctxt "In-game message"
msgid ""
"This region of the underworld is riddled with tunnels and many heroes "
"explore their labyrinthine ways. No-one said being evil would be easy."
msgstr ""
"Diese Gegend der Unterwelt ist mit Tunneln durchzogen, und viele Helden "
"erforschen die Wege des Labyrinths. Niemand hat behauptet, dass böse sein "
"einfach ist ..."

#. Level Mistle information
#: guitext:158
msgctxt "In-game message"
msgid ""
"It is rumoured that two Dragons are held captive somewhere east of here. "
"Were you to find them and free them, they would make powerful servants."
msgstr ""
"Es hält sich die Legende, dass zwei Drachen irgendwo im Osten "
"gefangengehalten werden. Wenn Ihr sie finden und befreien könntet, hättet "
"Ihr zwei feurige Diener."

#. Level Mistle information
#: guitext:159
msgctxt "In-game message"
msgid ""
"A tunnel to the north leads to the Lord of the Realm's domain. This gate is "
"guarded well. It might be wise to direct the humans' attention towards your "
"subterranean enemy."
msgstr ""
"Ein Tunnel Richtung Norden führt zum Hause des Landesherren. Das Tor ist gut "
"bewacht. Es wäre eine gute Idee, die Aufmerksamkeit der Leute auf Euren "
"unterirdischen Gegner zu lenken."

#. Level Mistle information
#: guitext:160
msgctxt "In-game message"
msgid ""
"These Boulder Traps are ideal for crushing the foe but there are only three "
"of them at your disposal, so use them wisely."
msgstr ""
"Die Indy-Fallen sind hervorragend dazu geeignet, Gegner zu plätten. Leider "
"habt Ihr nur drei davon zur Verfügung, benutzt sie also wohlüberlegt."

#: guitext:161
msgctxt "In-game message"
msgid "May I suggest that you kill or imprison anything that gets in your way?"
msgstr ""
"Darf ich Euch darauf hinweisen, daß Ihr alles, was Euch in den Weg kommt, "
"vernichtet oder gefangennehmt?"

#. Level Blaise End objective
#: guitext:162
msgctxt "In-game message"
msgid ""
"Another realm falls under your evil reign. Another cloud of misery and "
"despair gathers. Lovely."
msgstr ""
"Ein weiteres Königreich fällt Eurer Bosheit zu. Und wieder zieht die Wolke "
"der Not und Verzweiflung heran. Herrlich!"

#. Level Skybird Trill objective
#: guitext:163
msgctxt "In-game message"
msgid "You have failed. This is a grim day for evil."
msgstr "Ihr habt versagt! Heute ist ein schlechter Tag für das Böse!"

#: guitext:164
msgctxt "In-game message"
msgid ""
"Dispense with a particularly obnoxious party of Dwarves which wanders this "
"region and recruit as many Bile Demons as you can. If you free the Wizard "
"held captive in this realm, he will serve you for some time to come."
msgstr ""
"Verzichtet auf eine wiederliche Gruppe von Zwergen, die hier durch die "
"Gegend wandert, und rekrutiert lieber so viele Teufler, wie es nur geht. "
"Wenn Ihr den Magier befreit, der in diesem Reich eingesperrt ist, wird er "
"Euch einige Zeit zur Verfügung stehen."

#: guitext:165
msgctxt "In-game message"
msgid ""
"Take more care of your Bile Demons or you will never make it beyond this "
"realm."
msgstr ""
"Wenn Ihr Euch nicht besser um Eure Teufler kümmert, werdet Ihr es nie bis "
"zum nächsten Königreich schaffen."

#. Level Bonus 1 objective
#: guitext:166
msgctxt "In-game message"
msgid "How time flies... hurry!"
msgstr "Oh je! Wie die Zeit vergeht! Beeilung!"

#. Level Skybird Trill information
#: guitext:167
msgctxt "In-game message"
msgid ""
"You will meet your nemesis, the Avatar, in this subterranean place. This is "
"your ultimate test. Remember, mercy is for losers."
msgstr ""
"An diesem unterirdischen Ort werdet Ihr Eure Nemesis treffen, den Avatar. "
"Das ist der ultimative Kick. Denkt daran, Gnade ist was für Helden."

#: guitext:168
msgctxt "In-game message"
msgid ""
"The Avatar and his allies are defeated, yet his power over this land "
"lingers. Prepare thyself..."
msgstr ""
"Der Avatar und seine Verbündeten sind geschlagen. Noch hält sich sein "
"Einfluß im Land. Seid gewappnet."

#. Level Skybird Trill objective
#: guitext:169
msgctxt "In-game message"
msgid ""
"You got rid of that Keeper easily. Now all that stands between you and total "
"world domination is that ponce in shining armour. Let's get him."
msgstr ""
"Den Keeper seid Ihr aber leicht losgeworden. Alles, was Euch noch von der "
"Weltmacht trennt, ist dieser Zuhälter in seiner Chromrüstung. Macht ihn zur "
"Konserve!"

#. Level Mirthshire objective
#: guitext:170
msgctxt "In-game message"
msgid "Success is thine. Truly, you have earned your title, Dungeon Keeper."
msgstr ""
"Der Ruhm ist Euer! Wahrhaftig, Ihr seid würdig, den Titel DUNGEON KEEPER zu "
"tragen."

#. Level Skybird Trill objective
#: guitext:171
msgctxt "In-game message"
msgid "What is this? The Avatar lives!"
msgstr "Was soll das? Der Avatar lebt!"

#. Level Skybird Trill win objective, also used in DD Level Belial
#: guitext:172
msgctxt "In-game message"
msgid ""
"Finally, you stand unchallenged. The world is yours to waste and despoil. I "
"bet you have never felt so bad."
msgstr ""
"Und schließlich gibt es für Euch keine Herausforderung mehr. Die Welt steht "
"Euch offen zur Verwüstung und Plünderung. Ich wette, Ihr habt Euch noch nie "
"so schlecht gefühlt ..."

#. Level Skybird Trill objective
#: guitext:173
msgctxt "In-game message"
msgid ""
"Marvellous, Keeper! The Avatar and all his pathetic army are finally dead! "
"There's only one Keeper to get rid of before becoming the absolute master! "
"So, what are you waiting for?"
msgstr ""
"Wunderbar, Keeper! Der Avatar und seine ganze erbärmliche Armee sind endlich tot!"
"Es gibt nur einen Keeper, den man loswerden muss, bevor man der absolute Meister wird!"
"Also, worauf wartet Ihr?"

#. Levels Moonbrush Wood and Bonus 1 information
#: guitext:174
msgctxt "In-game message"
msgid ""
"Did you see? Your Demon Spawn has evolved to become a powerful Dragon ready "
"to reduce your enemies into ashes!"
msgstr ""
"Habt Ihr gesehen? Eure Dämonenechse hat sich zu einem mächtigen Drachen entwickelt,"
"um Eure Feinde in Asche zu verwandeln!"

#. Level Bonus 6 objective
#: guitext:175
msgctxt "In-game message"
msgid ""
"Well done! Your immense wealth has drawn the attention of a Thief. He will "
"serve you well in the next realm!"
msgstr ""
"Gut gemacht! Ihr immenser Reichtum hat die Aufmerksamkeit eines Diebes auf sich gezogen. Er wird"
"Euch gut Dienen im nächsten Reich!"

#. Level Flowerhat information
#: guitext:176
msgctxt "In-game message"
msgid ""
"Your researchers have discovered the Heal Creature spell that allows to "
"replenish the health of your creatures and keep them from dying for a while "
"longer."
msgstr ""
"Eure Forscher haben den Zauber 'Kreatur heilen' entdeckt, der es ermöglicht,"
"die Gesundheit Eurer Kreaturen wieder aufzufüllen und sie für eine Weile vom Sterben"
"abzuhalten."

#. Level Tulipscent information
#: guitext:177
msgctxt "In-game message"
msgid ""
"Try the Must Obey spell. When activated, it constantly forces your creatures "
"to obey to all your orders, making all of them working faster without the "
"possibility for them to take a nap. Be sure to have plenty of money so that "
"the spell will stay activated."
msgstr ""
"Versucht den Gehorsamszauber. Wenn er aktiviert ist, werden Eure Kreaturen ständig gezwungen,"
"all Euren Befehlen Folge zu leisten und sie alle schneller arbeiten zu lassen, ohne die"
"Möglichkeit für ein Nickerchen. Stellt sicher, dass Ihr genügend Geld habt, damit"
"der Zauber aktiviert bleibt."

#. Level Tulipscent information
#: guitext:178
msgctxt "In-game message"
msgid ""
"A Tentacle has joined your dungeon. These rare little creatures enjoy to be "
"in water and their spine can even pierce the most solid armors and paralyze "
"your enemies! Marvellous!"
msgstr ""
"Ein Tentakel hat sich deinem Dungeon angeschlossen. Diese seltenen kleinen Kreaturen sind gerne"
"im Wasser und ihr Dorn kann sogar die festesten Rüstungen durchbohren"
"und deine Feinde lähmen! Wunderbar!"

#. Level Bonus 1 objective
#: guitext:179
msgctxt "In-game message"
msgid ""
"You have entered this realm to gain a creature for your further efforts. You "
"got the creature from start, so you must only keep it safe. And the only way "
"to make this place safe is to kill every hero in the realm."
msgstr ""
"Du hast dieses Reich betreten, um eine Kreatur für deine weiteren Bemühungen zu gewinnen. Du."
"hast die Kreatur von Anfang an, also musst du sie nur sicher aufbewahren. Und der einzige Weg"
"um diesen Ort sicher zu machen, ist jeden Held im Reich töten."

#: guitext:180 guitext:181 guitext:182 guitext:183 guitext:184 guitext:185
#: guitext:186 guitext:187 guitext:188 guitext:189 guitext:190 guitext:191
#: guitext:192 guitext:193 guitext:194 guitext:195 guitext:196 guitext:197
#: guitext:198 guitext:199 guitext:200
msgctxt "In-game message"
msgid "Moo"
msgstr "Moo"

#: guitext:202
msgctxt "Level name"
msgid "Eversmile"
msgstr "Immergrins"

#: guitext:203
msgctxt "Level name"
msgid "Cosyton"
msgstr "Nettstadt"

#: guitext:204
msgctxt "Level name"
msgid "Waterdream Warm"
msgstr "Herzlich-Holstein"

#: guitext:205
msgctxt "Level name"
msgid "Flowerhat"
msgstr "Blumingen"

#: guitext:206
msgctxt "Level name"
msgid "Lushmeadow-on-Down"
msgstr "Rosenburg ob der Zauber"

#: guitext:207
msgctxt "Level name"
msgid "Snuggledell"
msgstr "Lieblich-Knuffeltal"

#: guitext:208
msgctxt "Level name"
msgid "Wishvale"
msgstr "Traumtal"

#: guitext:209
msgctxt "Level name"
msgid "Tickle"
msgstr "Herrlich-Hohenbollern"

#: guitext:210
msgctxt "Level name"
msgid "Moonbrush Wood"
msgstr "Mondlichtwald"

#: guitext:211
msgctxt "Level name"
msgid "Nevergrim"
msgstr "Nimmerbös"

#: guitext:212
msgctxt "Level name"
msgid "Hearth"
msgstr "Heimathof-Titisee"

#: guitext:213
msgctxt "Level name"
msgid "Elf's Dance"
msgstr "Elfentanz"

#: guitext:214
msgctxt "Level name"
msgid "Buffy Oak"
msgstr "Badenerland"

#: guitext:215
msgctxt "Level name"
msgid "Sleepiburgh"
msgstr "Pennburg"

#: guitext:216
msgctxt "Level name"
msgid "Woodly Rhyme"
msgstr "Knittelvers"

#: guitext:217
msgctxt "Level name"
msgid "Tulipscent"
msgstr "Tulpenduft"

#: guitext:218
msgctxt "Level name"
msgid "Mirthshire"
msgstr "Glücksberg"

#: guitext:219
msgctxt "Level name"
msgid "Blaise End"
msgstr "Luschenreich"

#: guitext:220
msgctxt "Level name"
msgid "Mistle"
msgstr "Dudenhöfen"

#: guitext:221
msgctxt "Level name"
msgid "Skybird Trill"
msgstr "Vogelsang"

#: guitext:222
msgctxt "In-game interface description"
msgid ""
"Name and Health: Each creature has its own name. Behind is the creature "
"health bar. The higher the red bar, the better health the creature is in."
msgstr "Name und Gesundheit: Jede Kreatur hat ihren eigenen Namen. Dahinter ist die Lebensanzeige. Je voller die Anzeige, je höher die Gesundheit der Kreatur. [23.4]"

#: guitext:223
msgctxt "In-game interface description"
msgid ""
"Experience: The creature's experience level. Behind the level number is a "
"bar indicating the creatures progress towards attaining more experience."
msgstr "Erfahrung: Der Erfahrungshorizont einer Kreatur. Hinter der Levelnummer ist eine Anzeige, die den Fortschritt zum nächsten Levelanstieg andeutet. [23.3]"

#: guitext:224
msgctxt "In-game interface description"
msgid "Hunger: How badly a creature needs to suck down a chicken or two."
msgstr ""
"Hunger: Wie dringend eine Kreatur ein oder zwei Hühnchen zu sich nehmen muss."

#: guitext:225
msgctxt "In-game interface description"
msgid "Cancel"
msgstr "Abbrechen"

#: guitext:226
msgctxt "Creature spell"
msgid "Arrow: The basic ranged weapon, effective at long distance."
msgstr "Pfeil: Die Standard-Waffe mit Reichweite, effektiv auf lange Distanz. [25.4]"

#: guitext:227
msgctxt "Creature spell"
msgid ""
"Freeze: Changes the target creature to ice. It is then in suspended "
"animation and can be shattered with a well-aimed blow."
msgstr "Einfrieren: Vereist die Zielkreatur. Während der Starre kann ein gezielter Schlag den Gegner zersplittern. [26.8]"

#: guitext:228
msgctxt "Creature spell"
msgid ""
"Armour: This lowers the amount of damage a creature takes each time it is "
"hit, and provides complete immunity to electric shocks."
msgstr "Rüstung: Verringert den eingesteckten Schaden bei jedem Gegenschlag und macht immun gegen Elektroschocks. [26.1]"

#: guitext:229
msgctxt "Creature spell"
msgid ""
"Lightning: A powerful magical weapon with electric attack. Casts a bolt of "
"lighting from the creature."
msgstr "Blitz: Eine mächtige magische Waffe mit elektrischem Schaden. Sendet einen Blitzschlag von der Kreatur aus. [26.13]"

#: guitext:230
msgctxt "Creature spell"
msgid "Rebound: Causes any spell fired at you to bounce back at the attacker."
msgstr "Abprall: Reflektiert jeden Zauberspruch an den Angreifer zurück. [26.18]"

#: guitext:231
msgctxt "Creature spell"
msgid ""
"Fear: Causes the opponent to be terrified and wanting to skip engaging into "
"combat."
msgstr "Angst: Schlägt Angreifer frühzeitig in die Flucht."

#: guitext:232
msgctxt "Creature spell"
msgid ""
"Sight: Allows the creature to temporarily increase its awareness and notice "
"the invisible."
msgstr "Sicht: Erhöht die Wachsamkeit der Kreatur und deckt getarnte Einheiten auf."

#: guitext:233
msgctxt "Creature spell"
msgid ""
"Missile: A simple spell that sends a screaming magic reptile at the "
"invaders. Very disconcerting."
msgstr "Echsenkugel: Sendet eine schreiende Echse gegen Angreifer. Sehr abschreckend. [26.15]"

#: guitext:234
msgctxt "Creature spell"
msgid ""
"Grenade: Throws a powerful explosive at the approaching enemy. It can also "
"bounce off walls and has the traditional delayed fuse."
msgstr "Granate: Wirft eine kraftvolle Granate gegen den nahenden Feind. Kann von Wänden abprallen und zündet leicht verzögert. [26.9]"

#: guitext:235
msgctxt "Creature spell"
msgid ""
"Navigating Missile: A spell that sends a screaming magic reptile homing "
"in on the nearest hero or enemy creature for double damage. Nice."
msgstr "Lenkechse: Sendet eine starke schreiende Echse gegen Angreifer, die automatisch ihre Flugbahn dem Gegner anpasst. [26.16]"

#: guitext:236
msgctxt "Creature spell"
msgid ""
"Speed: Speeds up the creature so that it can perform fighting and working "
"tasks really quickly."
msgstr "Beschleunigen: Beschleunigt die Kreatur, sodass sie viel schneller arbeiten und kämpfen kann. [26.20]"

#: guitext:237
msgctxt "Creature spell"
msgid ""
"Poison Cloud: Forms a cloud of noxious gas capable of damaging both the "
"enemy and your own creatures. The gas affects all who breathe it."
msgstr "Giftwolke: Bildet eine Wolke aus schädlichem Gas, die beide schädigen kann."
"Feind und deine eigenen Kreaturen. Das Gas betrifft alle, die es atmen."

#: guitext:238
msgctxt "Creature spell"
msgid "Group: Not used"
msgstr "Gruppe: Ungebraucht"

#: guitext:239
#, fuzzy
msgctxt "Creature spell"
msgid "Invisibility: Makes the creature invisible to all enemies. Unless they possess a subnatural Sight."
msgstr "Tarnung: Auf eine Eurer Kreaturen angewendet, wird diese für alle Feinde unsichtbar, ausser gegen Feinde mit aktivierter Sicht."

#: guitext:240
msgctxt "Creature spell"
msgid ""
"Teleport: With this spell, a creature can teleport anywhere on the map. If "
"you are Possessing a creature, then it teleports to its Lair or to the "
"Dungeon Heart."
msgstr "Teleport: Mit diesem Spruch kann eine Kreatur sich irgendwo auf der Karte hinbeamen. In Symbiose teleportiert sich die Kreatur zum eigenen Versteck oder zum Dungeon-Herz. [26.21]"

#: guitext:241
msgctxt "Creature spell"
msgid "Flame Breath: The devastating constant stream of searing fire."
msgstr "Flammenatem: Ein verheerender, konstanter Strahl sengenden Feuers. [26.6]"

#: guitext:242
msgctxt "Creature spell"
msgid ""
"Illuminate: Brings light onto darkness, allowing the creature to see but "
"also be seen by others."
msgstr "Beleuchten: Bringt Licht ins Dunkel; erlaubt der Kreatur zu sehen, aber auch von anderen gesehen zu werden."

#: guitext:243
msgctxt "Creature spell"
msgid ""
"Flight: Causes the creature to take off from the ground and attack creatures "
"from the air or cross lava unharmed."
msgstr "Flug: Bringt die Kreatur zum Fliegen und damit sicheren Überwinden von Lava. Kann aus dem Flug Gegner auch angreifen. [26.7]"

#: guitext:244
msgctxt "Creature spell"
msgid "Hail Storm: Creates a fury of hailstones."
msgstr "Hagelsturm: Entfesselt einen Sturm aus Hagelkörnern. [26.10]"

#: guitext:245
msgctxt "Creature spell"
msgid ""
"Slow: Slows down the target creature, making its attacks and movement delayed."
msgstr "Verlangsamen: Bremst die Angriffe und Bewegungen der Zielkreatur erheblich. [26.19]"

#: guitext:246
msgctxt "Creature spell"
msgid ""
"Drain: This spell drains the target creature a part of its health and gives it "
"to the caster."
msgstr "Auslaugen: Nimmt dem Ziel die Lebensenergie und fügt diese dem Absender als solche hinzu. [26.4]"

#: guitext:247
msgctxt "Creature spell"
msgid ""
"Word of Power: Causes rings of demonic energy to emanate from the creature's body and "
"inflicts massive damage on the vicinity. Very effective against crowded hordes of enemies, "
"also pushes them back."
msgstr "Wort der Macht: Ringe dämonischer Energie strahlen vom Körper der Kreatur aus und verursachen massiven Umgebungsschaden. Sehr effektiv gegen Gegnerhorden, diese werden auch zurückgeschleudert. [26.23]"

#: guitext:248
msgctxt "Creature spell"
msgid ""
"Heal: When this is cast, the creature is massively healed."
msgstr "Heilung: Heilt die Kreatur stark. [26.11]"

#: guitext:249
msgctxt "Creature spell"
msgid ""
"Wind: Creates a force twelve gale in your Dungeon blowing every creature "
"away from you. And nasty smells of course."
msgstr "Wind: Verursacht einen Sturm und bläst jede Kreatur weg - ebenso wie jeglichen Gestank. [26.22]"

#: guitext:250
msgctxt "Creature spell"
msgid ""
"Meteor: More powerful than the fireball, this spell throws out a solid ball "
"of fire which does a lot of damage to an enemy."
msgstr "Meteor: Stärker als der Feuerball. Dieser Zauber schleudert einen gewaltigen Ball aus Feuer auf den Gegner und schadet diesem erheblich. [26.14]"

#: guitext:251
msgctxt "Creature spell"
msgid ""
"Fireball: Fires a single fireball which homes in on the nearest enemy. Also "
"inflicts minor damage to a Dungeon's walls and doors."
msgstr "Feuerball: Feuert einen einzelnen Feuerball ab, der automatisch sein Ziel findet. Kann auch Türen und Wände im Dungeon beschädigen. [26.5]"

#: guitext:252
msgctxt "Creature spell"
msgid ""
"Hand to Hand: The basic battle ability that allows to attack the enemy with "
"either bare hands or a sword."
msgstr "Nahkampf: Die grundlegende Kampffähigkeit, die Gegner aus nächster Nähe schadet. Kann auch ein Schwert oder Messer sein. [25.3]"

#: guitext:253
msgctxt "Creature spell"
msgid ""
"Fart: A close range gas attack that only damages enemy creatures."
msgstr "Furz: Ein Gasangriff aus nächster Nähe, der nur feindlichen Kreaturen Schaden zufügt."

#: guitext:254
msgctxt "Creature spell"
msgid ""
"Dig: This is the basic ability of the Imp and allows it to tunnel through "
"earth."
msgstr "Graben: Die Grundfähigkeit von Imps, um Tunnel durch die Erde zu buddeln. [25.2]"

#: guitext:255
msgctxt "Creature spell"
msgid ""
"Disease: Fired at a foe, gives them a Disease which is then spread to other "
"creatures. The infected are slowly dying and can only be healed in the "
"Temple."
msgstr "Virus: Infiziert die Zielkreatur mit einem Virus, der diesen an seine Verbündeten weitergibt. Kann nur im Tempel geheilt werden. [26.3]"

#: guitext:256
msgctxt "Creature spell"
msgid ""
"Chicken: Turns enemy into chicken for a while. The enemy isn't able to "
"attack but has the same strength and thus won't be as easy to kill as a "
"normal chicken."
msgstr "Huhn: Verwandelt den Feind für eine Weile in ein Huhn. Der Feind kann nicht angreifen, behält aber seine üblichen Werte und kann nicht so leicht wie ein normales Hühnchen getötet werden. [26.2]"

#: guitext:257
msgctxt "Creature spell"
msgid "Time Bomb: Turns your creature into a suicidal bomber."
msgstr "Zeitbombe: Verwandelt Eure Kreatur in einen Selbstmordbomber."

#: guitext:258
msgctxt "Creature name"
msgid "Fairy"
msgstr "Fee"

#: guitext:259
msgctxt "Creature name"
msgid "Imp"
msgstr "Imp"

#: guitext:260
msgctxt "Creature name"
msgid "Beetle"
msgstr "Käfer"

#: guitext:261
msgctxt "Creature name"
msgid "Troll"
msgstr "Troll"

#: guitext:262
msgctxt "Creature name"
msgid "Demon Spawn"
msgstr "Dämonenechse"

#: guitext:263
msgctxt "Creature name"
msgid "Warlock"
msgstr "Zauberer"

#: guitext:264
msgctxt "Creature name"
msgid "Fly"
msgstr "Fliege"

#: guitext:265
msgctxt "Creature name"
msgid "Spider"
msgstr "Spinne"

#: guitext:266
msgctxt "Creature name"
msgid "Skeleton"
msgstr "Skelett"

#: guitext:267
msgctxt "Creature name"
msgid "Horned Reaper"
msgstr "Horny"

#: guitext:268
msgctxt "Creature name"
msgid "Dragon"
msgstr "Drache"

#: guitext:269
msgctxt "Creature name"
msgid "Tentacle"
msgstr "Tentakel"

#: guitext:270
msgctxt "Creature name"
msgid "Hound"
msgstr "Höllenhund"

#: guitext:271
msgctxt "Creature name"
msgid "Ghost"
msgstr "Geist"

#: guitext:272
msgctxt "Creature name"
msgid "Mistress"
msgstr "Eiserne Jungfrau"

#: guitext:273
msgctxt "Creature name"
msgid "Bile Demon"
msgstr "Teufler"

#: guitext:274
msgctxt "Creature name"
msgid "Vampire"
msgstr "Vampir"

#: guitext:275
msgctxt "Creature name"
msgid "Barbarian"
msgstr "Barbar"

#: guitext:276
msgctxt "Creature name"
msgid "Knight"
msgstr "Ritter"

#: guitext:277
msgctxt "Creature name"
msgid "Wizard"
msgstr "Magier"

#: guitext:278
msgctxt "Creature name"
msgid "Orc"
msgstr "Orc"

#: guitext:279
msgctxt "Creature name"
msgid "Mountain Dwarf"
msgstr "Bergzwerg"

#: guitext:280
msgctxt "Creature name"
msgid "Valley Dwarf"
msgstr "Talzwerg"

#: guitext:281
msgctxt "Creature name"
msgid "Thief"
msgstr "Dieb"

#: guitext:282
msgctxt "Creature name"
msgid "Samurai"
msgstr "Samurai"

#: guitext:283
msgctxt "Creature name"
msgid "Priestess"
msgstr "Priesterin"

#: guitext:284
msgctxt "Creature name"
msgid "Giant"
msgstr "Riese"

#: guitext:285
msgctxt "Creature name"
msgid "Archer"
msgstr "Bogenschütze"

#: guitext:286
msgctxt "Creature name"
msgid "Monk"
msgstr "Mönch"

#: guitext:287
msgctxt "In-game interface description"
msgid ""
"Query: Select this and left click on a creature to view information on that "
"creature and track it on screen. LMB select."
msgstr ""
"Info-Modus: Wählt das Fragezeichen und linksklickt auf eine Kreatur, um "
"Informationen zu erhalten. Mit der linken Maustaste wählen. [5.8]"

#: guitext:288
msgctxt "Menu interface item"
msgid "Select game"
msgstr "Spiel wählen"

#: guitext:289
msgctxt "Menu interface item"
msgid "Network Menu"
msgstr "Netzwerkmenü"

#: guitext:290
msgctxt "Menu interface item"
msgid "Main Menu"
msgstr "Hauptmenü"

#: guitext:343
msgctxt "Menu interface, Main Menu title"
msgid "Main Menu"
msgstr "Hauptmenü"

#: guitext:291
msgctxt "In-game interface description"
msgid ""
"Anger: How angry the creature is. The higher the bar is, the angrier the "
"creature is."
msgstr "Ärger: Wie verärgert eine Kreatur ist. Je voller die Anzeige, desto verärgerter die Kreatur. [23.2]"

#: guitext:292
msgctxt "In-game interface description"
msgid "Creature Kills: The total number of enemies the creature has slain."
msgstr "Kreaturen getötet: Wieviele Gegner eine Kreatur geschlagen hat. [23.7]"

#: guitext:293
msgctxt "In-game interface description"
msgid ""
"Strength: The amount of damage the creature inflicts upon its enemies with "
"each hit."
msgstr ""
"Stärke: Die Höhe des Schadens, den eine Kreatur beim Gegner anrichtet. "
"[23.12]"

#: guitext:294
msgctxt "In-game interface description"
msgid "Wage: The creature's salary in gold which it takes on each payday."
msgstr "Lohn: Der Lohn der Kreatur in Gold, die bei jedem Zahltag fällig ist. [23.13]"

#: guitext:295
msgctxt "In-game interface description"
msgid "Gold Held: The amount of gold the creature is carrying."
msgstr "Gold in Besitz: Die Menge an Gold, die eine Kreatur trägt. [23.8]"

#: guitext:296
msgctxt "In-game interface description"
msgid ""
"Defence: The chance a creature will avoid a blow. The higher the number, the "
"greater the chance of avoidance."
msgstr ""
"Verteidigung: Die Chance, die eine Kreatur besitzt, einem Schlag auszuweichen. Je höher die Zahl, desto grösser die Ausweich-Chance."
"[23.9]"

#: guitext:297
msgctxt "In-game interface description"
msgid ""
"Skill: The creature's ability to perform tasks. The higher the Skill level, "
"the better the creature's performance."
msgstr "Fähigkeit: Die Fähigkeit der Kreatur, Aufgaben zu erfüllen. Je höher die Fähigkeit, desto besser die Leistung der Kreatur. [23.14]"

#: guitext:298
msgctxt "In-game interface description"
msgid "Age/Time In Dungeon: The length of time you have employed the creature."
msgstr ""
"Alter / Dungeon-Jahre: Der Zeitraum, seit dem die Kreatur im "
"Angestelltenverhältnis ist. [23.10]"

#: guitext:299
msgctxt "In-game interface description"
msgid ""
"Dexterity: The chance of a successful attack. Used to break enemy defence. "
"The higher the number, the greater the chance of hitting."
msgstr ""
"Geschicklichkeit: Die Chance, die eine Kreatur hat, die Verteidigung des Gegners zu durchbrechen. "
"Je höher die Zahl, desto höher die Chance. [23.15]"

#: guitext:300
msgctxt "In-game interface description"
msgid ""
"Luck: The chance that a creature will do a double attack or a double defence "
"in combat. Taken into account only when the hit is not avoided."
msgstr ""
"Glück: Die Chance, daß eine Kreatur einen doppelten Angriff oder eine "
"doppelte Verteidigung im Kampf unternimmt. [23.11]"

#: guitext:301
msgctxt "In-game interface description"
msgid "Blood type: As if you care. Blood is blood, right?"
msgstr ""
"Blutgruppe: Als ob Euch das kümmern würde! Blut ist Blut, oder nicht? [23.16]"

#: guitext:302
msgctxt "In-game interface description"
msgid ""
"Idle: The creature is either sleeping or not working. It's not involved in "
"anything constructive or useful. LMB pick up creature. RMB zoom."
msgstr ""
"Untätig: Entweder schläft die Kreatur oder sie arbeitet nicht. Mit der "
"linken Maustaste nehmt Ihr die Kreatur auf, mit der rechten zoomt Ihr sie "
"heran. [9.1 und 22.2.1]"

#: guitext:303
msgctxt "In-game interface description"
msgid ""
"Working: The creature is performing tasks and doing work for you. LMB pick "
"up creature. RMB zoom."
msgstr ""
"Beschäftigt: Die Kreatur erfüllt eine Aufgabe. Mit der linken Maustaste nehmt Ihr "
"die Kreatur auf, mit der rechten zoomt Ihr sie heran. [9.2 und 22.2.1]"

#: guitext:304
msgctxt "In-game interface description"
msgid "Fighting: The creature is in a battle. LMB pick up creature. RMB zoom."
msgstr ""
"Kämpfend: Die Kreatur befindet sich mitten im Kampf. Mit der linken Maustaste "
"nehmt Ihr die Kreatur auf, mit der rechten zoomt Ihr sie heran. [9.3 und "
"22.2.1]"

#: guitext:305
msgctxt "In-game interface description"
msgid ""
"Fight: Your creatures always attack and will not avoid any combat. LMB select."
msgstr ""
"Kampf: Eure Kreaturen werden immer angreifen und keinen Kampf scheuen. Mit der linken Maustaste wählen. [5.1]"

#: guitext:306
msgctxt "In-game interface description"
msgid ""
"Flee: Your creatures attempt to preserve their lives, running away if they "
"are too badly injured. LMB select."
msgstr ""
"Flucht: Eure Kreaturen versuchen, zu fliehen und somit ihr Leben zu retten, wenn sie schwer verletzt sind. Mit der linken "
"Maustaste wählen. [5.2]"

#: guitext:307
msgctxt "In-game interface description"
msgid ""
"Imprison: Your creatures stun their enemies in battle and imprison those "
"they defeat. LMB select."
msgstr ""
"Einsperren: Eure Kreaturen betäuben ihre Gegner im Kampf. Eure Imps können "
"diese Gegner dann aufsammeln und ins Gefängnis ziehen. Mit der linken Maustaste wählen. [5.1]"

#: guitext:308
msgctxt "In-game interface description"
msgid ""
"Defending: The creature is concentrating on avoiding its adversary's blows."
msgstr ""
"Verteidigen: Die Kreatur konzentriert sich darauf, gegnerische Schläge zu "
"vermeiden."

#: guitext:309
msgctxt "In-game interface item"
msgid "Are you sure?"
msgstr "Seid Ihr sicher?"

#: guitext:310
msgctxt "In-game interface item"
msgid "Yes"
msgstr "Ja"

#: guitext:311
msgctxt "In-game interface item"
msgid "No"
msgstr "Nein"

#: guitext:312
msgctxt "In-game interface item"
msgid "For"
msgstr "Für"

#: guitext:313
msgctxt "In-game interface description"
msgid "Shadows: The number of shadows cast by each creature. LMB toggle."
msgstr ""
"Schatten: Die Anzahl der Schatten, die eine Kreatur wirft. "
"Mit der linken Maustaste umschalten. [3.2.2]"

#: guitext:314
msgctxt "In-game interface description"
msgid ""
"View Type: Swap between perspective views. Default view has warped walls "
"and can be rotated. Disable the warp effect for clean lines. Forced perspective "
"can only be rotated 90 degrees and changes the viewing angle. LMB toggle."
msgstr ""
"Perspektive: Zwischen Ansichten wechseln. Standard kann frei gedreht werden und "
"hat verzerrte Wände. 2. Modus: gerade Wände. 3. Modus: Orthographische Perspektive "
"(kann nur um 90 Grad gedreht werden). Mit der linken Maustaste umschalten."

#: guitext:315
msgctxt "In-game interface description"
msgid ""
"Wall Height: Swap between high or low walls. If you make the walls one block "
"high, they are easier to see over. LMB toggle."
msgstr ""
"Wandhöhe: Wechselt zwischen hohen und niedrigen Wänden. Wenn Ihr die Wandhöhe auf einen Block einstellt, kann man einfacher darüber sehen. Mit der linken "
"Maustaste umschalten. [3.2.2]"

#: guitext:316
msgctxt "In-game interface description"
msgid ""
"View Distance: The amount of dungeon drawn. This directly affects the speed "
"of the game. LMB toggle."
msgstr ""
"Sichtweite: Die Reichweite der Dungeon-Ansicht im Symbiose-Modus. Hat direkten Einfluss auf die "
"Spielgeschwindigkeit. Mit der linken Maustaste umschalten. [3.2.2]"

#: guitext:317
msgctxt "In-game interface description"
msgid "Gamma Correction: Adjust the brightness of the game. LMB toggle."
msgstr ""
"Gamma-Korrektur: Paßt die Helligkeit des Spiels an. Mit der linken Maustaste "
"umschalten. [3.2.2]"

#: guitext:318
msgctxt "In-game interface item"
msgid "Of"
msgstr "Zu"

#: guitext:319
msgctxt "Slab description"
msgid "Empty Lair: Would suit itinerant creature."
msgstr "Leeres Versteck: Würde einer umherwandernden Kreatur schon gefallen."

#: guitext:320
msgctxt "Menu interface item"
msgid "Paused"
msgstr "Pause"

#: guitext:321
msgctxt "In-game interface description"
msgid ""
"Zoom In: Zoom in the Dynamic Map. This increases the scale of the map. LMB "
"select."
msgstr ""
"Heranzoomen: Zoomt heran in der dynamische Karte. Mit der linken Maustaste wählen. "
"[4.1]"

#: guitext:322
msgctxt "In-game interface description"
msgid ""
"Zoom Out: Zoom out the Dynamic Map. This decreases the scale of the map. LMB "
"select."
msgstr ""
"Herauszoomen: Zoomt heraus in der dynamischen Karte. Mit der linken Maustaste "
"wählen. [4.1]"

#: guitext:323
msgctxt "In-game interface description"
msgid ""
"Full Screen Map: Takes you to the Map Screen which displays your entire "
"Dungeon and the surrounding area. LMB select."
msgstr ""
"Karte im Vollbild: Bringt Euch zum Karten-Bildschirm, der Euren gesamten Dungeon und die Umgebung anzeigt. Mit der linken Maustaste wählen. "
"[4.1.1]"

#: guitext:324
msgctxt "Slab description"
msgid ""
"Impenetrable Rock: Your Imps cannot dig through this, the only solution is "
"to go round. It is visible even if far from your territory."
msgstr "Undurchdringlicher Fels: Eure Imps können nicht durchgraben, es muss ein anderer Weg gefunden werden. Aus jeder Entfernung im Karten-Bildschirm sichtbar. [12.4]"

#: guitext:325
msgctxt "Slab description"
msgid ""
"Earth: You can excavate this. To dig out some new caverns, choose a location "
"and tag for digging with LMB. Press LMB again to untag."
msgstr "Erde: Kann frei durchbuddelt werden. Um neue Höhlen auszugraben, wählt die Stelle mit der linken Maustaste an. Erneutes Linksklicken entfernt die Auswahl. [12.1]"

#: guitext:326
msgctxt "Slab description"
msgid ""
"Gold Seam: Your source of wealth. Dig this out and your Imps will take it to "
"your Treasure Room. You can also pick up the lumps of treasure left on the "
"ground."
msgstr ""
"Goldader: Das ist die Quelle Eures Wohlstands. Baut das Gold ab, und Eure "
"Imps werden es zur Schatzkammer bringen. Ihr könnt herumliegendes Gold auch mit der Hand des Bösen aufnehmen. [12.2]"

#: guitext:327
msgctxt "Slab description"
msgid ""
msgid "Lava: Burns any creature that step on it. Get over lava by building a Bridge."
msgstr "Lava: Schmilzt jede Kreatur ein, die hineintritt. Baut eine Brücke, um Lava zu überwinden. [14.2]"

#: guitext:328
msgctxt "Slab description"
msgid ""
"Water: Creatures move more slowly through water. Build the Bridge to make "
"new land on the water."
msgstr "Wasser: Kreaturen bewegen sich langsamer durch Wasser. Baut eine Brücke, um Wasser zu überwinden. [14.1]"

#: guitext:329
msgctxt "Slab description"
msgid ""
"Wall: A reinforced stone wall that enemies cannot break through. At least "
"without the Destroy Walls spell."
msgstr ""
"Befestigte Wand: Durch diese verstärkte Steinwand können die Gegner nicht eindringen, es sei denn, sie besitzen den Rückbau-Spruch. "
"[12.1]"

#: guitext:330
msgctxt "Slab description"
msgid "Damaged Wall: Unless repaired, this wall will eventually collapse."
msgstr ""
"Beschädigte Wand: Wenn diese Wand nicht repariert wird, stürzt sie "
"wahrscheinlich ein."

#: guitext:331
msgctxt "Slab description"
msgid ""
"Path: Unclaimed earth floor. You can claim it if it is connected to already "
"claimed territory."
msgstr "Pfad: Unbenutzter Trampelpfad. Kann von Euren Imps beansprucht werden, falls eine Verbindung zu Eurem Gebiet besteht. [12.1]"

#: guitext:332
msgctxt "Slab description"
msgid ""
"Claimed area: Your dungeon territory. You can build rooms and drop your "
"creatures on it."
msgstr "Benutztes Gebiet: Euer Dungeon-Gebiet. Ihr könnt darauf Räume bauen und Kreaturen absetzen. [12.1]"

#: guitext:333
msgctxt "In-game interface item"
msgid "More..."
msgstr "Mehr..."

#: guitext:334
msgctxt "In-game message"
msgid "Level completed - press Escape to continue"
msgstr "Level abgeschlossen - zum Fortfahren Leertaste drücken"

#: guitext:335
msgctxt "In-game message"
msgid "You have been defeated. Press Space to restart."
msgstr "Level verloren - zum Neustart Leertaste drücken"

#: guitext:336
msgctxt "On-screen message"
msgid "Recording FLIC"
msgstr "Flic Aufnehmen"

#: guitext:337
msgctxt "On-screen message"
msgid "Error recording FLIC"
msgstr "Fehler Bei Flic-Aufnahme"

#: guitext:338
msgctxt "On-screen message"
msgid "Finished recording FLIC"
msgstr "Flic-Aufnahme Beendet"

#: guitext:339
msgctxt "Unused"
msgid "Time Bomb"
msgstr "Zeitbombe"

#: guitext:340
msgctxt "In-game interface item"
msgid "Sound FX"
msgstr "Soundeffekte"

#: guitext:341
msgctxt "In-game interface item"
msgid "Music"
msgstr "Musik"

#: guitext:342
msgctxt "In-game interface item"
msgid "UNUSED"
msgstr "Leer"

#: guitext:344
msgctxt "Menu interface item"
msgid "Load Menu"
msgstr "Menü laden"

#: guitext:345
msgctxt "Menu interface, Main Menu item"
msgid "Load Game"
msgstr "Spiel laden"

#: guitext:346
msgctxt "Menu interface, Main Menu item"
msgid "Continue Game"
msgstr "Spiel fortsetzen"

#: guitext:347
msgctxt "Menu interface, Main Menu item"
msgid "Multiplayer"
msgstr "Mehrspieler"

#: guitext:348
msgctxt "Menu interface item"
msgid "Return to Main Menu"
msgstr "Zurück zum Hauptmenü"

#: guitext:349
msgctxt "Menu interface item"
msgid "Play Intro"
msgstr "Intro"

#: guitext:350
msgctxt "Menu interface item"
msgid "Service Menu"
msgstr "Mehrspielermenü"

#: guitext:351
msgctxt "Menu interface item"
msgid "Session Menu"
msgstr "Sitzungsmenü"

#: guitext:352
msgctxt "Menu interface item"
msgid "Speed"
msgstr "Geschwindigkeit"

#: guitext:353
msgctxt "Menu interface item"
msgid "COM Port"
msgstr "COM-Port"

#: guitext:354
msgctxt "Menu interface item"
msgid "Phone Number"
msgstr "Telefonnummer"

#: guitext:355
msgctxt "Menu interface item"
msgid "IRQ"
msgstr "IRQ"

#: guitext:356
msgctxt "Menu interface item"
msgid "Statistics"
msgstr "Statistiken"

#: guitext:357
msgctxt "Menu interface item"
msgid "Level Completed"
msgstr "Level abgeschlossen"

#: guitext:358
msgctxt "Menu interface item"
msgid "UNUSED"
msgstr "Leer"

#: guitext:359
msgctxt "Menu interface, Main Menu item"
msgid "Quit"
msgstr "Verlassen"

#: guitext:360
msgctxt "Menu interface, Main Menu item"
msgid "Start New Game"
msgstr "Neues Spiel starten"

#: guitext:361
msgctxt "Unused"
msgid "This is a tale of valour and honour and how tasty heroes are...."
msgstr ""
"Dies ist eine Geschichte über Mut, Ehre und den Wohlgeschmack von Helden ..."

#: guitext:362
msgctxt "Credits"
msgid "Designed By"
msgstr "Entworfen von"

#: guitext:363
msgctxt "Credits"
msgid "Project Leader"
msgstr "Projektleitung"

#: guitext:364
msgctxt "Credits"
msgid "Lead Programmer"
msgstr "Leitender Programmierer"

#: guitext:365
msgctxt "Credits"
msgid "Lead Artist"
msgstr "Künstlerische Leitung"

#: guitext:366
msgctxt "Credits"
msgid "Programming"
msgstr "Programmierung"

#: guitext:367
msgctxt "Credits"
msgid "Engine Design"
msgstr "Engine-Design"

#: guitext:368
msgctxt "Credits"
msgid "Music and Sfx"
msgstr "Musik und Soundeffekte"

#: guitext:369
msgctxt "Credits"
msgid "Graphics Programmers"
msgstr "Grafik-Programmierung"

#: guitext:370
msgctxt "Credits"
msgid "Artists"
msgstr "Künstler"

#: guitext:371
msgctxt "Credits"
msgid "Network Programming"
msgstr "Netzwerk-Programmierung"

#: guitext:372
msgctxt "Credits"
msgid "Testing Manager"
msgstr "Test-Manager"

#: guitext:373
msgctxt "Credits"
msgid "Lead Testers"
msgstr "Leitende Tester"

#: guitext:374
msgctxt "Credits"
msgid "Lead Tester"
msgstr "Leitender Tester"

#: guitext:375
msgctxt "Credits"
msgid "Management"
msgstr "Management"

#: guitext:376
msgctxt "Credits"
msgid "Marketing and PR"
msgstr "Marketing und PR"

#: guitext:377
msgctxt "Credits"
msgid "Tech Support"
msgstr "Technischer Support"

#: guitext:378
msgctxt "Credits"
msgid "Administration"
msgstr "Verwaltung"

#: guitext:379
msgctxt "Credits"
msgid "Thanks To"
msgstr "Dank an"

#: guitext:380
msgctxt "Credits"
msgid "Producer"
msgstr "Produzent"

#: guitext:381
msgctxt "Credits"
msgid "Level Design"
msgstr "Level-Design"

#: guitext:382
msgctxt "Credits"
msgid "Script By"
msgstr "Skript von"

#: guitext:383
msgctxt "Credits"
msgid "Libraries and Tools"
msgstr "Libraries und Tools"

#: guitext:384
msgctxt "Credits"
msgid "Playtesters"
msgstr "Spieltester"

#: guitext:385
msgctxt "Credits"
msgid "Localisation"
msgstr "Übersetzung"

#: guitext:386
msgctxt "Credits"
msgid "Special Thanks To"
msgstr "Besonderer Dank an"

#: guitext:387
msgctxt "Credits"
msgid "Package Design"
msgstr "Verpackungs-Design"

#: guitext:388
msgctxt "Credits"
msgid "Documentation"
msgstr "Dokumentation"

#: guitext:389
msgctxt "Credits"
msgid "Documentation Layout"
msgstr "Dokumentations-Layout"

#: guitext:390
msgctxt "Credits"
msgid "Production"
msgstr "Produktion"

#: guitext:391
msgctxt "Credits"
msgid "Quality Assurance"
msgstr "Qualitätssicherung"

#: guitext:392
msgctxt "Credits"
msgid "Lead Level Design"
msgstr "Leitung Level-Design"

#: guitext:393
msgctxt "Credits"
msgid "Intro"
msgstr "Intro"

#: guitext:394
msgctxt "Credits"
msgid "Testers"
msgstr "Tester"

#: guitext:395
msgctxt "Menu interface item"
msgid "Sessions"
msgstr "Sitzungen"

#: guitext:396
msgctxt "Menu interface item"
msgid "Name"
msgstr "Name"

#: guitext:397
msgctxt "Menu interface item"
msgid "Services"
msgstr "Verbindungsart"

#: guitext:398
msgctxt "Menu interface item"
msgid "Messages"
msgstr "Mitteilungen"

#: guitext:399
msgctxt "Menu interface item"
msgid "Create Game"
msgstr "Spiel erstellen"

#: guitext:400
msgctxt "Menu interface item"
msgid "Join Game"
msgstr "Teilnehmen"

#: guitext:401
msgctxt "Menu interface item"
msgid "Start Game"
msgstr "Spiel starten"

#: guitext:402
msgctxt "Menu interface item"
msgid "Game Menu"
msgstr "Spiele-Session"

#: guitext:403
msgctxt "Menu interface item"
msgid "Cancel"
msgstr "Abbrechen"

#: guitext:404
msgctxt "Menu interface item"
msgid "No Name"
msgstr "Kein Name"

#: guitext:405
msgctxt "Menu interface item"
msgid "Players"
msgstr "Spieler"

#. Creature experience level
#: guitext:406
msgctxt "Menu interface item"
msgid "Level"
msgstr "Level"

#: guitext:407
msgctxt "Menu interface item"
msgid "Levels"
msgstr "Levels"

#: guitext:408
msgctxt "Menu interface item"
msgid "Games"
msgstr "Spiele"

#: guitext:409
msgctxt "Menu interface item"
msgid "Modem Menu"
msgstr "Modem-Menü"

#: guitext:410
msgctxt "Menu interface item"
msgid "Serial Menu"
msgstr "Serielle verbindung"

#: guitext:411
msgctxt "Menu interface item"
msgid "Init"
msgstr "Initialisieren"

#: guitext:412
msgctxt "Menu interface item"
msgid "Hangup"
msgstr "Auflegen"

#: guitext:413
msgctxt "Menu interface item"
msgid "Clear"
msgstr "Löschen"

#: guitext:414
msgctxt "Menu interface item"
msgid "Answer"
msgstr "Antworten"

#: guitext:415
msgctxt "Menu interface item"
msgid "Start"
msgstr "Start"

#: guitext:416
msgctxt "Menu interface item"
msgid "Ally"
msgstr "Verbündeter"

#: guitext:417
msgctxt "Menu interface item"
msgid "Alliance"
msgstr "Bündnis"

#: guitext:418
msgctxt "Menu interface item"
msgid "Credits"
msgstr "Mitwirkende"

#: guitext:419
msgctxt "Menu interface item"
msgid "Ok"
msgstr "Ok"

#: guitext:420
msgctxt "Dungeon special decription"
msgid "Reveal Map: Reveals the entire underground realm to you."
msgstr "Karte offenbahren: Offenbahrt Euer gesamtes unterirdisches Reich."

#: guitext:421
msgctxt "Dungeon special decription"
msgid ""
"Resurrect Creature: You may raise one of your fallen minions from the dead."
msgstr ""
"Kreatur wiederbeleben: Ihr könnt vielleicht einen gefallenen Untergebenen "
"wiederbeleben."

#: guitext:422
msgctxt "Dungeon special decription"
msgid ""
"Transfer Creature: Pick one of your creatures to accompany you to the next "
"realm."
msgstr ""
"Kreaturen-Transfer: Nehmt eine Eurer Kreaturen auf, damit sie Euch ins "
"nächste Königreich begleitet."

#: guitext:423
msgctxt "Dungeon special decription"
msgid "Steal Hero: Subvert a hero to your cause."
msgstr "Helden-Raub: Bekehrt einen Helden zu Eurer Seite."

#: guitext:424
msgctxt "Dungeon special decription"
msgid "Multiply Creatures: Create a double of each of your creatures."
msgstr "Kreaturen klonen: Klont jede Eurer Kreaturen einmal."

#: guitext:425
msgctxt "Dungeon special decription"
msgid "Increase Level: Bestows greater skill on all your creatures."
msgstr "Level steigern: Verleiht allen Euren Kreaturen mehr Fähigkeiten."

#: guitext:426
msgctxt "Dungeon special decription"
msgid "Make Safe: Reinforces your entire dungeon."
msgstr "Sichern: Verstärkt Euren gesamten Dungeon."

#: guitext:427
msgctxt "Dungeon special decription"
msgid ""
"Locate Hidden World: You will get access to a secret realm after you "
"have conquered this one."
msgstr ""
"Verborgene Welt finden: Ihr werdet in ein geheimes Reich transportiert, wenn "
"Ihr dieses hier erobert habt."

#: guitext:428
msgctxt "Dungeon special name"
msgid "Resurrect Creature"
msgstr "Kreatur wiederbeleben"

#: guitext:429
msgctxt "Dungeon special name"
msgid "Transfer Creature"
msgstr "Kreaturen-Transfer"

#: guitext:430
msgctxt "Menu interface item"
msgid "Bonus"
msgstr "Bonus"

#: guitext:431
msgctxt "Menu interface, Main Menu item"
msgid "High Score Table"
msgstr "Highscore-Tabelle"

#: guitext:432
msgctxt "Menu interface item"
msgid "Go to Query Mode"
msgstr "Zum Info-Modus"

#: guitext:433
msgctxt "Menu interface item"
msgid "More information"
msgstr "Weitere Informationen"

#: guitext:434
msgctxt "Menu interface item"
msgid "Back to main Query Screen"
msgstr "Zurück zum Haupt-Info-Modus"

#: guitext:435
msgctxt "Menu interface item"
msgid "Selected action"
msgstr "Gewählte Aktion"

#: guitext:436
msgctxt "Menu interface item"
msgid "Choose party"
msgstr "Gruppe wählen"

#: guitext:437
msgctxt "Menu interface item"
msgid "Enter dungeon"
msgstr "Dungeon betreten"

#: guitext:438
msgctxt "Menu interface item"
msgid "Party members"
msgstr "Gruppen-Mitglieder"

#: guitext:439
msgctxt "Menu interface item"
msgid "Available creatures"
msgstr "Verfügbare Kreaturen"

#: guitext:440
msgctxt "Menu interface item"
msgid "Creature"
msgstr "Kreatur"

#: guitext:441
msgctxt "Menu interface item"
msgid "Money available"
msgstr "Verfügbares Gold"

#: guitext:442
msgctxt "Menu interface item"
msgid "Leader"
msgstr "Anführer"

#: guitext:443
msgctxt "Menu interface item"
msgid "Hire"
msgstr "Einstellen"

#: guitext:444
msgctxt "Menu interface item"
msgid "Fire"
msgstr "Feuern"

#: guitext:445
msgctxt "Menu interface item"
msgid "Cost"
msgstr "Kosten"

#: guitext:446
msgctxt "Menu interface item"
msgid "Type"
msgstr "Typ"

#: guitext:447
msgctxt "In-game interface description"
msgid ""
"Information Panel: Miscellaneous information. Shows your and enemy progress "
"and allows changing creature tendencies."
msgstr "Informationsmenü: Verschiedene Informationen. Zeigt Euren Fortschritt und den Eures Feindes. Erlaubt Euch, die Kreaturen-Einstellungen 'Flucht' und 'Einsperren' zu ändern. [5.0]"

#: guitext:448
msgctxt "In-game interface description"
msgid ""
"Room Panel: The rooms available for you to build. Here you can center map on "
"rooms or build new ones."
msgstr "Raum-Menü: Verfügbare Räume zum Bauen. Ihr könnt hier die Kartenansicht auf Räume zentrieren, neue Räume bauen oder existierende verkaufen. [6.0]"

#: guitext:449
msgctxt "In-game interface description"
msgid ""
"Research Panel: The spells available to you. Here you can cast or cancel "
"them."
msgstr "Forschungsmenü: Verfügbare Sprüche. Ihr könnt Sprüche hier einsetzen oder abbrechen. [7.0]"

#: guitext:450
msgctxt "In-game interface description"
msgid "Workshop Panel: The traps and doors available to you. You can centre the map on them, place new ones, or sell existing ones."
msgstr "Handwerkskammer-Menü: Verfügbare Fallen und Türen. Ihr könnt die Kartenansicht auf Fallen und Türen zentrieren, neue Fallen und Türen platzieren oder existierende verkaufen. [8.0]"

#: guitext:451
msgctxt "In-game interface description"
msgid ""
"Creature Panel: Information on your creatures. Shows activity of your "
"creatures and allows picking them up."
msgstr "Kreaturen-Menü: Infos zu Kreaturen. Zeigt die Aktivität Eurer Kreaturen und erlaubt es Euch, sie aufzunehmen. [9.0]"

#: guitext:452
msgctxt "In-game interface description"
msgid ""
"Research Time: The time until a new spell is researched. Scholars in your "
"Library are making progress on this bar."
msgstr "Forschungszeit: Zeit, bis ein neuer Spruch erforscht ist. Der Fortschrittsbalken zeigt die Zeit bis zum Abschluss an. [5.4]"

#: guitext:453
msgctxt "In-game interface description"
msgid ""
"Workshop Time: The time until a new trap is manufactured. Workers in your "
"Workshop are making progress on this bar."
msgstr "Herstellungszeit: Zeit, bis eine neue Tür oder Falle gebaut ist. Der Fortschrittsbalken zeigt die Zeit bis zum Abschluss an. [5.5]"

#: guitext:454
msgctxt "In-game interface description"
msgid "Payday Time: The time until the next Creature Payday. This bar increases over time and, when it reaches its "
"peak, all of your creatures will want their wages."
msgstr "Galgenfrist: Zeit bis zum nächsten Zahltag. Der Fortschrittsbalken zeigt die Zeit bis zur Fälligkeit des Zahltags an. Nach Erreichen des Zahltags gehen alle Kreaturen zur Schatzkammer und holen sich ihren Lohn ab. [5.3]"

#: guitext:455
msgctxt "In-game interface description"
msgid ""
"Number of Rooms: The number of rooms held by this Keeper. Allows you to "
"compare your dungeon with the competitors."
msgstr "Anzahl Räume: Die Zahl der Räume, die diesem Keeper gehören. Vergleicht Euch hier mit den anderen Keepern. [5.6]"

#: guitext:456
msgctxt "In-game interface description"
msgid ""
"Number of Creatures: The number of creatures owned by this Keeper. Allows "
"you to compare your army with other Keepers."
msgstr "Anzahl Kreaturen: Die Zahl der Kreaturen, die diesem Keeper gehören. Vergleicht Euch hier mit den anderen Keepern. [5.7]"

#: guitext:457
msgctxt "Menu interface item"
msgid "Choose game"
msgstr "Spielauswahl"

#: guitext:458
msgctxt "Menu interface item"
msgid "Game type"
msgstr "Art des Spiels"

#: guitext:459
msgctxt "Menu interface item"
msgid "Keeper vs keeper"
msgstr "Keeper gegen Keeper"

#: guitext:460
msgctxt "Menu interface item"
msgid "Keeper vs heroes"
msgstr "Keeper gegen Helden"

#: guitext:461
msgctxt "Menu interface item"
msgid "Deathmatch"
msgstr "Deathmatch"

#: guitext:462
msgctxt "In-game interface description"
msgid "Sell Room: Sell a room tile for half the building price. LMB select."
msgstr ""
"Raum-Verkauf: Verkauft einen Raum zur Hälfte des Baupreises. Mit der "
"linken Maustaste wählen. [6.4]"

#: guitext:463
msgctxt "In-game interface description"
msgid ""
"Sell Item: Sell a Trap or Door. Allows you to earn gold on manufacturing. "
"LMB select."
msgstr ""
"Handwerks-Verkauf: Verkauft eine Falle oder eine Tür, um so Gold zu verdienen. Mit der linken "
"Maustaste wählen. [8.1.2]"

#: guitext:464
msgctxt "In-game interface description"
msgid "Next Battle: Zoom to the next battle. LMB select."
msgstr ""
"Nächster Kampf: Zum nächsten Kampf zoomen. Mit der linken Maustaste "
"wählen."

#: guitext:465
msgctxt "In-game interface item"
msgid "Close Window"
msgstr "Fenster schließen."

#: guitext:466
msgctxt "In-game interface item"
msgid "Zoom to area"
msgstr "Zum Gebiet zoomen."

#: guitext:467
msgctxt "Menu interface item"
msgid "No mouse installed"
msgstr "Keine Maus installiert"

#: guitext:468
msgctxt "Menu interface item"
msgid "Define keys"
msgstr "Tasten definieren"

#: guitext:469
msgctxt "Game controls"
msgid "Ally with player"
msgstr "Mit Spieler verbünden"

#: guitext:470
msgctxt "Game controls"
msgid "Press a key"
msgstr "Taste drücken"

#: guitext:471
msgctxt "Game controls"
msgid "UP"
msgstr "Hoch"

#: guitext:472
msgctxt "Game controls"
msgid "DOWN"
msgstr "Runter"

#: guitext:473
msgctxt "Game controls"
msgid "LEFT"
msgstr "Links"

#: guitext:474
msgctxt "Game controls"
msgid "RIGHT"
msgstr "Rechts"

#: guitext:475
msgctxt "Game controls"
msgid "ROTATE"
msgstr "Rotieren"

#: guitext:476
msgctxt "Game controls"
msgid "SPEED"
msgstr "Beschleunigen"

#: guitext:477
msgctxt "Game controls"
msgid "ROTATE LEFT"
msgstr "L. Rotieren"

#: guitext:478
msgctxt "Game controls"
msgid "ROTATE RIGHT"
msgstr "R. Rotieren"

#: guitext:479
msgctxt "Game controls"
msgid "ZOOM IN"
msgstr "Heranzoomen"

#: guitext:480
msgctxt "Game controls"
msgid "ZOOM OUT"
msgstr "Wegzoomen"

#: guitext:481
msgctxt "Keyboard"
msgid "LEFT CONTROL"
msgstr "Strg Links"

#: guitext:482
msgctxt "Keyboard"
msgid "RIGHT CONTROL"
msgstr "Strg Rechts"

#: guitext:483
msgctxt "Keyboard"
msgid "LEFT SHIFT"
msgstr "Shift Links"

#: guitext:484
msgctxt "Keyboard"
msgid "RIGHT SHIFT"
msgstr "Shift Rechts"

#: guitext:485
msgctxt "Keyboard"
msgid "LEFT ALT"
msgstr "Alt Links"

#: guitext:486
msgctxt "Keyboard"
msgid "RIGHT ALT"
msgstr "Alt Rechts"

#: guitext:487
msgctxt "Keyboard"
msgid "SPACE"
msgstr "Leertaste"

#: guitext:488
msgctxt "Keyboard"
msgid "RETURN"
msgstr "Eingabe"

#: guitext:489
msgctxt "Keyboard"
msgid "TAB"
msgstr "Tab"

#: guitext:490
msgctxt "Keyboard"
msgid "CAPS LOCK"
msgstr "Feststelltaste"

#: guitext:491
msgctxt "Keyboard"
msgid "BACKSPACE"
msgstr "Backspace"

#: guitext:492
msgctxt "Keyboard"
msgid "INSERT"
msgstr "Einf."

#: guitext:493
msgctxt "Keyboard"
msgid "DELETE"
msgstr "Entf."

#: guitext:494
msgctxt "Keyboard"
msgid "HOME"
msgstr "POS 1"

#: guitext:495
msgctxt "Keyboard"
msgid "END"
msgstr "Ende"

#: guitext:496
msgctxt "Keyboard"
msgid "PAGE UP"
msgstr "Bild Auf"

#: guitext:497
msgctxt "Keyboard"
msgid "PAGE DOWN"
msgstr "Bild Ab"

#: guitext:498
msgctxt "Keyboard"
msgid "NUM LOCK"
msgstr "Num"

#: guitext:499
msgctxt "Keyboard"
msgid "NUM /"
msgstr "NUM /"

#: guitext:500
msgctxt "Keyboard"
msgid "NUM *"
msgstr "NUM *"

#: guitext:501
msgctxt "Keyboard"
msgid "NUM -"
msgstr "NUM -"

#: guitext:502
msgctxt "Keyboard"
msgid "NUM +"
msgstr "NUM +"

#: guitext:503
msgctxt "Keyboard"
msgid "NUM ENTER"
msgstr "Num Enter"

#: guitext:504
msgctxt "Keyboard"
msgid "NUM DELETE"
msgstr "Num Entf."

#: guitext:505
msgctxt "Keyboard"
msgid "NUM 1"
msgstr "NUM 1"

#: guitext:506
msgctxt "Keyboard"
msgid "NUM 2"
msgstr "NUM 2"

#: guitext:507
msgctxt "Keyboard"
msgid "NUM 3"
msgstr "NUM 3"

#: guitext:508
msgctxt "Keyboard"
msgid "NUM 4"
msgstr "NUM 4"

#: guitext:509
msgctxt "Keyboard"
msgid "NUM 5"
msgstr "NUM 5"

#: guitext:510
msgctxt "Keyboard"
msgid "NUM 6"
msgstr "NUM 6"

#: guitext:511
msgctxt "Keyboard"
msgid "NUM 7"
msgstr "NUM 7"

#: guitext:512
msgctxt "Keyboard"
msgid "NUM 8"
msgstr "NUM 8"

#: guitext:513
msgctxt "Keyboard"
msgid "NUM 9"
msgstr "NUM 9"

#: guitext:514
msgctxt "Keyboard"
msgid "NUM 0"
msgstr "NUM 0"

#: guitext:515
msgctxt "Keyboard"
msgid "F1"
msgstr "F1"

#: guitext:516
msgctxt "Keyboard"
msgid "F2"
msgstr "F2"

#: guitext:517
msgctxt "Keyboard"
msgid "F3"
msgstr "F3"

#: guitext:518
msgctxt "Keyboard"
msgid "F4"
msgstr "F4"

#: guitext:519
msgctxt "Keyboard"
msgid "F5"
msgstr "F5"

#: guitext:520
msgctxt "Keyboard"
msgid "F6"
msgstr "F6"

#: guitext:521
msgctxt "Keyboard"
msgid "F7"
msgstr "F7"

#: guitext:522
msgctxt "Keyboard"
msgid "F8"
msgstr "F8"

#: guitext:523
msgctxt "Keyboard"
msgid "F9"
msgstr "F9"

#: guitext:524
msgctxt "Keyboard"
msgid "F10"
msgstr "F10"

#: guitext:525
msgctxt "Keyboard"
msgid "F11"
msgstr "F11"

#: guitext:526
msgctxt "Keyboard"
msgid "F12"
msgstr "F12"

#: guitext:527
msgctxt "Keyboard"
msgid "UP"
msgstr "Cursor Hoch"

#: guitext:528
msgctxt "Keyboard"
msgid "DOWN"
msgstr "Cursor Runter"

#: guitext:529
msgctxt "Keyboard"
msgid "LEFT"
msgstr "Cursor Links"

#: guitext:530
msgctxt "Keyboard"
msgid "RIGHT"
msgstr "Cursor Rechts"

#: guitext:531
msgctxt "Network game message"
msgid "Initialising Modem"
msgstr "Initialisiere Modem"

#: guitext:532
msgctxt "Network game message"
msgid "Connecting Modem"
msgstr "Verbinde Modem"

#: guitext:533
msgctxt "Network game message"
msgid "Dial"
msgstr "Wählen"

#: guitext:534
msgctxt "Network game message"
msgid "Continue"
msgstr "Fortfahren"

#: guitext:535
msgctxt "Network game message"
msgid "Line Engaged"
msgstr "Besetzt"

#: guitext:536
msgctxt "Network game message"
msgid "Unknown Error"
msgstr "Unbekannter Fehler"

#: guitext:537
msgctxt "Network game message"
msgid "No Carrier"
msgstr "Keine Verbindung"

#: guitext:538
msgctxt "Network game message"
msgid "No Dial Tone"
msgstr "Kein Wählton"

#: guitext:539
msgctxt "Network game message"
msgid "No Response"
msgstr "Keine Antwort"

#: guitext:540
msgctxt "Network game message"
msgid "No Server"
msgstr "Kein Server"

#: guitext:541
msgctxt "Network game message"
msgid "Unable to initialise"
msgstr "Keine Initialisierung möglich"

#: guitext:542
msgctxt "Network game message"
msgid "Unable to create game"
msgstr "Spiel kann nicht erstellt werden"

#: guitext:543
msgctxt "Network game message"
msgid "Unable to join game"
msgstr "Keine Teilnahme am Spiel möglich"

#: guitext:544
msgctxt "Slab description"
msgid ""
"Gems: Infinite wealth for your Imps to extract. Cannot be destroyed, but "
"takes longer to mine than Gold."
msgstr "Juwelen: Unendlicher Wohlstand, den Eure Imps gewinnen können. Kann nicht zerstört und endlos abgebaut werden. [12.3]"

#: guitext:545
msgctxt "Object description"
msgid ""
"Hero Gate: Heroes use this portal to invade your dungeon. It cannot be "
"closed on your side."
msgstr ""
"Heldentor: Helden benutzen diesen Eingang, um in Euren Dungeon einzufallen. Es kann von Euch nicht verschlossen werden."
"[15.4]"

#: guitext:546
msgctxt "Creature name"
msgid "Tunneller"
msgstr "Dunkelzwerg"

#: guitext:547
msgctxt "Creature name"
msgid "Avatar"
msgstr "Avatar"

#: guitext:548
msgctxt "In-game interface description"
msgid "Toggle Computer Assistant: Currently - Aggressive. LMB toggle."
msgstr ""
"Computer-Assistent ein/aus: Aktuell - Aggressiv. Mit der linken "
"Maustaste umschalten. [3.2.4]"

#: guitext:549
msgctxt "In-game interface description"
msgid "Toggle Computer Assistant: Currently - Defensive. LMB toggle."
msgstr ""
"Computer-Assistent ein/aus: Aktuell - Defensiv. Mit der linken "
"Maustaste umschalten. [3.2.4]"

#: guitext:550
msgctxt "In-game interface description"
msgid "Toggle Computer Assistant: Currently - Construction Only. LMB toggle."
msgstr ""
"Computer-Assistent ein/aus: Aktuell - Nur Bau. Mit der "
"linken Maustaste umschalten. [3.2.4]"

#: guitext:551
msgctxt "In-game interface description"
msgid "Toggle Computer Assistant: Currently - Move Only. LMB toggle."
msgstr ""
"Computer-Assistent ein/aus: Aktuell - Nur Bewegen. Mit der linken "
"Maustaste umschalten. [3.2.4]"

#: guitext:552
msgctxt "In-game tab with rooms"
msgid "Treasure Room"
msgstr "Schatzkammer"

#: guitext:553
msgctxt "In-game tab with rooms"
msgid "Library"
msgstr "Bibliothek"

#: guitext:554
msgctxt "In-game tab with rooms"
msgid "Lair"
msgstr "Versteck"

#: guitext:555
msgctxt "In-game tab with rooms"
msgid "Prison"
msgstr "Gefängnis"

#: guitext:556
msgctxt "In-game tab with rooms"
msgid "Torture Room"
msgstr "Folterkammer"

#: guitext:557
msgctxt "In-game tab with rooms"
msgid "Training Room"
msgstr "Trainingsraum"

#: guitext:558
msgctxt "In-game tab with rooms"
msgid "Dungeon Heart"
msgstr "Dungeon-Herz"

#: guitext:559
msgctxt "In-game tab with rooms"
msgid "Workshop"
msgstr "Handwerksr."

#: guitext:560
msgctxt "In-game tab with rooms"
msgid "Scavenger Room"
msgstr "Köderraum"

#: guitext:561
msgctxt "In-game tab with rooms"
msgid "Temple"
msgstr "Tempel"

#: guitext:562
msgctxt "In-game tab with rooms"
msgid "Graveyard"
msgstr "Friedhof"

#: guitext:563
msgctxt "In-game tab with rooms"
msgid "Barracks"
msgstr "Barracken"

#: guitext:564
msgctxt "In-game tab with rooms"
msgid "Hatchery"
msgstr "Hühnerfarm"

#: guitext:565
msgctxt "In-game tab with rooms"
msgid "Guard Post"
msgstr "Wachposten"

#: guitext:566
msgctxt "In-game tab with rooms"
msgid "Bridge"
msgstr "Brücke"

#: guitext:567
msgid "Fight"
msgstr "Kampf"

#: guitext:568
msgid "Annoyed"
msgstr "Verärgert"

#: guitext:569
msgctxt "Keyboard"
msgid "Shift"
msgstr "Shift"

#: guitext:570
msgctxt "Keyboard"
msgid "Control"
msgstr "Strg"

#: guitext:571
msgctxt "Keyboard"
msgid "Alt"
msgstr "Alt"

#: guitext:572
msgctxt "Credits"
msgid "Additional Artwork"
msgstr "Zusätzliches Artwork"

#: guitext:573
msgctxt "Credits"
msgid "Additional Programming"
msgstr "Zusätzliche Programmierung"

#: guitext:574
msgctxt "Credits"
msgid "Manual And Documentation"
msgstr "Handbuch und Dokumentation"

#: guitext:575
msgctxt "Credits"
msgid "Installer"
msgstr "Installation"

#: guitext:576
msgctxt "Credits"
msgid "Additional Level Design"
msgstr "Zusätzliches Level-Design"

#: guitext:577 guitext:863
msgctxt "Credits"
msgid "Additional Thanks"
msgstr "Weiterer Dank an"

#: guitext:578
msgctxt "Trap names"
msgid "Boulder Trap"
msgstr "Indy-Falle"

#: guitext:579
msgctxt "Trap names"
msgid "Alarm Trap"
msgstr "Alarm-Falle"

#: guitext:580
msgctxt "Trap names"
msgid "Poison Gas Trap"
msgstr "Giftgas-Falle"

#: guitext:581
msgctxt "Trap names"
msgid "Lightning Trap"
msgstr "Blitz-Falle"

#: guitext:582
msgctxt "Trap names"
msgid "Word of Power Trap"
msgstr "Machtwort-Falle"

#: guitext:583
msgctxt "Trap names"
msgid "Lava Trap"
msgstr "Lava-Falle"

#: guitext:584
msgctxt "Trap description"
msgid ""
"Boulder Trap: A rolling rock that crushes everything in its path. Triggered "
"when enemy creature is close and within line of sight, or when slapped by a "
"Keeper. LMB select. RMB zoom."
msgstr ""
"Indy-Falle: Ein rollender Felsen, der alles auf seinem Weg niederwalzt. Löst aus, wenn ein Gegner nahe dran und in Sichtweite ist, oder durch einen Schlag mit der Hand des Bösen. Mit "
"der linken Maustaste wählen. Mit der rechten Maustaste zoomen. [20.1]"

#: guitext:585
msgctxt "Trap description"
msgid ""
"Alarm Trap: Triggers a Call To Arms spell, so that creatures in the area are "
"summoned to it. LMB select. RMB zoom."
msgstr ""
"Alarm-Falle: Löst den Spruch 'Zusammenrufen' aus, der alle Kreaturen in der Nähe zum Standort der Alarm-Falle herbeiruft. Mit der linken Maustaste "
"wählen. Mit der rechten Maustaste zoomen. [20.2]"

#: guitext:586
msgctxt "Trap description"
msgid ""
"Poison Gas Trap: A cloud of noxious vapours triggered by your enemies. Can "
"hurt owner creatures if they inhale it. LMB select. RMB zoom."
msgstr ""
"Giftgas-Falle: Eine Wolke übler Dämpfe wird durch Gegner ausgelöst. Achtung: Kann eigene Kreaturen beim Einatmen ebenfalls verletzen! Mit der "
"linken Maustaste wählen. Mit der rechten Maustaste zoomen. [20.3]"

#: guitext:587
msgctxt "Trap description"
msgid ""
"Lightning Trap: Strikes nearby enemy creatures with bolts of lightning when "
"tripped. Does no harm to owner creatures. LMB select. RMB zoom."
msgstr ""
"Blitz-Falle: Gegner in der nächsten Umgebung werden von Blitzen getroffen. Eigene Kreaturen werden nicht verletzt. "
"Mit der linken Maustaste wählen. Mit der rechten Maustaste zoomen. [20.4]"

#: guitext:588
msgctxt "Trap description"
msgid ""
"Word of Power Trap: Radiates devastating rings of demonic energy, pushing "
"and damaging all enemy creatures within range. LMB select. RMB zoom."
msgstr ""
"Machtwort-Falle: Setzt einen Ring dämonischer Energie frei, die alle Gegner "
"in Reichweite zu Schaden bringt und zurückdrängt. Mit der linken Maustaste wählen. Mit der "
"rechten Maustaste zoomen. [20.5]"

#: guitext:589
msgctxt "Trap description"
msgid ""
"Lava Trap: The tile disintegrates revealing a pool of molten lava. Effects "
"are irreversible, so Bridge is needed to be able to step on affected area "
"again. LMB select. RMB zoom."
msgstr ""
"Lava-Falle: Der Boden unterhalb der Falle wird zu tödlicher Lava. Dies kann nicht rückgängig gemacht werden, ausser man setzt eine Brücke darauf. Mit der "
"linken Maustaste wählen. Mit der rechten Maustaste zoomen. [20.6]"

#: guitext:590
msgctxt "Door name"
msgid "Wooden Door"
msgstr "Holztür"

#: guitext:591
msgctxt "Door name"
msgid "Braced Door"
msgstr "Verstärkte Tür"

#: guitext:592
msgctxt "Door name"
msgid "Iron Door"
msgstr "Eisentür"

#: guitext:593
msgctxt "Door name"
msgid "Magic Door"
msgstr "Magische Tür"

#: guitext:594
msgctxt "Door description"
msgid ""
"Wooden Door: The simplest means of restricting access. Can be broken down "
"easily. LMB select. RMB zoom."
msgstr ""
"Holztür: Die einfachste Art, Eintritt zu verwehren. Kann recht einfach durchbrochen werden. Mit der linken Maustaste "
"wählen. Mit der rechten Maustaste zoomen. [21.1]"

#: guitext:595
msgctxt "Door description"
msgid ""
"Braced Door: A wooden door reinforced with iron to last longer. LMB select. "
"RMB zoom."
msgstr ""
"Verstärkte Tür: Eine mit Eisen verstärkte Holztür, die Angriffen länger standhält. Mit der linken "
"Maustaste wählen. Mit der rechten Maustaste zoomen. [21.2]"

#: guitext:596
msgctxt "Door description"
msgid ""
"Iron Door: Strong, heavy door capable of sustaining massive damage. LMB "
"select. RMB zoom."
msgstr ""
"Eisentür: Eine massive und starke Tür, die eine Menge Schaden aushält. "
"Mit der linken Maustaste wählen. Mit der rechten Maustaste zoomen. [21.3]"

#: guitext:597
msgctxt "Door description"
msgid ""
"Magic Door: A special door, highly resistant to physical damage but "
"susceptible to magical damage. LMB select. RMB zoom."
msgstr ""
"Magische Tür: Eine spezielle Tür, die hochgradig gegen physische Schäden "
"geschützt, dafür aber auf magische Energie anfällig ist. Mit der linken Maustaste "
"wählen. Mit der rechten Maustaste zoomen. [21.4]"

#: guitext:598
msgctxt "Room name"
msgid "Portal"
msgstr "Eingang"

#: guitext:599
msgctxt "Room name"
msgid "Treasure Room"
msgstr "Schatzkammer"

#: guitext:600
msgctxt "Room name"
msgid "Library"
msgstr "Bibliothek"

#: guitext:601
msgctxt "Room name"
msgid "Prison"
msgstr "Gefängnis"

#: guitext:602
msgctxt "Room name"
msgid "Torture Chamber"
msgstr "Folterkammer"

#: guitext:603
msgctxt "Room name"
msgid "Training Room"
msgstr "Trainingsraum"

#: guitext:604
msgctxt "Room name"
msgid "Dungeon Heart"
msgstr "Dungeon-Herz"

#: guitext:605
msgctxt "Room name"
msgid "Workshop"
msgstr "Handwerkskammer"

#: guitext:606
msgctxt "Room name"
msgid "Graveyard"
msgstr "Friedhof"

#: guitext:607
msgctxt "Room name"
msgid "Barracks"
msgstr "Barracken"

#: guitext:608
msgctxt "Room name"
msgid "Hatchery"
msgstr "Hühnerfarm"

#: guitext:609
msgctxt "Room name"
msgid "Lair"
msgstr "Versteck"

#: guitext:610
msgctxt "Room name"
msgid "Bridge"
msgstr "Brücke"

#: guitext:611
msgctxt "Room name"
msgid "Guard Post"
msgstr "Wachposten"

#: guitext:612
msgctxt "Room name"
msgid "Temple"
msgstr "Tempel"

#: guitext:613
msgctxt "Room name"
msgid "Scavenger Room"
msgstr "Köderraum"

#: guitext:614
msgctxt "Object name"
msgid "Hero Gate"
msgstr "Heldentor"

#: guitext:615
msgctxt "Room description"
msgid "Treasure Room: Your gold is stored here. LMB select. RMB zoom. [17.1]"
msgstr ""
"Schatzkammer: Hier wird Euer Gold gelagert. Mit der linken Maustaste wählen. "
"Mit der rechten Maustaste zoomen. [17.1]"

#: guitext:616
msgctxt "Room description"
msgid ""
"Library: The room where spells are researched. LMB select. RMB zoom. [17.4]"
msgstr ""
"Bibliothek: Hier werden Sprüche erforscht. Mit der linken Maustaste wählen. "
"Mit der rechten Maustaste zoomen. [17.4]"

#: guitext:617
msgctxt "Room description"
msgid ""
"Prison: Place enemy creatures here for safe keeping. LMB select. RMB zoom. "
"[17.10]"
msgstr ""
"Gefängnis: Hier könnt Ihr gegnerische Kreaturen sicher aufbewahren. Mit der "
"linken Maustaste wählen. Mit der rechten Maustaste zoomen. [17.10]"

#: guitext:618
msgctxt "Room description"
msgid ""
"Training Room: Place creatures in here to improve their experience. LMB "
"select. RMB zoom. [17.5]"
msgstr ""
"Trainingsraum: Hier können Kreaturen ihre Fähigkeiten verbessern. Mit der "
"linken Maustaste wählen. Mit der rechten Maustaste zoomen. [17.5]"

#: guitext:619
msgctxt "Room description"
msgid ""
"Torture Chamber: Torture creatures for your own evil ends. LMB select. RMB "
"zoom. [17.11]"
msgstr ""
"Folterkammer: Dreht die Kreaturen zu Eurem Vorteil durch die Mühle. Mit der "
"linken Maustaste wählen. Mit der rechten Maustaste zoomen. [17.11]"

#: guitext:620
msgctxt "Room description"
msgid "Dungeon Heart: The life force of your dungeon. [11.2]"
msgstr "Dungeon-Herz: Die Lebensquelle Eures Dungeons. [11.2]"

#: guitext:621
msgctxt "Room description"
msgid ""
"Workshop: Place creatures inside to manufacture Traps and Doors. LMB select. "
"RMB zoom. [17.8]"
msgstr ""
"Handwerkskammer: Wenn Ihr Kreaturen hier absetzt, stellen sie Türen und "
"Fallen her. Mit der linken Maustaste wählen. Mit der rechten Maustaste "
"zoomen. [17.8]"

#: guitext:622
msgctxt "Room description"
msgid ""
"Graveyard: Dead creatures are taken to this room to rot. LMB select. RMB "
"zoom. [17.13]"
msgstr ""
"Friedhof: Erledigte Kreaturen werden hier zum Verrotten abgeladen. [17.13]"

#: guitext:623
msgctxt "Room description"
msgid ""
"Barracks: Group creatures by placing them into the room. LMB select. RMB "
"zoom. [17.9]"
msgstr ""
"Barracken: Ihr könnt in diesem Raum Kreaturen gruppieren. Mit der linken "
"Maustaste wählen. Mit der rechten Maustaste zoomen. [17.9]"

#: guitext:624
msgctxt "Room description"
msgid ""
"Hatchery: Where creatures feast on cute, helpless little chicks. LMB select. "
"RMB zoom. [17.3]"
msgstr ""
"Hühnerfarm: Wo sich Kreaturen an niedlichen hilflosen Hühnchen laben, ein 'KFC' "
"sozusagen. Spezialiät: Hühner. Mit der linken Maustaste wählen. Mit der rechten "
"Maustaste zoomen. [17.3]"

#: guitext:625
msgctxt "Room description"
msgid ""
"Lair: Where your creatures sleep and replenish their energy. LMB select. RMB "
"zoom. [17.2]"
msgstr ""
"Versteck: Hier schlafen Eure Kreaturen und tanken ihre Energie auf. Mit der "
"linken Maustaste wählen. Mit der rechten Maustaste zoomen. [17.2]"

#: guitext:626
msgctxt "Room description"
msgid ""
"Bridge: Place this on water and lava to allow creatures to cross. LMB "
"select. RMB zoom. [17.6]"
msgstr ""
"Brücke: Mit Hilfe der Brücke können Eure Kreaturen Lava und Wasser "
"überqueren. Mit der linken Maustaste wählen. Mit der rechten Maustaste "
"zoomen. [17.6]"

#: guitext:627
msgctxt "Room description"
msgid ""
"Guard Post: Your creatures keep watch over your dungeon when placed on this "
"room. LMB select. RMB zoom. [17.7]"
msgstr ""
"Wachposten: Eure Kreatur wacht über den Dungeon, wenn Ihr sie "
"hierherschickt. Mit der linken Maustaste wählen. Mit der rechten Maustaste "
"zoomen. [17.7]"

#: guitext:628
msgctxt "Room description"
msgid ""
"Temple: Worshipping the dark gods makes creatures happier. Sacrifice "
"creatures by dropping them into the font. LMB select. RMB zoom. [17.12]"
msgstr ""
"Tempel: Dunkle Götter zu verehren macht Eure Kreaturen glücklicher. Wenn Ihr "
"Eure Kreaturen in den Sud gebt, opfert Ihr sie den Göttern. Mit der linken "
"Maustaste wählen. Mit der rechten Maustaste zoomen. [17.12]"

#: guitext:629
msgctxt "Room description"
msgid ""
"Scavenger Room: Creatures placed onto the room lure their kin away from "
"other dungeons or through portals. LMB select. RMB zoom. [17.14]"
msgstr ""
"Köderraum: Kreaturen, die hier abgesetzt werden, locken ihre Familien aus "
"anderen Dungeons oder durch einen Eingang. Mit der linken Maustaste wählen. "
"Mit der rechten Maustaste zoomen. [17.14]"

#: guitext:630
msgctxt "Keeper spell name"
msgid "Possess Creature"
msgstr "Symbiose"

#: guitext:631
msgctxt "Keeper spell name"
msgid "Create Imp"
msgstr "Imp erstellen"

#: guitext:632
msgctxt "Keeper spell name"
msgid "Sight of Evil"
msgstr "Böser Blick"

#: guitext:633
msgctxt "Keeper spell name"
msgid "Call To Arms"
msgstr "Zusammenrufen"

#: guitext:634
msgctxt "Keeper spell name"
msgid "Hold Audience"
msgstr "Audienz"

#: guitext:635
msgctxt "Keeper spell name"
msgid "Cave-In"
msgstr "Einsturz"

#: guitext:636
msgctxt "Keeper spell name"
msgid "Must Obey"
msgstr "Gehorsam"

#: guitext:637
msgctxt "Keeper spell name"
msgid "Speed Monster"
msgstr "Monster beschleunigen"

#: guitext:638
msgctxt "Keeper spell name"
msgid "Protect Monster"
msgstr "Schutzschild"

#: guitext:639
msgctxt "Keeper spell name"
msgid "Conceal Monster"
msgstr "Monster verbergen"

#: guitext:640
msgctxt "Keeper spell name"
msgid "Lightning Strike"
msgstr "Blitzschlag"

#: guitext:641
msgctxt "Keeper spell name"
msgid "Chicken"
msgstr "Huhn"

#: guitext:642
msgctxt "Keeper spell name"
msgid "Disease"
msgstr "Virus"

#: guitext:643
msgctxt "Keeper spell name"
msgid "Destroy Walls"
msgstr "Rückbau"

#: guitext:644
msgctxt "Keeper spell name"
msgid "Heal"
msgstr "Heilung"

#: guitext:645
msgctxt "Keeper spell name"
msgid "Time Bomb"
msgstr "Zeitbombe"

#: guitext:646
msgctxt "Keeper spell name"
msgid "Armageddon"
msgstr "Armageddon"

#: guitext:647
msgctxt "Keeper spell description"
msgid "Possess Creature: Control a creature directly. LMB select. [18.1]"
msgstr ""
"Symbiose: Damit könnt Ihr eine Kreatur hautnah kontrollieren. Mit der linken "
"Maustaste wählen. [18.1]"

#: guitext:648
msgctxt "Keeper spell description"
msgid ""
"Create Imp: Create summon a new Imp anywhere in your dungeon. LMB select. "
"[18.2]"
msgstr ""
"Imp erstellen: Erstellt einen Imp irgendwo in Eurem Dungeon. Mit der linken "
"Maustaste wählen. [18.2]"

#: guitext:649
msgctxt "Keeper spell description"
msgid ""
"Sight of Evil: Reveal a hidden area of the map for a limited time. LMB "
"select. RMB zoom. [18.3]"
msgstr ""
"Böser Blick: Eröffnet Euch ein verborgenes Gebiet auf der Karte. Allerdings "
"nur kurze Zeit. Mit der linken Maustaste wählen. Mit der rechten Maustaste "
"zoomen. [18.3]"

#: guitext:650
msgctxt "Keeper spell description"
msgid ""
"Call To Arms: Calls all your creatures to an area of your dungeon. LMB "
"select, LMB again to reselect, LMB a third time to cancel. RMB zoom. [18.6]"
msgstr ""
"Zusammenrufen: Ruft Eure Kreaturen an einen bestimmten Ort im Dungeon. Mit "
"der linken Maustaste wählen. Mit der rechten Maustaste zoomen. [18.6]"

#: guitext:651
msgctxt "Keeper spell description"
msgid ""
"Hold Audience: Calls all your creatures to the Dungeon Heart. LMB select. "
"RMB zoom. [18.8]"
msgstr ""
"Audienz: Ruft Eure Kreaturen zum Dungeon-Herz. Mit der linken Maustaste "
"wählen. Mit der rechten Maustaste zoomen. [18.8]"

#: guitext:652
msgctxt "Keeper spell description"
msgid "Cave In: Collapses the roof of the dungeon. LMB select. [18.13]"
msgstr ""
"Einsturz: Läßt das Dach Eures Dungeon zusammenbrechen. Mit der linken "
"Maustaste wählen. [18.13]"

#: guitext:653
msgctxt "Keeper spell description"
msgid ""
"Must Obey: Forces your creatures to obey your every command. LMB select. "
"[18.5]"
msgstr ""
"Gehorsam: Praktischerweise gehorchen Eure Kreaturen jedem Befehl. Mit der "
"linken Maustaste wählen. [18.5]"

#: guitext:654
msgctxt "Keeper spell description"
msgid "Speed Monster: Increases the speed of your monsters."
msgstr ""
"Monster beschleunigen: Macht Euren Monstern Beine."

#: guitext:655
msgctxt "Keeper spell description"
msgid ""
"Protect Monster: Shields your creatures from attack."
msgstr ""
"Schutzschild: Bewahrt Eure Kreaturen vor Schaden."

#: guitext:656
msgctxt "Keeper spell description"
msgid ""
"Conceal Monster: Makes your creatures invisible to the enemy. LMB select. "
"[18.7]"
msgstr ""
"Monster verbergen: Macht Eure Kreatur für den Gegner unsichtbar."

#: guitext:657
msgctxt "Keeper spell description"
msgid ""
"Lightning Strike: Strikes an area of the dungeon with a devastating bolt of "
"lightning. LMB select. [18.10]"
msgstr ""
"Blitzschlag: Läßt in einem Gebiet des Dungeons einen gewaltigen Blitz "
"einschlagen. [18.10]"

#: guitext:658
msgctxt "Keeper spell description"
msgid "Chicken: Transforms the enemy into a tasty morsel. LMB select. [18.12]"
msgstr ""
"Huhn: Verwandelt Euren Gegner in ein appetitliches Hühnchen. Mit der linken "
"Maustaste wählen. [18.12]"

#: guitext:659
msgctxt "Keeper spell description"
msgid ""
"Disease: Inflicts a deadly plague on an enemy creature. LMB select. [18.14]"
msgstr ""
"Virus: Löst eine gefährliche Plage bei Eurem Gegner aus. Mit der linken "
"Maustaste wählen. [18.14]"

#: guitext:660
msgctxt "Keeper spell description"
msgid ""
"Destroy Walls: Breaks down reinforcemed enemy's walls. LMB select. [18.16]"
msgstr ""
"Rückbau: Zerstört verstärkte Wände des Gegners. Mit der linken Maustaste "
"wählen. [18.16]"

#: guitext:661
msgctxt "Keeper spell description"
msgid ""
"Heal: Cast on an area of the dungeon to improve the health of your "
"creatures. LMB select. [18.9]"
msgstr ""
"Heilung: Auf ein Gebiet des Dungeons angewandt, verbessert der Spruch die "
"Gesundheit Eurer Kreaturen. [18.9]"

#: guitext:662
msgctxt "Keeper spell description"
msgid "Time Bomb: Turns your creature into a suicidal bomber."
msgstr "Zeitbombe: Macht Eure Kreatur zu einem Selbstmordbomber."

#: guitext:663
msgctxt "Keeper spell description"
msgid ""
"Armageddon: Transports all the creatures in the land to your Dungeon Heart "
"for a final, decisive battle. LMB select. [18.15]"
msgstr ""
"Armageddon: Bringt alle Kreaturen des Landes zu Eurem Dungeon-Herz für den "
"letzten, entscheidenden Kampf. Mit der linken Maustaste wählen. [18.15]"

#: guitext:664
msgctxt "Game event name"
msgid "Treasure Room full"
msgstr "Schatzkammer voll!"

#: guitext:665
msgctxt "Game event name"
msgid "Scavenging detected"
msgstr "Kreatur geködert"

#: guitext:666
msgctxt "Game event name"
msgid "Creature Payday"
msgstr "Zahltag!"

#: guitext:667
msgctxt "Game event name"
msgid "New spell picked up"
msgstr "Neuen Spruch eingesammelt"

#: guitext:668
msgctxt "Game event name"
msgid "New room taken over"
msgstr "Neuer Raum übernommen"

#: guitext:669
msgctxt "Game event name"
msgid "New area discovered"
msgstr "Neues Gebiet entdeckt"

#: guitext:670
msgctxt "Game event name"
msgid "Information"
msgstr "Informationen"

#: guitext:671
msgctxt "Game event name"
msgid "Room lost"
msgstr "Raum verloren"

#: guitext:672
msgctxt "Game event name"
msgid "Heart attacked"
msgstr "Dungeon-Herzattacke!"

#: guitext:673
msgctxt "Game event name"
msgid "Fight"
msgstr "Kampf"

#: guitext:674
msgctxt "Game event name"
msgid "Objective"
msgstr "Ziel"

#: guitext:675
msgctxt "Game event name"
msgid "Breach"
msgstr "Durchbruch!"

#: guitext:676
msgctxt "Game event name"
msgid "New spell researched"
msgstr "Neuer Spruch erforscht"

#: guitext:677
msgctxt "Game event name"
msgid "New room researched"
msgstr "Neuer Raum erforscht"

#: guitext:678
msgctxt "Game event name"
msgid "New Trap"
msgstr "Neue Falle"

#: guitext:679
msgctxt "Game event name"
msgid "New Door"
msgstr "Neue Tür"

#: guitext:680
msgctxt "Game event name"
msgid "New creature in dungeon"
msgstr "Neue Kreatur im Dungeon"

#: guitext:681
msgctxt "Game event name"
msgid "Creature annoyed"
msgstr "Kreatur verärgert"

#: guitext:682
msgctxt "Game event name"
msgid "No more living space"
msgstr "Kein Lebensraum mehr vorhanden"

#: guitext:683
msgctxt "Game event name"
msgid "Alarm triggered"
msgstr "Alarm ausgelöst"

#: guitext:684
msgctxt "Game event name"
msgid "Room under attack"
msgstr "Euer Raum wird angegriffen"

#: guitext:685
msgctxt "Game event name"
msgid "Treasure Room needed"
msgstr "Schatzkammer benötigt"

#: guitext:686
msgctxt "Game event name"
msgid "Creatures becoming hungry"
msgstr "Kreaturen werden hungrig"

#: guitext:687
msgctxt "Game event name"
msgid "Trap crate found"
msgstr "Fallen-Kiste gefunden"

#: guitext:688
msgctxt "Game event name"
msgid "Door crate found"
msgstr "Tür-Kiste gefunden"

#: guitext:689
msgctxt "Game event name"
msgid "Dungeon Special found"
msgstr "Dungeon-Spezial gefunden"

#: guitext:690
msgctxt "Game event description"
msgid "Treasure Room full: LMB toggle. RMB delete."
msgstr ""
"Schatzkammer gefüllt: Mit der linken Maustaste lesen. Mit der rechten "
"Maustaste löschen."

#: guitext:691
msgctxt "Game event description"
msgid "Creature being scavenged: LMB toggle. RMB delete."
msgstr ""
"Kreatur geködert: Mit der linken Maustaste lesen. Mit der rechten Maustaste "
"löschen."

#: guitext:692
msgctxt "Game event description"
msgid "Creature Payday: LMB toggle. RMB delete."
msgstr ""
"Zahltag: Mit der linken Maustaste lesen. Mit der rechten Maustaste löschen."

#: guitext:693
msgctxt "Game event description"
msgid "New spell picked up: LMB toggle. RMB delete."
msgstr ""
"Neuen Spruch eingesammelt: Mit der linken Maustaste lesen. Mit der rechten "
"Maustaste löschen."

#: guitext:694
msgctxt "Game event description"
msgid "New room taken over: LBM toggle. RMB delete."
msgstr ""
"Neuen Raum übernommen: Mit der linken Maustaste lesen. Mit der rechten "
"Maustaste löschen."

#: guitext:695
msgctxt "Game event description"
msgid "New area discovered: LMB toggle. RMB delete."
msgstr ""
"Neues Gebiet entdeckt: Mit der linken Maustaste lesen. Mit der rechten "
"Maustaste löschen."

#: guitext:696
msgctxt "Game event description"
msgid "Information: LMB toggle. RMB delete."
msgstr ""
"Information: Mit der linken Maustaste lesen. Mit der rechten Maustaste "
"löschen."

#: guitext:697
msgctxt "Game event description"
msgid "Room lost: LMB toggle. RMB delete."
msgstr ""
"Raum verloren: Mit der linken Maustaste lesen. Mit der rechten Maustaste "
"löschen."

#: guitext:698
msgctxt "Game event description"
msgid "Dungeon Heart Attacked: LMB toggle. RMB delete."
msgstr ""
"Dungeon-Herz-Attacke: Mit der linken Maustaste lesen. Mit der rechten "
"Maustaste löschen."

#: guitext:699
msgctxt "Game event description"
msgid "Fight: LMB toggle. RMB delete. [10.5]"
msgstr ""
"Kampf: Mit der linken Maustaste lesen. Mit der rechten Maustaste löschen. "
"[10.5]"

#: guitext:700
msgctxt "Game event description"
msgid "Objective: LMB toggle. [11.3]"
msgstr "Ziel: Mit der linken Maustaste lesen. [10.3]"

#: guitext:701
msgctxt "Game event description"
msgid "Breach: LMB toggle. RMB delete."
msgstr ""
"Einbruch: Mit der linken Maustaste lesen. Mit der rechten Maustaste löschen."

#: guitext:702
msgctxt "Game event description"
msgid "New spell researched: LMB toggle. RMB delete."
msgstr ""
"Neuer Spruch erforscht: Mit der linken Maustaste lesen. Mit der rechten "
"Maustaste löschen."

#: guitext:703
msgctxt "Game event description"
msgid "New room researched: LMB toggle. RMB delete."
msgstr ""
"Neuer Raum erforscht: Mit der linken Maustaste lesen. Mit der rechten "
"Maustaste löschen."

#: guitext:704
msgctxt "Game event description"
msgid "New trap: LMB toggle. RMB delete."
msgstr ""
"Neue Falle: Mit der linken Maustaste lesen. Mit der rechten Maustaste "
"löschen."

#: guitext:705
msgctxt "Game event description"
msgid "New door: LMB toggle. RMB delete."
msgstr ""
"Neue Tür: Mit der linken Maustaste lesen. Mit der rechten Maustaste löschen."

#: guitext:706
msgctxt "Game event description"
msgid "New creature in dungeon: LMB toggle. RMB delete."
msgstr ""
"Neue Kreatur im Dungeon: Mit der linken Maustaste lesen. Mit der rechten "
"Maustaste löschen."

#: guitext:707
msgctxt "Game event description"
msgid "Creature is annoyed: LMB toggle. RMB delete."
msgstr ""
"Kreatur verärgert: Mit der linken Maustaste lesen. Mit der rechten Maustaste "
"löschen."

#: guitext:708
msgctxt "Game event description"
msgid "No more living set: LMB toggle. RMB delete."
msgstr ""
"Kein weiterer Lebensraum vorhanden: Mit der linken Maustaste lesen. Mit der "
"rechten Maustaste löschen."

#: guitext:709
msgctxt "Game event description"
msgid "Alarm triggered: LMB toggle. RMB delete."
msgstr ""
"Alarm ausgelöst: Mit der linken Maustaste lesen. Mit der rechten Maustaste "
"löschen."

#: guitext:710
msgctxt "Game event description"
msgid "Room under attack: LMB toggle. RMB delete."
msgstr ""
"Angriff auf Raum: Mit der linken Maustaste lesen. Mit der rechten Maustaste "
"löschen."

#: guitext:711
msgctxt "Game event description"
msgid "Need Treasure Room: LMB toggle. RMB delete."
msgstr ""
"Schatzkammer benötigt: Mit der linken Maustaste lesen. Mit der rechten "
"Maustaste löschen."

#: guitext:712
msgctxt "Game event description"
msgid "Creatures becoming hungry: LMB toggle. RMB delete."
msgstr ""
"Kreaturen werden hungrig: Mit der linken Maustaste lesen. Mit der rechten "
"Maustaste löschen."

#: guitext:713
msgctxt "Game event description"
msgid "Trap crate found: LMB toggle. RMB delete."
msgstr ""
"Fallen-Kiste gefunden: Mit der linken Maustaste lesen. Mit der rechten "
"Maustaste löschen."

#: guitext:714
msgctxt "Game event description"
msgid "Door crate found: LMB toggle. RMB delete."
msgstr ""
"Tür-Kiste gefunden: Mit der linken Maustaste lesen. Mit der rechten "
"Maustaste löschen."

#: guitext:715
msgctxt "Game event description"
msgid "Dungeon special found: LMB toggle. RMB delete."
msgstr ""
"Dungeon-Spezial gefunden: Mit der linken Maustaste lesen. Mit der rechten "
"Maustaste löschen."

#: guitext:716
msgctxt "Menu interface, Main Menu item; In-game interface, Options title"
msgid "Options"
msgstr "Optionen"

#: guitext:717
msgctxt "In-game interface item"
msgid "Graphics Options"
msgstr "Grafik-Optionen"

#: guitext:718
msgctxt "In-game interface item"
msgid "Sound Options"
msgstr "Sound-optionen"

#: guitext:719
msgctxt "In-game interface item"
msgid "Load"
msgstr "Laden"

#: guitext:720
msgctxt "In-game interface item"
msgid "Save"
msgstr "Speichern"

#: guitext:721
msgctxt "In-game interface item"
msgid "Computer Assistance"
msgstr "Computer-Hilfe"

#: guitext:722
msgctxt "In-game interface description"
msgid "Options: Open Options Panel. LMB open panel. [3.2]"
msgstr "Optionen: Mit linker Maustaste Optionen-Menü öffnen. [3.2]"

#: guitext:723
msgctxt "In-game interface description"
msgid "Graphics Menu: Customise the graphics. [3.2.2]"
msgstr "Grafik-Menü: Einstellen der Grafik. [3.2.2]"

#: guitext:724
msgctxt "In-game interface description"
msgid "Sound Menu: Adjust the sound and music volumes. [3.2.3]"
msgstr ""
"Sound-Menü: Einstellen der Lautstärke von Soundeffekten und Musik. [3.2.3]"

#: guitext:725
msgctxt "In-game interface description"
msgid "Load Game: Load a previously saved game. [3.2.1]"
msgstr "Spiel laden: Lädt ein zuvor gespeichertes Spiel. [3.2.1]"

#: guitext:726
msgctxt "In-game interface description"
msgid "Save Game: Save your current game. [3.2.1]"
msgstr "Spiel speichern: Speichert das aktuelle Spiel. [3.2.1]"

#: guitext:727
msgctxt "In-game interface description"
msgid "Quit Game: Quit back to the Level Map. [3.2.5]"
msgstr "Spiel verlassen: Zurück zur Level-Karte. [3.2.5]"

#: guitext:728
msgctxt "In-game interface description"
msgid "Computer Assistance Menu: Customise the Computer Assistant. [3.2.4]"
msgstr "Computer-Hilfe: Einstellen der Computer-Hilfe. [3.2.4]"

#: guitext:729
msgctxt "In-game interface description"
msgid ""
"Aggressive Computer Assistant: Constructs your dungeon and always tries to "
"attack the enemy. LMB select. [3.2.4]"
msgstr ""
"Aggressive Computer-Hilfe: Euer Dungeon wird gebaut und der Gegner ständig "
"angegriffen. Mit der linken Maustaste wählen. [3.2.4]"

#: guitext:730
msgctxt "In-game interface description"
msgid ""
"Defensive Computer Assistant: Constructs your dungeon but does not attack "
"the enemy. LMB select. [3.2.4]"
msgstr ""
"Defensive Computer-Hilfe: Euer Dungeon wird gebaut, der Gegner jedoch nicht "
"angegriffen. Mit der linken Maustaste wählen. [3.2.4]"

#: guitext:731
msgctxt "In-game interface description"
msgid ""
"Construction Only Computer Assistant: Digs, places rooms and traps but does "
"not move creatures. LMB select. [3.2.4]"
msgstr ""
"Computer-Hilfe Nur Konstruktion: Gräbt, plaziert Räume und Fallen, bewegt "
"aber keine Kreaturen. Mit der linken Maustaste wählen. [3.2.4]"

#: guitext:732
msgctxt "In-game interface description"
msgid ""
"Move Only Computer Assistant: Moves and slaps your creatures. LMB select. "
"[3.2.4]"
msgstr ""
"Computer-Hilfe Nur bewegen: Bewegt und verhaut Eure Kreaturen. Mit der "
"linken Maustaste wählen. [3.2.4]"

#: guitext:733
msgctxt "In-game interface description"
msgid ""
"Pick up creatures: LMB All creatures. Ctrl LMB Experienced Creatures. RMB Zoom. [22.2.1]"
msgstr ""
"Die erfahrendsten Kreaturen aufnehmen: Mit der linken Maustaste Kreaturen "
"aufnehmen. Mit der rechten Maustaste zoomen. [22.2.1]"

#: guitext:734
msgctxt "In-game interface description"
msgid "Pick idle creatures: LMB Pick up creature. RMB Zoom. [22.2.1]"
msgstr ""
"Faule Kreaturen aufnehmen: Mit der linken Maustaste Kreaturen aufnehmen. Mit "
"der rechten Maustaste zoomen. [22.2.1]"

#: guitext:735
msgctxt "In-game interface description"
msgid "Pick working creatures: LMB Pick up creature. RMB Zoom. [22.2.1]"
msgstr ""
"Arbeitende Kreaturen aufnehmen: Mit der linken Maustaste Kreaturen "
"aufnehmen. Mit der rechten Maustaste zoomen. [22.2.1]"

#: guitext:736
msgctxt "In-game interface description"
msgid "Pick fighting creatures: LMB Pick up creature. RMB Zoom. [22.2.1]"
msgstr ""
"Kämpfende Kreaturen aufnehmen: Mit der linken Maustaste Kreaturen aufnehmen. "
"Mit der rechten Maustaste zoomen. [22.2.1]"

#: guitext:737
msgctxt "In-game interface description"
msgid ""
"Invert Mouse: Inverts the vertical mouse movements while Possessing a "
"creature. LMB toggle."
msgstr ""
"Maus-Invertierung: Invertiert die vertikale Mausbewegung, während Ihr in "
"Symbiose mit einer Kreatur seid. Mit der linken Maustaste umschalten."

#: guitext:738
msgctxt "In-game interface description"
msgid ""
"Possess Creature mouse sensitivity: Adjusts the sensitivity of the mouse "
"movements when in Possess Creature mode. LMB toggle."
msgstr ""
"Maus-Empfindlichkeit bei Symbiose: Passt die Empfindlichkeit der Mausbewegung "
"im Symbiose-Modus an. Mit der linken Maustaste umschalten."

#: guitext:739
msgctxt "In-game interface description"
msgid "More sensitive."
msgstr "Höhere Empfindlichkeit"

#: guitext:740
msgctxt "In-game interface description"
msgid "Less sensitive."
msgstr "Geringere Empfindlichkeit"

#: guitext:741
msgctxt "Statistic name"
msgid "Number of Creatures"
msgstr "Anzahl der Kreaturen"

#: guitext:742
msgctxt "Statistic name"
msgid "Gold Mined"
msgstr "Abgebautes Gold"

#: guitext:743
msgctxt "Statistic name"
msgid "Efficiency"
msgstr "Effizienz"

#: guitext:744
msgctxt "Statistic name"
msgid "Secrets"
msgstr "Geheimnisse"

#: guitext:745
msgctxt "Statistic name"
msgid "Money"
msgstr "Gold"

#: guitext:746
msgctxt "Statistic name"
msgid "Time"
msgstr "Zeit"

#: guitext:747
msgctxt "Statistic name"
msgid "Style"
msgstr "Stil"

#: guitext:748
msgctxt "Statistic name"
msgid "Rating"
msgstr "Wertung"

#: guitext:749
msgctxt "Statistic name"
msgid "Creatures Attracted"
msgstr "Angelockte Kreaturen"

#: guitext:750
msgctxt "Statistic name"
msgid "Battles Won"
msgstr "Siege"

#: guitext:751
msgctxt "Statistic name"
msgid "Battles Lost"
msgstr "Niederlagen"

#: guitext:752
msgctxt "Statistic name"
msgid "Times Dungeon Breached"
msgstr "Anzahl Dungeon-Durchbrüche"

#: guitext:753
msgctxt "Statistic name"
msgid "Imps Deployed"
msgstr "Eingesetzte Imps"

#: guitext:754
msgctxt "Statistic name"
msgid "Creatures Left"
msgstr "Verbleibende Kreaturen"

#: guitext:755
msgctxt "Statistic name"
msgid "Doors Destroyed"
msgstr "Zerstörte Türen"

#: guitext:756
msgctxt "Statistic name"
msgid "Rooms Destroyed"
msgstr "Zerstörte Räume"

#: guitext:757
msgctxt "Statistic name"
msgid "Dungeon Area"
msgstr "Dungeon-Gebiet"

#: guitext:758
msgctxt "Statistic name"
msgid "Ideas Researched"
msgstr "Erforschte Ideen"

#: guitext:759
msgctxt "Statistic name"
msgid "Creatures Scavenged"
msgstr "Geköderte Kreaturen"

#: guitext:760
msgctxt "Statistic name"
msgid "Creatures Summoned"
msgstr "Herbeizitierte Kreaturen"

#: guitext:761
msgctxt "Statistic name"
msgid "Creatures Sacrificed"
msgstr "Geopferte Kreaturen"

#: guitext:762
msgctxt "Statistic name"
msgid "Creatures Tortured"
msgstr "Gequälte Kreaturen"

#: guitext:763
msgctxt "Statistic name"
msgid "Creatures Trained"
msgstr "Trainierte Kreaturen"

#: guitext:764
msgctxt "Statistic name"
msgid "Gold Pots Stolen"
msgstr "Gestohlene Gold-Töpfe"

#: guitext:765
msgctxt "Statistic name"
msgid "Spells Stolen"
msgstr "Gestohlene Sprüche"

#: guitext:766
msgctxt "Statistic name"
msgid "Traps Manufactured"
msgstr "Hergestellte Fallen"

#: guitext:767
msgctxt "Statistic name"
msgid "Traps Unused"
msgstr "Unbenutzte Fallen"

#: guitext:768
msgctxt "Statistic name"
msgid "Doors Manufactured"
msgstr "Hergestellte Türen"

#: guitext:769
msgctxt "Statistic name"
msgid "Doors Unused"
msgstr "Unbenutzte Türen"

#: guitext:770
msgctxt "Statistic name"
msgid "Number of Rooms"
msgstr "Anzahl der Räume"

#: guitext:771
msgctxt "Statistic name"
msgid "Number of Portals"
msgstr "Anzahl der Eingänge"

#: guitext:772
msgctxt "Statistic name"
msgid "Slaps"
msgstr "Schläge"

#: guitext:773
msgctxt "Statistic name"
msgid "Cave-Ins"
msgstr "Einstürze"

#: guitext:774
msgctxt "Statistic name"
msgid "Skeletons Raised"
msgstr "Auferstandene Skelette"

#: guitext:775
msgctxt "Statistic name"
msgid "Bridges Built"
msgstr "Gebaute Brücken"

#: guitext:776
msgctxt "Statistic name"
msgid "Rock Dug Out"
msgstr "Ausgebuddelte Felsen"

#: guitext:777
msgctxt "Statistic name"
msgid "Salary Cost"
msgstr "Lohnkosten"

#: guitext:778
msgctxt "Statistic name"
msgid "Flies Eaten By Spiders"
msgstr "Von Spinnen gefressene Fliegen"

#: guitext:779
msgctxt "Statistic name"
msgid "Territory Destroyed"
msgstr "Zerstörte Territorien"

#: guitext:780
msgctxt "Statistic name"
msgid "Rooms Constructed"
msgstr "Konstruierte Räume"

#: guitext:781
msgctxt "Statistic name"
msgid "Traps Used"
msgstr "Benutzte Fallen"

#: guitext:782
msgctxt "Statistic name"
msgid "Keepers Destroyed"
msgstr "Erledigte Keeper"

#: guitext:783
msgctxt "Statistic name"
msgid "Area Claimed"
msgstr "Benutzte Gebiete"

#: guitext:784
msgctxt "Statistic name"
msgid "Backs Stabbed"
msgstr "Gebrochene Kreuze"

#: guitext:785
msgctxt "Statistic name"
msgid "Chickens Hatched"
msgstr "Ausgebrütete Hühner"

#: guitext:786
msgctxt "Statistic name"
msgid "Chickens Eaten"
msgstr "Verspeiste Hühner"

#: guitext:787
msgctxt "Statistic name"
msgid "Hopes Dashed"
msgstr "Geplatzte Hoffnungen"

#: guitext:788
msgctxt "Statistic name"
msgid "Promises Broken"
msgstr "Gebrochene Versprechen"

#: guitext:789
msgctxt "Statistic name"
msgid "Ghosts Raised"
msgstr "Auferstandene Geister"

#: guitext:790
msgctxt "Statistic name"
msgid "Doors Used"
msgstr "Benutzte Türen"

#: guitext:791
msgctxt "Statistic name"
msgid "Your Creatures Killed By You"
msgstr "Opferung eigener Kreaturen"

#: guitext:792
msgctxt "Statistic name"
msgid "Things Researched"
msgstr "Erforschte Dinge"

#: guitext:793
msgctxt "Statistic name"
msgid "Last Creature Attracted"
msgstr "Letzte angegriffene Kreatur"

#: guitext:794
msgctxt "Statistic name"
msgid "Items Manufactured"
msgstr "Hergestellte Gegenstände"

#: guitext:795
msgctxt "Statistic name"
msgid "Creatures Converted"
msgstr "Überzeugte Kreaturen"

#: guitext:796
msgctxt "Statistic name"
msgid "Territory Lost"
msgstr "Verlorene Territorien"

#: guitext:797
msgctxt "Statistic name"
msgid "Traps Armed"
msgstr "Scharfe Fallen"

#: guitext:798
msgctxt "Statistic name"
msgid "Chickens Wasted"
msgstr "Verschwendete Hühner"

#: guitext:799
msgctxt "Statistic name"
msgid "Lies Told"
msgstr "Erzählte Lügen"

#: guitext:800
msgctxt "Statistic name"
msgid "Creatures Annoyed"
msgstr "Verärgerte Kreaturen"

#: guitext:801
msgctxt "Statistic name"
msgid "Graveyard Body Count"
msgstr "Friedhof: Häupterzählung"

#: guitext:802
msgctxt "Statistic name"
msgid "Vampires Created"
msgstr "Erschaffene Vampire"

#: guitext:803
msgctxt "Easter egg"
msgid ""
"When night does not give way to day, And children are too scared to play, "
"Abandon hope, embrace despair, You're destined for my Dragon's lair"
msgstr ""
"Wenn Nächte weichen nicht den Tagen, und Kinder nicht zu spielen wagen, dann "
"laßt die Hoffnung ganz verzagen, daß die Verzweiflung Euch in die Arme "
"nimmt, denn Ihr seid für den Drachenhort bestimmt."

#: guitext:804
msgctxt "Easter egg"
msgid "If thou art bold and pure of heart, Come down here, be torn apart."
msgstr ""
"Wenn Ihr seid kühn und tapf'ren Herz', dann kommt hierher und fühlt den "
"Schmerz."

#: guitext:805
msgctxt "Easter egg"
msgid "Through my dungeon you may tread, But rest assured, you'll end up dead."
msgstr ""
"Ihr könnt durch meinen Dungeon rücken, zurück kommt Ihr doch nur in Stücken."

#: guitext:806
msgctxt "Easter egg"
msgid "If you find you lose it all, Why not play Theme Hospital?"
msgstr ""
"Wenn Ihr hier doch verliert das all', warum spielt Ihr nicht Theme Hospital?"

#: guitext:807
msgctxt "Easter egg"
msgid "Armoured Knights who have true grit, Roast more quickly on a spit."
msgstr "Mutige Ritter bewaffnet fies, braten schöner an dem Spieß."

#: guitext:808
msgctxt "Easter egg"
msgid "Evil, malice, death, decay, I think you'll find they're here to stay."
msgstr "Böses, Übles und Betrug, ich denk', Ihr findet's hier genug."

#: guitext:809
msgctxt "Easter egg"
msgid "Evil, malice, death, decay, Just another working day."
msgstr "Böses, Übles und Verrat - nur ein weit'rer Arbeitstag."

#: guitext:810
msgctxt "Easter egg"
msgid "Evil, malice, death, decay, There really is no better way."
msgstr "Böses, Übles, Schurkerei - herrlich, es geht nie vorbei!"

#: guitext:811
msgctxt "Easter egg"
msgid "Giant, Dwarf, Thief and Fairy, None of you are very scary."
msgstr "Riesen, Zwerge, Diebe, Fee, keiner von Euch tut uns weh."

#: guitext:812
msgctxt "Easter egg"
msgid "The denizens of your domain, Just cannot wait to kill again."
msgstr "Eures Dungeons Bevölkerung, wird bringen Verzweifelung."

#: guitext:813
msgctxt "Easter egg"
msgid "The better creatures you employ, The greater carnage you enjoy."
msgstr "Je besser Eure Kreaturen-Lümmel, um so schöner ist das Kampfgetümmel."

#: guitext:814
msgctxt "Easter egg"
msgid "Hark! The Avatar's abroad, And I can smell a frightened Lord."
msgstr "Hört, hört! Der Avatar ist weg, prompt rieche ich des Ritters Schreck."

#: guitext:815
msgctxt "Easter egg"
msgid "Trespassers will meet their doom, In your dungeon's Torture Room."
msgstr "Eindringlinge spüren größten Jammer, in Eures Dungeon Folterkammer."

#: guitext:816
msgctxt "Easter egg"
msgid "Though intruders' hearts be pure, They'll end up on your dungeon floor."
msgstr "Gerade die Eindringlinge mit reinem Herzen werden enden mit Schmerzen."

#: guitext:817
msgctxt "Easter egg"
msgid ""
"Your tunnels will be dark and cold, And no place for a Knight of old, Even "
"if he claims he's bold."
msgstr ""
"Eure Tunnel werden dunkel sein und kalt, und deswegen nichts für einen "
"Ritter alt - auch wenn er zuvor als tapfer galt."

#: guitext:818
msgctxt "Easter egg"
msgid "The fools who enter your domain, Will never see the light again."
msgstr ""
"Die Dummen, die in Euer Reich werden geh'n, das Licht nie wieder werden "
"seh'n."

#: guitext:819
msgctxt "Easter egg"
msgid "Pain and anguish are your tools, To use upon intruding fools."
msgstr ""
"Eure Werkzeuge sind die Qual und Pein, und auf Eindringlinge anzuwenden sein."

#: guitext:820
msgctxt "Easter egg"
msgid ""
"When good guys head right for your treasure, Hunt and kill them at your "
"leisure."
msgstr ""
"Wenn gute Jungs trachten nach Eurem Schatz, dann macht auf sie die große "
"Hatz."

#: guitext:821
msgctxt "Easter egg"
msgid ""
"Protect your gold and Dungeon Heart, And slap your minions till they fart."
msgstr ""
"Schützt Euer Gold und Dungeon-Herz, schlagt Eure Diener bis zum Schmerz."

#: guitext:822
msgctxt "Easter egg"
msgid "Use your creatures' fear of you. To make them do what you want them to."
msgstr ""
"Gebraucht Eurer Untergebenen Respekt, und nutzt sie aus zu Eurem Zweck."

#: guitext:823
msgctxt "Easter egg"
msgid "Wizard in your dungeon grim? A trap will make short work of him."
msgstr ""
"Ein Magier in Eures Dungeons Rachen? 'ne Falle kurzen Prozess wird machen."

#: guitext:824
msgctxt "Easter egg"
msgid "When your creatures give you hell, Stick them in your Prison Cell."
msgstr ""
"Wenn eine Kreatur Euch geht auf die Nerven, sollt Ihr sie ins Gefängnis "
"werfen."

#: guitext:825
msgctxt "Easter egg"
msgid "Torture is the crowning glory, Of your Dungeon Keeper story."
msgstr ""
"Qual und Pein sind nicht zum Lachen, wenn bei Euch die Schwerter krachen."

#: guitext:826
msgctxt "Easter egg"
msgid "You are the Keeper, chosen one, And being evil is great fun."
msgstr "Ihr seid der Keeper, jetzt und ewig, und böse sein ist einfach riesig."

#: guitext:827
msgctxt "Easter egg"
msgid "When your troops are hunger-stricken, Your Hatchery has yummy chicken."
msgstr "Wenn Eure Truppen verhungern tun, so gebt Ihnen aus der Farm ein Huhn."

#: guitext:828
msgctxt "Easter egg"
msgid "Fill the Avatar with dread. Really make him wet the bed."
msgstr ""
"Bereitet dem Avatar Angst-Neurosen, auf das er sich macht in die Hosen."

#: guitext:829
msgctxt "In-game hint message"
msgid ""
"Imps are the lifeblood of your dungeon. Like blood, they must be allowed to "
"circulate."
msgstr ""
"Imps sind das Blut Eures Dungeon. Wie der Kreislauf müssen sie ständig auf "
"Trab sein."

#: guitext:830
msgctxt "In-game hint message"
msgid ""
"Feeling mean? Set your minions to imprison and when your cells are full, "
"spend some time torturing..."
msgstr ""
"Ihr fühlt Euch schäbig? Dann steckt Eure Untergebenen ins Gefängnis und "
"quält sie ein bisschen, wenn Eure Zellen voll sein sollten."

#: guitext:831
msgctxt "In-game hint message"
msgid ""
"If your creatures get unhappy, slap some sense into them. They'll soon "
"realise how lucky they are."
msgstr ""
"Wenn Eure Kreaturen unglücklich werden, prügelt ein wenig Freude in sie ein. "
"Bald werden sie dann feststellen, wie gut es ihnen ging."

#: guitext:832
msgctxt "In-game hint message"
msgid ""
"The underworld is your domain and the adventurers come to steal it. Never "
"show pity, even when the intruders are defenceless and pathetic."
msgstr ""
"Euch gehört die Unterwelt, aber die Abenteurer kommen, um sie Euch "
"wegzunehmen. Zeigt keine Gnade, auch wenn die Eindringlinge hilflos sind."

#: guitext:833
msgctxt "In-game hint message"
msgid ""
"Compassion is the hallmark of the good Keeper. But good Keepers never win. "
"Only evil ones."
msgstr ""
"Gnade ist das Merkmal eines guten Keepers. Aber gute Keeper sind schlechte "
"Verlierer. Nur schlechte Keeper sind gute Gewinner."

#: guitext:834
msgctxt "In-game hint message"
msgid ""
"There's never a moment to waste. Already the bravest of the brave are "
"queuing up to enter your dungeon. So stop reading this and get going."
msgstr ""
"Verliert keine Zeit. Denn auch der Beste unter den Guten steht bereits in "
"der Warteschlange, um Euren Dungeon zu erobern. Hört auf, den Mist hier zu "
"lesen, und macht voran."

#: guitext:835
msgctxt "In-game hint message"
msgid ""
"Build fast. You'll want the biggest possible welcoming committee ready for "
"the intruders."
msgstr ""
"Baut schnell. Denn Ihr wollt ja schließlich das Beste aller Empfangskomitees "
"haben, wenn die Eindringlinge kommen."

#: guitext:836
msgctxt "In-game hint message"
msgid ""
"Keep your Imps digging. There are always surprises to be found deep in the "
"earth."
msgstr ""
"Beschäftigt Eure Imps mit dem Goldabbau. Man findet nämlich immer "
"Überraschungen in der Erde."

#: guitext:837
msgctxt "In-game hint message"
msgid "He who controls the most gold controls the entire Underworld."
msgstr "Der mit dem meisten Geld regiert die Unterwelt."

#: guitext:838
msgctxt "In-game hint message"
msgid "Fear and lack of mercy are your greatest weapons. Use them wisely."
msgstr ""
"Terror und Schrecken sind Eure besten Waffen. Benutzt sie wohlüberlegt."

#: guitext:839
msgctxt "In-game hint message"
msgid ""
"Foolish is the Keeper who sells all his rooms and refuses to pay his "
"creatures."
msgstr ""
"Dumm ist der Keeper, der all seine Räume verkauft und sich weigert, seine "
"Kreaturen zu entlohnen."

#: guitext:840
msgctxt "Menu interface item"
msgid "Return to options menu"
msgstr "Zurück zum Options-menü"

#: guitext:841
msgctxt "Menu interface item"
msgid "Exit"
msgstr "Beenden"

#: guitext:842
msgctxt "Menu interface item"
msgid "Audio"
msgstr "Audio"

#: guitext:843
msgctxt "Menu interface item"
msgid "Invert Mouse"
msgstr "Maus-Invertierung"

#: guitext:844
msgctxt "Menu interface item"
msgid "Mouse Sensitivity"
msgstr "Maus-Empfindlichkeit"

#: guitext:845
msgctxt "Menu interface item"
msgid "Computer"
msgstr "Computer"

#: guitext:846
msgctxt "Menu interface item"
msgid "Computer Players"
msgstr "Computer-Spieler"

#: guitext:847
msgctxt "Menu interface item"
msgid "On"
msgstr "Ein"

#: guitext:848
msgctxt "Menu interface item"
msgid "Off"
msgstr "Aus"

#: guitext:849
msgctxt "Menu interface item"
msgid "Sensitivity"
msgstr "Empfindlichkeit"

#: guitext:850
msgctxt "Menu interface item"
msgid "Mouse Options"
msgstr "Maus-optionen"

#: guitext:851
msgctxt "Menu interface item"
msgid "Mouse"
msgstr "Maus"

#: guitext:852
msgctxt "Menu interface item"
msgid "Undo Pickup"
msgstr "Aufn. Rückg."

#: guitext:853
msgctxt "Menu interface item"
msgid "Pause"
msgstr "Pause"

#: guitext:854
msgctxt "Menu interface item"
msgid "Map"
msgstr "Karte"

#: guitext:855
msgctxt "On-screen message"
msgid "Insufficient Memory"
msgstr "Unzureichender Speicher"

#: guitext:856
msgctxt "On-screen message"
msgid "Unable To Change Screen Resolution"
msgstr "Auflösung kann nicht geändert werden."

#: guitext:857
msgctxt "Menu interface item"
msgid "Query"
msgstr "Info"

#: guitext:858
msgctxt "Credits"
msgid "Support Art"
msgstr "Grafische Unterstützung"

#: guitext:859
msgctxt "Credits"
msgid "Navigation System"
msgstr "Navigations-System"

#: guitext:860
msgctxt "Credits"
msgid "Script"
msgstr "Skript"

#: guitext:861
msgctxt "Credits"
msgid "Voice Over"
msgstr "Stimme von"

#: guitext:862
msgctxt "Credits"
msgid "Finance"
msgstr "Finanzen"

#: guitext:864
msgctxt "Credits"
msgid "Localisation Management"
msgstr "Übersetzungs-Management"

#: guitext:865
msgctxt "Credits"
msgid "Language Test Supervisor"
msgstr "Leitung Sprach-Test"

#: guitext:866
msgctxt "Credits"
msgid "Language Testers"
msgstr "Sprach-Tester"

#: guitext:867
msgctxt "Credits"
msgid "Localisation Audio Management"
msgstr "Audio-Übersetzungs-Management"

#: guitext:868
msgctxt "Network game message"
msgid "Attempting To Join"
msgstr "Versuche Verbindung"

#: guitext:869
msgctxt "Network game message"
msgid "Resyncing"
msgstr "Synchronisiere"

#: guitext:870
msgctxt "Menu interface item"
msgid "1 Player"
msgstr "1 Spieler"

#: guitext:871
msgctxt "Menu interface item"
msgid "2 Players"
msgstr "2 Spieler"

#: guitext:872
msgctxt "Menu interface item"
msgid "3 Players"
msgstr "3 Spieler"

#: guitext:873
msgctxt "Menu interface item"
msgid "4 Players"
msgstr "4 Spieler"

#: guitext:874
msgctxt "Menu interface item"
msgid "Serial"
msgstr "Seriell"

#: guitext:875
msgctxt "Menu interface item"
msgid "Modem"
msgstr "Modem"

#: guitext:876
msgctxt "Menu interface item"
msgid "IPX"
msgstr "IPX"

#: guitext:877
msgctxt "World direction"
msgid "N"
msgstr "N"

#: guitext:878
msgctxt "World direction"
msgid "E"
msgstr "O"

#: guitext:879
msgctxt "World direction"
msgid "S"
msgstr "S"

#: guitext:880
msgctxt "World direction"
msgid "W"
msgstr "W"

#: guitext:881
msgctxt "Menu interface item"
msgid "Vs"
msgstr ":"

#: guitext:882
msgctxt "Credits"
msgid "Game design"
msgstr "Spieldesign"

#: guitext:883
msgctxt "Credits"
msgid "Associate Producer"
msgstr "Produktions-Assistent"

#: guitext:884
msgctxt "Credits"
msgid "Additional Script"
msgstr "Zusätzliches Skript"

#: guitext:885
msgctxt "Easter egg"
msgid "Happy Birthday"
msgstr "Glückwunsch zum Geburtstag"

#: guitext:886
msgctxt "Menu interface message"
msgid "Error"
msgstr "Fehler"

#: guitext:887
msgctxt "Menu interface message"
msgid "Error Saving"
msgstr "Speicherfehler"

#: guitext:888
msgctxt "Menu interface message"
msgid "New Levels"
msgstr "Neue Level"

#: guitext:889
msgctxt "Menu interface message"
msgid "Please insert Data Disk CD-ROM"
msgstr "Bitte legen Sie die Zusatz-CD ein"

#: guitext:890
msgctxt "Menu interface message"
msgid "Please insert Dungeon Keeper CD-ROM"
msgstr "Bitte legen Sie die Dungeon-Keeper-CD ein"

#: guitext:891
msgctxt "Menu interface message"
msgid "Please insert The Deeper Dungeons CD-ROM"
msgstr "Bitte legen Sie die The Deeper Dungeons-CD ein"

#. DD Level Korros Tor first objective
#: guitext:892
msgctxt "In-game message"
msgid ""
"The might of two rival Dungeon Keepers challenge your claim to this realm. "
"Decimate them both to achieve total domination, but beware of bands of "
"heroes hidden in the caverns."
msgstr ""
"Die Macht zweier rivalisierender Dungeon Keeper stellt den Anspruch auf "
"dieses Königreich in Frage. Ihr solltet etwas unternehmen, um die komplette "
"Vorherrschaft zu erlangen. Behaltet aber die Horden von Helden im Auge, die "
"sich in den Höhlen verstecken."

#. DD Level Kari-Mar first objective
#: guitext:893
msgctxt "In-game message"
msgid ""
"Another Keeper has already claimed this realm. He is unfit to rule so "
"destroy him and take what is rightfully yours. Great riches lie in the "
"caverns around the land; explore to gain more power."
msgstr ""
"Ein anderer Keeper hat bereits Anspruch auf dieses Königreich erhoben. "
"Leider ist er zu dumm zum Regieren, also solltet Ihr ihn aus dem Weg räumen "
"und das in Empfang nehmen, was Euch von Rechts wegen zusteht. Große "
"Reichtümer liegen in den Höhlen, die das Land durchziehen; Ihr solltet sie "
"erforschen, um noch mehr Macht zu erlangen."

#. DD Level Belbata first objective
#: guitext:894
msgctxt "In-game message"
msgid ""
"This land is highly coveted amongst the evil and there are three enemy "
"Dungeon Keepers you must battle with to claim supremacy. Keep an eye out for "
"any rogue bands of heroes waiting to ambush a careless Keeper."
msgstr ""
"Dieses Land wird unter den Bösewichten hoch gehandelt, und es gibt drei "
"gegnerische Dungeon Keeper, gegen die Ihr antreten müsst im Kampf um die "
"Vorherrschaft. Aber seid wachsam, dieses elende Heldenpack wartet nur "
"darauf, einem achtlosen Keeper eins auszuwischen."

#. DD Level Pladitz waypoint objective
#: guitext:895
msgctxt "In-game message"
msgid ""
"The Lord of the Land and his pitiful band of followers lie dead. Good "
"riddance to them and their sad, happy lives. Now seize your chance and "
"attack your rival Keeper. Domination awaits."
msgstr ""
"Der Ritter des Landes und seine armselige Untertanen-Bande sind vernichtet. "
"Gut, dass wir sie mitsamt ihren trübsinnig glücklichen Leben losgeworden "
"sind. Nutzt jetzt Eure Chance und greift Euren Rivalen an. Die Herrschaft "
"über dieses Land erwartet Euch."

#. DD Level Pladitz first objective
#: guitext:896
msgctxt "In-game message"
msgid ""
"You and a rival Dungeon Keeper are vying for control of this realm but the "
"Lord of the Land has constructed his own dungeon between you to halt your "
"conquest. Destroy him and the enemy Keeper to reign supreme."
msgstr ""
"Ihr kämpft mit dem rivalisierenden Dungeon Keeper um die Kontrolle dieses "
"Reichs, aber in der Zwischenzeit hat der Ritter seinen eigenen Dungeon "
"zwischen Euch gebaut, um Euren Eroberungszug aufzuhalten. Unternehmt etwas "
"gegen ihn und den anderen Keeper, um die Alleinherrschaft zu erlangen."

#. DD Level Pladitz waypoint objective
#: guitext:897
msgctxt "In-game message"
msgid ""
"You have done well to come this far but further hardships await. Search the "
"map carefully and you may find many secrets to aid your conquest."
msgstr ""
"Bis jetzt wart Ihr gut und bis hierher habt Ihr es schon geschafft, aber es "
"warten noch weitere Herausforderungen auf Euch. Studiert Eure Karte "
"sorgfältig und Ihr werdet viele Geheimnisse finden, die Euch bei Eurem "
"Eroberungszug helfen."

#. DD Level Abbadon first objective
#: guitext:898
msgctxt "In-game message"
msgid ""
"You have come to this realm with little to assist you so you must explore to "
"gain more power. Keep an eye out for any loathsome heroes who may try to "
"thwart your progress."
msgstr ""
"Ihr seid in dieses Königreich vorgedrungen und habt nur wenige mit Euch, die "
"Euch unterstützen können. Ihr müßt also Forschungen anstellen, um mehr Macht "
"zu erlangen. Behaltet die Helden im Auge, die möglicherweise den "
"lächerlichen Versuch unternehmen werden, Euren Fortschritt zu unterbinden."

#. DD Level Daka-Gorn first objective
#: guitext:899
msgctxt "In-game message"
msgid ""
"Beware Keeper. This realm is infested with the sickly goodness of heroes and "
"fairies. Hunt them down and feed them their own entrails."
msgstr ""
"Achtung, Keeper. Dieses Königreich ist verseucht mit der krankhaften "
"Gutartigkeit der Helden und Feen. Jagd sie und laßt keinen aus."

#. DD Level Morkardar first objective
#: guitext:900
msgctxt "In-game message"
msgid ""
"Your opponent for this realm has foolishly challenged your superior skill. "
"Such disrespect should be punished so make an example of his insolence."
msgstr ""
"Euer Gegner hat es gewagt, Eure überlegenen Fähigkeiten herauszufordern. "
"Diese Mißachtung Eurer Herrlichkeit solltet Ihr eingehend bestrafen und ein "
"Exempel statuieren."

#. DD Level Morkardar information soon after start
#: guitext:901
msgctxt "In-game message"
msgid ""
"Ancient powers lie hidden in this realm. Seek them out and use them for your "
"own evil purposes."
msgstr ""
"Antike Mächte liegen in diesem Königreich verborgen. Sucht sie und setzt sie "
"ein für Eure eigenen bösen Zwecke."

#. DD Level Abbadon objective after rooms built
#: guitext:902
msgctxt "In-game message"
msgid ""
"A foolish challenger stands between you and total dominance. Annihilate his "
"forces and feed his body to your ravenous minions."
msgstr ""
"Ein närrischer Herausforderer steht zwischen Euch und der Alleinherrschaft. Vernichtet seine "
"Truppen und verfüttert die Überreste an Eure hungrigen Untergebenen."

#. DD Level Daka-Gorn information after AP reached
#: guitext:903
msgctxt "In-game message"
msgid ""
"I can hear footsteps beyond the walls of the hero castle which dominates "
"this land. Tread carefully Keeper and rid the land of goodness once and for "
"all."
msgstr ""
"Ich höre Schritte im Gemäuer dieser Burg des Helden, der das Land regiert. "
"Geht vorsichtig vor, Keeper, und befreit das Land ein für allemal von dieser "
"widerwärtigen Gutartigkeit."

#. DD Level Netzcaro first objective
#: guitext:904
msgctxt "In-game message"
msgid ""
"The once strong hero fortress of this realm has grown rotten and weak. Tear "
"down its walls and let your creatures feast on the heroes within."
msgstr ""
"Das einst so starke und stolze Fort dieses Reichs ist nur noch schwach "
"bewacht. Reißt seine Mauern nieder und verfüttert die Helden an Eure "
"Untergebenen."

#. DD Level Netzcaro information after AP reached
#: guitext:905
msgctxt "In-game message"
msgid ""
"This realm will be a test of your cunning and deviousness. Your dungeon has "
"been fortified with seven steel doors to aid you in your conquest."
msgstr ""
"Dieses Königreich wird ein Test sein für Eure Verschlagenheit. Euer Dungeon "
"ist verstärkt mit starken Eisentüren, um Euren Eroberungszug zu unterstützen."

#. DD Level Netzcaro objective after AP reached
#: guitext:906
msgctxt "In-game message"
msgid ""
"Congratulations Keeper. This vial has given your researchers a much needed "
"boost. You can now construct Bridges that enable you to traverse water and "
"fire."
msgstr ""
"Glückwünsche, Keeper. Dieses Gefäß hat Euren Forschern den richtigen Kick "
"gegeben. Jetzt könnt Ihr Brücken bauen, um Feuer und Wasser zu überqueren ."

#. DD Level Belial information soon after start
#: guitext:907
msgctxt "In-game message"
msgid ""
"Food is scarce in this land and the only Hatchery available to you is inside "
"a hero dungeon. Find this food before your creatures turn against you."
msgstr ""
"Nahrungsmittel sind knapp in diesem Land, und die einzige verfügbare "
"Hühnerfarm befindet sich in einem Helden-Dungeon. Ihr solltet sehen, daß Ihr "
"diesen Dungeon erobert, bevor sich Eure Kreaturen gegen Euch wenden."

#. DD Level Belial information after getting vampire
#: guitext:908
msgctxt "In-game message"
msgid ""
"Entombed in stone by a cruel band of heroes, the Vampire you have rescued "
"demands revenge for his imprisonment. His anger will make him a valuable "
"asset to your army of evil."
msgstr ""
"Eingemauert in Steinen durch die Helden und dann von Euch befreit, doch "
"jetzt will dieser Vampir Rache nehmen an seinen Quälgeistern. Sein Ärger "
"könnte eine gute Motivation für Eure teuflische Armee sein."

#. DD Level Batezek first objective
#: guitext:909
msgctxt "In-game message"
msgid ""
"You are surrounded on all sides by valiant heroes so show them the true "
"meaning of evil and terror."
msgstr ""
"Ihr seid von lebensmüden Helden umzingelt, zeigt ihnen doch mal, wer hier "
"wirklich böse und mächtig ist."

#. DD Level Batezek objective after cleaning all good creatures
#: guitext:910
msgctxt "In-game message"
msgid ""
"The Lord of the Land has sent his fiercest warriors against you. Show them "
"no mercy and flay them alive."
msgstr ""
"Der Herrscher dieses Landes hat seine Truppen gegen Euch geschickt. Zeigt "
"einfach keine Gnade und beseitigt sie."

#. DD Level Benetzaron first objective
#: guitext:911
msgctxt "In-game message"
msgid ""
"Explore this realm to uncover riches and secrets. Tread carefully Keeper, or "
"you could be burned."
msgstr ""
"Erforscht dieses Königreich, um Schätze und Geheimnisse zu entdecken. Aber "
"seid vorsichtig, Keeper, sonst verbrennt Ihr Euch die Finger."

#. DD Level Svatona first objective
#: guitext:912
msgctxt "In-game message"
msgid ""
"Only one Dungeon Keeper can reign victorious over this land. Do not suffer a "
"humiliating defeat Keeper, the penalty for such failure is torture and death."
msgstr ""
"Es kann nur einen Dungeon Keeper geben. Ihr solltet Euch nicht einem solchen "
"Keeper unterwerfen, die Strafe für einen solchen Fehler wäre Euer Ende."

#. DD Level Caddis Fell first objective
#: guitext:913
msgctxt "In-game message"
msgid ""
"Choices, choices Keeper. Choose your path wisely. Some routes are more "
"perilous than others ..."
msgstr ""
"Wer die Wahl hat, Keeper. Wählt Euren Weg mit Bedacht. Einige sind "
"gefährlicher als andere ..."

#. DD Level Caddis Fell objective after good destroyed
#: guitext:914
msgctxt "In-game message"
msgid ""
"Congratulations Keeper, you have a powerful army indeed. Do not grow "
"complacent though, you still have another challenger to the north ..."
msgstr ""
"Glückwunsch, Keeper, Ihr habt tatsächlich eine starke Armee. Verfallt jetzt "
"bloß nicht in Selbstzufriedenheit, denn es wartet bereits der nächste "
"Herausforderer auf Euch - im Norden!"

#. DD Level Caddis Fell objective after player1 destroyed
#: guitext:915
msgctxt "In-game message"
msgid ""
"Congratulations Keeper, you have a powerful army indeed. Do not grow "
"complacent though, you still have another challenger to the south ..."
msgstr ""
"Glückwunsch, Keeper, Ihr habt tatsächlich eine starke Armee. Verfallt jetzt "
"bloß nicht in Selbstzufriedenheit, denn es wartet bereits der nächste "
"Herausforderer auf Euch - im Süden!"

#. DD Level Caddis Fell objective after entrance claimed
#: guitext:916
msgctxt "In-game message"
msgid ""
"The Lord of the Land is a pathetic individual who breeds fluffy bunnies. "
"Pound him into the ground and then destroy the rival Keeper to achieve total "
"domination."
msgstr ""
"Der Herrscher diese Landes ist ein sensibler Kerl mit einer Vorliebe für "
"plüschige Langohren. Macht kurzen Prozess mit ihm und knöpft Euch dann den "
"anderen Keeper vor, damit Ihr hier endlich der Alleinherrscher werdet."

#. DD Level Kanasko first objective
#: guitext:917
msgctxt "In-game message"
msgid ""
"Make haste Keeper. The heroes of this realm are many and strong. Prepare "
"your forces well or face a humiliating defeat ..."
msgstr ""
"Beeilung, Keeper. In diesem Land gibt es viele starke Helden. Bereitet Eure "
"Truppen gut vor und macht Euch auf einen heißen Kampf gefasst ..."

#. DD Level Belial first objective
#: guitext:918
msgctxt "In-game message"
msgid ""
"The Avatar is a wretched being, full of happiness and good cheer. Food is "
"scarce in his land and the only Hatchery available is inside his dungeons. "
"Destroy his mighty fortress and wipe the smile from his face before your "
"creatures turn against you."
msgstr ""
"Der Avatar ist eine total verkorkste Kreatur, voller Glückseligkeit und "
"Frohsinn. Da in diesem Land Nahrungsmittelknappheit herrscht und die einzige "
"verfügbare Hühnerfarm in seinem Dungeon liegt, solltet Ihr schnellstmöglich "
"sein Fort zerstören und das Lächeln für immer aus seinem Gesicht wischen. Es "
"könnte sonst sein, daß sich Eure Kreaturen gegen Euch verbünden."

#. DD Level Belial objective after AP reached
#: guitext:919
msgctxt "In-game message"
msgid ""
"The Avatar has massed an army of heroic Lords to confront you. Prepare to be "
"attacked!"
msgstr ""
"Der Avatar hat eine riesige Ritter-Armee gegen Euch aufgestellt. Bereitet "
"Euch auf einen Angriff vor!"

#. DD Level Belial objective after AP reached
#: guitext:920
msgctxt "In-game message"
msgid "Decimate this outpost and send fear into the heart of the Avatar."
msgstr ""
"Zerstört diesen Vorposten und versetzt dem Avatar eine kleine Herzattacke."

#. DD Level Belial objective after AP reached
#: guitext:921
msgctxt "In-game message"
msgid ""
"The Avatar's castle is ripe for the taking. Train your forces well, Keeper. "
"The ultimate battle awaits ..."
msgstr ""
"Die Burg des Avatars ist reif zum Erstürmen. Trainiert Eure Kreaturen gut, "
"Keeper. Der ultimative Kampf wartet ..."

#. DD Level Belial objective when adding Avatar
#: guitext:922
msgctxt "In-game message"
msgid ""
"You are now in the heart of the Avatar's castle. The sickly sweet smell of "
"goodness still hangs in the air. Kill the Avatar and send his soul to "
"eternal damnation."
msgstr ""
"Ihr befindet Euch jetzt im Herzen der Burg des Avatars. Der widerliche "
"Gestank des Frohsinns hängt immer noch in der Luft. Schafft den Avatar "
"beiseite und schickt seine Seele in die ewige Verdammnis."

#. DD Levels generic information after finding a Mistress
#: guitext:923
msgctxt "In-game message"
msgid ""
"Well done, Keeper. The Mistress you have discovered is an excellent prize."
msgstr ""
"Prima, Keeper. Die Eiserne Jungfrau, die Ihr entdeckt habt, ist ihren Preis "
"wert."

#. DD Levels generic information after finding a Bile Demon
#: guitext:924
msgctxt "In-game message"
msgid ""
"The Bile Demon you have rescued will be a valuable but hungry asset to your "
"dungeon. Make sure your Hatchery can satisfy his voracious appetite."
msgstr ""
"Der Teufler, den Ihr gerettet habt, wird eine gute aber auch gefräßige "
"Bereicherung Eures Dungeon sein. Sorgt dafür, daß Eure Hühnerfarm groß genug "
"ist, seinen Appetit zu stillen."

#. DD Level Dixaroc first objective
#: guitext:925
msgctxt "In-game message"
msgid ""
"A devious Wizard has cheated you of your magical powers. Use your only "
"Spider and explore the realm. Find the Wizard, kill him and make an example "
"of his foolishness."
msgstr ""
"Ein teuflischer Magier hat Euch um Eure magischen Kräfte betrogen. Setzt "
"Spinnen ein, um das Reich zu erkunden. Sucht den Verräter und statuiert ein "
"Exempel, wie Ihr mit Verrat umzugehen pflegt."

#. DD Level Dixaroc information after getting Imps
#: guitext:926
msgctxt "In-game message"
msgid "You have found some Imps who consider it a great honour to serve you."
msgstr ""
"Ihr habt ein paar Imps gefunden, denen es eine große Ehre ist, Euch zu "
"dienen."

#. DD Levels Dixaroc information after finding Bile Demons
#: guitext:927
msgctxt "In-game message"
msgid ""
"You have discovered a group of Bile Demons who will aid you in your fight."
msgstr ""
"Ihr habt eine Gruppe Teufler gefunden, die Euch im Kampf unterstützen "
"möchten."

#. DD Level Dixaroc information just after PLAYER1 destroyed
#: guitext:928
msgctxt "In-game message"
msgid ""
"The destruction of this pathetic Keeper brings with it a useful bonus. You "
"now have the ability to build Bridges. Dig deeper and you may find more "
"secrets to strengthen your powers."
msgstr ""
"Der Sieg über diesen Keeper hat einen nützlichen Bonus mit sich gebracht. "
"Jetzt könnt Ihr Brücken bauen. Buddelt noch tiefer, um weitere Schätze und "
"Geheimnisse zu finden."

#. DD Level Dixaroc information some time after PLAYER1 destroyed
#: guitext:929
msgctxt "In-game message"
msgid "A warning, Keeper. There is a stench of hero in the air."
msgstr "Achtung, Keeper. Es riecht nach Helden."

#. DD Level Dixaroc information after AP reached
#: guitext:930
msgctxt "In-game message"
msgid ""
"You have done well to get this far Keeper. Do not become complacent, "
"however. A great struggle lies ahead."
msgstr ""
"Gut gemacht bis jetzt, Keeper. Nicht leichtsinnig werden! Der nächste Kampf "
"steht kurz bevor."

#. DD Level Dixaroc information after AP reached
#: guitext:931
msgctxt "In-game message"
msgid ""
"Before you lies the Wizard's domain. Defeat him and you will regain your "
"powers."
msgstr ""
"Vor Euch liegt das Reich des Magiers. Ringt ihn nieder, und Ihr erhaltet "
"Eure magischen Fähigkeiten zurück."

#. DD Level Dixaroc objective after wizard is dead
#: guitext:932
msgctxt "In-game message"
msgid ""
"Your magical powers are restored Keeper. You can finally show these fools "
"what you are made of."
msgstr ""
"Eure magischen Fähigkeiten sind wiederhergestellt, Keeper. Jetzt könnt Ihr diesen "
"Dummköpfen zeigen, aus welchem Holz Ihr geschnitzt seid."

#. DD Level Caddis Fell objective after AP reached
#: guitext:933
msgctxt "In-game message"
msgid ""
"A black shadow is creeping over this land. Now is the time to strike. Take "
"control of your Vampire and use him to find and kill the Lord of the Land. "
"If you succeed, the Vampire will join you in the next realm."
msgstr ""
"Ein schwarzer Schatten kriecht über das Land. Zeit, zuzuschlagen! Befehlt "
"Euren Vampiren, den Herrscher dieses Landes zu finden und zu vernichten. "
"Wenn Ihr Erfolg habt, folgen Euch die Vampire ins nächste Königreich."

#. DD Level Belial information after winning
#: guitext:934
msgctxt "In-game message"
msgid ""
"Your achievements are legendary Keeper. Tales of your evil and cunning will "
"become the horror stories of generations."
msgstr ""
"Eure Erfolge sind legendär, Keeper. Die Geschichten Eurer Bösartigkeit "
"werden die Bestseller der Horrorliteratur der nächsten Generation werden."

#: guitext:935 
msgctxt "Door name"
msgid "Secret Door"
msgstr "Geheime Tür"

#: guitext:936
msgctxt "Door description"
msgid ""
"Secret Door: This door remains hidden to enemies unless they observe it closely or see it."
"opening. RMB zoom."
msgstr ""
"Geheime Tür: Eine spezielle Tür, die für Feinde unsichtbar ist, aber bei genauerem Hinsehen entdeckt werden kann oder wenn Eure Kreaturen sie öffnet, während der Feind hinsieht."
"Mit der rechten Maustaste zoomt Ihr sie heran."

#: guitext:937
msgctxt "Game event description"
msgid "Secret Door discovered: LMB toggle. RMB delete."
msgstr "Geheime Tür entdeckt: Mit der linken Maustaste umschalten. Mit der rechten "
"Maustaste löschen."

#: guitext:938
msgctxt "Game event name"
msgid "Secret Door discovered!"
msgstr "Geheime Tür entdeckt!"

#: guitext:939
msgctxt "Game event description"
msgid "Enemy spotted your Secret Door: LMB toggle. RMB delete."
msgstr "Der Feind hat Eure Geheimtür entdeckt: Mit der linken Maustaste umschalten. Mit der rechten "
"Maustaste löschen."

#: guitext:940
msgctxt "Game event name"
msgid "Enemy spotted your secret door!"
msgstr "Der Feind hat Eure Geheimtür entdeckt!"

#: guitext:941
msgctxt "Menu interface, Main Menu item"
msgid "Free Play levels"
msgstr "Levels zum freien Spielen"

#: guitext:942
msgctxt "Menu interface item"
msgid "Land selection"
msgstr "Karten-Auswahl"

#: guitext:943
msgctxt "Menu interface item"
msgid "Campaigns"
msgstr "Kampagnen"

#: guitext:944
msgctxt "Menu interface item"
msgid "Add computer"
msgstr "Computer hinzufügen"

#: guitext:945
msgctxt "Game event name"
msgid "Your creature cannot reach the room it needs."
msgstr "Eure Kreatur kann den Raum, den sie benötigt, nicht erreichen."

#: guitext:946
msgctxt "Game event description"
msgid "Work room unreachable: LMB toggle. RMB delete."
msgstr ""
"Arbeitsraum nicht erreichbar: Mit der linken Maustaste umschalten. Mit der rechten "
"Maustaste löschen."

#: guitext:947
msgctxt "Game event name"
msgid "Your Imp cannot reach a room to drag something into."
msgstr "Euer Imp kann keinen Raum erreichen, in den er etwas bringen kann."

#: guitext:948
msgctxt "Game event description"
msgid "Storage room unreachable: LMB toggle. RMB delete."
msgstr ""
"Lagerraum nicht erreichbar: Mit der linken Maustaste umschalten. Mit der rechten "
"Maustaste löschen."

#: guitext:949
msgctxt "In-game interface description"
msgid ""
"Armour: Part of the damage which won't affect creature health. The higher "
"the number, the larger part of damage is discarded."
msgstr "Rüstung: Ein Teil des Schadens, der die Gesundheit der Kreaturen nicht beeinträchtigt. Je höher "
"die Zahl, desto größer der Anteil absorbierten Schadens."

#: guitext:950
msgctxt "In-game interface description"
msgid "Speed: How fast the creature moves and perform its dungeon tasks."
msgstr "Geschwindigkeit: Wie schnell sich die Kreatur bewegt und ihre Aufgaben im Dungeon ausführt."

#: guitext:951
msgctxt "In-game interface description"
msgid "Loyalty: How resistant the creature is against scavenging by the enemy."
msgstr "Loyalität: Wie widerstandsfähig die Kreatur gegen das Überlaufen zum Feind ist."

#: guitext:952
msgctxt "In-game interface description"
msgid "Research Skill: How fast the creature works in Library. The higher the Skill level, "
"the better the creature's performance."
msgstr "Forschungsfähigkeit: Wie schnell die Kreatur in der Bibliothek arbeitet. Je höher die Fähigkeitsstufe, "
"desto besser die Leistung der Kreatur."

#: guitext:953
msgctxt "In-game interface description"
msgid ""
"Manufacture Skill: How fast the creature works in Workshop. The higher the "
"Skill level, the better the creature's performance."
msgstr ""
"Fertigkeit herstellen: Wie schnell die Kreatur in der Werkstatt arbeitet. Je höher die"
"Fähigkeitsstufe, desto besser die Leistung der Kreatur." 

#: guitext:954
msgctxt "In-game interface description"
msgid ""
"Training Skill: How fast the creature works on training. The higher the "
"Skill level, the better the creature's performance."
msgstr "Trainingsfähigkeit: Wie schnell die Kreatur trainiert."

#: guitext:955
msgctxt "In-game interface description"
msgid ""
"Scavenge Skill: How fast the creature works on scavenging. The higher the "
"Skill level, the better the creature's performance."
msgstr ""
"Köderfähigkeit: Wie schnell die Kreatur beim Ködern arbeitet. Je höher die"
"Fähigkeitsstufe, desto besser die Leistung der Kreatur."

#: guitext:956
msgctxt "In-game interface description"
msgid "Training Cost: Gold used for training the creature."
msgstr "Trainingskosten: Gold, das zum Trainieren der Kreatur verwendet wird."

#: guitext:957
msgctxt "In-game interface description"
msgid "Scavenge Cost: Gold used for scavenging by the creature."
msgstr "Köderkosten: Gold, das zum Ködern der Kreatur verwendet wird."

#: guitext:958
msgctxt "In-game interface description"
msgid ""
"Best Damage: How much harm can be done by the strongest attack the creature "
"has."
msgstr ""
"Bester Schaden: Wie viel Schaden kann der stärkste Angriff der Kreatur anrichten?"
"hat."

#: guitext:959
msgctxt "In-game interface description"
msgid ""
"Weight: Mass of the creature. Some people say overweight can lead to heart "
"attack."
msgstr ""
"Gewicht: Masse der Kreatur. Einige Leute sagen, Übergewicht führt zu Herz-"
"Attacken."

#: guitext:960
msgctxt "In-game interface description"
msgid "Score: Estimate of an overall creature value. Added to player score when finishing the level."
msgstr "Punktzahl: Schätzung eines Gesamtkreaturwerts. Wird der Spielerpunktzahl nach Abschluss des Levels hinzugefügt."

#: guitext:961
msgctxt "Keeper spell name"
msgid "Hand Of Evil"
msgstr "Hand des Bösen"

#: guitext:962
msgctxt "Keeper spell name"
msgid "Slap"
msgstr "Schläge"

#: guitext:963
msgctxt "Keeper spell description"
msgid "Hand Of Evil: Ability to pick up your creatures and hold them in your hand. "
"Just don't hold them forever or they may get irritated."
msgstr "Hand des Bösen: Fähigkeit, Eure Kreaturen aufzunehmen und in Eurer Hand zu halten."
"Haltet sie einfach nicht für immer fest, sonst könnten sie gereizt werden."

#: guitext:964
msgctxt "Keeper spell description"
msgid "Slap: Makes your creatures work harder, for some time. "
"Your creatures take some damage from each slap they receive."
msgstr ""
"Wenn Ihr möchtet, daß Eure Kreaturen schneller arbeiten, könnt Ihr Ihnen "
"einen gezielten Schlag auf den Hinterkopf versetzen, indem Ihr die Hand des "
"Bösen über der Kreatur positioniert und rechtsklickt. Allerdings werden sie "
"mit jedem Schlag schwächer."

#: guitext:965
msgctxt "In-game interface description"
msgid ""
"Health: How much health points the creature has left to lose."
msgstr ""
"Gesundheit: Wie viele Gesundheitspunkte die Kreatur noch zu verlieren hat."

#: guitext:966
msgctxt "In-game interface description"
msgid ""
"Health: The maximum amount of health points for this creature."
msgstr ""
"Gesundheit: Die maximale Anzahl an Gesundheitspunkten für diese Kreatur."

#: guitext:967
msgctxt "Menu interface item"
msgid "Toggle Message"
msgstr "Nachricht wechseln"

#: guitext:968
msgctxt "Menu interface item"
msgid "Return to Free Play levels"
msgstr "Zurück zu den Freispiel-Levels"

#: guitext:969
msgctxt "Menu interface item"
msgid "Map packs"
msgstr "Kartenpakete"

#: guitext:970
msgctxt "Menu interface item"
msgid "The Deeper Dungeons"
msgstr "The Deeper Dungeons"

#: guitext:971
msgctxt "Menu interface item"
msgid "Standard Levels"
msgstr "Standard-Levels"

#: guitext:972
msgctxt "Menu interface item"
msgid "Classic Levels"
msgstr "Klassische Levels"

#: guitext:973
msgctxt "Menu interface item"
msgid "Legacy Levels"
msgstr "Geerbte Levels"

#: guitext:974
msgctxt "Menu interface item"
msgid "Personal Levels"
msgstr "Persönliche Levels"

#: guitext:975
msgctxt "Menu interface item"
msgid "Lost Levels"
msgstr "Verlorene Levels"

#: guitext:976 guitext:977 guitext:978 guitext:979 guitext:980
msgctxt "Unused"
msgid "Moo3"
msgstr "Moo3"

#: guitext:981
msgctxt "Trap names"
msgid "Special Trap"
msgstr "Spezial-Falle"

#: guitext:982
msgctxt "Trap names"
msgid "Freeze Trap"
msgstr "Frost-Falle"

#: guitext:983
msgctxt "Trap names"
msgid "Fear Trap"
msgstr "Angst-Falle"

#: guitext:984
msgctxt "Trap names"
msgid "Sentry Trap"
msgstr "Wachposten-Falle"

#: guitext:985
msgctxt "Trap names"
msgid "Mimic Trap"
msgstr "Nachahmen-Falle"

#: guitext:986
msgctxt "Trap names"
msgid "Spawn Trap"
msgstr "Brut-Falle"

#: guitext:987
msgctxt "Trap names"
msgid "Wind Trap"
msgstr "Wind-Falle"

#: guitext:988
msgctxt "Trap names"
msgid "Spitfire Trap"
msgstr "Flammenatem-Falle"

#: guitext:989
msgctxt "Trap names"
msgid "Chicken Trap"
msgstr "Hühnchen-Falle"

#: guitext:990
msgctxt "Trap names"
msgid "Disease Trap"
msgstr "Virus-Falle"

#: guitext:991
msgctxt "Trap names"
msgid "Power Trap"
msgstr "Macht-Falle"

#: guitext:992
msgctxt "Trap names"
msgid "Switch"
msgstr "Schalter"

#: guitext:993
msgctxt "Trap names"
msgid "Hidden Switch"
msgstr "Versteckter Schalter"

#: guitext:994
msgctxt "Door name"
msgid "Special Door"
msgstr "Spezielle Tür"

#: guitext:995
msgctxt "Door name"
msgid "Hidden Door"
msgstr "Versteckte Tür"

#: guitext:996
msgctxt "Mouse"
msgid "Scroll Wheel Up"
msgstr "Nach oben scrollen"

#: guitext:997
msgctxt "Mouse"
msgid "Scroll Wheel Down"
msgstr "Nach unten scrollen"

#: guitext:998
msgctxt "Mouse"
msgid "Mouse Button"
msgstr "Maustaste"

#: guitext:999
msgctxt "Game controls"
msgid "Build Square Room"
msgstr "Quadratischen Raum bauen"

#: guitext:1000
msgctxt "Game controls"
msgid "Detect Room"
msgstr "Raum erkennen"

#: guitext:1001
msgctxt "Game controls"
msgid "Increase Room Size"
msgstr "Raumgröße erhöhen"

#: guitext:1002
msgctxt "Game controls"
msgid "Decrease Room Size"
msgstr "Raumgröße verringern"

#: guitext:1003
msgctxt "Game controls"
msgid "Precision Sell"
msgstr "Präzisionsverkauf"

#: guitext:1004
msgctxt "Game controls"
msgid "Snap Camera"
msgstr "Kamera einrasten"

#: guitext:1005
msgctxt "Dungeon special decription"
msgid "Mysterious Box: There's no telling what this will do."
msgstr "Mysteriöse Box: Es ist nicht abzusehen, was dies bewirken wird."

#: guitext:1006
msgctxt "Network game message"
msgid "Joined player has different map version from host."
msgstr "Beigetretener Spieler hat eine andere Kartenversion als der Host."

#: guitext:1007
msgctxt "In-game interface description"
msgid "Display Resolution: Switch to the next configured display resolution. LMB toggle. RMB display current resolution."
msgstr "Anzeigeauflösung: Wechselt zur nächsten konfigurierten Anzeigeauflösung. LMT umschalten. RMT zeigt die aktuelle Auflösung an."

#: guitext:1008
msgctxt "In-game interface item"
msgid "Voice"
msgstr "Stimme"

#: guitext:1009
msgctxt "In-game interface item"
msgid "Ambience"
msgstr "Atmosphäre"

#: guitext:1010
msgctxt "Unused"
msgid "Moo4"
msgstr ""

#: guitext:1011
msgctxt "Menu interface item"
msgid "Dungeon Keeper - Original Campaign"
msgstr "Dungeon Keeper - Original-Kampagne"

#: guitext:1012
msgctxt "Menu interface item"
msgid "Assmist Isle"
msgstr "Assmist Isle"

#: guitext:1013
msgctxt "Menu interface item"
msgid "Ancient Keeper campaign"
msgstr "Ancient Keeper"

#: guitext:1014
msgctxt "Menu interface item"
msgid "Burdened Imps' Level Pack"
msgstr "Levelpaket - Burdened Imps"

#: guitext:1015
msgctxt "Menu interface item"
msgid "Conquest of the Arctic"
msgstr "Conquest of the Arctic"

#: guitext:1016
msgctxt "Menu interface item"
msgid "The Destiny of Ninja"
msgstr "The Destiny of Ninja"

#: guitext:1017
msgctxt "Menu interface item"
msgid "DzjeeAr's  6-level campaign"
msgstr "DzjeeArs  6 Level Kampagne"

#: guitext:1018
msgctxt "Menu interface item"
msgid "DzjeeAr's 10-level campaign"
msgstr "DzjeeArs  10 Level Kampagne"

#: guitext:1019
msgctxt "Menu interface item"
msgid "DzjeeAr's 25-level campaign"
msgstr "DzjeeArs  25 Level Kampagne"

#: guitext:1020
msgctxt "Menu interface item"
msgid "Evil Keeper campaign"
msgstr "Evil Keeper"

#: guitext:1021
msgctxt "Menu interface item"
msgid "Grinics' KReign campaign"
msgstr "Grinics KReign"

#: guitext:1022
msgctxt "Menu interface item"
msgid "Japanese DKMaps8 pack"
msgstr "Japanisches 8-Karten-Paket"

#: guitext:1023
msgctxt "Menu interface item"
msgid "KDK Levels"
msgstr "KDK Levels"

#: guitext:1024
msgctxt "Menu interface item"
msgid "Good Campaign"
msgstr "Gute Kampagne"

#: guitext:1025
msgctxt "Menu interface item"
msgid "Lord Vexer campaign"
msgstr "Lord Vexer"

#: guitext:1026
msgctxt "Menu interface item"
msgid "Nikolai's Castles campaign"
msgstr "Nikolai's Castles"

#: guitext:1027
msgctxt "Menu interface item"
msgid "Dungeon Keeper - NG+"
msgstr "Dungeon Keeper - NG+"

#: guitext:1028
msgctxt "Menu interface item"
msgid "Post Ancient Keeper campaign"
msgstr "Post Ancient Keeper"

#: guitext:1029
msgctxt "Menu interface item"
msgid "Post Undead Keeper campaign"
msgstr "Post Undead Keeper"

#: guitext:1030
msgctxt "Menu interface item"
msgid "Quest for the Hero campaign"
msgstr "Quest for the Hero"

#: guitext:1031
msgctxt "Menu interface item"
msgid "Revenge of the Lord"
msgstr "Rache des Ritters"

#: guitext:1032
msgctxt "Menu interface item"
msgid "Twin Keepers Campaign"
msgstr "Twin Keepers"

#: guitext:1033
msgctxt "Menu interface item"
msgid "Undead Keeper campaign"
msgstr "Undead Keeper"

#: guitext:1034 guitext:1035
msgctxt "Unused"
msgid "Moo5"
msgstr "Moo5"

#: guitext:1036
msgctxt "Trap names"
msgid "Demolition Trap"
msgstr "Sprengfalle"

#: guitext:1037
msgctxt "Trap description"
msgid "Demolition Trap: An explosive with unrivaled destructive power."
msgstr "Sprengfalle: Ein Sprengstoff mit unübertroffener Zerstörungskraft."

#: guitext:1038
msgctxt "Trap description"
msgid "Sentry Trap: Stands guard and shoots at enemies in sight."
msgstr "Wachpostenfalle: Steht Wache und schießt auf Feinde in Sichtweite."

#: guitext:1039 guitext:1040
msgctxt "Unused"
msgid "Moo6"
msgstr "Moo6"

#: guitext:1041
msgctxt "Creature name"
msgid "Spirit"
msgstr "Geist"

#: guitext:1042
msgctxt "Creature name"
msgid "Druid"
msgstr "Druide"

#: guitext:1043
msgctxt "Creature name"
msgid "Time Mage"
msgstr "Zeitmagier" 

#: guitext:1044 guitext:1045 guitext:1046 guitext:1047 guitext:1048 guitext:1049
msgctxt "Unused"
msgid "Moo7"
msgstr ""

#: guitext:1050
msgctxt "Slab description"
msgid "Rock Formation."
msgstr "Felsformation."

#: guitext:1051
msgctxt "Slab description"
msgid "Bedrock: Unclaimed rock floor. You cannot claim it or build on it."
msgstr "Felsboden: Unbeanspruchter Felsenboden. Ihr könnt ihn nicht beanspruchen oder darauf bauen."

#: guitext:1052
msgctxt "Slab description"
msgid "Dense Gold Seam: Holds a lot of wealth for your Imps to extract. "
msgstr "Dichte Goldader: Enthält viel Reichtum, den Eure Imps abbauen können."

#: guitext:1053
msgctxt "Keeper spell name"
msgid "Magic Shield"
msgstr "Abprall"

#: guitext:1054
msgctxt "Keeper spell name"
msgid "Freeze"
msgstr "Einfrieren"

#: guitext:1055
msgctxt "Keeper spell name"
msgid "Slow"
msgstr "Verlangsamen"

#: guitext:1056
msgctxt "Keeper spell name"
msgid "Levitate"
msgstr "Flug"

#: guitext:1057
msgctxt "Keeper spell name"
msgid "Illumination"
msgstr "Beleuchtung"

#: guitext:1058
msgctxt "Keeper spell name"
msgid "Sight"
msgstr "Sicht"

#: guitext:1059
msgctxt "Dungeon special decription"
msgid "Heal All: Restore full health to all your creatures."
msgstr "Kreaturen heilen: Jede Eurer Kreaturen wird geheilt."

#: guitext:1060
msgctxt "Dungeon special decription"
msgid "Increase Gold: Generates gold in your treasury."
msgstr "Gold erzeugen: Erzeugt Gold in Eurer Schatzkammer."

#: guitext:1061
msgctxt "Dungeon special decription"
msgid "Make Unhappy: All creatures of the enemy become upset."
msgstr "Kreaturen verärgern: Alle Kreaturen des Feindes werden ärgerlich."

#: guitext:1062
msgctxt "Dungeon special decription"
msgid "Weaken Walls: Destroys the fortifications of enemy walls."
msgstr "Mauern schwächen: Zerstört die Befestigungen der feindlichen Mauern."

#: guitext:1063
<<<<<<< HEAD
msgctxt "Keeper spell name"
msgid "Rage"
msgstr "Wut"

#: guitext:1064
msgctxt "Creature spell"
msgid "Rage: Makes the creature attack recklessly, hitting harder and faster without dodging."
msgstr "Wut: Lässt die kreatur rücksichtslos angreifen und härter und schneller zuschlagen, ohne auszuweichen."
=======
msgctxt "Game controls"
msgid "Tilt Up"
msgstr "Neigung erhöhen"

#: guitext:1064
msgctxt "Game controls"
msgid "Tilt Down"
msgstr "Neigung senken"

#: guitext:1065
msgctxt "Game controls"
msgid "Reset Tilt"
msgstr "Neigung zurücksetzen"

#: guitext:1066
msgctxt "Creature spell"
msgid "Heal Monster: The target creature is massively healed."
msgstr "Monster heilen: ein Zauberspruch um andere Verbündete zu heilen"

#: guitext:1067
msgctxt "Creature spell"
msgid "Cleanse: Cures all negative effects inflicted on the creature."
msgstr "Reinigen: Heilt alle negativen Effekte, die der Kreatur zugefügt wurden."

#: guitext:1068
msgctxt "Creature spell"
msgid "Cleanse Monster: Cures all negative effects inflicted on target creature."
msgstr "Monster reinigen: Kuriert alle Statuseffekte von Verbündeten."

#: guitext:1069
msgctxt "Keeper spell description"
msgid "Magic Shield: Causes spells fired at the target to bounce back at the attacker."
msgstr "Abprall: Fliegende Geschossen werden auf den ursprünglichen Beschwörer zurückgeworfen."

#: guitext:1070
msgctxt "Keeper spell description"
msgid "Levitate: Causes the target creature to take off from the ground and attack creatures from the air or cross lava unharmed."
msgstr "Fliegen: Lässt Kreaturen schweben."

#: guitext:1071
msgctxt "Keeper spell description"
msgid "Sight: Allows the target creature to temporarily increase its awareness and notice the invisible."
msgstr "Böser Blick: lässt eure Kreaturen andere unsichtbare Kreaturen sehen."

#: guitext:1072 guitext:1073 guitext:1074 guitext:1075
msgctxt "Unused"
msgid "Moo8"
msgstr ""

#: guitext:1076
msgctxt "Door name"
msgid "Midas Door"
msgstr "Habgierige Tür"

#: guitext:1077
msgctxt "Door description"
msgid "Midas Door: This door consumes gold from the owner to stay completely indestructible. RMB zoom."
msgstr "Habgierige Tür: Diese Tür verbraucht Gold um unzerstörbar zu werden."
>>>>>>> 55c4de56
<|MERGE_RESOLUTION|>--- conflicted
+++ resolved
@@ -7109,16 +7109,6 @@
 msgstr "Mauern schwächen: Zerstört die Befestigungen der feindlichen Mauern."
 
 #: guitext:1063
-<<<<<<< HEAD
-msgctxt "Keeper spell name"
-msgid "Rage"
-msgstr "Wut"
-
-#: guitext:1064
-msgctxt "Creature spell"
-msgid "Rage: Makes the creature attack recklessly, hitting harder and faster without dodging."
-msgstr "Wut: Lässt die kreatur rücksichtslos angreifen und härter und schneller zuschlagen, ohne auszuweichen."
-=======
 msgctxt "Game controls"
 msgid "Tilt Up"
 msgstr "Neigung erhöhen"
@@ -7177,4 +7167,13 @@
 msgctxt "Door description"
 msgid "Midas Door: This door consumes gold from the owner to stay completely indestructible. RMB zoom."
 msgstr "Habgierige Tür: Diese Tür verbraucht Gold um unzerstörbar zu werden."
->>>>>>> 55c4de56
+
+#: guitext:1078
+msgctxt "Keeper spell name"
+msgid "Rage"
+msgstr "Wut"
+
+#: guitext:1079
+msgctxt "Creature spell"
+msgid "Rage: Makes the creature attack recklessly, hitting harder and faster without dodging."
+msgstr "Wut: Lässt die kreatur rücksichtslos angreifen und härter und schneller zuschlagen, ohne auszuweichen."