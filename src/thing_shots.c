/******************************************************************************/
// Free implementation of Bullfrog's Dungeon Keeper strategy game.
/******************************************************************************/
/** @file thing_shots.c
 *     Shots support functions.
 * @par Purpose:
 *     Functions to support shot things.
 * @par Comment:
 *     None.
 * @author   Tomasz Lis
 * @date     17 Jun 2010 - 07 Jul 2010
 * @par  Copying and copyrights:
 *     This program is free software; you can redistribute it and/or modify
 *     it under the terms of the GNU General Public License as published by
 *     the Free Software Foundation; either version 2 of the License, or
 *     (at your option) any later version.
 */
/******************************************************************************/
#include "thing_shots.h"

#include "globals.h"
#include "bflib_basics.h"
#include "bflib_memory.h"
#include "bflib_math.h"
#include "bflib_sound.h"
#include "creature_states.h"
#include "thing_data.h"
#include "thing_factory.h"
#include "thing_effects.h"
#include "thing_physics.h"
#include "thing_navigate.h"
#include "thing_objects.h"
#include "front_simple.h"
#include "thing_stats.h"
#include "map_blocks.h"
#include "room_garden.h"
#include "config_creature.h"
#include "config_terrain.h"
#include "power_process.h"
#include "gui_topmsg.h"
#include "gui_soundmsgs.h"
#include "creature_states.h"
#include "creature_groups.h"
#include "game_legacy.h"

#include "keeperfx.hpp"

#ifdef __cplusplus
extern "C" {
#endif
/******************************************************************************/
/******************************************************************************/
TbBool thing_is_shot(const struct Thing *thing)
{
    if (thing_is_invalid(thing))
        return false;
    if (thing->class_id != TCls_Shot)
        return false;
    return true;
}

TbBool shot_is_slappable(const struct Thing *thing, PlayerNumber plyr_idx)
{
    if (thing->owner == plyr_idx)
    {
        // Normally, thing models 15 and 20 are slappable. But this is up to config file.
        struct ShotConfigStats* shotst = get_shot_model_stats(thing->model);
        return ((shotst->model_flags & ShMF_Slappable) != 0);
    }
    return false;
}

TbBool shot_model_is_navigable(long tngmodel)
{
    // Normally, only shot model 6 is navigable
    struct ShotConfigStats* shotst = get_shot_model_stats(tngmodel);
    return ((shotst->model_flags & ShMF_Navigable) != 0);
}

TbBool shot_is_boulder(const struct Thing *shotng)
{
    struct ShotConfigStats* shotst = get_shot_model_stats(shotng->model);
    return ((shotst->model_flags & ShMF_Boulder) != 0);
}

TbBool detonate_shot(struct Thing *shotng)
{
    struct ShotConfigStats* shotst = get_shot_model_stats(shotng->model);
    SYNCDBG(8,"Starting for %s index %d owner %d",thing_model_name(shotng),(int)shotng->index,(int)shotng->owner);
    struct Thing* castng = INVALID_THING;
    struct PlayerInfo* myplyr = get_my_player();
    // Identify the creator if the shot
    if (shotng->index != shotng->parent_idx) {
        castng = thing_get(shotng->parent_idx);
        TRACE_THING(castng);
    }
    // If the shot has area_range, then make area damage
    if (shotst->area_range != 0) {
        struct CreatureStats* crstat = creature_stats_get_from_thing(castng);
        //TODO SPELLS Spell level should be taken from within the shot, not from caster creature
        // Caster may have leveled up, or even may be already dead
        // But currently shot do not store its level, so we don't really have a choice
        struct CreatureControl* cctrl = creature_control_get_from_thing(castng);
        long dist = compute_creature_attack_range(shotst->area_range * COORD_PER_STL, crstat->luck, cctrl->explevel);
<<<<<<< HEAD
        long damage = compute_creature_attack_spell_damage(castng, shotst->area_damage, crstat->luck, cctrl->explevel);
=======
        long damage = compute_creature_attack_spell_damage(shotst->area_damage, crstat->luck, cctrl->explevel, shotng);
>>>>>>> d522feb0
        HitTargetFlags hit_targets = hit_type_to_hit_targets(shotst->area_hit_type);
        explosion_affecting_area(castng, &shotng->mappos, dist, damage, shotst->area_blow, hit_targets, shotst->damage_type);
    }
    //TODO CONFIG shot model dependency, make config option instead
    switch (shotng->model)
    {
    case ShM_Lightning:
    case ShM_GodLightning:
    case ShM_GodLightBall:
        PaletteSetPlayerPalette(myplyr, engine_palette);
        break;
    case ShM_Grenade:
    case ShM_Lizard:
    case ShM_Firebomb:
        create_effect(&shotng->mappos, TngEff_Explosion7, shotng->owner);
        create_effect(&shotng->mappos,  TngEff_Blood4, shotng->owner);
        break;
    case ShM_Boulder:
        create_effect_around_thing(shotng, TngEff_DirtRubble);
        break;
    default:
        break;
    }
    delete_thing_structure(shotng, 0);
    return true;
}

struct Thing *get_shot_collided_with_same_type_on_subtile(struct Thing *shotng, struct Coord3d *nxpos, MapSubtlCoord stl_x, MapSubtlCoord stl_y)
{
    const struct Thing *parentng;
    if (shotng->parent_idx > 0) {
        parentng = thing_get(shotng->parent_idx);
    } else {
        parentng = INVALID_THING;
    }
    struct Map* mapblk = get_map_block_at(stl_x, stl_y);
    if (map_block_invalid(mapblk))
        return INVALID_THING;
    unsigned long k = 0;
    long i = get_mapwho_thing_index(mapblk);
    while (i != 0)
    {
        struct Thing* thing = thing_get(i);
        if (thing_is_invalid(thing))
        {
            WARNLOG("Jump out of things array");
            break;
        }
        i = thing->next_on_mapblk;
        // Per thing code
        if ((thing->index != shotng->index) && collide_filter_thing_is_of_type(thing, parentng, shotng->class_id, shotng->model))
        {
            if (things_collide_while_first_moves_to(shotng, nxpos, thing)) {
                return thing;
            }
        }
        // Per thing code ends
        k++;
        if (k > THINGS_COUNT)
        {
            ERRORLOG("Infinite loop detected when sweeping things list");
            break_mapwho_infinite_chain(mapblk);
            break;
        }
    }
    return INVALID_THING;
}

struct Thing *get_shot_collided_with_same_type(struct Thing *shotng, struct Coord3d *nxpos)
{
    //return _DK_get_shot_collided_with_same_type(thing, nxpos);
    MapSubtlCoord stl_x_beg = coord_subtile(nxpos->x.val - 384);
    if (stl_x_beg < 0)
        stl_x_beg = 0;
    MapSubtlCoord stl_y_beg = coord_subtile(nxpos->y.val - 384);
    if (stl_y_beg < 0)
        stl_y_beg = 0;
    MapSubtlCoord stl_x_end = coord_subtile(nxpos->x.val + 384);
    if (stl_x_end >= map_subtiles_x)
      stl_x_end = map_subtiles_x;
    MapSubtlCoord stl_y_end = coord_subtile(nxpos->y.val + 384);
    if (stl_y_end >= map_subtiles_y)
      stl_y_end = map_subtiles_y;
    for (MapSubtlCoord stl_y = stl_y_beg; stl_y <= stl_y_end; stl_y++)
    {
        for (MapSubtlCoord stl_x = stl_x_beg; stl_x <= stl_x_end; stl_x++)
        {
            struct Thing* thing = get_shot_collided_with_same_type_on_subtile(shotng, nxpos, stl_x, stl_y);
            if (!thing_is_invalid(thing)) {
                return thing;
            }
        }
    }
    return INVALID_THING;
}

static TbBool give_gold_to_creature_or_drop_on_map_when_digging(struct Thing *creatng, MapSubtlCoord stl_x, MapSubtlCoord stl_y, long damage)
{
    struct CreatureControl* cctrl = creature_control_get_from_thing(creatng);
    struct CreatureStats* crstat = creature_stats_get_from_thing(creatng);
    struct Dungeon* dungeon = get_dungeon(creatng->owner);
    struct SlabMap* slb = get_slabmap_for_subtile(stl_x, stl_y);
    long gold = calculate_gold_digged_out_of_slab_with_single_hit(damage, creatng->owner, cctrl->explevel, slb);
    creatng->creature.gold_carried += gold;
    if (!dungeon_invalid(dungeon)) {
        dungeon->lvstats.gold_mined += gold;
    }
    if (crstat->gold_hold <= creatng->creature.gold_carried)
    {
<<<<<<< HEAD
        drop_gold_pile(creatng->creature.gold_carried, &creatng->mappos, creatng->owner, false);
=======
        struct Thing* gldtng = drop_gold_pile(creatng->creature.gold_carried, &creatng->mappos);
>>>>>>> d522feb0
        creatng->creature.gold_carried = 0;
        struct Room* room;
        room = get_room_thing_is_on(creatng);
        if (!room_is_invalid(room))
        {
            if (room_role_matches(room->kind, RoRoF_GoldStorage))
            {
                if (room->owner == creatng->owner)
                {
                    gold_being_dropped_at_treasury(gldtng, room);
                }
            }
        }
    }
    return true;
}

void process_dig_shot_hit_wall(struct Thing *thing, long blocked_flags)
{
    MapSubtlCoord stl_x;
    MapSubtlCoord stl_y;
    unsigned long k;
    struct Thing* diggertng = INVALID_THING;
    if (thing->index != thing->parent_idx)
      diggertng = thing_get(thing->parent_idx);
    if (!thing_exists(diggertng))
    {
        ERRORLOG("Digging shot hit wall, but there's no digger creature index %d.",thing->parent_idx);
        return;
    }
    if (blocked_flags & SlbBloF_WalledX)
    {
        k = thing->move_angle_xy & 0xFC00;
        if (k != 0)
        {
          stl_x = slab_subtile_center(coord_slab(thing->mappos.x.val) - 1);
          stl_y = slab_subtile_center(coord_slab(thing->mappos.y.val));
        }
        else
        {
          stl_x = slab_subtile_center(coord_slab(thing->mappos.x.val) + 1);
          stl_y = slab_subtile_center(coord_slab(thing->mappos.y.val));
        }
    } else
    if (blocked_flags & SlbBloF_WalledY)
    {
        k = thing->move_angle_xy & 0xFE00;
        if ((k != 0) && (k != 0x0600))
        {
          stl_x = slab_subtile_center(coord_slab(thing->mappos.x.val));
          stl_y = slab_subtile_center(coord_slab(thing->mappos.y.val) + 1);
        }
        else
        {
          stl_x = slab_subtile_center(coord_slab(thing->mappos.x.val));
          stl_y = slab_subtile_center(coord_slab(thing->mappos.y.val) - 1);
        }
    } else
    {
        stl_x = coord_subtile(thing->mappos.x.val);
        stl_y = coord_subtile(thing->mappos.y.val);
    }

    struct SlabMap* slb = get_slabmap_for_subtile(stl_x, stl_y);

    // You can only dig your own tiles or non-fortified neutral ground (dirt/gold)
    // If you're not the tile owner, unless the classic bug mode is enabled.
    if (!(gameadd.classic_bugs_flags & ClscBug_BreakNeutralWalls))
    {
        if (slabmap_owner(slb) != diggertng->owner)
        {
            struct SlabAttr* slbattr = get_slab_attrs(slb);
            // and if it's fortified
            if (slbattr->category == SlbAtCtg_FortifiedWall)
            {
                // digging not allowed
                return;
            }
        }
    }
    else
    {
        if ((slabmap_owner(slb) != game.neutral_player_num) && (slabmap_owner(slb) != diggertng->owner))
        {
            return;
        }
    }

    struct Map* mapblk = get_map_block_at(stl_x, stl_y);
    if ((mapblk->flags & SlbAtFlg_IsRoom) != 0)
    {
        if (diggertng->creature.gold_carried > 0)
        {
            struct Thing* gldtng = drop_gold_pile(diggertng->creature.gold_carried, &diggertng->mappos);
            diggertng->creature.gold_carried = 0;
            struct Room* room;
            room = get_room_xy(stl_x, stl_y);
            if (!room_is_invalid(room))
            {
                if (room_role_matches(room->kind, RoRoF_GoldStorage))
                {
                    if (room->owner == diggertng->owner)
                    {
                        gold_being_dropped_at_treasury(gldtng, room);
                        return;
                    }
                }
            }
        }
    }

    // Doors cannot be dug
    if ((mapblk->flags & SlbAtFlg_IsDoor) != 0)
    {
        return;
    }
    if ((mapblk->flags & SlbAtFlg_Blocking) == 0)
    {
        return;
    }
    int damage = thing->shot.damage;
    if ((damage >= slb->health) && !slab_kind_is_indestructible(slb->kind))
    {
        if ((mapblk->flags & SlbAtFlg_Valuable) != 0)
        { // Valuables require counting gold
            give_gold_to_creature_or_drop_on_map_when_digging(diggertng, stl_x, stl_y, damage);
            mine_out_block(stl_x, stl_y, diggertng->owner);
            thing_play_sample(diggertng, 72+UNSYNC_RANDOM(3), NORMAL_PITCH, 0, 3, 0, 2, FULL_LOUDNESS);
        } else
        if ((mapblk->flags & SlbAtFlg_IsDoor) == 0)
        { // All non-gold and non-door slabs are just destroyed
            dig_out_block(stl_x, stl_y, diggertng->owner);
            thing_play_sample(diggertng, 72+UNSYNC_RANDOM(3), NORMAL_PITCH, 0, 3, 0, 2, FULL_LOUDNESS);
        }
        check_map_explored(diggertng, stl_x, stl_y);
    } else
    {
        if (!slab_kind_is_indestructible(slb->kind))
        {
            slb->health -= damage;
        }
        if ((mapblk->flags & SlbAtFlg_Valuable) != 0)
        {
            give_gold_to_creature_or_drop_on_map_when_digging(diggertng, stl_x, stl_y, damage);
        }
    }
}

struct Thing *create_shot_hit_effect(struct Coord3d *effpos, long effowner, long eff_kind, long snd_idx, long snd_range)
{
    struct Thing* efftng = INVALID_THING;
    if (eff_kind > 0) {
        efftng = create_effect(effpos, eff_kind, effowner);
        TRACE_THING(efftng);
    }
    if (snd_idx > 0)
    {
        if (!thing_is_invalid(efftng))
        {
            long i = snd_idx;
            if (snd_range > 1)
                i += UNSYNC_RANDOM(snd_range);
            thing_play_sample(efftng, i, NORMAL_PITCH, 0, 3, 0, 2, FULL_LOUDNESS);
        }
    }
    return efftng;
}

/**
 * Processes hitting a wall by given shot.
 *
 * @param thing The thing to be moved into wall.
 * @param pos Next position of the thing.
 * @return Gives true if the shot hit a wall and was destroyed.
 *     If the shot wasn't detonated, then the function returns false.
 * @note This function may delete the thing given in parameter.
 */
static TbBool shot_hit_wall_at(struct Thing * shooter, struct Thing *shotng, struct Coord3d *pos)
{
    struct Thing *doortng;
    long i;
    SYNCDBG(8,"Starting for %s index %d",thing_model_name(shotng),(int)shotng->index);

    struct Thing* efftng = INVALID_THING;
    TbBool destroy_shot = 0;
    struct ShotConfigStats* shotst = get_shot_model_stats(shotng->model);
    long blocked_flags = get_thing_blocked_flags_at(shotng, pos);
    if (shotst->model_flags & ShMF_Digging)
    {
        process_dig_shot_hit_wall(shotng, blocked_flags);
    }

    // If blocked by a higher wall
    if ((blocked_flags & SlbBloF_WalledZ) != 0)
    {
        long cube_id = get_top_cube_at(pos->x.stl.num, pos->y.stl.num, NULL);
        doortng = get_door_for_position(pos->x.stl.num, pos->y.stl.num);
        if (!thing_is_invalid(doortng))
        {
            efftng = create_shot_hit_effect(&shotng->mappos, shotng->owner, shotst->hit_door.effect_model, shotst->hit_door.sndsample_idx, shotst->hit_door.sndsample_range);
            if (!shotst->hit_door.withstand)
              destroy_shot = 1;
            i = calculate_shot_real_damage_to_door(doortng, shotng);
            apply_damage_to_thing(doortng, i, shotst->damage_type, -1);
        } else
        if (cube_is_water(cube_id))
        {
            efftng = create_shot_hit_effect(&shotng->mappos, shotng->owner, shotst->hit_water.effect_model, shotst->hit_water.sndsample_idx, shotst->hit_water.sndsample_range);
            if (!shotst->hit_water.withstand) {
                destroy_shot = 1;
            }
        } else
        if (cube_is_lava(cube_id))
        {
            efftng = create_shot_hit_effect(&shotng->mappos, shotng->owner, shotst->hit_lava.effect_model, shotst->hit_lava.sndsample_idx, shotst->hit_lava.sndsample_range);
            if (!shotst->hit_lava.withstand) {
                destroy_shot = 1;
            }
        } else
        {
            efftng = create_shot_hit_effect(&shotng->mappos, shotng->owner, shotst->hit_generic.effect_model, shotst->hit_generic.sndsample_idx, shotst->hit_generic.sndsample_range);
            if (!shotst->hit_generic.withstand) {
                destroy_shot = 1;
            }
        }
    }

    if ( !destroy_shot )
    {
        if ((blocked_flags & (SlbBloF_WalledX|SlbBloF_WalledY)) != 0)
        {
            if (shotng->model == ShM_Lizard)
            {
<<<<<<< HEAD
                if (shotng->shot.dexterity >= CREATURE_RANDOM(shooter, 90))
=======
                if (shotng->shot_lizard2.range >= CREATURE_RANDOM(shotng, 90))
>>>>>>> d522feb0
                {
                    struct Coord3d target_pos;
                    target_pos.x.val = shotng->shot_lizard.x;
                    target_pos.y.val = shotng->shot_lizard.posint * gameadd.crtr_conf.sprite_size;
                    target_pos.z.val = pos->z.val;
                    const MapCoordDelta dist = get_2d_distance(pos, &target_pos);
                    if (dist <= 800) return detonate_shot(shotng);
                }
            }
            doortng = get_door_for_position(pos->x.stl.num, pos->y.stl.num);
            if (!thing_is_invalid(doortng))
            {
                efftng = create_shot_hit_effect(&shotng->mappos, shotng->owner, shotst->hit_door.effect_model, shotst->hit_door.sndsample_idx, shotst->hit_door.sndsample_range);
                if (!shotst->hit_door.withstand)
                    destroy_shot = 1;
                i = calculate_shot_real_damage_to_door(doortng, shotng);
                apply_damage_to_thing(doortng, i, shotst->damage_type, -1);
            } else
            {
                efftng = create_shot_hit_effect(&shotng->mappos, shotng->owner, shotst->hit_generic.effect_model, shotst->hit_generic.sndsample_idx, shotst->hit_generic.sndsample_range);
                if (!shotst->hit_generic.withstand)
                {
                    destroy_shot = 1;
                }
            }
        }
    }
    if (!thing_is_invalid(efftng)) {
        efftng->shot_effect.hit_type = shotst->area_hit_type;
    }
    if ( destroy_shot )
    {
        return detonate_shot(shotng);
    }
    if (shotng->bounce_angle <= 0)
    {
        slide_thing_against_wall_at(shotng, pos, blocked_flags);
    }
    else
    {
        bounce_thing_off_wall_at(shotng, pos, blocked_flags);
    }
    return false;
}

/**
 * Processes hitting a door by given shot.
 *
 * @param thing The thing to be moved.
 * @param pos Next position of the thing.
 * @return Gives true if the shot hit a door and was destroyed.
 *     If the shot wasn't detonated, then the function returns false.
 * @note This function may delete the thing given in parameter.
 */
static long shot_hit_door_at(struct Thing *shooter, struct Thing *shotng, struct Coord3d *pos)
{
    SYNCDBG(18,"Starting for %s index %d",thing_model_name(shotng),(int)shotng->index);
    TbBool shot_explodes = false;
    struct ShotConfigStats* shotst = get_shot_model_stats(shotng->model);
    struct Thing* efftng = INVALID_THING;
    long blocked_flags = get_thing_blocked_flags_at(shotng, pos);
    if (blocked_flags != 0)
    {
        struct Thing* doortng = get_door_for_position(pos->x.stl.num, pos->y.stl.num);
        // If we did found a door to hit
        if (!thing_is_invalid(doortng))
        {
            // If the shot hit is supposed to create effect thing
            int n = shotst->hit_door.effect_model;
            if (n > 0)
            {
                efftng = create_effect(&shotng->mappos, n, shotng->owner);
            }
            // If the shot hit is supposed to create sound
            n = shotst->hit_door.sndsample_idx;
            int i;
            if (n > 0)
            {
                if (!thing_is_invalid(efftng))
                {
<<<<<<< HEAD
                    i = shotst->old->hit_door.sndsample_range;
=======
                    i = shotst->hit_door.sndsample_range;
>>>>>>> d522feb0
                    thing_play_sample(efftng, n + UNSYNC_RANDOM(i), NORMAL_PITCH, 0, 3, 0, 2, FULL_LOUDNESS);
                }
            }
            // Shall the shot be destroyed on impact
            if (!shotst->hit_door.withstand)
            {
                shot_explodes = true;
            }
            // Apply damage to the door
            i = calculate_shot_real_damage_to_door(doortng, shotng);
            apply_damage_to_thing(doortng, i, shotst->damage_type, -1);
      }
    }
    if (!thing_is_invalid(efftng)) {
        efftng->shot_effect.hit_type = shotst->area_hit_type;
    }
    if ( shot_explodes )
    {
        return detonate_shot(shotng);
    }
    if (shotng->bounce_angle <= 0)
    {
        slide_thing_against_wall_at(shotng, pos, blocked_flags);
    }
    else
    {
        bounce_thing_off_wall_at(shotng, pos, blocked_flags);
    }
    return false;
}

TbBool apply_shot_experience(struct Thing *shooter, long exp_factor, long exp_increase, long shot_model)
{
    if (!creature_can_gain_experience(shooter))
        return false;
    struct CreatureControl* shcctrl = creature_control_get_from_thing(shooter);
    struct ShotConfigStats* shotst = get_shot_model_stats(shot_model);
    long exp_mag = shotst->old->experience_given_to_shooter;
    long exp_gained = (exp_mag * (exp_factor + 12 * exp_factor * exp_increase / 100) << 8) / 256;
    shcctrl->prev_exp_points = shcctrl->exp_points;
    shcctrl->exp_points += exp_gained;
    if ( check_experience_upgrade(shooter) ) {
        external_set_thing_state(shooter, CrSt_CreatureBeHappy);
    }
    return true;
}

// originally was apply_shot_experience()
TbBool apply_shot_experience_from_hitting_creature(struct Thing *shooter, struct Thing *target, long shot_model)
{
    struct CreatureControl* tgcctrl = creature_control_get_from_thing(target);
    struct CreatureStats* tgcrstat = creature_stats_get_from_thing(target);
    return apply_shot_experience(shooter, tgcrstat->exp_for_hitting, tgcctrl->explevel, shot_model);
}

long shot_kill_object(struct Thing *shotng, struct Thing *target)
{
    if (thing_is_dungeon_heart(target))
    {
        target->active_state = 3;
        target->health = -1;
        if (is_my_player_number(shotng->owner))
        {
            struct PlayerInfo* player = get_player(target->owner);
            if (player_exists(player) && (player->is_active == 1) && (shotng->owner != target->owner))
            {
                output_message(SMsg_DefeatedKeeper, 0, true);
            }
        }
        struct Dungeon* dungeon = get_players_num_dungeon(shotng->owner);
        if (!dungeon_invalid(dungeon)) {
            dungeon->lvstats.keepers_destroyed++;
        }
        return 1;
    }
    else
    if (object_is_mature_food(target) || object_is_growing_food(target))
    {
        destroy_food(target);
    } else
    {
        WARNLOG("Killing %s by %s is not supported",thing_model_name(target),thing_model_name(shotng));
    }
    return 0;
}

<<<<<<< HEAD
static long shot_hit_object_at(struct Thing *shooter, struct Thing *shotng, struct Thing *target, struct Coord3d *pos)
=======
static TbBool shot_hit_object_at(struct Thing *shotng, struct Thing *target, struct Coord3d *pos)
>>>>>>> d522feb0
{
    struct ShotConfigStats* shotst = get_shot_model_stats(shotng->model);
    if (!thing_is_object(target)) {
        return false;
    }
    if (shotst->model_flags & ShMF_NoHit) {
        return false;
    }
    if (target->health < 0) {
        return false;
    }
    struct ObjectConfig* objconf = get_object_model_stats2(target->model);
    if (objconf->resistant_to_nonmagic && !(shotst->damage_type == DmgT_Magical)) {
        return false;
    }
    struct Thing* shootertng = INVALID_THING;
    if (shotng->parent_idx != shotng->index) {
        shootertng = thing_get(shotng->parent_idx);
    }
    if (thing_is_dungeon_heart(target))
    {
        if (shotng->model == 21) //TODO CONFIG shot model dependency, make config option instead
        {
            thing_play_sample(target, 134+UNSYNC_RANDOM(3), NORMAL_PITCH, 0, 3, 0, 3, FULL_LOUDNESS);
        } else
        if (shotng->model == 22) //TODO CONFIG shot model dependency, make config option instead
        {
            thing_play_sample(target, 144+UNSYNC_RANDOM(3), NORMAL_PITCH, 0, 3, 0, 3, FULL_LOUDNESS);
        }
        event_create_event_or_update_nearby_existing_event(
            shootertng->mappos.x.val, shootertng->mappos.y.val,
          EvKind_HeartAttacked, target->owner, shootertng->index);
        if (is_my_player_number(target->owner)) {
            output_message(SMsg_HeartUnderAttack, 400, true);
        }
    } else
    {
        int i = shotst->hit_generic.sndsample_idx;
        if (i > 0) {
            thing_play_sample(target, i, NORMAL_PITCH, 0, 3, 0, 3, FULL_LOUDNESS);
        }
    }

    HitPoints damage_done = 0;
    if (shotng->shot.damage)
    {
        if (object_can_be_damaged(target)) // do not damage objects that cannot be destroyed
        {
            damage_done = apply_damage_to_thing(target, shotng->shot.damage, shotst->damage_type, -1);

            // Drain allows caster to regain half of damage
            if ((shotst->model_flags & ShMF_LifeDrain) && thing_is_creature(shootertng))
            {
                give_shooter_drained_health(shootertng, damage_done / 2);
            }
        }
    }
    create_relevant_effect_for_shot_hitting_thing(shotng, target);
    if (target->health < 0) {
        shot_kill_object(shotng, target);
    }
    if (shotst->old->destroy_on_first_hit) {
        delete_thing_structure(shotng, 0);
        // If thing was deleted something was hit
        // To test this use zero damage shots
        return true;
    }
    return damage_done > 0;
}

<<<<<<< HEAD
static long get_damage_of_melee_shot(struct Thing *shooter, const struct Thing *shotng, const struct Thing *target)
=======
long get_damage_of_melee_shot(struct Thing *shotng, const struct Thing *target)
>>>>>>> d522feb0
{
    const struct CreatureStats* tgcrstat = creature_stats_get_from_thing(target);
    const struct CreatureControl* tgcctrl = creature_control_get_from_thing(target);
    long crdefense = compute_creature_max_defense(tgcrstat->defense, tgcctrl->explevel);
    long hitchance = ((long)shotng->shot.dexterity - crdefense) / 2;
    if (hitchance < -96)
    {
        hitchance = -96;
    } else
    if (hitchance > 96)
    {
        hitchance = 96;
    }
<<<<<<< HEAD
    if (CREATURE_RANDOM(shooter, 256) < (128 + hitchance))
=======
    if (CREATURE_RANDOM(shotng, 256) < (128 + hitchance))
>>>>>>> d522feb0
    {
        return shotng->shot.damage;
    }
    return -1;
}

long project_damage_of_melee_shot(long shot_dexterity, long shot_damage, const struct Thing *target)
{
    const struct CreatureStats* tgcrstat = creature_stats_get_from_thing(target);
    const struct CreatureControl* tgcctrl = creature_control_get_from_thing(target);
    long crdefense = compute_creature_max_defense(tgcrstat->defense, tgcctrl->explevel);
    long hitchance = (shot_dexterity - crdefense) / 2;
    if (hitchance < -96) {
        hitchance = -96;
    } else
    if (hitchance > 96) {
        hitchance = 96;
    }
    // If we'd return something which rounds to 0, change it to 1. Otherwise, just use hit chance in computations.
    if (abs(shot_damage) > 256/(128+hitchance))
        return shot_damage * (128+hitchance)/256;
    else if (shot_damage > 0)
        return 1;
    else if (shot_damage < 0)
        return -1;
    return 0;
}

void create_relevant_effect_for_shot_hitting_thing(struct Thing *shotng, struct Thing *target)
{
    struct Thing* efftng = INVALID_THING;
    if (target->class_id == TCls_Creature)
    {
        switch (shotng->model)
        {
        case ShM_Fireball:
        case ShM_Firebomb:
        case ShM_Lightning:
            efftng = create_effect(&shotng->mappos, TngEff_Explosion1, shotng->owner);
            break;
        case ShM_PoisonCloud:
            efftng = create_effect(&shotng->mappos, TngEff_Gas3, shotng->owner);
            if ( !thing_is_invalid(efftng) ) {
                efftng->shot_effect.hit_type = THit_CrtrsOnly;
            }
            break;
        case ShM_NaviMissile:
        case ShM_Missile:
            efftng = create_effect(&shotng->mappos, TngEff_Blood3, shotng->owner);
            break;
        case ShM_Arrow:
        case ShM_SwingSword:
        case ShM_SwingFist:
            if (creature_affected_by_spell(target, SplK_Freeze)) {
                efftng = create_effect(&shotng->mappos, TngEff_HitFrozenUnit, shotng->owner);
            } else
            if (creature_model_bleeds(target->model)) {
                efftng = create_effect(&shotng->mappos, TngEff_HitBleedingUnit, shotng->owner);
            }
            break;
        }
    }
    TRACE_THING(efftng);
}

long check_hit_when_attacking_door(struct Thing *thing)
{
    if (!thing_is_creature(thing))
    {
        ERRORLOG("The %s in invalid for this check", thing_model_name(thing));
        return 0;
    }
    struct CreatureControl* cctrl = creature_control_get_from_thing(thing);
    if ((cctrl->combat_flags & CmbtF_DoorFight) != 0)
    {
        CrtrStateId crstate = get_creature_state_besides_move(thing);
        if (crstate != CrSt_CreatureCombatFlee)
        {
            set_start_state(thing);
            return 1;
        }
    }
    return 1;
}

/**
 * Kills a creature with given shot.
 * @param shotng The shot which is killing the victim creature.
 * @param creatng The victim creature thing.
 * @return True if the creature is being killed, false if something have failed.
 * @note sometimes named shot_kills_creature().
 */
TbBool shot_kill_creature(struct Thing *shotng, struct Thing *creatng)
{
    struct ShotConfigStats* shotst = get_shot_model_stats(shotng->model);
    creatng->health = -1;
    struct CreatureControl* cctrl = creature_control_get_from_thing(creatng);
    cctrl->shot_model = shotng->model;
    struct Thing *killertng;
    CrDeathFlags dieflags;
    if (shotng->index == shotng->parent_idx) {
        killertng = INVALID_THING;
        dieflags = CrDed_DiedInBattle;
    } else {
        killertng = thing_get(shotng->parent_idx);
        dieflags = CrDed_DiedInBattle | ((shotst->model_flags & ShMF_NoStun)?CrDed_NoUnconscious:0);
    }
    // Friendly fire should kill the creature, not knock out
    if ((shotng->owner == creatng->owner) &! (gameadd.classic_bugs_flags & ClscBug_FriendlyFaint))
    {
        dieflags |= CrDed_NoUnconscious;
    }
    return kill_creature_sync(creatng, killertng, shotng->owner, dieflags);
}

static long melee_shot_hit_creature_at(struct Thing *shooter, struct Thing *shotng, struct Thing *trgtng, struct Coord3d *pos)
{
    struct ShotConfigStats* shotst = get_shot_model_stats(shotng->model);
    //throw_strength = shotng->fall_acceleration; //this seems to be always 0, this is why it didn't work;
    long throw_strength = shotst->push_on_hit;
    if (trgtng->health < 0)
        return 0;
    struct CreatureControl* tgcctrl = creature_control_get_from_thing(trgtng);
    long damage = get_damage_of_melee_shot(shooter, shotng, trgtng);
    if (damage > 0)
    {
      if (shotst->hit_creature.sndsample_idx > 0)
      {
          thing_play_sample(trgtng, shotst->hit_creature.sndsample_idx, NORMAL_PITCH, 0, 3, 0, 2, FULL_LOUDNESS);
          play_creature_sound(trgtng, CrSnd_Hurt, 3, 0);
      }
      if (!thing_is_invalid(shooter)) {
          apply_damage_to_thing_and_display_health(trgtng, shotng->shot.damage, shotst->damage_type, shooter->owner);
      } else {
          apply_damage_to_thing_and_display_health(trgtng, shotng->shot.damage, shotst->damage_type, -1);
      }
      if (shotst->old->field_24 != 0) {
          tgcctrl->field_B1 = shotst->old->field_24;
      }
      if ( shotst->push_on_hit || creature_is_being_unconscious(trgtng))
      {
          if (creature_is_being_unconscious(trgtng)) {
              throw_strength++;
              throw_strength *= 10;
          }
          trgtng->veloc_push_add.x.val += (throw_strength * (long)shotng->velocity.x.val) / 16;
          trgtng->veloc_push_add.y.val += (throw_strength * (long)shotng->velocity.y.val) / 16;
          trgtng->state_flags |= TF1_PushAdd;
      }
      create_relevant_effect_for_shot_hitting_thing(shotng, trgtng);
      if (trgtng->health >= 0)
      {
          if (trgtng->owner != shotng->owner) {
              check_hit_when_attacking_door(trgtng);
          }
      } else
      {
          shot_kill_creature(shotng,trgtng);
      }
    }
    if (shotst->old->destroy_on_first_hit) {
        delete_thing_structure(shotng, 0);
    }
    return 1;
}

void clear_thing_acceleration(struct Thing *thing)
{
    thing->veloc_push_add.x.val = 0;
    thing->veloc_push_add.y.val = 0;
    thing->veloc_push_add.z.val = 0;
}

void set_thing_acceleration_angles(struct Thing *thing, long angle_xy, long angle_yz)
{
    thing->move_angle_xy = angle_xy;
    thing->move_angle_z = angle_yz;
    struct ComponentVector cvect;
    angles_to_vector(thing->move_angle_xy, thing->move_angle_z, 256, &cvect);
    thing->veloc_base.x.val = cvect.x;
    thing->veloc_base.y.val = cvect.y;
    thing->veloc_base.z.val = cvect.z;
}

TbBool shot_model_makes_flesh_explosion(long shot_model)
{
    if ((shot_model == ShM_Firebomb) || (shot_model == ShM_GodLightBall))
        return true;
    return false;
}

static long shot_hit_creature_at(struct Thing *shooter, struct Thing *shotng, struct Thing *trgtng, struct Coord3d *pos)
{
    long i;
    long n;
    struct ShotConfigStats* shotst = get_shot_model_stats(shotng->model);
<<<<<<< HEAD
    //amp = shotng->field_20;
    long amp = shotst->old->push_on_hit;
=======
    //amp = shotng->fall_acceleration;
    long amp = shotst->push_on_hit;
    struct Thing* shooter = INVALID_THING;
    if (shotng->parent_idx != shotng->index) {
        shooter = thing_get(shotng->parent_idx);
    }
>>>>>>> d522feb0
    // Two fighting creatures gives experience
    if (thing_is_creature(shooter) && thing_is_creature(trgtng))
    {
        apply_shot_experience_from_hitting_creature(shooter, trgtng, shotng->model);
    }
<<<<<<< HEAD
    if ((shotst->model_flags & ShMF_StrengthBased) != 0)
    {
        return melee_shot_hit_creature_at(shooter, shotng, trgtng, pos);
    }
=======
>>>>>>> d522feb0
    if (((shotst->model_flags & ShMF_NoHit) != 0) || (trgtng->health < 0)) {
        return 0;
    }
    if (creature_affected_by_spell(trgtng, SplK_Rebound) && !(shotst->model_flags & ShMF_ReboundImmune))
    {
        struct Thing* killertng = INVALID_THING;
        if (shotng->index != shotng->parent_idx) {
            killertng = thing_get(shotng->parent_idx);
        }
        if (!thing_is_invalid(killertng))
        {
            if (shot_model_is_navigable(shotng->model))
            {
                shotng->shot.target_idx = 0;
            }
            struct CreatureStats* crstat = creature_stats_get_from_thing(killertng);
            struct Coord3d pos2;
            pos2.x.val = killertng->mappos.x.val;
            pos2.y.val = killertng->mappos.y.val;
            pos2.z.val = crstat->eye_height + killertng->mappos.z.val;
            clear_thing_acceleration(shotng);
            set_thing_acceleration_angles(shotng, get_angle_xy_to(&shotng->mappos, &pos2), get_angle_yz_to(&shotng->mappos, &pos2));
            shotng->parent_idx = trgtng->parent_idx;
            shotng->owner = trgtng->owner;
        } else
        {
            clear_thing_acceleration(shotng);
            i = (shotng->move_angle_xy + LbFPMath_PI) & LbFPMath_AngleMask;
            n = (shotng->move_angle_z + LbFPMath_PI) & LbFPMath_AngleMask;
            set_thing_acceleration_angles(shotng, i, n);
            if (trgtng->class_id == TCls_Creature)
            {
                shotng->parent_idx = trgtng->parent_idx;
            }
        }
        return 1;
    }
    if ((shotst->model_flags & ShMF_StrengthBased) != 0)
    {
        return melee_shot_hit_creature_at(shotng, trgtng, pos);
    }
    // Immunity to boulders
    if (shot_is_boulder(shotng))
    {
        if ((get_creature_model_flags(trgtng) & CMF_ImmuneToBoulder) != 0)
        {
            struct Thing* efftng = create_effect(&trgtng->mappos, TngEff_WoPExplosion, trgtng->owner);
            if (!thing_is_invalid(efftng)) {
                efftng->shot_effect.hit_type = THit_HeartOnlyNotOwn;
            }
            shotng->health = -1;
            return 1;
        }
    }
    if (shotng->shot.damage != 0)
    {
        HitPoints damage_done;
        if (!thing_is_invalid(shooter)) {
            damage_done = apply_damage_to_thing_and_display_health(trgtng, shotng->shot.damage, shotst->damage_type, shooter->owner);
        } else {
            damage_done = apply_damage_to_thing_and_display_health(trgtng, shotng->shot.damage, shotst->damage_type, -1);
        }
        if (shotst->model_flags & ShMF_LifeDrain)
        {
            give_shooter_drained_health(shooter, damage_done / 2);
        }
    }
    struct CreatureControl* cctrl = creature_control_get_from_thing(trgtng);
    if (shotst->old->field_24 != 0)
    {
        if (cctrl->field_B1 == 0) {
            cctrl->field_B1 = shotst->old->field_24;
        }
    }
    if (shotst->cast_spell_kind != 0)
    {
        struct CreatureControl* scctrl = creature_control_get_from_thing(shooter);
        if (!creature_control_invalid(scctrl)) {
            n = scctrl->explevel;
        } else {
            n = 0;
        }
        if (shotst->cast_spell_kind == SplK_Disease)
        {
            cctrl->disease_caster_plyridx = shotng->owner;
        }
        apply_spell_effect_to_thing(trgtng, shotst->cast_spell_kind, n);
    }
    if (shotst->model_flags & ShMF_GroupUp)
    {
        if (thing_is_creature(shooter))
        {
            if (get_no_creatures_in_group(shooter) < GROUP_MEMBERS_COUNT) {
                add_creature_to_group(trgtng, shooter);
            }
        } else
        {
            WARNDBG(8,"The %s index %d owner %d cannot group; invalid parent",thing_model_name(shotng),(int)shotng->index,(int)shotng->owner);
        }
    }
    if (shotst->push_on_hit != 0 )
    {
        i = amp * (long)shotng->velocity.x.val;
        trgtng->veloc_push_add.x.val += i / 16;
        i = amp * (long)shotng->velocity.y.val;
        trgtng->veloc_push_add.y.val += i / 16;
        trgtng->state_flags |= TF1_PushAdd;
    }
    if (creature_is_being_unconscious(trgtng))
    {
        amp ++;
        if (gameadd.classic_bugs_flags & ClscBug_FaintedImmuneToBoulder)
        {
            amp *= 5;
            i = amp * (long)shotng->velocity.x.val;
            trgtng->veloc_push_add.x.val += i / 16;
            i = amp * (long)shotng->velocity.y.val;
            trgtng->veloc_push_add.y.val += i / 16;
            trgtng->state_flags |= TF1_PushAdd;
            if (shotst->hit_creature.sndsample_idx != 0)
            {
                play_creature_sound(trgtng, CrSnd_Hurt, 1, 0);
                thing_play_sample(trgtng, shotst->hit_creature.sndsample_idx, NORMAL_PITCH, 0, 3, 0, 2, FULL_LOUDNESS);
            }
        }
        else
        {
            if (shotst->model_flags & ShMF_Boulder) //Boulders move units slightly but without purpose
            {
                if (abs(shotng->velocity.x.val) >= abs(shotng->velocity.y.val))
                {
                    i = amp * (long)shotng->velocity.x.val;
                    trgtng->veloc_push_add.x.val += i / 64;
<<<<<<< HEAD
                    i = amp * (long)shotng->velocity.x.val * (CREATURE_RANDOM(shooter, 3) - 1);
=======
                    i = amp * (long)shotng->velocity.x.val * (CREATURE_RANDOM(shotng, 3) - 1);
>>>>>>> d522feb0
                    trgtng->veloc_push_add.y.val += i / 64;
                }
                else
                {
                    i = amp * (long)shotng->velocity.y.val;
                    trgtng->veloc_push_add.y.val += i / 64;
<<<<<<< HEAD
                    i = amp * (long)shotng->velocity.y.val * (CREATURE_RANDOM(shooter, 3) - 1);
=======
                    i = amp * (long)shotng->velocity.y.val * (CREATURE_RANDOM(shotng, 3) - 1);
>>>>>>> d522feb0
                    trgtng->veloc_push_add.x.val += i / 64;
                }
                trgtng->state_flags |= TF1_PushAdd;
            }
            else // Normal shots blast unconscious units out of the way
            {
                amp *= 5;
                i = amp * (long)shotng->velocity.x.val;
                trgtng->veloc_push_add.x.val += i / 16;
                i = amp * (long)shotng->velocity.y.val;
                trgtng->veloc_push_add.y.val += i / 16;
                trgtng->state_flags |= TF1_PushAdd;
            }
        }
    }
    else // not for unconscious units
    {
        if (shotst->hit_creature.sndsample_idx != 0)
        {
            play_creature_sound(trgtng, CrSnd_Hurt, 1, 0);
            thing_play_sample(trgtng, shotst->hit_creature.sndsample_idx, NORMAL_PITCH, 0, 3, 0, 2, FULL_LOUDNESS);
        }
    }

    create_relevant_effect_for_shot_hitting_thing(shotng, trgtng);
    if (shotst->model_flags & ShMF_Boulder)
    {
        if (creature_is_being_unconscious(trgtng)  && !(gameadd.classic_bugs_flags & ClscBug_FaintedImmuneToBoulder)) //We're not actually hitting the unconscious units with a boulder
        {
            return 0;
        } 
        else
        {
            struct CreatureStats* crstat = creature_stats_get_from_thing(trgtng);
            shotng->health -= crstat->damage_to_boulder;
        }

    }
    if (trgtng->health < 0)
    {
        shot_kill_creature(shotng, trgtng);
    } else
    {
        if (trgtng->owner != shotng->owner) 
        {
            check_hit_when_attacking_door(trgtng);
        }
    }

    if (shotst->area_range != 0)
    {
        detonate_shot(shotng);
    }


    if (shotst->old->destroy_on_first_hit != 0) {
        delete_thing_structure(shotng, 0);
    }
    return 1;
}

static TbBool shot_hit_shootable_thing_at(struct Thing * shooter, struct Thing *shotng, struct Thing *target, struct Coord3d *pos)
{
    if (!thing_exists(target))
        return false;
    if (target->class_id == TCls_Object) {
        return shot_hit_object_at(shooter, shotng, target, pos);
    }
    if (target->class_id == TCls_Creature) {
        return shot_hit_creature_at(shooter, shotng, target, pos);
    }
    if (target->class_id == TCls_DeadCreature) {
        //TODO implement shooting dead bodies
    }
    if (target->class_id == TCls_Shot) {
        // On a shot for collision, both shots are destroyed
        //TODO maybe make both shots explode instead?
        shotng->health = -1;
        target->health = -1;
        return true;
    }
    return false;
}

long collide_filter_thing_is_shootable(const struct Thing *thing, const struct Thing *parntng, long hit_targets, long a4)
{
    PlayerNumber shot_owner = -1;
    if (thing_exists(parntng))
        shot_owner = parntng->owner;
    return thing_is_shootable(thing, shot_owner, hit_targets);
}

struct Thing *get_thing_collided_with_at_satisfying_filter_for_subtile(struct Thing *shotng, struct Coord3d *pos, Thing_Collide_Func filter, long param1, long param2, MapSubtlCoord stl_x, MapSubtlCoord stl_y)
{
    struct Thing* parntng = INVALID_THING;
    if (shotng->parent_idx > 0) {
        parntng = thing_get(shotng->parent_idx);
    }
    struct Map* mapblk = get_map_block_at(stl_x, stl_y);
    unsigned long k = 0;
    long i = get_mapwho_thing_index(mapblk);
    while (i != 0)
    {
        struct Thing* thing = thing_get(i);
        TRACE_THING(thing);
        if (thing_is_invalid(thing))
        {
            ERRORLOG("Jump to invalid thing detected");
            break;
        }
        i = thing->next_on_mapblk;
        // Per thing code start
        if (thing->index != shotng->index)
        {
            if (filter(thing, parntng, param1, param2))
            {
                if (things_collide_while_first_moves_to(shotng, pos, thing)) {
                    return thing;
                }
            }
        }
        // Per thing code end
        k++;
        if (k > THINGS_COUNT)
        {
            ERRORLOG("Infinite loop detected when sweeping things list");
            break_mapwho_infinite_chain(mapblk);
            break;
        }
    }
    return false;
}

struct Thing *get_thing_collided_with_at_satisfying_filter(struct Thing *shotng, struct Coord3d *pos, Thing_Collide_Func filter, long hit_targets, long a5)
{
    MapSubtlCoord stl_x_min;
    MapSubtlCoord stl_y_min;
    MapSubtlCoord stl_x_max;
    MapSubtlCoord stl_y_max;
    {
        int radius = 384;
        stl_x_min = coord_subtile(pos->x.val - radius);
        if (stl_x_min < 0)
            stl_x_min = 0;
        stl_y_min = coord_subtile(pos->y.val - radius);
        if (stl_y_min < 0)
            stl_y_min = 0;
        stl_x_max = coord_subtile(pos->x.val + radius);
        if (stl_x_max > map_subtiles_x)
            stl_x_max = map_subtiles_x;
        stl_y_max = coord_subtile(pos->y.val + radius);
        if (stl_y_max > map_subtiles_y)
            stl_y_max = map_subtiles_y;
    }
    for (MapSubtlCoord stl_y = stl_y_min; stl_y <= stl_y_max; stl_y++)
    {
        for (MapSubtlCoord stl_x = stl_x_min; stl_x <= stl_x_max; stl_x++)
        {
            struct Thing* coltng = get_thing_collided_with_at_satisfying_filter_for_subtile(shotng, pos, filter, hit_targets, a5, stl_x, stl_y);
            if (!thing_is_invalid(coltng)) {
                return coltng;
            }
        }
    }
    return INVALID_THING;
}

/**
 * Processes hitting another thing.
 *
 * @param shotng The thing to be moved.
 * @param nxpos Next position of the thing.
 * @return Gives true if the shot hit something and was destroyed.
 *     If the shot wasn't detonated, then the function returns false.
 * @note This function may delete the thing given in parameter.
 */
TbBool shot_hit_something_while_moving(struct Thing *shooter, struct Thing *shotng, struct Coord3d *nxpos)
{
    SYNCDBG(18,"Starting for %s index %d, hit type %d",thing_model_name(shotng),(int)shotng->index, (int)shotng->shot.hit_type);
    struct Thing* targetng = INVALID_THING;
    HitTargetFlags hit_targets = hit_type_to_hit_targets(shotng->shot.hit_type);
    targetng = get_thing_collided_with_at_satisfying_filter(shotng, nxpos, collide_filter_thing_is_shootable, hit_targets, 0);
    if (thing_is_invalid(targetng)) {
        return false;
    }

    SYNCDBG(18,"The %s index %d, collided with %s index %d",thing_model_name(shotng),(int)shotng->index,thing_model_name(targetng),(int)targetng->index);
    if (shot_hit_shootable_thing_at(shooter, shotng, targetng, nxpos)) {
        return true;
    }
    return false;
}

TngUpdateRet move_shot(struct Thing *shotng)
{
    SYNCDBG(18,"Starting for %s index %d",thing_model_name(shotng),(int)shotng->index);
    TRACE_THING(shotng);

    struct Coord3d pos;
    TbBool move_allowed = get_thing_next_position(&pos, shotng);
    struct ShotConfigStats* shotst = get_shot_model_stats(shotng->model);
    struct Thing* shooter = INVALID_THING;
    if (shotng->parent_idx != shotng->index)
        shooter = thing_get(shotng->parent_idx);

    if (!(shotst->model_flags & ShMF_NoHit))
    {
        if (shot_hit_something_while_moving(shooter, shotng, &pos)) {
            return TUFRet_Deleted;
        }
    }
    if ((shotng->movement_flags & TMvF_Unknown10) != 0)
    {
      if ((shotst->model_flags & ShMF_StrengthBased) && thing_in_wall_at(shotng, &pos)) {
          if (shot_hit_door_at(shooter, shotng, &pos)) {
              return TUFRet_Deleted;
          }
      }
    } else
    {
      if ((!move_allowed) || thing_in_wall_at(shotng, &pos)) {
          if (shot_hit_wall_at(shooter, shotng, &pos)) {
              return TUFRet_Deleted;
          }
      }
    }
    move_thing_in_map(shotng, &pos);
    return TUFRet_Modified;
}

TngUpdateRet update_shot(struct Thing *thing)
{
    struct Thing *target;
    struct Coord3d pos1;
    struct Coord3d pos2;
    struct CoordDelta3d dtpos;
    SYNCDBG(18,"Starting for index %d, model %d",(int)thing->index,(int)thing->model);
    TRACE_THING(thing);
    TbBool hit = false;
    struct ShotConfigStats* shotst = get_shot_model_stats(thing->model);
    struct PlayerInfo* myplyr = get_my_player();
    if (shotst->shot_sound != 0)
    {
        if (!S3DEmitterIsPlayingSample(thing->snd_emitter_id, shotst->shot_sound, 0))
            thing_play_sample(thing, shotst->shot_sound, NORMAL_PITCH, 0, 3, 0, 2, FULL_LOUDNESS);
    }
    if (!shotst->no_air_damage)
    {
        thing->health--;
    }
    if (thing->health < 0)
    {
        hit = true;
    } else
    {
        long i;
        if (shotst->model_flags & ShMF_Navigable) //Navigable shot property combines with other shots.
        {
            target = thing_get(thing->shot.target_idx);
            struct ComponentVector cvect;
            if ((thing_exists(target)) && (target->class_id == TCls_Creature))
            {
                pos2.x.val = target->mappos.x.val;
                pos2.y.val = target->mappos.y.val;
                pos2.z.val = target->mappos.z.val;
                pos2.z.val += (target->clipbox_size_yz >> 1);
                thing->move_angle_xy = get_angle_xy_to(&thing->mappos, &pos2);
                thing->move_angle_z = get_angle_yz_to(&thing->mappos, &pos2);
                angles_to_vector(thing->move_angle_xy, thing->move_angle_z, shotst->speed, &cvect);
                dtpos.x.val = cvect.x - thing->veloc_base.x.val;
                dtpos.y.val = cvect.y - thing->veloc_base.y.val;
                dtpos.z.val = cvect.z - thing->veloc_base.z.val;
                cvect.x = dtpos.x.val;
                cvect.y = dtpos.y.val;
                cvect.z = dtpos.z.val;
                i = LbSqrL(dtpos.x.val*(long)dtpos.x.val + dtpos.y.val*(long)dtpos.y.val + dtpos.z.val*(long)dtpos.z.val);
                if (i > 128)
                {
                  dtpos.x.val = ((long)cvect.x << 7) / i;
                  dtpos.y.val = ((long)cvect.y << 7) / i;
                  dtpos.z.val = ((long)cvect.z << 7) / i;
                  cvect.x = dtpos.x.val;
                  cvect.y = dtpos.y.val;
                  cvect.z = dtpos.z.val;
                }
                thing->veloc_push_add.x.val += cvect.x;
                thing->veloc_push_add.y.val += cvect.y;
                thing->veloc_push_add.z.val += cvect.z;
                thing->state_flags |= TF1_PushAdd;
            }
        }
        if (shotst->model_flags & ShMF_AlarmsUnits)
        {
            affect_nearby_friends_with_alarm(thing);
        }
        switch (thing->model)
        {
        case ShM_Firebomb:
            for (i = 2; i > 0; i--)
            {
              pos1.x.val = thing->mappos.x.val - UNSYNC_RANDOM(127) + 63;
              pos1.y.val = thing->mappos.y.val - UNSYNC_RANDOM(127) + 63;
              pos1.z.val = thing->mappos.z.val - UNSYNC_RANDOM(127) + 63;
<<<<<<< HEAD
              create_thing(&pos1, TCls_EffectElem, 1, thing->owner, -1);
=======
              create_thing(&pos1, TCls_EffectElem, TngEffElm_Blast1, thing->owner, -1);
>>>>>>> d522feb0
            }
            break;
        case ShM_Lightning:
        {
            struct PlayerInfo* player;
            if (lightning_is_close_to_player(myplyr, &thing->mappos))
            {
              if (is_my_player_number(thing->owner))
              {
                  player = get_player(thing->owner);
                  if ((thing->parent_idx != 0) && (myplyr->controlled_thing_idx == thing->parent_idx))
                  {
                      PaletteSetPlayerPalette(player, lightning_palette);
                      myplyr->additional_flags |= PlaAF_LightningPaletteIsActive;
                  }
              }
            }
            break;
        }
        case ShM_Wind:
            for (i = 10; i > 0; i--)
            {
              pos1.x.val = thing->mappos.x.val - UNSYNC_RANDOM(1023) + 511;
              pos1.y.val = thing->mappos.y.val - UNSYNC_RANDOM(1023) + 511;
              pos1.z.val = thing->mappos.z.val - UNSYNC_RANDOM(1023) + 511;
<<<<<<< HEAD
              create_thing(&pos1, TCls_EffectElem, 12, thing->owner, -1);
=======
              create_thing(&pos1, TCls_EffectElem, TngEffElm_Leaves1, thing->owner, -1);
>>>>>>> d522feb0
            }
            affect_nearby_enemy_creatures_with_wind(thing);
            break;
        case ShM_Grenade:
            thing->move_angle_xy = (thing->move_angle_xy + LbFPMath_PI/9) & LbFPMath_AngleMask;
            break;
        case ShM_Boulder:
        case ShM_SolidBoulder:
            if (apply_wallhug_force_to_boulder(thing))
              hit = true;
            break;
        case ShM_GodLightning:
            draw_god_lightning(thing);
            lightning_modify_palette(thing);
            break;
        /**case ShM_Vortex:
            //Not implemented, due to limited amount of shots, replaced by Lizard
            affect_nearby_stuff_with_vortex(thing);
            break;
            **/
        case ShM_Lizard:
            thing->move_angle_xy = (thing->move_angle_xy + LbFPMath_PI/9) & LbFPMath_AngleMask;
            int skill = thing->shot_lizard2.range;
            target = thing_get(thing->shot_lizard.target_idx);
            if (thing_is_invalid(target)) break;
            MapCoordDelta dist;
            if (skill <= 35)
            {
                dist = get_2d_distance(&thing->mappos, &target->mappos);
                if (dist <= 260) hit = true;
            }
            else
            {
                struct Coord3d target_pos;
                target_pos.x.val = thing->shot_lizard.x;
                target_pos.y.val = thing->shot_lizard.posint * gameadd.crtr_conf.sprite_size;
                target_pos.z.val = target->mappos.z.val;
                dist = get_2d_distance(&thing->mappos, &target_pos);
                if (dist <= 260) hit = true;
            }
            break;
        case ShM_GodLightBall:
            update_god_lightning_ball(thing);
            break;
        case ShM_TrapLightning:
            if (((game.play_gameturn - thing->creation_turn) % 16) == 0)
            {
              thing->shot.spell_level = 5;
              god_lightning_choose_next_creature(thing);
              target = thing_get(thing->shot.target_idx);
              if (thing_exists(target))
              {
                  shotst = get_shot_model_stats(ShM_GodLightBall);
                  draw_lightning(&thing->mappos,&target->mappos, 96, TngEffElm_ElectricBall3);
                  apply_damage_to_thing_and_display_health(target, shotst->damage, shotst->damage_type, thing->owner);
              }
            }
            break;
        case ShM_Disease:
            for (i = 1; i > 0; i--)
            {
              pos1.x.val = thing->mappos.x.val - UNSYNC_RANDOM(511) + 255;
              pos1.y.val = thing->mappos.y.val - UNSYNC_RANDOM(511) + 255;
              pos1.z.val = thing->mappos.z.val - UNSYNC_RANDOM(511) + 255;
<<<<<<< HEAD
              create_thing(&pos1, TCls_EffectElem, 95, thing->owner, -1);
=======
              create_thing(&pos1, TCls_EffectElem, TngEffElm_DiseaseFly, thing->owner, -1);
>>>>>>> d522feb0
            }
            break;
        default:
            // All shots that do not require special processing
            break;
        }
    }
    if (!thing_exists(thing)) {
        WARNLOG("Thing disappeared during update");
        return TUFRet_Deleted;
    }
    if (hit) {
        detonate_shot(thing);
        return TUFRet_Deleted;
    }
    return move_shot(thing);
}

struct Thing *create_shot(struct Coord3d *pos, unsigned short model, unsigned short owner)
{
    if ( !i_can_allocate_free_thing_structure(FTAF_FreeEffectIfNoSlots) )
    {
        ERRORDBG(3,"Cannot create shot %d for player %d. There are too many things allocated.",(int)model,(int)owner);
        erstat_inc(ESE_NoFreeThings);
        return INVALID_THING;
    }
    struct ShotConfigStats* shotst = get_shot_model_stats(model);
    struct Thing* thing = allocate_free_thing_structure(FTAF_FreeEffectIfNoSlots);
    if (thing->index == 0) {
        ERRORDBG(3,"Should be able to allocate shot %d for player %d, but failed.",(int)model,(int)owner);
        erstat_inc(ESE_NoFreeThings);
        return INVALID_THING;
    }
    thing->creation_turn = game.play_gameturn;
    thing->class_id = TCls_Shot;
    thing->model = model;
    memcpy(&thing->mappos,pos,sizeof(struct Coord3d));
    thing->parent_idx = thing->index;
    thing->owner = owner;
    thing->bounce_angle = shotst->bounce_angle;
    thing->fall_acceleration = shotst->fall_acceleration;
    thing->field_21 = shotst->old->field_10;
    thing->field_23 = shotst->old->field_11;
    thing->field_24 = shotst->old->field_12;
    thing->movement_flags ^= (thing->movement_flags ^ TMvF_Unknown08 * shotst->old->field_13) & TMvF_Unknown08;
    set_thing_draw(thing, shotst->sprite_anim_idx, 256, shotst->sprite_size_max, 0, 0, 2);
    thing->field_4F ^= (thing->field_4F ^ 0x02 * shotst->old->field_6) & TF4F_Unknown02;
    thing->field_4F ^= thing->field_4F ^ ((thing->field_4F ^ TF4F_Transpar_8 * shotst->animation_transparency) & (TF4F_Transpar_Flags));
    thing->field_4F ^= (thing->field_4F ^ shotst->old->field_7) & TF4F_Unknown01;
    thing->clipbox_size_xy = shotst->size_xy;
    thing->clipbox_size_yz = shotst->size_yz;
    thing->solid_size_xy = shotst->size_xy;
    thing->solid_size_yz = shotst->size_yz;
    thing->shot.damage = shotst->damage;
    thing->shot.dexterity = 255;
    thing->health = shotst->health;
    if (shotst->old->lightf_50)
    {
        struct InitLight ilght;
        LbMemorySet(&ilght, 0, sizeof(struct InitLight));
        memcpy(&ilght.mappos,&thing->mappos,sizeof(struct Coord3d));
        ilght.radius = shotst->old->lightf_50;
        ilght.intensity = shotst->old->lightf_52;
        ilght.is_dynamic = 1;
        ilght.field_3 = shotst->old->lightf_53;
        thing->light_id = light_create_light(&ilght);
        if (thing->light_id == 0) {
            // Being out of free lights is quite common - so info instead of warning here
            SYNCDBG(8,"Cannot allocate dynamic light to %s.",thing_model_name(thing));
        }
    }
    place_thing_in_mapwho(thing);
    add_thing_to_its_class_list(thing);
    return thing;
}


/******************************************************************************/
#ifdef __cplusplus
}
#endif<|MERGE_RESOLUTION|>--- conflicted
+++ resolved
@@ -102,11 +102,7 @@
         // But currently shot do not store its level, so we don't really have a choice
         struct CreatureControl* cctrl = creature_control_get_from_thing(castng);
         long dist = compute_creature_attack_range(shotst->area_range * COORD_PER_STL, crstat->luck, cctrl->explevel);
-<<<<<<< HEAD
-        long damage = compute_creature_attack_spell_damage(castng, shotst->area_damage, crstat->luck, cctrl->explevel);
-=======
         long damage = compute_creature_attack_spell_damage(shotst->area_damage, crstat->luck, cctrl->explevel, shotng);
->>>>>>> d522feb0
         HitTargetFlags hit_targets = hit_type_to_hit_targets(shotst->area_hit_type);
         explosion_affecting_area(castng, &shotng->mappos, dist, damage, shotst->area_blow, hit_targets, shotst->damage_type);
     }
@@ -216,11 +212,7 @@
     }
     if (crstat->gold_hold <= creatng->creature.gold_carried)
     {
-<<<<<<< HEAD
-        drop_gold_pile(creatng->creature.gold_carried, &creatng->mappos, creatng->owner, false);
-=======
         struct Thing* gldtng = drop_gold_pile(creatng->creature.gold_carried, &creatng->mappos);
->>>>>>> d522feb0
         creatng->creature.gold_carried = 0;
         struct Room* room;
         room = get_room_thing_is_on(creatng);
@@ -454,11 +446,7 @@
         {
             if (shotng->model == ShM_Lizard)
             {
-<<<<<<< HEAD
-                if (shotng->shot.dexterity >= CREATURE_RANDOM(shooter, 90))
-=======
                 if (shotng->shot_lizard2.range >= CREATURE_RANDOM(shotng, 90))
->>>>>>> d522feb0
                 {
                     struct Coord3d target_pos;
                     target_pos.x.val = shotng->shot_lizard.x;
@@ -539,11 +527,7 @@
             {
                 if (!thing_is_invalid(efftng))
                 {
-<<<<<<< HEAD
-                    i = shotst->old->hit_door.sndsample_range;
-=======
                     i = shotst->hit_door.sndsample_range;
->>>>>>> d522feb0
                     thing_play_sample(efftng, n + UNSYNC_RANDOM(i), NORMAL_PITCH, 0, 3, 0, 2, FULL_LOUDNESS);
                 }
             }
@@ -630,11 +614,7 @@
     return 0;
 }
 
-<<<<<<< HEAD
-static long shot_hit_object_at(struct Thing *shooter, struct Thing *shotng, struct Thing *target, struct Coord3d *pos)
-=======
 static TbBool shot_hit_object_at(struct Thing *shotng, struct Thing *target, struct Coord3d *pos)
->>>>>>> d522feb0
 {
     struct ShotConfigStats* shotst = get_shot_model_stats(shotng->model);
     if (!thing_is_object(target)) {
@@ -705,11 +685,7 @@
     return damage_done > 0;
 }
 
-<<<<<<< HEAD
-static long get_damage_of_melee_shot(struct Thing *shooter, const struct Thing *shotng, const struct Thing *target)
-=======
 long get_damage_of_melee_shot(struct Thing *shotng, const struct Thing *target)
->>>>>>> d522feb0
 {
     const struct CreatureStats* tgcrstat = creature_stats_get_from_thing(target);
     const struct CreatureControl* tgcctrl = creature_control_get_from_thing(target);
@@ -723,11 +699,7 @@
     {
         hitchance = 96;
     }
-<<<<<<< HEAD
-    if (CREATURE_RANDOM(shooter, 256) < (128 + hitchance))
-=======
     if (CREATURE_RANDOM(shotng, 256) < (128 + hitchance))
->>>>>>> d522feb0
     {
         return shotng->shot.damage;
     }
@@ -924,29 +896,17 @@
     long i;
     long n;
     struct ShotConfigStats* shotst = get_shot_model_stats(shotng->model);
-<<<<<<< HEAD
-    //amp = shotng->field_20;
-    long amp = shotst->old->push_on_hit;
-=======
     //amp = shotng->fall_acceleration;
     long amp = shotst->push_on_hit;
     struct Thing* shooter = INVALID_THING;
     if (shotng->parent_idx != shotng->index) {
         shooter = thing_get(shotng->parent_idx);
     }
->>>>>>> d522feb0
     // Two fighting creatures gives experience
     if (thing_is_creature(shooter) && thing_is_creature(trgtng))
     {
         apply_shot_experience_from_hitting_creature(shooter, trgtng, shotng->model);
     }
-<<<<<<< HEAD
-    if ((shotst->model_flags & ShMF_StrengthBased) != 0)
-    {
-        return melee_shot_hit_creature_at(shooter, shotng, trgtng, pos);
-    }
-=======
->>>>>>> d522feb0
     if (((shotst->model_flags & ShMF_NoHit) != 0) || (trgtng->health < 0)) {
         return 0;
     }
@@ -1080,22 +1040,14 @@
                 {
                     i = amp * (long)shotng->velocity.x.val;
                     trgtng->veloc_push_add.x.val += i / 64;
-<<<<<<< HEAD
-                    i = amp * (long)shotng->velocity.x.val * (CREATURE_RANDOM(shooter, 3) - 1);
-=======
                     i = amp * (long)shotng->velocity.x.val * (CREATURE_RANDOM(shotng, 3) - 1);
->>>>>>> d522feb0
                     trgtng->veloc_push_add.y.val += i / 64;
                 }
                 else
                 {
                     i = amp * (long)shotng->velocity.y.val;
                     trgtng->veloc_push_add.y.val += i / 64;
-<<<<<<< HEAD
-                    i = amp * (long)shotng->velocity.y.val * (CREATURE_RANDOM(shooter, 3) - 1);
-=======
                     i = amp * (long)shotng->velocity.y.val * (CREATURE_RANDOM(shotng, 3) - 1);
->>>>>>> d522feb0
                     trgtng->veloc_push_add.x.val += i / 64;
                 }
                 trgtng->state_flags |= TF1_PushAdd;
@@ -1399,11 +1351,7 @@
               pos1.x.val = thing->mappos.x.val - UNSYNC_RANDOM(127) + 63;
               pos1.y.val = thing->mappos.y.val - UNSYNC_RANDOM(127) + 63;
               pos1.z.val = thing->mappos.z.val - UNSYNC_RANDOM(127) + 63;
-<<<<<<< HEAD
-              create_thing(&pos1, TCls_EffectElem, 1, thing->owner, -1);
-=======
               create_thing(&pos1, TCls_EffectElem, TngEffElm_Blast1, thing->owner, -1);
->>>>>>> d522feb0
             }
             break;
         case ShM_Lightning:
@@ -1429,11 +1377,7 @@
               pos1.x.val = thing->mappos.x.val - UNSYNC_RANDOM(1023) + 511;
               pos1.y.val = thing->mappos.y.val - UNSYNC_RANDOM(1023) + 511;
               pos1.z.val = thing->mappos.z.val - UNSYNC_RANDOM(1023) + 511;
-<<<<<<< HEAD
-              create_thing(&pos1, TCls_EffectElem, 12, thing->owner, -1);
-=======
               create_thing(&pos1, TCls_EffectElem, TngEffElm_Leaves1, thing->owner, -1);
->>>>>>> d522feb0
             }
             affect_nearby_enemy_creatures_with_wind(thing);
             break;
@@ -1498,11 +1442,7 @@
               pos1.x.val = thing->mappos.x.val - UNSYNC_RANDOM(511) + 255;
               pos1.y.val = thing->mappos.y.val - UNSYNC_RANDOM(511) + 255;
               pos1.z.val = thing->mappos.z.val - UNSYNC_RANDOM(511) + 255;
-<<<<<<< HEAD
-              create_thing(&pos1, TCls_EffectElem, 95, thing->owner, -1);
-=======
               create_thing(&pos1, TCls_EffectElem, TngEffElm_DiseaseFly, thing->owner, -1);
->>>>>>> d522feb0
             }
             break;
         default:
