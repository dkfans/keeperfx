; KeeperFX Objects Configuration file
; file version 0.10, by Mefistotelis

[common]
ObjectsCount = 137

[object0]
Name = NULL
Genre = DECORATION
AnimationID = 0
AnimationSpeed = 256
Size_XY  = 0
Size_YZ = 0
MaximumSize = 300
DestroyOnLava = 0
DestroyOnLiquid = 0
Health = 0
FallAcceleration = 0
LightUnaffected = 0
Properties =

[object1]
Name = BARREL
Genre = DECORATION
AnimationID = 930
AnimationSpeed = 256
Size_XY = 0
Size_YZ = 0
MaximumSize = 300
DestroyOnLava = 1
DestroyOnLiquid = 1
Health = 100
FallAcceleration = 20
LightUnaffected = 0
Properties = CHOWNED_ON_ROOM_CLAIM DESTROYED_ON_ROOM_PLACE

[object2]
Name = TORCH
Genre = FURNITURE
AnimationID = 962
AnimationSpeed = 256
Size_XY = 0
Size_YZ = 0
MaximumSize = 300
DestroyOnLava = 0
DestroyOnLiquid = 1
Health = 100
FallAcceleration = 0
LightUnaffected = 1
Properties = DESTROYED_ON_ROOM_CLAIM DESTROYED_ON_ROOM_PLACE

[object3]
Name = GOLD_CHEST
Genre = VALUABLE
AnimationID = 934
AnimationSpeed = 256
Size_XY = 0
Size_YZ = 0
MaximumSize = 300
DestroyOnLava = 1
DestroyOnLiquid = 1
Health = 100
FallAcceleration = 20
LightUnaffected = 0
Properties =

[object4]
Name = TEMPLE_STATUE
Genre = FURNITURE
AnimationID = 950
AnimationSpeed = 256
Size_XY = 0
Size_YZ = 0
MaximumSize = 300
DestroyOnLava = 0
DestroyOnLiquid = 1
Health = 100
FallAcceleration = 20
LightUnaffected = 1
Properties = CHOWNED_ON_ROOM_CLAIM DESTROYED_ON_ROOM_PLACE

[object5]
Name = SOUL_CONTAINER
Genre = FURNITURE
AnimationID = 948
AnimationSpeed = 256
Size_XY = 512
Size_YZ = 512
MaximumSize = 525
DestroyOnLava = 0
DestroyOnLiquid = 0
Health = 1
FallAcceleration = 20
LightUnaffected = 0
Properties = EXISTS_ONLY_IN_ROOM

[object6]
Name = GOLD
Genre = VALUABLE
AnimationID = 934
AnimationSpeed = 256
Size_XY = 0
Size_YZ = 0
MaximumSize = 300
DestroyOnLava = 1
DestroyOnLiquid = 1
Health = 50
FallAcceleration = 8
LightUnaffected = 0
Properties =

[object7]
Name = TORCHUN
Genre = FURNITURE
AnimationID = 962
AnimationSpeed = 256
Size_XY = 0
Size_YZ = 0
MaximumSize = 300
DestroyOnLava = 0
DestroyOnLiquid = 1
Health = 100
FallAcceleration = 0
LightUnaffected = 1
Properties = DESTROYED_ON_ROOM_CLAIM DESTROYED_ON_ROOM_PLACE

[object8]
Name = STATUEWO
Genre = DECORATION
AnimationID = 950
AnimationSpeed = 256
Size_XY = 0
Size_YZ = 0
MaximumSize = 300
DestroyOnLava = 0
DestroyOnLiquid = 1
Health = 100
FallAcceleration = 20
LightUnaffected = 1
Properties = CHOWNED_ON_ROOM_CLAIM DESTROYED_ON_ROOM_PLACE

[object9]
Name = CHICKEN_GRW
Genre = FURNITURE
AnimationID = 893
AnimationSpeed = 8
Size_XY = 128
Size_YZ = 128
MaximumSize = 300
DestroyOnLava = 1
DestroyOnLiquid = 1
Health = 0
FallAcceleration = 0
LightUnaffected = 0
Properties = EXISTS_ONLY_IN_ROOM DESTROYED_ON_ROOM_CLAIM DESTROYED_ON_ROOM_PLACE

[object10]
Name = CHICKEN_MAT
Genre = FOOD
AnimationID = 819
AnimationSpeed = 256
Size_XY = 128
Size_YZ = 128
MaximumSize = 300
DestroyOnLava = 0
DestroyOnLiquid = 1
Health = 1000
FallAcceleration = 9
LightUnaffected = 0
Properties = DESTROYED_ON_ROOM_CLAIM

[object11]
Name = SPELLBOOK_HOE
Genre = SPELLBOOK
AnimationID = 777
AnimationSpeed = 256
Size_XY = 0
Size_YZ = 0
MaximumSize = 300
DestroyOnLava = 1
DestroyOnLiquid = 0
Health = 0
FallAcceleration = 10
LightUnaffected = 0
Properties = CHOWNED_ON_ROOM_CLAIM

[object12]
Name = SPELLBOOK_IMP
Genre = SPELLBOOK
AnimationID = 777
AnimationSpeed = 256
Size_XY = 0
Size_YZ = 0
MaximumSize = 300
DestroyOnLava = 1
DestroyOnLiquid = 0
Health = 0
FallAcceleration = 10
LightUnaffected = 0
Properties = CHOWNED_ON_ROOM_CLAIM

[object13]
Name = SPELLBOOK_OBEY
Genre = SPELLBOOK
AnimationID = 777
AnimationSpeed = 256
Size_XY = 0
Size_YZ = 0
MaximumSize = 300
DestroyOnLava = 1
DestroyOnLiquid = 0
Health = 0
FallAcceleration = 10
LightUnaffected = 0
Properties = CHOWNED_ON_ROOM_CLAIM

[object14]
Name = SPELLBOOK_SLAP
Genre = SPELLBOOK
AnimationID = 777
AnimationSpeed = 256
Size_XY = 0
Size_YZ = 0
MaximumSize = 300
DestroyOnLava = 1
DestroyOnLiquid = 0
Health = 0
FallAcceleration = 10
LightUnaffected = 0
Properties = CHOWNED_ON_ROOM_CLAIM

[object15]
Name = SPELLBOOK_SOE
Genre = SPELLBOOK
AnimationID = 777
AnimationSpeed = 256
Size_XY = 0
Size_YZ = 0
MaximumSize = 300
DestroyOnLava = 1
DestroyOnLiquid = 0
Health = 0
FallAcceleration = 10
LightUnaffected = 0
Properties = CHOWNED_ON_ROOM_CLAIM

[object16]
Name = SPELLBOOK_CTA
Genre = SPELLBOOK
AnimationID = 777
AnimationSpeed = 256
Size_XY = 0
Size_YZ = 0
MaximumSize = 300
DestroyOnLava = 1
DestroyOnLiquid = 0
Health = 0
FallAcceleration = 10
LightUnaffected = 0
Properties = CHOWNED_ON_ROOM_CLAIM

[object17]
Name = SPELLBOOK_CAVI
Genre = SPELLBOOK
AnimationID = 777
AnimationSpeed = 256
Size_XY = 0
Size_YZ = 0
MaximumSize = 300
DestroyOnLava = 1
DestroyOnLiquid = 0
Health = 0
FallAcceleration = 10
LightUnaffected = 0
Properties = CHOWNED_ON_ROOM_CLAIM

[object18]
Name = SPELLBOOK_HEAL
Genre = SPELLBOOK
AnimationID = 777
AnimationSpeed = 256
Size_XY = 0
Size_YZ = 0
MaximumSize = 300
DestroyOnLava = 1
DestroyOnLiquid = 0
Health = 0
FallAcceleration = 10
LightUnaffected = 0
Properties = CHOWNED_ON_ROOM_CLAIM

[object19]
Name = SPELLBOOK_HLDAUD
Genre = SPELLBOOK
AnimationID = 777
AnimationSpeed = 256
Size_XY = 0
Size_YZ = 0
MaximumSize = 300
DestroyOnLava = 1
DestroyOnLiquid = 0
Health = 0
FallAcceleration = 10
LightUnaffected = 0
Properties = CHOWNED_ON_ROOM_CLAIM

[object20]
Name = SPELLBOOK_LIGHTN
Genre = SPELLBOOK
AnimationID = 777
AnimationSpeed = 256
Size_XY = 0
Size_YZ = 0
MaximumSize = 300
DestroyOnLava = 1
DestroyOnLiquid = 0
Health = 0
FallAcceleration = 10
LightUnaffected = 0
Properties = CHOWNED_ON_ROOM_CLAIM

[object21]
Name = SPELLBOOK_SPDC
Genre = SPELLBOOK
AnimationID = 777
AnimationSpeed = 256
Size_XY = 0
Size_YZ = 0
MaximumSize = 300
DestroyOnLava = 1
DestroyOnLiquid = 0
Health = 0
FallAcceleration = 10
LightUnaffected = 0
Properties = CHOWNED_ON_ROOM_CLAIM

[object22]
Name = SPELLBOOK_PROT
Genre = SPELLBOOK
AnimationID = 777
AnimationSpeed = 256
Size_XY = 0
Size_YZ = 0
MaximumSize = 300
DestroyOnLava = 1
DestroyOnLiquid = 0
Health = 0
FallAcceleration = 10
LightUnaffected = 0
Properties = CHOWNED_ON_ROOM_CLAIM

[object23]
Name = SPELLBOOK_CONCL
Genre = SPELLBOOK
AnimationID = 777
AnimationSpeed = 256
Size_XY = 0
Size_YZ = 0
MaximumSize = 300
DestroyOnLava = 1
DestroyOnLiquid = 0
Health = 0
FallAcceleration = 10
LightUnaffected = 0
Properties = CHOWNED_ON_ROOM_CLAIM

[object24]
Name = CTA_ENSIGN
Genre = POWER
AnimationID = 0
AnimationSpeed = 256
Size_XY = 0
Size_YZ = 0
MaximumSize = 375
DestroyOnLava = 0
DestroyOnLiquid = 0
Health = 0
FallAcceleration = 0
LightUnaffected = 0
Properties =

[object25]
Name = ROOM_FLAG
Genre = DECORATION
AnimationID = 0
AnimationSpeed = 256
Size_XY = 0
Size_YZ = 0
MaximumSize = 300
DestroyOnLava = 0
DestroyOnLiquid = 0
Health = 0
FallAcceleration = 0
LightUnaffected = 0
Properties =

[object26]
Name = ANVIL
Genre = FURNITURE
AnimationID = 789
AnimationSpeed = 256
Size_XY = 0
Size_YZ = 0
MaximumSize = 300
DestroyOnLava = 1
DestroyOnLiquid = 1
Health = 0
FallAcceleration = 0
LightUnaffected = 0
Properties = DESTROYED_ON_ROOM_CLAIM DESTROYED_ON_ROOM_PLACE

[object27]
Name = PRISON_BAR
Genre = FURNITURE
AnimationID = 796
AnimationSpeed = 256
Size_XY = 0
Size_YZ = 0
MaximumSize = 200
DestroyOnLava = 1
DestroyOnLiquid = 1
Health = 0
FallAcceleration = 0
LightUnaffected = 0
Properties = DESTROYED_ON_ROOM_CLAIM DESTROYED_ON_ROOM_PLACE

[object28]
Name = CANDLESTCK
Genre = FURNITURE
AnimationID = 791
AnimationSpeed = 256
Size_XY = 0
Size_YZ = 0
MaximumSize = 300
DestroyOnLava = 0
DestroyOnLiquid = 1
Health = 100
FallAcceleration = 0
LightUnaffected = 1
Properties = CHOWNED_ON_ROOM_CLAIM DESTROYED_ON_ROOM_PLACE

[object29]
Name = GRAVE_STONE
Genre = FURNITURE
AnimationID = 793
AnimationSpeed = 256
Size_XY = 0
Size_YZ = 0
MaximumSize = 300
DestroyOnLava = 1
DestroyOnLiquid = 1
Health = 0
FallAcceleration = 0
LightUnaffected = 0
Properties = DESTROYED_ON_ROOM_CLAIM DESTROYED_ON_ROOM_PLACE

[object30]
Name = STATUE_HORNY
Genre = FURNITURE
AnimationID = 905
AnimationSpeed = 256
Size_XY = 0
Size_YZ = 0
MaximumSize = 300
DestroyOnLava = 0
DestroyOnLiquid = 1
Health = 0
FallAcceleration = 0
LightUnaffected = 0
Properties = CHOWNED_ON_ROOM_CLAIM DESTROYED_ON_ROOM_PLACE

[object31]
Name = TRAINING_POST
Genre = FURNITURE
AnimationID = 795
AnimationSpeed = 256
Size_XY = 0
Size_YZ = 0
MaximumSize = 375
DestroyOnLava = 1
DestroyOnLiquid = 1
Health = 0
FallAcceleration = 0
LightUnaffected = 0
Properties = DESTROYED_ON_ROOM_CLAIM DESTROYED_ON_ROOM_PLACE

[object32]
Name = TORTURE_SPIKE
Genre = FURNITURE
AnimationID = 892
AnimationSpeed = 256
Size_XY = 0
Size_YZ = 0
MaximumSize = 300
DestroyOnLava = 1
DestroyOnLiquid = 1
Health = 0
FallAcceleration = 0
LightUnaffected = 0
Properties = DESTROYED_ON_ROOM_CLAIM DESTROYED_ON_ROOM_PLACE

[object33]
Name = TEMPLE_SPANGLE
Genre = FURNITURE
AnimationID = 797
AnimationSpeed = 256
Size_XY = 0
Size_YZ = 0
MaximumSize = 300
DestroyOnLava = 0
DestroyOnLiquid = 1
Health = 0
FallAcceleration = 0
LightUnaffected = 0
Properties = DESTROYED_ON_ROOM_CLAIM DESTROYED_ON_ROOM_PLACE

[object34]
Name = POTION_PURPLE
Genre = DECORATION
AnimationID = 804
AnimationSpeed = 256
Size_XY = 0
Size_YZ = 0
MaximumSize = 300
DestroyOnLava = 0
DestroyOnLiquid = 1
Health = 0
FallAcceleration = 0
LightUnaffected = 0
Properties = DESTROYED_ON_ROOM_CLAIM DESTROYED_ON_ROOM_PLACE

[object35]
Name = POTION_BLUE
Genre = DECORATION
AnimationID = 806
AnimationSpeed = 256
Size_XY = 0
Size_YZ = 0
MaximumSize = 300
DestroyOnLava = 0
DestroyOnLiquid = 1
Health = 0
FallAcceleration = 0
LightUnaffected = 0
Properties = DESTROYED_ON_ROOM_CLAIM DESTROYED_ON_ROOM_PLACE

[object36]
Name = POTION_GREEN
Genre = DECORATION
AnimationID = 808
AnimationSpeed = 256
Size_XY = 0
Size_YZ = 0
MaximumSize = 300
DestroyOnLava = 0
DestroyOnLiquid = 1
Health = 0
FallAcceleration = 0
LightUnaffected = 0
Properties = DESTROYED_ON_ROOM_CLAIM DESTROYED_ON_ROOM_PLACE

[object37]
Name = POWER_HAND
Genre = POWER
AnimationID = 782
AnimationSpeed = 256
Size_XY = 0
Size_YZ = 0
MaximumSize = 300
DestroyOnLava = 0
DestroyOnLiquid = 0
Health = 0
FallAcceleration = 0
LightUnaffected = 0
Properties =

[object38]
Name = POWER_HAND_GRAB
Genre = POWER
AnimationID = 783
AnimationSpeed = 256
Size_XY = 0
Size_YZ = 0
MaximumSize = 300
DestroyOnLava = 0
DestroyOnLiquid = 0
Health = 0
FallAcceleration = 0
LightUnaffected = 0
Properties =

[object39]
Name = POWER_HAND_WHIP
Genre = POWER
AnimationID = 785
AnimationSpeed = 256
Size_XY = 0
Size_YZ = 0
MaximumSize = 300
DestroyOnLava = 0
DestroyOnLiquid = 0
Health = 0
FallAcceleration = 0
LightUnaffected = 0
Properties =

[object40]
Name = CHICKEN_STB
Genre = FURNITURE
AnimationID = 894
AnimationSpeed = 256
Size_XY = 128
Size_YZ = 128
MaximumSize = 300
DestroyOnLava = 1
DestroyOnLiquid = 1
Health = 0
FallAcceleration = 0
LightUnaffected = 0
Properties = EXISTS_ONLY_IN_ROOM DESTROYED_ON_ROOM_CLAIM DESTROYED_ON_ROOM_PLACE

[object41]
Name = CHICKEN_WOB
Genre = FURNITURE
AnimationID = 895
AnimationSpeed = 192
Size_XY = 128
Size_YZ = 128
MaximumSize = 300
DestroyOnLava = 1
DestroyOnLiquid = 1
Health = 0
FallAcceleration = 0
LightUnaffected = 0
Properties = EXISTS_ONLY_IN_ROOM DESTROYED_ON_ROOM_CLAIM DESTROYED_ON_ROOM_PLACE

[object42]
Name = CHICKEN_CRK
Genre = FURNITURE
AnimationID = 896
AnimationSpeed = 192
Size_XY = 128
Size_YZ = 128
MaximumSize = 300
DestroyOnLava = 1
DestroyOnLiquid = 1
Health = 0
FallAcceleration = 0
LightUnaffected = 0
Properties = EXISTS_ONLY_IN_ROOM DESTROYED_ON_ROOM_CLAIM DESTROYED_ON_ROOM_PLACE

[object43]
Name = GOLDL
Genre = VALUABLE
AnimationID = 936
AnimationSpeed = 85
Size_XY = 128
Size_YZ = 64
MaximumSize = 300
DestroyOnLava = 1
DestroyOnLiquid = 1
Health = 50
FallAcceleration = 8
LightUnaffected = 0
Properties =

[object44]
Name = SPINNING_KEY
Genre = FURNITURE
AnimationID = 810
AnimationSpeed = 256
Size_XY = 0
Size_YZ = 0
MaximumSize = 300
DestroyOnLava = 0
DestroyOnLiquid = 0
Health = 0
FallAcceleration = 0
LightUnaffected = 0
Properties = DESTROYED_ON_ROOM_CLAIM DESTROYED_ON_ROOM_PLACE

[object45]
Name = SPELLBOOK_DISEASE
Genre = SPELLBOOK
AnimationID = 777
AnimationSpeed = 256
Size_XY = 0
Size_YZ = 0
MaximumSize = 300
DestroyOnLava = 1
DestroyOnLiquid = 0
Health = 0
FallAcceleration = 10
LightUnaffected = 0
Properties = CHOWNED_ON_ROOM_CLAIM

[object46]
Name = SPELLBOOK_CHKN
Genre = SPELLBOOK
AnimationID = 777
AnimationSpeed = 256
Size_XY = 0
Size_YZ = 0
MaximumSize = 300
DestroyOnLava = 1
DestroyOnLiquid = 0
Health = 0
FallAcceleration = 10
LightUnaffected = 0
Properties = CHOWNED_ON_ROOM_CLAIM

[object47]
Name = SPELLBOOK_DWAL
Genre = SPELLBOOK
AnimationID = 777
AnimationSpeed = 256
Size_XY = 0
Size_YZ = 0
MaximumSize = 300
DestroyOnLava = 1
DestroyOnLiquid = 0
Health = 0
FallAcceleration = 10
LightUnaffected = 0
Properties = CHOWNED_ON_ROOM_CLAIM

[object48]
Name = SPELLBOOK_TBMB
Genre = SPELLBOOK
AnimationID = 777
AnimationSpeed = 256
Size_XY = 0
Size_YZ = 0
MaximumSize = 300
DestroyOnLava = 1
DestroyOnLiquid = 0
Health = 0
FallAcceleration = 10
LightUnaffected = 0
Properties = CHOWNED_ON_ROOM_CLAIM

[object49]
Name = HERO_GATE
Genre = FURNITURE
AnimationID = 776
AnimationSpeed = 256
Size_XY = 0
Size_YZ = 0
MaximumSize = 300
DestroyOnLava = 0
DestroyOnLiquid = 0
Health = 100
FallAcceleration = 0
LightUnaffected = 1
Properties =

[object50]
Name = SPINNING_KEY2
Genre = EFFECT
AnimationID = 818
AnimationSpeed = 256
Size_XY = 0
Size_YZ = 0
MaximumSize = 300
DestroyOnLava = 1
DestroyOnLiquid = 0
Health = 0
FallAcceleration = 0
LightUnaffected = 0
Properties = CHOWNED_ON_ROOM_CLAIM DESTROYED_ON_ROOM_PLACE

[object51]
Name = ARMOUR
Genre = EFFECT
AnimationID = 850
AnimationSpeed = 256
Size_XY = 0
Size_YZ = 0
MaximumSize = 144
DestroyOnLava = 0
DestroyOnLiquid = 0
Health = 0
FallAcceleration = 0
LightUnaffected = 0
Properties =

[object52]
Name = GOLD_HOARD_1
Genre = TREASURE_HOARD
AnimationID = 936
AnimationSpeed = 128
Size_XY = 0
Size_YZ = 0
MaximumSize = 375
DestroyOnLava = 0
DestroyOnLiquid = 1
Health = 0
FallAcceleration = 0
LightUnaffected = 0
Properties = EXISTS_ONLY_IN_ROOM CHOWNED_ON_ROOM_CLAIM

[object53]
Name = GOLD_HOARD_2
Genre = TREASURE_HOARD
AnimationID = 937
AnimationSpeed = 128
Size_XY = 0
Size_YZ = 0
MaximumSize = 375
DestroyOnLava = 0
DestroyOnLiquid = 1
Health = 0
FallAcceleration = 0
LightUnaffected = 0
Properties = EXISTS_ONLY_IN_ROOM CHOWNED_ON_ROOM_CLAIM

[object54]
Name = GOLD_HOARD_3
Genre = TREASURE_HOARD
AnimationID = 938
AnimationSpeed = 128
Size_XY = 0
Size_YZ = 0
MaximumSize = 375
DestroyOnLava = 0
DestroyOnLiquid = 1
Health = 0
FallAcceleration = 0
LightUnaffected = 0
Properties = EXISTS_ONLY_IN_ROOM CHOWNED_ON_ROOM_CLAIM

[object55]
Name = GOLD_HOARD_4
Genre = TREASURE_HOARD
AnimationID = 939
AnimationSpeed = 128
Size_XY = 0
Size_YZ = 0
MaximumSize = 375
DestroyOnLava = 0
DestroyOnLiquid = 1
Health = 0
FallAcceleration = 0
LightUnaffected = 0
Properties = EXISTS_ONLY_IN_ROOM CHOWNED_ON_ROOM_CLAIM

[object56]
Name = GOLD_HOARD_5
Genre = TREASURE_HOARD
AnimationID = 940
AnimationSpeed = 128
Size_XY = 0
Size_YZ = 0
MaximumSize = 375
DestroyOnLava = 0
DestroyOnLiquid = 1
Health = 0
FallAcceleration = 0
LightUnaffected = 0
Properties = EXISTS_ONLY_IN_ROOM CHOWNED_ON_ROOM_CLAIM

[object57]
Name = LAIR_WIZRD
Genre = LAIR_TOTEM
AnimationID = 124
AnimationSpeed = 256
Size_XY = 0
Size_YZ = 0
MaximumSize = 300
DestroyOnLava = 0
DestroyOnLiquid = 0
RelatedCreature = WIZARD
Health = 0
FallAcceleration = 0
LightUnaffected = 0
Properties = EXISTS_ONLY_IN_ROOM DESTROYED_ON_ROOM_CLAIM DESTROYED_ON_ROOM_PLACE

[object58]
Name = LAIR_BARBR
Genre = LAIR_TOTEM
AnimationID = 124
AnimationSpeed = 256
Size_XY = 0
Size_YZ = 0
MaximumSize = 300
DestroyOnLava = 0
DestroyOnLiquid = 0
RelatedCreature = BARBARIAN
Health = 0
FallAcceleration = 0
LightUnaffected = 0
Properties = EXISTS_ONLY_IN_ROOM DESTROYED_ON_ROOM_CLAIM DESTROYED_ON_ROOM_PLACE

[object59]
Name = LAIR_ARCHR
Genre = LAIR_TOTEM
AnimationID = 124
AnimationSpeed = 256
Size_XY = 0
Size_YZ = 0
MaximumSize = 300
DestroyOnLava = 0
DestroyOnLiquid = 0
RelatedCreature = ARCHER
Health = 0
FallAcceleration = 0
LightUnaffected = 0
Properties = EXISTS_ONLY_IN_ROOM DESTROYED_ON_ROOM_CLAIM DESTROYED_ON_ROOM_PLACE

[object60]
Name = LAIR_MONK
Genre = LAIR_TOTEM
AnimationID = 124
AnimationSpeed = 256
Size_XY = 0
Size_YZ = 0
MaximumSize = 300
DestroyOnLava = 0
DestroyOnLiquid = 0
RelatedCreature = MONK
Health = 0
FallAcceleration = 0
LightUnaffected = 0
Properties = EXISTS_ONLY_IN_ROOM DESTROYED_ON_ROOM_CLAIM DESTROYED_ON_ROOM_PLACE

[object61]
Name = LAIR_DWRFA
Genre = LAIR_TOTEM
AnimationID = 124
AnimationSpeed = 256
Size_XY = 0
Size_YZ = 0
MaximumSize = 300
DestroyOnLava = 0
DestroyOnLiquid = 0
RelatedCreature = DWARFA
Health = 0
FallAcceleration = 0
LightUnaffected = 0
Properties = EXISTS_ONLY_IN_ROOM DESTROYED_ON_ROOM_CLAIM DESTROYED_ON_ROOM_PLACE

[object62]
Name = LAIR_KNGHT
Genre = LAIR_TOTEM
AnimationID = 124
AnimationSpeed = 256
Size_XY = 0
Size_YZ = 0
MaximumSize = 300
DestroyOnLava = 0
DestroyOnLiquid = 0
RelatedCreature = KNIGHT
Health = 0
FallAcceleration = 0
LightUnaffected = 0
Properties = EXISTS_ONLY_IN_ROOM DESTROYED_ON_ROOM_CLAIM DESTROYED_ON_ROOM_PLACE

[object63]
Name = LAIR_AVATR
Genre = LAIR_TOTEM
AnimationID = 124
AnimationSpeed = 256
Size_XY = 0
Size_YZ = 0
MaximumSize = 300
DestroyOnLava = 0
DestroyOnLiquid = 0
RelatedCreature = AVATAR
Health = 0
FallAcceleration = 0
LightUnaffected = 0
Properties = EXISTS_ONLY_IN_ROOM DESTROYED_ON_ROOM_CLAIM DESTROYED_ON_ROOM_PLACE

[object64]
Name = LAIR_TUNLR
Genre = LAIR_TOTEM
AnimationID = 124
AnimationSpeed = 256
Size_XY = 0
Size_YZ = 0
MaximumSize = 300
DestroyOnLava = 0
DestroyOnLiquid = 0
RelatedCreature = TUNNELLER
Health = 0
FallAcceleration = 0
LightUnaffected = 0
Properties = EXISTS_ONLY_IN_ROOM DESTROYED_ON_ROOM_CLAIM DESTROYED_ON_ROOM_PLACE

[object65]
Name = LAIR_WITCH
Genre = LAIR_TOTEM
AnimationID = 124
AnimationSpeed = 256
Size_XY = 0
Size_YZ = 0
MaximumSize = 300
DestroyOnLava = 0
DestroyOnLiquid = 0
RelatedCreature = WITCH
Health = 0
FallAcceleration = 0
LightUnaffected = 0
Properties = EXISTS_ONLY_IN_ROOM DESTROYED_ON_ROOM_CLAIM DESTROYED_ON_ROOM_PLACE

[object66]
Name = LAIR_GIANT
Genre = LAIR_TOTEM
AnimationID = 124
AnimationSpeed = 256
Size_XY = 0
Size_YZ = 0
MaximumSize = 300
DestroyOnLava = 0
DestroyOnLiquid = 0
RelatedCreature = GIANT
Health = 0
FallAcceleration = 0
LightUnaffected = 0
Properties = EXISTS_ONLY_IN_ROOM DESTROYED_ON_ROOM_CLAIM DESTROYED_ON_ROOM_PLACE

[object67]
Name = LAIR_FAIRY
Genre = LAIR_TOTEM
AnimationID = 124
AnimationSpeed = 256
Size_XY = 0
Size_YZ = 0
MaximumSize = 300
DestroyOnLava = 0
DestroyOnLiquid = 0
RelatedCreature = FAIRY
Health = 0
FallAcceleration = 0
LightUnaffected = 0
Properties = EXISTS_ONLY_IN_ROOM DESTROYED_ON_ROOM_CLAIM DESTROYED_ON_ROOM_PLACE

[object68]
Name = LAIR_THIEF
Genre = LAIR_TOTEM
AnimationID = 124
AnimationSpeed = 256
Size_XY = 0
Size_YZ = 0
MaximumSize = 300
DestroyOnLava = 0
DestroyOnLiquid = 0
RelatedCreature = THIEF
Health = 0
FallAcceleration = 0
LightUnaffected = 0
Properties = EXISTS_ONLY_IN_ROOM DESTROYED_ON_ROOM_CLAIM DESTROYED_ON_ROOM_PLACE

[object69]
Name = LAIR_SAMUR
Genre = LAIR_TOTEM
AnimationID = 124
AnimationSpeed = 256
Size_XY = 0
Size_YZ = 0
MaximumSize = 300
DestroyOnLava = 0
DestroyOnLiquid = 0
RelatedCreature = SAMURAI
Health = 0
FallAcceleration = 0
LightUnaffected = 0
Properties = EXISTS_ONLY_IN_ROOM DESTROYED_ON_ROOM_CLAIM DESTROYED_ON_ROOM_PLACE

[object70]
Name = LAIR_HORNY
Genre = LAIR_TOTEM
AnimationID = 158
AnimationSpeed = 256
Size_XY = 0
Size_YZ = 0
MaximumSize = 300
DestroyOnLava = 0
DestroyOnLiquid = 0
RelatedCreature = HORNY
Health = 0
FallAcceleration = 0
LightUnaffected = 0
Properties = EXISTS_ONLY_IN_ROOM DESTROYED_ON_ROOM_CLAIM DESTROYED_ON_ROOM_PLACE

[object71]
Name = LAIR_SKELT
Genre = LAIR_TOTEM
AnimationID = 156
AnimationSpeed = 256
Size_XY = 0
Size_YZ = 0
MaximumSize = 300
DestroyOnLava = 0
DestroyOnLiquid = 0
RelatedCreature = SKELETON
Health = 0
FallAcceleration = 0
LightUnaffected = 0
Properties = EXISTS_ONLY_IN_ROOM DESTROYED_ON_ROOM_CLAIM DESTROYED_ON_ROOM_PLACE

[object72]
Name = LAIR_GOBLN
Genre = LAIR_TOTEM
AnimationID = 154
AnimationSpeed = 256
Size_XY = 0
Size_YZ = 0
MaximumSize = 300
DestroyOnLava = 0
DestroyOnLiquid = 0
RelatedCreature = TROLL
Health = 0
FallAcceleration = 0
LightUnaffected = 0
Properties = EXISTS_ONLY_IN_ROOM DESTROYED_ON_ROOM_CLAIM DESTROYED_ON_ROOM_PLACE

[object73]
Name = LAIR_DRAGN
Genre = LAIR_TOTEM
AnimationID = 152
AnimationSpeed = 256
Size_XY = 0
Size_YZ = 0
MaximumSize = 300
DestroyOnLava = 0
DestroyOnLiquid = 0
RelatedCreature = DRAGON
Health = 0
FallAcceleration = 0
LightUnaffected = 0
Properties = EXISTS_ONLY_IN_ROOM DESTROYED_ON_ROOM_CLAIM DESTROYED_ON_ROOM_PLACE

[object74]
Name = LAIR_DEMSP
Genre = LAIR_TOTEM
AnimationID = 150
AnimationSpeed = 256
Size_XY = 0
Size_YZ = 0
MaximumSize = 300
DestroyOnLava = 0
DestroyOnLiquid = 0
RelatedCreature = DEMONSPAWN
Health = 0
FallAcceleration = 0
LightUnaffected = 0
Properties = EXISTS_ONLY_IN_ROOM DESTROYED_ON_ROOM_CLAIM DESTROYED_ON_ROOM_PLACE

[object75]
Name = LAIR_FLY
Genre = LAIR_TOTEM
AnimationID = 148
AnimationSpeed = 256
Size_XY = 0
Size_YZ = 0
MaximumSize = 300
DestroyOnLava = 0
DestroyOnLiquid = 0
RelatedCreature = FLY
Health = 0
FallAcceleration = 0
LightUnaffected = 0
Properties = EXISTS_ONLY_IN_ROOM DESTROYED_ON_ROOM_CLAIM DESTROYED_ON_ROOM_PLACE

[object76]
Name = LAIR_DKMIS
Genre = LAIR_TOTEM
AnimationID = 146
AnimationSpeed = 256
Size_XY = 0
Size_YZ = 0
MaximumSize = 300
DestroyOnLava = 0
DestroyOnLiquid = 0
RelatedCreature = DARK_MISTRESS
Health = 0
FallAcceleration = 0
LightUnaffected = 0
Properties = EXISTS_ONLY_IN_ROOM DESTROYED_ON_ROOM_CLAIM DESTROYED_ON_ROOM_PLACE

[object77]
Name = LAIR_SORCR
Genre = LAIR_TOTEM
AnimationID = 144
AnimationSpeed = 256
Size_XY = 0
Size_YZ = 0
MaximumSize = 300
DestroyOnLava = 0
DestroyOnLiquid = 0
RelatedCreature = SORCEROR
Health = 0
FallAcceleration = 0
LightUnaffected = 0
Properties = EXISTS_ONLY_IN_ROOM DESTROYED_ON_ROOM_CLAIM DESTROYED_ON_ROOM_PLACE

[object78]
Name = LAIR_BILDM
Genre = LAIR_TOTEM
AnimationID = 142
AnimationSpeed = 256
Size_XY = 0
Size_YZ = 0
MaximumSize = 300
DestroyOnLava = 0
DestroyOnLiquid = 0
RelatedCreature = BILE_DEMON
Health = 0
FallAcceleration = 0
LightUnaffected = 0
Properties = EXISTS_ONLY_IN_ROOM DESTROYED_ON_ROOM_CLAIM DESTROYED_ON_ROOM_PLACE

[object79]
Name = LAIR_IMP
Genre = LAIR_TOTEM
AnimationID = 152
AnimationSpeed = 256
Size_XY = 0
Size_YZ = 0
MaximumSize = 300
DestroyOnLava = 0
DestroyOnLiquid = 0
RelatedCreature = IMP
Health = 0
FallAcceleration = 0
LightUnaffected = 0
Properties = EXISTS_ONLY_IN_ROOM DESTROYED_ON_ROOM_CLAIM DESTROYED_ON_ROOM_PLACE

[object80]
Name = LAIR_BUG
Genre = LAIR_TOTEM
AnimationID = 140
AnimationSpeed = 256
Size_XY = 0
Size_YZ = 0
MaximumSize = 300
DestroyOnLava = 0
DestroyOnLiquid = 0
RelatedCreature = BUG
Health = 0
FallAcceleration = 0
LightUnaffected = 0
Properties = EXISTS_ONLY_IN_ROOM DESTROYED_ON_ROOM_CLAIM DESTROYED_ON_ROOM_PLACE

[object81]
Name = LAIR_VAMP
Genre = LAIR_TOTEM
AnimationID = 138
AnimationSpeed = 256
Size_XY = 0
Size_YZ = 0
MaximumSize = 300
DestroyOnLava = 0
DestroyOnLiquid = 0
RelatedCreature = VAMPIRE
Health = 0
FallAcceleration = 0
LightUnaffected = 0
Properties = EXISTS_ONLY_IN_ROOM DESTROYED_ON_ROOM_CLAIM DESTROYED_ON_ROOM_PLACE

[object82]
Name = LAIR_SPIDR
Genre = LAIR_TOTEM
AnimationID = 136
AnimationSpeed = 256
Size_XY = 0
Size_YZ = 0
MaximumSize = 300
DestroyOnLava = 0
DestroyOnLiquid = 0
RelatedCreature = SPIDER
Health = 0
FallAcceleration = 0
LightUnaffected = 0
Properties = EXISTS_ONLY_IN_ROOM DESTROYED_ON_ROOM_CLAIM DESTROYED_ON_ROOM_PLACE

[object83]
Name = LAIR_HLHND
Genre = LAIR_TOTEM
AnimationID = 134
AnimationSpeed = 256
Size_XY = 0
Size_YZ = 0
MaximumSize = 300
DestroyOnLava = 0
DestroyOnLiquid = 0
RelatedCreature = HELL_HOUND
Health = 0
FallAcceleration = 0
LightUnaffected = 0
Properties = EXISTS_ONLY_IN_ROOM DESTROYED_ON_ROOM_CLAIM DESTROYED_ON_ROOM_PLACE

[object84]
Name = LAIR_GHOST
Genre = LAIR_TOTEM
AnimationID = 132
AnimationSpeed = 256
Size_XY = 0
Size_YZ = 0
MaximumSize = 300
DestroyOnLava = 0
DestroyOnLiquid = 0
RelatedCreature = GHOST
Health = 0
FallAcceleration = 0
LightUnaffected = 0
Properties = EXISTS_ONLY_IN_ROOM DESTROYED_ON_ROOM_CLAIM DESTROYED_ON_ROOM_PLACE

[object85]
Name = LAIR_TENTC
Genre = LAIR_TOTEM
AnimationID = 128
AnimationSpeed = 256
Size_XY = 0
Size_YZ = 0
MaximumSize = 300
DestroyOnLava = 0
DestroyOnLiquid = 0
RelatedCreature = TENTACLE
Health = 0
FallAcceleration = 0
LightUnaffected = 0
Properties = EXISTS_ONLY_IN_ROOM DESTROYED_ON_ROOM_CLAIM DESTROYED_ON_ROOM_PLACE

[object86]
Name = SPECBOX_REVMAP
Genre = SPECIALBOX
AnimationID = 901
AnimationSpeed = 128
Size_XY = 0
Size_YZ = 0
MaximumSize = 300
DestroyOnLava = 0
DestroyOnLiquid = 0
Health = 0
FallAcceleration = 10
LightUnaffected = 0
Properties = CHOWNED_ON_ROOM_CLAIM

[object87]
Name = SPECBOX_RESURCT
Genre = SPECIALBOX
AnimationID = 901
AnimationSpeed = 128
Size_XY = 0
Size_YZ = 0
MaximumSize = 300
DestroyOnLava = 0
DestroyOnLiquid = 0
Health = 0
FallAcceleration = 10
LightUnaffected = 0
Properties = CHOWNED_ON_ROOM_CLAIM

[object88]
Name = SPECBOX_TRANSFR
Genre = SPECIALBOX
AnimationID = 901
AnimationSpeed = 128
Size_XY = 0
Size_YZ = 0
MaximumSize = 300
DestroyOnLava = 0
DestroyOnLiquid = 0
Health = 0
FallAcceleration = 10
LightUnaffected = 0
Properties = CHOWNED_ON_ROOM_CLAIM

[object89]
Name = SPECBOX_STEALHR
Genre = SPECIALBOX
AnimationID = 901
AnimationSpeed = 128
Size_XY = 0
Size_YZ = 0
MaximumSize = 300
DestroyOnLava = 0
DestroyOnLiquid = 0
Health = 0
FallAcceleration = 10
LightUnaffected = 0
Properties = CHOWNED_ON_ROOM_CLAIM

[object90]
Name = SPECBOX_MULTPLY
Genre = SPECIALBOX
AnimationID = 901
AnimationSpeed = 128
Size_XY = 0
Size_YZ = 0
MaximumSize = 300
DestroyOnLava = 0
DestroyOnLiquid = 0
Health = 0
FallAcceleration = 10
LightUnaffected = 0
Properties = CHOWNED_ON_ROOM_CLAIM

[object91]
Name = SPECBOX_INCLEV
Genre = SPECIALBOX
AnimationID = 901
AnimationSpeed = 128
Size_XY = 0
Size_YZ = 0
MaximumSize = 300
DestroyOnLava = 0
DestroyOnLiquid = 0
Health = 0
FallAcceleration = 10
LightUnaffected = 0
Properties = CHOWNED_ON_ROOM_CLAIM

[object92]
Name = SPECBOX_MKSAFE
Genre = SPECIALBOX
AnimationID = 901
AnimationSpeed = 128
Size_XY = 0
Size_YZ = 0
MaximumSize = 300
DestroyOnLava = 0
DestroyOnLiquid = 0
Health = 0
FallAcceleration = 10
LightUnaffected = 0
Properties = CHOWNED_ON_ROOM_CLAIM

[object93]
Name = SPECBOX_HIDNWRL
Genre = SPECIALBOX
AnimationID = 901
AnimationSpeed = 128
Size_XY = 0
Size_YZ = 0
MaximumSize = 300
DestroyOnLava = 0
DestroyOnLiquid = 0
Health = 0
FallAcceleration = 10
LightUnaffected = 0
Properties = CHOWNED_ON_ROOM_CLAIM

[object94]
Name = WRKBOX_BOULDER
Genre = WORKSHOPBOX
AnimationID = 114
AnimationSpeed = 256
Size_XY = 0
Size_YZ = 0
MaximumSize = 300
DestroyOnLava = 1
DestroyOnLiquid = 0
Health = 0
FallAcceleration = 0
LightUnaffected = 0
Properties = CHOWNED_ON_ROOM_CLAIM

[object95]
Name = WRKBOX_ALARM
Genre = WORKSHOPBOX
AnimationID = 114
AnimationSpeed = 256
Size_XY = 0
Size_YZ = 0
MaximumSize = 300
DestroyOnLava = 1
DestroyOnLiquid = 0
Health = 0
FallAcceleration = 0
LightUnaffected = 0
Properties = CHOWNED_ON_ROOM_CLAIM

[object96]
Name = WRKBOX_POISONG
Genre = WORKSHOPBOX
AnimationID = 114
AnimationSpeed = 256
Size_XY = 0
Size_YZ = 0
MaximumSize = 300
DestroyOnLava = 1
DestroyOnLiquid = 0
Health = 0
FallAcceleration = 0
LightUnaffected = 0
Properties = CHOWNED_ON_ROOM_CLAIM

[object97]
Name = WRKBOX_LIGHTNG
Genre = WORKSHOPBOX
AnimationID = 114
AnimationSpeed = 256
Size_XY = 0
Size_YZ = 0
MaximumSize = 300
DestroyOnLava = 1
DestroyOnLiquid = 0
Health = 0
FallAcceleration = 0
LightUnaffected = 0
Properties = CHOWNED_ON_ROOM_CLAIM

[object98]
Name = WRKBOX_WRDOFPW
Genre = WORKSHOPBOX
AnimationID = 114
AnimationSpeed = 256
Size_XY = 0
Size_YZ = 0
MaximumSize = 300
DestroyOnLava = 1
DestroyOnLiquid = 0
Health = 0
FallAcceleration = 0
LightUnaffected = 0
Properties = CHOWNED_ON_ROOM_CLAIM

[object99]
Name = WRKBOX_LAVA
Genre = WORKSHOPBOX
AnimationID = 114
AnimationSpeed = 256
Size_XY = 0
Size_YZ = 0
MaximumSize = 300
DestroyOnLava = 1
DestroyOnLiquid = 0
Health = 0
FallAcceleration = 0
LightUnaffected = 0
Properties = CHOWNED_ON_ROOM_CLAIM

[object100]
Name = WRKBOX_DUMMY2
Genre = WORKSHOPBOX
AnimationID = 114
AnimationSpeed = 256
Size_XY = 0
Size_YZ = 0
MaximumSize = 300
DestroyOnLava = 1
DestroyOnLiquid = 0
Health = 0
FallAcceleration = 0
LightUnaffected = 0
Properties = CHOWNED_ON_ROOM_CLAIM

[object101]
Name = WRKBOX_DUMMY3
Genre = WORKSHOPBOX
AnimationID = 114
AnimationSpeed = 256
Size_XY = 0
Size_YZ = 0
MaximumSize = 300
DestroyOnLava = 1
DestroyOnLiquid = 0
Health = 0
FallAcceleration = 0
LightUnaffected = 0
Properties = CHOWNED_ON_ROOM_CLAIM

[object102]
Name = WRKBOX_DUMMY4
Genre = WORKSHOPBOX
AnimationID = 114
AnimationSpeed = 256
Size_XY = 0
Size_YZ = 0
MaximumSize = 300
DestroyOnLava = 1
DestroyOnLiquid = 0
Health = 0
FallAcceleration = 0
LightUnaffected = 0
Properties = CHOWNED_ON_ROOM_CLAIM

[object103]
Name = WRKBOX_DUMMY5
Genre = WORKSHOPBOX
AnimationID = 114
AnimationSpeed = 256
Size_XY = 0
Size_YZ = 0
MaximumSize = 300
DestroyOnLava = 1
DestroyOnLiquid = 0
Health = 0
FallAcceleration = 0
LightUnaffected = 0
Properties = CHOWNED_ON_ROOM_CLAIM

[object104]
Name = WRKBOX_DUMMY6
Genre = WORKSHOPBOX
AnimationID = 114
AnimationSpeed = 256
Size_XY = 0
Size_YZ = 0
MaximumSize = 300
DestroyOnLava = 1
DestroyOnLiquid = 0
Health = 0
FallAcceleration = 0
LightUnaffected = 0
Properties = CHOWNED_ON_ROOM_CLAIM

[object105]
Name = WRKBOX_DUMMY7
Genre = WORKSHOPBOX
AnimationID = 114
AnimationSpeed = 256
Size_XY = 0
Size_YZ = 0
MaximumSize = 300
DestroyOnLava = 1
DestroyOnLiquid = 0
Health = 0
FallAcceleration = 0
LightUnaffected = 0
Properties = CHOWNED_ON_ROOM_CLAIM

[object106]
Name = WRKBOX_WOOD
Genre = WORKSHOPBOX
AnimationID = 114
AnimationSpeed = 256
Size_XY = 0
Size_YZ = 0
MaximumSize = 300
DestroyOnLava = 0
DestroyOnLiquid = 0
Health = 0
FallAcceleration = 0
LightUnaffected = 0
Properties = CHOWNED_ON_ROOM_CLAIM

[object107]
Name = WRKBOX_BRACE
Genre = WORKSHOPBOX
AnimationID = 114
AnimationSpeed = 256
Size_XY = 0
Size_YZ = 0
MaximumSize = 300
DestroyOnLava = 0
DestroyOnLiquid = 0
Health = 0
FallAcceleration = 0
LightUnaffected = 0
Properties = CHOWNED_ON_ROOM_CLAIM

[object108]
Name = WRKBOX_STEEL
Genre = WORKSHOPBOX
AnimationID = 114
AnimationSpeed = 256
Size_XY = 0
Size_YZ = 0
MaximumSize = 300
DestroyOnLava = 0
DestroyOnLiquid = 0
Health = 0
FallAcceleration = 0
LightUnaffected = 0
Properties = CHOWNED_ON_ROOM_CLAIM

[object109]
Name = WRKBOX_MAGIC
Genre = WORKSHOPBOX
AnimationID = 114
AnimationSpeed = 256
Size_XY = 0
Size_YZ = 0
MaximumSize = 300
DestroyOnLava = 0
DestroyOnLiquid = 0
Health = 0
FallAcceleration = 0
LightUnaffected = 0
Properties = CHOWNED_ON_ROOM_CLAIM

[object110]
Name = WRKBOX_ITEM
Genre = WORKSHOPBOX
AnimationID = 789
AnimationSpeed = 256
Size_XY = 0
Size_YZ = 0
MaximumSize = 300
DestroyOnLava = 0
DestroyOnLiquid = 0
Health = 0
FallAcceleration = 0
LightUnaffected = 0
Properties = CHOWNED_ON_ROOM_CLAIM

[object111]
Name = HEARTFLAME_RED
Genre = FURNITURE
AnimationID = 798
AnimationSpeed = 256
Size_XY = 0
Size_YZ = 0
MaximumSize = 300
DestroyOnLava = 0
DestroyOnLiquid = 0
Health = 0
FallAcceleration = 0
LightUnaffected = 0
Properties = DESTROYED_ON_ROOM_CLAIM DESTROYED_ON_ROOM_PLACE

[object112]
Name = DISEASE
Genre = EFFECT
AnimationID = 851
AnimationSpeed = 256
Size_XY = 0
Size_YZ = 0
MaximumSize = 300
DestroyOnLava = 0
DestroyOnLiquid = 0
Health = 0
FallAcceleration = 0
LightUnaffected = 0
Properties =

[object113]
Name = SCAVENGE_EYE
Genre = FURNITURE
AnimationID = 130
AnimationSpeed = 128
Size_XY = 0
Size_YZ = 0
MaximumSize = 300
DestroyOnLava = 0
DestroyOnLiquid = 0
Health = 0
FallAcceleration = 0
LightUnaffected = 0
Properties = DESTROYED_ON_ROOM_CLAIM DESTROYED_ON_ROOM_PLACE

[object114]
Name = WORKSHOP_MACHINE
Genre = FURNITURE
AnimationID = 98
AnimationSpeed = 128
Size_XY = 0
Size_YZ = 0
MaximumSize = 300
DestroyOnLava = 0
DestroyOnLiquid = 0
Health = 0
FallAcceleration = 0
LightUnaffected = 0
Properties = DESTROYED_ON_ROOM_CLAIM DESTROYED_ON_ROOM_PLACE

[object115]
Name = GUARDFLAG_RED
Genre = FURNITURE
AnimationID = 102
AnimationSpeed = 128
Size_XY = 0
Size_YZ = 0
MaximumSize = 300
DestroyOnLava = 0
DestroyOnLiquid = 0
Health = 0
FallAcceleration = 0
LightUnaffected = 0
Properties = DESTROYED_ON_ROOM_CLAIM DESTROYED_ON_ROOM_PLACE

[object116]
Name = GUARDFLAG_BLUE
Genre = FURNITURE
AnimationID = 104
AnimationSpeed = 128
Size_XY = 0
Size_YZ = 0
MaximumSize = 300
DestroyOnLava = 0
DestroyOnLiquid = 0
Health = 0
FallAcceleration = 0
LightUnaffected = 0
Properties = DESTROYED_ON_ROOM_CLAIM DESTROYED_ON_ROOM_PLACE

[object117]
Name = GUARDFLAG_GREEN
Genre = FURNITURE
AnimationID = 106
AnimationSpeed = 128
Size_XY = 0
Size_YZ = 0
MaximumSize = 300
DestroyOnLava = 0
DestroyOnLiquid = 0
Health = 0
FallAcceleration = 0
LightUnaffected = 0
Properties = DESTROYED_ON_ROOM_CLAIM DESTROYED_ON_ROOM_PLACE

[object118]
Name = GUARDFLAG_YELLOW
Genre = FURNITURE
AnimationID = 108
AnimationSpeed = 128
Size_XY = 0
Size_YZ = 0
MaximumSize = 300
DestroyOnLava = 0
DestroyOnLiquid = 0
Health = 0
FallAcceleration = 0
LightUnaffected = 0
Properties = DESTROYED_ON_ROOM_CLAIM DESTROYED_ON_ROOM_PLACE

[object119]
Name = FLAG_POST
Genre = FURNITURE
AnimationID = 100
AnimationSpeed = 128
Size_XY = 0
Size_YZ = 0
MaximumSize = 300
DestroyOnLava = 0
DestroyOnLiquid = 0
Health = 0
FallAcceleration = 0
LightUnaffected = 0
Properties = DESTROYED_ON_ROOM_CLAIM DESTROYED_ON_ROOM_PLACE

[object120]
Name = HEARTFLAME_BLUE
Genre = FURNITURE
AnimationID = 799
AnimationSpeed = 256
Size_XY = 0
Size_YZ = 0
MaximumSize = 300
DestroyOnLava = 0
DestroyOnLiquid = 0
Health = 0
FallAcceleration = 0
LightUnaffected = 0
Properties = DESTROYED_ON_ROOM_CLAIM DESTROYED_ON_ROOM_PLACE

[object121]
Name = HEARTFLAME_GREEN
Genre = FURNITURE
AnimationID = 800
AnimationSpeed = 256
Size_XY = 0
Size_YZ = 0
MaximumSize = 300
DestroyOnLava = 0
DestroyOnLiquid = 0
Health = 0
FallAcceleration = 0
LightUnaffected = 0
Properties = DESTROYED_ON_ROOM_CLAIM DESTROYED_ON_ROOM_PLACE

[object122]
Name = HEARTFLAME_YELLOW
Genre = FURNITURE
AnimationID = 801
AnimationSpeed = 256
Size_XY = 0
Size_YZ = 0
MaximumSize = 300
DestroyOnLava = 0
DestroyOnLiquid = 0
Health = 0
FallAcceleration = 0
LightUnaffected = 0
Properties = DESTROYED_ON_ROOM_CLAIM DESTROYED_ON_ROOM_PLACE

[object123]
Name = POWER_SIGHT
Genre = POWER
AnimationID = 0
AnimationSpeed = 0
Size_XY = 0
Size_YZ = 0
MaximumSize = 0
DestroyOnLava = 0
DestroyOnLiquid = 0
Health = 0
FallAcceleration = 0
LightUnaffected = 0
Properties =

[object124]
Name = POWER_LIGHTNG
Genre = POWER
AnimationID = 0
AnimationSpeed = 0
Size_XY = 0
Size_YZ = 0
MaximumSize = 0
DestroyOnLava = 0
DestroyOnLiquid = 0
Health = 0
FallAcceleration = 0
LightUnaffected = 0
Properties =

[object125]
Name = TORTURER
Genre = FURNITURE
AnimationID = 46
AnimationSpeed = 256
Size_XY = 0
Size_YZ = 0
MaximumSize = 300
DestroyOnLava = 0
DestroyOnLiquid = 0
Health = 0
FallAcceleration = 0
LightUnaffected = 0
Properties = DESTROYED_ON_ROOM_CLAIM DESTROYED_ON_ROOM_PLACE

[object126]
Name = LAIR_ORC
Genre = LAIR_TOTEM
AnimationID = 126
AnimationSpeed = 256
Size_XY = 0
Size_YZ = 0
MaximumSize = 300
DestroyOnLava = 0
DestroyOnLiquid = 0
RelatedCreature = ORC
Health = 0
FallAcceleration = 0
LightUnaffected = 0
Properties = EXISTS_ONLY_IN_ROOM DESTROYED_ON_ROOM_CLAIM DESTROYED_ON_ROOM_PLACE

[object127]
Name = POWER_HAND_GOLD
Genre = POWER
AnimationID = 781
AnimationSpeed = 256
Size_XY = 0
Size_YZ = 0
MaximumSize = 300
DestroyOnLava = 1
DestroyOnLiquid = 0
Health = 0
FallAcceleration = 0
LightUnaffected = 0
Properties =

[object128]
Name = SPINNCOIN
Genre = EFFECT
AnimationID = 780
AnimationSpeed = 256
Size_XY = 0
Size_YZ = 0
MaximumSize = 500
DestroyOnLava = 1
DestroyOnLiquid = 0
Health = 0
FallAcceleration = 10
LightUnaffected = 0
Properties =

[object129]
Name = STATUE2
Genre = DECORATION
AnimationID = 952
AnimationSpeed = 256
Size_XY = 0
Size_YZ = 0
MaximumSize = 300
DestroyOnLava = 0
DestroyOnLiquid = 1
Health = 0
FallAcceleration = 0
LightUnaffected = 0
Properties = CHOWNED_ON_ROOM_CLAIM DESTROYED_ON_ROOM_PLACE

[object130]
Name = STATUE3
Genre = DECORATION
AnimationID = 954
AnimationSpeed = 256
Size_XY = 0
Size_YZ = 0
MaximumSize = 300
DestroyOnLava = 0
DestroyOnLiquid = 1
Health = 0
FallAcceleration = 0
LightUnaffected = 0
Properties = CHOWNED_ON_ROOM_CLAIM DESTROYED_ON_ROOM_PLACE

[object131]
Name = STATUE4
Genre = DECORATION
AnimationID = 956
AnimationSpeed = 256
Size_XY = 0
Size_YZ = 0
MaximumSize = 300
DestroyOnLava = 0
DestroyOnLiquid = 1
Health = 0
FallAcceleration = 0
LightUnaffected = 0
Properties = CHOWNED_ON_ROOM_CLAIM DESTROYED_ON_ROOM_PLACE

[object132]
Name = STATUE5
Genre = DECORATION
AnimationID = 958
AnimationSpeed = 256
Size_XY = 0
Size_YZ = 0
MaximumSize = 300
DestroyOnLava = 0
DestroyOnLiquid = 1
Health = 0
FallAcceleration = 0
LightUnaffected = 0
Properties = CHOWNED_ON_ROOM_CLAIM DESTROYED_ON_ROOM_PLACE

[object133]
Name = SPECBOX_CUSTOM
Genre = SPECIALBOX
AnimationID = 901
AnimationSpeed = 128
Size_XY = 0
Size_YZ = 0
MaximumSize = 300
DestroyOnLava = 0
DestroyOnLiquid = 0
Health = 0
FallAcceleration = 0
LightUnaffected = 0
Properties = CHOWNED_ON_ROOM_CLAIM

[object134]
Name = SPELLBOOK_ARMG
Genre = SPELLBOOK
AnimationID = 777
AnimationSpeed = 256
Size_XY = 0
Size_YZ = 0
MaximumSize = 300
DestroyOnLava = 1
DestroyOnLiquid = 0
Health = 0
FallAcceleration = 10
LightUnaffected = 0
Properties = CHOWNED_ON_ROOM_CLAIM

[object135]
Name = SPELLBOOK_POSS
Genre = SPELLBOOK
<<<<<<< HEAD
Properties = CHOWNED_ON_ROOM_CLAIM

[object136]
Name = NUM_1
Genre = DECORATION
Properties = CHOWNED_ON_ROOM_CLAIM DESTROYED_ON_ROOM_PLACE
ObjectSize = 200
; FP - first person view
ImageFP = "mbox.tga"
; X,Y,Width,Height - all in pixels. Width/Height more than 255 is not allowed.
RegionFP = "0,0,58,0"
Image = "mbox.tga"
Region = "66,0,57,0"
=======
AnimationID = 777
AnimationSpeed = 256
Size_XY = 0
Size_YZ = 0
MaximumSize = 300
DestroyOnLava = 1
DestroyOnLiquid = 0
Health = 0
FallAcceleration = 10
LightUnaffected = 0
Properties = CHOWNED_ON_ROOM_CLAIM

[object136]
Name = GOLD_BAG
Genre = VALUABLE
AnimationID = 933
AnimationSpeed = 256
Size_XY = 0
Size_YZ = 0
MaximumSize = 300
DestroyOnLava = 1
DestroyOnLiquid = 1
Health = 50
FallAcceleration = 12
LightUnaffected = 0
Properties =
>>>>>>> d69c1d08
<|MERGE_RESOLUTION|>--- conflicted
+++ resolved
@@ -2062,11 +2062,35 @@
 [object135]
 Name = SPELLBOOK_POSS
 Genre = SPELLBOOK
-<<<<<<< HEAD
+AnimationID = 777
+AnimationSpeed = 256
+Size_XY = 0
+Size_YZ = 0
+MaximumSize = 300
+DestroyOnLava = 1
+DestroyOnLiquid = 0
+Health = 0
+FallAcceleration = 10
+LightUnaffected = 0
 Properties = CHOWNED_ON_ROOM_CLAIM
 
 [object136]
-Name = NUM_1
+Name = GOLD_BAG
+Genre = VALUABLE
+AnimationID = 933
+AnimationSpeed = 256
+Size_XY = 0
+Size_YZ = 0
+MaximumSize = 300
+DestroyOnLava = 1
+DestroyOnLiquid = 1
+Health = 50
+FallAcceleration = 12
+LightUnaffected = 0
+Properties =
+
+[object137]
+Name = MBOX
 Genre = DECORATION
 Properties = CHOWNED_ON_ROOM_CLAIM DESTROYED_ON_ROOM_PLACE
 ObjectSize = 200
@@ -2075,32 +2099,4 @@
 ; X,Y,Width,Height - all in pixels. Width/Height more than 255 is not allowed.
 RegionFP = "0,0,58,0"
 Image = "mbox.tga"
-Region = "66,0,57,0"
-=======
-AnimationID = 777
-AnimationSpeed = 256
-Size_XY = 0
-Size_YZ = 0
-MaximumSize = 300
-DestroyOnLava = 1
-DestroyOnLiquid = 0
-Health = 0
-FallAcceleration = 10
-LightUnaffected = 0
-Properties = CHOWNED_ON_ROOM_CLAIM
-
-[object136]
-Name = GOLD_BAG
-Genre = VALUABLE
-AnimationID = 933
-AnimationSpeed = 256
-Size_XY = 0
-Size_YZ = 0
-MaximumSize = 300
-DestroyOnLava = 1
-DestroyOnLiquid = 1
-Health = 50
-FallAcceleration = 12
-LightUnaffected = 0
-Properties =
->>>>>>> d69c1d08
+Region = "66,0,57,0"