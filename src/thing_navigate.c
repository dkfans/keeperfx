/******************************************************************************/
// Free implementation of Bullfrog's Dungeon Keeper strategy game.
/******************************************************************************/
/** @file thing_navigate.c
 *     Things movement navigation functions.
 * @par Purpose:
 *     Functions to support move and following paths by things.
 * @par Comment:
 *     None.
 * @author   Tomasz Lis
 * @date     25 Jan 2010 - 12 Feb 2010
 * @par  Copying and copyrights:
 *     This program is free software; you can redistribute it and/or modify
 *     it under the terms of the GNU General Public License as published by
 *     the Free Software Foundation; either version 2 of the License, or
 *     (at your option) any later version.
 */
/******************************************************************************/
#include "pre_inc.h"
#include "thing_navigate.h"
#include "globals.h"

#include "bflib_basics.h"
#include "bflib_math.h"
#include "bflib_planar.h"
#include "bflib_memory.h"
#include "creature_control.h"
#include "creature_instances.h"
#include "creature_states.h"
#include "creature_states_mood.h"
#include "config_creature.h"
#include "config_crtrstates.h"
#include "map_blocks.h"
#include "thing_list.h"
#include "thing_objects.h"
#include "thing_stats.h"
#include "thing_physics.h"
#include "dungeon_data.h"
#include "ariadne.h"
#include "game_legacy.h"
#include "post_inc.h"

#ifdef __cplusplus
extern "C" {
#endif
/******************************************************************************/
#ifdef __cplusplus
}
#endif
/******************************************************************************/

// Call this function if you don't want the creature/thing to (visually) fly across the map whenever suddenly moving a very far distance. (teleporting for example)
void reset_interpolation_of_thing(struct Thing *thing)
{
    struct ThingAdd* thingadd = get_thingadd(thing->index);
    thingadd->previous_mappos = thing->mappos;
    thingadd->previous_floor_height = thing->floor_height;
    thingadd->interp_mappos = thing->mappos;
    thingadd->interp_floor_height = thing->floor_height;
    thingadd->previous_minimap_pos_x = 0;
    thingadd->previous_minimap_pos_y = 0;
}

TbBool creature_can_navigate_to_with_storage_f(const struct Thing *creatng, const struct Coord3d *pos, NaviRouteFlags flags, const char *func_name)
{
    NAVIDBG(8,"%s: Route for %s index %d from %3d,%3d to %3d,%3d", func_name, thing_model_name(creatng),(int)creatng->index,
        (int)creatng->mappos.x.stl.num, (int)creatng->mappos.y.stl.num, (int)pos->x.stl.num, (int)pos->y.stl.num);
    AriadneReturn aret = ariadne_initialise_creature_route_f((struct Thing*)creatng, pos, get_creature_speed(creatng), flags, func_name);
    NAVIDBG(18,"Ariadne returned %d",(int)aret);
    return (aret == AridRet_OK);
}

TbBool get_nearest_valid_position_for_creature_at(struct Thing *thing, struct Coord3d *pos)
{
    MapSubtlCoord stl_x;
    MapSubtlCoord stl_y;
    struct Coord3d spiral_pos;
    struct Map* mapblk;
    struct MapOffset* sstep;

    for (int i = 0; i < SPIRAL_STEPS_COUNT; i++)
    {
        sstep = &spiral_step[i];
        stl_x = sstep->h + pos->x.stl.num;
        stl_y = sstep->v + pos->y.stl.num;
        if ( stl_x < 0 )
        {
            stl_x = 0; 
        }
        else if ( stl_x > map_subtiles_x )
        {
            stl_x = map_subtiles_x;
        }

        if ( stl_y < 0 )
        {
            stl_y = 0; 
        }
        else if ( stl_y > map_subtiles_y )
        {
            stl_y = map_subtiles_y;
        }

        mapblk = get_map_block_at(stl_x, stl_y);
        
        if ( (mapblk->flags & SlbAtFlg_Blocking) == 0 )
        {
            spiral_pos.x.val = (stl_x << 8) + 128;
            spiral_pos.y.val = (stl_y << 8) + 128;
            spiral_pos.z.val = get_thing_height_at(thing, &spiral_pos);
            if ( !thing_in_wall_at(thing, &spiral_pos) )
            {
                pos->x.val = spiral_pos.x.val;
                pos->y.val = spiral_pos.y.val;
                pos->z.val = spiral_pos.z.val;
                return true;
            }
        }
    }

    ERRORLOG("Cannot find valid position near %d, %d to place thing", pos->x.stl.num, pos->y.stl.num);
    return false;

}

static void get_nearest_navigable_point_for_thing(struct Thing *thing, struct Coord3d *pos1, struct Coord3d *pos2, NaviRouteFlags flags)
{
    long nav_sizexy;
    long px;
    long py;
    nav_thing_can_travel_over_lava = creature_can_travel_over_lava(thing);
    if ((flags & AridRtF_NoOwner) != 0)
        owner_player_navigating = -1;
    else
        owner_player_navigating = thing->owner;
    nav_sizexy = thing_nav_block_sizexy(thing);
    if (nav_sizexy > 0) nav_sizexy--;
    nearest_search(nav_sizexy, thing->mappos.x.val, thing->mappos.y.val,
      pos1->x.val, pos1->y.val, &px, &py);
    pos2->x.val = px;
    pos2->y.val = py;
    pos2->z.val = get_thing_height_at(thing, pos2);
    if (thing_in_wall_at(thing, pos2))
        get_nearest_valid_position_for_creature_at(thing, pos2);
    nav_thing_can_travel_over_lava = 0;
}
HOOK_DK_FUNC(get_nearest_navigable_point_for_thing)

TbBool setup_person_move_to_position_f(struct Thing *thing, MapSubtlCoord stl_x, MapSubtlCoord stl_y, NaviRouteFlags flags, const char *func_name)
{
    SYNCDBG(18,"%s: Moving %s index %d to (%d,%d)",func_name,thing_model_name(thing),(int)thing->index,(int)stl_x,(int)stl_y);
    TRACE_THING(thing);
    struct Coord3d locpos;
    locpos.x.val = subtile_coord_center(stl_x);
    locpos.y.val = subtile_coord_center(stl_y);
    locpos.z.val = thing->mappos.z.val;
    locpos.z.val = get_thing_height_at(thing, &locpos);
    struct CreatureControl* cctrl = creature_control_get_from_thing(thing);
    if (creature_control_invalid(cctrl))
    {
        WARNLOG("%s: Tried to move invalid creature to (%d,%d)",func_name,(int)stl_x,(int)stl_y);
        return false;
    }
    if (thing_in_wall_at(thing, &locpos))
    {
        SYNCDBG(16,"%s: The %s would be trapped in wall at (%d,%d)",func_name,thing_model_name(thing),(int)stl_x,(int)stl_y);
        return false;
    }
    if (!creature_can_navigate_to_with_storage_f(thing, &locpos, flags, func_name))
    {
        SYNCDBG(19,"%s: The %s cannot reach subtile (%d,%d)",func_name,thing_model_name(thing),(int)stl_x,(int)stl_y);
        return false;
    }
    cctrl->move_flags = flags;
    internal_set_thing_state(thing, CrSt_MoveToPosition);
    cctrl->moveto_pos.x.val = locpos.x.val;
    cctrl->moveto_pos.y.val = locpos.y.val;
    cctrl->moveto_pos.z.val = locpos.z.val;
    SYNCDBG(19,"%s: Done",func_name);
    return true;
}

TbBool setup_person_move_close_to_position(struct Thing *thing, MapSubtlCoord stl_x, MapSubtlCoord stl_y, NaviRouteFlags flags)
{
    SYNCDBG(18,"Moving %s index %d to (%d,%d)",thing_model_name(thing),(int)thing->index,(int)stl_x,(int)stl_y);
    struct Coord3d trgpos;
    trgpos.x.val = subtile_coord_center(stl_x);
    trgpos.y.val = subtile_coord_center(stl_y);
    trgpos.z.val = thing->mappos.z.val;
    struct CreatureControl* cctrl = creature_control_get_from_thing(thing);
    if (creature_control_invalid(cctrl))
    {
        WARNLOG("Tried to move invalid creature to (%d,%d)",(int)stl_x,(int)stl_y);
        return false;
    }
    struct Coord3d navpos;
    get_nearest_navigable_point_for_thing(thing, &trgpos, &navpos, flags);
    if (!creature_can_navigate_to_with_storage(thing, &navpos, flags))
    {
        SYNCDBG(19,"The %s cannot reach subtile (%d,%d)",thing_model_name(thing),(int)stl_x,(int)stl_y);
        return false;
    }
    cctrl->move_flags = flags;
    internal_set_thing_state(thing, CrSt_MoveToPosition);
    cctrl->moveto_pos.x.val = navpos.x.val;
    cctrl->moveto_pos.y.val = navpos.y.val;
    cctrl->moveto_pos.z.val = navpos.z.val;
    return true;
}

TbBool setup_person_move_backwards_to_position_f(struct Thing *thing, MapSubtlCoord stl_x, MapSubtlCoord stl_y, NaviRouteFlags flags, const char *func_name)
{
    SYNCDBG(18,"%s: Moving %s index %d to (%d,%d)",func_name,thing_model_name(thing),(int)thing->index,(int)stl_x,(int)stl_y);
    struct CreatureControl* cctrl = creature_control_get_from_thing(thing);
    struct Coord3d locpos;
    locpos.x.val = subtile_coord_center(stl_x);
    locpos.y.val = subtile_coord_center(stl_y);
    locpos.z.val = 0;
    locpos.z.val = get_thing_height_at(thing, &locpos);
    if (thing_in_wall_at(thing, &locpos))
    {
        SYNCDBG(16,"%s: The %s would be trapped in wall at (%d,%d)",func_name,thing_model_name(thing),(int)stl_x,(int)stl_y);
        return false;
    }
    if (!creature_can_navigate_to_with_storage(thing, &locpos, flags))
    {
        SYNCDBG(19,"%s: The %s cannot reach subtile (%d,%d)",func_name,thing_model_name(thing),(int)stl_x,(int)stl_y);
        return false;
    }
    cctrl->move_flags = flags;
    internal_set_thing_state(thing, CrSt_MoveBackwardsToPosition);
    cctrl->moveto_pos.x.val = locpos.x.val;
    cctrl->moveto_pos.y.val = locpos.y.val;
    cctrl->moveto_pos.z.val = locpos.z.val;
    return true;
}

TbBool setup_person_move_to_coord_f(struct Thing *thing, const struct Coord3d *pos, NaviRouteFlags flags, const char *func_name)
{
    return setup_person_move_to_position_f(thing, pos->x.stl.num, pos->y.stl.num, flags, func_name);
}

TbBool setup_person_move_backwards_to_coord(struct Thing *thing, const struct Coord3d *pos, NaviRouteFlags flags)
{
    return setup_person_move_backwards_to_position(thing, pos->x.stl.num, pos->y.stl.num, flags);
}

/**
 * Returns a hero gate object to which given hero can navigate.
 * @todo CREATURE_AI It returns first hero door found, not the best one.
 *     Maybe it should find the one he will reach faster, or at least a random one?
 * @param herotng The hero to be able to make it to gate.
 * @return The gate thing, or invalid thing.
 */
struct Thing *find_hero_door_hero_can_navigate_to(struct Thing *herotng)
{
    unsigned long k = 0;
    int i = game.thing_lists[TngList_Objects].index;
    while (i != 0)
    {
        struct Thing* thing = thing_get(i);
        if (thing_is_invalid(thing))
        {
            ERRORLOG("Jump to invalid thing detected");
            break;
        }
        i = thing->next_of_class;
        // Per thing code
        if (object_is_hero_gate(thing))
        {
            if (creature_can_navigate_to_with_storage(herotng, &thing->mappos, NavRtF_Default)) {
                return thing;
            }
        }
        // Per thing code ends
        k++;
        if (k > THINGS_COUNT)
        {
            ERRORLOG("Infinite loop detected when sweeping things list");
            break;
        }
    }
    return NULL;
}

void move_thing_in_map_f(struct Thing *thing, const struct Coord3d *pos, const char *func_name)
{
    SYNCDBG(18,"%s: Starting for %s index %d",func_name,thing_model_name(thing),(int)thing->index);
    TRACE_THING(thing);
    if (thing->index == 0)
    {
        ERRORLOG("Moving deleted object (from %s)", func_name);
    }
    if ((thing->mappos.x.stl.num == pos->x.stl.num) && (thing->mappos.y.stl.num == pos->y.stl.num))
    {
        SYNCDBG(19,"Moving %s index %d from (%d,%d) to (%d,%d)",thing_model_name(thing),
            (int)thing->index,(int)thing->mappos.x.val,(int)thing->mappos.y.val,(int)pos->x.val,(int)pos->y.val);
        thing->mappos.x.val = pos->x.val;
        thing->mappos.y.val = pos->y.val;
        thing->mappos.z.val = pos->z.val;
    } else
    {
        SYNCDBG(19,"Moving %s index %d from (%d,%d) to (%d,%d), subtile changed",thing_model_name(thing),
            (int)thing->index,(int)thing->mappos.x.val,(int)thing->mappos.y.val,(int)pos->x.val,(int)pos->y.val);
        remove_thing_from_mapwho(thing);
        thing->mappos.x.val = pos->x.val;
        thing->mappos.y.val = pos->y.val;
        thing->mappos.z.val = pos->z.val;
        place_thing_in_mapwho(thing);
    }
    thing->floor_height = get_thing_height_at(thing, &thing->mappos);
}

TbBool move_creature_to_nearest_valid_position(struct Thing *thing)
{
    struct Coord3d pos;
    pos.x.val = thing->mappos.x.val;
    pos.y.val = thing->mappos.y.val;
    pos.z.val = thing->mappos.z.val;
    if (!get_nearest_valid_position_for_creature_at(thing, &pos))
    {
        return false;
    }
    move_thing_in_map(thing, &pos);
    return true;
}

/**
 * Returns if a creature can currently travel over lava.
 * @param thing
 * @return
 */
TbBool creature_can_travel_over_lava(const struct Thing *creatng)
{
    const struct CreatureStats* crstat = creature_stats_get_from_thing(creatng);
    // Check if a creature can fly in this moment - we don't care if it's natural ability
    // or temporary spell effect
    return (crstat->hurt_by_lava <= 0) || ((creatng->movement_flags & TMvF_Flying) != 0);
}

/**
 * Checks if a creature can navigate to target by tracing a complete route.
 * @param thing
 * @param dstpos
 * @param flags
 * @param func_name
 * @return
 * @see ariadne_prepare_creature_route_to_target() does the same thing but writes resulting route into Ariadne struct.
 */
TbBool creature_can_navigate_to_f(const struct Thing *thing, struct Coord3d *dstpos, NaviRouteFlags flags, const char *func_name)
{
    long waypoints_num = ariadne_count_waypoints_on_creature_route_to_target_f(thing, &thing->mappos, dstpos, flags, func_name);
    return (waypoints_num > 0);
}

/**
 * Returns if a creature can get to given players dungeon.
 * @param thing
 * @param plyr_idx
 * @return
 * @see creature_can_get_to_any_of_players_rooms() is a function used in similar manner.
 */
TbBool creature_can_get_to_dungeon(struct Thing *creatng, PlayerNumber plyr_idx)
{
    SYNCDBG(18,"Starting");
    struct PlayerInfo* player = get_player(plyr_idx);
    if (!player_exists(player) || (player->is_active != 1))
    {
        SYNCDBG(18,"The %s index %d cannot get to inactive player %d",thing_model_name(creatng),(int)creatng->index,(int)plyr_idx);
        return false;
    }
    struct Thing* heartng = get_player_soul_container(player->id_number);
    if (thing_is_invalid(heartng))
    {
        SYNCDBG(18,"The %s index %d cannot get to player %d without heart",thing_model_name(creatng),(int)creatng->index,(int)plyr_idx);
        return false;
    }
    if (heartng->active_state == ObSt_BeingDestroyed)
    {
        SYNCDBG(18,"The %s index %d cannot get to player %d due to heart state",thing_model_name(creatng),(int)creatng->index,(int)plyr_idx);
        return false;
    }
    return creature_can_navigate_to(creatng, &heartng->mappos, NavRtF_Default);
}

TbBool creature_can_head_for_room(struct Thing *thing, struct Room *room, int flags)
{
    struct Coord3d pos;
    return find_first_valid_position_for_thing_anywhere_in_room(thing, room, &pos)
        && creature_can_navigate_to_with_storage(thing, &pos, flags);
}

long creature_turn_to_face(struct Thing *thing, const struct Coord3d *pos)
{
    //TODO enable when issue in pathfinding is solved
    /*if (get_2d_box_distance(&thing->mappos, pos) <= 0)
        return -1;*/
    long angle = get_angle_xy_to(&thing->mappos, pos);

    return creature_turn_to_face_angle(thing,angle);
}

long creature_turn_to_face_backwards(struct Thing *thing, struct Coord3d *pos)
{
    //TODO enable when issue in pathfinding is solved
    /*if (get_2d_box_distance(&thing->mappos, pos) <= 0)
        return -1;*/

    long angle = (get_angle_xy_to(&thing->mappos, pos)
        + LbFPMath_PI) & LbFPMath_AngleMask;

    return creature_turn_to_face_angle(thing,angle);
}

long creature_turn_to_face_angle(struct Thing *thing, long angle)
{

    struct CreatureStats* crstat = creature_stats_get_from_thing(thing);
    long angle_diff = get_angle_difference(thing->move_angle_xy, angle);
    long angle_sign = get_angle_sign(thing->move_angle_xy, angle);
    int angle_delta = crstat->max_angle_change;

    if (angle_delta > angle_diff) {
        angle_delta = angle_diff;
    }
    if (angle_sign < 0) {
        angle_delta = -angle_delta;
    }

    thing->move_angle_xy = (thing->move_angle_xy + angle_delta) & LbFPMath_AngleMask;

    return get_angle_difference(thing->move_angle_xy, angle);
}

long creature_move_to_using_gates(struct Thing *thing, struct Coord3d *pos, MoveSpeed speed, long a4, NaviRouteFlags flags, TbBool backward)
{
    long i;
    SYNCDBG(18,"Starting to move %s index %d from (%d,%d) to (%d,%d) with speed %d",thing_model_name(thing),
        (int)thing->index,(int)thing->mappos.x.stl.num,(int)thing->mappos.y.stl.num,(int)pos->x.stl.num,(int)pos->y.stl.num,(int)speed);
    TRACE_THING(thing);
    if ( backward )
    {
        // Rotate the creature 180 degrees to trace route with forward move
        i = (thing->move_angle_xy + LbFPMath_PI);
        thing->move_angle_xy = i & LbFPMath_AngleMask;
    }
    struct Coord3d nextpos;
    AriadneReturn follow_result = creature_follow_route_to_using_gates(thing, pos, &nextpos, speed, flags);
    SYNCDBG(18,"The %s index %d route result: %d, next pos (%d,%d)",thing_model_name(thing),(int)thing->index,(int)follow_result,(int)nextpos.x.stl.num,(int)nextpos.y.stl.num);
    if ( backward )
    {
        // Rotate the creature back
        i = (thing->move_angle_xy + LbFPMath_PI);
        thing->move_angle_xy = i & LbFPMath_AngleMask;
    }
    if ((follow_result == AridRet_PartOK) || (follow_result == AridRet_Val2))
    {
        creature_set_speed(thing, 0);
        return -1;
    }
    if (follow_result == AridRet_FinalOK)
    {
        return  1;
    }
    struct CreatureControl* cctrl = creature_control_get_from_thing(thing);
    if ( backward )
    {
        if (creature_turn_to_face_backwards(thing, &nextpos) > 0)
        {
            // Creature is turning - don't let it move
            creature_set_speed(thing, 0);
        } else
        {
            creature_set_speed(thing, -speed);
            cctrl->flgfield_2 |= TF2_Unkn01;
            if (get_2d_box_distance(&thing->mappos, &nextpos) > -2*cctrl->move_speed)
            {
                ERRORDBG(3,"The %s index %d tried to reach (%d,%d) from (%d,%d) with excessive backward speed",
                    thing_model_name(thing),(int)thing->index,(int)nextpos.x.stl.num,(int)nextpos.y.stl.num,
                    (int)thing->mappos.x.stl.num,(int)thing->mappos.y.stl.num);
                cctrl->moveaccel.x.val = distance_with_angle_to_coord_x(cctrl->move_speed, thing->move_angle_xy);
                cctrl->moveaccel.y.val = distance_with_angle_to_coord_y(cctrl->move_speed, thing->move_angle_xy);
                cctrl->moveaccel.z.val = 0;
            } else
            {
                cctrl->moveaccel.x.val = nextpos.x.val - (MapCoordDelta)thing->mappos.x.val;
                cctrl->moveaccel.y.val = nextpos.y.val - (MapCoordDelta)thing->mappos.y.val;
                cctrl->moveaccel.z.val = 0;
            }
        }
        SYNCDBG(18,"Backward target set, speed %d, accel (%d,%d)",(int)cctrl->move_speed,(int)cctrl->moveaccel.x.val,(int)cctrl->moveaccel.y.val);
    } else
    {
        if (creature_turn_to_face(thing, &nextpos) > 0)
        {
            // Creature is turning - don't let it move
            creature_set_speed(thing, 0);
        } else
        {
            creature_set_speed(thing, speed);
            cctrl->flgfield_2 |= TF2_Unkn01;
            if (get_2d_box_distance(&thing->mappos, &nextpos) > 2*cctrl->move_speed)
            {
                ERRORDBG(3,"The %s index %d tried to reach (%d,%d) from (%d,%d) with excessive forward speed",
                    thing_model_name(thing),(int)thing->index,(int)nextpos.x.stl.num,(int)nextpos.y.stl.num,
                    (int)thing->mappos.x.stl.num,(int)thing->mappos.y.stl.num);
                cctrl->moveaccel.x.val = distance_with_angle_to_coord_x(cctrl->move_speed, thing->move_angle_xy);
                cctrl->moveaccel.y.val = distance_with_angle_to_coord_y(cctrl->move_speed, thing->move_angle_xy);
                cctrl->moveaccel.z.val = 0;
            } else
            {
                cctrl->moveaccel.x.val = nextpos.x.val - (MapCoordDelta)thing->mappos.x.val;
                cctrl->moveaccel.y.val = nextpos.y.val - (MapCoordDelta)thing->mappos.y.val;
                cctrl->moveaccel.z.val = 0;
            }
        }
        SYNCDBG(18,"Forward target set, speed %d, accel (%d,%d)",(int)cctrl->move_speed,(int)cctrl->moveaccel.x.val,(int)cctrl->moveaccel.y.val);
    }
    return 0;
}

long creature_move_to(struct Thing *creatng, struct Coord3d *pos, MoveSpeed speed, NaviRouteFlags flags, TbBool backward)
{
    SYNCDBG(18,"Starting to move %s index %d into (%d,%d)",thing_model_name(creatng),(int)creatng->index,(int)pos->x.stl.num,(int)pos->y.stl.num);
    return creature_move_to_using_gates(creatng, pos, speed, -2, flags, backward);
}

TbBool creature_move_to_using_teleport(struct Thing *thing, struct Coord3d *pos, long walk_speed)
{
    struct CreatureControl* cctrl = creature_control_get_from_thing(thing);
    if (creature_instance_is_available(thing, CrInst_TELEPORT)
     && creature_instance_has_reset(thing, CrInst_TELEPORT)
     && (cctrl->instance_id == CrInst_NULL))
    {
        // Creature can only be teleported to a revealed location
        short destination_valid = true;
        if (!is_hero_thing(thing) && !is_neutral_thing(thing)) {
            destination_valid = subtile_revealed(pos->x.stl.num, pos->y.stl.num, thing->owner);
        }
        if (destination_valid)
         {
             // Use teleport only over large enough distances
             if (get_2d_box_distance(&thing->mappos, pos) > COORD_PER_STL*game.min_distance_for_teleport)
             {
                 set_creature_instance(thing, CrInst_TELEPORT, 1, 0, pos);
                 return true;
             }
         }
    }
    return false;
}

short move_to_position(struct Thing *creatng)
{
    TRACE_THING(creatng);
    struct CreatureControl* cctrl = creature_control_get_from_thing(creatng);
    long speed = get_creature_speed(creatng);
    SYNCDBG(18,"Starting to move %s index %d into (%d,%d)",thing_model_name(creatng),(int)creatng->index,(int)cctrl->moveto_pos.x.stl.num,(int)cctrl->moveto_pos.y.stl.num);
    // Try teleporting the creature
    if (creature_move_to_using_teleport(creatng, &cctrl->moveto_pos, speed)) {
        SYNCDBG(8,"Teleporting %s index %d owner %d into (%d,%d) for %s",thing_model_name(creatng),(int)creatng->index,(int)creatng->owner,
            (int)cctrl->moveto_pos.x.stl.num,(int)cctrl->moveto_pos.y.stl.num,creature_state_code_name(creatng->continue_state));
        return 1;
    }
    long move_result = creature_move_to(creatng, &cctrl->moveto_pos, speed, cctrl->move_flags, 0);
    CrCheckRet state_check = CrCkRet_Available;
    struct StateInfo* stati = get_thing_continue_state_info(creatng);
    if (!state_info_invalid(stati))
    {
        CreatureStateCheck callback = stati->move_check;
        if (callback != NULL)
        {
            SYNCDBG(18,"Doing move check callback for continue state %s",creature_state_code_name(creatng->continue_state));
            state_check = callback(creatng);
        }
    }
    if (state_check == CrCkRet_Available)
    {
        // If moving was successful
        if (move_result == 1) {
            // Back to "main state"
            internal_set_thing_state(creatng, creatng->continue_state);
            return CrStRet_Modified;
        }
        // If moving failed, do a reset
        if (move_result == -1) {
            CrtrStateId cntstat = creatng->continue_state;
            internal_set_thing_state(creatng, cntstat);
            set_start_state(creatng);
            SYNCDBG(8,"Couldn't move %s to place required for state %s; reset to state %s",thing_model_name(creatng),creature_state_code_name(cntstat),creatrtng_actstate_name(creatng));
            return CrStRet_ResetOk;
        }
        // If continuing the job, check for job stress. Several - but not all - jobs use the move_to_position function.
        process_job_stress_and_going_postal(creatng);
    }
    switch (state_check)
    {
    case CrCkRet_Deleted:
        return CrStRet_Deleted;
    case CrCkRet_Available:
        return CrStRet_Modified;
    default:
        return CrStRet_ResetOk;
    }
}

long get_next_gap_creature_can_fit_in_below_point(struct Thing *thing, struct Coord3d *pos)
{
<<<<<<< HEAD
    //return _DK_get_next_gap_creature_can_fit_in_below_point(thing, pos);
=======
    MapCoordDelta clipbox_size_xy;
    if (thing_is_creature(thing))
        clipbox_size_xy = thing_nav_sizexy(thing);
    else
        clipbox_size_xy = thing->clipbox_size_xy;

    MapCoordDelta nav_radius = clipbox_size_xy / 2;

    MapCoord start_x = pos->x.val - nav_radius;
    if (start_x < 0)
        start_x = 0;
    MapCoord start_y = pos->y.val - nav_radius;
    if (start_y < 0)
        start_y = 0;
    MapCoord end_x = nav_radius + pos->x.val;
    if (end_x > map_subtiles_x * COORD_PER_STL - 1)
        end_x = map_subtiles_x * COORD_PER_STL - 1;
    MapCoord end_y = pos->y.val + nav_radius;
    if (end_y > map_subtiles_y * COORD_PER_STL - 1)
        end_y = map_subtiles_y * COORD_PER_STL - 1;
    MapSubtlCoord highest_floor_stl = 0;
    MapSubtlCoord lowest_ceiling_stl = 15;

    for (MapCoord y = start_y; y < end_y; y += COORD_PER_STL)
    {
        for (MapCoord x = start_x; x < end_x; x += COORD_PER_STL)
        {
             struct Map *mapblk = get_map_block_at(x / COORD_PER_STL, y / COORD_PER_STL);
             struct Column *col = get_map_column(mapblk);
             MapSubtlCoord floor_height = get_column_floor_filled_subtiles(col);
             if (floor_height < highest_floor_stl)
                 highest_floor_stl = floor_height;
             
             if ((col->bitfields & CLF_CEILING_MASK) != 0)
             {
                 MapSubtlCoord ceiling_height = COLUMN_STACK_HEIGHT - get_column_ceiling_filled_subtiles(col);
                 if (ceiling_height <= lowest_ceiling_stl)
                    lowest_ceiling_stl = ceiling_height;
             }
             else
             {
                 MapSubtlCoord filled_subtiles = get_mapblk_filled_subtiles(mapblk);
                 if (filled_subtiles < lowest_ceiling_stl)
                    lowest_ceiling_stl = filled_subtiles;
             }
        }
    }
    for (MapCoord y = start_y; y < end_y; y += COORD_PER_STL)
    {
        struct Map *mapblk = get_map_block_at(end_x / COORD_PER_STL, y / COORD_PER_STL);
        struct Column *col = get_map_column(mapblk);
        MapSubtlCoord floor_height = get_column_floor_filled_subtiles(col);
        if (floor_height <= highest_floor_stl)
            highest_floor_stl = floor_height;
        
        if ((col->bitfields & CLF_CEILING_MASK) != 0)
        {
            MapSubtlCoord ceiling_height = COLUMN_STACK_HEIGHT - get_column_ceiling_filled_subtiles(col);
            if (ceiling_height < lowest_ceiling_stl)
                lowest_ceiling_stl = ceiling_height;
        }
        else
        {
            MapSubtlCoord filled_subtiles = get_mapblk_filled_subtiles(mapblk);
            if (filled_subtiles > lowest_ceiling_stl)
                lowest_ceiling_stl = filled_subtiles;
        }
    }
    for (MapCoord x = start_x; x < end_x; x += COORD_PER_STL)
    {
        struct Map *mapblk = get_map_block_at(x / COORD_PER_STL, end_y / COORD_PER_STL);
        struct Column *col = get_map_column(mapblk);
        MapSubtlCoord floor_height = get_column_floor_filled_subtiles(col);
        if (floor_height <= highest_floor_stl)
            highest_floor_stl = floor_height;
        
        if ((col->bitfields & CLF_CEILING_MASK) != 0)
        {
            MapSubtlCoord ceiling_height = COLUMN_STACK_HEIGHT - get_column_ceiling_filled_subtiles(col);
            if (ceiling_height < lowest_ceiling_stl)
                lowest_ceiling_stl = ceiling_height;
        }
        else
        {
            MapSubtlCoord filled_subtiles = get_mapblk_filled_subtiles(mapblk);
            if (filled_subtiles < lowest_ceiling_stl)
                lowest_ceiling_stl = filled_subtiles;
        }
    }
    struct Map *mapblk = get_map_block_at(end_x / COORD_PER_STL, end_y / COORD_PER_STL);
    struct Column *col = get_map_column(mapblk);
    MapSubtlCoord floor_height = get_column_floor_filled_subtiles(col);
    if (floor_height > highest_floor_stl)
        highest_floor_stl = floor_height;
    if ((col->bitfields & CLF_CEILING_MASK) != 0)
    {
        MapSubtlCoord filled_subtiles = 8 - get_column_ceiling_filled_subtiles(col);
        if (filled_subtiles < lowest_ceiling_stl)
            lowest_ceiling_stl = filled_subtiles;
    }
    else
    {
        MapSubtlCoord filled_subtiles = get_mapblk_filled_subtiles(mapblk);
        if (filled_subtiles < lowest_ceiling_stl)
            lowest_ceiling_stl = filled_subtiles;
    }
    
    update_floor_and_ceiling_heights_at(end_x / COORD_PER_STL, end_y / COORD_PER_STL, &highest_floor_stl, &lowest_ceiling_stl);

    MapCoord highest_floor = highest_floor_stl * COORD_PER_STL;
    MapCoord lowest_ceiling = lowest_ceiling_stl * COORD_PER_STL;

    if (pos->z.val < highest_floor)
        return pos->z.val;
    if (lowest_ceiling - thing->clipbox_size_yz <= highest_floor)
        return pos->z.val;
    else
        return lowest_ceiling - 1 - thing->clipbox_size_yz;
>>>>>>> 945eb4b1
}

TbBool thing_covers_same_blocks_in_two_positions(struct Thing *thing, struct Coord3d *pos1, struct Coord3d *pos2)
{
    long nav_radius = thing_nav_sizexy(thing) /2;

    if ((abs((pos2->x.val - nav_radius) - (pos1->x.val - nav_radius)) < COORD_PER_STL)
     && (abs((pos2->x.val + nav_radius) - (pos1->x.val + nav_radius)) < COORD_PER_STL)
     && (abs((pos2->y.val - nav_radius) - (pos1->y.val - nav_radius)) < COORD_PER_STL)
     && (abs((pos2->y.val + nav_radius) - (pos1->y.val + nav_radius)) < COORD_PER_STL)
     && (abs(pos2->z.val - pos1->z.val) < COORD_PER_STL)
     && (abs((thing->clipbox_size_yz + pos2->z.val) - (thing->clipbox_size_yz + pos1->z.val)) < COORD_PER_STL) )
    {
        return true;
    }
    return false;
}

long get_thing_blocked_flags_at(struct Thing *thing, struct Coord3d *pos)
{
    unsigned short flags = SlbBloF_None;
    struct Coord3d locpos;
    locpos.x.val = pos->x.val;
    locpos.y.val = thing->mappos.y.val;
    locpos.z.val = thing->mappos.z.val;
    if ( thing_in_wall_at(thing, &locpos) )
        flags |= SlbBloF_WalledX;
    locpos.x.val = thing->mappos.x.val;
    locpos.y.val = pos->y.val;
    locpos.z.val = thing->mappos.z.val;
    if ( thing_in_wall_at(thing, &locpos) )
        flags |= SlbBloF_WalledY;
    locpos.x.val = thing->mappos.x.val;
    locpos.y.val = thing->mappos.y.val;
    locpos.z.val = pos->z.val;
    if ( thing_in_wall_at(thing, &locpos) )
        flags |= SlbBloF_WalledZ;
    switch ( flags )
    {
    case SlbBloF_None:
        locpos.x.val = pos->x.val;
        locpos.y.val = pos->y.val;
        locpos.z.val = pos->z.val;
        if ( thing_in_wall_at(thing, &locpos) )
            flags = SlbBloF_WalledX | SlbBloF_WalledY | SlbBloF_WalledZ;
        break;
    case SlbBloF_WalledX:
        locpos.x.val = thing->mappos.x.val;
        locpos.y.val = pos->y.val;
        locpos.z.val = pos->z.val;
        if ( thing_in_wall_at(thing, &locpos) )
            flags = SlbBloF_WalledX | SlbBloF_WalledY | SlbBloF_WalledZ;
        break;
    case SlbBloF_WalledY:
        locpos.x.val = pos->x.val;
        locpos.y.val = thing->mappos.y.val;
        locpos.z.val = pos->z.val;
        if ( thing_in_wall_at(thing, &locpos) )
            flags = SlbBloF_WalledX | SlbBloF_WalledY | SlbBloF_WalledZ;
        break;
    case SlbBloF_WalledZ:
        locpos.x.val = pos->x.val;
        locpos.y.val = pos->y.val;
        locpos.z.val = thing->mappos.z.val;
        if ( thing_in_wall_at(thing, &locpos) )
            flags = SlbBloF_WalledX | SlbBloF_WalledY | SlbBloF_WalledZ;
        break;
    }
    return flags;
}

/******************************************************************************/<|MERGE_RESOLUTION|>--- conflicted
+++ resolved
@@ -606,9 +606,6 @@
 
 long get_next_gap_creature_can_fit_in_below_point(struct Thing *thing, struct Coord3d *pos)
 {
-<<<<<<< HEAD
-    //return _DK_get_next_gap_creature_can_fit_in_below_point(thing, pos);
-=======
     MapCoordDelta clipbox_size_xy;
     if (thing_is_creature(thing))
         clipbox_size_xy = thing_nav_sizexy(thing);
@@ -727,7 +724,6 @@
         return pos->z.val;
     else
         return lowest_ceiling - 1 - thing->clipbox_size_yz;
->>>>>>> 945eb4b1
 }
 
 TbBool thing_covers_same_blocks_in_two_positions(struct Thing *thing, struct Coord3d *pos1, struct Coord3d *pos2)
