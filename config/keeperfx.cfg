--- conflicted
+++ resolved
@@ -57,14 +57,6 @@
 ; The amount of Music tracks the game can support. Max 50.
 MUSIC_TRACKS=7
 
-<<<<<<< HEAD
-; 0=North, 1=North-east, 2=East, 3=South-east, 4=South, 5=South-west, 6=West, 7=North-west
-LEVEL_START_ANGLE=1
-
-POSSESS_AFFECT_CAMERA=ON
-
-ISOMETRIC_TILT=-266
-=======
 ; Disable the loading screen images and speed up the CD image fade-in.
 ; If you're a streamer or create video content, consider keeping the splash screens enabled so that viewers are aware of KeeperFX
 DISABLE_SPLASH_SCREENS=FALSE
@@ -75,4 +67,10 @@
 ; Run the game at high framerates while maintaining game speed
 ; This is a work in progress and doesn't affect all aspects of the game yet
 DELTA_TIME=ON
->>>>>>> c2478250
+
+; 0=North, 1=North-east, 2=East, 3=South-east, 4=South, 5=South-west, 6=West, 7=North-west
+LEVEL_START_ANGLE=1
+
+POSSESS_AFFECT_CAMERA=ON
+
+ISOMETRIC_TILT=-266