# ******************************************************************************
#  Free implementation of Bullfrog's Dungeon Keeper strategy game.
# ******************************************************************************
#   @file gtext_chi.po
#      KeeperFX GUI Strings translation file
#  @par Purpose:
#      Contains translation of the national strings in the game.
#  @par Comment:
#      Use this file to improve the translation for specific language.
#  @author   KeeperFX Team
#  @date     25 Aug 2012 - 02 Oct 2012
#  @par  Copying and copyrights:
#      This program is free software; you can redistribute it and/or modify
#      it under the terms of the GNU General Public License as published by
#      the Free Software Foundation; either version 2 of the License, or
#      (at your option) any later version.
#
# ******************************************************************************
msgid ""
msgstr ""
"Project-Id-Version: GUI Strings for KeeperFX\n"
"Report-Msgid-Bugs-To: https://code.google.com/p/keeperfx/issues/list\n"
"POT-Creation-Date: 2012-09-02 01:12+0200\n"
"PO-Revision-Date: 2024-04-17 20:13+0100\n"
"Last-Translator: YFdyh000 <yfdyh000@gmail.com>\n"
"Language-Team: KeeperFX Team <code.google.com>\n"
"Language: zh_CN\n"
"MIME-Version: 1.0\n"
"Content-Type: text/plain; charset=UTF-8\n"
"Content-Transfer-Encoding: 8bit\n"
"X-Poedit-SourceCharset: UTF-8\n"
"X-Generator: Poedit 3.4.2\n"
"X-Poedit-Basepath: ..\n"
"X-Poedit-SearchPath-0: .\n"

#. Generic victory message
#: guitext:0
msgctxt "In-game message"
msgid "Success! The land is yours. Press Space to proceed to the next realm."
msgstr "成功了！你拥有了这片土地。按空格键进入下一个王国。"

#. Level Eversmile information soon after start
#: guitext:1
msgctxt "In-game message"
msgid "This is a message. Right click to delete it."
msgstr "这是一条信息。鼠标右键单击可以删除它。"

#. Level Eversmile first objective
#: guitext:2
msgctxt "In-game message"
msgid ""
"The first thing a Keeper needs is somewhere to keep gold, when it's been mined out of the rock by his imps. To create a Treasure "
"Room, select the Treasure Room icon from the Rooms Panel and fill the empty area to the west with Treasure Room tiles."
msgstr ""
"一个守护者要做的第一件事是找个地方储藏由你的小鬼从岩石中挖出来的金子。在房间面板中选择储金室的图标，然后向西将储金室的地板填满空的"
"区域。"

#. Level Eversmile information when started building Treasure Room
#: guitext:3
msgctxt "In-game message"
msgid "Use the cursor keys to see other areas of the underworld. Rotate and zoom the view with the right ctrl key and cursor keys."
msgstr "用方向键看地下世界的其他区域。按住右边的CTRL键，再按方向键可以旋转和缩放视角。"

#. Level Eversmile objective when built Treasure Room
#: guitext:4
msgctxt "In-game message"
msgid ""
"Expertly done. Press the right mouse button to turn the pointer back into the Hand of Evil. Mine out the gold to the east by "
"tagging the area with the left mouse button. Your Imps will dig out the gold and carry it back to your Treasure Room."
msgstr "好，你熟练地完成了。按住鼠标右键，使鼠标箭头变回邪恶之手。用鼠标左键向东标记金矿。小鬼们将挖出金子并把它们运到储金室。"

#. Level Eversmile information while digging gold
#: guitext:5
msgctxt "In-game message"
msgid ""
"If you want to make your creatures work harder, slap them by right clicking the Hand of Evil on them. Slapping will harm your "
"creatures."
msgstr "如果你想让你的怪物工作更努力，可以将邪恶之手放在它们头上，单击鼠标右键可以打它们的耳光，但这会伤害你的怪物。"

#. Level Eversmile information while digging gold
#: guitext:6
msgctxt "In-game message"
msgid ""
"Use the left mouse button to pluck your creatures from the dungeon. Use the right mouse button to drop them over a room or tile "
"belonging to your dungeon. Creatures perform the task most relevant to the situation they're dropped into."
msgstr ""
"使用鼠标左键可以拿起你的怪物。然后单击鼠标右键可以将他们放到属于你的房间或地板格中。怪物将要做的工作主要由他们所处的环境所决定。"

#. Level Eversmile objective after digging gold
#: guitext:7
msgctxt "In-game message"
msgid ""
"Greedily done, Keeper. Now, you need to turn some of your dungeon into a Lair. Lairs are where creatures rest and recover. The "
"area your imps just mined out would be an ideal spot for some creatures to lurk. Select the Lair icon from the Rooms Panel."
msgstr ""
"很好，守护者。现在你需要在你的地下城中修一个巢穴。巢穴是怪物们休息和恢复的地方。你的怪物刚刚挖掘出的区域是怪物休息的理想地方。选择"
"房间面板中的巢穴图标。"

#. Level Eversmile objective after Lair built
#: guitext:8
msgctxt "In-game message"
msgid ""
"Dig a tunnel that connects to the Portal to the north. Portals appear on the map as flashing squares, until they are claimed. "
"Creatures only use Portals claimed by a Keeper. Your imps claim a Portal as soon as it connects to your dungeon."
msgstr ""
"挖一条通道通向北边的入口。在入口被占领之前，它以闪烁的方块的形式出现在地图上。怪物们只使用被守护者占领的入口。只要入口与你的地下城"
"接通，你的小鬼就会占领它。"

#. Level Eversmile objective when digging w/o Treasure Room
#: guitext:9
msgctxt "In-game message"
msgid ""
"You should build a Treasure Room first. Select the Treasure Room icon from the Rooms Panel and left click on the tiles in the "
"area to the west of your Dungeon Heart."
msgstr "你应该先建一个储金室。从房间面板中选择储金室的图标，鼠标左键单击你的地下城的心脏西面的地板格。"

#. Level Eversmile information after some digging
#: guitext:10
msgctxt "In-game message"
msgid ""
"Pick up creatures by left clicking on them. Drop them by right clicking over a room or tile belonging to your dungeon. Creatures "
"perform tasks relevant to the situation they're dropped into."
msgstr ""
"鼠标左键单击怪物可以将它们拿起，然后在一个属于你的房间或地板格上按鼠标右键可以将它们放下。怪物将要执行的任务由你将他们放置的区域所"
"决定。"

#. Level Eversmile information after some digging
#: guitext:11
msgctxt "In-game message"
msgid ""
"If you want your creatures to work harder, slap them with a right click of the hand. Your creatures take damage from each slap "
"they receive."
msgstr "如果你想让你的怪物工作更努力，可以将邪恶之手放在它们头上，单击鼠标右键可以打它们的耳光，但每一下都会使它们受伤。"

#. Level Eversmile objective after digging gold w/o Treasure Room
#: guitext:12
msgctxt "In-game message"
msgid ""
"You have not yet built a Treasure Room. Until you build this room, you will be unable to pay any creatures. Only imps give their "
"loyalty freely. No other creatures will serve you unpaid."
msgstr "你仍然没有修建储金室，在你建起它之前，你无法为任何怪物发薪水。只有小鬼的忠诚是免费的，其他怪物不会为你无偿地工作。"

#. Level Eversmile objective after getting first creature
#: guitext:13
msgctxt "In-game message"
msgid ""
"Your first minion has arrived. It's a giant Fly. It can spit corrosive vomit at your enemies and its wings grant the hideous "
"insect the speed to intercept the most nimble trespassers."
msgstr ""
"你的第一个怪物进入了你的地下城，他是一只大苍蝇。他攻击敌人的方式是向敌人吐出腐蚀剂。它的巨大的翅膀使这个可憎的昆虫能拦截大多数敏捷"
"的入侵者。"

#. Level Eversmile objective after getting first beetle
#: guitext:14
msgctxt "In-game message"
msgid ""
"A Beetle has scuttled into your realm. It's tough enough to absorb a lot of damage. Like most creatures, Beetles require food. "
"Dig out a new area, select the Hatchery icon and create your Hatchery. Tasty snacks will soon emerge from its enchanted soil."
msgstr ""
"一个甲虫赶到了你的王国。它坚硬的甲壳可以吸收许多伤害。同大多数怪物一样，甲虫需要食物。挖掘一个新的区域，选择孵化室图标并建造它。一"
"些好吃的点心将出现在被施与魔法的土地。"

#. Level Eversmile objective after Hatchery built
#: guitext:15
msgctxt "In-game message"
msgid ""
"Imps fortify your walls to prevent intruders tunnelling in. If you want to create more imps, go to the Research Panel, select the "
"Imp icon and left click anywhere in your dungeon. Each Imp you create costs more than the previous one."
msgstr ""
"小鬼加固了你的墙壁，这可以防止入侵者挖隧道进入你的地下城。如果你需要更多的小鬼，进入研究面板，选择小鬼图标，鼠标左键单击你的地下城"
"的任何地方。制造每个小鬼的花费都比制造前一个高。"

#. Level Eversmile information after having few creatures
#: guitext:16
msgctxt "In-game message"
msgid ""
"Why not have a handful of creatures ready to drop on top of intruders? To pick up creatures quickly, left click on them from "
"within the Creatures Panel. You can only drop creatures within the confines of your own dungeon."
msgstr ""
"为什么不直接拿起一个怪物放到入侵者的头上呢？在怪物面板中左键单击怪物可以迅速将他们拿起。你只能把他们放到你的地下城的区域中。"

#. Level Eversmile objective some time after all rooms are built
#: guitext:17
msgctxt "In-game message"
msgid ""
"Intruders approach. They seek gaps in your fortifications, in order to gain entry to your dungeon. A white trail on the map "
"indicates their progress. Click the icon at the top of the Control Panel to see a bigger map."
msgstr ""
"入侵者来了。为了打通进入你的地下城的通道，他们在寻找你的防御工事的缝隙。地图上的白色的轨迹表明它们的前进路线。单击控制面板顶端的图"
"标看大地图。"

#. Level Eversmile objective after first wave defeat
#: guitext:18
msgctxt "In-game message"
msgid ""
"Savour your first victory while you can. You have attracted the wrath of the Lord of this realm. His party will soon be here."
msgstr "趁现在享受你的胜利吧。你已经激怒了这个王国的统治者。他和他的党徒很快要进攻你的地下城了。"

#. Levels Eversmile and Tickle objective, when LOTL comes
#: guitext:19
msgctxt "In-game message"
msgid "The Lord of the Land has arrived. I can smell his fear. Defeat him and the realm is yours."
msgstr "这片土地的统治者进入了你的地下城。我可以感觉到他的恐惧。打败他，这片王国就是你的了。"

#. Level Eversmile objective after LOTL defeat
#: guitext:20
msgctxt "In-game message"
msgid ""
"Your work here is done. Now there is no-one to prevent you from obliterating this nauseating realm and expanding your empire into "
"a neighbouring land. Nice."
msgstr "你的工作完成了。现在这里没有人可以阻止你消灭这个令人作呕的王国了。很好，将你的帝国扩展到临近的土地吧。"

#. Level Eversmile objective when having no Imps
#: guitext:21
msgctxt "In-game message"
msgid ""
"You require more Imps. Use the Create Imp spell to conjure them into your domain. Remember, each Imp you create is more expensive "
"than the last."
msgstr "你需要更多的小鬼。使用制造小鬼的魔法把它们召唤到你的领域里来吧。注意，每个小鬼都比上一个更昂贵。"

#. Level Cosyton information soon after start
#: guitext:22
msgctxt "In-game message"
msgid ""
"When Imps have no other orders, they run around reinforcing your dungeon. Fortified walls keep out intruders. Rooms with "
"reinforced walls make your creatures feel more at home and heroes more terrified."
msgstr ""
"当小鬼没有其他命令时，它们将加固你的地下城。被加固的墙壁可以防止入侵者进入。墙壁被加固的房间会使在里面工作的怪物感觉更加安全，而使"
"敌人更加恐惧。"

#. Level Cosyton information soon after start
#: guitext:23
msgctxt "In-game message"
msgid ""
"Possess creatures by choosing the Possess spell from the Research Panel and left-clicking on the creature you want to control. "
"Right-click to leave the creature again."
msgstr "选择研究面板中的控制怪物的魔法，鼠标左键单击你要控制的怪物。单击鼠标右键可以离开你控制的怪物。"

#. Level Cosyton first objective
#: guitext:24
msgctxt "In-game message"
msgid ""
"Remember the lessons you learned in Brana Hauk. You must build a Treasure Room, a Lair and a Hatchery and you will need to claim "
"a Portal. Build rooms in squares of at least nine tiles to increase the efficiency of the room."
msgstr "你必须建造一个储金室、一个巢穴和一个孵化室，而且你需要占领一个入口。建造至少9个格的正方形的房间可以提高房间的效率。"

#. Level Cosyton objective after basic rooms built
#: guitext:25
msgctxt "In-game message"
msgid ""
"You will need to make your creatures stronger. In a Training Room, your creatures can hone their fighting skills, gain new "
"abilities and learn more powerful spells."
msgstr "你需要使你的怪物更强大。在训练室里你的怪物可以磨练他们的战斗技巧，获得新的能力和学会更具威力的魔法。"

#. Level Cosyton objective after Training Room built
#: guitext:26
msgctxt "In-game message"
msgid ""
"Your plan proceeds smoothly, keeper. Allow your Imps time to fortify the walls of your dungeon. This increases the efficiency of "
"rooms and repels would-be invaders."
msgstr "你的计划在顺利进行，守护者。是让你的小鬼加固地下城的墙壁的时候了。这可以提高房间的效率，并且阻止将要进攻的入侵者。"

#. Level Cosyton information after Training Room built
#: guitext:27
msgctxt "In-game message"
msgid "The Training Room attracts ever more ferocious creatures, such as Demon Spawn. Build it and they will come."
msgstr "训练室会吸引来更加凶猛的怪物，例如恶鬼。训练室建成后它们就会来到。"

#. Level Cosyton information after attracting Demon Spawn
#: guitext:28
msgctxt "In-game message"
msgid ""
"To train creatures, drop them in the Training Room. The number that occasionally appears above a creature's head indicates how "
"much gold it has cost for that creature to train."
msgstr "将怪物放入训练室中就可以对他们进行训练。他们头上有时会出现一个数字，这表示训练他的花费。"

#. Level Cosyton information some time after Demon Spawn
#: guitext:29
msgctxt "In-game message"
msgid "You can train creatures more rapidly by slapping them as they work out in the Training Room."
msgstr "在训练室里打怪物的耳光可以使他们更快地获得经验。"

#. Level Cosyton objective soon after 2nd Demon Spawn
#: guitext:30
msgctxt "In-game message"
msgid ""
"Heroes are already on their way. Make sure your creatures are well trained and ready for the attack. The heroes you will face in "
"this realm are tougher than those you met beneath Brana Hauk."
msgstr "英雄们已经上路了。你的怪物应该已经训练得很好了，准备攻击他们吧。你将面对的将是一群比以前更强大的英雄。"

#. Level Cosyton objective after defeating LOTL (option 1)
#: guitext:31
msgctxt "In-game message"
msgid "Harder the heroes may have been but they were obviously no match for your forces."
msgstr "英雄们可能更加厉害，但它们明显地不足以与你的力量相匹敌。"

#. Level Cosyton objective after AP reached
#: guitext:32
msgctxt "In-game message"
msgid "The heroes are on their way. Make sure your creatures are well trained and ready for the attack."
msgstr "英雄们已经上路了。你的怪物应该已经训练得很好了，准备攻击他们吧。"

#. Level Cosyton objective after defeating LOTL (option 2)
#: guitext:33
msgctxt "In-game message"
msgid "Congratulations. You have conquered the enemy hordes."
msgstr "祝贺你，你征服了一群敌人。"

#. Level Waterdream Warm first objective
#: guitext:34
msgctxt "In-game message"
msgid ""
"Build a dungeon with a Treasure Room, a Lair, a Hatchery and a Training Room. Make sure they're all big enough. Cramped "
"conditions do nothing for the morale of your minions."
msgstr "建造一个有储金室、巢穴、孵化室和一个训练室的地下城。它们必须都够大。狭窄的房间对你的怪物的士气没有任何帮助。"

#. Level Waterdream Warm objective after basic 5 rooms are built/claimed
#: guitext:35
msgctxt "In-game message"
msgid ""
"The time has come to build a Library. Libraries are where new devices, room designs and magic spells are researched. Make a "
"Library at least as big as the other rooms. Researchers like quiet too, so try to build your Library off the side of a corridor."
msgstr ""
"到了建一个图书馆的时候了。图书馆是研究新的设备、房间和魔法的地方。图书馆应至少有9格大小。研究者很需要安静的环境，所以图书馆应远离"
"通道。"

#. Level Waterdream Warm information after started building library
#: guitext:36
msgctxt "In-game message"
msgid ""
"Your new Library will attract creatures like Warlocks, who are interested in researching magic and dungeon designs. These evil "
"mages are real bookworms, as well as being magically proficient themselves."
msgstr ""
"你的图书馆将吸引一些怪物，例如魔术师，他们喜欢研究魔法和地下城的设计。这些邪恶的魔术师是不折不扣的书呆子，同样他们也是精通魔法的大"
"师。"

#. Level Waterdream Warm objective after finished building library
#: guitext:37
msgctxt "In-game message"
msgid ""
"That's a fine collection of parchments and tomes you've assembled. Most creatures can engage in research but Warlocks make the "
"best and keenest researchers. Stupid Trolls have trouble holding books the right way up and sometimes even chew the pages."
msgstr ""
"这里是收藏图书和卷轴的好地方。大多数怪物可以在这里从事研究，但魔术师是最佳人选，最敏锐的研究者。愚蠢的巨魔甚至不知道书的哪边应该向"
"上拿，有时他们还会吃书。"

#. Level Waterdream Warm objective after attracting warlock
#: guitext:38
msgctxt "In-game message"
msgid ""
"The scent of arcane knowledge has lured a greedy Warlock into your dungeon. Don't forget to train your Warlocks occasionally. "
"Their spell casting abilities make them fine long range fighters."
msgstr ""
"知识的神秘的气味诱使贪婪的魔术师进入了你的地下城。不要忘偶尔训练他们一下。他们的施展魔法的能力使他们成为善于远程作战的战士。"

#. Level Waterdream Warm objective
#: guitext:39
msgctxt "In-game message"
msgid ""
"The first wave of attackers lie hacked to pieces on the floor and give your domain that lived in feeling but it surely won't be "
"long before their kin launch another assault."
msgstr "第一波的攻击者已经尸横遍野，你的领域中又出现了生存的感觉，但敌人很快就会发起第二次攻击。"

#. Level Waterdream Warm objective
#: guitext:40
msgctxt "In-game message"
msgid ""
"You meet with success yet again, Keeper. All those corpses will keep your Hatchery's topsoil fertile. They also serve as warnings "
"to other foolhardy adventurers, of course."
msgstr "守护者，你再一次的获得了胜利。那些尸体将保持你的孵化室的土壤的肥沃。这对那些有勇无谋的冒险家们也是一种警告。"

#. Level Waterdream Warm objective
#: guitext:41
msgctxt "In-game message"
msgid ""
"All is quiet again. Use this time to ready yourself for the next attacks. The enemy is only regrouping. It is not yet defeated."
msgstr "一切又恢复了平静。利用这短暂的时间为抵抗下一次进攻做准备吧。敌人正在重新组织军队。他们仍然没有被彻底击败。"

#. Level Waterdream Warm information
#: guitext:42
msgctxt "In-game message"
msgid "Is that Imp playing football with a decapitated head? Stay alert, Keeper."
msgstr "这个小鬼在用被砍下的头颅踢足球吗？请保持警戒，守护者。"

#. Level Waterdream Warm objective
#: guitext:43
msgctxt "In-game message"
msgid "Now would be an excellent time to train a Warlock."
msgstr "现在是训练一个魔术师的最佳时间。"

#. Level Waterdream Warm information
#: guitext:44
msgctxt "In-game message"
msgid ""
"Already your research bears fruit. The Speed Creature spell has been perfected. Cast it on a creature and observe the dramatic "
"increase in its speed. The effect wears off after a while."
msgstr "你的研究有成果了。速度术已经研制成功了。对一个怪物施法，然后观察他的速度的神奇般的提高。魔法在一段时间后会失效。"

#. Level Flowerhat objective
#: guitext:45
msgctxt "In-game message"
msgid ""
"Build up your dungeon with the rooms available to you and claim the Portal nearby but do not yet venture north. Powerful "
"adversaries lurk there. It would be wiser not to disturb them until you are prepared."
msgstr ""
"继续建设你的地下城，建造房间并占领附近的入口。但不要冒险向北边发展，强大的敌人潜伏在那里。在你有充分的准备之前不要打扰他们，这是明"
"智的作法。"

#. Level Flowerhat information
#: guitext:46
msgctxt "In-game message"
msgid ""
"Clever research has given your Imps the engineering skill to build Bridges. You will need Bridges to cross some of the more "
"hazardous underworld terrain."
msgstr "通过研究，你的小鬼获得了造桥的技巧。你需要通过桥来穿越地下世界中更加危险的地方。"

#. Level Flowerhat objective
#: guitext:47
msgctxt "In-game message"
msgid ""
"A study of dungeon designs reveals that Workshops manufacture essential furniture, such as Doors and Traps. If your Workshop "
"occupies a square of at least nine tiles, its mere presence will lure the underworld's finest artisans into your dungeon."
msgstr ""
"新的研究成果表明工厂可以制造一些重要的物品，例如，门和陷阱。如果你有一个大小为九个格以上的工厂，它将吸引地下世界中最好的工匠加入你"
"的地下城。"

#. Level Flowerhat information
#: guitext:48
msgctxt "In-game message"
msgid ""
"To manufacture Traps and Doors in your Workshop you will need to assign creatures to it, by dropping them into the room. "
"Manufactured items can be selected from the Workshop Panel as soon as they're ready."
msgstr ""
"要在你的工厂中制造陷阱和门，你需要把怪物放到工厂中，指派怪物去进行制造工作。只要物品的制造完成，你就可以通过工厂面板选择并使用它"
"们。"

#. Level Flowerhat objective
#: guitext:49
msgctxt "In-game message"
msgid "When your troops are sufficient in number and have had some training, lead them north and crush any who oppose you."
msgstr "当你有了一定数量的军队，而且经过了一定的训练，那么就向北前进，消灭一切敢于抵抗的势力。"

#. Level Flowerhat objective
#: guitext:50
msgctxt "In-game message"
msgid "You will have to find a way to cross the river of molten lava that bars your way."
msgstr "你必须找到一条穿越岩浆的路，它阻挡了你。"

#. Level Flowerhat objective
#: guitext:51
msgctxt "In-game message"
msgid "The enemy's Dungeon Heart throbs before you. Assemble your minions nearby and administer the coup de grace."
msgstr "敌人的地下城的心脏在你面前跳动。集合你的军队，进行最后的一击。"

#. Level Flowerhat information
#: guitext:52
msgctxt "In-game message"
msgid ""
"A Troll has joined you. Skilled in the craft of manufacturing, trolls are best employed doing dark deeds in your Workshop. They "
"don't complain about the hours, because their labours keep them away from combat."
msgstr "一个精灵加入了你的阵营。精灵是在工厂中执行制造任务的最佳人选，他们从不抱怨工作的艰辛，因为这样可以使他们远离战场。"

#. Level Flowerhat objective
#: guitext:53
msgctxt "In-game message"
msgid ""
"With the enemy Dungeon Heart in ruins, you have trounced the once proud opposition. Rule your new domain with terror and "
"loathing, for a laugh."
msgstr "随着敌人地下城心脏的毁灭，你给了曾经不可一视的敌人致命一击。让恐怖和憎恨降临在你统治的土地吧！"

#. Level Flowerhat information
#: guitext:54
msgctxt "In-game message"
msgid ""
"Your Workshop has created a Wooden Door. Placed in a corridor, it restricts access to the enemy. Your creatures may pass freely. "
"Lock or unlock Doors by clicking over them with the left mouse button."
msgstr ""
"你的工厂制造了一个木头门。将它放在通道中可以限制敌人的通行，而你的怪物可以自由地通过。用鼠标左键单击门，可以将它上锁或开锁。"

#. Level Flowerhat information
#: guitext:55
msgctxt "In-game message"
msgid ""
"Your Workshop has produced a Poison Gas trap. Position it and, when an intruder sets it off, it will envelop the area in deadly "
"vapours."
msgstr "你的工厂生产了一个毒气陷阱。将它安置在合适的位置，当敌人经过时会被触发，致命的毒气将覆盖这个区域。"

#. Level Flowerhat information
#: guitext:56
msgctxt "In-game message"
msgid ""
"You have researched the Call to Arms spell. The first time you cast it, your creatures gather around a banner created by the "
"spell. Cast it again in a target area. Call to Arms only costs gold when it's targetted beyond your territory."
msgstr ""
"你研制成功了召唤军队的魔法。第一次使用它时怪物将在魔法所产生的旗帜下聚集。在目的区域再次使用它，你的军队将向目的地前进。如果目标区"
"域是你没有控制的区域，这个魔法将消耗金子。"

#. Level Lushmeadow-on-Down objective
#: guitext:57
msgctxt "In-game message"
msgid ""
"Another Keeper controls this underworld realm. His dungeon lies to the north. If you are to entice creatures to work for you "
"instead of him, you will have to build a more magnificent dungeon. Get on with it then."
msgstr ""
"另一个守护者控制了地下王国。他的地下城在你的北边。如果你想引诱怪物们为你工作而不是为他工作，你必须建造一个更加华丽的地下城。继续"
"吧。"

#. Level Lushmeadow-on-Down objective
#: guitext:58
msgctxt "In-game message"
msgid ""
"You have slain your rival. His defeat is a testimony to your clever dungeon design. You have the makings of a Dungeon Keeper "
"worthy of the name."
msgstr ""
"你已经击败了你的对手。他的失败是对你的高超的地下城设计技巧的证明。你具备一个成功的守护者的素质。地下城守护者，你拥有这个名字当之无"
"愧。"

#. Level Lushmeadow-on-Down information
#: guitext:59
msgctxt "In-game message"
msgid ""
"A Bile Demon chooses to side with you. Bile Demons demand large Lairs and ample Hatcheries. These corpulent monstrosities attack "
"somewhat unconventionally."
msgstr "一个巨魔投靠了你。巨魔需要大的巢穴和充足的食物。这些肥胖的畸形有时会随意地搞破坏。"

#. Level Lushmeadow-on-Down information
#: guitext:60
msgctxt "In-game message"
msgid ""
"Your loyal researchers have perfected the Sight of Evil spell. Cast it on an unexplored area and it will be revealed to you for a "
"moment."
msgstr "你的忠实的研究者们研制出了邪恶之眼。在未探索的区域里施展它，这个区域将被揭示一段时间。"

#. Level Lushmeadow-on-Down information
#: guitext:61
msgctxt "In-game message"
msgid ""
"You have claimed a Prison. Select imprison from the Information Panel and your creatures subdue their foe, at which point your "
"imps drag the bodies off to a cell. Prisoners who die of starvation may rise again as Skeleton warriors for you to command."
msgstr ""
"你占领了一个监狱。在信息面板中选择囚禁，你的怪物将不杀死敌人，而是把敌人打昏，然后你的小鬼将把敌人拖到监狱中。被饿死的囚犯可能会变"
"成骷髅战士加入你的军队。"

#. Level Lushmeadow-on-Down information
#: guitext:62
msgctxt "In-game message"
msgid ""
"Your dedicated librarians have designed a Guard Post. Place a Guard Post in a strategically important area and assign creatures "
"to occupy it by dropping them there."
msgstr "你忠诚的图书管理员们研究出了警戒哨所。将警戒哨所放置在战略要地上，然后将一个怪物放置在这里。这个怪物就担任了守卫的工作。"

#. Level Lushmeadow-on-Down information
#: guitext:63
msgctxt "In-game message"
msgid ""
"A Spider has joined your dungeon. They are natural enemies of Flies, so endeavour to keep them apart. Overcoming such obstacles "
"will temper your mettle - whatever that means."
msgstr "一个蜘蛛加入了你的地下城。他们是苍蝇的天敌，因此请尽量使他们分开。克服这样的障碍将磨练你的性格，无论它意味着什么。"

#. Level Snuggledell objective
#: guitext:64
msgctxt "In-game message"
msgid ""
"It's time to mete out the ultimate punishment to a keeper who dares to challenge you for this corner of your subterranean empire. "
"The price of failure shall be oblivion."
msgstr "到了惩罚一个敢于挑战你的地下帝国的守护者的时间了。失败的代价是被遗忘。"

#. Level Snuggledell objective
#: guitext:65
msgctxt "In-game message"
msgid ""
"How satisfying it is to see an enemy Keeper's dungeon crumble and his power dissipate. There'll be no controversy over this "
"year's hall of infamy nomination."
msgstr "看着一个敌对的守护者的地下城的崩溃和丧失他的力量是一件多么愉快的事情啊！你的胜利是无可争议的。"

#. Level Snuggledell information
#: guitext:66
msgctxt "In-game message"
msgid ""
"You have claimed a Torture Room. Place captive heroes and creatures into this chamber of horrors to convert them to your "
"supremely evil way. Alternatively, place your own creatures within the room whenever disciplinary measures become necessary."
msgstr ""
"你占领了一个审讯室。将被囚禁的英雄和怪物带到这恐怖的房间中受审，使它们成为你的奴仆。同样你也可以将你的怪物放到这里，不论他们是否应"
"受惩罚。"

#. Level Snuggledell information
#: guitext:67
msgctxt "In-game message"
msgid ""
"You have finally constructed a dungeon impressive enough to attract a Dark Mistress. You must discipline these wicked wenches "
"frequently. They respond particularly well to a good slapping."
msgstr "你终于拥有了一个可以吸引黑暗女王加入的地下城。你必须经常惩罚这些邪恶的女仆。她们对于被打耳光的反应异常的好。"

#. Level Snuggledell information
#: guitext:68
msgctxt "In-game message"
msgid ""
"Your manufacturers have created a Braced Door. If security matters, you can be sure when you buy a Braced Door. You couldn't be "
"certain with only a curtain and a hole in the wall is no help at all."
msgstr "你的工匠们制造了一个铁皮门。如果安全有问题，你可以确定何时购买它。"

#. Level Snuggledell information
#: guitext:69
msgctxt "In-game message"
msgid ""
"Your researchers have devised a spell that unleashes the energy of a thunderstorm on the target of your choice. Select the spell, "
"aim at a hostile creature and flash-fry him with a Lightning Strike."
msgstr "你的研究者设计出了可以释放雷电的能量的魔法。选择这个魔法并对一个敌对的怪物使用它，敌人将受到闪电的打击。"

#. Level Snuggledell information
#: guitext:70
msgctxt "In-game message"
msgid "You have manufactured a powerful Lightning Trap. Try it out. It's bound to give someone a shock."
msgstr "你已经研制成功了一个强力的闪电陷阱。试试它，它将使敌人遭到电击。"

#. Level Wishvale objective
#: guitext:71
msgctxt "In-game message"
msgid ""
"It appears you have arrived in the middle of a raging battle. Perhaps it would be wise to stay out of the way until you are "
"strong enough to eliminate both sides."
msgstr "你似乎卷入了激战。但先养精畜锐，直到你已经足够强大了以后再给双方敌人一个致命的打击是更聪明的策略。"

#. Level Wishvale information
#: guitext:72
msgctxt "In-game message"
msgid ""
"An Orc warlord joins you and brings with him the plans for building a Barracks. In this room you can form creatures into teams."
msgstr "一个兽人军官加入了你方，同时它也为你带来了兵营的设计图。在这个房间里你可以将你的怪物编队。"

#. Level Wishvale objective
#: guitext:73
msgctxt "In-game message"
msgid ""
"I think I hear the clanking of plate armour. Yes, the Lord of the Land has finally roused himself from the fireside to find out "
"where all his loyal servants have gone."
msgstr "我想我听到了金属铠甲的撞击声。是的，国王被从醉生梦死中唤醒了，他想来看看，他的那些忠实的奴仆消失在什么地方。"

#. Level Wishvale objective
#: guitext:74
msgctxt "In-game message"
msgid "You have turned local heroes into something of an endangered species, now make the enemy Dungeon Keeper extinct."
msgstr "你已经让这个地方的英雄成为了将要灭绝的物种，现在让同样的命运降临在敌对的守护者身上吧！"

#. Level Wishvale objective
#: guitext:75
msgctxt "In-game message"
msgid ""
"You have prevailed, Keeper. The bodies of your enemies litter the most forlorn alcoves of your domain, in tribute to their futile "
"efforts to keep you at bay."
msgstr "你已经获胜了，守护者。你的敌人们尸横遍野，它们的徒劳令人感慨。"

#. Level Tickle objective
#: guitext:76
msgctxt "In-game message"
msgid ""
"Seek out the one who would be your rival in this region of the underworld. Explain the concept of early retirement to him. On the "
"other hand, string him up. It's in the only language he understands."
msgstr "寻找一个将在这个地下城中成为你的竞争者的人。向他解释提前退休的好处。同时把他吊起来，也许这是他唯一可以理解的语言。"

#. Level Tickle information
#: guitext:77
msgctxt "In-game message"
msgid "You have researched the power of Invisibility. Cast it on a creature to hide it from enemy eyes."
msgstr "你已经研究出了隐身术。对一个怪物施展这个魔法可以使他在敌人的眼中消失。"

#. Level Tickle information
#: guitext:78
msgctxt "In-game message"
msgid "The Protect Creature spell has been researched at last. Cast it on a creature to increase its toughness."
msgstr "保护术魔法终于研制成功了。对一个怪物施展它可以提高他的防御能力。"

#. Level Tickle objective
#: guitext:79
msgctxt "In-game message"
msgid ""
"That's another enemy successfully written off. The defenceless inhabitants of the land above bow down before your depraved "
"presence. As if that will save them..."
msgstr "另一个敌人被成功地除掉了。这片土地的没有反抗能力的居民跪倒在你的面前，仿佛这样就能拯救他们……"

#. Level Tickle information
#: guitext:80
msgctxt "In-game message"
msgid ""
"Researchers have found instructions for building a Temple to the dark gods. Sacrifice creatures in the Temple's pool to receive "
"gifts from these gods. You might have to experiment with the offerings you make. The dark gods are not easy to please."
msgstr ""
"研究者设计了一个祭祀黑暗之神的寺庙。将怪物作为供品放到祭坛上，你将得到神赐予的礼物。你需要献祭不同的祭品来试验结果，黑暗之神没那么"
"容易猜透。"

#. Level Moonbrush Wood objective
#: guitext:81
msgctxt "In-game message"
msgid ""
"This realm is ruled by four arrogant Wizards who think they've got everything under control, because their feeble magical power "
"impresses the locals. But you're not from these parts..."
msgstr ""
"这个王国被四个骄傲的巫师统治，他们以为一切都在他们的掌握之下。因为他们微弱的法力给当地的居民以深刻的印象。但你并非来自他们当中。"

#. Level Moonbrush Wood objective
#: guitext:82
msgctxt "In-game message"
msgid "Well, you're done down here. Time to introduce yourself to the locals and re-organise their nice little lives."
msgstr "很好，你把这里搞定了。现在是把你介绍给本地的居民的时间了，并且重新安排他们的美满的生活。"

#. Levels Tickle and Moonbrush Wood information
#: guitext:83
msgctxt "In-game message"
msgid ""
"Behold, you have summoned a Horned Reaper. Try not make it angry. You'll fail, because everything makes a Horned Reaper angry but "
"at least try to make sure that everything near it is an enemy creature when it finally goes ballistic."
msgstr ""
"看，你召唤到了一个冥界使者。小心地不要让它生气，但这样你将失败因为一切的一切只会带给他愤怒。不过你可以使在他周围的都是敌人，这样他"
"就上了轨道了。"

#. Level Moonbrush Wood information
#: guitext:84
msgctxt "In-game message"
msgid "Your researchers have concocted a Disease spell. Cast it on enemy creatures and watch the affliction spread like the plague."
msgstr "你的研究者研制成功了疾病术。将它施展到敌人的怪物身上，然后观察苦难如何象瘟疫一样传播。"

#. Level Moonbrush Wood information
#: guitext:85
msgctxt "In-game message"
msgid ""
"A Vampire has risen from your Graveyard, nourished by the souls of the dead which have been brought here. You have to suck up to "
"Vampires or they go off in a huff, but they're extremely powerful and fearsome underlings to have in your employ."
msgstr ""
"一个吸血鬼在陵墓中诞生了，他来自那些被带到这里的死者的灵魂。你必须巴结吸血鬼，否则他们将因愤怒而爆炸，但他们是极为强大的，你的雇佣"
"军团中可怕的成员。"

#. Level Moonbrush Wood information
#: guitext:86
msgctxt "In-game message"
msgid ""
"You have researched the Graveyard. Your Imps will drag corpses here to rot... And possibly to rise again as Vampires, ready to do "
"your bidding. That's style."
msgstr "你研制出了陵墓。你的小鬼将把尸体拖到这里使其腐烂……也可能再生为吸血鬼供你驱谴。"

#. Levels Tickle and Moonbrush Wood information
#: guitext:87
msgctxt "In-game message"
msgid "You have manufactured an Iron Door. It's a formidable barrier. Use it well."
msgstr "你制造出了一个铁门。它是有力的屏障。请很好地使用它。"

#. Level Elf's Dance objective
#: guitext:88
msgctxt "In-game message"
msgid ""
"Powerful creatures inhabit a cave south of here. There's a party of heroes between you and them but, if you reach them and "
"convert them to your side before they join the other keepers, you will be unstoppable, unless you do something stupid."
msgstr ""
"强力的怪物居住在南面的洞穴里。在你和他们中间有一群英雄，如果你接触到他们，并在别的守护者招募他们之前使他们加入你一方，你将成为不可"
"阻挡的，除非你干蠢事。"

#. Level Elf's Dance objective
#: guitext:89
msgctxt "In-game message"
msgid ""
"You have overcome all resistance to your rule, O despicable one. It's time to flex the old misery muscle on the pathetic "
"inhabitants of the land above."
msgstr "噢，卑鄙的家伙，你已经消灭了所有的抵抗。现在是使地面上的可悲的居民驱从于你的时候了。"

#. Level Nevergrim information
#: guitext:90
msgctxt "In-game message"
msgid ""
"You have manufactured a Boulder Trap. Place it in a corridor and howl deliriously as it rumbles inexorably towards unwary "
"trespassers."
msgstr "你制造出了一个圆石陷阱。将它放在通道上，它将发出无情的隆隆声咆哮着碾碎那些大意的入侵者。"

#. Level Nevergrim information
#: guitext:91
msgctxt "In-game message"
msgid ""
"With typical brilliance, you have researched the Cave-In spell. Use it to block off passages and repair dungeon breaches. "
"Interestingly, the rockfall will crush to death any creatures caught beneath it."
msgstr "伴随着象征性的光辉，你研制出了塌方魔法。使用它可以阻挡敌人的通过和修复地下城的裂缝。有趣地是它也会压死任何遇到它的怪物。"

#. Level Nevergrim information
#: guitext:92
msgctxt "In-game message"
msgid ""
"Your tireless librarians have researched the Scavenger Room. Creatures placed within a Scavenger Room will lure their kin from "
"other dungeons and the outside world, into your domain."
msgstr ""
"你那不知疲倦的图书管理员研制出了招募中心。将怪物放到招募中心中，他们会引诱其他地下城中和外面世界中的他们的同类进入你的地下城。"

#. Level Nevergrim information
#: guitext:93
msgctxt "In-game message"
msgid "Your great wealth has bought the loyalty of a passing Dragon. They are fickle creatures. Keep your eye on this one."
msgstr "你巨大的财富收买了一个经过这里的龙的忠诚。他们是反复无常的家伙，随时注意他们的动向。"

#. Level Nevergrim information
#: guitext:94
msgctxt "In-game message"
msgid "A Hell Hound has been lured to your domain by your Scavenger Room."
msgstr "一个地狱之犬被你的招募中心吸引到了你的地下城中。"

#. Level Buffy Oak objective
#: guitext:95
msgctxt "In-game message"
msgid ""
"The other two Keepers in this region have put aside their differences for the moment and joined forces, in an effort to destroy "
"you. That's almost a compliment. Kill the creeps."
msgstr "这个区域中的另外两个守护者暂时不计前嫌，结成了反对你的同盟。这近乎于是对你的赞扬。干掉这些爬虫。"

#. Level Buffy Oak objective
#: guitext:96
msgctxt "In-game message"
msgid ""
"You have won a magnificent victory, Master. You have a talent for twisted mercilessness that makes other Keepers look well "
"behaved by comparison."
msgstr "你赢得了辉煌的胜利，主人。你有与生俱来的残忍，这使得每一个败在你手下的守护者看起来都象是好人。"

#. Level Hearth information
#: guitext:97
msgctxt "In-game message"
msgid ""
"You have discovered a devastating magical power. Target it against a creature to transform a fearsome monster into a clucking "
"chicken. Marvellous."
msgstr "你研制出了极富破坏性的魔法。它可以把一个可怕的怪物变成一个可爱的小鸡。了不起！"

#. Level Hearth information
#: guitext:98
msgctxt "In-game message"
msgid ""
"Your manufacturers have built an Alarm Trap. It will warn you of your enemies' approach and summon nearby creatures to deal with "
"the intruders."
msgstr "你的工人制造出了一个警戒陷阱。它将在敌人靠近时发出警报，并召唤附近的怪物去对付入侵者。"

#. Level Buffy Oak information
#: guitext:99
msgctxt "In-game message"
msgid ""
"You have created a Magic Door. These are almost impregnable to all but magical attacks. I recommend sealing off your Treasure "
"Room or Dungeon Heart."
msgstr "你制造了一个魔法门。除了魔法攻击外，它几乎是劳不可破的。我建议你将它放在你的储金室或地下城的心脏附近。"

#. Level Nevergrim objective
#: guitext:100
msgctxt "In-game message"
msgid "Elsewhere in this fiery realm you have a rival Keeper to contend with. I advise extreme antisocial behaviour on your part."
msgstr "在这个火热的王国中，一个守护者与你竞争。我站在极端反社会的你这一方。"

#. Level Nevergrim objective
#: guitext:101
msgctxt "In-game message"
msgid "Notch up another victory, most malicious one. You have another land to add to your dismal collection."
msgstr "最恶毒的人，你又获得了另一个胜利。你可以把另一片土地加入你的凄凉的收藏。"

#. Level Hearth objective
#: guitext:102
msgctxt "In-game message"
msgid ""
"Your annihilation of the first wave has met with the approval of a pack of demons from the fifth plane of hell. Train your "
"creatures and prepare for another battle. You're attracting quite an audience."
msgstr "你对第一波攻击的毁灭性打击得到了来自第五层地狱的魔鬼们的赞赏。训练你的怪物，准备另一场战斗。你正在吸引一个怪物加入。"

#. Level Hearth objective
#: guitext:103
msgctxt "In-game message"
msgid "The enemy are upon us. I'm just telling you in case you were having a doze."
msgstr "敌人迫近了，我提醒你是因为怕你在打瞌睡。"

#. Level Hearth objective
#: guitext:104
msgctxt "In-game message"
msgid ""
"All the heroes are dead, which is as it should be. This land and all its spoils are yours. May I suggest that you waste "
"everything?"
msgstr "所有的英雄都得到了他们应有的下场: 死亡。这片土地和所有的战利品都属于你。把它们全都糟蹋掉怎么样？"

#. Level Hearth objective
#: guitext:105
msgctxt "In-game message"
msgid ""
"If lands had legs this one would be on its knees. Its desperate inhabitants are preparing a full scale attack on your dungeon. It "
"will be an ideal opportunity to practise unspeakable evil on a massive scale. Go for it, master."
msgstr ""
"如果土地有一个支点，那么它应该以膝盖来支撑。它的不知死活的居民们正准备对你的地下城发动总攻击。这是用一个伟大的天平来检验终极的邪恶"
"的理想机会。进行吧，主人。"

#. Level Woodly Rhyme information
#: guitext:106
msgctxt "In-game message"
msgid ""
"Your latest discovery is the Word of Power Trap. When activated, the trap triggers an expanding ring of demonic energy that "
"incinerates anything caught in its area of effect. What a scream that should be."
msgstr "你的最新发明是强力咒语陷阱。当它被触发时，一个扩散的能量环将毁灭它作用范围内的任何东西。我已经听见了绝望的尖叫声。"

#. Level Moonbrush Wood information
#: guitext:107
msgctxt "In-game message"
msgid ""
"The Hold Audience spell has been researched. It will immediately teleport all of your creatures back to your Dungeon Heart. Let's "
"hope you never need it."
msgstr "召唤魔法研制成功。它将会把你所有的怪物传送到地下城的心脏。我希望你永远不需要它。"

#. Level Sleepiburgh objective
#: guitext:108
msgctxt "In-game message"
msgid ""
"You can't swing a cat for Dungeon Keepers fighting over the destiny of this region. It should fall to you to settle the "
"disagreement once and for all."
msgstr "你不能指望轻松的战胜任何守护者，因为这样无法解决纠纷。"

#. Level Buffy Oak information
#: guitext:109
msgctxt "In-game message"
msgid ""
"Your researchers have discovered the devastating Chicken spell. Cast it on any creature to instantly transform the target into "
"poultry. It's a fowl weapon."
msgstr "你的研究者们发现了破坏性的变为小鸡的魔法。将它施展到任何怪物身上，他们将立即变为家禽。这是一个家禽武器。"

#. Level Sleepiburgh information
#: guitext:110
msgctxt "In-game message"
msgid ""
"So, now you have a spell that turns fortified walls to dust. It's expensive to cast and it's also possible that your enemies "
"possess the same magic power. This could still turn out to be one of those days."
msgstr "现在你有一个可以把强化过的墙壁转变为尘埃的魔法。使用它的代价是昂贵的，同样你的敌人也可能有这个魔法。"

#. Level Sleepiburgh objective
#: guitext:111
msgctxt "In-game message"
msgid "Only the Lord of this Land stands between you and hectares of desolation and woe. I bet you can't wait to meet him."
msgstr "只有国王还存在于你和这片荒芜和苦难的土地之间。我相信你不会等到他来会见你。"

#. Level Sleepiburgh objective
#: guitext:112
msgctxt "In-game message"
msgid "Your continued success makes me sick. Thank you, your wickedness."
msgstr "你的持续的胜利使我生病。谢谢，你的邪恶。"

#. Level Woodly Rhyme objective
#: guitext:113
msgctxt "In-game message"
msgid ""
"You seem to have started a trend. Two other Dungeon Keepers also have designs on this dark domain. Expect no quarter from your "
"rivals."
msgstr "你看起来已经开始行动了。在这个领域里，两个其他的守护者也有他们的野心。希望你不要被你的对手分尸。"

#. Level Woodly Rhyme information
#: guitext:114
msgctxt "In-game message"
msgid "Can you see how vulnerable one of your opponents has become? Then kill him."
msgstr "你能看到你的对手变得多么脆弱吗？如果这样，杀死他们。"

#. Level Woodly Rhyme information
#: guitext:115
msgctxt "In-game message"
msgid "I spy a keeper with hardly any creatures left under his control. I spy a Keeper who's about to die."
msgstr "我侦察到一个守护者几乎没有控制任何怪物。我觉得一个守护者将要死亡。"

#. Level Woodly Rhyme information
#: guitext:116
msgctxt "In-game message"
msgid ""
"This ancient dungeon possesses great archaeological significance. This simply means there should be some interesting treasure "
"worth stealing. Now that's what I call practical archaeology."
msgstr "这个古代的地下城有重大的考古学价值。这意味着这里有一些有趣的宝藏值得窃取。这就是我所谓的实用主义的考古学。"

#. Level Woodly Rhyme information
#: guitext:117
msgctxt "In-game message"
msgid "Your librarians have learned a spell that can break through fortified walls. Give them a slap for not learning it earlier."
msgstr "你的图书管理员们学到了一个可以打破强化过的墙壁的魔法。如果谁没有尽快地将它学会就打他的耳光。"

#. Level Woodly Rhyme information
#: guitext:118
msgctxt "In-game message"
msgid "One of your opponents has developed a spell that can break through fortified walls. Typical. Be on your guard."
msgstr "一个你的敌人发现了一个可以打破被加固的墙壁的魔法。你的防守现在成为了一种象征性的东西。"

#. Level Woodly Rhyme information
#: guitext:119
msgctxt "In-game message"
msgid ""
"You have developed the Armageddon spell. That's quite a name to live up to. Make sure you're the most powerful force in the "
"region before casting it."
msgstr "你已经开发出末日审判魔法。这是美好生活的同意词。在你施展它之前请确定你是这个区域中最强大的力量。"

#. Level Tulipscent information
#: guitext:120
msgctxt "In-game message"
msgid ""
"You will not find any easy path through this region. You will have to fight hard to gain any advantage. But, if you intend to "
"rule the world, you've simply got to get through days like this."
msgstr ""
"你无法找到通过这个区域的任何捷径。你必须为前进的每一步进行艰苦地战斗。但是，如果你想要统治这个世界，你只需要简单地度过这艰难的每一"
"天。"

#. Level Elf's Dance information
#: guitext:121
msgctxt "In-game message"
msgid ""
"Your manufacturers have crafted the Lava Trap. After enemy creature steps on it, the area around changes into molten lava, which "
"most creatures won't even try to pass."
msgstr "你的工人们制造出了岩浆陷阱。在敌人的生物踏上后，周围的地方会变成熔岩，大多数生物无法在那里生存。"

#. Level Mirthshire objective
#: guitext:122
msgctxt "In-game message"
msgid ""
"Your location is already known to the heroes of this land. They have moved quickly to mobilise their forces against you. It's "
"pathetic. They deserve to have their heads impaled on lances for such impudence."
msgstr ""
"你的位置已经被这片土地的英雄们查明。他们已经迅速地动员了他们的力量进攻你。这实在令人伤感。因为他们的厚颜无耻，他们的头颅将被刺穿。"

#. Level Mirthshire objective
#: guitext:123
msgctxt "In-game message"
msgid "You've upset the local Lord. He's on his way right now. Shall I alert the media?"
msgstr "你已经令本地的国王坐立不安。他就要上路了。我应该警告你吗？"

#. Level Mirthshire information
#: guitext:124
msgctxt "In-game message"
msgid ""
"The heroes of this realm possess treasures of great power. Obviously, these should belong to you. I'm certain you will settle the "
"matter of their ownership in your own way."
msgstr "这个王国的英雄拥有具有非常力量的宝藏。显然，它们应该属于你。我确信你将会把他们拥有的财富收缴。"

#. Level Tulipscent objective
#: guitext:125
msgctxt "In-game message"
msgid "It appears you have a rival. Another Keeper believes he is more ruthless and evil than you. We shall soon see."
msgstr "看来你有一个竞争对手。另一个守护者相信他比你更加残忍，更加邪恶。我们很快就会看到结果。"

#. Level Tulipscent information
#: guitext:126
msgctxt "In-game message"
msgid "This ancient realm is rich in magical artifacts. Go forth and plunder."
msgstr "这个古代的王国有丰富的魔法物品。前进并且掠夺。"

#. Level Blaise End objective
#: guitext:127
msgctxt "In-game message"
msgid ""
"The guardians of this realm are asleep at the moment. Attack them as soon as you can or they'll be breakfasted, wide awake and "
"inherently more difficult to slaughter."
msgstr "这个王国的守护者们还在睡梦中。尽快地攻击他们，否则他们将被唤醒，屠杀将变得更为艰难。"

#. Level Blaise End information
#: guitext:128
msgctxt "In-game message"
msgid ""
"If you should encounter hero patrols, ensure that none of their number escape. Otherwise your presence will be revealed and then "
"you will be in trouble."
msgstr "如果你遇到巡逻的英雄，不要留下活口。否则你的存在将被泄露，那么你就遇到麻烦了。"

#. Level Blaise End information
#: guitext:129
msgctxt "In-game message"
msgid "You're taking forever over this. Attack and destroy the heroes' stronghold soon, preferably before hell freezes over."
msgstr "你即将永远接管这里。尽快攻击并捣毁英雄的要塞，最好在地狱完全结冰之前。"

#. Level Blaise End information
#: guitext:130
msgctxt "In-game message"
msgid "Enemy reinforcements have arrived. So what? Let's hear it for more killing."
msgstr "敌人的增援到达了。这又如何？让我们期待更辉煌的战果。"

#. Level Blaise End objective
#: guitext:131
msgctxt "In-game message"
msgid ""
"The heroes of this realm have prepared for your coming by building an underground stronghold of their own. Who do they think they "
"are? Sorry, master, that was a rhetorical question."
msgstr "这个王国的英雄们已经建造好了一个地下要塞等待你的到来。他们认为自己是什么人？抱歉，主人，这是一个修辞学的问题。"

#. Level Bonus 6 information
#: guitext:132
msgctxt "In-game message"
msgid "You are about to face the greatest challenge yet to your evil aspirations. Here it comes, ready or not."
msgstr "你将面临对你邪恶渴望的最大的挑战。它来了，准备好了吗？"

#. Level Bonus 6 objective
#: guitext:133
msgctxt "In-game message"
msgid ""
"Three other Dungeon Keepers, each as evil and powerful as you, have expanded their empires into this realm. Ultimately, only the "
"one who rules the underworld can conquer the realms above."
msgstr "三个其他的守护者，他们与你一样的邪恶和强大，他们将自己的帝国扩展到了这里。最终只有一个统治了地下世界的人可以征服这个王国。"

#. Level Skybird Trill objective
#: guitext:134
msgctxt "In-game message"
msgid ""
"This realm is begging to be plunged into darkness. The Avatar himself has a castle here. Another Keeper also seeks his soul. This "
"could get messy."
msgstr "这个王国乞求投入黑暗的怀抱。圣者自己拥有一个城堡。另一个守护者也在寻找他的灵魂。这可能会使你有麻烦。"

#. Level Skybird Trill objective
#: guitext:135
msgctxt "In-game message"
msgid ""
"You have destroyed the Avatar's castle but your rival has already taken the Avatar prisoner. Be that as it may, only the Keeper "
"with the blackest heart can destroy this legendary hero, so ransack your rival's dungeon and take the prize."
msgstr ""
"你已经摧毁了圣者的城堡，而你的竞争者则囚禁了圣者。只有一个最心狠手辣的守护者可以击败传说中的英雄，所以搜索你的敌人的地下城，拿走你"
"的战利品。"

#. Level Skybird Trill objective
#: guitext:136
msgctxt "In-game message"
msgid ""
"The Avatar has been resurrected by loyal lieutenants in hiding. But their act has revealed them to us, here in this realm. Now "
"the Avatar rallies all those who would stand against you. It's time you gave this self-righteous oaf a proper kicking, master."
msgstr ""
"圣者的那些隐藏的忠诚的臣子使他复活了。但他们的行动也使他们暴露了。现在圣者正在召集所有那些反对你的力量。主人，现在是给那些自以为是"
"的畸形儿们上一课的时候了。"

#. Level Bonus 5 objective
#: guitext:137
msgctxt "In-game message"
msgid ""
"Powerful magic permeating through the rock from the realm above prevents a dungeon from being constructed here. You will have to "
"conquer this realm another way."
msgstr "强力的魔法遍及这个王国的每一块岩石，它妨碍了地下城的建设。你必须用别的方法征服这个王国。"

#. Level Bonus 5 information
#: guitext:138
msgctxt "In-game message"
msgid ""
"Possess this Dragon to help you negotiate the fiery pits but be prepared to transfer your soul to a more appropriate creature "
"when the situation demands it."
msgstr "控制一只龙可以帮助你穿越炙热的岩浆，但在环境需要的时候你要准备将你的灵魂转移到更加合适的怪物中。"

#. Level Bonus 5 objective
#: guitext:139
msgctxt "In-game message"
msgid ""
"Possess the Vampire below. Should you succeed in killing every hero in this region, the Vampire will accompany you to the realm "
"beyond."
msgstr "控制吸血鬼。你应该可以杀死这个区域中的每一个英雄，吸血鬼将陪伴你来到上面的王国。"

#. Level Bonus 2 objective
#: guitext:140
msgctxt "In-game message"
msgid ""
"These Imps have all turned rogue and therefore must die. The speed with which you accomplish their destruction will determine "
"your fitness for greater tasks ahead."
msgstr "这些小鬼们全部染上了恶习，因此他们必须去死。你完成对他们的毁灭的时间将决定你对前面更加伟大的任务的适应程度。"

#. Level Bonus 2 information
#: guitext:141
msgctxt "In-game message"
msgid "Tempus fugit, Keeper. You have been warned."
msgstr "光阴似箭，守护者。你被警告了。"

#. Level Bonus 2 objective
#: guitext:142
msgctxt "In-game message"
msgid "You have failed. Perhaps you're not the harbinger of doom the forces of darkness were hoping for."
msgstr "你失败了。可能你不是黑暗的力量所需要的天命的先驱者。"

#. Level Bonus 2 objective
#: guitext:143
msgctxt "In-game message"
msgid ""
"You are indeed a twisted soul, master. You made the Imps extinct with such panache that not one but two Dark Mistresses have "
"devoted themselves to helping you achieve your next goal. You may proceed to your next conquest."
msgstr ""
"你的确有一个扭曲的灵魂，主人。你用这样夸张的手段使小鬼灭绝了，以至于除了两个黑暗女王外没有人会帮助你完成下一个目标。你可以继续征服"
"下一个王国了。"

#. Level Bonus 3 objective
#: guitext:144
msgctxt "In-game message"
msgid "You must have lightning reflexes to complete the task ahead of you. Kill these Imps as quickly as you can."
msgstr "你必须有闪电般的反应力才能完成你面前的任务。尽可能迅速地杀掉这些小鬼。"

#. Level Bonus 3 information
#: guitext:145
msgctxt "In-game message"
msgid "Half your allotted time has elapsed."
msgstr "你已经用掉了一半时间。"

#. Level Bonus 3 objective
#: guitext:146
msgctxt "In-game message"
msgid "You are out of time. That was a shocking performance."
msgstr "你的时间用完了。这是一个可怕的表现。"

#. Level Bonus 3 objective
#: guitext:147
msgctxt "In-game message"
msgid ""
"It is done. Tiny heaps of charred flesh smoulder where Imps once stood. You certainly had your finger on the pulse this time. The "
"dark gods will send you a vicious creature to help you conquer the next realm."
msgstr "完成了。无数尸体在这个小鬼曾经站立的地方被炙烤。你把握住了时间的脉搏。黑暗之神赐给你一只凶猛的怪物来帮助你征服下一个王国。"

#. Level Bonus 3 objective
#: guitext:148
msgctxt "In-game message"
msgid "You have no gold left. It pays to keep your head in such a charged environment."
msgstr "你没有金子了。金子可以使你在这个漫天要价的世界里立于不败之地。"

#: guitext:149
msgctxt "In-game message"
msgid ""
"You have been called to this realm to punish a horde of revolting Bile Demons by crushing them with Boulder Traps scattered "
"around the perimeter of the dungeon. You have very little time, so rock and roll!"
msgstr "你被召唤到这个王国惩罚一个背叛的巨魔的部落，你要用地下城周围的圆石陷阱将它们碾碎。你只有很少的时间，让我们干吧。"

#. Level Bonus 4 objective
#: guitext:150
msgctxt "In-game message"
msgid "Half your time has expired."
msgstr "你的一半时间已经过去。"

#. Level Bonus 4 objective
#: guitext:151
msgctxt "In-game message"
msgid "Your time is up. You have failed. I'm embarrassed to come from the same inter-dimensional void as you."
msgstr "时间用完了，你失败了。我与你同样感到尴尬。"

#. Level Bonus 4 objective
#: guitext:152
msgctxt "In-game message"
msgid ""
"Well done. You have excelled in your use of large balls of stone for which the dark gods will repay you, by allowing you to use "
"the warrior you found when you reach the next realm."
msgstr "干得漂亮。你已经精通了大石球的使用方法，黑暗之神为此要奖励你。你可以将你找到的这名战士带到下一个王国。"

#. Level Bonus 4 objective
#: guitext:153
msgctxt "In-game message"
msgid ""
"This region of the underworld will test your ability to traverse the network of caverns. Indeed, time is your enemy here. Defeat "
"it and you will find where a legendary warrior is imprisoned. That warrior will serve you well in the future."
msgstr "这个区域考验你横穿洞穴网的能力。时间是你真正的敌人。打败它，你将发现一名被囚禁的传说中的战士。这名战士将在以后为你服务。"

#. Level Mistle objective
#: guitext:154
msgctxt "In-game message"
msgid ""
"The people of this realm speak of a Dungeon Keeper called Wisel, who is bound to get in your way. When he does, you will have to "
"consign him to history. This will be no mean feat. Resources are scarce because of his activities."
msgstr ""
"这个王国的人对你讲了一个叫维泽的守护者的故事，他将阻止你。当他这样做时，你将不得不把他变成历史。资源将因为他的活动而变得稀少。"

#. Level Mistle objective
#: guitext:155
msgctxt "In-game message"
msgid "Wisel is defeated. The land is yours to plunder and despoil for all eternity. Give 'em hell, master."
msgstr "维泽被打败了。这片土地成为了你的永远的战利品。给他们降临苦难吧，主人。"

#. Level Mistle information
#: guitext:156
msgctxt "In-game message"
msgid ""
"Your evil has corrupted a Samurai Warrior, he has forsaken honour to join your cause. Should your minions suffer heavy "
"casualties, this Warrior will even call upon his brothers in arms to offer assistance. How kind. How stupid!"
msgstr ""
"你的邪恶使一个日本武士堕落了，他放弃了荣誉加入了你。在你的爪牙们将要遭受重大伤亡的时候，这个武士甚至会召唤来他在军队中的兄弟帮助"
"你。多么的善良，多么的愚蠢！"

#. Level Mistle information
#: guitext:157
msgctxt "In-game message"
msgid ""
"This region of the underworld is riddled with tunnels and many heroes explore their labyrinthine ways. No-one said being evil "
"would be easy."
msgstr "这个区域象一个迷宫，许多英雄在探索他们的道路。没有人说邪恶是一件轻松的事情。"

#. Level Mistle information
#: guitext:158
msgctxt "In-game message"
msgid ""
"It is rumoured that two Dragons are held captive somewhere east of here. Were you to find them and free them, they would make "
"powerful servants."
msgstr "传说龙被囚禁在这个地方的东边。找到并释放他们，他们将成为你有力的工具。"

#. Level Mistle information
#: guitext:159
msgctxt "In-game message"
msgid ""
"A tunnel to the north leads to the Lord of the Realm's domain. This gate is guarded well. It might be wise to direct the humans' "
"attention towards your subterranean enemy."
msgstr "一个向北的隧道通向国王的领域。这个门戒备森严。将人类的注意力引向你地下的敌人是明智的抉择。"

#. Level Mistle information
#: guitext:160
msgctxt "In-game message"
msgid "These Boulder Traps are ideal for crushing the foe but there are only three of them at your disposal, so use them wisely."
msgstr "这些圆石陷阱可以碾碎你的敌人，但你只有三个可支配，所以请聪明地使用它们。"

#: guitext:161
msgctxt "In-game message"
msgid "May I suggest that you kill or imprison anything that gets in your way?"
msgstr "我可以建议你杀死或囚禁任何阻挡你的意志的家伙吗？"

#. Level Blaise End objective
#: guitext:162
msgctxt "In-game message"
msgid "Another realm falls under your evil reign. Another cloud of misery and despair gathers. Lovely."
msgstr "另一个王国被划入了在你的邪恶统治之下的区域。另一片悲惨和绝望的云雾聚集了。有趣。"

#. Level Skybird Trill objective
#: guitext:163
msgctxt "In-game message"
msgid "You have failed. This is a grim day for evil."
msgstr "你失败了。这对于邪恶来说是一个残酷的日子。"

#: guitext:164
msgctxt "In-game message"
msgid ""
"Dispense with a particularly obnoxious party of Dwarves which wanders this region and recruit as many Bile Demons as you can. If "
"you free the Wizard held captive in this realm, he will serve you for some time to come."
msgstr ""
"忘掉与徘徊在这个区域里的奇特的矮人部落的不愉快的经历，象招募巨魔一样尽量多地招募他们。如果你释放了被囚禁的巫师，他将为你服务一端时"
"间。"

#: guitext:165
msgctxt "In-game message"
msgid "Take more care of your Bile Demons or you will never make it beyond this realm."
msgstr "小心你的巨魔，否则你将永远见不到阳光。"

#. Level Bonus 1 objective
#: guitext:166
msgctxt "In-game message"
msgid "How time flies... hurry!"
msgstr "光阴似箭，快一点！"

#. Level Skybird Trill information
#: guitext:167
msgctxt "In-game message"
msgid ""
"You will meet your nemesis, the Avatar, in this subterranean place. This is your ultimate test. Remember, mercy is for losers."
msgstr "你将遭到天罚，圣者，在这个地下世界中。这是对你的最终的考验。记住，怜悯是失败者的性格。"

#: guitext:168
msgctxt "In-game message"
msgid "The Avatar and his allies are defeated, yet his power over this land lingers. Prepare thyself..."
msgstr "圣者和他的同盟被打败了，在这土地上的他的魔力正在消失。你自己准备好吧…"

#. Level Skybird Trill objective
#: guitext:169
msgctxt "In-game message"
msgid ""
"You got rid of that Keeper easily. Now all that stands between you and total world domination is that ponce in shining armour. "
"Let's get him."
msgstr "你轻松地除掉了这个守护者。现在，在你和这个世界之间的是铠甲上的鲜红色。让我们得到它。"

#. Level Mirthshire objective
#: guitext:170
msgctxt "In-game message"
msgid "Success is thine. Truly, you have earned your title, Dungeon Keeper."
msgstr "成功属于你。你已经赢得了你的称号，地下城守护者。"

#. Level Skybird Trill objective
#: guitext:171
msgctxt "In-game message"
msgid "What is this? The Avatar lives!"
msgstr "这是什么？圣者还活着！"

#. Level Skybird Trill win objective, also used in DD Level Belial
#: guitext:172
msgctxt "In-game message"
msgid "Finally, you stand unchallenged. The world is yours to waste and despoil. I bet you have never felt so bad."
msgstr "最终，你拥有无可争辩的权威。世界是你的。我打赌你的感觉从为这么糟糕。"

#. Level Skybird Trill objective
#: guitext:173
msgctxt "In-game message"
msgid ""
"Marvellous, Keeper! The Avatar and all his pathetic army are finally dead! There's only one Keeper to get rid of before becoming "
"the absolute master! So, what are you waiting for?"
msgstr "太棒了，守护者！圣者和他可悲的军队终于全军覆没了！只要击败最后一个守护者就可以成为万物的主宰了！现在，您还在等什么呢？"

#. Levels Moonbrush Wood and Bonus 1 information
#: guitext:174
msgctxt "In-game message"
msgid "Did you see? Your Demon Spawn has evolved to become a powerful Dragon ready to reduces your enemies into ashes!"
msgstr "你看见了吗？你的恶鬼进化成了一头强大的巨龙，时刻准备着将敌人化为灰烬！"

#. Level Bonus 6 objective
#: guitext:175
msgctxt "In-game message"
msgid "Well done! Your immense wealth has drew the attention of a Thief. He will serve you well in the next realm!"
msgstr "干得好！你无边的财富吸引了一个盗贼。他会在下一个王国为你服务！"

#. Level Flowerhat information
#: guitext:176
msgctxt "In-game message"
msgid ""
"Your researchers have discovered the Heal Creature spell that allows to replenish the health of your creatures and keep them from "
"dying for a while longer."
msgstr "你的研究者们研究出了治疗术，它可以用来治愈你的怪物，让它们活得稍微久一些。"

#. Level Tulipscent information
#: guitext:177
msgctxt "In-game message"
msgid ""
"Try the Must Obey spell. When activated, it constantly forces your creatures to obey to all your orders, making all of them "
"working faster without the possibility for them to take a nap. Be sure to have plenty of money so that the spell will stay "
"activated."
msgstr ""
"试试无上权威魔法吧。开启后，它将迫使你的怪物服从所有命令，加快它们的工作速度并剥夺它们的睡眠时间。为了维持这个魔法，你最好准备大量"
"的金钱。"

#. Level Tulipscent information
#: guitext:178
msgctxt "In-game message"
msgid ""
"A Tentacle has joined your dungeon. These rare little creatures enjoy to be in water and their spine can even pierce the most "
"solid armours and paralyse your enemies! Marvellous!"
msgstr "一只水怪加入了你的地下城。这些罕见的小东西喜欢待在水里，它们的尖刺可以穿透最坚固的护甲并麻痹你的敌人。太棒了！"

#. Level Bonus 1 objective
#: guitext:179
msgctxt "In-game message"
msgid ""
"You have entered this realm to gain a creature for your further efforts. You got the creature from start, so you must only keep "
"it safe. And the only way to make this place safe is to kill every hero in the realm."
msgstr ""
"你来到这个王国是为获得一只怪物，让其以后为你服务。你一开始就已获得了这只怪物，因而你必须保证它的安全。让这个王国安全的唯一方法就"
"是，除掉这里所有的英雄。"

#: guitext:180 guitext:181 guitext:182 guitext:183 guitext:184 guitext:185 guitext:186 guitext:187 guitext:188 guitext:189
#: guitext:190 guitext:191 guitext:192 guitext:193 guitext:194 guitext:195 guitext:196 guitext:197 guitext:198 guitext:199
#: guitext:200
msgctxt "In-game message"
msgid "Moo"
msgstr "Moo"

#: guitext:202
msgctxt "Level name"
msgid "Eversmile"
msgstr "欢笑之地"

#: guitext:203
msgctxt "Level name"
msgid "Cosyton"
msgstr "舒适小城"

#: guitext:204
msgctxt "Level name"
msgid "Waterdream Warm"
msgstr "安逸梦河"

#: guitext:205
msgctxt "Level name"
msgid "Flowerhat"
msgstr "饰花之帽"

#: guitext:206
msgctxt "Level name"
msgid "Lushmeadow-on-Down"
msgstr "繁茂草地"

#: guitext:207
msgctxt "Level name"
msgid "Snuggledell"
msgstr "温暖谷地"

#: guitext:208
msgctxt "Level name"
msgid "Wishvale"
msgstr "愿望溪谷"

#: guitext:209
msgctxt "Level name"
msgid "Tickle"
msgstr "欢娱村庄"

#: guitext:210
msgctxt "Level name"
msgid "Moonbrush Wood"
msgstr "美月灌木"

#: guitext:211
msgctxt "Level name"
msgid "Nevergrim"
msgstr "无忧小城"

#: guitext:212
msgctxt "Level name"
msgid "Hearth"
msgstr "家庭至上"

#: guitext:213
msgctxt "Level name"
msgid "Elf's Dance"
msgstr "精灵之舞"

#: guitext:214
msgctxt "Level name"
msgid "Buffy Oak"
msgstr "黄色橡树"

#: guitext:215
msgctxt "Level name"
msgid "Sleepiburgh"
msgstr "寂静城堡"

#: guitext:216
msgctxt "Level name"
msgid "Woodly Rhyme"
msgstr "林木韵律"

#: guitext:217
msgctxt "Level name"
msgid "Tulipscent"
msgstr "郁金花香"

#: guitext:218
msgctxt "Level name"
msgid "Mirthshire"
msgstr "快乐之郡"

#: guitext:219
msgctxt "Level name"
msgid "Blaise End"
msgstr "安宁之角"

#: guitext:220
msgctxt "Level name"
msgid "Mistle"
msgstr "世外桃源"

#: guitext:221
msgctxt "Level name"
msgid "Skybird Trill"
msgstr "太阳鸟鸣"

#: guitext:222
msgctxt "In-game interface description"
msgid ""
"Name and Health: Each creature has its own name. Behind is the creature health bar. The higher the red bar, the better health the "
"creature is in."
msgstr "名字和生命值: 每一个怪物都有自己的名字。在名字后方的是怪物的生命条。红色部分越长，表明怪物的生命值越高。"

#: guitext:223
msgctxt "In-game interface description"
msgid ""
"Experience: The creature's experience level. Behind the level number is a bar indicating the creatures progress towards attaining "
"more experience."
msgstr "经验: 怪物的经验等级。等级数字后面的经验条表明怪物获得的经验情况。"

#: guitext:224
msgctxt "In-game interface description"
msgid "Hunger: How badly a creature needs to suck down a chicken or two."
msgstr "饥饿: 怪物要吞下一两只小鸡的渴望程度。"

#: guitext:225
msgctxt "In-game interface description"
msgid "Cancel"
msgstr "取消"

#: guitext:226
msgctxt "Creature spell"
msgid "Arrow: The basic ranged weapon, effective at long distance."
msgstr "箭: 基本的远程武器，在远距离使用时效果很好。"

#: guitext:227
msgctxt "Creature spell"
msgid "Freeze: Changes the target creature to ice. It is then in suspended animation and can be shattered with a well-aimed blow."
msgstr "冰冻术: 把一只怪物冻成冰，并暂停它的行动，还可以使它能被猛力地一击打碎。"

#: guitext:228
msgctxt "Creature spell"
msgid ""
"Armour: This lowers the amount of damage a creature takes each time it is hit, and provides complete immunity to electric shocks."
msgstr "护甲术: 可以降低怪物每次受到的伤害，并且使其完全免疫守护者的闪电术。"

#: guitext:229
msgctxt "Creature spell"
msgid "Lightning: A powerful magical weapon with electric attack. Casts a bolt of lighting from the creature."
msgstr "闪电术: 有着强大威力的魔法武器。可以使怪物释放出一道闪电。"

#: guitext:230
msgctxt "Creature spell"
msgid "Rebound: Causes any spell fired at you to bounce back at the attacker."
msgstr "反弹术: 使目标所受的任何法术都反弹给攻击者。"

#: guitext:231
msgctxt "Creature spell"
msgid "Fear: Causes the opponent to be terrified and wanting to skip engaging into combat."
msgstr "恐惧术: 使对手颤栗，迫不及待地想要逃离战斗。"

#: guitext:232
msgctxt "Creature spell"
msgid "Sight: Allows the creature to temporarily increase its awareness and notice the invisible."
msgstr "邪眼术: 允许生物暂时增加其感知力，可以发现隐形者。"

#: guitext:233
msgctxt "Creature spell"
msgid "Missile: A simple spell that sends a screaming magic reptile at the invaders. Very disconcerting."
msgstr "导弹: 一个简单的魔法，可以向入侵者发射一枚发出尖叫声的魔法蜥蜴导弹。令人感到十分不安。"

#: guitext:234
msgctxt "Creature spell"
msgid ""
"Grenade: Throws a powerful explosive at the approaching enemy. It can also bounce off walls and has the traditional delayed fuse."
msgstr "手榴弹: 向靠近的敌人投掷一枚强力的爆弹。它可以被墙壁反弹，并且由传统的延时引线引爆。"

#: guitext:235
msgctxt "Creature spell"
msgid ""
"Navigating Missile: A spell that sends a screaming magic reptile homing in on the nearest hero or enemy creature for double "
"damage. Nice."
msgstr "巡航导弹: 这个魔法会发射一枚发出尖叫声的魔法蜥蜴导弹，它会自动追踪最近的英雄或敌方怪物，并造成双倍伤害。真不错。"

#: guitext:236
msgctxt "Creature spell"
msgid "Speed: Speeds up the creature so that it can perform fighting and working tasks really quickly."
msgstr "速度术: 加速生物，使其能更快地工作和战斗。"

#: guitext:237 guitext:253
msgctxt "Creature spell"
msgid ""
"Poison Cloud: Forms a cloud of noxious gas capable of damaging both the enemy and your own creatures. The gas affects all who "
"breathe it."
msgstr "毒云术: 生成一片毒云，会同时对敌军和友军造成伤害。所有呼吸到毒气的怪物都会受到它的影响。"

#: guitext:238
msgctxt "Creature spell"
msgid "Group: Not used"
msgstr "集结术: 未使用"

#: guitext:239
#, fuzzy
msgctxt "Creature spell"
msgid "Invisibility: Makes the creature invisible to all enemies. Unless they possess a subnatural Sight."
msgstr "隐身术: 对你的一个怪物使用，使其对敌人隐身。除非拥有超常视力的敌人才能看破隐身。"

#: guitext:240
msgctxt "Creature spell"
msgid ""
"Teleport: With this spell, a creature can teleport anywhere on the map. If you are Possessing a creature, then it teleports to "
"its Lair or to the Dungeon Heart."
msgstr "传送术: 一个拥有这项技能的怪物可以传送到地图的任何区域。如果你正在附身这个怪物，它会传送到它的巢穴处或地下城心脏处。"

#: guitext:241
msgctxt "Creature spell"
msgid "Flame Breath: The devastating constant stream of searing fire."
msgstr "火焰术: 持续喷射具有毁灭性威力的灼热火焰。"

#: guitext:242
msgctxt "Creature spell"
msgid "Illumination: Brings light onto darkness, allowing the creature to see but also be seen by others."
msgstr "照明术: 照亮黑暗，使怪物能看清别人，但同时也会被别人看到。"

#: guitext:243
msgctxt "Creature spell"
msgid "Flight: Causes the creature to take off from the ground and attack creatures from the air or cross lava unharmed."
msgstr "飞行术: 使怪物可以离开地面，从而在空中向其他怪物发起攻击，并能飞越岩浆而不受伤害。"

#: guitext:244
msgctxt "Creature spell"
msgid "Hail Storm: Creates a fury of hailstones."
msgstr "冰雹术: 发射密集的冰雹块。"

#: guitext:245
msgctxt "Creature spell"
msgid "Slow: Slows down the target creature, making its attacks and movement delayed."
msgstr "缓慢术: 降低目标怪物的速度，使它的行动和攻击变得迟缓。"

#: guitext:246
msgctxt "Creature spell"
msgid "Drain: This spell drains the target creature a part of its health and gives it to the caster."
msgstr "吸精术: 这项魔法可以吸取目标的一部分生命值为自己所用。"

#: guitext:247
msgctxt "Creature spell"
msgid ""
"Word of Power: Causes rings of demonic energy to emanate from the creature's body and inflicts massive damage on the vicinity. "
"Very effective against crowded hordes of enemies, also pushes them back."
msgstr "强力咒语: 从怪物的身体中释放出恶魔般的能量，并对周围造成巨大伤害。对成群的敌人非常有效，同时也能将他们击退。"

#: guitext:248
msgctxt "Creature spell"
msgid "Heal: When this is cast, the creature is massively healed. Also, any nearby creatures are healed by a quarter."
msgstr "治疗术: 施放时，使目标怪物回复大量生命值。周围的怪物也会获得四分之一的治疗量。"

#: guitext:249
msgctxt "Creature spell"
msgid "Wind: Creates a force twelve gale in your dungeon blowing every creature away from you. And nasty smells of course."
msgstr "风暴术: 在地下城中制造12股风暴力量，把所有怪物都向外吹走。肯定还夹杂着一股臭气。"

#: guitext:250
msgctxt "Creature spell"
msgid "Meteor: More powerful than the fireball, this spell throws out a solid ball of fire which does a lot of damage to an enemy."
msgstr "流星术: 比火球术更强大，这个魔法能发射一颗固体的火球，并对敌人造成大量伤害。"

#: guitext:251
msgctxt "Creature spell"
msgid ""
"Fireball: Fires a single fireball which homes in on the nearest enemy. Also inflicts minor damage to a Dungeon's walls and doors."
msgstr "火球术: 对最近的敌人施放一个火球。对地下城的墙壁和门也会造成轻微伤害。"

#: guitext:252
msgctxt "Creature spell"
msgid "Hand to Hand: The basic battle ability that allows to attack the enemy with either bare hands or a sword."
msgstr "近战攻击: 允许徒手或用剑攻击敌人的基本战斗技能。"

#: guitext:253
msgctxt "Creature spell"
msgid "Fart: A close range gas attack that only damages enemy creatures."
msgstr "放屁术: 近距离的毒气攻击，只会对敌军造成伤害。"

#: guitext:254
msgctxt "Creature spell"
msgid "Dig: This is the basic ability of the Imp and allows it to tunnel through earth."
msgstr "挖掘: 小鬼的基本能力，使其可以在地底挖掘隧道。"

#: guitext:255
msgctxt "Creature spell"
msgid ""
"Disease: Fired at a foe, gives them a Disease which is then spread to other creatures. The infected are slowly dying and can only "
"be healed in the Temple."
msgstr "疾病术: 对敌人使用，会让它们染上疾病，并可以传染给其他怪物。被感染的怪物将会慢慢死去，只能在寺庙里获得治愈。"

#: guitext:256
msgctxt "Creature spell"
msgid ""
"Chicken: Turns enemy into chicken for a while. The enemy isn't able to attack but has the same strength and thus won't be as easy "
"to kill as a normal chicken."
msgstr "变为小鸡: 暂时把敌人变成一只小鸡。虽然不能攻击，但拥有同样的力量，因此不会像一只普通的小鸡那么容易被杀死。"

#: guitext:257
msgctxt "Creature spell"
msgid "Time Bomb: Turns your creature into a suicidal bomber."
msgstr "定时炸弹: 将你的生物变成一个自杀炸弹。"

#: guitext:258
msgctxt "Creature name"
msgid "Fairy"
msgstr "仙女"

#: guitext:259
msgctxt "Creature name"
msgid "Imp"
msgstr "小鬼"

#: guitext:260
msgctxt "Creature name"
msgid "Beetle"
msgstr "甲虫"

#: guitext:261
msgctxt "Creature name"
msgid "Troll"
msgstr "精灵"

#: guitext:262
msgctxt "Creature name"
msgid "Demon Spawn"
msgstr "恶鬼"

#: guitext:263
msgctxt "Creature name"
msgid "Warlock"
msgstr "魔术师"

#: guitext:264
msgctxt "Creature name"
msgid "Fly"
msgstr "苍蝇"

#: guitext:265
msgctxt "Creature name"
msgid "Spider"
msgstr "蜘蛛"

#: guitext:266
msgctxt "Creature name"
msgid "Skeleton"
msgstr "骷髅"

#: guitext:267
msgctxt "Creature name"
msgid "Horned Reaper"
msgstr "冥界使者"

#: guitext:268
msgctxt "Creature name"
msgid "Dragon"
msgstr "龙"

#: guitext:269
msgctxt "Creature name"
msgid "Tentacle"
msgstr "水怪"

#: guitext:270
msgctxt "Creature name"
msgid "Hound"
msgstr "地狱之犬"

#: guitext:271
msgctxt "Creature name"
msgid "Ghost"
msgstr "鬼"

#: guitext:272
msgctxt "Creature name"
msgid "Mistress"
msgstr "黑暗女王"

#: guitext:273
msgctxt "Creature name"
msgid "Bile Demon"
msgstr "巨魔"

#: guitext:274
msgctxt "Creature name"
msgid "Vampire"
msgstr "吸血鬼"

#: guitext:275
msgctxt "Creature name"
msgid "Barbarian"
msgstr "野蛮人"

#: guitext:276
msgctxt "Creature name"
msgid "Knight"
msgstr "骑士"

#: guitext:277
msgctxt "Creature name"
msgid "Wizard"
msgstr "巫师"

#: guitext:278
msgctxt "Creature name"
msgid "Orc"
msgstr "兽人"

#: guitext:279
msgctxt "Creature name"
msgid "Mountain Dwarf"
msgstr "山脉矮人"

#: guitext:280
msgctxt "Creature name"
msgid "Valley Dwarf"
msgstr "山谷矮人"

#: guitext:281
msgctxt "Creature name"
msgid "Thief"
msgstr "小偷"

#: guitext:282
msgctxt "Creature name"
msgid "Samurai"
msgstr "忍者"

#: guitext:283
msgctxt "Creature name"
msgid "Priestess"
msgstr "女祭司"

#: guitext:284
msgctxt "Creature name"
msgid "Giant"
msgstr "巨人"

#: guitext:285
msgctxt "Creature name"
msgid "Archer"
msgstr "弓箭手"

#: guitext:286
msgctxt "Creature name"
msgid "Monk"
msgstr "僧侣"

#: guitext:287
msgctxt "In-game interface description"
msgid "Query: Select this and left click on a creature to view information on that creature and track it on screen. LMB select."
msgstr "查询: 选择它并左键单击一个怪物察看怪物的信息，并在屏幕上跟踪它。左键选择。"

#: guitext:288
msgctxt "Menu interface item"
msgid "Select game"
msgstr "选择游戏"

#: guitext:289
msgctxt "Menu interface item"
msgid "Network Menu"
msgstr "网络菜单"

#: guitext:290
msgctxt "Menu interface item"
msgid "Main Menu"
msgstr "主菜单"

#: guitext:343
msgctxt "Menu interface, Main Menu title"
msgid "Main Menu"
msgstr "主菜单"

#: guitext:291
msgctxt "In-game interface description"
msgid "Anger: How angry the creature is. The higher the bar is, the angrier the creature is."
msgstr "愤怒: 怪物生气的程度。此栏越高，表示怪物越生气。"

#: guitext:292
msgctxt "In-game interface description"
msgid "Creature Kills: The total number of enemies the creature has slain."
msgstr "杀敌: 怪物杀死的敌人的数量。"

#: guitext:293
msgctxt "In-game interface description"
msgid "Strength: The amount of damage the creature inflicts upon its enemies with each hit."
msgstr "力量: 怪物每一次击中敌人可以造成的伤害量。"

#: guitext:294
msgctxt "In-game interface description"
msgid "Wage: The creature's salary in gold which it takes on each payday."
msgstr "薪水: 怪物每次发薪时领取的金子数量。"

#: guitext:295
msgctxt "In-game interface description"
msgid "Gold Held: The amount of gold the creature is carrying."
msgstr "财产: 这个怪物携带的金子数量。"

#: guitext:296
msgctxt "In-game interface description"
msgid "Defence: The chance a creature will avoid a blow. The higher the number, the greater the chance of avoidance."
msgstr "防御: 怪物躲避一次攻击的几率。这个数值越高，躲避的成功率就越大。"

#: guitext:297
msgctxt "In-game interface description"
msgid "Skill: The creature's ability to perform tasks. The higher the Skill level, the better the creature's performance."
msgstr "技巧: 怪物执行任务的能力。这个数值越高，怪物的表现就越好。"

#: guitext:298
msgctxt "In-game interface description"
msgid "Age/Time In Dungeon: The length of time you have employed the creature."
msgstr "在地下城中的时间: 你已雇佣这个怪物多长时间。"

#: guitext:299
msgctxt "In-game interface description"
msgid ""
"Dexterity: The chance of a successful attack. Used to break enemy defence. The higher the number, the greater the chance of "
"hitting."
msgstr "敏捷: 攻击成功的几率。用于破解敌人的防御。这个数值越高，击中的几率就越大。"

#: guitext:300
msgctxt "In-game interface description"
msgid ""
"Luck: The chance that a creature will do a double attack or a double defence in combat. Taken into account only when the hit is "
"not avoided."
msgstr "幸运: 在战斗中怪物施展一次双倍攻击或防御的机会。只有在此次攻击没被躲避的情况下生效。"

#: guitext:301
msgctxt "In-game interface description"
msgid "Blood type: As if you care. Blood is blood, right?"
msgstr "血型: 仿佛你关心。血就是血，对吗？"

#: guitext:302
msgctxt "In-game interface description"
msgid ""
"Idle: The creature is either sleeping or not working. It's not involved in anything constructive or useful. LMB pick up creature. "
"RMB zoom."
msgstr "空闲: 怪物睡觉或不工作的时间。怪物没有涉及任何建设性或有用的事情。左键拿起怪物。右键缩放。"

#: guitext:303
msgctxt "In-game interface description"
msgid "Working: The creature is performing tasks and doing work for you. LMB pick up creature. RMB zoom."
msgstr "工作中: 怪物正在执行任务。左键拿起怪物。右键缩放。"

#: guitext:304
msgctxt "In-game interface description"
msgid "Fighting: The creature is in a battle. LMB pick up creature. RMB zoom."
msgstr "战斗中: 怪物正在进行战斗。左键拿起怪物。右键缩放。 "

#: guitext:305
msgctxt "In-game interface description"
msgid "Fight: Your creatures always attack and not avoid any combat. LMB select."
msgstr "战斗: 你的怪物始终攻击敌人，不会逃离战斗。左键选择。"

#: guitext:306
msgctxt "In-game interface description"
msgid "Flee: Your creatures attempt to preserve their lives, running away if they are too badly injured. LMB select."
msgstr "逃跑: 你的怪物试着保护自己，在严重受伤时会开始逃跑。 左键选择。"

#: guitext:307
msgctxt "In-game interface description"
msgid "Imprison: Your creatures stun their enemies in battle and imprison those they defeat. LMB select."
msgstr "囚禁: 你的怪物在战斗中只会将敌人打晕，然后囚禁他们。左键选择。"

#: guitext:308
msgctxt "In-game interface description"
msgid "Defending: The creature is concentrating on avoiding its adversary's blows."
msgstr "防御: 这个怪物专注于避开敌人的打击。"

#: guitext:309
msgctxt "In-game interface item"
msgid "Are you sure?"
msgstr "你确定吗？"

#: guitext:310
msgctxt "In-game interface item"
msgid "Yes"
msgstr "是"

#: guitext:311
msgctxt "In-game interface item"
msgid "No"
msgstr "否"

#: guitext:312
msgctxt "In-game interface item"
msgid "For"
msgstr "为"

#: guitext:313
msgctxt "In-game interface description"
msgid "Shadows: The number of shadows cast by each creature. LMB toggle."
msgstr "影子: 每个怪物的影子的数量。左键切换。"

#: guitext:314
msgctxt "In-game interface description"
msgid ""
"View Type: Swap between perspective views. Default view has warped walls and can be rotated. Disable the warp effect for clean "
"lines. Forced perspective can only be rotated 90 degrees and changes the viewing angle. LMB toggle."
msgstr ""
"视图类型: 在不同类型的透视图中切换。默认视图可以自由旋转，且墙壁边缘略弯曲。切换后取消弯曲效果，墙壁边缘变得笔直。再次切换后变为强"
"制透视视图，每次只能固定旋转90度来改变视角。左键切换。"

#: guitext:315
msgctxt "In-game interface description"
msgid "Wall Height: Swap between high or low walls. If you make the walls one block high, they are easier to see over. LMB toggle."
msgstr "墙高: 在高墙和低墙间切换。如果你把墙调成一格高，就更容易看清地图。左键切换。"

#: guitext:316
msgctxt "In-game interface description"
msgid "View Distance: The amount of dungeon drawn. This directly affects the speed of the game. LMB toggle."
msgstr "距离: 决定你从多高的地方俯视地下城。这将直接影响游戏的速度。左键切换。"

#: guitext:317
msgctxt "In-game interface description"
msgid "Gamma Correction: Adjust the brightness of the game. LMB toggle."
msgstr "伽马校正: 调整游戏的亮度。左键切换。"

#: guitext:318
msgctxt "In-game interface item"
msgid "Of"
msgstr "的"

#: guitext:319
msgctxt "Slab description"
msgid "Empty Lair: Would suit itinerant creature."
msgstr "空的巢穴: 满足来投奔的怪物。"

#: guitext:320
msgctxt "Menu interface item"
msgid "Paused"
msgstr "暂停"

#: guitext:321 guitext:322
msgctxt "In-game interface description"
msgid "Zoom Out: Zoom out the Dynamic Map. This decreases the scale of the map. LMB select."
msgstr "缩小: 缩小动态地图。这会缩小你所看到的地图尺寸。左键选择。"

#: guitext:323
msgctxt "In-game interface description"
msgid "Full Screen Map: Takes you to the Map Screen which displays your entire Dungeon and the surrounding area. LMB select."
msgstr "全屏地图: 进入全屏地图画面，显示你的整个地下城和周围的区域。左键选择。"

#: guitext:324
msgctxt "Slab description"
msgid ""
"Impenetrable Rock: Your Imps cannot dig through this, the only solution is to go round. It is visible even if far from your "
"territory."
msgstr "无法挖掘的岩石: 你的小鬼无法挖穿这样的岩石，唯一的办法就是绕过它。这类岩石永远可见。"

#: guitext:325
msgctxt "Slab description"
msgid ""
"Earth: You can excavate this. To dig out some new caverns, choose a location and tag for digging with LMB. Press LMB again to "
"untag."
msgstr "土块: 你可以将其凿开。想要挖开一些洞穴，用鼠标左键标记一个区域。再次按下鼠标左键可解除标记。"

#: guitext:326
msgctxt "Slab description"
msgid ""
"Gold Seam: Your source of wealth. Dig this out and your Imps will take it to your Treasure Room. You can also pick up the lumps "
"of treasure left on the ground."
msgstr "金矿: 你的财富的源泉。挖掘它，你的小鬼将把它带入你的储金室。你也可以自己抓起留在地上的金子。"

#: guitext:327
msgctxt "Slab description"
msgid "Lava: Burns any creature that step on it. Get over lava by building a Bridge."
msgstr "岩浆: 灼烧任何触碰到它的生物。施放一个塌方术或者建造一座桥来越过它。"

#: guitext:328
msgctxt "Slab description"
msgid "Water: Creatures move more slowly through water. Build the Bridge to make new land on the water."
msgstr "水: 怪物在水中移动更慢。在水上建造桥梁使其就像新的陆地。"

#: guitext:329
msgctxt "Slab description"
msgid "Wall: A reinforced stone wall that enemies cannot break through. At least without the Destroy Walls spell."
msgstr "墙: 敌人无法穿越加固过的墙--至少在他们还没有破坏墙壁魔法的时候。"

#: guitext:330
msgctxt "Slab description"
msgid "Damaged Wall: Unless repaired, this wall will eventually collapse."
msgstr "损坏的墙: 除非被修复，否则最终将倒塌。"

#: guitext:331
msgctxt "Slab description"
msgid "Path: Unclaimed earth floor. You can claim it if it is connected to already claimed territory."
msgstr "泥地: 未占领的地面。如果这里与你的领地相邻，你就可以占有此地。"

#: guitext:332
msgctxt "Slab description"
msgid "Claimed area: Your dungeon territory. You can build rooms and drop your creatures on it."
msgstr "已占领的地面: 你的地下城领地。你可以在此建造房间或是放置你的怪物。"

#: guitext:333
msgctxt "In-game interface item"
msgid "More..."
msgstr "更多..."

#: guitext:334
msgctxt "In-game message"
msgid "Level completed - press Escape to continue"
msgstr "任务完成 - 按Esc键继续"

#: guitext:335
msgctxt "In-game message"
msgid "You have been defeated. Press Space to restart."
msgstr "任务失败 - 按空格键重新开始"

#: guitext:336
msgctxt "On-screen message"
msgid "Recording FLIC"
msgstr "录制FLIC"

#: guitext:337
msgctxt "On-screen message"
msgid "Error recording FLIC"
msgstr "FLIC录制错误"

#: guitext:338
msgctxt "On-screen message"
msgid "Finished recording FLIC"
msgstr "FLIC录制完成"

#: guitext:339
msgctxt "Unused"
msgid "Time Bomb"
msgstr "定时炸弹"

#: guitext:340
msgctxt "In-game interface item"
msgid "Sound FX"
msgstr "音效"

#: guitext:341
msgctxt "In-game interface item"
msgid "Music"
msgstr "音乐"

#: guitext:342
msgctxt "In-game interface item"
msgid "UNUSED"
msgstr "未使用"

#: guitext:344
msgctxt "Menu interface item"
msgid "Load Menu"
msgstr "载入菜单"

#: guitext:345
msgctxt "Menu interface, Main Menu item"
msgid "Load Game"
msgstr "载入游戏"

#: guitext:346
msgctxt "Menu interface, Main Menu item"
msgid "Continue Game"
msgstr "继续游戏"

#: guitext:347
msgctxt "Menu interface, Main Menu item"
msgid "Multiplayer"
msgstr "多人游戏"

#: guitext:348
msgctxt "Menu interface item"
msgid "Return to Main Menu"
msgstr "回到主菜单"

#: guitext:349
msgctxt "Menu interface item"
msgid "Play Intro"
msgstr "播放介绍"

#: guitext:350
msgctxt "Menu interface item"
msgid "Service Menu"
msgstr "服务菜单"

#: guitext:351
msgctxt "Menu interface item"
msgid "Session Menu"
msgstr "会话菜单"

#: guitext:352
msgctxt "Menu interface item"
msgid "Speed"
msgstr "速度"

#: guitext:353
msgctxt "Menu interface item"
msgid "COM Port"
msgstr "COM端口"

#: guitext:354
msgctxt "Menu interface item"
msgid "Phone Number"
msgstr "电话号码"

#: guitext:355
msgctxt "Menu interface item"
msgid "IRQ"
msgstr "IRQ"

#: guitext:356
msgctxt "Menu interface item"
msgid "Statistics"
msgstr "统计"

#: guitext:357
msgctxt "Menu interface item"
msgid "Level Completed"
msgstr "关卡完成"

#: guitext:358
msgctxt "Menu interface item"
msgid "UNUSED"
msgstr "未使用"

#: guitext:359
msgctxt "Menu interface, Main Menu item"
msgid "Quit"
msgstr "退出"

#: guitext:360
msgctxt "Menu interface, Main Menu item"
msgid "Start New Game"
msgstr "开始新游戏"

#: guitext:361
msgctxt "Unused"
msgid "This is a tale of valour and honour and how tasty heroes are...."
msgstr "这是一个关于勇气、荣誉和英雄是多么好吃的故事..."

#: guitext:362
msgctxt "Credits"
msgid "Designed By"
msgstr "设计"

#: guitext:363
msgctxt "Credits"
msgid "Project Leader"
msgstr "项目主管"

#: guitext:364
msgctxt "Credits"
msgid "Lead Programmer"
msgstr "程序主管"

#: guitext:365
msgctxt "Credits"
msgid "Lead Artist"
msgstr "美术主管"

#: guitext:366
msgctxt "Credits"
msgid "Programming"
msgstr "程序"

#: guitext:367
msgctxt "Credits"
msgid "Engine Design"
msgstr "引擎设计"

#: guitext:368
msgctxt "Credits"
msgid "Music and Sfx"
msgstr "音乐与音效"

#: guitext:369
msgctxt "Credits"
msgid "Graphics Programmers"
msgstr "图形程序员"

#: guitext:370
msgctxt "Credits"
msgid "Artists"
msgstr "美工"

#: guitext:371
msgctxt "Credits"
msgid "Network Programming"
msgstr "网络编程"

#: guitext:372
msgctxt "Credits"
msgid "Testing Manager"
msgstr "测试经理"

#: guitext:373
msgctxt "Credits"
msgid "Lead Testers"
msgstr "测试主管"

#: guitext:374
msgctxt "Credits"
msgid "Lead Tester"
msgstr "测试主管"

#: guitext:375
msgctxt "Credits"
msgid "Management"
msgstr "管理"

#: guitext:376
msgctxt "Credits"
msgid "Marketing and PR"
msgstr "市场与公关"

#: guitext:377
msgctxt "Credits"
msgid "Tech Support"
msgstr "技术支持"

#: guitext:378
msgctxt "Credits"
msgid "Administration"
msgstr "行政"

#: guitext:379
msgctxt "Credits"
msgid "Thanks To"
msgstr "鸣谢"

#: guitext:380
msgctxt "Credits"
msgid "Producer"
msgstr "制片人"

#: guitext:381
msgctxt "Credits"
msgid "Level Design"
msgstr "任务设计"

#: guitext:382
msgctxt "Credits"
msgid "Script By"
msgstr "编剧"

#: guitext:383
msgctxt "Credits"
msgid "Libraries and Tools"
msgstr "库与工具"

#: guitext:384
msgctxt "Credits"
msgid "Playtesters"
msgstr "测试"

#: guitext:385
msgctxt "Credits"
msgid "Localisation"
msgstr "本地化"

#: guitext:386
msgctxt "Credits"
msgid "Special Thanks To"
msgstr "特别感谢"

#: guitext:387
msgctxt "Credits"
msgid "Package Design"
msgstr "包装设计"

#: guitext:388
msgctxt "Credits"
msgid "Documentation"
msgstr "文本"

#: guitext:389
msgctxt "Credits"
msgid "Documentation Layout"
msgstr "排版"

#: guitext:390
msgctxt "Credits"
msgid "Production"
msgstr "生产"

#: guitext:391
msgctxt "Credits"
msgid "Quality Assurance"
msgstr "质量保证"

#: guitext:392
msgctxt "Credits"
msgid "Lead Level Design"
msgstr "任务设计主管"

#: guitext:393
msgctxt "Credits"
msgid "Intro"
msgstr "介绍"

#: guitext:394
msgctxt "Credits"
msgid "Testers"
msgstr "测试"

#: guitext:395
msgctxt "Menu interface item"
msgid "Sessions"
msgstr "会话"

#: guitext:396
msgctxt "Menu interface item"
msgid "Name"
msgstr "名称"

#: guitext:397
msgctxt "Menu interface item"
msgid "Services"
msgstr "服务"

#: guitext:398
msgctxt "Menu interface item"
msgid "Messages"
msgstr "信息"

#: guitext:399
msgctxt "Menu interface item"
msgid "Create Game"
msgstr "创建游戏"

#: guitext:400
msgctxt "Menu interface item"
msgid "Join Game"
msgstr "加入游戏"

#: guitext:401
msgctxt "Menu interface item"
msgid "Start Game"
msgstr "开始游戏"

#: guitext:402
msgctxt "Menu interface item"
msgid "Game Menu"
msgstr "游戏菜单"

#: guitext:403
msgctxt "Menu interface item"
msgid "Cancel"
msgstr "取消"

#: guitext:404
msgctxt "Menu interface item"
msgid "No Name"
msgstr "无名"

#: guitext:405
msgctxt "Menu interface item"
msgid "Players"
msgstr "玩家"

#. Creature experience level
#: guitext:406
msgctxt "Menu interface item"
msgid "Level"
msgstr "等级"

#: guitext:407
msgctxt "Menu interface item"
msgid "Levels"
msgstr "关卡"

#: guitext:408
msgctxt "Menu interface item"
msgid "Games"
msgstr "游戏"

#: guitext:409
msgctxt "Menu interface item"
msgid "Modem Menu"
msgstr "调制解调器菜单"

#: guitext:410
msgctxt "Menu interface item"
msgid "Serial Menu"
msgstr "串口菜单"

#: guitext:411
msgctxt "Menu interface item"
msgid "Init"
msgstr "初始化"

#: guitext:412
msgctxt "Menu interface item"
msgid "Hangup"
msgstr "挂断"

#: guitext:413
msgctxt "Menu interface item"
msgid "Clear"
msgstr "清除"

#: guitext:414
msgctxt "Menu interface item"
msgid "Answer"
msgstr "应答"

#: guitext:415
msgctxt "Menu interface item"
msgid "Start"
msgstr "开始"

#: guitext:416
msgctxt "Menu interface item"
msgid "Ally"
msgstr "结盟"

#: guitext:417
msgctxt "Menu interface item"
msgid "Alliance"
msgstr "联盟"

#: guitext:418
msgctxt "Menu interface item"
msgid "Credits"
msgstr "职员表"

#: guitext:419
msgctxt "Menu interface item"
msgid "Ok"
msgstr "确定"

#: guitext:420
msgctxt "Dungeon special decription"
msgid "Reveal Map: Reveals the entire underground realm to you."
msgstr "显示地图: 为你揭示整个地下城的地图。"

#: guitext:421
msgctxt "Dungeon special decription"
msgid "Resurrect Creature: You may raise one of your fallen minions from the dead."
msgstr "复活怪物: 你可以将一个已经死亡的你的怪物复活。"

#: guitext:422
msgctxt "Dungeon special decription"
msgid "Transfer Creature: Pick one of your creatures to accompany you to the next realm."
msgstr "传送怪物: 选择一个你的怪物带入下一个王国。"

#: guitext:423
msgctxt "Dungeon special decription"
msgid "Steal Hero: Subvert a hero to your cause."
msgstr "偷英雄: 使一个英雄倒戈到你的阵营。"

#: guitext:424
msgctxt "Dungeon special decription"
msgid "Multiply Creatures: Create a double of each of your creatures."
msgstr "繁殖怪物: 加倍你的每一个怪物。"

#: guitext:425
msgctxt "Dungeon special decription"
msgid "Increase Level: Bestows greater skill on all your creatures."
msgstr "提高等级: 提高你所有怪物的等级。"

#: guitext:426
msgctxt "Dungeon special decription"
msgid "Make Safe: Reinforces your entire dungeon."
msgstr "安全强化: 强化你的整个地下城。"

#: guitext:427
msgctxt "Dungeon special decription"
msgid "Locate Hidden World: You will get access to a secret realm after you have conquered this one."
msgstr "隐藏的世界: 在你征服这里后将可以通往一个秘密王国。"

#: guitext:428
msgctxt "Dungeon special name"
msgid "Resurrect Creature"
msgstr "复活怪物"

#: guitext:429
msgctxt "Dungeon special name"
msgid "Transfer Creature"
msgstr "传送怪物"

#: guitext:430
msgctxt "Menu interface item"
msgid "Bonus"
msgstr "奖励关卡"

#: guitext:431
msgctxt "Menu interface, Main Menu item"
msgid "High Score Table"
msgstr "荣誉厅"

#: guitext:432
msgctxt "Menu interface item"
msgid "Go to Query Mode"
msgstr "进入查询模式"

#: guitext:433
msgctxt "Menu interface item"
msgid "More information"
msgstr "更多信息"

#: guitext:434
msgctxt "Menu interface item"
msgid "Back to main Query Screen"
msgstr "返回主查询菜单"

#: guitext:435
msgctxt "Menu interface item"
msgid "Selected action"
msgstr "选择行动"

#: guitext:436
msgctxt "Menu interface item"
msgid "Choose party"
msgstr "选择阵营"

#: guitext:437
msgctxt "Menu interface item"
msgid "Enter dungeon"
msgstr "进入地下城"

#: guitext:438
msgctxt "Menu interface item"
msgid "Party members"
msgstr "成员"

#: guitext:439
msgctxt "Menu interface item"
msgid "Available creatures"
msgstr "可用怪物"

#: guitext:440
msgctxt "Menu interface item"
msgid "Creature"
msgstr "怪物"

#: guitext:441
msgctxt "Menu interface item"
msgid "Money available"
msgstr "可用金钱"

#: guitext:442
msgctxt "Menu interface item"
msgid "Leader"
msgstr "领袖"

#: guitext:443
msgctxt "Menu interface item"
msgid "Hire"
msgstr "雇佣"

#: guitext:444
msgctxt "Menu interface item"
msgid "Fire"
msgstr "解雇"

#: guitext:445
msgctxt "Menu interface item"
msgid "Cost"
msgstr "花费"

#: guitext:446
msgctxt "Menu interface item"
msgid "Type"
msgstr "类型"

#: guitext:447
msgctxt "In-game interface description"
msgid "Information Panel: Miscellaneous information. Shows your and enemy progress and allows changing creature tendencies."
msgstr "信息面板:提供不同的信息。在此查看敌军的实力或者改变己方怪物的策略。"

#: guitext:448
msgctxt "In-game interface description"
msgid "Room Panel: The rooms available for you to build. Here you can center map on rooms or build new ones."
msgstr "房间面板: 你目前可以建造的房间。在这里你可以让房间在地图上居中显示，或建造新的房间。"

#: guitext:449
msgctxt "In-game interface description"
msgid "Research Panel: The spells available to you. Here you can cast or cancel them."
msgstr "研究面板: 你目前可以使用的魔法。在这里你可以选择或取消选择它们。"

#: guitext:450
msgctxt "In-game interface description"
msgid "Workshop Panel: The traps and doors available to you. You can centre the map on them, place new ones, or sell existing ones."
msgstr "工厂面板: 你可以制造的陷井和门。在这里你可以让它们在地图上居中显示，放置新的陷井和门，或出售已经安装的。"

#: guitext:451
msgctxt "In-game interface description"
msgid "Creature Panel: Information on your creatures. Shows activity of your creatures and allows picking them up."
msgstr "怪物面板: 关于你的怪物的信息。显示你的怪物的活动，并允许你拿起它们。"

#: guitext:452
msgctxt "In-game interface description"
msgid "Research Time: The time until a new spell is researched. Scholars in your Library are making progress on this bar."
msgstr "研究时间: 研究出新魔法需要的时间。你的图书馆里研究人员的工作进度由这个条来显示。"

#: guitext:453
msgctxt "In-game interface description"
msgid "Workshop Time: The time until a new trap is manufactured. Workers in your Workshop are making progress on this bar."
msgstr "制造时间: 制造一个新陷井需要的时间。你的工厂里工作人员的工作进度由这个条来显示。"

#: guitext:454
msgctxt "In-game interface description"
msgid ""
"Time: The time until the next Creature Payday. This bar increases over time and, when it reaches its peak, all of your creatures "
"receive their wages."
msgstr "时间:下一个发薪日的剩余时间。这个进度条随着时间流逝而增加，当时间结束后，你的怪物将会领取它们的薪水。"

#: guitext:455
msgctxt "In-game interface description"
msgid "Number of Rooms: The number of rooms held by this Keeper. Allows you to compare your dungeon with the competitors."
msgstr "房间数: 守护者拥有的房间数。你可以通过它来比较你的地下城与竞争对手的地下城。"

#: guitext:456
msgctxt "In-game interface description"
msgid "Number of Creatures: The number of creatures owned by this Keeper. Allows you to compare your army with other Keepers."
msgstr "怪物数: 守护者拥有的怪物数。你可以通过它来和其他守护者比较军队规模。"

#: guitext:457
msgctxt "Menu interface item"
msgid "Choose game"
msgstr "选择游戏"

#: guitext:458
msgctxt "Menu interface item"
msgid "Game type"
msgstr "游戏类型"

#: guitext:459
msgctxt "Menu interface item"
msgid "Keeper vs keeper"
msgstr "守护者对守护者"

#: guitext:460
msgctxt "Menu interface item"
msgid "Keeper vs heroes"
msgstr "守护者对英雄"

#: guitext:461
msgctxt "Menu interface item"
msgid "Deathmatch"
msgstr "死亡比赛"

#: guitext:462
msgctxt "In-game interface description"
msgid "Sell Room: Sell a room tile for half the building price. LMB select."
msgstr "出售房间: 出售一格房间并收回造价的一半。左键选择。"

#: guitext:463
msgctxt "In-game interface description"
msgid "Sell Item: Sell a Trap or Door. Allows you to earn gold on manufacturing. LMB select."
msgstr "出售物品: 出售一个陷井或门。允许你通过制造物品来赚钱。左键选择。"

#: guitext:464
msgctxt "In-game interface description"
msgid "Next Battle: Zoom to the next battle. LMB select."
msgstr "下一场战斗: 切换至下一场战斗。左键选择。"

#: guitext:465
msgctxt "In-game interface item"
msgid "Close Window"
msgstr "关闭窗口"

#: guitext:466
msgctxt "In-game interface item"
msgid "Zoom to area"
msgstr "切换区域"

#: guitext:467
msgctxt "Menu interface item"
msgid "No mouse installed"
msgstr "未安装鼠标"

#: guitext:468
msgctxt "Menu interface item"
msgid "Define keys"
msgstr "定义按键"

#: guitext:469
msgctxt "Game controls"
msgid "Ally with player"
msgstr "与游戏者联盟"

#: guitext:470
msgctxt "Game controls"
msgid "Press a key"
msgstr "请按键"

#: guitext:471
msgctxt "Game controls"
msgid "UP"
msgstr "上"

#: guitext:472
msgctxt "Game controls"
msgid "DOWN"
msgstr "下"

#: guitext:473
msgctxt "Game controls"
msgid "LEFT"
msgstr "左"

#: guitext:474
msgctxt "Game controls"
msgid "RIGHT"
msgstr "右"

#: guitext:475
msgctxt "Game controls"
msgid "ROTATE"
msgstr "旋转"

#: guitext:476
msgctxt "Game controls"
msgid "SPEED"
msgstr "速度"

#: guitext:477
msgctxt "Game controls"
msgid "ROTATE LEFT"
msgstr "左旋转"

#: guitext:478
msgctxt "Game controls"
msgid "ROTATE RIGHT"
msgstr "右旋转"

#: guitext:479
msgctxt "Game controls"
msgid "ZOOM IN"
msgstr "放大"

#: guitext:480
msgctxt "Game controls"
msgid "ZOOM OUT"
msgstr "缩小"

#: guitext:481
msgctxt "Keyboard"
msgid "LEFT CONTROL"
msgstr "左Ctrl"

#: guitext:482
msgctxt "Keyboard"
msgid "RIGHT CONTROL"
msgstr "右Ctrl"

#: guitext:483
msgctxt "Keyboard"
msgid "LEFT SHIFT"
msgstr "左Shift"

#: guitext:484
msgctxt "Keyboard"
msgid "RIGHT SHIFT"
msgstr "右Shift"

#: guitext:485
msgctxt "Keyboard"
msgid "LEFT ALT"
msgstr "左Alt"

#: guitext:486
msgctxt "Keyboard"
msgid "RIGHT ALT"
msgstr "右Alt"

#: guitext:487
msgctxt "Keyboard"
msgid "SPACE"
msgstr "空格"

#: guitext:488
msgctxt "Keyboard"
msgid "RETURN"
msgstr "Return"

#: guitext:489
msgctxt "Keyboard"
msgid "TAB"
msgstr "Tab"

#: guitext:490
msgctxt "Keyboard"
msgid "CAPS LOCK"
msgstr "Caps Lock"

#: guitext:491
msgctxt "Keyboard"
msgid "BACKSPACE"
msgstr "Backspace"

#: guitext:492
msgctxt "Keyboard"
msgid "INSERT"
msgstr "Insert"

#: guitext:493
msgctxt "Keyboard"
msgid "DELETE"
msgstr "Delete"

#: guitext:494
msgctxt "Keyboard"
msgid "HOME"
msgstr "Home"

#: guitext:495
msgctxt "Keyboard"
msgid "END"
msgstr "End"

#: guitext:496
msgctxt "Keyboard"
msgid "PAGE UP"
msgstr "Page Up"

#: guitext:497
msgctxt "Keyboard"
msgid "PAGE DOWN"
msgstr "Page Down"

#: guitext:498
msgctxt "Keyboard"
msgid "NUM LOCK"
msgstr "Num Lock"

#: guitext:499
msgctxt "Keyboard"
msgid "NUM /"
msgstr "数字键盘/"

#: guitext:500
msgctxt "Keyboard"
msgid "NUM *"
msgstr "数字键盘*"

#: guitext:501
msgctxt "Keyboard"
msgid "NUM -"
msgstr "数字键盘-"

#: guitext:502
msgctxt "Keyboard"
msgid "NUM +"
msgstr "数字键盘+"

#: guitext:503
msgctxt "Keyboard"
msgid "NUM ENTER"
msgstr "数字键盘Enter"

#: guitext:504
msgctxt "Keyboard"
msgid "NUM DELETE"
msgstr "数字键盘Delete"

#: guitext:505
msgctxt "Keyboard"
msgid "NUM 1"
msgstr "数字键盘 1"

#: guitext:506
msgctxt "Keyboard"
msgid "NUM 2"
msgstr "数字键盘 2"

#: guitext:507
msgctxt "Keyboard"
msgid "NUM 3"
msgstr "数字键盘 3"

#: guitext:508
msgctxt "Keyboard"
msgid "NUM 4"
msgstr "数字键盘 4"

#: guitext:509
msgctxt "Keyboard"
msgid "NUM 5"
msgstr "数字键盘 5"

#: guitext:510
msgctxt "Keyboard"
msgid "NUM 6"
msgstr "数字键盘 6"

#: guitext:511
msgctxt "Keyboard"
msgid "NUM 7"
msgstr "数字键盘 7"

#: guitext:512
msgctxt "Keyboard"
msgid "NUM 8"
msgstr "数字键盘 8"

#: guitext:513
msgctxt "Keyboard"
msgid "NUM 9"
msgstr "数字键盘 9"

#: guitext:514
msgctxt "Keyboard"
msgid "NUM 0"
msgstr "数字键盘 0"

#: guitext:515
msgctxt "Keyboard"
msgid "F1"
msgstr "F1"

#: guitext:516
msgctxt "Keyboard"
msgid "F2"
msgstr "F2"

#: guitext:517
msgctxt "Keyboard"
msgid "F3"
msgstr "F3"

#: guitext:518
msgctxt "Keyboard"
msgid "F4"
msgstr "F4"

#: guitext:519
msgctxt "Keyboard"
msgid "F5"
msgstr "F5"

#: guitext:520
msgctxt "Keyboard"
msgid "F6"
msgstr "F6"

#: guitext:521
msgctxt "Keyboard"
msgid "F7"
msgstr "F7"

#: guitext:522
msgctxt "Keyboard"
msgid "F8"
msgstr "F8"

#: guitext:523
msgctxt "Keyboard"
msgid "F9"
msgstr "F9"

#: guitext:524
msgctxt "Keyboard"
msgid "F10"
msgstr "F10"

#: guitext:525
msgctxt "Keyboard"
msgid "F11"
msgstr "F11"

#: guitext:526
msgctxt "Keyboard"
msgid "F12"
msgstr "F12"

#: guitext:527
msgctxt "Keyboard"
msgid "UP"
msgstr "上"

#: guitext:528
msgctxt "Keyboard"
msgid "DOWN"
msgstr "下"

#: guitext:529
msgctxt "Keyboard"
msgid "LEFT"
msgstr "左"

#: guitext:530
msgctxt "Keyboard"
msgid "RIGHT"
msgstr "右"

#: guitext:531
msgctxt "Network game message"
msgid "Initialising Modem"
msgstr "调制解调器初始化中"

#: guitext:532
msgctxt "Network game message"
msgid "Connecting Modem"
msgstr "调制解调器连接中"

#: guitext:533
msgctxt "Network game message"
msgid "Dial"
msgstr "拨号"

#: guitext:534
msgctxt "Network game message"
msgid "Continue"
msgstr "继续"

#: guitext:535
msgctxt "Network game message"
msgid "Line Engaged"
msgstr "线路忙"

#: guitext:536
msgctxt "Network game message"
msgid "Unknown Error"
msgstr "未知错误"

#: guitext:537
msgctxt "Network game message"
msgid "No Carrier"
msgstr "无载体"

#: guitext:538
msgctxt "Network game message"
msgid "No Dial Tone"
msgstr "无拨号音"

#: guitext:539
msgctxt "Network game message"
msgid "No Response"
msgstr "无响应"

#: guitext:540
msgctxt "Network game message"
msgid "No Server"
msgstr "无服务器"

#: guitext:541
msgctxt "Network game message"
msgid "Unable to initialise"
msgstr "无法初始化"

#: guitext:542
msgctxt "Network game message"
msgid "Unable to create game"
msgstr "无法创建游戏"

#: guitext:543
msgctxt "Network game message"
msgid "Unable to join game"
msgstr "无法加入游戏"

#: guitext:544
msgctxt "Slab description"
msgid "Gems: Infinite wealth for your Imps to extract. Cannot be destroyed, but takes longer to mine than Gold."
msgstr "宝石: 供小鬼开采的无限的财富。宝石矿不会被摧毁，但从中挖金子花费的时间比金矿更长。"

#: guitext:545
msgctxt "Object description"
msgid "Hero Gate: Heroes use this portal to invade your dungeon. It cannot be closed on your side."
msgstr "英雄门: 英雄们使用这个入口入侵你的地下城。你无法关闭它。"

#: guitext:546
msgctxt "Creature name"
msgid "Tunneller"
msgstr "挖掘者"

#: guitext:547
msgctxt "Creature name"
msgid "Avatar"
msgstr "圣者"

#: guitext:548
msgctxt "In-game interface description"
msgid "Toggle Computer Assistant: Currently - Aggressive. LMB toggle."
msgstr "切换计算机助手: 目前 - 进攻性。左键切换。"

#: guitext:549
msgctxt "In-game interface description"
msgid "Toggle Computer Assistant: Currently - Defensive. LMB toggle."
msgstr "切换计算机助手: 目前 - 防御性。左键切换。"

#: guitext:550
msgctxt "In-game interface description"
msgid "Toggle Computer Assistant: Currently - Construction Only. LMB toggle."
msgstr "切换计算机助手: 目前 - 仅进行建设。左键切换。"

#: guitext:551
msgctxt "In-game interface description"
msgid "Toggle Computer Assistant: Currently - Move Only. LMB toggle."
msgstr "切换计算机助手: 目前 - 仅进行移动。左键切换。"

#: guitext:552
msgctxt "In-game tab with rooms"
msgid "Treasure Room"
msgstr "储金室"

#: guitext:553
msgctxt "In-game tab with rooms"
msgid "Library"
msgstr "图书馆"

#: guitext:554
msgctxt "In-game tab with rooms"
msgid "Lair"
msgstr "巢穴"

#: guitext:555
msgctxt "In-game tab with rooms"
msgid "Prison"
msgstr "监狱"

#: guitext:556
msgctxt "In-game tab with rooms"
msgid "Torture Room"
msgstr "审讯室"

#: guitext:557
msgctxt "In-game tab with rooms"
msgid "Training Room"
msgstr "训练室"

#: guitext:558
msgctxt "In-game tab with rooms"
msgid "Dungeon Heart"
msgstr "地下城心脏"

#: guitext:559
msgctxt "In-game tab with rooms"
msgid "Workshop"
msgstr "工厂"

#: guitext:560
msgctxt "In-game tab with rooms"
msgid "Scavenger Room"
msgstr "招募中心"

#: guitext:561
msgctxt "In-game tab with rooms"
msgid "Temple"
msgstr "寺庙"

#: guitext:562
msgctxt "In-game tab with rooms"
msgid "Graveyard"
msgstr "陵墓"

#: guitext:563
msgctxt "In-game tab with rooms"
msgid "Barracks"
msgstr "兵营"

#: guitext:564
msgctxt "In-game tab with rooms"
msgid "Hatchery"
msgstr "孵化室"

#: guitext:565
msgctxt "In-game tab with rooms"
msgid "Guard Post"
msgstr "警戒哨所"

#: guitext:566
msgctxt "In-game tab with rooms"
msgid "Bridge"
msgstr "桥"

#: guitext:567
msgid "Fight"
msgstr "战斗"

#: guitext:568
msgid "Annoyed"
msgstr "愤怒"

#: guitext:569
msgctxt "Keyboard"
msgid "Shift"
msgstr "Shift"

#: guitext:570
msgctxt "Keyboard"
msgid "Control"
msgstr "Ctrl"

#: guitext:571
msgctxt "Keyboard"
msgid "Alt"
msgstr "Alt"

#: guitext:572
msgctxt "Credits"
msgid "Additional Artwork"
msgstr "辅助美工"

#: guitext:573
msgctxt "Credits"
msgid "Additional Programming"
msgstr "辅助程序"

#: guitext:574
msgctxt "Credits"
msgid "Manual And Documentation"
msgstr "手册与文档"

#: guitext:575
msgctxt "Credits"
msgid "Installer"
msgstr "安装程序"

#: guitext:576
msgctxt "Credits"
msgid "Additional Level Design"
msgstr "辅助任务设计"

#: guitext:577 guitext:863
msgctxt "Credits"
msgid "Additional Thanks"
msgstr "致谢"

#: guitext:578
msgctxt "Trap names"
msgid "Boulder Trap"
msgstr "圆石陷阱"

#: guitext:579
msgctxt "Trap names"
msgid "Alarm Trap"
msgstr "警戒陷阱"

#: guitext:580
msgctxt "Trap names"
msgid "Poison Gas Trap"
msgstr "毒气陷阱"

#: guitext:581
msgctxt "Trap names"
msgid "Lightning Trap"
msgstr "闪电陷阱"

#: guitext:582
msgctxt "Trap names"
msgid "Word of Power Trap"
msgstr "强力咒语陷阱"

#: guitext:583
msgctxt "Trap names"
msgid "Lava Trap"
msgstr "岩浆陷阱"

#: guitext:584
msgctxt "Trap description"
msgid ""
"Boulder Trap: A rolling rock that crushes everything in its path. Triggered when enemy creature is close and within line of "
"sight, or when slapped by a Keeper. LMB select. RMB zoom."
msgstr ""
"圆石陷井: 一个滚动的巨石将碾碎一切阻挡它的东西。当敌方怪物进入它的视野时或被守护者打耳光时，圆石陷井将会被触发。左键选择。右键缩"
"放。"

#: guitext:585
msgctxt "Trap description"
msgid "Alarm Trap: Triggers a Call To Arms spell, so that creatures in the area are summoned to it. LMB select. RMB zoom."
msgstr "警戒陷井: 被触发后施展召唤军队魔法，召唤本区域的怪物集合。左键选择。右键缩放。"

#: guitext:586
msgctxt "Trap description"
msgid ""
"Poison Gas Trap: A cloud of noxious vapours triggered by your enemies. Can hurt owner creatures if they inhale it. LMB select. "
"RMB zoom."
msgstr "毒气陷井: 被你的敌人触发后放出有毒的烟雾。如果自己的怪物吸入毒气，同样会受到伤害。左键选择。右键缩放。"

#: guitext:587
msgctxt "Trap description"
msgid ""
"Lightning Trap: Strikes nearby enemy creatures with bolts of lightning when tripped. Does no harm to owner creatures. LMB select. "
"RMB zoom."
msgstr "闪电陷井: 用闪电攻击附近的敌人的怪物。不会伤害到自己的怪物。左键选择。右键缩放。"

#: guitext:588
msgctxt "Trap description"
msgid ""
"Word of Power Trap: Radiates devastating rings of demonic energy, pushing and damaging all enemy creatures within range. LMB "
"select. RMB zoom."
msgstr "强力咒语陷井: 释放出魔鬼般的环形能量，毁灭一切在它的作用范围内的怪物。左键选择。右键缩放。"

#: guitext:589
msgctxt "Trap description"
msgid ""
"Lava Trap: The tile disintegrates revealing a pool of molten lava. Effects are irreversible, so Bridge is needed to be able to "
"step on affected area again. LMB select. RMB zoom."
msgstr "岩浆陷井: 使一格地板熔化成为炙热的岩浆。此效果不可逆转，所以必须造桥才能再次通过这个区域。左键选择。右键缩放。"

#: guitext:590
msgctxt "Door name"
msgid "Wooden Door"
msgstr "木门"

#: guitext:591
msgctxt "Door name"
msgid "Braced Door"
msgstr "铁皮门"

#: guitext:592
msgctxt "Door name"
msgid "Iron Door"
msgstr "铁门"

#: guitext:593
msgctxt "Door name"
msgid "Magic Door"
msgstr "魔法门"

#: guitext:594
msgctxt "Door description"
msgid "Wooden Door: The simplest means of restricting access. Can be broken down easily. LMB select. RMB zoom."
msgstr "木门: 最简单的限制通行的工具。可以轻易地摧毁。左键选择。右键缩放。"

#: guitext:595
msgctxt "Door description"
msgid "Braced Door: A wooden door reinforced with iron to last longer. LMB select. RMB zoom."
msgstr "铁皮门: 包有铁皮的更加耐用的木门。左键选择。右键缩放。"

#: guitext:596
msgctxt "Door description"
msgid "Iron Door: Strong, heavy door capable of sustaining massive damage. LMB select. RMB zoom."
msgstr "铁门: 重而坚固的门，可以承受巨大的伤害。左键选择。右键缩放。"

#: guitext:597
msgctxt "Door description"
msgid "Magic Door: A special door, highly resistant to physical damage but susceptible to magical damage. LMB select. RMB zoom."
msgstr "魔法门: 一种特殊的门，可以极大地抵抗物理攻击，但易受魔法攻击。左键选择。右键缩放。 "

#: guitext:598
msgctxt "Room name"
msgid "Portal"
msgstr "入口"

#: guitext:599
msgctxt "Room name"
msgid "Treasure Room"
msgstr "储金室"

#: guitext:600
msgctxt "Room name"
msgid "Library"
msgstr "图书馆"

#: guitext:601
msgctxt "Room name"
msgid "Prison"
msgstr "监狱"

#: guitext:602
msgctxt "Room name"
msgid "Torture Chamber"
msgstr "审讯室"

#: guitext:603
msgctxt "Room name"
msgid "Training Room"
msgstr "训练室"

#: guitext:604
msgctxt "Room name"
msgid "Dungeon Heart"
msgstr "地下城心脏"

#: guitext:605
msgctxt "Room name"
msgid "Workshop"
msgstr "工厂"

#: guitext:606
msgctxt "Room name"
msgid "Graveyard"
msgstr "陵墓"

#: guitext:607
msgctxt "Room name"
msgid "Barracks"
msgstr "兵营"

#: guitext:608
msgctxt "Room name"
msgid "Hatchery"
msgstr "孵化室"

#: guitext:609
msgctxt "Room name"
msgid "Lair"
msgstr "巢穴"

#: guitext:610
msgctxt "Room name"
msgid "Bridge"
msgstr "桥"

#: guitext:611
msgctxt "Room name"
msgid "Guard Post"
msgstr "警戒哨所"

#: guitext:612
msgctxt "Room name"
msgid "Temple"
msgstr "寺庙"

#: guitext:613
msgctxt "Room name"
msgid "Scavenger Room"
msgstr "招募中心"

#: guitext:614
msgctxt "Object name"
msgid "Hero Gate"
msgstr "英雄门"

#: guitext:615
msgctxt "Room description"
msgid "Treasure Room: Your gold is stored here. LMB select. RMB zoom. [17.1]"
msgstr "储金室: 你的金子储藏在这里。左键选择。右键缩放。[17.1]"

#: guitext:616
msgctxt "Room description"
msgid "Library: The room where spells are researched. LMB select. RMB zoom. [17.4]"
msgstr "图书馆: 研究魔法的房间。左键选择。右键缩放。[17.4]"

#: guitext:617
msgctxt "Room description"
msgid "Prison: Place enemy creatures here for safe keeping. LMB select. RMB zoom. [17.10]"
msgstr "监狱: 安全关押敌人的怪物的地方。左键选择。右键缩放。[17.10]"

#: guitext:618
msgctxt "Room description"
msgid "Training Room: Place creatures in here to improve their experience. LMB select. RMB zoom. [17.5]"
msgstr "训练室: 将怪物放到这里可以提高他们的经验。左键选择。右键缩放。[17.5]"

#: guitext:619
msgctxt "Room description"
msgid "Torture Chamber: Torture creatures for your own evil ends. LMB select. RMB zoom. [17.11]"
msgstr "审讯室: 拷问怪物的地方。左键选择。右键缩放。[17.11]"

#: guitext:620
msgctxt "Room description"
msgid "Dungeon Heart: The life force of your dungeon. [11.2]"
msgstr "地下城心脏: 地下城的生命的源泉。[11.2]"

#: guitext:621
msgctxt "Room description"
msgid "Workshop: Place creatures inside to manufacture Traps and Doors. LMB select. RMB zoom. [17.8]"
msgstr "工厂: 将怪物放到这里可以制造陷井和门。左键选择。右键缩放。[17.8]"

#: guitext:622
msgctxt "Room description"
msgid "Graveyard: Dead creatures are taken to this room to rot. LMB select. RMB zoom. [17.13]"
msgstr "陵墓: 死亡的怪物将被放置到这里直至腐烂。左键选择。右键缩放。[17.13]"

#: guitext:623
msgctxt "Room description"
msgid "Barracks: Group creatures by placing them into the room. LMB select. RMB zoom. [17.9]"
msgstr "兵营: 将怪物放到这里编组。左键选择。右键缩放。[17.9]"

#: guitext:624
msgctxt "Room description"
msgid "Hatchery: Where creatures feast on cute, helpless little chicks. LMB select. RMB zoom. [17.3]"
msgstr "孵化室: 怪物在这里可以吃到可爱而无助的小鸡。左键选择。右键缩放。[17.3]"

#: guitext:625
msgctxt "Room description"
msgid "Lair: Where your creatures sleep and replenish their health. LMB select. RMB zoom. [17.2]"
msgstr "巢穴: 怪物睡觉和补充体力的地方。左键选择。右键缩放。[17.2]"

#: guitext:626
msgctxt "Room description"
msgid "Bridge: Place this on water and lava to allow creatures to cross. LMB select. RMB zoom. [17.6]"
msgstr "桥: 放置在水上和岩浆上使怪物可以通过。左键选择。右键缩放。[17.6]"

#: guitext:627
msgctxt "Room description"
msgid "Guard Post: Your creatures keep watch over your dungeon when placed on this room. LMB select. RMB zoom. [17.7]"
msgstr "警戒哨所: 怪物被放置到上面后会看守你的地下城。左键选择。右键缩放。[17.7]"

#: guitext:628
msgctxt "Room description"
msgid ""
"Temple: Worshipping the dark gods makes creatures happier. Sacrifice creatures by dropping them into the fountain. LMB select. "
"RMB zoom. [17.12]"
msgstr "寺庙: 崇拜黑暗之神可以使怪物更快乐。将怪物放到祭坛上作祭品。左键选择。右键缩放。[17.12]"

#: guitext:629
msgctxt "Room description"
msgid ""
"Scavenger Room: Creatures placed onto the room lure their kin away from other dungeons or through portals. LMB select. RMB zoom. "
"[17.14]"
msgstr "招募中心: 在这里的怪物会引诱在其他地下城中或入口外的同类怪物。左键选择。右键缩放。[17.14]"

#: guitext:630
msgctxt "Keeper spell name"
msgid "Possess Creature"
msgstr "控制怪物"

#: guitext:631
msgctxt "Keeper spell name"
msgid "Create Imp"
msgstr "制造小鬼"

#: guitext:632
msgctxt "Keeper spell name"
msgid "Sight of Evil"
msgstr "邪恶之眼"

#: guitext:633
msgctxt "Keeper spell name"
msgid "Call To Arms"
msgstr "召唤军队"

#: guitext:634
msgctxt "Keeper spell name"
msgid "Hold Audience"
msgstr "召唤术"

#: guitext:635
msgctxt "Keeper spell name"
msgid "Cave-In"
msgstr "塌方术"

#: guitext:636
msgctxt "Keeper spell name"
msgid "Must Obey"
msgstr "无上权威"

#: guitext:637
msgctxt "Keeper spell name"
msgid "Speed Monster"
msgstr "速度术"

#: guitext:638
msgctxt "Keeper spell name"
msgid "Protect Monster"
msgstr "保护术"

#: guitext:639
msgctxt "Keeper spell name"
msgid "Conceal Monster"
msgstr "隐身术"

#: guitext:640
msgctxt "Keeper spell name"
msgid "Lightning Strike"
msgstr "闪电术"

#: guitext:641
msgctxt "Keeper spell name"
msgid "Chicken"
msgstr "变为小鸡"

#: guitext:642
msgctxt "Keeper spell name"
msgid "Disease"
msgstr "疾病术"

#: guitext:643
msgctxt "Keeper spell name"
msgid "Destroy Walls"
msgstr "破坏墙壁"

#: guitext:644
msgctxt "Keeper spell name"
msgid "Heal"
msgstr "治疗术"

#: guitext:645
msgctxt "Keeper spell name"
msgid "Time Bomb"
msgstr "定时炸弹"

#: guitext:646
msgctxt "Keeper spell name"
msgid "Armageddon"
msgstr "末日审判"

#: guitext:647
msgctxt "Keeper spell description"
msgid "Possess Creature: Control a creature directly. LMB select. [18.1]"
msgstr "控制怪物: 直接控制一个怪物。左键选择。[18.1]"

#: guitext:648
msgctxt "Keeper spell description"
msgid "Create Imp: Create summon a new Imp anywhere in your dungeon. LMB select. [18.2]"
msgstr "制造小鬼: 召唤一个新的小鬼进入你的地下城。左键选择。[18.2]"

#: guitext:649
msgctxt "Keeper spell description"
msgid "Sight of Evil: Reveal a hidden area of the map for a limited time. LMB select. RMB zoom. [18.3]"
msgstr "邪恶之眼: 在有限时间内揭示地图上的一个隐藏区域。左键选择。右键缩放。[18.3]"

#: guitext:650
msgctxt "Keeper spell description"
msgid ""
"Call To Arms: Calls creatures in range to any destination. LMB Select. Cast in range of creatures to gather, cast again for "
"destination. RMB zoom. LMB Cancel. [18.6]"
msgstr "召唤军队: 召唤在地下城的这个区域的全部怪物。左键选择，再按左键重新选择，第三次按左键取消。右键缩放。[18.6]"

#: guitext:651
msgctxt "Keeper spell description"
msgid "Hold Audience: Calls all your creatures to the Dungeon Heart. LMB select. RMB zoom. [18.8]"
msgstr "召唤术: 召唤你的全部怪物到地下城的心脏。右键缩放。[18.8]"

#: guitext:652
msgctxt "Keeper spell description"
msgid "Cave In: Collapses the roof of the dungeon. LMB select. [18.13]"
msgstr "塌方术: 使地下城的顶部倒塌。左键选择。[18.13]"

#: guitext:653
msgctxt "Keeper spell description"
msgid "Must Obey: Forces your creatures to obey your every command. LMB select. [18.5]"
msgstr "无上权威: 强迫你的怪物服从你的每一个命令。左键选择。[18.5]"

#: guitext:654
msgctxt "Keeper spell description"
msgid "Speed Monster: Increases the speed of your monsters."
msgstr "速度术: 提高你的怪物的速度。"

#: guitext:655
msgctxt "Keeper spell description"
msgid "Protect Monster: Shields your creatures from attack."
msgstr "保护术: 保护怪物免受攻击。"

#: guitext:656
msgctxt "Keeper spell description"
msgid "Conceal Monster: Makes your creatures invisible to the enemy."
msgstr "隐身术: 使敌人看不见你的怪物。"

#: guitext:657
msgctxt "Keeper spell description"
msgid "Lightning Strike: Strikes an area of the dungeon with a devastating bolt of lightning. LMB select. [18.10]"
msgstr "闪电术: 释放一道毁灭性的闪电电击地下城中的一片区域。左键选择。[18.10]"

#: guitext:658
msgctxt "Keeper spell description"
msgid "Chicken: Transforms the enemy into a tasty morsel. LMB select. [18.12]"
msgstr "变为小鸡: 将敌人变为美味佳肴。左键选择。[18.12]"

#: guitext:659
msgctxt "Keeper spell description"
msgid "Disease: Inflicts a deadly plague on an enemy creature. LMB select. [18.14]"
msgstr "疾病术: 使一个敌人的怪物染上致命的瘟疫。左键选择。[18.14]"

#: guitext:660
msgctxt "Keeper spell description"
msgid "Destroy Walls: Breaks down reinforced enemy's walls. LMB select. [18.16]"
msgstr "破坏墙壁: 击毁加固过的敌人的墙壁。左键选择。[18.16]"

#: guitext:661
msgctxt "Keeper spell description"
msgid "Heal: Cast on a creature to improve its health. LMB select. [18.9]"
msgstr "治疗术: 可以使一个区域内的你的怪物的生命值恢复。左键选择。[18.9]"

#: guitext:662
msgctxt "Keeper spell description"
msgid "Time Bomb: Turns your creature into a suicidal bomber."
msgstr "定时炸弹"

#: guitext:663
msgctxt "Keeper spell description"
msgid "Armageddon: Transports all the creatures in the land to your Dungeon Heart for a final, decisive battle. LMB select. [18.15]"
msgstr "末日审判: 将地下所有的怪物传送至地下城的心脏，进行大决战。左键选择。[18.15]"

#: guitext:664
msgctxt "Game event name"
msgid "Treasure Room full"
msgstr "储金室满了"

#: guitext:665
msgctxt "Game event name"
msgid "Scavenging detected"
msgstr "发现招募中心"

#: guitext:666
msgctxt "Game event name"
msgid "Creature Payday"
msgstr "怪物的发薪日"

#: guitext:667
msgctxt "Game event name"
msgid "New spell picked up"
msgstr "得到新魔法"

#: guitext:668
msgctxt "Game event name"
msgid "New room taken over"
msgstr "占领了新的房间"

#: guitext:669
msgctxt "Game event name"
msgid "New area discovered"
msgstr "发现新区域"

#: guitext:670
msgctxt "Game event name"
msgid "Information"
msgstr "信息"

#: guitext:671
msgctxt "Game event name"
msgid "Room lost"
msgstr "失去房间"

#: guitext:672
msgctxt "Game event name"
msgid "Heart attacked"
msgstr "地下城心脏遭到攻击"

#: guitext:673
msgctxt "Game event name"
msgid "Fight"
msgstr "战斗"

#: guitext:674
msgctxt "Game event name"
msgid "Objective"
msgstr "目的"

#: guitext:675
msgctxt "Game event name"
msgid "Breach"
msgstr "裂口"

#: guitext:676
msgctxt "Game event name"
msgid "New spell researched"
msgstr "研制出新魔法"

#: guitext:677
msgctxt "Game event name"
msgid "New room researched"
msgstr "研制出新房间"

#: guitext:678
msgctxt "Game event name"
msgid "New Trap"
msgstr "新的陷阱"

#: guitext:679
msgctxt "Game event name"
msgid "New Door"
msgstr "新的门"

#: guitext:680
msgctxt "Game event name"
msgid "New creature in dungeon"
msgstr "新怪物进入地下城"

#: guitext:681
msgctxt "Game event name"
msgid "Creature annoyed"
msgstr "怪物生气了"

#: guitext:682
msgctxt "Game event name"
msgid "No more living space"
msgstr "需要更多的生活空间"

#: guitext:683
msgctxt "Game event name"
msgid "Alarm triggered"
msgstr "警报被触发"

#: guitext:684
msgctxt "Game event name"
msgid "Room under attack"
msgstr "房间遭受攻击"

#: guitext:685
msgctxt "Game event name"
msgid "Treasure Room needed"
msgstr "需要储金室"

#: guitext:686
msgctxt "Game event name"
msgid "Creatures becoming hungry"
msgstr "怪物已经饿了"

#: guitext:687
msgctxt "Game event name"
msgid "Trap crate found"
msgstr "发现一个可用的陷阱"

#: guitext:688
msgctxt "Game event name"
msgid "Door crate found"
msgstr "发现一个可用的门"

#: guitext:689
msgctxt "Game event name"
msgid "Dungeon Special found"
msgstr "发现特殊物品"

#: guitext:690
msgctxt "Game event description"
msgid "Treasure Room full: LMB toggle. RMB delete."
msgstr "储金室满了: 左键切换。右键删除。"

#: guitext:691
msgctxt "Game event description"
msgid "Creature being scavenged: LMB toggle. RMB delete."
msgstr "怪物被招募: 左键切换。右键删除。"

#: guitext:692
msgctxt "Game event description"
msgid "Creature Payday: LMB toggle. RMB delete."
msgstr "怪物的发薪日: 左键切换。右键删除。"

#: guitext:693
msgctxt "Game event description"
msgid "New spell picked up: LMB toggle. RMB delete."
msgstr "得到了新魔法: 左键切换。右键删除。"

#: guitext:694
msgctxt "Game event description"
msgid "New room taken over: LBM toggle. RMB delete."
msgstr "占领了新房间: 左键切换。右键删除。"

#: guitext:695
msgctxt "Game event description"
msgid "New area discovered: LMB toggle. RMB delete."
msgstr "发现一个新区域: 左键切换。右键删除。"

#: guitext:696
msgctxt "Game event description"
msgid "Information: LMB toggle. RMB delete."
msgstr "信息: 左键切换。右键删除。"

#: guitext:697
msgctxt "Game event description"
msgid "Room lost: LMB toggle. RMB delete."
msgstr "失去了房间: 左键切换。右键删除。"

#: guitext:698
msgctxt "Game event description"
msgid "Dungeon Heart Attacked: LMB toggle. RMB delete."
msgstr "地下城的心脏遭到攻击: 左键切换。右键删除。"

#: guitext:699
msgctxt "Game event description"
msgid "Fight: LMB toggle. RMB delete. [10.5]"
msgstr "战斗: 左键切换。右键删除。"

#: guitext:700
msgctxt "Game event description"
msgid "Objective: LMB toggle. [11.3]"
msgstr "目的: 左键切换。右键删除。"

#: guitext:701
msgctxt "Game event description"
msgid "Breach: LMB toggle. RMB delete."
msgstr "裂口: 左键切换。右键删除。"

#: guitext:702
msgctxt "Game event description"
msgid "New spell researched: LMB toggle. RMB delete."
msgstr "新魔法研制成功: 左键切换。右键删除。"

#: guitext:703
msgctxt "Game event description"
msgid "New room researched: LMB toggle. RMB delete."
msgstr "新房间研制成功: 左键切换。右键删除。"

#: guitext:704
msgctxt "Game event description"
msgid "New trap: LMB toggle. RMB delete."
msgstr "新的陷阱: 左键切换。右键删除。"

#: guitext:705
msgctxt "Game event description"
msgid "New door: LMB toggle. RMB delete."
msgstr "新的门: 左键切换。右键删除。"

#: guitext:706
msgctxt "Game event description"
msgid "New creature in dungeon: LMB toggle. RMB delete."
msgstr "有新怪物进入地下城: 左键切换。右键删除。"

#: guitext:707
msgctxt "Game event description"
msgid "Creature is annoyed: LMB toggle. RMB delete."
msgstr "怪物生气了: 左键切换。右键删除。"

#: guitext:708
msgctxt "Game event description"
msgid "No more living set: LMB toggle. RMB delete."
msgstr "没有更多的生活空间: 左键切换。右键删除。"

#: guitext:709
msgctxt "Game event description"
msgid "Alarm triggered: LMB toggle. RMB delete."
msgstr "警报被触发: 左键切换。右键删除。"

#: guitext:710
msgctxt "Game event description"
msgid "Room under attack: LMB toggle. RMB delete."
msgstr "房间受到攻击: 左键切换。右键删除。"

#: guitext:711
msgctxt "Game event description"
msgid "Need Treasure Room: LMB toggle. RMB delete."
msgstr "需要储金室: 左键切换。右键删除。"

#: guitext:712
msgctxt "Game event description"
msgid "Creatures becoming hungry: LMB toggle. RMB delete."
msgstr "怪物已经饿了: 左键切换。右键删除。"

#: guitext:713
msgctxt "Game event description"
msgid "Trap crate found: LMB toggle. RMB delete."
msgstr "发现可用的陷阱: 左键切换。右键删除。"

#: guitext:714
msgctxt "Game event description"
msgid "Door crate found: LMB toggle. RMB delete."
msgstr "发现可用的门: 左键切换。右键删除。"

#: guitext:715
msgctxt "Game event description"
msgid "Dungeon Special found: LMB toggle. RMB delete."
msgstr "发现特殊物品: 左键切换。右键删除。"

#: guitext:716
msgctxt "Menu interface, Main Menu item; In-game interface, Options title"
msgid "Options"
msgstr "选项"

#: guitext:717
msgctxt "In-game interface item"
msgid "Graphics Options"
msgstr "画面选项"

#: guitext:718
msgctxt "In-game interface item"
msgid "Sound Options"
msgstr "声音选项"

#: guitext:719
msgctxt "In-game interface item"
msgid "Load"
msgstr "读档"

#: guitext:720
msgctxt "In-game interface item"
msgid "Save"
msgstr "存档"

#: guitext:721
msgctxt "In-game interface item"
msgid "Computer Assistance"
msgstr "计算机助手"

#: guitext:722
msgctxt "In-game interface description"
msgid "Options: Open Options Panel. LMB open panel. [3.2]"
msgstr "选项: 打开选项面板。左键打开面板。[3.2]"

#: guitext:723
msgctxt "In-game interface description"
msgid "Graphics Menu: Customise the graphics. [3.2.2]"
msgstr "画面菜单: 定义画面。[3.2.2]"

#: guitext:724
msgctxt "In-game interface description"
msgid "Sound Menu: Adjust the sound and music volumes. [3.2.3]"
msgstr "声音菜单: 调整音效和音乐的音量。[3.2.3]"

#: guitext:725
msgctxt "In-game interface description"
msgid "Load Game: Load a previously saved game. [3.2.1]"
msgstr "载入游戏: 加载一个以前保存的游戏进度。[3.2.1]"

#: guitext:726
msgctxt "In-game interface description"
msgid "Save Game: Save your current game. [3.2.1]"
msgstr "储存游戏: 储存你目前的游戏进度。[3.2.1]"

#: guitext:727
msgctxt "In-game interface description"
msgid "Quit Game: Quit back to the Level Map. [3.2.5]"
msgstr "退出游戏: 回到选关画面。[3.2.5]"

#: guitext:728
msgctxt "In-game interface description"
msgid "Computer Assistance Menu: Customise the Computer Assistant. [3.2.4]"
msgstr "计算机助手菜单: 定义计算机助手。[3.2.4]"

#: guitext:729
msgctxt "In-game interface description"
msgid "Aggressive Computer Assistant: Constructs your dungeon and always tries to attack the enemy. LMB select. [3.2.4]"
msgstr "进攻性计算机助手: 建造你的地下城，永远攻击敌人。左键选择。[3.2.4]"

#: guitext:730
msgctxt "In-game interface description"
msgid "Defensive Computer Assistant: Constructs your dungeon but does not attack the enemy. LMB select. [3.2.4]"
msgstr "防御性计算机助手: 建造你的地下城但不攻击敌人。左键选择。[3.2.4]"

#: guitext:731
msgctxt "In-game interface description"
msgid "Construction Only Computer Assistant: Digs, places rooms and traps but does not move creatures. LMB select. [3.2.4]"
msgstr "仅进行建筑计算机助手: 挖掘、建筑房间和陷阱，但不移动怪物。左键选择。[3.2.4]"

#: guitext:732
msgctxt "In-game interface description"
msgid "Move Only Computer Assistant: Moves and slaps your creatures. LMB select. [3.2.4]"
msgstr "仅移动计算机助手: 移动和打怪物的耳光。左键选择。[3.2.4]"

#: guitext:733
msgctxt "In-game interface description"
msgid "Pick up creatures: LMB All creatures. Ctrl LMB Experienced Creatures. RMB Zoom. [22.2.1]"
msgstr "拿起最有经验的怪物: 左键拿起怪物。右键缩放。[22.2.1]"

#: guitext:734
msgctxt "In-game interface description"
msgid "Pick idle creatures: LMB Pick up creature. RMB Zoom. [22.2.1]"
msgstr "拿起空闲怪物: 左键拿起怪物。右键缩放。[22.2.1]"

#: guitext:735
msgctxt "In-game interface description"
msgid "Pick working creatures: LMB Pick up creature. RMB Zoom. [22.2.1]"
msgstr "拿起工作中的怪物: 左键拿起怪物。右键缩放。[22.2.1]"

#: guitext:736
msgctxt "In-game interface description"
msgid "Pick fighting creatures: LMB Pick up creature. RMB Zoom. [22.2.1]"
msgstr "拿起战斗中的怪物: 左键拿起怪物。右键缩放。[22.2.1]"

#: guitext:737
msgctxt "In-game interface description"
msgid "Invert Mouse: Inverts the vertical mouse movements while Possessing a creature. LMB toggle."
msgstr "颠倒鼠标: 当控制怪物时颠倒鼠标的移动。左键切换。"

#: guitext:738
msgctxt "In-game interface description"
msgid ""
"Possess Creature mouse sensitivity: Adjusts the sensitivity of the mouse movements when in Possess Creature mode. LMB toggle."
msgstr "控制怪物时鼠标灵敏度: 调整控制怪物时鼠标移动的灵敏度。左键切换。"

#: guitext:739
msgctxt "In-game interface description"
msgid "More sensitive."
msgstr "更加灵敏。"

#: guitext:740
msgctxt "In-game interface description"
msgid "Less sensitive."
msgstr "更不灵敏。"

#: guitext:741
msgctxt "Statistic name"
msgid "Number of Creatures"
msgstr "怪物数量"

#: guitext:742
msgctxt "Statistic name"
msgid "Gold Mined"
msgstr "已开采金矿"

#: guitext:743
msgctxt "Statistic name"
msgid "Efficiency"
msgstr "效率"

#: guitext:744
msgctxt "Statistic name"
msgid "Secrets"
msgstr "秘密"

#: guitext:745
msgctxt "Statistic name"
msgid "Money"
msgstr "金钱"

#: guitext:746
msgctxt "Statistic name"
msgid "Time"
msgstr "时间"

#: guitext:747
msgctxt "Statistic name"
msgid "Style"
msgstr "类型"

#: guitext:748
msgctxt "Statistic name"
msgid "Rating"
msgstr "评分"

#: guitext:749
msgctxt "Statistic name"
msgid "Creatures Attracted"
msgstr "引诱怪物"

#: guitext:750
msgctxt "Statistic name"
msgid "Battles Won"
msgstr "战斗胜利"

#: guitext:751
msgctxt "Statistic name"
msgid "Battles Lost"
msgstr "战斗失败"

#: guitext:752
msgctxt "Statistic name"
msgid "Times Dungeon Breached"
msgstr "地下城被攻破次数"

#: guitext:753
msgctxt "Statistic name"
msgid "Imps Deployed"
msgstr "配置小鬼"

#: guitext:754
msgctxt "Statistic name"
msgid "Creatures Left"
msgstr "剩余怪物"

#: guitext:755
msgctxt "Statistic name"
msgid "Doors Destroyed"
msgstr "破坏门"

#: guitext:756
msgctxt "Statistic name"
msgid "Rooms Destroyed"
msgstr "破坏房间"

#: guitext:757
msgctxt "Statistic name"
msgid "Dungeon Area"
msgstr "地下城面积"

#: guitext:758
msgctxt "Statistic name"
msgid "Ideas Researched"
msgstr "研究"

#: guitext:759
msgctxt "Statistic name"
msgid "Creatures Scavenged"
msgstr "招募怪物"

#: guitext:760
msgctxt "Statistic name"
msgid "Creatures Summoned"
msgstr "召唤怪物"

#: guitext:761
msgctxt "Statistic name"
msgid "Creatures Sacrificed"
msgstr "祭祀怪物"

#: guitext:762
msgctxt "Statistic name"
msgid "Creatures Tortured"
msgstr "拷打怪物"

#: guitext:763
msgctxt "Statistic name"
msgid "Creatures Trained"
msgstr "训练怪物"

#: guitext:764
msgctxt "Statistic name"
msgid "Gold Pots Stolen"
msgstr "被盗金子"

#: guitext:765
msgctxt "Statistic name"
msgid "Spells Stolen"
msgstr "被盗魔法"

#: guitext:766
msgctxt "Statistic name"
msgid "Traps Manufactured"
msgstr "已制造陷阱"

#: guitext:767
msgctxt "Statistic name"
msgid "Traps Unused"
msgstr "未使用陷阱"

#: guitext:768
msgctxt "Statistic name"
msgid "Doors Manufactured"
msgstr "已制造门"

#: guitext:769
msgctxt "Statistic name"
msgid "Doors Unused"
msgstr "未使用门"

#: guitext:770
msgctxt "Statistic name"
msgid "Number of Rooms"
msgstr "房间数"

#: guitext:771
msgctxt "Statistic name"
msgid "Number of Portals"
msgstr "入口数"

#: guitext:772
msgctxt "Statistic name"
msgid "Slaps"
msgstr "打耳光"

#: guitext:773
msgctxt "Statistic name"
msgid "Cave-Ins"
msgstr "塌方"

#: guitext:774
msgctxt "Statistic name"
msgid "Skeletons Raised"
msgstr "骷髅出现"

#: guitext:775
msgctxt "Statistic name"
msgid "Bridges Built"
msgstr "造桥数"

#: guitext:776
msgctxt "Statistic name"
msgid "Rock Dug Out"
msgstr "挖掘岩石"

#: guitext:777
msgctxt "Statistic name"
msgid "Salary Cost"
msgstr "薪水花费"

#: guitext:778
msgctxt "Statistic name"
msgid "Flies Eaten By Spiders"
msgstr "被蜘蛛吃掉的苍蝇"

#: guitext:779
msgctxt "Statistic name"
msgid "Territory Destroyed"
msgstr "破坏领域"

#: guitext:780
msgctxt "Statistic name"
msgid "Rooms Constructed"
msgstr "建造房间"

#: guitext:781
msgctxt "Statistic name"
msgid "Traps Used"
msgstr "使用陷阱"

#: guitext:782
msgctxt "Statistic name"
msgid "Keepers Destroyed"
msgstr "击败守护者"

#: guitext:783
msgctxt "Statistic name"
msgid "Area Claimed"
msgstr "占领面积"

#: guitext:784
msgctxt "Statistic name"
msgid "Backs Stabbed"
msgstr "回马枪"

#: guitext:785
msgctxt "Statistic name"
msgid "Chickens Hatched"
msgstr "孵化小鸡"

#: guitext:786
msgctxt "Statistic name"
msgid "Chickens Eaten"
msgstr "吃掉小鸡"

#: guitext:787
msgctxt "Statistic name"
msgid "Hopes Dashed"
msgstr "希望破灭"

#: guitext:788
msgctxt "Statistic name"
msgid "Promises Broken"
msgstr "承诺破灭"

#: guitext:789
msgctxt "Statistic name"
msgid "Ghosts Raised"
msgstr "鬼出现"

#: guitext:790
msgctxt "Statistic name"
msgid "Doors Used"
msgstr "使用门"

#: guitext:791
msgctxt "Statistic name"
msgid "Your Creatures Killed By You"
msgstr "被你杀死的你的怪物"

#: guitext:792
msgctxt "Statistic name"
msgid "Things Researched"
msgstr "研究出的东西"

#: guitext:793
msgctxt "Statistic name"
msgid "Last Creature Attracted"
msgstr "上一个吸引的怪物"

#: guitext:794
msgctxt "Statistic name"
msgid "Items Manufactured"
msgstr "制造物品"

#: guitext:795
msgctxt "Statistic name"
msgid "Creatures Converted"
msgstr "怪物投降"

#: guitext:796
msgctxt "Statistic name"
msgid "Territory Lost"
msgstr "失去领土"

#: guitext:797
msgctxt "Statistic name"
msgid "Traps Armed"
msgstr "武装陷阱"

#: guitext:798
msgctxt "Statistic name"
msgid "Chickens Wasted"
msgstr "浪费小鸡"

#: guitext:799
msgctxt "Statistic name"
msgid "Lies Told"
msgstr "说谎"

#: guitext:800
msgctxt "Statistic name"
msgid "Creatures Annoyed"
msgstr "怪物生气"

#: guitext:801
msgctxt "Statistic name"
msgid "Graveyard Body Count"
msgstr "陵墓中的尸体"

#: guitext:802
msgctxt "Statistic name"
msgid "Vampires Created"
msgstr "产生吸血鬼"

#: guitext:803
msgctxt "Easter egg"
msgid ""
"When night does not give way to day, And children are too scared to play, Abandon hope, embrace despair, You're destined for my "
"Dragon's lair"
msgstr "当黑夜不再给白天让位，孩子由于恐惧而不敢游戏，放弃希望，拥抱失望，你注定要被送入我的龙的巢穴。"

#: guitext:804
msgctxt "Easter egg"
msgid "If thou art bold and pure of heart, Come down here, be torn apart."
msgstr "如果你巧妙地拥有无耻与纯洁的心，到这来，你将被撕成碎片。"

#: guitext:805
msgctxt "Easter egg"
msgid "Through my dungeon you may tread, But rest assured, you'll end up dead."
msgstr "你可能会尝试穿越我的地下城，但我保证，你的结局是死亡。"

#: guitext:806
msgctxt "Easter egg"
msgid "If you find you lose it all, Why not play Theme Hospital?"
msgstr "如果你发现自己输掉了一切，为什么不玩玩《主题医院》？"

#: guitext:807
msgctxt "Easter egg"
msgid "Armoured Knights who have true grit, Roast more quickly on a spit."
msgstr "身披铠甲的骑士在小雨中，可以更快地被烤焦。"

#: guitext:808
msgctxt "Easter egg"
msgid "Evil, malice, death, decay, I think you'll find they're here to stay."
msgstr "邪恶、怨恨、死亡、腐败，我想你将在这里找到它们。"

#: guitext:809
msgctxt "Easter egg"
msgid "Evil, malice, death, decay, Just another working day."
msgstr "邪恶、怨恨、死亡、腐败，只是另一个工作日。"

#: guitext:810
msgctxt "Easter egg"
msgid "Evil, malice, death, decay, There really is no better way."
msgstr "邪恶、怨恨、死亡、腐败，没有更好的方法了。"

#: guitext:811
msgctxt "Easter egg"
msgid "Giant, Dwarf, Thief and Fairy, None of you are very scary."
msgstr "巨人、矮人、小偷和仙女，都不是那么可怕。"

#: guitext:812
msgctxt "Easter egg"
msgid "The denizens of your domain, Just cannot wait to kill again."
msgstr "你的领域的居民无法等到下次杀戮了。"

#: guitext:813
msgctxt "Easter egg"
msgid "The better creatures you employ, The greater carnage you enjoy."
msgstr "雇佣更好的怪物，享受更残忍的屠杀。"

#: guitext:814
msgctxt "Easter egg"
msgid "Hark! The Avatar's abroad, And I can smell a frightened Lord."
msgstr "听！圣者逃走了。我闻到了被吓坏的统治者的气息。"

#: guitext:815
msgctxt "Easter egg"
msgid "Trespassers will meet their doom, In your dungeon's Torture Room."
msgstr "在你的地下城审讯室中，入侵者将承担他们应得的代价。"

#: guitext:816
msgctxt "Easter egg"
msgid "Though intruders' hearts be pure, They'll end up on your dungeon floor."
msgstr "尽管入侵者的心是纯洁的，但它们将在你的地下城中结束自己的余生。"

#: guitext:817
msgctxt "Easter egg"
msgid "Your tunnels will be dark and cold, And no place for a Knight of old, Even if he claims he's bold."
msgstr "你的隧道变得黑暗又寒冷，再也找不见一个老骑士，即使他说他如何强大。"

#: guitext:818
msgctxt "Easter egg"
msgid "The fools who enter your domain, Will never see the light again."
msgstr "进入你的地下城的傻瓜将永远见不到阳光。"

#: guitext:819
msgctxt "Easter egg"
msgid "Pain and anguish are your tools, To use upon intruding fools."
msgstr "痛苦是你的武器，对入侵的傻瓜使用它。"

#: guitext:820
msgctxt "Easter egg"
msgid "When good guys head right for your treasure, Hunt and kill them at your leisure."
msgstr "好汉们向你的宝藏前进，在你休闲的时候猎杀他们。"

#: guitext:821
msgctxt "Easter egg"
msgid "Protect your gold and Dungeon Heart, And slap your minions till they fart."
msgstr "保护你的金子和地下城的心脏，打怪物的耳光直到他们放屁。"

#: guitext:822
msgctxt "Easter egg"
msgid "Use your creatures' fear of you. To make them do what you want them to."
msgstr "利用怪物对你的恐惧，强迫他们做你让他们做的事。"

#: guitext:823
msgctxt "Easter egg"
msgid "Wizard in your dungeon grim? A trap will make short work of him."
msgstr "地下城中的巫师可怕吗？一个陷阱将节约用在它们身上的时间。"

#: guitext:824
msgctxt "Easter egg"
msgid "When your creatures give you hell, Stick them in your Prison Cell."
msgstr "当你的怪物给你找麻烦时，把他们关到监狱里。"

#: guitext:825
msgctxt "Easter egg"
msgid "Torture is the crowning glory, Of your Dungeon Keeper story."
msgstr "在地下城守护者的故事里，审讯室光芒万丈。"

#: guitext:826
msgctxt "Easter egg"
msgid "You are the Keeper, chosen one, And being evil is great fun."
msgstr "你是守护者，选择一个，做坏人乐趣无穷。"

#: guitext:827
msgctxt "Easter egg"
msgid "When your troops are hunger-stricken, Your Hatchery has yummy chicken."
msgstr "当你的军队遭遇饥荒，你的孵化室里有好吃的小鸡。"

#: guitext:828
msgctxt "Easter egg"
msgid "Fill the Avatar with dread. Really make him wet the bed."
msgstr "让恐惧笼罩圣者。他肯定会尿床的。"

#: guitext:829
msgctxt "In-game hint message"
msgid "Imps are the lifeblood of your dungeon. Like blood, they must be allowed to circulate."
msgstr "小鬼是地下城中生机的根源。象我们的血液，他们必须循环。"

#: guitext:830
msgctxt "In-game hint message"
msgid "Feeling mean? Set your minions to imprison and when your cells are full, spend some time torturing..."
msgstr "觉得乏味？将你的奴仆送入监狱，当监狱被填满时，花一些时间来拷打他们..."

#: guitext:831
msgctxt "In-game hint message"
msgid "If your creatures get unhappy, slap some sense into them. They'll soon realise how lucky they are."
msgstr "如果你的怪物变得不愉快，打他们的耳光。他们将认识到自己是多么幸运。"

#: guitext:832
msgctxt "In-game hint message"
msgid ""
"The underworld is your domain and the adventurers come to steal it. Never show pity, even when the intruders are defenceless and "
"pathetic."
msgstr "地下世界是你的王国，而冒险者会进来偷走宝物。永远不要怜悯，即使入侵者可怜得手无寸铁。"

#: guitext:833
msgctxt "In-game hint message"
msgid "Compassion is the hallmark of the good Keeper. But good Keepers never win. Only evil ones."
msgstr "怜悯是善良守护者的特质。但他们将是永远的失败者。邪恶永存。"

#: guitext:834
msgctxt "In-game hint message"
msgid ""
"There's never a moment to waste. Already the bravest of the brave are queuing up to enter your dungeon. So stop reading this and "
"get going."
msgstr "惜时如金。勇士已经列队进入了你的地下城。停止阅读，开始战斗吧！"

#: guitext:835
msgctxt "In-game hint message"
msgid "Build fast. You'll want the biggest possible welcoming committee ready for the intruders."
msgstr "快速建设。你将需要一个尽可能大的欢迎委员会来迎接入侵者。"

#: guitext:836
msgctxt "In-game hint message"
msgid "Keep your Imps digging. There are always surprises to be found deep in the earth."
msgstr "不要让你的小鬼停止挖掘。地下深处总有惊喜等着你。"

#: guitext:837
msgctxt "In-game hint message"
msgid "He who controls the most gold controls the entire Underworld."
msgstr "掌控最多金子的人将控制整个地下世界。"

#: guitext:838
msgctxt "In-game hint message"
msgid "Fear and lack of mercy are your greatest weapons. Use them wisely."
msgstr "恐怖与无情是你最好的武器。明智地使用它们。"

#: guitext:839
msgctxt "In-game hint message"
msgid "Foolish is the Keeper who sells all his rooms and refuses to pay his creatures."
msgstr "愚蠢就是，守护者出售了全部的房间，并且拒绝为怪物发工资。"

#: guitext:840
msgctxt "Menu interface item"
msgid "Return to options menu"
msgstr "回到主菜单"

#: guitext:841
msgctxt "Menu interface item"
msgid "Exit"
msgstr "退出"

#: guitext:842
msgctxt "Menu interface item"
msgid "Audio"
msgstr "音频"

#: guitext:843
msgctxt "Menu interface item"
msgid "Invert Mouse"
msgstr "反转鼠标"

#: guitext:844
msgctxt "Menu interface item"
msgid "Mouse Sensitivity"
msgstr "鼠标灵敏度"

#: guitext:845
msgctxt "Menu interface item"
msgid "Computer"
msgstr "计算机"

#: guitext:846
msgctxt "Menu interface item"
msgid "Computer Players"
msgstr "电脑玩家"

#: guitext:847
msgctxt "Menu interface item"
msgid "On"
msgstr "开"

#: guitext:848
msgctxt "Menu interface item"
msgid "Off"
msgstr "关"

#: guitext:849
msgctxt "Menu interface item"
msgid "Sensitivity"
msgstr "灵敏度"

#: guitext:850
msgctxt "Menu interface item"
msgid "Mouse Options"
msgstr "鼠标选项"

#: guitext:851
msgctxt "Menu interface item"
msgid "Mouse"
msgstr "鼠标"

#: guitext:852
msgctxt "Menu interface item"
msgid "Undo Pickup"
msgstr "放下怪物"

#: guitext:853
msgctxt "Menu interface item"
msgid "Pause"
msgstr "暂停"

#: guitext:854
msgctxt "Menu interface item"
msgid "Map"
msgstr "地图"

#: guitext:855
msgctxt "On-screen message"
msgid "Insufficient Memory"
msgstr "内存不足"

#: guitext:856
msgctxt "On-screen message"
msgid "Unable To Change Screen Resolution"
msgstr "无法更改屏幕分辨率"

#: guitext:857
msgctxt "Menu interface item"
msgid "Query"
msgstr "查询"

#: guitext:858
msgctxt "Credits"
msgid "Support Art"
msgstr "美术支持"

#: guitext:859
msgctxt "Credits"
msgid "Navigation System"
msgstr "导航系统"

#: guitext:860
msgctxt "Credits"
msgid "Script"
msgstr "脚本"

#: guitext:861
msgctxt "Credits"
msgid "Voice Over"
msgstr "语音"

#: guitext:862
msgctxt "Credits"
msgid "Finance"
msgstr "财务"

#: guitext:864
msgctxt "Credits"
msgid "Localisation Management"
msgstr "本地化经理"

#: guitext:865
msgctxt "Credits"
msgid "Language Test Supervisor"
msgstr "语言测试总监"

#: guitext:866
msgctxt "Credits"
msgid "Language Testers"
msgstr "语言测试"

#: guitext:867
msgctxt "Credits"
msgid "Localisation Audio Management"
msgstr "本地化语音经理"

#: guitext:868
msgctxt "Network game message"
msgid "Attempting To Join"
msgstr "尝试加入中"

#: guitext:869
msgctxt "Network game message"
msgid "Resyncing"
msgstr "重新同步中"

#: guitext:870
msgctxt "Menu interface item"
msgid "1 Player"
msgstr "１个玩家"

#: guitext:871
msgctxt "Menu interface item"
msgid "2 Players"
msgstr "２个玩家"

#: guitext:872
msgctxt "Menu interface item"
msgid "3 Players"
msgstr "３个玩家"

#: guitext:873
msgctxt "Menu interface item"
msgid "4 Players"
msgstr "４个玩家"

#: guitext:874
msgctxt "Menu interface item"
msgid "Serial"
msgstr "串口线"

#: guitext:875
msgctxt "Menu interface item"
msgid "Modem"
msgstr "调制解调器"

#: guitext:876
msgctxt "Menu interface item"
msgid "IPX"
msgstr "IPX"

#: guitext:877
msgctxt "World direction"
msgid "N"
msgstr "N"

#: guitext:878
msgctxt "World direction"
msgid "E"
msgstr "E"

#: guitext:879
msgctxt "World direction"
msgid "S"
msgstr "S"

#: guitext:880
msgctxt "World direction"
msgid "W"
msgstr "W"

#: guitext:881
msgctxt "Menu interface item"
msgid "Vs"
msgstr "对"

#: guitext:882
msgctxt "Credits"
msgid "Game design"
msgstr "游戏设计"

#: guitext:883
msgctxt "Credits"
msgid "Associate Producer"
msgstr "联合制作人"

#: guitext:884
msgctxt "Credits"
msgid "Additional Script"
msgstr "辅助剧本"

#: guitext:885
msgctxt "Easter egg"
msgid "Happy Birthday"
msgstr "生日快乐"

#: guitext:886
msgctxt "Menu interface message"
msgid "Error"
msgstr "错误"

#: guitext:887
msgctxt "Menu interface message"
msgid "Error Saving"
msgstr "存储错误"

#: guitext:888
msgctxt "Menu interface message"
msgid "New Levels"
msgstr "新关卡"

#: guitext:889
msgctxt "Menu interface message"
msgid "Please insert Data Disk CD-ROM"
msgstr "请放入资料光盘"

#: guitext:890
msgctxt "Menu interface message"
msgid "Please insert Dungeon Keeper CD-ROM"
msgstr "请放入地下城守护者光盘"

#: guitext:891
msgctxt "Menu interface message"
msgid "Please insert The Deeper Dungeons CD-ROM"
msgstr "请放入地下城守护者资料光盘"

#. DD Level Korros Tor first objective
#: guitext:892
msgctxt "In-game message"
msgid ""
"The might of two rival Dungeon Keepers challenge your claim to this realm. Decimate them both to achieve total domination, but "
"beware of bands of heroes hidden in the caverns."
msgstr "两个强大的地下城守护者在这个王国中向你挑战。击败他们从而完全支配这个区域，但要小心隐藏在山洞中的一群英雄。"

#. DD Level Kari-Mar first objective
#: guitext:893
msgctxt "In-game message"
msgid ""
"Another Keeper has already claimed this realm. He is unfit to rule so destroy him and take what is rightfully yours. Great riches "
"lie in the caverns around the land; explore to gain more power."
msgstr ""
" 另一名守护者已经占领了这个王国。他不适于管理这里，所以你要毁灭他，夺取他的一切。这片土地的洞穴中隐藏着非常多的财富，四处探索来获"
"取更大的力量。"

#. DD Level Belbata first objective
#: guitext:894
msgctxt "In-game message"
msgid ""
"This land is highly coveted amongst the evil and there are three enemy Dungeon Keepers you must battle with to claim supremacy. "
"Keep an eye out for any rogue bands of heroes waiting to ambush a careless Keeper."
msgstr ""
" 这块土地已经充满邪恶，其他的三个地下城守护者以占领这里，你必须与他们战斗以获得至高无上的统治地位。注意一群埋伏在暗处的英雄，他们"
"打算突击粗心大意的地下城守护者。"

#. DD Level Pladitz waypoint objective
#: guitext:895
msgctxt "In-game message"
msgid ""
"The Lord of the Land and his pitiful band of followers lie dead. Good riddance to them and their sad, happy lives. Now seize your "
"chance and attack your rival Keeper. Domination awaits."
msgstr ""
"国王和他的悔恨的追随者们已经死了，摆脱了他们和他们的悲伤和快乐的生活是多么的好啊。现在请把握住机会进攻与你竞争的守护者。无上的权力"
"在等待着你。"

#. DD Level Pladitz first objective
#: guitext:896
msgctxt "In-game message"
msgid ""
"You and a rival Dungeon Keeper are vying for control of this realm but the Lord of the Land has constructed his own dungeon "
"between you to halt your conquest. Destroy him and the enemy Keeper to reign supreme."
msgstr ""
"你和敌对的守护者正在争夺这个王国的控制权，但这里的国王已经建起了自己的地下城来阻止你的征服。消灭他和敌对地下城守护者来统治这个王"
"国。"

#. DD Level Pladitz waypoint objective
#: guitext:897
msgctxt "In-game message"
msgid ""
"You have done well to come this far but further hardships await. Search the map carefully and you may find many secrets to aid "
"your conquest."
msgstr "你干得很好，但以后有更大的困难等待你，你必须做的更好。仔细搜索这个区域，你会发现很多密秘物品来帮助你争服这个区域。"

#. DD Level Abbadon first objective
#: guitext:898
msgctxt "In-game message"
msgid ""
"You have come to this realm with little to assist you so you must explore to gain more power. Keep an eye out for any loathsome "
"heroes who may try to thwart your progress."
msgstr "你来到这个王国时得到的帮助并不多，你必须通过探索来获得更多力量。注意一群忠实的英雄，他们可能会阻碍你的计划。"

#. DD Level Daka-Gorn first objective
#: guitext:899
msgctxt "In-game message"
msgid ""
"Beware Keeper. This realm is infested with the sickly goodness of heroes and fairies. Hunt them down and feed them their own "
"entrails."
msgstr "当心，守护者。这个王国充满令人厌恶的善良英雄和仙女。残忍地猎杀他们吧！"

#. DD Level Morkardar first objective
#: guitext:900
msgctxt "In-game message"
msgid ""
"Your opponent for this realm has foolishly challenged your superior skill. Such disrespect should be punished so make an example "
"of his insolence."
msgstr "你的对手居然如此地愚笨地来挑战你的超级技巧。应该惩罚这个对你不敬的家伙，并给这些不懂礼貌的人作一个榜样。"

#. DD Level Morkardar information soon after start
#: guitext:901
msgctxt "In-game message"
msgid "Ancient powers lie hidden in this realm. Seek them out and use them for your own evil purposes."
msgstr "古老的魔力隐藏在这个王国中。找到它们并善用此魔力达成你邪恶的目的。"

#. DD Level Abbadon objective after rooms built
#: guitext:902
msgctxt "In-game message"
msgid ""
"A foolish challenger stands between you and total dominance. Annihilate his forces and feed his body to your ravenous minions."
msgstr "一个愚蠢的挑战者阻挡了你的征服。消灭他并用他的尸体喂你贪婪的爪牙。"

#. DD Level Daka-Gorn information after AP reached
#: guitext:903
msgctxt "In-game message"
msgid ""
"I can hear footsteps beyond the walls of the hero castle which dominates this land. Tread carefully Keeper and rid the land of "
"goodness once and for all."
msgstr "我能听到透过英雄城堡墙壁的脚步声，那是这里的权力中心。小心一点，守护者。你要一劳永逸地消灭这群善良的家伙。"

#. DD Level Netzcaro first objective
#: guitext:904
msgctxt "In-game message"
msgid ""
"The once strong hero fortress of this realm has grown rotten and weak. Tear down its walls and let your creatures feast on the "
"heroes within."
msgstr "一度强大的英雄要塞已经变得腐朽和脆弱。攻破它的墙壁，让你的怪物用里面的英雄来打牙祭。"

#. DD Level Netzcaro information after AP reached
#: guitext:905
msgctxt "In-game message"
msgid ""
"This realm will be a test of your cunning and deviousness. Your dungeon has been fortified with seven steel doors to aid you in "
"your conquest."
msgstr "这个王国测试你的狡猾与奸诈。你的加固的地下城有七道铁门来帮助你征服这个区域。"

#. DD Level Netzcaro objective after AP reached
#: guitext:906
msgctxt "In-game message"
msgid ""
"Congratulations Keeper. This vial has given your researchers a much needed boost. You can now construct Bridges that enable you "
"to traverse water and fire."
msgstr "恭喜你，守护者。这个小瓶子为你的研究者提供了必要的推动。你现在可以建造桥梁穿越水和火。"

#. DD Level Belial information soon after start
#: guitext:907
msgctxt "In-game message"
msgid ""
"Food is scarce in this land and the only Hatchery available to you is inside a hero dungeon. Find this food before your creatures "
"turn against you."
msgstr "这片土地的食物十分稀少，唯一的孵化室在英雄的地下城中。在你的怪物造反之前一定要找到食物。"

#. DD Level Belial information after getting vampire
#: guitext:908
msgctxt "In-game message"
msgid ""
"Entombed in stone by a cruel band of heroes, the Vampire you have rescued demands revenge for his imprisonment. His anger will "
"make him a valuable asset to your army of evil."
msgstr "你救出的吸血鬼曾被一群残忍的英雄埋葬在石头里，他发誓要为他被囚禁的羞辱报仇。他的愤怒使他成为你邪恶的军队中有价值的成员。"

#. DD Level Batezek first objective
#: guitext:909
msgctxt "In-game message"
msgid "You are surrounded on all sides by valiant heroes so show them the true meaning of evil and terror."
msgstr "你被愚昧无知的英雄们所包围，到了告诉他们邪恶与恐惧的真正意义的时侯了。"

#. DD Level Batezek objective after cleaning all good creatures
#: guitext:910
msgctxt "In-game message"
msgid "The Lord of the Land has sent his fiercest warriors against you. Show them no mercy and flay them alive."
msgstr "国王派出他最厉害的战士对付你，你必须无情地将他们全部消灭。"

#. DD Level Benetzaron first objective
#: guitext:911
msgctxt "In-game message"
msgid "Explore this realm to uncover riches and secrets. Tread carefully Keeper, or you could be burned."
msgstr "探索这个王国，找到无穷的财富与秘密物品。但须谨慎行事，当心引火自焚。"

#. DD Level Svatona first objective
#: guitext:912
msgctxt "In-game message"
msgid ""
"Only one Dungeon Keeper can reign victorious over this land. Do not suffer a humiliating defeat Keeper, the penalty for such "
"failure is torture and death."
msgstr "这块土地上只有一名地下城守护者能获得胜利。不要因为击败一位守护者而感到惭愧，失败的代价就是死亡。"

#. DD Level Caddis Fell first objective
#: guitext:913
msgctxt "In-game message"
msgid "Choices, choices Keeper. Choose your path wisely. Some routes are more perilous than others ..."
msgstr "选择！选择！守护者: 明智地选择你的道路。有些路线比其他的更加致命……"

#. DD Level Caddis Fell objective after good destroyed
#: guitext:914
msgctxt "In-game message"
msgid ""
"Congratulations Keeper, you have a powerful army indeed. Do not grow complacent though, you still have another challenger to the "
"north ..."
msgstr "恭喜你守护者，你确实有一支强大的军队。不过别太自满，在北边还有一个挑战者……"

#. DD Level Caddis Fell objective after player1 destroyed
#: guitext:915
msgctxt "In-game message"
msgid ""
"Congratulations Keeper, you have a powerful army indeed. Do not grow complacent though, you still have another challenger to the "
"south ..."
msgstr "恭喜你守护者，你确实有一支强大的军队。不过别太自满，在南边还有一个挑战者……"

#. DD Level Caddis Fell objective after entrance claimed
#: guitext:916
msgctxt "In-game message"
msgid ""
"The Lord of the Land is a pathetic individual who breeds fluffy bunnies. Pound him into the ground and then destroy the rival "
"Keeper to achieve total domination."
msgstr "国王是一个从头到脚都充满滑稽的可怜的家伙。将他打翻在地并消灭其他的守护者，完全地支配这片土地。"

#. DD Level Kanasko first objective
#: guitext:917
msgctxt "In-game message"
msgid "Make haste Keeper. The heroes of this realm are many and strong. Prepare your forces well or face a humiliating defeat ..."
msgstr "快一点守护者。这个王国的英雄数目众多而且骁勇。准备好你的军队否则就要面对失败的耻辱。"

#. DD Level Belial first objective
#: guitext:918
msgctxt "In-game message"
msgid ""
"The Avatar is a wretched being, full of happiness and good cheer. Food is scarce in his land and the only Hatchery available is "
"inside his dungeons. Destroy his mighty fortress and wipe the smile from his face before your creatures turn against you."
msgstr ""
"圣者是可悲的家伙，他充满快乐与欢笑。在他的土地上食物十分稀少，唯一的孵化室在他的地下城中。在你的怪物叛变之前，你要攻破他坚固的要"
"塞，将他脸上的微笑永远地擦去。"

#. DD Level Belial objective after AP reached
#: guitext:919
msgctxt "In-game message"
msgid "The Avatar has massed an army of heroic Lords to confront you. Prepare to be attacked!"
msgstr "圣者聚集了一队英勇的领主对抗你。准备迎接他们的攻击吧！"

#. DD Level Belial objective after AP reached
#: guitext:920
msgctxt "In-game message"
msgid "Decimate this outpost and send fear into the heart of the Avatar."
msgstr "摧毁这个哨所，让圣者感到发自内心的恐惧。"

#. DD Level Belial objective after AP reached
#: guitext:921
msgctxt "In-game message"
msgid "The Avatar's castle is ripe for the taking. Train your forces well, Keeper. The ultimate battle awaits ..."
msgstr "圣者的堡垒已被占领。好好训练你的军队，守护者。最终的战斗在等待者你……"

#. DD Level Belial objective when adding Avatar
#: guitext:922
msgctxt "In-game message"
msgid ""
"You are now in the heart of the Avatar's castle. The sickly sweet smell of goodness still hangs in the air. Kill the Avatar and "
"send his soul to eternal damnation."
msgstr "你现在位于圣者堡垒的心脏位置。病态的甜美的善良气息仍弥漫在空气中，杀死圣者并把他的灵魂送入永恒的黑暗之中。"

#. DD Levels generic information after finding a Mistress
#: guitext:923
msgctxt "In-game message"
msgid "Well done, Keeper. The Mistress you have discovered is an excellent prize."
msgstr "好极了，守护者。你发现的黑暗女王是一个极好的奖品。"

#. DD Levels generic information after finding a Bile Demon
#: guitext:924
msgctxt "In-game message"
msgid ""
"The Bile Demon you have rescued will be a valuable but hungry asset to your dungeon. Make sure your Hatchery can satisfy his "
"voracious appetite."
msgstr "你刚刚救出的巨魔非常有价值，但是饥荒可能会降临到你的地下城。要确保你的孵化室有足够的食物填饱他的无底洞般的肚子。"

#. DD Level Dixaroc first objective
#: guitext:925
msgctxt "In-game message"
msgid ""
"A devious Wizard has cheated you of your magical powers. Use your only Spider and explore the realm. Find the Wizard, kill him "
"and make an example of his foolishness."
msgstr "一个狡猾的巫师骗走了你的法力。利用唯一的蜘蛛探索这个区域，找到并杀死这名巫师，为愚蠢的人做一个榜样。"

#. DD Level Dixaroc information after getting Imps
#: guitext:926
msgctxt "In-game message"
msgid "You have found some Imps who consider it a great honour to serve you."
msgstr "你发现一群小鬼，能为你服务使他们感到十分荣幸。"

#. DD Levels Dixaroc information after finding Bile Demons
#: guitext:927
msgctxt "In-game message"
msgid "You have discovered a group of Bile Demons who will aid you in your fight."
msgstr "你发现一群巨魔，他们将在战斗中帮助你。"

#. DD Level Dixaroc information just after PLAYER1 destroyed
#: guitext:928
msgctxt "In-game message"
msgid ""
"The destruction of this pathetic Keeper brings with it a useful bonus. You now have the ability to build Bridges. Dig deeper and "
"you may find more secrets to strengthen your powers."
msgstr "消灭这名可悲的守护者给你带来了额外的利益。你现在可以建造桥梁了。挖深一点你可能会发现一些对你有帮助的秘密。"

#. DD Level Dixaroc information some time after PLAYER1 destroyed
#: guitext:929
msgctxt "In-game message"
msgid "A warning, Keeper. There is a stench of hero in the air."
msgstr "警告，守护者。有一群英雄靠近了。"

#. DD Level Dixaroc information after AP reached
#: guitext:930
msgctxt "In-game message"
msgid "You have done well to get this far Keeper. Do not become complacent, however. A great struggle lies ahead."
msgstr "守护者，你做得太好了，能坚持到现在。但千万不要自满，更大的挑战还在前面等著你。"

#. DD Level Dixaroc information after AP reached
#: guitext:931
msgctxt "In-game message"
msgid "Before you lies the Wizard's domain. Defeat him and you will regain your powers."
msgstr "在你面前的是巫师统治的区域。击败他你将重新获得魔力。"

#. DD Level Dixaroc objective after wizard is dead
#: guitext:932
msgctxt "In-game message"
msgid "Your magical powers are restored Keeper. You can finally show these fools what you are made of."
msgstr "你的魔法能力恢复了。你可以让这群笨蛋知道你是谁了。"

#. DD Level Caddis Fell objective after AP reached
#: guitext:933
msgctxt "In-game message"
msgid ""
"A black shadow is creeping over this land. Now is the time to strike. Take control of your Vampire and use him to find and kill "
"the Lord of the Land. If you succeed, the Vampire will join you in the next realm."
msgstr "一道黑影溜进这个区域，现在是反击的时候了。指挥这名吸血鬼杀死国王，如果成功， 吸血鬼将跟你进入下一个王国。"

#. DD Level Belial information after winning
#: guitext:934
msgctxt "In-game message"
msgid "Your achievements are legendary Keeper. Tales of your evil and cunning will become the horror stories of generations."
msgstr "你的丰功伟绩让你成为传奇的地下城守护者。你邪恶与狡猾的恐怖故事将会被一代又一代的人们传颂。"

#: guitext:935
msgctxt "Door name"
msgid "Secret Door"
msgstr "密门"

#: guitext:936
msgctxt "Door description"
msgid "Secret Door: This door remains hidden to enemies unless they observe it closely or see it opening. RMB zoom."
msgstr "密门: 除非敌人仔细观察或看到这扇门打开，否则这扇门对敌人来说是隐藏的。"

#: guitext:937
msgctxt "Game event description"
msgid "Secret Door discovered: LMB toggle. RMB delete."
msgstr "发现密门: 左键切换。右键删除。"

#: guitext:938
msgctxt "Game event name"
msgid "Secret Door discovered"
msgstr "发现密门"

#: guitext:939
msgctxt "Game event description"
msgid "Enemy spotted your Secret Door: LMB toggle. RMB delete."
msgstr "敌人发现了你的暗门: 左键切换。右键删除。"

#: guitext:940
msgctxt "Game event name"
msgid "Enemy spotted your secret door"
msgstr "敌人发现了你的暗门"

#: guitext:941
msgctxt "Menu interface, Main Menu item"
msgid "Free Play levels"
msgstr "更深的地下城"

#: guitext:942
msgctxt "Menu interface item"
msgid "Land selection"
msgstr "选择关卡"

#: guitext:943
msgctxt "Menu interface item"
msgid "Campaigns"
msgstr "战役"

#: guitext:944
msgctxt "Menu interface item"
msgid "Add computer"
msgstr "添加电脑"

#: guitext:945
msgctxt "Game event name"
msgid "Your creature cannot reach the room it needs"
msgstr "你的怪物无法到达以下房间"

#: guitext:946
msgctxt "Game event description"
msgid "Work room unreachable: LMB toggle. RMB delete."
msgstr "无法到达工作房间: 左键切换。右键删除。"

#: guitext:947
msgctxt "Game event name"
msgid "Your Imp cannot reach a room to drag something into"
msgstr "你的小鬼无法到达需要拖拽东西进去的房间"

#: guitext:948
msgctxt "Game event description"
msgid "Storage room unreachable: LMB toggle. RMB delete."
msgstr "无法到达储存房间: 左键切换。右键删除。"

#: guitext:949
msgctxt "In-game interface description"
msgid ""
"Armour: Part of the damage which won't affect creature health. The higher the number, the larger part of damage is discarded."
msgstr "护甲: 降低怪物受到的部分伤害。这个数值越高，降低的伤害量就越多。"

#: guitext:950
msgctxt "In-game interface description"
msgid "Speed: How fast the creature moves and perform its dungeon tasks."
msgstr "速度: 生物在移动和执行地下城任务时的速度。"

#: guitext:951
msgctxt "In-game interface description"
msgid "Loyalty: How resistant the creature is against scavenging by the enemy."
msgstr "忠诚: 怪物对敌方的招募有多少抵抗力。"

#: guitext:952
msgctxt "In-game interface description"
msgid "Research Skill: How fast the creature works in Library. The higher the Skill level, the better the creature's performance."
msgstr "研究能力: 怪物在图书馆研究的效率。这个数值越高，怪物的表现就越好。"

#: guitext:953
msgctxt "In-game interface description"
msgid ""
"Manufacture Skill: How fast the creature works in Workshop. The higher the Skill level, the better the creature's performance."
msgstr "制造能力: 怪物在工厂做工的效率。这个能力值越高，怪物的表现越好。"

#: guitext:954
msgctxt "In-game interface description"
msgid "Training Skill: How fast the creature works on training. The higher the Skill level, the better the creature's performance."
msgstr "训练能力: 怪物在训练室训练的效率。这个能力值越高，怪物的表现越好。"

#: guitext:955
msgctxt "In-game interface description"
msgid ""
"Scavenge Skill: How fast the creature works on scavenging. The higher the Skill level, the better the creature's performance."
msgstr "招募能力: 怪物在招募中心招募的效率。这个能力值越高，怪物的表现越好。"

#: guitext:956
msgctxt "In-game interface description"
msgid "Training Cost: Gold used for training the creature."
msgstr "训练费用: 用于训练这个怪物花费的黄金数量。"

#: guitext:957
msgctxt "In-game interface description"
msgid "Scavenge Cost: Gold used for scavenging by the creature."
msgstr "招募费用: 用于招募这个怪物花费的黄金数量。"

#: guitext:958
msgctxt "In-game interface description"
msgid "Best Damage: How much harm can be done by the strongest attack the creature has."
msgstr "最佳伤害: 这个怪物使用最强的攻击所能造成的伤害量。"

#: guitext:959
msgctxt "In-game interface description"
msgid "Weight: Mass of the creature. Some people say overweight can lead to heart attack."
msgstr "重量: 这个怪物的体重。有些人说超重会导致心脏病。"

#: guitext:960
msgctxt "In-game interface description"
msgid "Score: Estimate of an overall creature value. Added to player score when finishing the level."
msgstr "分数: 对怪物总体价值的评估。在关卡胜利后会计入玩家的得分。"

#: guitext:961
msgctxt "Keeper spell name"
msgid "Hand Of Evil"
msgstr "邪恶之手"

#: guitext:962
msgctxt "Keeper spell name"
msgid "Slap"
msgstr "打耳光"

#: guitext:963
msgctxt "Keeper spell description"
msgid ""
"Hand Of Evil: Ability to pick up your creatures and hold them in your hand. Just don't hold them forever or they may get "
"irritated."
msgstr "邪恶之手: 可以抓起生物并拿在手中。但是不要一直举着它们，否则它们会生气的。"

#: guitext:964
msgctxt "Keeper spell description"
msgid "Slap: Makes your creatures work harder, for some time. Your creatures take some damage from each slap they receive."
msgstr ""
"打耳光: 如果你想让你的怪物更努力地工作，可以将邪恶之手放在它们头上，单击鼠标右键打它们的耳光。但是，每一下也都会使它们受伤。"

#: guitext:965
msgctxt "In-game interface description"
msgid "Health: How much health points the creature has left to lose."
msgstr "生命值: 这个怪物还剩下多少生命点数。"

#: guitext:966
msgctxt "In-game interface description"
msgid "Health: The maximum amount of health points for this creature."
msgstr "最大生命值: 这个怪物的生命值的最大值。"

#: guitext:967
msgctxt "Menu interface item"
msgid "Toggle Message"
msgstr "切换信息"

#: guitext:968
msgctxt "Menu interface item"
msgid "Return to Free Play levels"
msgstr "返回更深的地下城"

#: guitext:969
msgctxt "Menu interface item"
msgid "Map packs"
msgstr "地图包"

#: guitext:970
msgctxt "Menu interface item"
msgid "The Deeper Dungeons"
msgstr "原版扩展关卡"

#: guitext:971
msgctxt "Menu interface item"
msgid "Standard Levels"
msgstr "标准关卡"

#: guitext:972
msgctxt "Menu interface item"
msgid "Classic Levels"
msgstr "经典关卡"

#: guitext:973
msgctxt "Menu interface item"
msgid "Legacy Levels"
msgstr "复古关卡"

#: guitext:974
msgctxt "Menu interface item"
msgid "Personal Levels"
msgstr "个人关卡"

#: guitext:975
msgctxt "Menu interface item"
msgid "Lost Levels"
msgstr "失落关卡"

#: guitext:976 guitext:977 guitext:978 guitext:979 guitext:980
msgctxt "Unused"
msgid "Moo3"
msgstr "Moo3"

#: guitext:981
msgctxt "Trap names"
msgid "Special Trap"
msgstr "特殊陷井"

#: guitext:982
msgctxt "Trap names"
msgid "Freeze Trap"
msgstr "冰冻陷井"

#: guitext:983
msgctxt "Trap names"
msgid "Fear Trap"
msgstr "恐惧陷井"

#: guitext:984
msgctxt "Trap names"
msgid "Sentry Trap"
msgstr "岗哨陷井"

#: guitext:985
msgctxt "Trap names"
msgid "Mimic Trap"
msgstr "模拟陷井"

#: guitext:986
msgctxt "Trap names"
msgid "Spawn Trap"
msgstr "召唤陷井"

#: guitext:987
msgctxt "Trap names"
msgid "Wind Trap"
msgstr "风暴陷井"

#: guitext:988
msgctxt "Trap names"
msgid "Spitfire Trap"
msgstr "喷火陷井"

#: guitext:989
msgctxt "Trap names"
msgid "Chicken Trap"
msgstr "小鸡陷井"

#: guitext:990
msgctxt "Trap names"
msgid "Disease Trap"
msgstr "疾病陷井"

#: guitext:991
msgctxt "Trap names"
msgid "Power Trap"
msgstr "能量陷井"

#: guitext:992
msgctxt "Trap names"
msgid "Switch"
msgstr "开关"

#: guitext:993
msgctxt "Trap names"
msgid "Hidden Switch"
msgstr "隐藏开关"

#: guitext:994
msgctxt "Door name"
msgid "Special Door"
msgstr "特殊门"

#: guitext:995
msgctxt "Door name"
msgid "Hidden Door"
msgstr "隐藏门"

#: guitext:996
msgctxt "Mouse"
msgid "Scroll Wheel Up"
msgstr "滚轮上滑"

#: guitext:997
msgctxt "Mouse"
msgid "Scroll Wheel Down"
msgstr "滚轮下滑"

#: guitext:998
msgctxt "Mouse"
msgid "Mouse Button"
msgstr "鼠标按键"

#: guitext:999
msgctxt "Game controls"
msgid "Build Square Room"
msgstr "建造正方形房间"

#: guitext:1000
msgctxt "Game controls"
msgid "Detect Room"
msgstr "检测房间"

#: guitext:1001
msgctxt "Game controls"
msgid "Increase Room Size"
msgstr "增加房间大小"

#: guitext:1002
msgctxt "Game controls"
msgid "Decrease Room Size"
msgstr "减少房间大小"

#: guitext:1003
msgctxt "Game controls"
msgid "Precision Sell"
msgstr "精密出售"

#: guitext:1004
msgctxt "Game controls"
msgid "Snap Camera"
msgstr "快照相机"

#: guitext:1005
msgctxt "Dungeon special decription"
msgid "Mysterious Box: There's no telling what this will do."
msgstr "神秘物品: 没有说明它是干什么用的。"

#: guitext:1006
msgctxt "Network game message"
msgid "Joined player has different map version from host."
msgstr "已加入的玩家的主机中的地图版本不相同。"

#: guitext:1007
msgctxt "In-game interface description"
msgid "Display Resolution: Switch to the next configured display resolution. LMB toggle. RMB display current resolution."
msgstr "显示分辨率: 切换至下一个设置的游戏分辨率。左键切换，右键显示当前分辨率。"

#: guitext:1008
msgctxt "In-game interface item"
msgid "Voice"
msgstr "语音音量"

#: guitext:1009
msgctxt "In-game interface item"
msgid "Ambience"
msgstr "环境音效"

#: guitext:1010
msgctxt "Unused"
msgid "Moo4"
msgstr ""

#: guitext:1011
msgctxt "Menu interface item\""
msgid "Dungeon Keeper - Original Campaign"
msgstr "地下城守护者原版战役"

#: guitext:1012
msgctxt "Menu interface item\""
msgid "Assmist Isle"
msgstr "亚米斯特岛战役"

#: guitext:1013
msgctxt "Menu interface item\""
msgid "Ancient Keeper campaign"
msgstr "远古守护者战役"

#: guitext:1014
msgctxt "Menu interface item\""
msgid "Burdened Imps' Level Pack"
msgstr "不堪重负的小鬼战役"

#: guitext:1015
msgctxt "Menu interface item\""
msgid "Conquest of the Arctic"
msgstr "征服北极战役"

#: guitext:1016
msgctxt "Menu interface item\""
msgid "The Destiny of Ninja"
msgstr "忍者的命运战役"

#: guitext:1017
msgctxt "Menu interface item\""
msgid "DzjeeAr's  6-level campaign"
msgstr "德吉尔的6关战役"

#: guitext:1018
msgctxt "Menu interface item\""
msgid "DzjeeAr's 10-level campaign"
msgstr "德吉尔的10关战役"

#: guitext:1019
msgctxt "Menu interface item\""
msgid "DzjeeAr's 25-level campaign"
msgstr "德吉尔的25关战役"

#: guitext:1020
msgctxt "Menu interface item\""
msgid "Evil Keeper campaign"
msgstr "邪恶守护者战役"

#: guitext:1021
msgctxt "Menu interface item\""
msgid "Grinics' KReign campaign"
msgstr "格林尼斯的统治战役"

#: guitext:1022
msgctxt "Menu interface item\""
msgid "Japanese DKMaps8 pack"
msgstr "日本人的地下城战役"

#: guitext:1023
msgctxt "Menu interface item\""
msgid "KDK Levels"
msgstr "KDK战役"

#: guitext:1024
msgctxt "Menu interface item\""
msgid "Good Campaign"
msgstr "人类英雄战役"

#: guitext:1025
msgctxt "Menu interface item\""
msgid "Lord Vexer campaign"
msgstr "瓦瑟之主战役"

#: guitext:1026
msgctxt "Menu interface item\""
msgid "Nikolai's Castles campaign"
msgstr "尼古莱的城堡战役"

#: guitext:1027
msgctxt "Menu interface item\""
msgid "Dungeon Keeper - NG+"
msgstr "原版增强战役"

#: guitext:1028
msgctxt "Menu interface item\""
msgid "Post Ancient Keeper campaign"
msgstr "后远古守护者战役"

#: guitext:1029
msgctxt "Menu interface item\""
msgid "Post Undead Keeper campaign"
msgstr "后亡灵守护者战役"

#: guitext:1030
msgctxt "Menu interface item\""
msgid "Quest for the Hero campaign"
msgstr "追寻英雄战役"

#: guitext:1031
msgctxt "Menu interface item\""
msgid "Revenge of the Lord"
msgstr "领主的复仇战役"

#: guitext:1032
msgctxt "Menu interface item\""
msgid "Twin Keepers Campaign"
msgstr "双子守护者战役"

#: guitext:1033
msgctxt "Menu interface item\""
msgid "Undead Keeper campaign"
msgstr "亡灵守护者战役"

#: guitext:1034 guitext:1035
msgctxt "Unused"
msgid "Moo5"
msgstr ""

#: guitext:1036
msgctxt "Trap names"
msgid "Demolition Trap"
msgstr "爆破陷井"

#: guitext:1037
msgctxt "Trap description"
msgid "Demolition Trap: An explosive with unrivaled destructive power."
msgstr "爆破陷井: 一个具有无与伦比破坏力的爆炸物。"

#: guitext:1038
msgctxt "Trap description"
msgid "Sentry Trap: Stands guard and shoots at enemies in sight."
msgstr "岗哨陷井: 守卫在原地并向视野范围内的敌人开火。"

#: guitext:1039 guitext:1040
msgctxt "Unused"
msgid "Moo6"
msgstr ""

#: guitext:1041
msgctxt "Creature name"
msgid "Spirit"
msgstr "灵魂"

#: guitext:1042
msgctxt "Creature name"
msgid "Druid"
msgstr "德鲁伊"

#: guitext:1043
msgctxt "Creature name"
msgid "Time Mage"
msgstr "时间法师"

#: guitext:1044 guitext:1045 guitext:1046 guitext:1047 guitext:1048 guitext:1049
msgctxt "Unused"
msgid "Moo7"
msgstr ""

#: guitext:1050
msgctxt "Slab description"
msgid "Rock Formation."
msgstr "岩石形态。"

#: guitext:1051
msgctxt "Slab description"
msgid "Bedrock: Unclaimed rock floor. You cannot claim it or build on it."
msgstr "基岩: 未占领的岩石地板。你不能占领它或在上面建造房间。"

#: guitext:1052
msgctxt "Slab description"
msgid "Dense Gold Seam: Holds a lot of wealth for your Imps to extract. "
msgstr "密集的金矿: 为你的小鬼提供丰富的财富。"

#: guitext:1053
#, fuzzy
msgctxt "Keeper spell name"
msgid "Magic Shield"
msgstr "魔法盾"

#: guitext:1054
msgctxt "Keeper spell name"
msgid "Freeze"
msgstr "冰冻术"

#: guitext:1055
msgctxt "Keeper spell name"
msgid "Slow"
msgstr "缓慢术"

#: guitext:1056
msgctxt "Keeper spell name"
msgid "Levitate"
msgstr "漂浮术"

#: guitext:1057
msgctxt "Keeper spell name"
msgid "Illumination"
msgstr "照明术"

#: guitext:1058
msgctxt "Keeper spell name"
msgid "Sight"
msgstr "邪眼术"

#: guitext:1059
<<<<<<< HEAD
msgctxt "Creature spell"
msgid "Cleanse: Cures all negative effects inflicted on the creature."
msgstr "净化：治愈生物身上所有负面效果。"
=======
msgctxt "Dungeon special decription"
msgid "Heal All: Restore full health to all your creatures."
msgstr "治疗全体: 为你的所有怪物回复全部生命值。"

#: guitext:1060
msgctxt "Dungeon special decription"
msgid "Increase Gold: Generates gold in your treasury."
msgstr "增加黄金: 在你的金库中生成黄金。"

#: guitext:1061
msgctxt "Dungeon special decription"
msgid "Make Unhappy: All creatures of the enemy become upset."
msgstr "使不高兴: 敌人的所有怪物变得不高兴。"

#: guitext:1062
msgctxt "Dungeon special decription"
msgid "Weaken Walls: Destroys the fortifications of enemy walls."
msgstr "削弱城墙: 摧毁敌方城墙的防御工事。"

#: guitext:1063
msgctxt "Game controls"
msgid "Tilt Up"
msgstr "向上倾斜"

#: guitext:1064
msgctxt "Game controls"
msgid "Tilt Down"
msgstr "向下倾斜"

#: guitext:1065
msgctxt "Game controls"
msgid "Reset Tilt"
msgstr "重置倾斜"

#: guitext:1066
msgctxt "Creature spell"
msgid "Heal Monster: The target creature is massively healed."
msgstr "治疗术: 使目标怪物获得大量治疗。"

#: guitext:1067
msgctxt "Creature spell"
msgid "Cleanse: Cures all negative effects inflicted on the creature."
msgstr "净化: 治愈怪物身上的所有负面效果。"

#: guitext:1068
msgctxt "Creature spell"
msgid "Cleanse Monster: Cures all negative effects inflicted on target creature."
msgstr "净化术: 治愈目标怪物身上的所有负面效果。"

#: guitext:1069
msgctxt "Keeper spell description"
msgid "Magic Shield: Causes spells fired at the target to bounce back at the attacker."
msgstr "魔法盾: 使目标怪物能将受到的炮火反弹给攻击者。"

#: guitext:1070
msgctxt "Keeper spell description"
msgid "Levitate: Causes the target creature to take off from the ground and attack creatures from the air or cross lava unharmed."
msgstr "漂浮术: 使目标怪物获得飞行能力，能从天上攻击敌人，能跨越岩浆。"

#: guitext:1071
msgctxt "Keeper spell description"
msgid "Sight: Allows the target creature to temporarily increase its awareness and notice the invisible."
msgstr "邪眼术: 使目标怪物暂时提升注意力，能看穿隐身的目标。"

#: guitext:1072 guitext:1073 guitext:1074 guitext:1075
msgctxt "Unused"
msgid "Moo8"
msgstr ""

#: guitext:1076
msgctxt "Door name"
msgid "Midas Door"
msgstr "贪财之门"

#: guitext:1077
msgctxt "Door description"
msgid "Midas Door: This door consumes gold from the owner to stay completely indestructible. RMB zoom."
msgstr "贪财之门: 这扇门可以通过消耗拥有者的黄金来保持不被摧毁。右键缩放。"
>>>>>>> 676367c4
<|MERGE_RESOLUTION|>--- conflicted
+++ resolved
@@ -5822,11 +5822,6 @@
 msgstr "邪眼术"
 
 #: guitext:1059
-<<<<<<< HEAD
-msgctxt "Creature spell"
-msgid "Cleanse: Cures all negative effects inflicted on the creature."
-msgstr "净化：治愈生物身上所有负面效果。"
-=======
 msgctxt "Dungeon special decription"
 msgid "Heal All: Restore full health to all your creatures."
 msgstr "治疗全体: 为你的所有怪物回复全部生命值。"
@@ -5904,5 +5899,4 @@
 #: guitext:1077
 msgctxt "Door description"
 msgid "Midas Door: This door consumes gold from the owner to stay completely indestructible. RMB zoom."
-msgstr "贪财之门: 这扇门可以通过消耗拥有者的黄金来保持不被摧毁。右键缩放。"
->>>>>>> 676367c4
+msgstr "贪财之门: 这扇门可以通过消耗拥有者的黄金来保持不被摧毁。右键缩放。"