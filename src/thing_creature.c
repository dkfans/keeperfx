/******************************************************************************/
// Free implementation of Bullfrog's Dungeon Keeper strategy game.
/******************************************************************************/
/** @file thing_creature.c
 *     Creatures related functions.
 * @par Purpose:
 *     Functions for support of creatures as things.
 * @par Comment:
 *     None.
 * @author   Tomasz Lis
 * @date     17 Mar 2009 - 21 Nov 2012
 * @par  Copying and copyrights:
 *     This program is free software; you can redistribute it and/or modify
 *     it under the terms of the GNU General Public License as published by
 *     the Free Software Foundation; either version 2 of the License, or
 *     (at your option) any later version.
 */
/******************************************************************************/
#include "pre_inc.h"
#include <assert.h>

#include "thing_creature.h"
#include "globals.h"

#include "bflib_memory.h"
#include "bflib_math.h"
#include "bflib_filelst.h"
#include "bflib_sprite.h"
#include "bflib_planar.h"
#include "bflib_vidraw.h"
#include "bflib_sound.h"

#include "engine_lenses.h"
#include "engine_arrays.h"
#include "config_creature.h"
#include "config_effects.h"
#include "config_terrain.h"
#include "config_lenses.h"
#include "config_crtrstates.h"
#include "config_magic.h"
#include "creature_states.h"
#include "creature_states_combt.h"
#include "creature_states_lair.h"
#include "creature_states_mood.h"
#include "creature_states_gardn.h"
#include "creature_states_train.h"
#include "creature_states_spdig.h"
#include "creature_states_hero.h"
#include "creature_states_prisn.h"
#include "creature_instances.h"
#include "creature_graphics.h"
#include "creature_battle.h"
#include "creature_groups.h"
#include "creature_jobs.h"
#include "creature_senses.h"
#include "thing_stats.h"
#include "thing_factory.h"
#include "thing_effects.h"
#include "thing_objects.h"
#include "thing_navigate.h"
#include "thing_shots.h"
#include "thing_creature.h"
#include "thing_corpses.h"
#include "thing_physics.h"
#include "lens_api.h"
#include "light_data.h"
#include "room_list.h"
#include "room_jobs.h"
#include "room_graveyard.h"
#include "room_library.h"
#include "map_utils.h"
#include "map_blocks.h"
#include "gui_topmsg.h"
#include "front_simple.h"
#include "frontend.h"
#include "magic.h"
#include "player_instances.h"
#include "player_states.h"
#include "power_hand.h"
#include "power_process.h"
#include "gui_frontmenu.h"
#include "gui_soundmsgs.h"
#include "engine_redraw.h"
#include "sounds.h"
#include "game_legacy.h"
#include "kjm_input.h"
#include "front_input.h"
#include "frontmenu_ingame_tabs.h"
#include "thing_navigate.h"
#include "spdigger_stack.h"

#include "keeperfx.hpp"
#include "post_inc.h"

#ifdef __cplusplus
extern "C" {
#endif

/******************************************************************************/
int creature_swap_idx[CREATURE_TYPES_COUNT];

struct Creatures creatures[] = {
  { 0,  0, 0, 0, 0, 0, 0, 0, 0, 0x0000, 1},
  {17, 34, 1, 0, 1, 0, 1, 0, 0, 0x0180, 1},
  {17, 34, 1, 0, 1, 0, 2, 0, 0, 0x0180, 1},
  {17, 34, 1, 0, 1, 0, 1, 0, 0, 0x0180, 1},
  {17, 34, 1, 0, 1, 0, 1, 0, 0, 0x0180, 1},
  {17, 34, 1, 0, 1, 0, 2, 0, 0, 0x0180, 1},
  {17, 34, 1, 0, 1, 0, 4, 0, 0, 0x0180, 1},
  {17, 34, 1, 0, 1, 0, 4, 0, 0, 0x0180, 1},
  { 1, 77, 1, 0, 1, 0, 2, 0, 0, 0x0180, 1},
  {17, 34, 1, 0, 1, 0, 1, 0, 0, 0x0180, 1},
  {17, 34, 1, 0, 1, 0, 1, 0, 0, 0x0180, 1},
  {17, 34, 1, 0, 1, 0, 1, 0, 0, 0x0180, 1},
  {17, 34, 1, 0, 1, 0, 4, 0, 0, 0x0180, 1},
  {17, 34, 1, 0, 1, 0, 5, 0, 0, 0x0180, 1},
  {17, 34, 1, 0, 1, 0, 3, 0, 0, 0x0180, 1},
  {17, 34, 1, 0, 1, 0, 4, 0, 0, 0x0180, 1},
  {17, 34, 1, 0, 1, 0, 1, 0, 0, 0x0180, 1},
  {17, 34, 1, 0, 1, 0, 6, 0, 0, 0x0226, 1},
  {17, 34, 1, 0, 1, 0, 6, 0, 0, 0x0100, 1},
  {17, 34, 1, 0, 1, 0, 6, 0, 0, 0x0080, 1},
  {17, 34, 1, 0, 1, 0, 6, 0, 0, 0x0180, 1},
  {17, 34, 1, 0, 1, 0, 1, 0, 0, 0x0180, 1},
  {17, 34, 1, 0, 1, 0, 4, 0, 0, 0x0180, 0},
  { 1, 77, 1, 0, 1, 0, 1, 0, 0, 0x0100, 1},
  {17, 34, 1, 0, 1, 0, 6, 0, 0, 0x0080, 1},
  {17, 34, 1, 0, 1, 0, 1, 0, 0, 0x0180, 1},
  {17, 34, 1, 0, 1, 0, 6, 0, 0, 0x0100, 1},
  {17, 34, 1, 0, 1, 0, 6, 0, 0, 0x0100, 1},
  {17, 34, 1, 0, 1, 1, 1, 0, 0, 0x0100, 1},
  {17, 34, 1, 0, 1, 0, 3, 0, 0, 0x0100, 1},
  {17, 34, 1, 0, 1, 0, 2, 0, 0, 0x0180, 1},
  { 0,  0, 1, 0, 1, 0, 1, 0, 0, 0x0000, 1},
};

/******************************************************************************/
extern struct TbLoadFiles swipe_load_file[];
extern struct TbSetupSprite swipe_setup_sprites[];
/******************************************************************************/
/**
 * Returns creature health scaled 0..1000.
 * @param thing The creature thing.
 * @return Health value, not always in range of 0..1000.
 * @note Dying creatures may return negative health, and in some rare cases creatures
 *  can have more health than their max.
 */
int get_creature_health_permil(const struct Thing *thing)
{
    struct CreatureControl* cctrl = creature_control_get_from_thing(thing);
    HitPoints health = thing->health * 1000;
    HitPoints max_health = cctrl->max_health;
    if (max_health < 1)
        max_health = 1;
    return health/max_health;
}

TbBool thing_can_be_controlled_as_controller(struct Thing *thing)
{
    if (!thing_exists(thing))
        return false;
    if (thing->class_id == TCls_Creature)
        return true;
    if (thing->class_id == TCls_DeadCreature)
        return true;
    return false;
}

TbBool thing_can_be_controlled_as_passenger(struct Thing *thing)
{
  if (thing->class_id == TCls_Creature)
    return true;
  if (thing->class_id == TCls_DeadCreature)
    return true;
  if ((thing->class_id == TCls_Object) && object_is_mature_food(thing))
    return true;
  return false;
}

TbBool creature_is_for_dungeon_diggers_list(const struct Thing *creatng)
{
    //TODO DIGGERS For now, only player-specific and non-hero special diggers are on the diggers list
    if (is_hero_thing(creatng))
        return false;
    return (creatng->model == get_players_special_digger_model(creatng->owner));
    //struct CreatureModelConfig *crconf;
    //crconf = &gameadd.crtr_conf.model[creatng->model];
    //return  ((crconf->model_flags & CMF_IsSpecDigger) != 0);
}

TbBool creature_kind_is_for_dungeon_diggers_list(PlayerNumber plyr_idx, ThingModel crmodel)
{
    //TODO DIGGERS For now, only player-specific and non-hero special diggers are on the diggers list
    if (plyr_idx == game.hero_player_num)
        return false;
    return (crmodel == get_players_special_digger_model(plyr_idx));
    //struct CreatureModelConfig *crconf;
    //crconf = &gameadd.crtr_conf.model[crmodel];
    //is_spec_digger = ((crconf->model_flags & CMF_IsSpecDigger) != 0);
}

/**
 * Creates a barracks party, when creature being possessed is barracking.
 * @param grthing
 * @return Amount of creatures in the party, including the leader.
 */
long check_for_first_person_barrack_party(struct Thing *grthing)
{
    if (!thing_is_creature(grthing))
    {
        SYNCDBG(2,"The %s cannot lead a barracks party", thing_model_name(grthing));
        return 0;
    }
    struct Room* room = get_room_thing_is_on(grthing);
    if (!room_still_valid_as_type_for_thing(room, RoRoF_CrMakeGroup, grthing))
    {
        SYNCDBG(2,"Room %s owned by player %d does not allow the %s index %d owner %d to lead a party",room_code_name(room->kind),(int)room->owner,thing_model_name(grthing),(int)grthing->index,(int)grthing->owner);
        return 0;
    }
    long n = 0;
    long i = room->creatures_list;
    unsigned long k = 0;
    while (i != 0)
    {
        struct Thing* thing = thing_get(i);
        TRACE_THING(thing);
        struct CreatureControl* cctrl = creature_control_get_from_thing(thing);
        if (!creature_control_exists(cctrl))
        {
            ERRORLOG("Jump to invalid creature %d detected",(int)i);
            break;
        }
        i = cctrl->next_in_room;
        // Per creature code
        if (thing->index != grthing->index) {
            if (n == 0) {
                add_creature_to_group_as_leader(grthing, thing);
                n++;
            } else {
                add_creature_to_group(thing, grthing);
            }
            n++;
            if (n >= game.barrack_max_party_size || n >= GROUP_MEMBERS_COUNT)
            {
                break;
            }
        }
        // Per creature code ends
        k++;
        if (k > THINGS_COUNT)
        {
          ERRORLOG("Infinite loop detected when sweeping creatures list");
          break;
        }
    }
    return n;
}

TbBool control_creature_as_controller(struct PlayerInfo *player, struct Thing *thing)
{
    struct CreatureStats *crstat;
    struct Camera *cam;
    struct CreatureControl* cctrl = creature_control_get_from_thing(thing);
    if (((thing->owner != player->id_number) && (player->work_state != PSt_FreeCtrlDirect))
      || !thing_can_be_controlled_as_controller(thing))
    {
      if (!control_creature_as_passenger(player, thing))
        return false;
      cam = player->acamera;
      crstat = creature_stats_get(get_players_special_digger_model(player->id_number));
      cam->mappos.z.val += get_creature_eye_height(thing);
      return true;
    }
    TbBool chicken = (creature_affected_by_spell(thing, SplK_Chicken));
    if (!chicken)
    {
        cctrl->moveto_pos.x.val = 0;
        cctrl->moveto_pos.y.val = 0;
        cctrl->moveto_pos.z.val = 0;
    }
    if (is_my_player(player))
    {
      toggle_status_menu(0);
      turn_off_roaming_menus();
    }
    set_selected_creature(player, thing);
    cam = player->acamera;
    if (cam != NULL)
      player->view_mode_restore = cam->view_mode;
    thing->alloc_flags |= TAlF_IsControlled;
    thing->rendering_flags |= TRF_Unknown01;
    if (!chicken)
    {
        set_start_state(thing);
    }
    else
    {
        internal_set_thing_state(thing, CrSt_CreaturePretendChickenSetupMove);
    }
    set_player_mode(player, PVT_CreatureContrl);
    if (thing_is_creature(thing))
    {
        cctrl->max_speed = calculate_correct_creature_maxspeed(thing);
        check_for_first_person_barrack_party(thing);
        if (creature_is_group_member(thing)) {
            make_group_member_leader(thing);
        }
    }
    crstat = creature_stats_get(thing->model);
    if ( (!crstat->illuminated) && (!creature_affected_by_spell(thing, SplK_Light)) )
    {
        create_light_for_possession(thing);
    }
    if (thing->class_id == TCls_Creature)
    {
        crstat = creature_stats_get_from_thing(thing);
        setup_eye_lens(crstat->eye_effect);
    }
    return true;
}

TbBool control_creature_as_passenger(struct PlayerInfo *player, struct Thing *thing)
{
    if ((thing->owner != player->id_number) && (player->work_state != PSt_FreeCtrlPassngr))
    {
        ERRORLOG("Player %d cannot control as passenger thing owned by player %d",(int)player->id_number,(int)thing->owner);
        return false;
    }
    if (!thing_can_be_controlled_as_passenger(thing))
    {
        ERRORLOG("The %s can't be controlled as passenger",
            thing_model_name(thing));
        return false;
    }
    if (is_my_player(player))
    {
        toggle_status_menu(0);
        turn_off_roaming_menus();
    }
    set_selected_thing(player, thing);
    struct Camera* cam = player->acamera;
    if (cam != NULL)
      player->view_mode_restore = cam->view_mode;
    set_player_mode(player, PVT_CreaturePasngr);
    thing->rendering_flags |= TRF_Unknown01;
    return true;
}

void free_swipe_graphic(void)
{
    SYNCDBG(6,"Starting");
    if (game.loaded_swipe_idx != -1)
    {
        LbDataFreeAll(swipe_load_file);
        game.loaded_swipe_idx = -1;
    }
    LbSpriteClearAll(swipe_setup_sprites);
}

TbBool load_swipe_graphic_for_creature(const struct Thing *thing)
{
    SYNCDBG(6,"Starting for %s",thing_model_name(thing));

    int i = creatures[thing->model % gameadd.crtr_conf.model_count].swipe_idx;
    if ((i == 0) || (game.loaded_swipe_idx == i))
        return true;
    free_swipe_graphic();
    int swpe_idx = i;
    {
        struct TbLoadFiles* t_lfile = &swipe_load_file[0];
#ifdef SPRITE_FORMAT_V2
        sprintf(t_lfile->FName, "data/swipe%02d-%d.dat", swpe_idx, 32);
        t_lfile++;
        sprintf(t_lfile->FName, "data/swipe%02d-%d.tab", swpe_idx, 32);
        t_lfile++;
#else
        sprintf(t_lfile->FName, "data/swipe%02d.dat", swpe_idx);
        t_lfile++;
        sprintf(t_lfile->FName, "data/swipe%02d.tab", swpe_idx);
        t_lfile++;
#endif
    }
    if ( LbDataLoadAll(swipe_load_file) )
    {
        free_swipe_graphic();
        ERRORLOG("Unable to load swipe graphics for %s",thing_model_name(thing));
        return false;
    }
    LbSpriteSetupAll(swipe_setup_sprites);
    game.loaded_swipe_idx = swpe_idx;
    return true;
}

void draw_swipe_graphic(void)
{
    struct PlayerInfo* myplyr = get_my_player();
    struct Thing* thing = thing_get(myplyr->controlled_thing_idx);
    if (thing_is_creature(thing))
    {
        struct CreatureControl* cctrl = creature_control_get_from_thing(thing);
        if (instance_draws_possession_swipe(cctrl->instance_id))
        {
            lbDisplay.DrawFlags = Lb_SPRITE_TRANSPAR4;
            long n = (int)cctrl->inst_turn * (5 << 8) / cctrl->inst_total_turns;
            long allwidth = 0;
            long i = abs(n) >> 8;
            if (i >= SWIPE_SPRITE_FRAMES)
                i = SWIPE_SPRITE_FRAMES-1;
            struct TbSprite* sprlist = &swipe_sprites[SWIPE_SPRITES_X * SWIPE_SPRITES_Y * i];
            struct TbSprite* startspr = &sprlist[1];
            struct TbSprite* endspr = &sprlist[1];
            for (n=0; n < SWIPE_SPRITES_X; n++)
            {
                allwidth += endspr->SWidth;
                endspr++;
            }
            int units_per_px = (LbScreenWidth() * 59 / 64) * 16 / allwidth;
            int scrpos_y = (MyScreenHeight * 16 / units_per_px - (startspr->SHeight + endspr->SHeight)) / 2;
            struct TbSprite *spr;
            int scrpos_x;
            if ((myplyr->field_1 & 4) != 0)
            {
                int delta_y = sprlist[1].SHeight;
                for (i=0; i < SWIPE_SPRITES_X*SWIPE_SPRITES_Y; i+=SWIPE_SPRITES_X)
                {
                    spr = &startspr[i];
                    scrpos_x = (MyScreenWidth * 16 / units_per_px - allwidth) / 2;
                    for (n=0; n < SWIPE_SPRITES_X; n++)
                    {
                        LbSpriteDrawResized(scrpos_x * units_per_px / 16, scrpos_y * units_per_px / 16, units_per_px, spr);
                        scrpos_x += spr->SWidth;
                        spr++;
                    }
                    scrpos_y += delta_y;
                }
            } else
            {
                lbDisplay.DrawFlags = Lb_SPRITE_TRANSPAR4 | Lb_SPRITE_FLIP_HORIZ;
                for (i=0; i < SWIPE_SPRITES_X*SWIPE_SPRITES_Y; i+=SWIPE_SPRITES_X)
                {
                    spr = &sprlist[SWIPE_SPRITES_X+i];
                    int delta_y = spr->SHeight;
                    scrpos_x = (MyScreenWidth * 16 / units_per_px - allwidth) / 2;
                    for (n=0; n < SWIPE_SPRITES_X; n++)
                    {
                        LbSpriteDrawResized(scrpos_x * units_per_px / 16, scrpos_y * units_per_px / 16, units_per_px, spr);
                        scrpos_x += spr->SWidth;
                        spr--;
                    }
                    scrpos_y += delta_y;
                }
            }
            lbDisplay.DrawFlags = 0;
            return;
        }
    }
    myplyr->field_1 ^= (myplyr->field_1 ^ 4 * UNSYNC_RANDOM(4)) & 4;
}

long creature_available_for_combat_this_turn(struct Thing *creatng)
{
    TRACE_THING(creatng);
    struct CreatureControl* cctrl = creature_control_get_from_thing(creatng);
    // Check once per 8 turns
    if (((game.play_gameturn + creatng->index) & 7) != 0)
    {
        // On first turn in a state, check anyway
        if (game.play_gameturn - cctrl->tasks_check_turn > 1) {
            return false;
        }
    }
    if (creature_is_fleeing_combat(creatng) || creature_affected_by_spell(creatng, SplK_Chicken)) {
        return false;
    }
    if (creature_is_being_unconscious(creatng) || creature_is_dying(creatng)) {
        return false;
    }
    if (thing_is_picked_up(creatng) || creature_is_being_dropped(creatng)) {
        return false;
    }
    if ((creatng->owner == game.neutral_player_num) || ((cctrl->flgfield_1 & CCFlg_NoCompControl) != 0)) {
        return false;
    }
    CrtrStateId i = get_creature_state_besides_interruptions(creatng);
    return can_change_from_state_to(creatng, i, CrSt_CreatureInCombat);
}

struct Thing *get_players_soul_container_creature_can_see(struct Thing *creatng, PlayerNumber heart_owner)
{
    struct Thing* heartng = get_player_soul_container(heart_owner);
    if (!thing_exists(heartng))
    {
        SYNCDBG(7,"The player %d has no heart",(int)heart_owner);
        return INVALID_THING;
    }
    int dist = get_combat_distance(creatng, heartng);
    if (creature_can_see_combat_path(creatng, heartng, dist)) {
        SYNCDBG(7,"The %s index %d owned by player %d can see player %d %s index %d at distance %d",
            thing_model_name(creatng),(int)creatng->index,(int)creatng->owner,
            (int)heartng->owner,thing_model_name(heartng),(int)heartng->index,(int)dist);
        return heartng;
    }
    if (creature_can_hear_within_distance(creatng, dist))
    {
        SYNCDBG(7,"The %s index %d owned by player %d can hear player %d %s index %d at distance %d",
            thing_model_name(creatng),(int)creatng->index,(int)creatng->owner,
            (int)heartng->owner,thing_model_name(heartng),(int)heartng->index,(int)dist);
        return heartng;
    }
    SYNCDBG(17,"The %s index %d owned by player %d can't see player %d %s index %d at distance %d",
        thing_model_name(creatng),(int)creatng->index,(int)creatng->owner,
        (int)heartng->owner,thing_model_name(heartng),(int)heartng->index,(int)dist);
    return INVALID_THING;
}

/**
 *
 * @param creatng
 * @return
 * @note originally named get_enemy_dungeon_heart_creature_can_see()
 */
struct Thing *get_enemy_soul_container_creature_can_see(struct Thing *creatng)
{
    SYNCDBG(17, "Starting");
    assert(DUNGEONS_COUNT == PLAYERS_COUNT);

    for (PlayerNumber enemy_idx = 0; enemy_idx < DUNGEONS_COUNT; enemy_idx++)
    {
        if (players_are_enemies(creatng->owner, enemy_idx))
        {
            struct Thing* heartng = get_players_soul_container_creature_can_see(creatng, enemy_idx);
            if (!thing_is_invalid(heartng))
            {
                return heartng;
            }
        }
    }

    return INVALID_THING;
}

void set_creature_combat_object_state(struct Thing *creatng, struct Thing *obthing, short combattype)
{
    struct CreatureControl* cctrl = creature_control_get_from_thing(creatng);
    cctrl->combat.battle_enemy_idx = obthing->index;
    cctrl->combat.battle_enemy_crtn = obthing->creation_turn;
    cctrl->field_AA = 0;
    cctrl->combat_flags |= CmbtF_ObjctFight;
    const struct CreatureStats* crstat = creature_stats_get_from_thing(creatng);
    if ((crstat->attack_preference == AttckT_Ranged) && creature_has_ranged_object_weapon(creatng))
    {
        if (combattype == CrSt_CreatureObjectSnipe)
        {
            cctrl->combat.state_id = ObjCmbtSt_RangedSnipe;
        }
        else
        {
            cctrl->combat.state_id = ObjCmbtSt_Ranged;
        }
    }
    else
    {
        if (combattype == CrSt_CreatureObjectSnipe)
        {
            cctrl->combat.state_id = ObjCmbtSt_MeleeSnipe;
        }
        else
        {
            cctrl->combat.state_id = ObjCmbtSt_Melee;
        }
    }
}

TbBool set_creature_object_combat(struct Thing *creatng, struct Thing *obthing)
{
    SYNCDBG(8,"Starting");
    if (!external_set_thing_state(creatng, CrSt_CreatureObjectCombat)) {
        return false;
    }
    set_creature_combat_object_state(creatng, obthing, CrSt_CreatureObjectCombat);
    SYNCDBG(19,"Finished");
    return true;
}

TbBool set_creature_object_snipe(struct Thing* creatng, struct Thing* obthing)
{
    SYNCDBG(8, "Starting");
    if (!external_set_thing_state(creatng, CrSt_CreatureObjectSnipe)) {
        return false;
    }
    set_creature_combat_object_state(creatng, obthing, CrSt_CreatureObjectSnipe);
    SYNCDBG(19, "Finished");
    return true;
}

void set_creature_combat_door_state(struct Thing *creatng, struct Thing *obthing)
{
    struct CreatureControl* cctrl = creature_control_get_from_thing(creatng);
    cctrl->combat.battle_enemy_idx = obthing->index;
    cctrl->combat.battle_enemy_crtn = obthing->creation_turn;
    cctrl->field_AA = 0;
    cctrl->combat_flags |= CmbtF_DoorFight;
    const struct CreatureStats* crstat = creature_stats_get_from_thing(creatng);
    if ((crstat->attack_preference == AttckT_Ranged)
      && creature_has_ranged_object_weapon(creatng)) {
        cctrl->combat.state_id = ObjCmbtSt_Ranged;
    } else {
        cctrl->combat.state_id = ObjCmbtSt_Melee;
    }
}

TbBool set_creature_door_combat(struct Thing *creatng, struct Thing *obthing)
{
    SYNCDBG(8,"Starting");
    if (!external_set_thing_state(creatng, CrSt_CreatureDoorCombat)) {
        SYNCDBG(8,"Cannot enter door combat");
        return false;
    }
    set_creature_combat_door_state(creatng, obthing);
    SYNCDBG(19,"Finished");
    return true;
}

void food_eaten_by_creature(struct Thing *foodtng, struct Thing *creatng)
{
    struct CreatureControl* cctrl = creature_control_get_from_thing(creatng);
    if (cctrl->instance_id == CrInst_NULL)
    {
        set_creature_instance(creatng, CrInst_EAT, 0, 0);
    } else
    {
        if (cctrl->hunger_amount > 0) {
            cctrl->hunger_amount--;
        } else
        if (cctrl->hunger_loss < 255) {
              cctrl->hunger_loss++;
        }
        apply_health_to_thing_and_display_health(creatng, game.food_health_gain);
        cctrl->hunger_level = 0;
    }
    // Food is destroyed just below, so the sound must be made by creature
    thing_play_sample(creatng, 112+UNSYNC_RANDOM(3), NORMAL_PITCH, 0, 3, 0, 2, FULL_LOUDNESS);
    struct CreatureStats* crstat = creature_stats_get_from_thing(creatng);
    anger_apply_anger_to_creature(creatng, crstat->annoy_eat_food, AngR_Hungry, 1);
    struct Dungeon* dungeon = get_players_num_dungeon(creatng->owner);
    if (!dungeon_invalid(dungeon)) {
        dungeon->lvstats.chickens_eaten++;
    }
    if (thing_is_creature(foodtng))
    {
        thing_death_flesh_explosion(foodtng);
    } else
    {
        delete_thing_structure(foodtng, 0);
    }
}

void anger_apply_anger_to_creature_f(struct Thing *creatng, long anger, AnnoyMotive reason, long a3, const char *func_name)
{
    SYNCDBG(17,"The %s index %d owner %d will be applied with %d anger",
        thing_model_name(creatng),(int)creatng->index,(int)creatng->owner,(int)anger);
    if (!creature_can_get_angry(creatng)) {
        return;
    }
    if (anger > 0)
    {
        anger_increase_creature_anger_f(creatng, anger, reason, func_name);
        if (reason != AngR_Other)
        {
            if (anger_free_for_anger_increase(creatng))
            {
                long angrpart = 32 * anger / 256;
                anger_increase_creature_anger_f(creatng, angrpart, AngR_Other, func_name);
            }
        }
    } else
    if (anger < 0)
    {
        anger_reduce_creature_anger_f(creatng, anger, reason, func_name);
        if (reason == AngR_Other)
        {
            long angrpart = 32 * anger / 256;
            for (AnnoyMotive reaspart = 1; reaspart < AngR_Other; reaspart++)
            {
                anger_reduce_creature_anger_f(creatng, angrpart, reaspart, func_name);
            }
        }
    }
}

/**
 * Returns if a creature is affected by given spell.
 * @param thing The creature thing.
 * @param spkind The spell, from SpellKind enumeration.
 * @return True if the creature is affected, false otherwise.
 */
TbBool creature_affected_by_spell(const struct Thing *thing, SpellKind spkind)
{
    const struct CreatureControl* cctrl = creature_control_get_from_thing(thing);
    switch (spkind)
    {
    case SplK_Freeze:
        return ((cctrl->stateblock_flags & CCSpl_Freeze) != 0);
    case SplK_Armour:
        return ((cctrl->spell_flags & CSAfF_Armour) != 0);
    case SplK_Rebound:
        return ((cctrl->spell_flags & CSAfF_Rebound) != 0);
    case SplK_Invisibility:
        return ((cctrl->spell_flags & CSAfF_Invisibility) != 0);
    case SplK_Teleport:
        return ((cctrl->stateblock_flags & CCSpl_Teleport) != 0);
    case SplK_Speed:
        return ((cctrl->spell_flags & CSAfF_Speed) != 0);
    case SplK_Slow:
        return ((cctrl->spell_flags & CSAfF_Slow) != 0);
    case SplK_Fly:
        return ((cctrl->spell_flags & CSAfF_Flying) != 0);
    case SplK_Sight:
        return ((cctrl->spell_flags & CSAfF_Sight) != 0);
    case SplK_Disease:
        return ((cctrl->spell_flags & CSAfF_Disease) != 0);
    case SplK_Chicken:
        return ((cctrl->spell_flags & CSAfF_Chicken) != 0);
    // Handle spells with no continuous effect
    case SplK_Lightning:
    case SplK_Heal:
    case SplK_Missile:
    case SplK_NavigMissile:
    case SplK_Grenade:
    case SplK_Lizard:
    case SplK_WordOfPower:
    case SplK_TimeBomb:
    case SplK_Fireball:
    case SplK_FireBomb:
    case SplK_FlameBreath:
    case SplK_Drain:
        return false;
    case SplK_PoisonCloud:
        return ((cctrl->spell_flags & CSAfF_PoisonCloud) != 0);
    case SplK_Fear:
        return false;//TODO CREATURE_SPELL update when fear continous effect is implemented
    case SplK_Wind:
        return false;//TODO CREATURE_SPELL find out how to check this
    case SplK_Light:
        return ((cctrl->spell_flags & CSAfF_Light) != 0);
    case SplK_Hailstorm:
        return false;//TODO CREATURE_SPELL find out how to check this
    case SplK_CrazyGas:
        return false;//TODO CREATURE_SPELL update when crazy gas continous effect is implemented
    default:
        SYNCDBG(3,"Unrecognized spell kind %d",(int)spkind);
        return false;
    }

}

TbBool creature_affected_by_slap(const struct Thing *thing)
{
    struct CreatureControl* cctrl = creature_control_get_from_thing(thing);
    return (cctrl->slap_turns != 0);
}

/**
 * Returns remaining duration of a spell casted on a thing.
 * @param thing The thing which can have spells casted on.
 * @param spkind The spell kind to be checked.
 * @see thing_affected_by_spell()
 */
GameTurnDelta get_spell_duration_left_on_thing_f(const struct Thing *thing, SpellKind spkind, const char *func_name)
{
    struct CreatureControl* cctrl = creature_control_get_from_thing(thing);
    if (creature_control_invalid(cctrl))
    {
        ERRORLOG("%s: Invalid creature control for thing %d",func_name,(int)thing->index);
        return 0;
    }
    for (long i = 0; i < CREATURE_MAX_SPELLS_CASTED_AT; i++)
    {
        struct CastedSpellData* cspell = &cctrl->casted_spells[i];
        if (cspell->spkind == spkind) {
            return cspell->duration;
        }
    }
    if (strcmp(func_name, "thing_affected_by_spell") != 0)
        ERRORLOG("%s: No spell of type %d on %s index %d",func_name,(int)spkind,thing_model_name(thing),(int)thing->index);
    return 0;
}

/**
 * Returns if given spell is within list of spells affected by a thing.
 * @param thing The thing which can have spells casted on.
 * @param spkind The spell kind to be checked.
 * @see get_spell_duration_left_on_thing() to get remaining time of the affection
 * @see creature_affected_by_spell() to get more reliable info for creatures
 */
TbBool thing_affected_by_spell(const struct Thing *thing, SpellKind spkind)
{
    return (get_spell_duration_left_on_thing(thing, spkind) > 0);
}

long get_free_spell_slot(struct Thing *creatng)
{
    TRACE_THING(creatng);
    struct CastedSpellData *cspell;
    long i;
    struct CreatureControl* cctrl = creature_control_get_from_thing(creatng);
    long cval = LONG_MAX;
    long ci = -1;
    for (i=0; i < CREATURE_MAX_SPELLS_CASTED_AT; i++)
    {
        cspell = &cctrl->casted_spells[i];
        // If there's unused slot, return it immediately
        if (cspell->spkind == SplK_None)
        {
            return i;
        }
        // Otherwise, select the one making minimum damage
        long k = abs(cspell->duration);
        if (k < cval)
        {
            cval = k;
            ci = i;
        }
    }
    // Terminate the min damage effect and return its slot index
    cspell = &cctrl->casted_spells[ci];
    terminate_thing_spell_effect(creatng, cspell->spkind);
    for (i=0; i < CREATURE_MAX_SPELLS_CASTED_AT; i++)
    {
        cspell = &cctrl->casted_spells[i];
        if (cspell->spkind == SplK_None)
        {
            return i;
        }
    }
    ERRORLOG("Spell effect has been terminated, but still its slot (%ld) isn't empty!",ci);
    return ci;
}

long get_spell_slot(const struct Thing *thing, SpellKind spkind)
{
    struct CreatureControl* cctrl = creature_control_get_from_thing(thing);
    for (long i = 0; i < CREATURE_MAX_SPELLS_CASTED_AT; i++)
    {
        struct CastedSpellData* cspell = &cctrl->casted_spells[i];
        // If there is a slot with required spell
        if (cspell->spkind == spkind)
        {
            return i;
        }
    }
    // If spell not found
    return -1;
}

TbBool fill_spell_slot(struct Thing *thing, long slot_idx, SpellKind spell_idx, long spell_power)
{
    if ((slot_idx < 0) || (slot_idx >= CREATURE_MAX_SPELLS_CASTED_AT))
        return false;
    struct CreatureControl* cctrl = creature_control_get_from_thing(thing);
    if (creature_control_invalid(cctrl))
        return false;
    struct CastedSpellData* cspell = &cctrl->casted_spells[slot_idx];
    cspell->spkind = spell_idx;
    cspell->duration = spell_power;
    return true;
}

TbBool free_spell_slot(struct Thing *thing, long slot_idx)
{
    if ((slot_idx < 0) || (slot_idx >= CREATURE_MAX_SPELLS_CASTED_AT))
        return false;
    struct CreatureControl* cctrl = creature_control_get_from_thing(thing);
    if (creature_control_invalid(cctrl))
        return false;
    struct CastedSpellData* cspell = &cctrl->casted_spells[slot_idx];
    cspell->spkind = SplK_None;
    cspell->duration = 0;
    return true;
}

void first_apply_spell_effect_to_thing(struct Thing *thing, SpellKind spell_idx, long spell_lev)
{
    struct CreatureControl* cctrl = creature_control_get_from_thing(thing);
    struct ComponentVector cvect;
    struct Coord3d pos;
    struct Thing *ntng;
    long i;
    long k;
    struct CreatureStats* crstat;
    if (spell_lev > SPELL_MAX_LEVEL)
        spell_lev = SPELL_MAX_LEVEL;
    // This pointer may be invalid if spell_idx is incorrect. But we're using it only when correct.
    const struct SpellConfig* spconf = get_spell_config(spell_idx);
    const struct MagicStats* pwrdynst = get_power_dynamic_stats(spconf->linked_power);
    long n;
    short duration;
    if (spconf->linked_power == 0)
    {
        duration = spconf->duration;
    } else
    if (pwrdynst->duration == 0)
    {
        duration = pwrdynst->strength[spell_lev];
    }
    else
    {
        duration = pwrdynst->duration;
    }

    i = get_free_spell_slot(thing);
    if (spell_idx == SplK_Heal)
    {
        n = saturate_set_signed(thing->health + pwrdynst->strength[spell_lev], 16);
        if (n < 0)
        {
            thing->health = 0;
        } else 
        {
            thing->health = min(n, cctrl->max_health);
        }
        if (spconf->aura_effect != 0)
        {
            cctrl->spell_aura = spconf->aura_effect;
            cctrl->spell_aura_duration = spconf->duration;
        }
    } else
    if (spell_idx == SplK_Disease)
    {
        if ((get_creature_model_flags(thing) & CMF_NeverSick) == 0)
        {
            if (i != -1)
            {
                if (cctrl->disease_caster_plyridx == thing->owner)
                {
                    cctrl->disease_caster_plyridx = game.neutral_player_num;
                }
                fill_spell_slot(thing, i, spell_idx, pwrdynst->strength[spell_lev]);
                n = 0;
                cctrl->spell_flags |= spconf->spell_flags;
                cctrl->disease_start_turn = game.play_gameturn;
                for (k = 0; k < 3; k++)
                {
                    pos.x.val = thing->mappos.x.val;
                    pos.y.val = thing->mappos.y.val;
                    pos.z.val = thing->mappos.z.val;
                    pos.x.val += distance_with_angle_to_coord_x(32, n);
                    pos.y.val += distance_with_angle_to_coord_y(32, n);
                    pos.z.val += k * (long)(thing->clipbox_size_yz >> 1);
                    ntng = create_object(&pos, ObjMdl_Disease, thing->owner, -1);
                    if (!thing_is_invalid(ntng))
                    {
                        cctrl->spell_tngidx_disease[k] = ntng->index;
                        ntng->health = pwrdynst->strength[spell_lev] + 1;
                        ntng->disease.belongs_to = thing->index;
                        ntng->disease.effect_slot = k;
                        ntng->move_angle_xy = thing->move_angle_xy;
                        ntng->move_angle_z = thing->move_angle_z;
                        angles_to_vector(ntng->move_angle_xy, ntng->move_angle_z, 32, &cvect);
                        ntng->veloc_push_add.x.val += cvect.x;
                        ntng->veloc_push_add.y.val += cvect.y;
                        ntng->veloc_push_add.z.val += cvect.z;
                        ntng->state_flags |= TF1_PushAdd;
                    }
                    n += 2 * LbFPMath_PI / 3;
                }
            }
            if (spconf->aura_effect != 0)
            {
                cctrl->spell_aura = spconf->aura_effect;
                cctrl->spell_aura_duration = spconf->duration;
            }
        }
    } else
    if (spell_idx == SplK_Chicken)
    {
        if ((get_creature_model_flags(thing) & CMF_NeverChickens) == 0)
        {
            if (i != -1)
            {
                fill_spell_slot(thing, i, spell_idx, pwrdynst->strength[spell_lev]);
                external_set_thing_state(thing, CrSt_CreatureChangeToChicken);
                cctrl->countdown_282 = duration;
                cctrl->spell_flags |= spconf->spell_flags;
                if (spconf->aura_effect != 0)
                {
                    cctrl->spell_aura = spconf->aura_effect;
                    cctrl->spell_aura_duration = spconf->duration;
                }
            }
        }
    } else
    if (spell_idx == SplK_Light)
    {
        crstat = creature_stats_get_from_thing(thing);
        if (!crstat->illuminated)
        {
            if (i != -1)
            {
                fill_spell_slot(thing, i, spell_idx, duration);
                if (!creature_affected_by_spell(thing, SplK_Light))
                {
                    cctrl->spell_flags |= spconf->spell_flags;
                    illuminate_creature(thing);
                }
                if (spconf->aura_effect != 0)
                {
                    cctrl->spell_aura = spconf->aura_effect;
                    cctrl->spell_aura_duration = spconf->duration;
                }
            }
        }
    } else
    if (i != -1)
    {
        fill_spell_slot(thing, i, spell_idx, duration);
        cctrl->spell_flags |= spconf->spell_flags;
        switch (spell_idx)
        {
        case SplK_Freeze:
            cctrl->stateblock_flags |= CCSpl_Freeze;
            if ((thing->movement_flags & TMvF_Flying) != 0)
            {
                cctrl->spell_flags |= CSAfF_Grounded;
                thing->movement_flags &= ~TMvF_Flying;
            }
            creature_set_speed(thing, 0);
            break;
        case SplK_Armour:
            n = 0;
            for (k = 0; k < 2; k++)
            {
                set_coords_to_cylindric_shift(&pos, &thing->mappos, 32, n, k * (thing->clipbox_size_yz >> 1));
                ntng = create_object(&pos, ObjMdl_LightBall, thing->owner, -1);
                if (!thing_is_invalid(ntng))
                {
                    cctrl->spell_tngidx_armour[k] = ntng->index;
                    ntng->health = pwrdynst->strength[spell_lev] + 1;
                    ntng->armor.belongs_to = thing->index;
                    ntng->armor.shspeed = k;
                    ntng->move_angle_xy = thing->move_angle_xy;
                    ntng->move_angle_z = thing->move_angle_z;
                    angles_to_vector(ntng->move_angle_xy, ntng->move_angle_z, 32, &cvect);
                    ntng->veloc_push_add.x.val += cvect.x;
                    ntng->veloc_push_add.y.val += cvect.y;
                    ntng->veloc_push_add.z.val += cvect.z;
                    ntng->state_flags |= TF1_PushAdd;
                }
                n += 2 * LbFPMath_PI / 3;
            }
            break;
        case SplK_Invisibility:
            cctrl->force_visible = 0;
            break;
        case SplK_Teleport:
            cctrl->stateblock_flags |= CCSpl_Teleport;
            break;
        case SplK_Speed:
        case SplK_Slow:
            cctrl->max_speed = calculate_correct_creature_maxspeed(thing);
            break;
        case SplK_Fly:
            thing->movement_flags |= TMvF_Flying;
            break;

        }
        if (spconf->aura_effect != 0)
        {
            cctrl->spell_aura = spconf->aura_effect;
            cctrl->spell_aura_duration = spconf->duration;
        }
    }
}

void reapply_spell_effect_to_thing(struct Thing *thing, long spell_idx, long spell_lev, long idx)
{
    struct CreatureControl* cctrl = creature_control_get_from_thing(thing);
    if (spell_lev > SPELL_MAX_LEVEL)
        spell_lev = SPELL_MAX_LEVEL;
    struct CastedSpellData* cspell = &cctrl->casted_spells[idx];
    // This pointer may be invalid if spell_idx is incorrect. But we're using it only when correct.
    struct SpellConfig* spconf = get_spell_config(spell_idx);
    const struct MagicStats* pwrdynst = get_power_dynamic_stats(spconf->linked_power);

    short duration;
    if (spconf->linked_power == 0)
    {
        duration = spconf->duration;
    } else
    if (pwrdynst->duration == 0)
    {
        duration = pwrdynst->strength[spell_lev];
    } else
    {
        duration = pwrdynst->duration;
    }
    cspell->duration = duration;

    switch (spell_idx)
    {
    case SplK_Freeze:
        creature_set_speed(thing, 0);
        break;
    case SplK_Heal:
    {
        long i = saturate_set_signed(thing->health + pwrdynst->strength[spell_lev], 16);
        if (i < 0)
        {
          thing->health = 0;
        } else {
          thing->health = min(i,cctrl->max_health);
        }
        break;
    }
    case SplK_Chicken:
        external_set_thing_state(thing, CrSt_CreatureChangeToChicken);
        cctrl->countdown_282 = duration/5;
        cspell->duration = pwrdynst->strength[spell_lev];
        break;
    default:
        break;
    }
    if (spconf->aura_effect != 0)
    {
        cctrl->spell_aura = spconf->aura_effect;
        cctrl->spell_aura_duration = spconf->duration;
    }
}

void apply_spell_effect_to_thing(struct Thing *thing, SpellKind spell_idx, long spell_lev)
{
    // Make sure the creature level isn't larger than max spell level
    if (spell_lev > SPELL_MAX_LEVEL)
        spell_lev = SPELL_MAX_LEVEL;
    SYNCDBG(6,"Applying %s to %s index %d",spell_code_name(spell_idx),thing_model_name(thing),(int)thing->index);
    struct CreatureControl* cctrl = creature_control_get_from_thing(thing);
    if (creature_control_invalid(cctrl))
    {
        ERRORLOG("Invalid creature tried to accept spell %s",spell_code_name(spell_idx));
        return;
    }
    for (long i = 0; i < CREATURE_MAX_SPELLS_CASTED_AT; i++)
    {
        if (cctrl->casted_spells[i].spkind == spell_idx)
        {
            reapply_spell_effect_to_thing(thing, spell_idx, spell_lev, i);
            return;
        }
    }
    first_apply_spell_effect_to_thing(thing, spell_idx, spell_lev);
}

void terminate_thing_spell_effect(struct Thing *thing, SpellKind spkind)
{
    TRACE_THING(thing);
    int slot_idx = get_spell_slot(thing, spkind);
    struct CreatureControl* cctrl = creature_control_get_from_thing(thing);
    long i;
    struct CreatureStats* crstat;
    switch (spkind)
    {
    case SplK_Freeze:
        cctrl->stateblock_flags &= ~CCSpl_Freeze;
        if ((cctrl->spell_flags & CSAfF_Grounded) != 0)
        {
            thing->movement_flags |= TMvF_Flying;
            cctrl->spell_flags &= ~CSAfF_Grounded;
        }
        break;
    case SplK_Armour:
        cctrl->spell_flags &= ~CSAfF_Armour;
        for (i=0; i < 3; i++)
        {
            ThingIndex eff_idx = cctrl->spell_tngidx_armour[i];
            if (eff_idx > 0) {
                struct Thing * efftng;
                efftng = thing_get(eff_idx);
                delete_thing_structure(efftng, 0);
                cctrl->spell_tngidx_armour[i] = 0;
            }
        }
        break;
    case SplK_Rebound:
        cctrl->spell_flags &= ~CSAfF_Rebound;
        break;
    case SplK_Invisibility:
        cctrl->spell_flags &= ~CSAfF_Invisibility;
        cctrl->force_visible = 0;
        break;
    case SplK_Teleport:
        cctrl->stateblock_flags &= ~CCSpl_Teleport;
        break;
    case SplK_Speed:
        cctrl->spell_flags &= ~CSAfF_Speed;
        cctrl->max_speed = calculate_correct_creature_maxspeed(thing);
        break;
    case SplK_Slow:
        cctrl->spell_flags &= ~CSAfF_Slow;
        cctrl->max_speed = calculate_correct_creature_maxspeed(thing);
        break;
    case SplK_Fly:
        //TODO SPELLS Strange condition regarding the fly - verify why it's here
        if ((get_creature_model_flags(thing) & CMF_IsDiptera) == 0)
            thing->movement_flags &= ~TMvF_Flying;
        cctrl->spell_flags &= ~CSAfF_Flying;
        break;
    case SplK_Sight:
        cctrl->spell_flags &= ~CSAfF_Sight;
        break;
    case SplK_Disease:
        cctrl->spell_flags &= ~CSAfF_Disease;
        for (i=0; i < 3; i++)
        {
            ThingIndex eff_idx = cctrl->spell_tngidx_disease[i];
            if (eff_idx > 0) {
                struct Thing * efftng;
                efftng = thing_get(eff_idx);
                delete_thing_structure(efftng, 0);
                cctrl->spell_tngidx_disease[i] = 0;
            }
        }
        break;
    case SplK_Chicken:
        cctrl->spell_flags &= ~CSAfF_Chicken;
        external_set_thing_state(thing, CrSt_CreatureChangeFromChicken);
        cctrl->countdown_282 = 10;
        break;
    case SplK_Light:
    crstat = creature_stats_get_from_thing(thing);
    if (!crstat->illuminated)
    {
        if (thing->light_id != 0)
        {
            cctrl->spell_flags &= ~CSAfF_Light;
            if ((thing->rendering_flags & TRF_Unknown01) != 0)
            {
                light_set_light_intensity(thing->light_id, (light_get_light_intensity(thing->light_id) - 20));
                struct Light* lgt = &game.lish.lights[thing->light_id];
                lgt->radius = 2560;
            }
            else
            {
                light_delete_light(thing->light_id);
                thing->light_id = 0;
            }
        }
        break;
    }
    }
    if (slot_idx >= 0) {
        free_spell_slot(thing, slot_idx);
    }
}

void process_thing_spell_teleport_effects(struct Thing *thing, struct CastedSpellData *cspell)
{
    struct CreatureControl* cctrl = creature_control_get_from_thing(thing);
    struct SpellConfig* spconf = get_spell_config(SplK_Teleport);
    struct Room* room = NULL;
    const struct Thing* desttng = NULL;
    long distance = LONG_MAX;
    struct Dungeon *dungeon = get_players_num_dungeon(thing->owner);
    RoomKind rkind = 0;
    long i;
    TbBool allowed = true;
    clear_messages_from_player(-45);
    if (cspell->duration == spconf->duration / 2)
    {
        PlayerNumber plyr_idx = get_appropriate_player_for_creature(thing);
        struct PlayerInfoAdd* playeradd = get_playeradd(plyr_idx);
        struct Coord3d pos;
        pos.x.val = subtile_coord_center(cctrl->teleport_x);
        pos.y.val = subtile_coord_center(cctrl->teleport_y);
        pos.z.val = get_floor_height_at(&pos);
        if (thing_in_wall_at(thing, &pos))
        {
            if (creature_is_dragging_something(thing))
            {
                struct Thing *droptng = thing_get(cctrl->dragtng_idx);
                if (droptng->class_id == TCls_Creature)
                {
                    stop_creature_being_dragged_by(droptng, thing);
                }
                else
                {
                    creature_drop_dragged_object(thing, droptng);
                }
            }
            const struct Coord3d* newpos = NULL;
            struct Coord3d room_pos;
            switch(playeradd->teleport_destination)
            {
                case 6: // Dungeon Heart
                {
                    newpos = dungeon_get_essential_pos(thing->owner);
                    break;
                }
                case 15: // Fight
                {
                    if (active_battle_exists(thing->owner))
                    {
                        long count = 0;
                        if (playeradd->battleid > BATTLES_COUNT)
                        {
                            playeradd->battleid = 1;
                        }
                        for (i = playeradd->battleid; i <= BATTLES_COUNT; i++)
                        {
                            if (i > BATTLES_COUNT)
                            {
                                i = 1;
                                playeradd->battleid = 1;
                            }
                            count++;
                            struct CreatureBattle* battle = creature_battle_get(i);
                            if ( (battle->fighters_num != 0) && (battle_with_creature_of_player(thing->owner, i)) )
                            {
                                struct Thing* tng = thing_get(battle->first_creatr);
                                TRACE_THING(tng);
                                if (creature_can_navigate_to(thing, &tng->mappos, NavRtF_NoOwner))
                                {
                                    pos.x.val = tng->mappos.x.val;
                                    pos.y.val = tng->mappos.y.val;
                                    playeradd->battleid = i + 1;
                                    break;
                                }
                            }
                            if (count >= BATTLES_COUNT)
                            {
                                playeradd->battleid = 1;
                                break;
                            }
                            if (i >= BATTLES_COUNT)
                            {
                                i = 0;
                                playeradd->battleid = 1;
                                continue;
                            }
                        }
                    }
                    else
                    {
                        allowed = false;
                    }
                    break;
                }
                case 16: // Last work room
                {
                    room = room_get(cctrl->last_work_room_id);
                    break;
                }
                case 17: // Call to Arms
                {
                    struct Coord3d cta_pos;
                    cta_pos.x.val = subtile_coord_center(dungeon->cta_stl_x);
                    cta_pos.y.val = subtile_coord_center(dungeon->cta_stl_y);
                    cta_pos.z.val = subtile_coord(1,0);
                    if (creature_can_navigate_to(thing, &cta_pos, NavRtF_NoOwner))
                    {
                        pos = cta_pos;
                    }
                    else
                    {
                        allowed = false;
                    }
                    break;
                }
                case 18: // Lair
                {
                    desttng = thing_get(cctrl->lairtng_idx);
                    break;
                }
                default:
                {
                    rkind = zoom_key_room_order[playeradd->teleport_destination];
                }
            }
            if (rkind > 0)
            {
                long count = 0;
                if (playeradd->nearest_teleport)
                {
                    room = find_room_nearest_to_position(thing->owner, rkind, &thing->mappos, &distance);
                }
                else
                {
                    do
                    {
                        if (count >= count_player_rooms_of_type(thing->owner, rkind))
                        {
                            break;
                        }
                        room = room_get(find_next_room_of_type(thing->owner, rkind));
                        find_first_valid_position_for_thing_anywhere_in_room(thing, room, &room_pos);
                        count++;
                    }
                    while (!creature_can_navigate_to(thing, &room_pos, NavRtF_NoOwner));
                }
            }
            if (!room_is_invalid(room))
            {
                room_pos.x.val = subtile_coord_center(room->central_stl_x);
                room_pos.y.val = subtile_coord_center(room->central_stl_y);
                allowed = creature_can_navigate_to(thing, &room_pos, NavRtF_NoOwner);
                if (!allowed)
                {
                    if (find_random_valid_position_for_thing_in_room(thing, room, &room_pos))
                    {
                        allowed = (creature_can_navigate_to(thing, &room_pos, NavRtF_NoOwner) || rkind == RoK_DUNGHEART);
                    }
                }
            }
            if (!allowed)
            {
                desttng = thing_get(cctrl->lairtng_idx);
                if (thing_is_object(desttng))
                {
                    newpos = &desttng->mappos;
                }
                else
                {
                    newpos = dungeon_get_essential_pos(thing->owner);
                }
                pos.x.val = newpos->x.val;
                pos.y.val = newpos->y.val;
                pos.z.val = newpos->z.val;
            }
            else
            {
                if ( (pos.x.val == subtile_coord_center(cctrl->teleport_x)) && (pos.y.val == subtile_coord_center(cctrl->teleport_y)) )
                {
                    if (thing_is_object(desttng))
                    {
                        newpos = &desttng->mappos;
                    }
                    if (newpos != NULL)
                    {
                        pos.x.val = newpos->x.val;
                        pos.y.val = newpos->y.val;
                        pos.z.val = newpos->z.val;
                    }
                    else if (!room_is_invalid(room))
                    {
                        pos = room_pos;
                    }
                    else if ( (room_is_invalid(room)) && (newpos == NULL) )
                    {
                        newpos = dungeon_get_essential_pos(thing->owner);
                        pos.x.val = newpos->x.val;
                        pos.y.val = newpos->y.val;
                        pos.z.val = newpos->z.val;
                    }
                }
            }

        }
        pos.z.val += subtile_coord(2,0);
        move_thing_in_map(thing, &pos);
        reset_interpolation_of_thing(thing);
        ariadne_invalidate_creature_route(thing);
        check_map_explored(thing, pos.x.stl.num, pos.y.stl.num);
        if ((thing->movement_flags & TMvF_Flying) == 0)
        {
            thing->veloc_push_add.x.val += CREATURE_RANDOM(thing, 193) - 96;
            thing->veloc_push_add.y.val += CREATURE_RANDOM(thing, 193) - 96;
            thing->veloc_push_add.z.val += CREATURE_RANDOM(thing, 96) + 40;
            thing->state_flags |= TF1_PushAdd;
        }
        playeradd->teleport_destination = 18;
    }
}

void process_thing_spell_effects(struct Thing *thing)
{
    struct CreatureControl* cctrl = creature_control_get_from_thing(thing);
    for (int i = 0; i < CREATURE_MAX_SPELLS_CASTED_AT; i++)
    {
        struct CastedSpellData* cspell = &cctrl->casted_spells[i];
        if (cspell->spkind == SplK_None)
            continue;
        switch (cspell->spkind)
        {
        case SplK_Teleport:
            process_thing_spell_teleport_effects(thing, cspell);
            break;
        default:
            break;
        }
        cspell->duration--;
        if (cspell->duration <= 0) {
            terminate_thing_spell_effect(thing, cspell->spkind);
        }
    }
    // Slap is not in spell array, it is so common that has its own dedicated duration
    if (cctrl->slap_turns > 0)
    {
        cctrl->slap_turns--;
        if (cctrl->slap_turns <= 0) {
            cctrl->max_speed = calculate_correct_creature_maxspeed(thing);
        }
    }
}

void process_thing_spell_effects_while_blocked(struct Thing *thing)
{
    struct CreatureControl* cctrl = creature_control_get_from_thing(thing);
    for (int i = 0; i < CREATURE_MAX_SPELLS_CASTED_AT; i++)
    {
        struct CastedSpellData* cspell = &cctrl->casted_spells[i];
        if (cspell->spkind == SplK_None)
            continue;
        if (cspell->duration > 0) {
            cspell->duration--;
        }
    }
    // Slap is not in spell array, it is so common that has its own dedicated duration
    if (cctrl->slap_turns > 0) {
        cctrl->slap_turns--;
            if (cctrl->slap_turns <= 0) {
            cctrl->max_speed = calculate_correct_creature_maxspeed(thing);
        }
    }
}

short creature_take_wage_from_gold_pile(struct Thing *creatng,struct Thing *goldtng)
{
    struct CreatureStats* crstat = creature_stats_get_from_thing(creatng);
    if (goldtng->creature.gold_carried <= 0)
    {
      ERRORLOG("GoldPile had no gold so was deleted.");
      delete_thing_structure(goldtng, 0);
      return false;
    }
    if (creatng->creature.gold_carried < crstat->gold_hold)
    {
      if (goldtng->creature.gold_carried+creatng->creature.gold_carried > crstat->gold_hold)
      {
          long i = crstat->gold_hold - creatng->creature.gold_carried;
          creatng->creature.gold_carried += i;
          goldtng->creature.gold_carried -= i;
      } else
      {
        creatng->creature.gold_carried += goldtng->creature.gold_carried;
        delete_thing_structure(goldtng, 0);
      }
    }
    anger_apply_anger_to_creature(creatng, crstat->annoy_got_wage, AngR_NotPaid, 1);
    return true;
}

/**
 * Casts a spell by caster creature targeted at given thing, most likely using shot to transfer the spell.
 * @param castng The caster creature.
 * @param targetng The target thing.
 * @param spl_idx Spell index to be casted.
 * @param shot_lvl Spell level to be casted.
 */
void creature_cast_spell_at_thing(struct Thing *castng, struct Thing *targetng, long spl_idx, long shot_lvl)
{
    unsigned char hit_type;
    if ((castng->alloc_flags & TAlF_IsControlled) != 0)
    {
        if ((targetng->class_id == TCls_Object) || (targetng->class_id == TCls_Trap))
            hit_type = THit_CrtrsNObjcts;
        else
            hit_type = THit_CrtrsOnly;
    } else
    {
        if ((targetng->class_id == TCls_Object) || (targetng->class_id == TCls_Trap))
            hit_type = THit_CrtrsNObjctsNotOwn;
        else
        if (targetng->owner == castng->owner)
            hit_type = THit_CrtrsOnly;
        else
            hit_type = THit_CrtrsOnlyNotOwn;
    }
    const struct SpellConfig* spconf = get_spell_config(spl_idx);
    if (spell_config_is_invalid(spconf))
    {
        ERRORLOG("The %s owned by player %d tried to cast invalid spell %d",thing_model_name(castng),(int)castng->owner,(int)spl_idx);
        return;
    }
    creature_fire_shot(castng, targetng, spconf->shot_model, shot_lvl, hit_type);
}

/**
 * Casts a spell by caster creature targeted at given coordinates, most likely using shot to transfer the spell.
 * @param castng The caster creature.
 * @param spl_idx Spell index to be casted.
 * @param shot_lvl Spell level to be casted.
 */
void creature_cast_spell(struct Thing *castng, long spl_idx, long shot_lvl, long trg_x, long trg_y)
{
    long i;
    const struct SpellConfig* spconf = get_spell_config(spl_idx);
    struct CreatureControl* cctrl = creature_control_get_from_thing(castng);
    if (creature_control_invalid(cctrl))
    {
        ERRORLOG("Invalid creature tried to cast spell %d",(int)spl_idx);
        return;
    }
    if (spl_idx == SplK_Teleport)
    {
        cctrl->teleport_x = trg_x;
        cctrl->teleport_y = trg_y;
    }
    // Check if the spell can be fired as a shot
    if (spconf->shot_model > 0)
    {
        if ((castng->alloc_flags & TAlF_IsControlled) != 0)
          i = THit_CrtrsNObjcts;
        else
          i = THit_CrtrsOnlyNotOwn;
        creature_fire_shot(castng, INVALID_THING, spconf->shot_model, shot_lvl, i);
    } else
    // Check if the spell can be self-casted
    if (spconf->caster_affected)
    {
        if (spconf->caster_affect_sound > 0)
          thing_play_sample(castng, spconf->caster_affect_sound, NORMAL_PITCH, 0, 3, 0, 4, FULL_LOUDNESS);
        apply_spell_effect_to_thing(castng, spl_idx, cctrl->explevel);
    }
    // Check if the spell has an effect associated
    if (spconf->cast_effect_model != 0)
    {
        struct Thing* efthing = create_used_effect_or_element(&castng->mappos, spconf->cast_effect_model, castng->owner);
        if (!thing_is_invalid(efthing))
        {
            struct ShotConfigStats* shotst = get_shot_model_stats(spconf->shot_model);
            efthing->shot_effect.hit_type = shotst->area_hit_type;
            efthing->parent_idx = castng->index;
        }
    }
}

void update_creature_count(struct Thing *creatng)
{
    TRACE_THING(creatng);
    if (!thing_exists(creatng)) {
        return;
    }
    if (is_hero_thing(creatng) || is_neutral_thing(creatng)) {
        return;
    }
    if (thing_is_picked_up(creatng) || creature_is_being_unconscious(creatng)) {
        return;
    }
    struct Dungeon* dungeon = get_players_num_dungeon(creatng->owner);
    if (dungeon_invalid(dungeon)) {
        return;
    }
    int statyp = get_creature_state_type(creatng);
    dungeon->field_64[creatng->model][statyp]++;
    int job_idx = get_creature_gui_job(creatng);
    if (can_thing_be_picked_up_by_player(creatng, creatng->owner))
    {
        if (!creature_is_dragging_or_being_dragged(creatng)) {
            dungeon->guijob_all_creatrs_count[creatng->model][job_idx]++;
        }
    }
    if (anger_is_creature_angry(creatng))
    {
        dungeon->guijob_angry_creatrs_count[creatng->model][job_idx]++;
    }
}

struct Thing *find_gold_pile_or_chicken_laying_on_mapblk(struct Map *mapblk)
{
    unsigned long k = 0;
    long i = get_mapwho_thing_index(mapblk);
    while (i != 0)
    {
        struct Thing* thing = thing_get(i);
        if (thing_is_invalid(thing))
        {
            WARNLOG("Jump out of things array");
            break;
        }
        i = thing->next_on_mapblk;
        if (thing->class_id == TCls_Object)
        {
            if ((thing->model == ObjMdl_Goldl) && thing_touching_floor(thing))
                return thing;
            if (object_is_mature_food(thing))
            {
                struct Room* room = get_room_thing_is_on(thing);
                if (room_is_invalid(room))
                    return thing;
                if (!room_role_matches(room->kind, RoRoF_FoodStorage) && !room_role_matches(room->kind, RoRoF_Torture) && !room_role_matches(room->kind, RoRoF_Prison))
                    return thing;
            }
        }
        k++;
        if (k > THINGS_COUNT)
        {
            ERRORLOG("Infinite loop detected when sweeping things list");
            break_mapwho_infinite_chain(mapblk);
            break;
        }
  }
  return INVALID_THING;
}

struct Thing *find_interesting_object_laying_around_thing(struct Thing *creatng)
{
    for (long k = 0; k < AROUND_TILES_COUNT; k++)
    {
        long stl_x = creatng->mappos.x.stl.num + around[k].delta_x;
        long stl_y = creatng->mappos.y.stl.num + around[k].delta_y;
        struct Map* mapblk = get_map_block_at(stl_x, stl_y);
        if (!map_block_invalid(mapblk))
        {
            if ((mapblk->flags & SlbAtFlg_Blocking) == 0)
            {
                struct Thing* thing = find_gold_pile_or_chicken_laying_on_mapblk(mapblk);
                if (!thing_is_invalid(thing))
                    return thing;
            }
        }
    }
    return INVALID_THING;
}

TbBool thing_can_be_eaten(struct Thing *thing)
{
    if (thing_is_mature_food(thing) || (thing_is_creature(thing) && creature_affected_by_spell(thing, SplK_Chicken)))
    {
        if (is_thing_directly_controlled(thing) || is_thing_passenger_controlled(thing) || thing_is_picked_up(thing)) {
            return false;
        }
        return true;
    }
    return false;
}

TbBool creature_pick_up_interesting_object_laying_nearby(struct Thing *creatng)
{
    struct Thing* tgthing = find_interesting_object_laying_around_thing(creatng);
    if (thing_is_invalid(tgthing)) {
        return false;
    }
    if (object_is_gold_laying_on_ground(tgthing))
    {
        struct CreatureStats* crstat = creature_stats_get_from_thing(creatng);
        if (tgthing->valuable.gold_stored > 0)
        {
            if (creatng->creature.gold_carried < crstat->gold_hold)
            {
                if (crstat->gold_hold < tgthing->valuable.gold_stored + creatng->creature.gold_carried)
                {
                    long k = crstat->gold_hold - creatng->creature.gold_carried;
                    creatng->creature.gold_carried += k;
                    tgthing->valuable.gold_stored -= k;
                } else
                {
                    creatng->creature.gold_carried += tgthing->valuable.gold_stored;
                    delete_thing_structure(tgthing, 0);
                }
                thing_play_sample(creatng, 32, NORMAL_PITCH, 0, 3, 0, 2, FULL_LOUDNESS);
            }
        } else
        {
            ERRORLOG("GoldPile with no gold!");
            delete_thing_structure(tgthing, 0);
        }
        anger_apply_anger_to_creature(creatng, crstat->annoy_got_wage, AngR_NotPaid, 1);
        return true;
    }
    if (thing_can_be_eaten(tgthing) && creature_able_to_eat(creatng))
    {
        food_eaten_by_creature(tgthing, creatng);
        return true;
    }
    return false;
}

TngUpdateRet process_creature_state(struct Thing *thing)
{
    SYNCDBG(19,"Starting for %s index %d owned by player %d",thing_model_name(thing),(int)thing->index,(int)thing->owner);
    TRACE_THING(thing);
    struct CreatureControl* cctrl = creature_control_get_from_thing(thing);
    unsigned long model_flags = get_creature_model_flags(thing);

    process_person_moods_and_needs(thing);
    if (creature_available_for_combat_this_turn(thing))
    {
        TbBool fighting = creature_look_for_combat(thing);
        if (!fighting) {
            fighting = creature_look_for_enemy_heart_combat(thing);
        }
        if (!fighting) {
            fighting = creature_look_for_enemy_object_combat(thing);
        }
    }
    if ((cctrl->combat_flags & CmbtF_DoorFight) == 0)
    {
        if ((cctrl->collided_door_subtile > 0) && ((cctrl->flgfield_1 & CCFlg_NoCompControl) == 0))
        {
            if ( can_change_from_state_to(thing, thing->active_state, CrSt_CreatureDoorCombat) )
            {
                long x = stl_num_decode_x(cctrl->collided_door_subtile);
                long y = stl_num_decode_y(cctrl->collided_door_subtile);
                struct Thing* doortng = get_door_for_position(x, y);
                if ((!thing_is_invalid(doortng)) && (thing->owner != neutral_player_number))
                {
                    if (thing->owner != doortng->owner)
                    {
                        if (set_creature_door_combat(thing, doortng))
                        {
                            // If the door gets attacked, we're not running into it
                            cctrl->collided_door_subtile = 0;
                        }
                    }
                }
                else
                {
                    // If the door does not exist, clear this field too.
                    cctrl->collided_door_subtile = 0;
                    set_start_state(thing);
                }
            }
        }
    }
    if (creature_is_group_member(thing))
    {
        if (!creature_is_group_leader(thing)) {
            process_obey_leader(thing);
        }
    }
    if ((thing->active_state < 1) || (thing->active_state >= CREATURE_STATES_COUNT))
    {
        ERRORLOG("The %s index %d has illegal state[1], S=%d, TCS=%d, reset", thing_model_name(thing), (int)thing->index, (int)thing->active_state, (int)thing->continue_state);
        set_start_state(thing);
    }

    // Creatures that are not special diggers will pick up any nearby gold or food
    if (((thing->movement_flags & TMvF_Flying) == 0) && ((model_flags & CMF_IsSpecDigger) == 0))
    {
        if (!creature_is_being_unconscious(thing) && !creature_is_dying(thing) &&
            !thing_is_picked_up(thing) && !creature_is_being_dropped(thing))
        {
            creature_pick_up_interesting_object_laying_nearby(thing);
        }
    }
    // Enable this to know which function hangs on update_creature.
    //TODO CREATURE_AI rewrite state subfunctions so they won't hang
    //if (game.play_gameturn > 119800)
    SYNCDBG(18,"Executing state %s for %s index %d.",creature_state_code_name(thing->active_state),thing_model_name(thing),(int)thing->index);
    struct StateInfo* stati = get_thing_active_state_info(thing);
    if (stati->process_state != NULL) {
        short k = stati->process_state(thing);
        if (k == CrStRet_Deleted) {
            SYNCDBG(18,"Finished with creature deleted");
            return TUFRet_Deleted;
        }
    }
    SYNCDBG(18,"Finished");
    return TUFRet_Modified;
}

/**
 * Increases proper kills counter for given player's dungeon.
 */
TbBool inc_player_kills_counter(long killer_idx, struct Thing *victim)
{
    struct Dungeon* killer_dungeon = get_players_num_dungeon(killer_idx);
    if (victim->owner == killer_idx)
        killer_dungeon->lvstats.friendly_kills++;
    else
        killer_dungeon->battles_won++;
    return true;
}

/**
 * Increases kills counters when victim is being killed by killer.
 * Note that killer may be invalid - in this case def_plyr_idx identifies the killer.
 */
TbBool update_kills_counters(struct Thing *victim, struct Thing *killer,
    PlayerNumber def_plyr_idx, CrDeathFlags flags)
{
    struct CreatureControl* cctrl = creature_control_get_from_thing(victim);
    if ((flags & CrDed_DiedInBattle) != 0)
    {
        if (!thing_is_invalid(killer))
        {
            return inc_player_kills_counter(killer->owner, victim);
        }
        if ((def_plyr_idx != -1) && (game.neutral_player_num != def_plyr_idx))
        {
            return inc_player_kills_counter(def_plyr_idx, victim);
        }
    }
    if ((cctrl->fighting_player_idx != -1) && (game.neutral_player_num != cctrl->fighting_player_idx))
    {
        return inc_player_kills_counter(cctrl->fighting_player_idx, victim);
    }
    return false;
}

long creature_is_ambulating(struct Thing *thing)
{
    int n = get_creature_model_graphics(thing->model, CGI_Ambulate);
    int i = convert_td_iso(n);
    if (i != thing->anim_sprite)
        return 0;
    return 1;
}

TbBool check_for_door_collision_at(struct Thing *thing, struct Coord3d *pos, unsigned long blocked_flags)
{
    SYNCDBG(18,"Starting for %s",thing_model_name(thing));
    int nav_sizexy = thing_nav_sizexy(thing) / 2;
    MapSubtlCoord start_x = coord_subtile(pos->x.val - nav_sizexy);
    MapSubtlCoord end_x = coord_subtile(pos->x.val + nav_sizexy);
    MapSubtlCoord start_y = coord_subtile(pos->y.val - nav_sizexy);
    MapSubtlCoord end_y = coord_subtile(pos->y.val + nav_sizexy);
    MapSubtlCoord stl_x;
    MapSubtlCoord stl_y;
    if ((blocked_flags & 0x01) != 0)
    {
        stl_x = end_x;
        if (thing->mappos.x.val >= pos->x.val)
            stl_x = start_x;
        for (stl_y = start_y; stl_y <= end_y; stl_y++)
        {
            struct Map* mapblk = get_map_block_at(stl_x, stl_y);
            if ((mapblk->flags & SlbAtFlg_IsDoor) != 0) {
                SYNCDBG(18,"Door collision at X with %s",thing_model_name(thing));
                struct CreatureControl* cctrl = creature_control_get_from_thing(thing);
                cctrl->collided_door_subtile = get_subtile_number(stl_x, stl_y);
                return true;
            }
        }
    }
    if ((blocked_flags & 0x02) != 0)
    {
        stl_y = end_y;
        if (thing->mappos.y.val >= pos->y.val)
            stl_y = start_y;
        for (stl_x = start_x; stl_x <= end_x; stl_x++)
        {
            struct Map* mapblk = get_map_block_at(stl_x, stl_y);
            if ((mapblk->flags & SlbAtFlg_IsDoor) != 0) {
                SYNCDBG(18,"Door collision at Y with %s",thing_model_name(thing));
                struct CreatureControl* cctrl = creature_control_get_from_thing(thing);
                cctrl->collided_door_subtile = get_subtile_number(stl_x, stl_y);
                return true;
            }
        }
    }
    SYNCDBG(18,"No door collision with %s",thing_model_name(thing));
    return false;
}

unsigned int get_creature_blocked_flags_at(struct Thing *thing, struct Coord3d *newpos)
{
    unsigned int flags = 0;
    struct Coord3d pos;
    pos.x.val = newpos->x.val;
    pos.y.val = thing->mappos.y.val;
    pos.z.val = thing->mappos.z.val;
    if ( creature_cannot_move_directly_to(thing, &pos) ) {
        flags |= 0x01;
    }
    pos.x.val = thing->mappos.x.val;
    pos.y.val = newpos->y.val;
    pos.z.val = thing->mappos.z.val;
    if ( creature_cannot_move_directly_to(thing, &pos) ) {
        flags |= 0x02;
    }
    pos.x.val = thing->mappos.x.val;
    pos.y.val = thing->mappos.y.val;
    pos.z.val = newpos->z.val;
    if ( creature_cannot_move_directly_to(thing, &pos) ) {
        flags |= 0x04;
    }
    switch (flags)
    {
    case 0:
      if ( creature_cannot_move_directly_to(thing, newpos) ) {
          flags = 0x07;
      }
      break;
    case 1:
      pos.x.val = thing->mappos.x.val;
      pos.y.val = newpos->y.val;
      pos.z.val = newpos->z.val;
      if (creature_cannot_move_directly_to(thing, &pos) < 1) {
          flags = 0x01;
      } else {
          flags = 0x07;
      }
      break;
    case 2:
      pos.x.val = newpos->x.val;
      pos.y.val = thing->mappos.y.val;
      pos.z.val = newpos->z.val;
      if (creature_cannot_move_directly_to(thing, &pos) < 1) {
          flags = 0x02;
      } else {
          flags = 0x07;
      }
      break;
    case 4:
      pos.x.val = newpos->x.val;
      pos.y.val = newpos->y.val;
      pos.z.val = thing->mappos.z.val;
      if ( creature_cannot_move_directly_to(thing, &pos) ) {
          flags = 0x07;
      }
      break;
    }
    return flags;
}

void update_tunneller_trail(struct Thing *thing)
{
    struct CreatureControl* cctrl = creature_control_get_from_thing(thing);
    // Shift all elements freeing first item
    for (int i = 4; i > 0; i--)
    {
        cctrl->party.member_pos_stl[i] = cctrl->party.member_pos_stl[i-1];
    }
    // Fill the first item
    cctrl->party.member_pos_stl[0] = get_subtile_number(thing->mappos.x.stl.num,thing->mappos.y.stl.num);
}

long move_creature(struct Thing *thing)
{
    struct CreatureControl* cctrl = creature_control_get_from_thing(thing);
    struct Coord3d* tngpos = &thing->mappos;
    struct Coord3d pvpos;
    pvpos.x.val = tngpos->x.val;
    pvpos.y.val = tngpos->y.val;
    pvpos.z.val = tngpos->z.val;
    int velo_x = thing->velocity.x.val;
    int velo_y = thing->velocity.y.val;
    int velo_z = thing->velocity.z.val;
    cctrl->flgfield_1 &= ~CCFlg_Unknown08;
    struct Coord3d nxpos;
    if (thing_in_wall_at(thing, &thing->mappos) && !creature_can_pass_through_wall_at(thing, &thing->mappos))
    {
        nxpos.x.val = tngpos->x.val;
        nxpos.y.val = tngpos->y.val;
        nxpos.z.val = tngpos->z.val;
        if (get_nearest_valid_position_for_creature_at(thing, &nxpos)) {
            move_thing_in_map(thing, &nxpos);
        }
        cctrl->flgfield_1 |= CCFlg_Unknown08;
    }
    if ((get_creature_model_flags(thing) & CMF_TremblingFat) != 0)
    {
      if (creature_is_ambulating(thing))
        {
            if (thing->current_frame > 3)
            {
                velo_y = 0;
                velo_x = 0;
            }
        }
    }
    if ((velo_x != 0) || (velo_y != 0) || (velo_z != 0))
    {
        if (velo_x < -256) {
            velo_x = -256;
        } else if (velo_x > 256) {
            velo_x = 256;
        }
        if (velo_y < -256) {
            velo_y = -256;
        } else if (velo_y > 256) {
            velo_y = 256;
        }
        if (velo_z < -256) {
            velo_z = -256;
        } else if (velo_z > 256) {
            velo_z = 256;
        }
        nxpos.x.val = velo_x + tngpos->x.val;
        nxpos.y.val = velo_y + tngpos->y.val;
        nxpos.z.val = velo_z + tngpos->z.val;
        if ((thing->movement_flags & TMvF_Flying) != 0)
        {
            if (thing_in_wall_at(thing, &nxpos) && !creature_can_pass_through_wall_at(thing, &nxpos))
            {
                if (creature_cannot_move_directly_to(thing, &nxpos))
                {
                    long blocked_flags = get_creature_blocked_flags_at(thing, &nxpos);
                    if (cctrl->collided_door_subtile == 0) {
                        check_for_door_collision_at(thing, &nxpos, blocked_flags);
                    }
                    slide_thing_against_wall_at(thing, &nxpos, blocked_flags);
                }
                else
                {
                    nxpos.z.val = tngpos->z.val;
                }
            }
        }
        else
        {
            if (thing_in_wall_at(thing, &nxpos) && !creature_can_pass_through_wall_at(thing, &nxpos))
            {
                if (creature_cannot_move_directly_to(thing, &nxpos))
                {
                    long blocked_flags = get_creature_blocked_flags_at(thing, &nxpos);
                    if (cctrl->collided_door_subtile == 0) {
                        check_for_door_collision_at(thing, &nxpos, blocked_flags);
                    }
                    slide_thing_against_wall_at(thing, &nxpos, blocked_flags);
                }
                else
                {
                    nxpos.z.val = tngpos->z.val;
                }
            }
        }
        if ((cctrl->flgfield_1 & CCFlg_Unknown10) != 0)
        {
            struct Thing* collidtng = get_thing_collided_with_at_satisfying_filter(thing, &nxpos, collide_filter_thing_is_of_type, 5, -1);
            if (!thing_is_invalid(collidtng))
            {
                nxpos.x.val = tngpos->x.val;
                nxpos.y.val = tngpos->y.val;
                nxpos.z.val = tngpos->z.val;
            }
        }
        if ((tngpos->x.stl.num != nxpos.x.stl.num) || (tngpos->y.stl.num != nxpos.y.stl.num))
        {
            if (is_hero_tunnelling_to_attack(thing)) {
                update_tunneller_trail(thing);
            }
            if ((subtile_slab(tngpos->x.stl.num) != subtile_slab(nxpos.x.stl.num))
             || (subtile_slab(tngpos->y.stl.num) != subtile_slab(nxpos.y.stl.num)))
            {
                check_map_explored(thing, nxpos.x.stl.num, nxpos.y.stl.num);
                struct StateInfo* stati = get_thing_active_state_info(thing);
                if (!state_info_invalid(stati)) {
                    CreatureStateFunc2 callback = stati->move_from_slab;
                    if (callback != NULL) {
                        callback(thing);
                    }
                }
            }
        }
        move_thing_in_map(thing, &nxpos);
    }
    {
        long angle = LbArcTanAngle(cctrl->moveaccel.x.val, cctrl->moveaccel.y.val);
        long dist;
        if (get_angle_difference(angle, thing->move_angle_xy) <= LbFPMath_PI / 2)
        {
            dist = get_2d_distance(&pvpos, tngpos);
        }
        else
        {
            dist = -get_2d_distance(&pvpos, tngpos);
        }
        cctrl->distance_to_destination = dist;
    }
    return 1;
}

/**
 * Causes creature rebirth at its lair.
 * If lair isn't available, creature is reborn at dungeon heart.
 *
 * @param thing The creature to be reborn.
 */
void creature_rebirth_at_lair(struct Thing *thing)
{
    struct CreatureControl* cctrl = creature_control_get_from_thing(thing);
    struct Thing* lairtng = thing_get(cctrl->lairtng_idx);
    if (thing_is_invalid(lairtng))
    {
        // If creature has no lair - treat dungeon heart as lair
        lairtng = get_player_soul_container(thing->owner);
    }
    if (cctrl->explevel > 0)
        set_creature_level(thing, cctrl->explevel-1);
    thing->health = cctrl->max_health;
    if (thing_is_invalid(lairtng))
        return;
    create_effect(&thing->mappos, TngEff_HarmlessGas2, thing->owner);
    move_thing_in_map(thing, &lairtng->mappos);
    reset_interpolation_of_thing(thing);
    create_effect(&lairtng->mappos, TngEff_HarmlessGas2, thing->owner);
}

void throw_out_gold(struct Thing *thing)
{
    if (thing->creature.gold_carried <= 0)
    {
        return;
    }

    int num_pots_to_drop;
    // Compute if we want bags or pots
    int dropject = 6; //GOLD object
    if ((game.pot_of_gold_holds > gameadd.bag_gold_hold) && (thing->creature.gold_carried <= gameadd.bag_gold_hold))
    {
            dropject = 136; //Drop GOLD_BAG object when we're dealing with small amounts
            num_pots_to_drop = 1;
    }
    else //drop pots
    {
        // Compute how many pots we want to drop
        num_pots_to_drop = ((thing->creature.gold_carried + game.pot_of_gold_holds - 1) / game.pot_of_gold_holds);
        if (num_pots_to_drop > 8)
        {
            num_pots_to_drop = 8;
        }
    }

    GoldAmount gold_dropped = 0;
    // Now do the dropping
    for (int npot = 0; npot < num_pots_to_drop; npot++)
    {
        // Create a new pot object
        struct Thing* gldtng = create_object(&thing->mappos, dropject, game.neutral_player_num, -1);
        if (thing_is_invalid(gldtng))
            break;
        // Update its position and acceleration
        long angle = CREATURE_RANDOM(thing, 2 * LbFPMath_PI);
        long radius = CREATURE_RANDOM(thing, 128);
        long x = (radius * LbSinL(angle)) / 256;
        long y = (radius * LbCosL(angle)) / 256;
        gldtng->veloc_push_add.x.val += x/256;
        gldtng->veloc_push_add.y.val -= y/256;
        gldtng->veloc_push_add.z.val += CREATURE_RANDOM(thing, 64) + 96;
        gldtng->state_flags |= TF1_PushAdd;
        // Set the amount of gold and mark that we've dropped that gold
        GoldAmount delta = (thing->creature.gold_carried - gold_dropped) / (num_pots_to_drop - npot);
        gldtng->valuable.gold_stored = delta;
        // Update size of the gold object
        add_gold_to_pile(gldtng, 0);
        gold_dropped += delta;
    }
}

void thing_death_normal(struct Thing *thing)
{
    long memp1 = thing->move_angle_xy;
    struct Coord3d memaccl;
    memaccl.x.val = thing->veloc_base.x.val;
    memaccl.y.val = thing->veloc_base.y.val;
    memaccl.z.val = thing->veloc_base.z.val;
    struct Thing* deadtng = destroy_creature_and_create_corpse(thing, DCrSt_DramaticDying);
    if (thing_is_invalid(deadtng))
    {
        ERRORLOG("Cannot create dead thing");
        return;
    }
    struct Coord3d pos;
    TbBool move_allowed = get_thing_next_position(&pos, deadtng);
    if (!positions_equivalent(&deadtng->mappos, &pos))
    {
        if ((move_allowed) && !thing_in_wall_at(deadtng, &pos))
        {
            deadtng->move_angle_xy = memp1;
            deadtng->veloc_base.x.val = memaccl.x.val;
            deadtng->veloc_base.y.val = memaccl.y.val;
            deadtng->veloc_base.z.val = memaccl.z.val;
        }
    }
}

/**
 * Creates an effect of death with bloody flesh explosion, killing the creature.
 * @param thing
 */
void thing_death_flesh_explosion(struct Thing *thing)
{
    long memp1 = thing->move_angle_xy;
    struct Coord3d memaccl;
    memaccl.x.val = thing->veloc_base.x.val;
    memaccl.y.val = thing->veloc_base.y.val;
    memaccl.z.val = thing->veloc_base.z.val;
    for (long i = 0; i <= thing->clipbox_size_yz; i += 64)
    {
        struct Coord3d pos;
        pos.x.val = thing->mappos.x.val;
        pos.y.val = thing->mappos.y.val;
        pos.z.val = thing->mappos.z.val+i;
        create_effect(&pos, TngEff_Blood4, thing->owner);
    }
    struct Thing* deadtng = destroy_creature_and_create_corpse(thing, DCrSt_RigorMortis);
    if (thing_is_invalid(deadtng))
    {
        ERRORLOG("Cannot create dead thing");
        return;
    }
    deadtng->move_angle_xy = memp1;
    deadtng->veloc_base.x.val = memaccl.x.val;
    deadtng->veloc_base.y.val = memaccl.y.val;
    deadtng->veloc_base.z.val = memaccl.z.val;
    thing_play_sample(deadtng, 47, NORMAL_PITCH, 0, 3, 0, 4, FULL_LOUDNESS);
}

void thing_death_gas_and_flesh_explosion(struct Thing *thing)
{
    struct Coord3d pos;
    long i;
    long memp1 = thing->move_angle_xy;
    struct Coord3d memaccl;
    memaccl.x.val = thing->veloc_base.x.val;
    memaccl.y.val = thing->veloc_base.y.val;
    memaccl.z.val = thing->veloc_base.z.val;
    for (i = 0; i <= thing->clipbox_size_yz; i+=64)
    {
        pos.x.val = thing->mappos.x.val;
        pos.y.val = thing->mappos.y.val;
        pos.z.val = thing->mappos.z.val+i;
        create_effect(&pos, TngEff_Blood4, thing->owner);
    }
    i = (thing->clipbox_size_yz >> 1);
    pos.x.val = thing->mappos.x.val;
    pos.y.val = thing->mappos.y.val;
    pos.z.val = thing->mappos.z.val+i;
    create_effect(&pos, TngEff_Gas3, thing->owner);
    struct Thing* deadtng = destroy_creature_and_create_corpse(thing, DCrSt_RigorMortis);
    if (thing_is_invalid(deadtng))
    {
        ERRORLOG("Cannot create dead thing");
        return;
    }
    deadtng->move_angle_xy = memp1;
    deadtng->veloc_base.x.val = memaccl.x.val;
    deadtng->veloc_base.y.val = memaccl.y.val;
    deadtng->veloc_base.z.val = memaccl.z.val;
    thing_play_sample(deadtng, 47, NORMAL_PITCH, 0, 3, 0, 4, FULL_LOUDNESS);
}

void thing_death_smoke_explosion(struct Thing *thing)
{
    long memp1 = thing->move_angle_xy;
    struct Coord3d memaccl;
    memaccl.x.val = thing->veloc_base.x.val;
    memaccl.y.val = thing->veloc_base.y.val;
    memaccl.z.val = thing->veloc_base.z.val;
    long i = (thing->clipbox_size_yz >> 1);
    struct Coord3d pos;
    pos.x.val = thing->mappos.x.val;
    pos.y.val = thing->mappos.y.val;
    pos.z.val = thing->mappos.z.val+i;
    create_effect(&pos, TngEff_HarmlessGas1, thing->owner);
    struct Thing* deadtng = destroy_creature_and_create_corpse(thing, DCrSt_RigorMortis);
    if (thing_is_invalid(deadtng))
    {
        ERRORLOG("Cannot create dead thing");
        return;
    }
    deadtng->move_angle_xy = memp1;
    deadtng->veloc_base.x.val = memaccl.x.val;
    deadtng->veloc_base.y.val = memaccl.y.val;
    deadtng->veloc_base.z.val = memaccl.z.val;
    thing_play_sample(deadtng, 47, NORMAL_PITCH, 0, 3, 0, 4, FULL_LOUDNESS);
}

/**
 * Creates an effect of frozen body explosion and kills the creature.
 * The ice explosion effect uses same corpse as flesh explosion.
 * @param thing
 */
void thing_death_ice_explosion(struct Thing *thing)
{
    long memp1 = thing->move_angle_xy;
    struct Coord3d memaccl;
    memaccl.x.val = thing->veloc_base.x.val;
    memaccl.y.val = thing->veloc_base.y.val;
    memaccl.z.val = thing->veloc_base.z.val;
    for (long i = 0; i <= thing->clipbox_size_yz; i += 64)
    {
        struct Coord3d pos;
        pos.x.val = thing->mappos.x.val;
        pos.y.val = thing->mappos.y.val;
        pos.z.val = thing->mappos.z.val+i;
        create_effect(&pos, TngEff_DeathIceExplosion, thing->owner);
    }
    struct Thing* deadtng = destroy_creature_and_create_corpse(thing, DCrSt_RigorMortis);
    if (thing_is_invalid(deadtng))
    {
        ERRORLOG("Cannot create dead thing");
        return;
    }
    deadtng->move_angle_xy = memp1;
    deadtng->veloc_base.x.val = memaccl.x.val;
    deadtng->veloc_base.y.val = memaccl.y.val;
    deadtng->veloc_base.z.val = memaccl.z.val;
    thing_play_sample(deadtng, 47, NORMAL_PITCH, 0, 3, 0, 4, FULL_LOUDNESS);
}

void creature_death_as_nature_intended(struct Thing *thing)
{
    long i = creatures[thing->model % gameadd.crtr_conf.model_count].natural_death_kind;
    switch (i)
    {
    case Death_Normal:
        thing_death_normal(thing);
        break;
    case Death_FleshExplode:
        thing_death_flesh_explosion(thing);
        break;
    case Death_GasFleshExplode:
        thing_death_gas_and_flesh_explosion(thing);
        break;
    case Death_SmokeExplode:
        thing_death_smoke_explosion(thing);
        break;
    case Death_IceExplode:
        thing_death_ice_explosion(thing);
        break;
    default:
        WARNLOG("Unexpected %s death cause %d",thing_model_name(thing),(int)i);
        break;
    }
}

/**
 * Removes given parent index in things from given StructureList.
 * Works only for things for whom parent is a thing (which are shots).
 * @return Gives amount of items updated.
 * TODO figure out what this index is, then rename and move this function.
 */
unsigned long remove_parent_thing_from_things_in_list(struct StructureList *list,long remove_idx)
{
    SYNCDBG(18,"Starting");
    unsigned long n = 0;
    unsigned long k = 0;
    int i = list->index;
    while (i != 0)
    {
        struct Thing* thing = thing_get(i);
        if (thing_is_invalid(thing)) {
            ERRORLOG("Jump to invalid thing detected");
            break;
        }
        i = thing->next_of_class;
        // Per-thing code
        if (thing->parent_idx == remove_idx)
        {
            thing->parent_idx = thing->index;
            n++;
        }
        // Per-thing code ends
        k++;
        if (k > THINGS_COUNT) {
            ERRORLOG("Infinite loop detected when sweeping things list");
            break;
        }
    }
    return n;
}

void cause_creature_death(struct Thing *thing, CrDeathFlags flags)
{
    struct CreatureControl* cctrl = creature_control_get_from_thing(thing);
    anger_set_creature_anger_all_types(thing, 0);
    throw_out_gold(thing);
    remove_parent_thing_from_things_in_list(&game.thing_lists[TngList_Shots],thing->index);

    long crmodel = thing->model;
    struct CreatureStats* crstat = creature_stats_get_from_thing(thing);
    if (!thing_exists(thing)) {
        flags |= CrDed_NoEffects;
    }
    if (((flags & CrDed_NoEffects) == 0) && (crstat->rebirth != 0)
     && (cctrl->lairtng_idx > 0) && (crstat->rebirth-1 <= cctrl->explevel))
    {
        creature_rebirth_at_lair(thing);
        return;
    }
    // Beyond this point, the creature thing is bound to be deleted
    if (((flags & CrDed_NotReallyDying) == 0) || ((gameadd.classic_bugs_flags & ClscBug_ResurrectRemoved) != 0))
    {
        // If the creature is leaving dungeon, or being transformed, then CrDed_NotReallyDying should be set
        update_dead_creatures_list_for_owner(thing);
    }
    if ((flags & CrDed_NoEffects) != 0)
    {
        if ((game.flags_cd & MFlg_DeadBackToPool) != 0)
            add_creature_to_pool(crmodel, 1, 1);
        delete_thing_structure(thing, 0);
    } else
    if (!creature_model_bleeds(thing->model))
    {
        // Non-bleeding creatures have no flesh explosion effects
        if ((game.flags_cd & MFlg_DeadBackToPool) != 0)
            add_creature_to_pool(crmodel, 1, 1);
        creature_death_as_nature_intended(thing);
    } else
    if (creature_affected_by_spell(thing, SplK_Freeze))
    {
        if ((game.flags_cd & MFlg_DeadBackToPool) != 0)
            add_creature_to_pool(crmodel, 1, 1);
        thing_death_ice_explosion(thing);
    } else
    if (shot_model_makes_flesh_explosion(cctrl->shot_model))
    {
        if ((game.flags_cd & MFlg_DeadBackToPool) != 0)
            add_creature_to_pool(crmodel, 1, 1);
        thing_death_flesh_explosion(thing);
    } else
    {
        if ((game.flags_cd & MFlg_DeadBackToPool) != 0)
            add_creature_to_pool(crmodel, 1, 1);
        creature_death_as_nature_intended(thing);
    }
}

void prepare_to_controlled_creature_death(struct Thing *thing)
{
    struct PlayerInfo* player = get_player(thing->owner);
    leave_creature_as_controller(player, thing);
    player->influenced_thing_idx = 0;
    if (player->id_number == thing->owner)
        setup_eye_lens(0);
    set_camera_zoom(player->acamera, player->dungeon_camera_zoom);
    if (player->id_number == thing->owner)
    {
        turn_off_all_window_menus();
        turn_off_query_menus();
        turn_on_main_panel_menu();
        set_flag_byte(&game.operation_flags, GOF_ShowPanel, (game.operation_flags & GOF_ShowGui) != 0);
  }
  light_turn_light_on(player->cursor_light_idx);
}

void delete_effects_attached_to_creature(struct Thing *creatng)
{
    struct Thing *efftng;
    long i;
    long k;
    struct CreatureControl* cctrl = creature_control_get_from_thing(creatng);
    if (creature_control_invalid(cctrl)) {
        return;
    }
    if (creature_affected_by_spell(creatng, SplK_Armour))
    {
        cctrl->spell_flags &= ~CSAfF_Armour;
        for (i=0; i < 3; i++)
        {
            k = cctrl->spell_tngidx_armour[i];
            if (k != 0)
            {
                efftng = thing_get(k);
                delete_thing_structure(efftng, 0);
                cctrl->spell_tngidx_armour[i] = 0;
            }
        }
    }
    if (creature_affected_by_spell(creatng, SplK_Disease))
    {
        cctrl->spell_flags &= ~CSAfF_Disease;
        for (i=0; i < 3; i++)
        {
            k = cctrl->spell_tngidx_disease[i];
            if (k != 0)
            {
                efftng = thing_get(k);
                delete_thing_structure(efftng, 0);
                cctrl->spell_tngidx_disease[i] = 0;
            }
        }
    }
}

TbBool kill_creature(struct Thing *creatng, struct Thing *killertng,
    PlayerNumber killer_plyr_idx, CrDeathFlags flags)
{
    SYNCDBG(18,"Starting");
    TRACE_THING(creatng);
    if ((flags & CrDed_NotReallyDying) == 0)
    {
        EVM_CREATURE_EVENT("died", creatng->owner, creatng);
    }
    struct Dungeon* dungeon = INVALID_DUNGEON;
    cleanup_creature_state_and_interactions(creatng);
    if (!thing_is_invalid(killertng))
    {
        if (killertng->owner == game.neutral_player_num) {
            flags &= ~CrDed_DiedInBattle;
        }
    }
    if (killer_plyr_idx == game.neutral_player_num) {
        flags &= ~CrDed_DiedInBattle;
    }
    if (!thing_exists(creatng)) {
        ERRORLOG("Tried to kill non-existing thing!");
        return false;
    }
    // Dying creatures must be visible
    if (creature_affected_by_spell(creatng, SplK_Invisibility)) {
        terminate_thing_spell_effect(creatng, SplK_Invisibility);
    }
    if (!is_neutral_thing(creatng)) {
        dungeon = get_players_num_dungeon(creatng->owner);
    }
    if (!dungeon_invalid(dungeon))
    {
        if ((flags & CrDed_DiedInBattle) != 0) {
            dungeon->battles_lost++;
        }
    }
    update_kills_counters(creatng, killertng, killer_plyr_idx, flags);
    if (thing_is_invalid(killertng) || (killertng->owner == game.neutral_player_num) ||
        (killer_plyr_idx == game.neutral_player_num) || dungeon_invalid(dungeon))
    {
        if ((flags & CrDed_NoEffects) && ((creatng->alloc_flags & TAlF_IsControlled) != 0)) {
            prepare_to_controlled_creature_death(creatng);
        }
        cause_creature_death(creatng, flags);
        return true;
    }
    // Now we are sure that killertng and dungeon pointers are correct
    if (creatng->owner == killertng->owner)
    {
        if ((get_creature_model_flags(creatng) & CMF_IsDiptera) && (get_creature_model_flags(killertng) & CMF_IsArachnid)) {
            dungeon->lvstats.flies_killed_by_spiders++;
        }
    }
    struct CreatureControl* cctrlgrp = creature_control_get_from_thing(killertng);
    if (!creature_control_invalid(cctrlgrp)) {
        cctrlgrp->kills_num++;
    }
    if (is_my_player_number(creatng->owner))
    {
        if ((flags & CrDed_DiedInBattle) != 0)
        {
            output_message_far_from_thing(creatng, SMsg_BattleDeath, MESSAGE_DELAY_BATTLE, true);
        }
    } else
    if (is_my_player_number(killertng->owner))
    {
        output_message_far_from_thing(creatng, SMsg_BattleWon, MESSAGE_DELAY_BATTLE, true);
    }
    if (is_hero_thing(killertng))
    {
        if (player_creature_tends_to(killertng->owner,CrTend_Imprison)) {
            ERRORLOG("Hero have tend to imprison");
        }
    }
    {
        struct CreatureStats* crstat = creature_stats_get_from_thing(killertng);
        anger_apply_anger_to_creature(killertng, crstat->annoy_win_battle, AngR_Other, 1);
    }
    if (!creature_control_invalid(cctrlgrp) && ((flags & CrDed_DiedInBattle) != 0)) {
        cctrlgrp->unknown_state.byte_9A++;
    }
    if (!dungeon_invalid(dungeon)) {
        dungeon->hates_player[killertng->owner] += game.fight_hate_kill_value;
    }
    SYNCDBG(18,"Almost finished");
    if (((flags & CrDed_NoUnconscious) != 0) || (!player_has_room_of_role(killertng->owner,RoRoF_Prison))
      || (!player_creature_tends_to(killertng->owner,CrTend_Imprison)) ||
        ((get_creature_model_flags(creatng) & CMF_IsEvil) && (CREATURE_RANDOM(creatng, 100) >= gameadd.stun_enemy_chance_evil)) ||
        (!(get_creature_model_flags(creatng) & CMF_IsEvil) && (CREATURE_RANDOM(creatng, 100) >= gameadd.stun_enemy_chance_good)) ||
        (get_creature_model_flags(creatng) & CMF_NoImprisonment) )
    {
        if ((flags & CrDed_NoEffects) == 0) {
            cause_creature_death(creatng, flags);
            return true;
        }
    }
    if ((flags & CrDed_NoEffects) != 0)
    {
        if ((creatng->alloc_flags & TAlF_IsControlled) != 0) {
            prepare_to_controlled_creature_death(creatng);
        }
        cause_creature_death(creatng, flags);
        return true;
    }
    make_creature_unconscious(creatng);
    creatng->health = 1;
    return false;
}

void process_creature_standing_on_corpses_at(struct Thing *creatng, struct Coord3d *pos)
{
    SYNCDBG(18,"Starting for %s at %d,%d",thing_model_name(creatng),(int)pos->x.stl.num,(int)pos->y.stl.num);
    struct CreatureControl* cctrl = creature_control_get_from_thing(creatng);
    struct Map* mapblk = get_map_block_at(pos->x.stl.num, pos->y.stl.num);
    unsigned long k = 0;
    long i = get_mapwho_thing_index(mapblk);
    while (i != 0)
    {
        struct Thing* thing = thing_get(i);
        TRACE_THING(thing);
        if (thing_is_invalid(thing))
        {
            ERRORLOG("Jump to invalid thing detected");
            break;
        }
        i = thing->next_on_mapblk;
        // Per thing code start
        if (thing->class_id == TCls_DeadCreature)
        {
            if (!is_hero_thing(creatng))
            {
                struct CreatureStats* crstat = creature_stats_get_from_thing(creatng);
                int annoy_val;
                if (thing->owner == creatng->owner)
                {
                    annoy_val = crstat->annoy_on_dead_friend;
                }
                else
                {
                    annoy_val = crstat->annoy_on_dead_enemy;
                }
                anger_apply_anger_to_creature(creatng, annoy_val, AngR_Other, 1);
            }
            cctrl->bloody_footsteps_turns = 20;
            cctrl->corpse_to_piss_on = thing->index;
            // Stop after one body was found
            break;
        }
        // Per thing code end
        k++;
        if (k > THINGS_COUNT)
        {
            ERRORLOG("Infinite loop detected when sweeping things list");
            break_mapwho_infinite_chain(mapblk);
            break;
        }
    }
}

/**
 * Calculates damage made by a creature by hand (using strength).
 * @param thing The creature which will be inflicting the damage.
 */
long calculate_melee_damage(struct Thing *creatng)
{
    const struct CreatureControl* cctrl = creature_control_get_from_thing(creatng);
    const struct CreatureStats* crstat = creature_stats_get_from_thing(creatng);
    long strength = compute_creature_max_strength(crstat->strength, cctrl->explevel);
    return compute_creature_attack_melee_damage(strength, crstat->luck, cctrl->explevel, creatng);
}

/**
 * Projects damage made by a creature by hand (using strength).
 * Gives a best estimate of the damage, but shouldn't be used to actually inflict it.
 * @param thing The creature which will be inflicting the damage.
 */
long project_melee_damage(const struct Thing *creatng)
{
    const struct CreatureControl* cctrl = creature_control_get_from_thing(creatng);
    const struct CreatureStats* crstat = creature_stats_get_from_thing(creatng);
    long strength = compute_creature_max_strength(crstat->strength, cctrl->explevel);
    return project_creature_attack_melee_damage(strength, crstat->luck, cctrl->explevel);
}

/**
 * Calculates damage made by a creature using specific shot model.
 * @param thing The creature which will be shooting.
 * @param shot_model Shot kind which will be created.
 */
long calculate_shot_damage(struct Thing *creatng, ThingModel shot_model)
{
    const struct ShotConfigStats* shotst = get_shot_model_stats(shot_model);
    const struct CreatureControl* cctrl = creature_control_get_from_thing(creatng);
    const struct CreatureStats* crstat = creature_stats_get_from_thing(creatng);
    return compute_creature_attack_spell_damage(shotst->damage, crstat->luck, cctrl->explevel, creatng);
}

/**
 * Projects damage made by a creature using specific shot model.
 * Gives a best estimate of the damage, but shouldn't be used to actually inflict it.
 * @param thing The creature which will be shooting.
 * @param shot_model Shot kind which will be created.
 */
long project_creature_shot_damage(const struct Thing *thing, ThingModel shot_model)
{
    const struct ShotConfigStats* shotst = get_shot_model_stats(shot_model);
    const struct CreatureControl* cctrl = creature_control_get_from_thing(thing);
    const struct CreatureStats* crstat = creature_stats_get_from_thing(thing);
    long damage;
    if ((shotst->model_flags & ShMF_StrengthBased) != 0 )
    {
        // Project melee damage
        long strength = compute_creature_max_strength(crstat->strength, cctrl->explevel);
        damage = project_creature_attack_melee_damage(strength, crstat->luck, cctrl->explevel);
    } else
    {
        // Project shot damage
        damage = project_creature_attack_spell_damage(shotst->damage, crstat->luck, cctrl->explevel);
    }
    return damage;
}

void creature_fire_shot(struct Thing *firing, struct Thing *target, ThingModel shot_model, char shot_lvl, unsigned char hit_type)
{
    struct Coord3d pos2;
    struct Thing *tmptng;
    short angle_xy;
    short angle_yz;
    long damage;
    struct CreatureControl* cctrl = creature_control_get_from_thing(firing);
    struct CreatureStats* crstat = creature_stats_get_from_thing(firing);
    struct ShotConfigStats* shotst = get_shot_model_stats(shot_model);
    TbBool flag1 = false;
    // Prepare source position
    struct Coord3d pos1;
    pos1.x.val = firing->mappos.x.val;
    pos1.y.val = firing->mappos.y.val;
    pos1.z.val = firing->mappos.z.val;
    pos1.x.val += distance_with_angle_to_coord_x((cctrl->shot_shift_x + (cctrl->shot_shift_x * gameadd.crtr_conf.exp.size_increase_on_exp * cctrl->explevel) / 100), firing->move_angle_xy+LbFPMath_PI/2);
    pos1.y.val += distance_with_angle_to_coord_y((cctrl->shot_shift_x + (cctrl->shot_shift_x * gameadd.crtr_conf.exp.size_increase_on_exp * cctrl->explevel) / 100), firing->move_angle_xy+LbFPMath_PI/2);
    pos1.x.val += distance_with_angle_to_coord_x((cctrl->shot_shift_y + (cctrl->shot_shift_y * gameadd.crtr_conf.exp.size_increase_on_exp * cctrl->explevel) / 100), firing->move_angle_xy);
    pos1.y.val += distance_with_angle_to_coord_y((cctrl->shot_shift_y + (cctrl->shot_shift_y * gameadd.crtr_conf.exp.size_increase_on_exp * cctrl->explevel) / 100), firing->move_angle_xy);
    pos1.z.val += (cctrl->shot_shift_z +(cctrl->shot_shift_z * gameadd.crtr_conf.exp.size_increase_on_exp * cctrl->explevel) /100);
    // Compute launch angles
    if (thing_is_invalid(target))
    {
        angle_xy = firing->move_angle_xy;
        angle_yz = firing->move_angle_z;
    } else
    {
        pos2.x.val = target->mappos.x.val;
        pos2.y.val = target->mappos.y.val;
        pos2.z.val = target->mappos.z.val;
        pos2.z.val += (target->clipbox_size_yz >> 1);
        if (((shotst->model_flags & ShMF_StrengthBased) != 0) && ((shotst->model_flags & ShMF_ReboundImmune) != 0) && (target->class_id != TCls_Door))
        {
          flag1 = true;
          pos1.z.val = pos2.z.val;
        }
        angle_xy = get_angle_xy_to(&pos1, &pos2);
        angle_yz = get_angle_yz_to(&pos1, &pos2);
    }
    // Compute shot damage
    damage = shotst->damage;
    if (shotst->fixed_damage == 0)
    {
        if ((shotst->model_flags & ShMF_StrengthBased) != 0)
        {
            damage = calculate_melee_damage(firing);
        }
        else
        {
            damage = calculate_shot_damage(firing, shot_model);
        }
    }
    if ((shotst->model_flags & ShMF_Disarming) && thing_is_deployed_trap(target))
    {
        hit_type = THit_TrapsAll;
    }
    struct Thing* shotng = NULL;
    long target_idx = 0;
    // Set target index for navigating shots
    if (!thing_is_invalid(target))
    {
        target_idx = target->index;
    }
    struct ComponentVector cvect;
    switch (shot_model)
    {
    case ShM_Lightning:
    case ShM_Drain:
        if ((thing_is_invalid(target)) || (get_2d_distance(&firing->mappos, &pos2) > shotst->max_range))
        {
            project_point_to_wall_on_angle(&pos1, &pos2, firing->move_angle_xy, firing->move_angle_z, 256, 20);
        }
        shotng = create_thing(&pos2, TCls_Shot, shot_model, firing->owner, -1);
        if (thing_is_invalid(shotng))
          return;
        if (shot_model == ShM_Drain)
          draw_lightning(&pos1, &pos2, 96, TngEffElm_RedDot);
        else
          draw_lightning(&pos1, &pos2, 96, TngEffElm_ElectricBall3);
        shotng->health = shotst->health;
        shotng->shot.damage = damage;
        shotng->parent_idx = firing->index;
        break;
    case ShM_FlameBreathe:
        if ((thing_is_invalid(target)) || (get_2d_distance(&firing->mappos, &pos2) > shotst->max_range))
          project_point_to_wall_on_angle(&pos1, &pos2, firing->move_angle_xy, firing->move_angle_z, 256, 4);
        shotng = create_thing(&pos2, TCls_Shot, shot_model, firing->owner, -1);
        if (thing_is_invalid(shotng))
          return;
        draw_flame_breath(&pos1, &pos2, 96, 2);
        shotng->health = shotst->health;
        shotng->shot.damage = damage;
        shotng->parent_idx = firing->index;
        break;
    case ShM_Hail_storm:
    {
        long i;
        if (map_is_solid_at_height(pos1.x.stl.num, pos1.y.stl.num, pos1.z.val, (pos1.z.val + shotst->size_yz)))
        {
            pos1.x.val = firing->mappos.x.val;
            pos1.y.val = firing->mappos.y.val;
        }
        for (i = 0; i < 32; i++)
        {
            tmptng = create_thing(&pos1, TCls_Shot, shot_model, firing->owner, -1);
            if (thing_is_invalid(tmptng))
              break;
            shotng = tmptng;
            shotng->shot.hit_type = hit_type;
            shotng->move_angle_xy = (angle_xy + CREATURE_RANDOM(firing, 101) - 50) & LbFPMath_AngleMask;
            shotng->move_angle_z = (angle_yz + CREATURE_RANDOM(firing, 101) - 50) & LbFPMath_AngleMask;
            angles_to_vector(shotng->move_angle_xy, shotng->move_angle_z, shotst->speed, &cvect);
            shotng->veloc_push_add.x.val += cvect.x;
            shotng->veloc_push_add.y.val += cvect.y;
            shotng->veloc_push_add.z.val += cvect.z;
            shotng->state_flags |= TF1_PushAdd;
            shotng->shot.damage = damage;
            shotng->health = shotst->health;
            shotng->parent_idx = firing->index;
        }
        break;
    }
    default:
        if (map_is_solid_at_height(pos1.x.stl.num, pos1.y.stl.num, pos1.z.val, (pos1.z.val + shotst->size_yz)))
        {
            pos1.x.val = firing->mappos.x.val;
            pos1.y.val = firing->mappos.y.val;
        }
        shotng = create_thing(&pos1, TCls_Shot, shot_model, firing->owner, -1);
        if (thing_is_invalid(shotng))
            return;
        shotng->move_angle_xy = angle_xy;
        shotng->move_angle_z = angle_yz;
        angles_to_vector(shotng->move_angle_xy, shotng->move_angle_z, shotst->speed, &cvect);
        shotng->veloc_push_add.x.val += cvect.x;
        shotng->veloc_push_add.y.val += cvect.y;
        shotng->veloc_push_add.z.val += cvect.z;
        shotng->state_flags |= TF1_PushAdd;
        shotng->shot.damage = damage;
        shotng->health = shotst->health;
        shotng->parent_idx = firing->index;
        shotng->shot.target_idx = target_idx;
        shotng->shot.dexterity = compute_creature_max_dexterity(crstat->dexterity,cctrl->explevel);
            if (shot_model == ShM_Lizard)
            {
                if (!thing_is_invalid(target))
                {
                    long range = 2200 - ((crstat->dexterity + (crstat->dexterity * cctrl->explevel * gameadd.crtr_conf.exp.dexterity_increase_on_exp)/100) * 19);
                    range = range < 1 ? 1 : range;
                    long rnd = (CREATURE_RANDOM(firing, 2 * range) - range);
                    rnd = rnd < (range / 3) && rnd > 0 ? (CREATURE_RANDOM(firing, range / 2) + (range / 2)) + 200 : rnd + 200;
                    rnd = rnd > -(range / 3) && rnd < 0 ? -(CREATURE_RANDOM(firing, range / 3) + (range / 3)) : rnd;
                    long x = move_coord_with_angle_x(target->mappos.x.val, rnd, angle_xy);
                    long y = move_coord_with_angle_y(target->mappos.y.val, rnd, angle_xy);
                    int posint = y / gameadd.crtr_conf.sprite_size;
                    shotng->shot_lizard.x = x;
                    shotng->shot_lizard.posint = posint;
                    shotng->shot_lizard2.range = range / 10;
                }
            }
        break;
    }
    if (!thing_is_invalid(shotng))
    {
#if (BFDEBUG_LEVEL > 0)
      damage = shotng->shot.damage;
      // Special debug code that shows amount of damage the shot will make
      if ((start_params.debug_flags & DFlg_ShotsDamage) != 0)
          create_price_effect(&pos1, my_player_number, damage);
      if ((damage < 0) || (damage > 2000))
      {
        WARNLOG("Shot of type %d carries %d damage",(int)shot_model,(int)damage);
      }
#endif
      shotng->shot.hit_type = hit_type;
      if (shotst->firing_sound > 0)
      {
        thing_play_sample(firing, shotst->firing_sound + UNSYNC_RANDOM(shotst->firing_sound_variants),
            100, 0, 3, 0, 3, FULL_LOUDNESS);
      }
      if (shotst->shot_sound > 0)
      {
        thing_play_sample(shotng, shotst->shot_sound, NORMAL_PITCH, 0, 3, 0, shotst->sound_priority, FULL_LOUDNESS);
      }
      set_flag_byte(&shotng->movement_flags,TMvF_Unknown10,flag1);
    }
}

void set_creature_level(struct Thing *thing, long nlvl)
{
    struct CreatureStats* crstat = creature_stats_get_from_thing(thing);
    struct CreatureControl* cctrl = creature_control_get_from_thing(thing);
    if (creature_control_invalid(cctrl))
    {
        ERRORLOG("Creature has no control");
        return;
    }
    if (nlvl > CREATURE_MAX_LEVEL-1) {
        ERRORLOG("Level %d too high, bounding",(int)nlvl);
        nlvl = CREATURE_MAX_LEVEL-1;
    }
    if (nlvl < 0) {
        ERRORLOG("Level %d too low, bounding",(int)nlvl);
        nlvl = 0;
    }
    long old_max_health = compute_creature_max_health(crstat->health, cctrl->explevel);
    if (old_max_health < 1)
        old_max_health = 1;
    cctrl->explevel = nlvl;
    long max_health = compute_creature_max_health(crstat->health, cctrl->explevel);
    cctrl->max_health = max_health;
    set_creature_size_stuff(thing);
    if (old_max_health > 0)
        thing->health = saturate_set_signed( (thing->health*max_health)/old_max_health, 16);
    else
        thing->health = -1;
    creature_increase_available_instances(thing);
    add_creature_score_to_owner(thing);
}

void init_creature_level(struct Thing *thing, long nlev)
{
    struct CreatureControl* cctrl = creature_control_get_from_thing(thing);
    if (creature_control_invalid(cctrl))
    {
        ERRORLOG("Creature has no control");
        return;
    }
    set_creature_level(thing, nlev);
    thing->health = cctrl->max_health;
}

/** Retrieves speed of a creature.
 *
 * @param thing
 * @return
 */
long get_creature_speed(const struct Thing *thing)
{
    struct CreatureControl* cctrl = creature_control_get_from_thing(thing);
    if (creature_control_invalid(cctrl))
        return 0;
    long speed = cctrl->max_speed;
    if (speed < 0)
        speed = 0;
    if (speed > MAX_VELOCITY)
        speed = MAX_VELOCITY;
    return speed;
}

short get_creature_eye_height(const struct Thing *creatng)
{
    int base_height;
    if (creature_affected_by_spell(creatng, SplK_Chicken))
    {
        base_height = 100;
    }
    else
    {
        struct CreatureStats* crstat = creature_stats_get_from_thing(creatng);
        base_height = crstat->base_eye_height;
    }

    struct CreatureControl* cctrl = creature_control_get_from_thing(creatng);
    return (base_height + (base_height * gameadd.crtr_conf.exp.size_increase_on_exp * cctrl->explevel) / 100);
}

TbBool creature_can_see_thing(struct Thing *creatng, struct Thing *thing)
{
    struct Coord3d thing_pos;
    struct Coord3d creat_pos;

    creat_pos.x.val = creatng->mappos.x.val;
    creat_pos.y.val = creatng->mappos.y.val;
    creat_pos.z.val = creatng->mappos.z.val;

    thing_pos.x.val = thing->mappos.x.val;
    thing_pos.y.val = thing->mappos.y.val;
    thing_pos.z.val = thing->mappos.z.val;

    creat_pos.z.val += get_creature_eye_height(creatng);

    if (line_of_sight_3d(&creat_pos, &thing_pos))
        return 1;
    thing_pos.z.val += thing->clipbox_size_yz;
    return line_of_sight_3d(&creat_pos, &thing_pos) != 0;
}


ThingIndex get_human_controlled_creature_target(struct Thing *thing, long primary_target)
{
    ThingIndex index = 0;
    struct Thing *i;
    long angle_xy_to;
    long angle_difference;
    int smallest_angle_diff = INT_MAX;
    static const int range = 20;
    static const int max_hit_angle = 39;
    MapSubtlCoord stl_x = thing->mappos.x.stl.num;
    MapSubtlCoord stl_x_lower = stl_x - range;
    MapSubtlCoord stl_x_upper = stl_x + range;
    if ((stl_x - range) < 0)
        stl_x_lower = 0;
    if (stl_x_upper > gameadd.map_subtiles_x)
        stl_x_upper = gameadd.map_subtiles_x;
    MapSubtlCoord stl_y = thing->mappos.y.stl.num;
    MapSubtlCoord stl_y_lower = stl_y - range;
    MapSubtlCoord stl_y_upper = stl_y + range;
    if (stl_y + range > gameadd.map_subtiles_y)
        stl_y_upper = gameadd.map_subtiles_y;
    if (stl_y_lower < 0)
        stl_y_lower = 0;

    if (stl_y_upper < stl_y_lower)
    {
        return 0;
    }
    if (stl_y_upper >= stl_y_lower)
    {
        for (MapSubtlDelta y_step = ((stl_y_upper - stl_y_lower) + 1); y_step > 0; y_step--)
        {
            MapSubtlCoord x = stl_x_lower;
            if (x <= stl_x_upper)
            {
                for (MapSubtlDelta x_step = ((stl_x_upper - stl_x_lower) + 1); x_step > 0; x_step--)
                {
                    struct Map *mapblk = get_map_block_at(x, stl_y_lower);
                    for (i = thing_get(get_mapwho_thing_index(mapblk));
                         !thing_is_invalid(i);
                         i = thing_get(i->next_on_mapblk))
                    {
                        if (i != thing)
                        {
                            TbBool is_valid_target;
                            switch (primary_target)
                            {
                                case 1:
                                    is_valid_target = ((thing_is_creature(i) && !creature_is_being_unconscious(i)) || thing_is_dungeon_heart(i));
                                    break;
                                case 2:
                                    is_valid_target = (thing_is_creature(i) && !creature_is_being_unconscious(i));
                                    break;
                                case 3:
                                    is_valid_target = (((thing_is_creature(i) && !creature_is_being_unconscious(i)) || thing_is_dungeon_heart(i)) && i->owner != thing->owner);
                                    break;
                                case 4:
                                    is_valid_target = ((thing_is_creature(i) && !creature_is_being_unconscious(i)) && i->owner != thing->owner);
                                    break;
                                case 5:
                                    is_valid_target = (((thing_is_creature(i) && !creature_is_being_unconscious(i)) || thing_is_dungeon_heart(i)) && i->owner == thing->owner);
                                    break;
                                case 6:
                                    is_valid_target = ((thing_is_creature(i) && !creature_is_being_unconscious(i)) && i->owner == thing->owner);
                                    break;
                                case 7:
                                    is_valid_target = ((thing_is_creature(i) && !creature_is_being_unconscious(i)) || thing_is_dungeon_heart(i) || thing_is_deployed_trap(i));
                                    break;
                                case 8:
                                    is_valid_target = true;
                                    break;
                                default:
                                    ERRORLOG("Illegal primary target type for shot: %d", (int)primary_target);
                                    is_valid_target = false;
                                    break;
                            }
                            if (is_valid_target)
                            {
                                angle_xy_to = get_angle_xy_to(&thing->mappos, &i->mappos);
                                angle_difference = get_angle_difference(angle_xy_to, thing->move_angle_xy);
                                if (angle_difference >= max_hit_angle || !creature_can_see_thing(thing, i))
                                    angle_difference = LONG_MAX;
                                if (smallest_angle_diff > angle_difference)
                                {
                                    smallest_angle_diff = angle_difference;
                                    index = i->index;
                                }
                            }
                        }
                    }
                    x++;
                }
            }
            stl_y_lower++;
        }
    }
    return index;
}

long creature_instance_has_reset(const struct Thing *thing, long inst_idx)
{
    long ritime;
    const struct CreatureControl* cctrl = creature_control_get_from_thing(thing);
    const struct InstanceInfo* inst_inf = creature_instance_info_get(inst_idx);
    long delta = (long)game.play_gameturn - (long)cctrl->instance_use_turn[inst_idx];
    if ((thing->alloc_flags & TAlF_IsControlled) != 0)
    {
        ritime = inst_inf->fp_reset_time + cctrl->inst_total_turns - cctrl->inst_action_turns;
    } else
    {
        ritime = inst_inf->reset_time + cctrl->inst_total_turns - cctrl->inst_action_turns;
    }
    return (delta >= ritime);
}

/**
 * Gives times a creature spends on an instance, including spell modifiers.
 * @param thing The creature thing.
 * @param inst_idx Instance for which times will be computed.
 * @param ritime Returns instance duration turns.
 * @param raitime Returns instance turn on which action function is executed.
 */
void get_creature_instance_times(const struct Thing *thing, long inst_idx, long *ritime, long *raitime)
{
    long itime;
    long aitime;
    struct InstanceInfo* inst_inf = creature_instance_info_get(inst_idx);
    if ((thing->alloc_flags & TAlF_IsControlled) != 0)
    {
        itime = inst_inf->fp_time;
        aitime = inst_inf->fp_action_time;
    } else
    {
        itime = inst_inf->time;
        aitime = inst_inf->action_time;
    }
    if (creature_affected_by_spell(thing, SplK_Slow))
    {
        aitime *= 2;
        itime *= 2;
    }
    if (creature_affected_by_spell(thing, SplK_Speed))
    {
        aitime /= 2;
        itime /= 2;
    } else
    if (creature_affected_by_slap(thing))
    {
        aitime = 3 * aitime / 4;
        itime = 3 * itime / 4;
    } else
    if (!is_neutral_thing(thing))
    {
        if (player_uses_power_obey(thing->owner))
        {
            aitime -= aitime / 4;
            itime -= itime / 4;
        }
    }
    if (aitime <= 1)
        aitime = 1;
    if (itime <= 1)
        itime = 1;
    *ritime = itime;
    *raitime = aitime;
}

void set_creature_instance(struct Thing *thing, CrInstance inst_idx, long targtng_idx, const struct Coord3d *pos)
{
    long i;
    if (inst_idx == 0)
        return;
    struct CreatureControl* cctrl = creature_control_get_from_thing(thing);
    struct InstanceInfo* inst_inf = creature_instance_info_get(inst_idx);
    if (creature_instance_info_invalid(inst_inf) || (inst_inf->time == -1))
    {
        ERRORLOG("Cannot set negative instance %d to %s index %d",(int)inst_idx,thing_model_name(thing),(int)thing->index);
        return;
    }
    if (inst_inf->force_visibility > 0)
    {
        i = cctrl->force_visible;
        if (i <= inst_inf->force_visibility)
          i = inst_inf->force_visibility;
        cctrl->force_visible = i;
    }
    long itime;
    long aitime;
    get_creature_instance_times(thing, inst_idx, &itime, &aitime);
    if ((cctrl->instance_id != CrInst_NULL) && (cctrl->instance_id == inst_idx))
    {
        if ((inst_inf->flags & InstPF_RepeatTrigger) != 0)
        {
            cctrl->inst_repeat = 1;
            return;
        }
    }
    cctrl->instance_id = inst_idx;
    cctrl->targtng_idx = targtng_idx;
    cctrl->inst_turn = 0;
    cctrl->inst_total_turns = itime;
    cctrl->inst_action_turns = aitime;
    i = get_creature_model_graphics(thing->model,inst_inf->graphics_idx);
    cctrl->instance_anim_step_turns = get_lifespan_of_animation(i, 1) / itime;
    if (pos != NULL)
    {
        cctrl->targtstl_x = coord_subtile(pos->x.val);
        cctrl->targtstl_y = coord_subtile(pos->y.val);
    } else
    {
        cctrl->targtstl_x = 0;
        cctrl->targtstl_y = 0;
    }
}

unsigned short find_next_annoyed_creature(PlayerNumber plyr_idx, unsigned short current_annoyed_creature_idx)
{
    struct Thing *current_annoyed_creature = thing_get(current_annoyed_creature_idx);
    struct Thing **current_ptr = &current_annoyed_creature;
    struct Dungeon *dungeon = get_dungeon(plyr_idx);
    struct Thing *creatng;
    struct CreatureControl* cctrl;

    if ((current_annoyed_creature->alloc_flags & TAlF_Exists) == 0 ||
         !thing_is_creature(current_annoyed_creature) ||
         (current_annoyed_creature->alloc_flags & TAlF_IsInLimbo) != 0 ||
         (current_annoyed_creature->state_flags & TAlF_IsInMapWho) != 0 ||
         current_annoyed_creature->active_state == CrSt_CreatureUnconscious)
    {
        creatng = thing_get(dungeon->creatr_list_start);
        if (thing_is_invalid(creatng))
        {
            dungeon->zoom_annoyed_creature_idx = 0;
        }
        else
        {
            while (!anger_is_creature_angry(creatng))
            {
                cctrl = creature_control_get_from_thing(creatng);
                creatng = thing_get(cctrl->players_next_creature_idx);
                if (thing_is_invalid(creatng))
                {
                    dungeon->zoom_annoyed_creature_idx = 0;
                    return 0;
                }
            }
            dungeon->zoom_annoyed_creature_idx = creatng->index;
            return creatng->index;
        }
    }
    else
    {
        cctrl = creature_control_get_from_thing(thing_get(dungeon->zoom_annoyed_creature_idx));
        creatng = thing_get(cctrl->players_next_creature_idx);

        if ((creatng->alloc_flags & TAlF_Exists) &&
            thing_is_creature(creatng) &&
            (creatng->alloc_flags & TAlF_IsInLimbo) == 0 &&
            (creatng->state_flags & TAlF_IsInMapWho) == 0 &&
            creatng->active_state != CrSt_CreatureUnconscious &&
            !thing_is_invalid(creatng))
        {
            TbBool found = true;
            while (!anger_is_creature_angry(creatng) || (creatng->alloc_flags & TAlF_Exists) == 0 || !thing_is_creature(creatng) ||
                   (creatng->alloc_flags & TAlF_IsInLimbo) != 0 || (creatng->state_flags & TAlF_IsInMapWho) != 0 || creatng->active_state == CrSt_CreatureUnconscious)
            {
                cctrl = creature_control_get_from_thing(creatng);
                creatng =thing_get(cctrl->players_next_creature_idx);
                if ( thing_is_invalid(creatng))
                {
                    found = false;
                    break;
                }
            }
            if (found)
            {
                dungeon->zoom_annoyed_creature_idx = creatng->index;
                return creatng->index;
            }
        }
        creatng = thing_get(dungeon->creatr_list_start);
        if (*current_ptr != creatng)
        {
            while (!thing_is_invalid(creatng))
            {
                if (anger_is_creature_angry(creatng) &&
                    (creatng->alloc_flags & TAlF_Exists) != 0 &&
                    thing_is_creature(creatng) &&
                    (creatng->alloc_flags & TAlF_IsInLimbo) == 0 &&
                    (creatng->state_flags & TAlF_IsInMapWho) == 0 &&
                    creatng->active_state != CrSt_CreatureUnconscious)
                {
                    dungeon->zoom_annoyed_creature_idx = creatng->index;
                    return creatng->index;
                }
                cctrl = creature_control_get_from_thing(creatng);
                creatng = thing_get(cctrl->players_next_creature_idx);
                if (*current_ptr == creatng)
                    return dungeon->zoom_annoyed_creature_idx;
            }
        }
        return dungeon->zoom_annoyed_creature_idx;
    }
    return 0;
}

void draw_creature_view(struct Thing *thing)
{
  // If no eye lens required - just draw on the screen, directly
  struct PlayerInfo* player = get_my_player();
  if (((game.flags_cd & MFlg_EyeLensReady) == 0) || (eye_lens_memory == NULL) || (game.numfield_1B == 0))
  {
      engine(player,&player->cameras[CamIV_FirstPerson]);
      return;
  }
  // So there is an eye lens - we have to put a buffer in place of screen,
  // draw on that buffer, an then copy it to screen applying lens effect.
  unsigned char* scrmem = eye_lens_spare_screen_memory;
  // Store previous graphics settings
  unsigned char* wscr_cp = lbDisplay.WScreen;
  TbGraphicsWindow grwnd;
  LbScreenStoreGraphicsWindow(&grwnd);
  // Prepare new settings
  LbMemorySet(scrmem, 0, eye_lens_width*eye_lens_height*sizeof(TbPixel));
  lbDisplay.WScreen = scrmem;
  lbDisplay.GraphicsScreenHeight = eye_lens_height;
  lbDisplay.GraphicsScreenWidth = eye_lens_width;
  LbScreenSetGraphicsWindow(0, 0, MyScreenWidth/pixel_size, MyScreenHeight/pixel_size);
  // Draw on our buffer
  setup_engine_window(0, 0, MyScreenWidth, MyScreenHeight);
  engine(player,&player->cameras[CamIV_FirstPerson]);
  // Restore original graphics settings
  lbDisplay.WScreen = wscr_cp;
  LbScreenLoadGraphicsWindow(&grwnd);
  // Draw the buffer on real screen
  setup_engine_window(0, 0, MyScreenWidth, MyScreenHeight);
  draw_lens_effect(lbDisplay.WScreen, lbDisplay.GraphicsScreenWidth, scrmem, eye_lens_width,
      MyScreenWidth/pixel_size, MyScreenHeight/pixel_size, game.numfield_1B);
}

struct Thing *get_creature_near_for_controlling(PlayerNumber plyr_idx, MapCoord x, MapCoord y)
{
    MapCoordDelta nearest_distance = LONG_MAX;
    struct Thing *nearest_thing = INVALID_THING;

    for (long k = 0; k < AROUND_TILES_COUNT; k++)
    {

        MapSubtlCoord stl_x = coord_subtile(x) + around[k].delta_x;
        MapSubtlCoord stl_y = coord_subtile(y) + around[k].delta_y;
        struct Map* mapblk = get_map_block_at(stl_x, stl_y);
        unsigned long j = 0;
        for (int i = get_mapwho_thing_index(mapblk); i != 0;)
        {
            struct Thing* thing = thing_get(i);
            i = thing->next_on_mapblk;


            if (can_cast_spell(plyr_idx,PwrK_POSSESS,stl_x,stl_y,thing,CastChk_Default ))
            {
                MapCoordDelta distance = get_2d_box_distance_xy(thing->mappos.x.val, thing->mappos.y.val, x, y);
                if (distance < nearest_distance)
                {
                    nearest_distance = distance;
                    nearest_thing = thing;
                }
            }

            j++;
            if (j > THINGS_COUNT)
            {
                ERRORLOG("Infinite loop detected when sweeping things list");
                break_mapwho_infinite_chain(mapblk);
                break;
            }
        }
    }
    return nearest_thing;
}

/**
 * Puts a creature as first in a list of owning player creatures.
 *
 * This function is called at map loading, during creature creation; this means it cannot use get_players_num_dungeon().
 *
 * @param thing The creature thing.
 */
void set_first_creature(struct Thing *creatng)
{
    struct CreatureControl* cctrl = creature_control_get_from_thing(creatng);

    if ((creatng->alloc_flags & TAlF_InDungeonList) != 0) {
        ERRORLOG("Thing already in Peter list");
        return;
    }

    SYNCDBG(16,"Starting for %s index %d owner %d",thing_model_name(creatng),(int)creatng->index,(int)creatng->owner);

    if (is_neutral_thing(creatng))
    {
        if (game.nodungeon_creatr_list_start > 0)
        {
            struct Thing* prevtng = thing_get(game.nodungeon_creatr_list_start);
            struct CreatureControl* prevctrl = creature_control_get_from_thing(prevtng);
            prevctrl->players_prev_creature_idx = creatng->index;
            cctrl->players_next_creature_idx = game.nodungeon_creatr_list_start;
            cctrl->players_prev_creature_idx = 0;
            game.nodungeon_creatr_list_start = creatng->index;
        } else
        {
            cctrl->players_next_creature_idx = 0;
            cctrl->players_prev_creature_idx = 0;
            game.nodungeon_creatr_list_start = creatng->index;
        }
        creatng->alloc_flags |= TAlF_InDungeonList;
    } else
    if (!creature_is_for_dungeon_diggers_list(creatng))
    {
        struct Dungeon* dungeon = get_dungeon(creatng->owner);
        if (dungeon->creatr_list_start > 0)
        {
            struct Thing* prevtng = thing_get(dungeon->creatr_list_start);
            struct CreatureControl* prevctrl = creature_control_get_from_thing(prevtng);
            prevctrl->players_prev_creature_idx = creatng->index;
            cctrl->players_next_creature_idx = dungeon->creatr_list_start;
            cctrl->players_prev_creature_idx = 0;
            dungeon->creatr_list_start = creatng->index;
        } else
        {
            cctrl->players_next_creature_idx = 0;
            cctrl->players_prev_creature_idx = 0;
            dungeon->creatr_list_start = creatng->index;
        }
        if ((cctrl->flgfield_2 & TF2_Spectator) == 0)
        {
            dungeon->num_active_creatrs++;
            dungeon->owned_creatures_of_model[creatng->model]++;
        }
        creatng->alloc_flags |= TAlF_InDungeonList;
    }
    else
    {
        struct Dungeon* dungeon = get_dungeon(creatng->owner);
        if (dungeon->digger_list_start > 0)
        {
            struct Thing* prevtng = thing_get(dungeon->digger_list_start);
            struct CreatureControl* prevctrl = creature_control_get_from_thing(prevtng);
            prevctrl->players_prev_creature_idx = creatng->index;
            cctrl->players_next_creature_idx = dungeon->digger_list_start;
            cctrl->players_prev_creature_idx = 0;
            dungeon->digger_list_start = creatng->index;
        }
        else
        {
            cctrl->players_next_creature_idx = 0;
            cctrl->players_prev_creature_idx = 0;
            dungeon->digger_list_start = creatng->index;
        }
        dungeon->num_active_diggers++;
        dungeon->owned_creatures_of_model[creatng->model]++;
        creatng->alloc_flags |= TAlF_InDungeonList;
    }
}

void remove_first_creature(struct Thing *creatng)
{
    struct Dungeon *dungeon;
    struct CreatureControl *secctrl;
    struct Thing *sectng;
    struct CreatureControl* cctrl = creature_control_get_from_thing(creatng);
    if ((creatng->alloc_flags & TAlF_InDungeonList) == 0)
    {
        ERRORLOG("The %s index %d is not in Peter list",thing_model_name(creatng),(int)creatng->index);
        return;
    }
    if (is_neutral_thing(creatng))
    {
      sectng = thing_get(cctrl->players_prev_creature_idx);
      if (!thing_is_invalid(sectng)) {
          secctrl = creature_control_get_from_thing(sectng);
          secctrl->players_next_creature_idx = cctrl->players_next_creature_idx;
      } else {
          game.nodungeon_creatr_list_start = cctrl->players_next_creature_idx;
      }
      sectng = thing_get(cctrl->players_next_creature_idx);
      if (!thing_is_invalid(sectng)) {
          secctrl = creature_control_get_from_thing(sectng);
          secctrl->players_prev_creature_idx = cctrl->players_prev_creature_idx;
      }
    } else
    if (creature_is_for_dungeon_diggers_list(creatng))
    {
        dungeon = get_dungeon(creatng->owner);
        sectng = thing_get(cctrl->players_prev_creature_idx);
        if (!thing_is_invalid(sectng)) {
            secctrl = creature_control_get_from_thing(sectng);
            secctrl->players_next_creature_idx = cctrl->players_next_creature_idx;
        } else {
            dungeon->digger_list_start = cctrl->players_next_creature_idx;
        }
        sectng = thing_get(cctrl->players_next_creature_idx);
        if (!thing_is_invalid(sectng)) {
            secctrl = creature_control_get_from_thing(sectng);
            secctrl->players_prev_creature_idx = cctrl->players_prev_creature_idx;
        }
        if ((cctrl->flgfield_2 & TF2_Spectator) == 0)
        {
            dungeon->num_active_diggers--;
            dungeon->owned_creatures_of_model[creatng->model]--;
        }
    } else
    {
        dungeon = get_dungeon(creatng->owner);
        sectng = thing_get(cctrl->players_prev_creature_idx);
        if (!thing_is_invalid(sectng)) {
            secctrl = creature_control_get_from_thing(sectng);
            secctrl->players_next_creature_idx = cctrl->players_next_creature_idx;
        } else {
            dungeon->creatr_list_start = cctrl->players_next_creature_idx;
        }
        sectng = thing_get(cctrl->players_next_creature_idx);
        if (!thing_is_invalid(sectng)) {
            secctrl = creature_control_get_from_thing(sectng);
            secctrl->players_prev_creature_idx = cctrl->players_prev_creature_idx;
        }
        if ((cctrl->flgfield_2 & TF2_Spectator) == 0)
        {
            dungeon->num_active_creatrs--;
            dungeon->owned_creatures_of_model[creatng->model]--;
        }
    }
    cctrl->players_prev_creature_idx = 0;
    cctrl->players_next_creature_idx = 0;
    creatng->alloc_flags &= ~TAlF_InDungeonList;
}

TbBool thing_is_creature(const struct Thing *thing)
{
  if (thing_is_invalid(thing))
    return false;
  if (thing->class_id != TCls_Creature)
    return false;
  return true;
}

TbBool thing_is_dead_creature(const struct Thing *thing)
{
  if (thing_is_invalid(thing))
    return false;
  if (thing->class_id != TCls_DeadCreature)
    return false;
  return true;
}

/** Returns if a thing is special digger creature.
 *
 * @param thing The thing to be checked.
 * @return True if the thing is creature and special digger, false otherwise.
 */
TbBool thing_is_creature_special_digger(const struct Thing *thing)
{
  if (thing_is_invalid(thing))
    return false;
  if (thing->class_id != TCls_Creature)
    return false;
  return ((get_creature_model_flags(thing) & CMF_IsSpecDigger) != 0);
}

void anger_set_creature_anger_all_types(struct Thing *thing, long new_value)
{
    if (creature_can_get_angry(thing))
    {
      for (AnnoyMotive anger_type = 1; anger_type < AngR_ListEnd; anger_type++ )
      {
        anger_set_creature_anger(thing, new_value, anger_type);
      }
    }
}

struct Room *get_creature_lair_room(const struct Thing *creatng)
{
    struct CreatureControl* cctrl = creature_control_get_from_thing(creatng);
    if (cctrl->lairtng_idx <= 0) {
        return INVALID_ROOM;
    }
    return room_get(cctrl->lair_room_id);
}

TbBool creature_has_lair_room(const struct Thing *creatng)
{
    struct Room* room = get_creature_lair_room(creatng);
    if (!room_is_invalid(room) && room_role_matches(room->kind,get_room_role_for_job(Job_TAKE_SLEEP))) {
        return true;
    }
    return false;
}

TbBool remove_creature_lair(struct Thing *thing)
{
    struct CreatureControl* cctrl = creature_control_get_from_thing(thing);
    if (cctrl->lairtng_idx <= 0) {
        return false;
    }
    struct Room* room = room_get(cctrl->lair_room_id);
    if (!room_is_invalid(room)) {
        creature_remove_lair_totem_from_room(thing, room);
        return true;
    } else {
        ERRORDBG(8,"The %s index %d has lair %d in non-existing room.",thing_model_name(thing),(int)thing->index,(int)cctrl->lairtng_idx);
        cctrl->lairtng_idx = 0;
    }
    return false;
}

void change_creature_owner(struct Thing *creatng, PlayerNumber nowner)
{
    struct Dungeon *dungeon;
    SYNCDBG(6,"Starting for %s, owner %d to %d",thing_model_name(creatng),(int)creatng->owner,(int)nowner);
    // Remove the creature from old owner
    if (creatng->light_id != 0) {
        light_delete_light(creatng->light_id);
        creatng->light_id = 0;
    }
    cleanup_creature_state_and_interactions(creatng);
    remove_creature_lair(creatng);
    if ((creatng->alloc_flags & TAlF_InDungeonList) != 0) {
        remove_first_creature(creatng);
    }
    if (!is_neutral_thing(creatng))
    {
        dungeon = get_dungeon(creatng->owner);
        dungeon->score -= get_creature_thing_score(creatng);
        if (anger_is_creature_angry(creatng))
            dungeon->creatures_annoyed--;
        remove_events_thing_is_attached_to(creatng);
    }
    // Add the creature to new owner
    creatng->owner = nowner;
    set_first_creature(creatng);
    set_start_state(creatng);
    if (!is_neutral_thing(creatng))
    {
        dungeon = get_dungeon(creatng->owner);
        dungeon->score += get_creature_thing_score(creatng);
        if ( anger_is_creature_angry(creatng) )
            dungeon->creatures_annoyed++;
    }
}

struct Thing *create_creature(struct Coord3d *pos, ThingModel model, PlayerNumber owner)
{
    struct CreatureStats* crstat = creature_stats_dungeon_get(owner, model);
    if (!i_can_allocate_free_thing_structure(FTAF_FreeEffectIfNoSlots))
    {
        ERRORDBG(3,"Cannot create %s for player %d. There are too many things allocated.",creature_code_name(model),(int)owner);
        erstat_inc(ESE_NoFreeThings);
        return INVALID_THING;
    }
    if (!i_can_allocate_free_control_structure())
    {
        ERRORDBG(3,"Cannot create %s for player %d. There are too many creatures allocated.",creature_code_name(model),(int)owner);
        erstat_inc(ESE_NoFreeCreatrs);
        return INVALID_THING;
    }
    struct Thing* crtng = allocate_free_thing_structure(FTAF_FreeEffectIfNoSlots);
    if (crtng->index == 0) {
        ERRORDBG(3,"Should be able to allocate %s for player %d, but failed.",creature_code_name(model),(int)owner);
        erstat_inc(ESE_NoFreeThings);
        return INVALID_THING;
    }
    struct CreatureControl* cctrl = allocate_free_control_structure();
    crtng->ccontrol_idx = cctrl->index;
    crtng->class_id = TCls_Creature;
    crtng->model = model;
    crtng->parent_idx = crtng->index;
    crtng->mappos.x.val = pos->x.val;
    crtng->mappos.y.val = pos->y.val;
    crtng->mappos.z.val = pos->z.val;
    crtng->clipbox_size_xy = crstat->size_xy;
    crtng->clipbox_size_yz = crstat->size_yz;
    crtng->solid_size_xy = crstat->thing_size_xy;
    crtng->solid_size_yz = crstat->thing_size_yz;
    crtng->fall_acceleration = 32;
    crtng->bounce_angle = 0;
    crtng->inertia_floor = 32;
    crtng->inertia_air = 8;
    crtng->movement_flags |= TMvF_Unknown08;
    crtng->owner = owner;
    crtng->move_angle_xy = 0;
    crtng->move_angle_z = 0;
    cctrl->max_speed = calculate_correct_creature_maxspeed(crtng);
    cctrl->shot_shift_x = creatures[model].shot_shift_x;
    cctrl->shot_shift_y = creatures[model].shot_shift_y;
    cctrl->shot_shift_z = creatures[model].shot_shift_z;
    long i = get_creature_anim(crtng, 0);
    set_thing_draw(crtng, i, 256, gameadd.crtr_conf.sprite_size, 0, 0, 2);
    cctrl->explevel = 1;
    crtng->health = crstat->health;
    cctrl->max_health = compute_creature_max_health(crstat->health,cctrl->explevel);
    crtng->owner = owner;
    crtng->mappos.x.val = pos->x.val;
    crtng->mappos.y.val = pos->y.val;
    crtng->mappos.z.val = pos->z.val;
    crtng->creation_turn = game.play_gameturn;
    cctrl->joining_age = 17 + CREATURE_RANDOM(crtng, 13);
    cctrl->blood_type = CREATURE_RANDOM(crtng, BLOOD_TYPES_COUNT);
    if (owner == game.hero_player_num)
    {
      cctrl->hero.sbyte_89 = -1;
      cctrl->hero.byte_8C = 1;
    }
    cctrl->flee_pos.x.val = crtng->mappos.x.val;
    cctrl->flee_pos.y.val = crtng->mappos.y.val;
    cctrl->flee_pos.z.val = crtng->mappos.z.val;
    cctrl->flee_pos.z.val = get_thing_height_at(crtng, pos);
    cctrl->fighting_player_idx = -1;
    if (crstat->flying) {
        crtng->movement_flags |= TMvF_Flying;
    }
    struct Dungeon *dungeon = get_dungeon(owner);
    if (!dungeon_invalid(dungeon) && dungeon->creature_stats_in_use[model])
    {
        cctrl->creature_stats = creature_stats_dungeon_get(owner, model);
    }
    set_creature_level(crtng, 0);
    crtng->health = cctrl->max_health;
    add_thing_to_its_class_list(crtng);
    place_thing_in_mapwho(crtng);
    if (owner <= PLAYERS_COUNT)
      set_first_creature(crtng);
    set_start_state(crtng);
    add_creature_score_to_owner(crtng);
    cctrl->active_instance_id = creature_choose_first_available_instance(crtng);
    if (crstat->illuminated) {
        illuminate_creature(crtng);
    }
    return crtng;
}

TbBool creature_increase_level(struct Thing *thing)
{
  struct CreatureControl* cctrl = creature_control_get_from_thing(thing);
  if (creature_control_invalid(cctrl))
  {
      ERRORLOG("Invalid creature control; no action");
      return false;
  }
  struct CreatureStats *stat = creature_stats_get_from_thing(thing);
  if (stat->max_level > cctrl->explevel)
  {
      struct CreatureStats* crstat = creature_stats_get_from_thing(thing);
      if ((cctrl->explevel < CREATURE_MAX_LEVEL-1) || (crstat->grow_up != 0))
      {
          cctrl->spell_flags |= CSAfF_ExpLevelUp;
          return true;
      }
  }
  return false;
}

TbBool creature_change_multiple_levels(struct Thing *thing, int count)
{
    struct CreatureControl* cctrl = creature_control_get_from_thing(thing);
    if (creature_control_invalid(cctrl))
    {
        ERRORLOG("Invalid creature control; no action");
        return false;
<<<<<<< HEAD
  }
  int k = 0;
  for (int i = 0; i < count; i++)
  {
    struct CreatureStats* crstat = creature_stats_get_from_thing(thing);
    if (crstat->max_level > cctrl->explevel)
    {
        if ((cctrl->explevel < CREATURE_MAX_LEVEL - 1) || (crstat->grow_up != 0))
=======
    }
    struct Dungeon* dungeon = get_dungeon(thing->owner);
    int k = 0;
    if (count > 0)
    {
        for (int i = 0; i < count; i++)
>>>>>>> 8ed56e49
        {
            if (dungeon->creature_max_level[thing->model] > cctrl->explevel)
            {
                struct CreatureStats* crstat = creature_stats_get_from_thing(thing);
                if ((cctrl->explevel < CREATURE_MAX_LEVEL - 1) || (crstat->grow_up != 0))
                {
                    cctrl->spell_flags |= CSAfF_ExpLevelUp;
                    update_creature_levels(thing);
                    k++;
                }
            }
        }
        if (k != 0)
        {
            return true;
        }
        return false;
    }
    else
    {
        remove_creature_score_from_owner(thing);
        if (cctrl->explevel < abs(count))
        {
            set_creature_level(thing, 0);
        }
        else
        {
            set_creature_level(thing, cctrl->explevel + count);
        }
        return true;
    }
}

/**
 * Creates creature of random evil kind, and with random experience level.
 * @param x
 * @param y
 * @param owner
 * @param max_lv
 * @return
 */
TbBool create_random_evil_creature(MapCoord x, MapCoord y, PlayerNumber owner, CrtrExpLevel max_lv)
{
    ThingModel crmodel;
    while (1) {
        crmodel = GAME_RANDOM(gameadd.crtr_conf.model_count) + 1;
        // Accept only evil creatures
        struct CreatureModelConfig* crconf = &gameadd.crtr_conf.model[crmodel];
        if ((crconf->model_flags & CMF_IsSpectator) != 0) {
            continue;
        }
        if ((crconf->model_flags & CMF_IsEvil) != 0) {
            break;
        }
    }
    struct Coord3d pos;
    pos.x.val = x;
    pos.y.val = y;
    pos.z.val = 0;
    struct Thing* thing = create_creature(&pos, crmodel, owner);
    if (thing_is_invalid(thing))
    {
        ERRORLOG("Cannot create evil creature %s at (%ld,%ld)",creature_code_name(crmodel),x,y);
        return false;
    }
    pos.z.val = get_thing_height_at(thing, &pos);
    if (thing_in_wall_at(thing, &pos))
    {
        delete_thing_structure(thing, 0);
        ERRORLOG("Evil creature %s at (%ld,%ld) deleted because is in wall",creature_code_name(crmodel),x,y);
        return false;
    }
    thing->mappos.x.val = pos.x.val;
    thing->mappos.y.val = pos.y.val;
    thing->mappos.z.val = pos.z.val;
    remove_first_creature(thing);
    set_first_creature(thing);
    set_start_state(thing);
    CrtrExpLevel lv = GAME_RANDOM(max_lv);
    set_creature_level(thing, lv);
    return true;
}

/**
 * Creates creature of random hero kind, and with random experience level.
 * @param x
 * @param y
 * @param owner
 * @param max_lv
 * @return
 */
TbBool create_random_hero_creature(MapCoord x, MapCoord y, PlayerNumber owner, CrtrExpLevel max_lv)
{
  ThingModel crmodel;
  while (1) {
      crmodel = GAME_RANDOM(gameadd.crtr_conf.model_count) + 1;

      // model_count is always one higher than the last available index for creature models
      // This will allow more creature models to be added, but still catch the out-of-bounds model number.
      if (crmodel >= gameadd.crtr_conf.model_count) {
          // try again
          continue;
      }

      // Accept only evil creatures
      struct CreatureModelConfig* crconf = &gameadd.crtr_conf.model[crmodel];
      if ((crconf->model_flags & CMF_IsSpectator) != 0) {
          continue;
      }

      if ((crconf->model_flags & CMF_IsEvil) == 0) {
          //JUSTMSG("*** CREATURE MODEL NUMBER %d", (unsigned char)crmodel);
          break;
      }
  }
  struct Coord3d pos;
  pos.x.val = x;
  pos.y.val = y;
  pos.z.val = 0;
  struct Thing* thing = create_creature(&pos, crmodel, owner);
  if (thing_is_invalid(thing))
  {
      ERRORLOG("Cannot create player %d hero %s at (%ld,%ld)",(int)owner,creature_code_name(crmodel),x,y);
      return false;
  }
  pos.z.val = get_thing_height_at(thing, &pos);
  if (thing_in_wall_at(thing, &pos))
  {
      delete_thing_structure(thing, 0);
      ERRORLOG("Hero %s at (%ld,%ld) deleted because is in wall",creature_code_name(crmodel),x,y);
      return false;
  }
  thing->mappos.x.val = pos.x.val;
  thing->mappos.y.val = pos.y.val;
  thing->mappos.z.val = pos.z.val;
  remove_first_creature(thing);
  set_first_creature(thing);
//  set_start_state(thing); - simplified to the following two commands
  CrtrExpLevel lv = GAME_RANDOM(max_lv);
  set_creature_level(thing, lv);
  return true;
}

/**
 * Creates a special digger specific to given player and owned by that player.
 * @param x
 * @param y
 * @param owner
 * @return
 */
struct Thing *create_owned_special_digger(MapCoord x, MapCoord y, PlayerNumber owner)
{
    ThingModel crmodel = get_players_special_digger_model(owner);
    struct Coord3d pos;
    pos.x.val = x;
    pos.y.val = y;
    pos.z.val = 0;
    struct Thing* thing = create_creature(&pos, crmodel, owner);
    if (thing_is_invalid(thing))
    {
        ERRORLOG("Cannot create creature %s at (%ld,%ld)",creature_code_name(crmodel),x,y);
        return INVALID_THING;
    }
    pos.z.val = get_thing_height_at(thing, &pos);
    if (thing_in_wall_at(thing, &pos))
    {
        delete_thing_structure(thing, 0);
        ERRORLOG("Creature %s at (%ld,%ld) deleted because is in wall",creature_code_name(crmodel),x,y);
        return INVALID_THING;
    }
    thing->mappos.x.val = pos.x.val;
    thing->mappos.y.val = pos.y.val;
    thing->mappos.z.val = pos.z.val;
    remove_first_creature(thing);
    set_first_creature(thing);
    return thing;
}

/**
 * Filter function for selecting creature which is fighting and is not affected by a specific spell.
 * A specific thing can be selected either by class, model and owner.
 *
 * @param thing Creature thing to be filtered.
 * @param param Struct with specific thing which is dragged.
 * @param maximizer Previous max value.
 * @return If returned value is greater than maximizer, then the filtering result should be updated.
 */
long player_list_creature_filter_in_fight_and_not_affected_by_spell(const struct Thing *thing, MaxTngFilterParam param, long maximizer)
{
    struct CreatureControl* cctrl = creature_control_get_from_thing(thing);
    if ((cctrl->combat_flags != 0) && !creature_is_being_unconscious(thing))
    {
        if ((param->plyr_idx >= 0) && (thing->owner != param->plyr_idx))
            return -1;
        if (!thing_matches_model(thing, param->model_id))
            return -1;
        if ((param->class_id > 0) && (thing->class_id != param->class_id))
            return -1;
        if ((param->num1 != PwrK_None) && thing_affected_by_spell(thing, param->num1))
            return -1;
        return get_creature_thing_score(thing);
    }
    // If conditions are not met, return -1 to be sure thing will not be returned.
    return -1;
}

/**
 * Filter function for selecting creature which is dragging a specific thing.
 * A specific thing is selected by index.
 *
 * @param thing Creature thing to be filtered.
 * @param param Struct with specific thing which is dragged.
 * @param maximizer Previous max value.
 * @return If returned value is greater than maximizer, then the filtering result should be updated.
 */
long player_list_creature_filter_dragging_specific_thing(const struct Thing *thing, MaxTngFilterParam param, long maximizer)
{
    struct CreatureControl* cctrl = creature_control_get_from_thing(thing);
    if (param->num1 > 0)
    {
        if (cctrl->dragtng_idx == param->num1) {
            return LONG_MAX;
        }
        return -1;
    }
    ERRORLOG("No thing index to find dragging creature with");
    return -1;
}

/**
 * Filter function for selecting most experienced creature.
 *
 * @param thing Creature thing to be filtered.
 * @param param Struct with creature model, owner and GUI job to be accepted.
 * @param maximizer Previous max value.
 * @return If returned value is greater than maximizer, then the filtering result should be updated.
 */
long player_list_creature_filter_most_experienced(const struct Thing *thing, MaxTngFilterParam param, long maximizer)
{
    struct CreatureControl* cctrl = creature_control_get_from_thing(thing);
    // New 'maximizer' value. Should be at least 1; maximum is, in this case, CREATURE_MAX_LEVEL.
    long nmaxim = cctrl->explevel + 1;
    if ( ((param->plyr_idx == -1) || (thing->owner == param->plyr_idx))
        && (thing->class_id == param->class_id)
        && ((thing_matches_model(thing,param->model_id)))
        && ((param->num1 == -1) || (get_creature_gui_job(thing) == param->num1))
        && (nmaxim > maximizer) )
    {
        return nmaxim;
    }
    // If conditions are not met, return -1 to be sure thing will not be returned.
    return -1;
}

/**
 * Filter function for selecting most experienced and pickable creature.
 *
 * @param thing Creature thing to be filtered.
 * @param param Struct with creature model, owner and GUI job to be accepted.
 * @param maximizer Previous max value.
 * @return If returned value is greater than maximizer, then the filtering result should be updated.
 */
long player_list_creature_filter_most_experienced_and_pickable1(const struct Thing *thing, MaxTngFilterParam param, long maximizer)
{
    struct CreatureControl* cctrl = creature_control_get_from_thing(thing);
    // New 'maximizer' value. Should be at least 1; maximum is, in this case, CREATURE_MAX_LEVEL.
    long nmaxim = cctrl->explevel + 1;
    if ( ((param->plyr_idx == -1) || (thing->owner == param->plyr_idx))
        && (thing->class_id == param->class_id)
        && ((thing_matches_model(thing,param->model_id)))
        && ((param->num1 == -1) || (get_creature_gui_job(thing) == param->num1))
        && !thing_is_picked_up(thing)
        && (thing->active_state != CrSt_CreatureUnconscious) && (nmaxim > maximizer) )
    {
        if (can_thing_be_picked_up_by_player(thing, param->plyr_idx))
        {
            return nmaxim;
        }
    }
    // If conditions are not met, return -1 to be sure thing will not be returned.
    return -1;
}

/**
 * Filter function for selecting most experienced and "pickable2" creature.
 *
 * @param thing Creature thing to be filtered.
 * @param param Struct with creature model, owner and GUI job to be accepted.
 * @param maximizer Previous max value.
 * @return If returned value is greater than maximizer, then the filtering result should be updated.
 */
long player_list_creature_filter_most_experienced_and_pickable2(const struct Thing *thing, MaxTngFilterParam param, long maximizer)
{
    struct CreatureControl* cctrl = creature_control_get_from_thing(thing);
    // New 'maximizer' value. Should be at least 1; maximum is, in this case, CREATURE_MAX_LEVEL.
    long nmaxim = cctrl->explevel + 1;
    if ( ((param->plyr_idx == -1) || (thing->owner == param->plyr_idx))
        && (thing->class_id == param->class_id)
        && ((thing_matches_model(thing,param->model_id)))
        && ((param->num1 == -1) || (get_creature_gui_job(thing) == param->num1))
        && !thing_is_picked_up(thing)
        && (thing->active_state != CrSt_CreatureUnconscious) && (nmaxim > maximizer) )
    {
        if (can_thing_be_picked_up2_by_player(thing, param->plyr_idx))
        {
            return nmaxim;
        }
    }
    // If conditions are not met, return -1 to be sure thing will not be returned.
    return -1;
}

/**
 * Filter function for selecting least experienced creature.
 *
 * @param thing Creature thing to be filtered.
 * @param param Struct with creature model, owner and GUI job to be accepted.
 * @param maximizer Previous max value.
 * @return If returned value is greater than maximizer, then the filtering result should be updated.
 */
long player_list_creature_filter_least_experienced(const struct Thing *thing, MaxTngFilterParam param, long maximizer)
{
    struct CreatureControl* cctrl = creature_control_get_from_thing(thing);
    // New 'maximizer' value. Should be at least 1; maximum is, in this case, CREATURE_MAX_LEVEL.
    long nmaxim = CREATURE_MAX_LEVEL - cctrl->explevel;
    if ( ((param->plyr_idx == -1) || (thing->owner == param->plyr_idx))
      && (thing->class_id == param->class_id)
      && ((thing_matches_model(thing,param->model_id)))
      && ((param->num1 == -1) || (get_creature_gui_job(thing) == param->num1))
      && (nmaxim > maximizer) )
    {
        return nmaxim;
    }
    // If conditions are not met, return -1 to be sure thing will not be returned.
    return -1;
}

/**
 * Filter function for selecting least experienced and pickable creature.
 *
 * @param thing Creature thing to be filtered.
 * @param param Struct with creature model, owner and GUI job to be accepted.
 * @param maximizer Previous max value.
 * @return If returned value is greater than maximizer, then the filtering result should be updated.
 */
long player_list_creature_filter_least_experienced_and_pickable1(const struct Thing *thing, MaxTngFilterParam param, long maximizer)
{
    struct CreatureControl* cctrl = creature_control_get_from_thing(thing);
    // New 'maximizer' value. Should be at least 1; maximum is, in this case, CREATURE_MAX_LEVEL.
    long nmaxim = CREATURE_MAX_LEVEL - cctrl->explevel;
    if ( ((param->plyr_idx == -1) || (thing->owner == param->plyr_idx))
      && (thing->class_id == param->class_id)
      && ((thing_matches_model(thing,param->model_id)))
      && ((param->num1 == -1) || (get_creature_gui_job(thing) == param->num1))
      && !thing_is_picked_up(thing)
      && (thing->active_state != CrSt_CreatureUnconscious) && (nmaxim > maximizer) )
    {
      if (can_thing_be_picked_up_by_player(thing, param->plyr_idx))
      {
        return nmaxim;
      }
    }
    // If conditions are not met, return -1 to be sure thing will not be returned.
    return -1;
}

/**
 * Filter function for selecting least experienced and "pickable2" creature.
 *
 * @param thing Creature thing to be filtered.
 * @param param Struct with creature model, owner and GUI job to be accepted.
 * @param maximizer Previous max value.
 * @return If returned value is greater than maximizer, then the filtering result should be updated.
 */
long player_list_creature_filter_least_experienced_and_pickable2(const struct Thing *thing, MaxTngFilterParam param, long maximizer)
{
    struct CreatureControl* cctrl = creature_control_get_from_thing(thing);
    // New 'maximizer' value. Should be at least 1; maximum is, in this case, CREATURE_MAX_LEVEL.
    long nmaxim = CREATURE_MAX_LEVEL - cctrl->explevel;
    if ( ((param->plyr_idx == -1) || (thing->owner == param->plyr_idx))
      && (thing->class_id == param->class_id)
      && ((thing_matches_model(thing,param->model_id)))
      && ((param->num1 == -1) || (get_creature_gui_job(thing) == param->num1))
      && !thing_is_picked_up(thing)
      && (thing->active_state != CrSt_CreatureUnconscious) && (nmaxim > maximizer) )
    {
      if (can_thing_be_picked_up2_by_player(thing, param->plyr_idx))
      {
        return nmaxim;
      }
    }
    // If conditions are not met, return -1 to be sure thing will not be returned.
    return -1;
}

/**
 * Filter function for selecting first creature with given GUI Job.
 *
 * @param thing Creature thing to be filtered.
 * @param param Struct with creature model, owner and GUI Job to be accepted.
 * @param maximizer Previous max value.
 * @return If returned value is greater than maximizer, then the filtering result should be updated.
 */
long player_list_creature_filter_of_gui_job(const struct Thing *thing, MaxTngFilterParam param, long maximizer)
{
    if ( ((param->plyr_idx == -1) || (thing->owner == param->plyr_idx))
      && (thing->class_id == param->class_id)
      && ((thing_matches_model(thing,param->model_id)))
      && ((param->num1 == -1) || (get_creature_gui_job(thing) == param->num1))) // job_idx
    {
        // New 'maximizer' equal to MAX_LONG will stop the sweeping
        // and return this thing immediately.
        return LONG_MAX;
    }
    // If conditions are not met, return -1 to be sure thing will not be returned.
    return -1;
}

/**
 * Filter function for selecting first pickable creature with given GUI Job.
 *
 * @param thing Creature thing to be filtered.
 * @param param Struct with creature model, owner and GUI Job to be accepted.
 * @param maximizer Previous max value.
 * @return If returned value is greater than maximizer, then the filtering result should be updated.
 */
long player_list_creature_filter_of_gui_job_and_pickable1(const struct Thing *thing, MaxTngFilterParam param, long maximizer)
{
    if ( ((param->plyr_idx == -1) || (thing->owner == param->plyr_idx))
      && (thing->class_id == param->class_id)
      && ((thing_matches_model(thing,param->model_id)))
      && !thing_is_picked_up(thing)
      && ((param->num1 == -1) || (get_creature_gui_job(thing) == param->num1)) // job_idx
      && (thing->active_state != CrSt_CreatureUnconscious) )
    {
      if (can_thing_be_picked_up_by_player(thing, param->plyr_idx))
      {
          // New 'maximizer' equal to MAX_LONG will stop the sweeping
          // and return this thing immediately.
          return LONG_MAX;
      }
    }
    // If conditions are not met, return -1 to be sure thing will not be returned.
    return -1;
}

/**
 * Filter function for selecting first 'pickable2' creature with given GUI state.
 *
 * @param thing Creature thing to be filtered.
 * @param param Struct with creature model, owner and GUI state to be accepted.
 * @param maximizer Previous max value.
 * @return If returned value is greater than maximizer, then the filtering result should be updated.
 */
long player_list_creature_filter_of_gui_job_and_pickable2(const struct Thing *thing, MaxTngFilterParam param, long maximizer)
{
    if ( ((param->plyr_idx == -1) || (thing->owner == param->plyr_idx))
      && (thing->class_id == param->class_id)
      && ((thing_matches_model(thing,param->model_id)))
      && !thing_is_picked_up(thing)
      && ((param->num1 == -1) || (get_creature_gui_job(thing) == param->num1))
      && (thing->active_state != CrSt_CreatureUnconscious) )
    {
      if (can_thing_be_picked_up2_by_player(thing, param->plyr_idx))
      {
          // New 'maximizer' equal to MAX_LONG will stop the sweeping
          // and return this thing immediately.
          return LONG_MAX;
      }
    }
    // If conditions are not met, return -1 to be sure thing will not be returned.
    return -1;
}

/**
 * Returns a creature in fight which gives highest score value.
 * @return The thing in fight, or invalid thing if not found.
 */
struct Thing *find_players_highest_score_creature_in_fight_not_affected_by_spell(PlayerNumber plyr_idx, PowerKind pwkind)
{
    struct Dungeon* dungeon = get_players_num_dungeon(plyr_idx);
    struct CompoundTngFilterParam param;
    param.plyr_idx = -1;
    param.class_id = 0;
    param.model_id = CREATURE_ANY;
    param.num1 = pwkind;
    Thing_Maximizer_Filter filter = player_list_creature_filter_in_fight_and_not_affected_by_spell;
    struct Thing* creatng = get_player_list_creature_with_filter(dungeon->creatr_list_start, filter, &param);
    if (thing_is_invalid(creatng)) {
        creatng = get_player_list_creature_with_filter(dungeon->digger_list_start, filter, &param);
    }
    return creatng;
}

/**
 * Returns a creature who is dragging given thing.
 * @param dragtng The thing being dragged.
 * @return The thing which is dragging, or invalid thing if not found.
 */
struct Thing *find_creature_dragging_thing(const struct Thing *dragtng)
{
    SYNCDBG(19,"Starting");
    Thing_Maximizer_Filter filter = player_list_creature_filter_dragging_specific_thing;
    struct CompoundTngFilterParam param;
    param.class_id = TCls_Creature;
    param.model_id = CREATURE_ANY;
    param.plyr_idx = -1;
    param.num1 = dragtng->index;
    param.num2 = -1;
    param.num3 = -1;
    return get_nth_thing_of_class_with_filter(filter, &param, 0);
}

/**
 * Returns highest level creature of given kind which is owned by given player.
 * @param breed_idx The creature kind index, or -1 if all special diggers are to be accepted.
 * @param pick_check Changes the check function which determines whether the creature is pickable.
 * @return
 */
struct Thing *find_players_highest_level_creature_of_breed_and_gui_job(long crmodel, long job_idx, PlayerNumber plyr_idx, unsigned char pick_check)
{
    Thing_Maximizer_Filter filter;
    struct Dungeon* dungeon = get_players_num_dungeon(plyr_idx);
    struct CompoundTngFilterParam param;
    param.plyr_idx = plyr_idx;
    param.class_id = TCls_Creature;
    param.model_id = crmodel;
    param.num1 = job_idx;
    switch (pick_check)
    {
    default:
        WARNLOG("Invalid check selection, %d",(int)pick_check);
        // fall through
    case 0:
        filter = player_list_creature_filter_most_experienced;
        break;
    case 1:
        filter = player_list_creature_filter_most_experienced_and_pickable1;
        break;
    case 2:
        filter = player_list_creature_filter_most_experienced_and_pickable2;
        break;
    }
    TbBool is_spec_digger = (crmodel > 0) && creature_kind_is_for_dungeon_diggers_list(plyr_idx, crmodel);
    struct Thing* thing = INVALID_THING;
    if ((!is_spec_digger) || (crmodel == CREATURE_ANY))
    {
        thing = get_player_list_creature_with_filter(dungeon->creatr_list_start, filter, &param);
    }
    if (((is_spec_digger) || (crmodel == CREATURE_ANY)) && thing_is_invalid(thing))
    {
        thing = get_player_list_creature_with_filter(dungeon->digger_list_start, filter, &param);
    }
    return thing;
}

/**
 * Returns lowest level creature of given kind which is owned by given player.
 * @param breed_idx The creature kind index, or -1 if all are to be accepted.
 * @param pick_check Changes the check function which determines whether the creature is pickable.
 * @return
 */
struct Thing *find_players_lowest_level_creature_of_breed_and_gui_job(long crmodel, long job_idx, PlayerNumber plyr_idx, unsigned char pick_check)
{
    Thing_Maximizer_Filter filter;
    struct Dungeon* dungeon = get_players_num_dungeon(plyr_idx);
    struct CompoundTngFilterParam param;
    param.plyr_idx = plyr_idx;
    param.class_id = TCls_Creature;
    param.model_id = crmodel;
    param.num1 = job_idx;
    switch (pick_check)
    {
    default:
        WARNLOG("Invalid check selection, %d",(int)pick_check);
        // fall through
    case 0:
        filter = player_list_creature_filter_least_experienced;
        break;
    case 1:
        filter = player_list_creature_filter_least_experienced_and_pickable1;
        break;
    case 2:
        filter = player_list_creature_filter_least_experienced_and_pickable2;
        break;
    }
    TbBool is_spec_digger = (crmodel > 0) && creature_kind_is_for_dungeon_diggers_list(plyr_idx, crmodel);
    struct Thing* thing = INVALID_THING;
    if ((!is_spec_digger) || (crmodel == CREATURE_ANY) || (crmodel == CREATURE_NOT_A_DIGGER))
    {
        thing = get_player_list_creature_with_filter(dungeon->creatr_list_start, filter, &param);
    }
    if (((is_spec_digger) || (crmodel == CREATURE_ANY) || (crmodel == CREATURE_DIGGER)) && thing_is_invalid(thing))
    {
        thing = get_player_list_creature_with_filter(dungeon->digger_list_start, filter, &param);
    }
    return thing;
}

/**
 * Returns first creature of given kind which is doing given job and is owned by given player.
 * @param breed_idx The creature kind index, or -1 if all special diggers are to be accepted.
 * @param job_idx Creature GUI job, or -1 if all jobs are to be accepted.
 * @param pick_check Changes the check function which determines whether the creature is pickable.
 * @return
 */
struct Thing *find_players_first_creature_of_breed_and_gui_job(long crmodel, long job_idx, PlayerNumber plyr_idx, unsigned char pick_check)
{
    Thing_Maximizer_Filter filter;
    SYNCDBG(5,"Searching for model %d, GUI job %d",(int)crmodel,(int)job_idx);
    struct Dungeon* dungeon = get_players_num_dungeon(plyr_idx);
    struct CompoundTngFilterParam param;
    param.plyr_idx = plyr_idx;
    param.class_id = TCls_Creature;
    param.model_id = crmodel;
    param.num1 = job_idx;
    switch (pick_check)
    {
    default:
        WARNLOG("Invalid check selection, %d",(int)pick_check);
        // fall through
    case 0:
        filter = player_list_creature_filter_of_gui_job;
        break;
    case 1:
        filter = player_list_creature_filter_of_gui_job_and_pickable1;
        break;
    case 2:
        filter = player_list_creature_filter_of_gui_job_and_pickable2;
        break;
    }
    TbBool is_spec_digger = (crmodel > 0) && creature_kind_is_for_dungeon_diggers_list(plyr_idx, crmodel);
    struct Thing* thing = INVALID_THING;
    if ((!is_spec_digger) || (crmodel == CREATURE_ANY))
    {
        thing = get_player_list_creature_with_filter(dungeon->creatr_list_start, filter, &param);
    }
    if (((is_spec_digger) || (crmodel == CREATURE_ANY) || (crmodel == CREATURE_DIGGER)) && thing_is_invalid(thing))
    {
        thing = get_player_list_creature_with_filter(dungeon->digger_list_start, filter, &param);
    }
    return thing;
}

/**
 * Gives next creature of given kind and GUI job which belongs to given player.
 *
 * @param breed_idx The creature kind index, or -1 if all special diggers are to be accepted.
 * @param job_idx Creature GUI job, or -1 if all jobs are to be accepted.
 * @param plyr_idx Player to whom the thing should belong to.
 * @param pick_check Changes the check function which determines whether the creature is pickable.
 * @return
 */
struct Thing *find_players_next_creature_of_breed_and_gui_job(long crmodel, long job_idx, PlayerNumber plyr_idx, unsigned char pick_flags)
{
    SYNCDBG(5,"Searching for model %d, GUI job %d",(int)crmodel,(int)job_idx);
    struct Thing* thing = INVALID_THING;
    struct Dungeon* dungeon = get_players_num_dungeon(plyr_idx);
    /* Check if we should start the search with a creature after last one, not from start of the list */
    if ((pick_flags & TPF_OrderedPick) == 0)
    {
        long i;
        if (crmodel != CREATURE_ANY)
        {
            i = dungeon->selected_creatures_of_model[crmodel];
            thing = thing_get(i);
            // If the index is invalid, don't try to use it
            if (!thing_exists(thing) || !thing_is_creature(thing) || (thing->model != crmodel) || (thing->owner != plyr_idx))
            {
                dungeon->selected_creatures_of_model[crmodel] = 0;
                thing = INVALID_THING;
            }
        } else
        if (job_idx != -1)
        {
            i = dungeon->selected_creatures_of_gui_job[job_idx];
            thing = thing_get(i);
            // If the index is invalid, don't try to use it
            if (!thing_exists(thing) || !thing_is_creature(thing) ||  (thing->owner != plyr_idx))
            {
                dungeon->selected_creatures_of_gui_job[job_idx] = 0;
                thing = INVALID_THING;
            }
        }
    }
    // If the thing previously picked up seem right, allow next creature to be checked first
    if (!thing_is_invalid(thing))
    {
        struct CreatureControl* cctrl = creature_control_get_from_thing(thing);
        if ((pick_flags & TPF_ReverseOrder) != 0)
        {
            thing = thing_get(cctrl->players_prev_creature_idx);
        } else
        {
            thing = thing_get(cctrl->players_next_creature_idx);
        }
    }

    /* If requested ordered pick, get either highest or lowest level creature */
    if ((pick_flags & TPF_OrderedPick) != 0)
    {
        if ((pick_flags & TPF_ReverseOrder) != 0)
        {
            thing = find_players_lowest_level_creature_of_breed_and_gui_job(crmodel, job_idx, plyr_idx, (pick_flags & TPF_PickableCheck) ? 1 : 2);
        } else
        {
            thing = find_players_highest_level_creature_of_breed_and_gui_job(crmodel, job_idx, plyr_idx, (pick_flags & TPF_PickableCheck) ? 1 : 2);
        }
    } else
    /* If filtering is unordered, use the index of previous creature */
    if (!thing_is_invalid(thing))
    {
        struct CompoundTngFilterParam param;
        param.plyr_idx = plyr_idx;
        param.class_id = TCls_Creature;
        param.model_id = crmodel;
        param.num1 = job_idx;
        Thing_Maximizer_Filter filter;
        if ((pick_flags & TPF_PickableCheck) != 0)
        {
            filter = player_list_creature_filter_of_gui_job_and_pickable1;
        } else
        {
            filter = player_list_creature_filter_of_gui_job_and_pickable2;
        }
        thing = get_player_list_creature_with_filter(thing->index, filter, &param);
    }
    // If nothing found yet, use an algorithm which returns a first match
    if (thing_is_invalid(thing))
    {
        thing = find_players_first_creature_of_breed_and_gui_job(crmodel, job_idx, plyr_idx, (pick_flags & TPF_PickableCheck) ? 1 : 2);
    }
    // If no matches were found, then there are simply no matching creatures
    if (thing_is_invalid(thing))
    {
        return INVALID_THING;
    }
    // Remember the creature we've found
    if (crmodel != CREATURE_ANY)
    {
        if (thing->model != crmodel) {
            ERRORLOG("Searched for model %d, but found %d.",(int)crmodel,(int)thing->model);
        }
        dungeon->selected_creatures_of_model[thing->model] = thing->index;
    }
    if (job_idx != -1)
    {
        if (get_creature_gui_job(thing) != job_idx) {
            ERRORLOG("Searched for GUI job %d, but found %d.",(int)job_idx,(int)get_creature_gui_job(thing));
        }
        dungeon->selected_creatures_of_gui_job[get_creature_gui_job(thing)] = thing->index;
    }
    return thing;
}

struct Thing *pick_up_creature_of_model_and_gui_job(long crmodel, long job_idx, PlayerNumber plyr_idx, unsigned char pick_flags)
{
    struct Thing* thing = find_players_next_creature_of_breed_and_gui_job(crmodel, job_idx, plyr_idx, pick_flags);
    if (thing_is_invalid(thing))
    {
        SYNCDBG(2,"Can't find creature of model %d and GUI job %d.",(int)crmodel,(int)job_idx);
        return INVALID_THING;
    }
    struct Dungeon* dungeon = get_dungeon(plyr_idx);
    if (crmodel < gameadd.crtr_conf.model_count)
    {
        if ((job_idx == -1) || (dungeon->guijob_all_creatrs_count[crmodel][job_idx & 0x03]))
        {
            set_players_packet_action(get_player(plyr_idx), PckA_UsePwrHandPick, thing->index, 0, 0, 0);
        }
    } else
    if ((crmodel == CREATURE_ANY))
    {
        set_players_packet_action(get_player(plyr_idx), PckA_UsePwrHandPick, thing->index, 0, 0, 0);
    } else
    {
        ERRORLOG("Creature model %d out of range.",(int)crmodel);
    }
    return thing;
}

/**
 *
 * @param crmodel
 * @param job_idx
  * @param pick_flags
 * @note originally was go_to_next_creature_of_breed_and_job()
 */
void go_to_next_creature_of_model_and_gui_job(long crmodel, long job_idx, unsigned char pick_flags)
{
    struct Thing* creatng = find_players_next_creature_of_breed_and_gui_job(crmodel, job_idx, my_player_number, pick_flags);
    if (!thing_is_invalid(creatng))
    {
        struct PlayerInfo* player = get_my_player();
        set_players_packet_action(player, PckA_ZoomToPosition, creatng->mappos.x.val, creatng->mappos.y.val, 0, 0);
    }
}

TbBool creature_is_doing_job_in_room_role(const struct Thing *creatng, RoomRole rrole)
{
    {
        // Check if we're just starting a job related to that room
        CrtrStateId pvstate = get_creature_state_besides_interruptions(creatng);
        CrtrStateId nxstate = get_initial_state_for_job(get_job_for_room_role(rrole, JoKF_None, Job_NULL));
        if ((pvstate != CrSt_Unused) && (pvstate == nxstate)) {
            return true;
        }
    }
    {
        // Check if we're already working in that room kind
        struct Room* room = get_room_creature_works_in(creatng);
        if (!room_is_invalid(room)) {
            return ((get_room_roles(room->kind) & rrole) != 0);
        }
    }
    return false;
}

long player_list_creature_filter_needs_to_be_placed_in_room_for_job(const struct Thing *thing, MaxTngFilterParam param, long maximizer)
{
    SYNCDBG(19,"Starting for %s index %d owner %d",thing_model_name(thing),(int)thing->index,(int)thing->owner);
    struct Computer2* comp = (struct Computer2*)(param->ptr1);
    struct Dungeon* dungeon = comp->dungeon;
    if (!can_thing_be_picked_up_by_player(thing, dungeon->owner)) {
        return -1;
    }
    if (creature_is_being_dropped(thing)) {
        return -1;
    }
    struct CreatureControl* cctrl = creature_control_get_from_thing(thing);
    struct CreatureStats* crstat = creature_stats_get_from_thing(thing);

    // If the creature is too angry to help it
    if (creature_is_doing_anger_job(thing) || anger_is_creature_livid(thing))
    {
        // If the creature is not running free, then leave it where it is
        if (creature_is_kept_in_prison(thing) ||
            creature_is_being_tortured(thing) ||
            creature_is_being_sacrificed(thing)) {
            return -1;
        }
        // Try torturing it
        if (player_has_room_of_role(dungeon->owner, get_room_role_for_job(Job_PAINFUL_TORTURE)))
        {
            param->num2 = Job_PAINFUL_TORTURE;
            return LONG_MAX;
        }
        // Or putting in prison
        if (player_has_room_of_role(dungeon->owner, get_room_role_for_job(Job_CAPTIVITY)))
        {
            param->num2 = Job_CAPTIVITY;
            return LONG_MAX;
        }
        // If we can't, then just let it leave the dungeon
        if (player_has_room_of_role(dungeon->owner, get_room_role_for_job(Job_EXEMPT)))
        {
            param->num2 = Job_EXEMPT;
            return LONG_MAX;
        }
    }

    int health_permil = get_creature_health_permil(thing);
    // If it's angry but not furious, or has lost health due to disease,
    // then should be placed in temple
    if ((anger_is_creature_angry(thing) ||
     (creature_affected_by_spell(thing, SplK_Disease) && (health_permil <= (gameadd.disease_to_temple_pct*10))))
     && creature_can_do_job_for_player(thing, dungeon->owner, Job_TEMPLE_PRAY, JobChk_None))
    {
        // If already at temple, then don't do anything
        if (creature_is_doing_temple_pray_activity(thing))
            return -1;
        if (player_has_room_of_role(dungeon->owner, get_room_role_for_job(Job_TEMPLE_PRAY)))
        {
            param->num2 = Job_TEMPLE_PRAY;
            return LONG_MAX;
        }
    }

    // If the creature require healing, then drop it to lair. When in combat, try to cast heal first.
    if (cctrl->combat_flags)
    {
        // Simplified algorithm when creature is in combat
        if (creature_requires_healing(thing))
        {
            // If already at lair, then don't do anything
            if (!creature_is_doing_lair_activity(thing))
            {
                // cast heal if we can, don't always use max level to appear lifelike
                int splevel = PLAYER_RANDOM(dungeon->owner, 4) + 5;
                if (computer_able_to_use_power(comp, PwrK_HEALCRTR, splevel, 1))
                {
                    if (try_game_action(comp, dungeon->owner, GA_UsePwrHealCrtr, splevel, thing->mappos.x.stl.num, thing->mappos.y.stl.num, thing->index, 1) > Lb_OK)
                    {
                        return LONG_MAX;
                    } else
                    {
                        return -1;
                    }
                } else
                // otherwise, put it into room we want
                {
                    if (creature_can_do_healing_sleep(thing))
                    {
                        if (player_has_room_of_role(dungeon->owner, get_room_role_for_job(Job_TAKE_SLEEP)))
                        {
                            param->num2 = Job_TAKE_SLEEP;
                            return LONG_MAX;
                        }
                    }
                }
            }
        }
        return -1;
    } else
    {
        if (creature_can_do_healing_sleep(thing))
        {
            // Be more careful when not in combat
            if ((health_permil < 1000*crstat->heal_threshold/256) || !creature_has_lair_room(thing))
            {
                // If already at lair, then don't do anything
                if (creature_is_doing_lair_activity(thing))
                    return -1;
                // don't force it to lair if it wants to eat or take salary
                if (creature_is_doing_garden_activity(thing) || creature_is_taking_salary_activity(thing))
                    return -1;
                // otherwise, put it into room we want
                if (player_has_room_of_role(dungeon->owner, get_room_role_for_job(Job_TAKE_SLEEP)))
                {
                    param->num2 = Job_TAKE_SLEEP;
                    return LONG_MAX;
                }
            }
        }
    }

    // If creature is hungry, place it at garden
    if (hunger_is_creature_hungry(thing))
    {
        // If already at garden, then don't do anything
        if (creature_is_doing_garden_activity(thing))
            return -1;
        // don't force it if it wants to take salary
        if (creature_is_taking_salary_activity(thing))
            return -1;
        // otherwise, put it into room we want
        if (player_has_room_of_role(dungeon->owner, get_room_role_for_job(Job_TAKE_FEED)))
        {
            param->num2 = Job_TAKE_FEED;
            return LONG_MAX;
        }
    }

    // If creature wants salary, let it go get the gold
    if ( cctrl->paydays_owed )
    {
        // If already taking salary, then don't do anything
        if (creature_is_taking_salary_activity(thing))
            return -1;
        if (player_has_room_of_role(dungeon->owner, get_room_role_for_job(Job_TAKE_SALARY)))
        {
            param->num2 = Job_TAKE_SALARY;
            return LONG_MAX;
        }
    }

    TbBool force_state_reset = false;
    // Creatures may have primary jobs other than training, or selected when there was no possibility to train
    // Make sure they are re-assigned sometimes
    if (creature_could_be_placed_in_better_room(comp, thing))
    {
        force_state_reset = true;
    }

    // Get other rooms the creature may work in
    if (creature_state_is_unset(thing) || force_state_reset)
    {
        CreatureJob new_job = get_job_to_place_creature_in_room(comp, thing);
        // Make sure the place we've selected is not the same as the one creature works in now
        if (!creature_is_doing_job_in_room_role(thing, get_room_role_for_job(new_job)))
        {
            param->num2 = new_job;
            return LONG_MAX;
        }
    }
    return -1;
}

struct Thing *create_footprint_sine(struct Coord3d *crtr_pos, unsigned short phase, short nfoot, unsigned short model, unsigned short owner)
{
  struct Coord3d pos;
  pos.x.val = crtr_pos->x.val;
  pos.y.val = crtr_pos->y.val;
  pos.z.val = crtr_pos->z.val;
  unsigned int i;
  switch (nfoot)
  {
  case 1:
      i = (phase - 512);
      pos.x.val += distance_with_angle_to_coord_x(64, i);
      pos.y.val += distance_with_angle_to_coord_y(64, i);
      return create_thing(&pos, TCls_EffectElem, model, owner, -1);
  case 2:
      i = (phase - 512);
      pos.x.val -= distance_with_angle_to_coord_x(64, i);
      pos.y.val -= distance_with_angle_to_coord_y(64, i);
      return create_thing(&pos, TCls_EffectElem, model, owner, -1);
  }
  return INVALID_THING;
}

void place_bloody_footprint(struct Thing *thing)
{
    struct CreatureControl* cctrl = creature_control_get_from_thing(thing);
    if (creature_control_invalid(cctrl))
    {
        ERRORLOG("Invalid creature control; no action");
        return;
    }
    short nfoot = get_foot_creature_has_down(thing);
    struct Thing* footng;
    switch (creatures[thing->model % gameadd.crtr_conf.model_count].field_6)
    {
    case 3:
    case 4:
        break;
    case 5:
        if (nfoot)
        {
            footng = create_thing(&thing->mappos, TCls_EffectElem, TngEffElm_Blood4, thing->owner, -1);
            if (!thing_is_invalid(footng)) {
                cctrl->bloody_footsteps_turns--;
            }
        }
        break;
    default:
        footng = create_footprint_sine(&thing->mappos, thing->move_angle_xy, nfoot, 23, thing->owner);
        if (!thing_is_invalid(footng)) {
            cctrl->bloody_footsteps_turns--;
        }
        break;
    }
  }

TbBool update_controlled_creature_movement(struct Thing *thing)
{
    struct CreatureControl* cctrl = creature_control_get_from_thing(thing);
    TbBool upd_done = false;
    if ((thing->movement_flags & TMvF_Flying) != 0)
    {
        if (cctrl->move_speed != 0)
        {
            cctrl->moveaccel.x.val = distance3d_with_angles_to_coord_x(cctrl->move_speed, thing->move_angle_xy, thing->move_angle_z);
            cctrl->moveaccel.y.val = distance3d_with_angles_to_coord_y(cctrl->move_speed, thing->move_angle_xy, thing->move_angle_z);
            cctrl->moveaccel.z.val = distance_with_angle_to_coord_z(cctrl->move_speed, thing->move_angle_z);
        }
        if (cctrl->orthogn_speed != 0)
        {
            cctrl->moveaccel.x.val += distance_with_angle_to_coord_x(cctrl->orthogn_speed, thing->move_angle_xy - LbFPMath_PI/2);
            cctrl->moveaccel.y.val += distance_with_angle_to_coord_y(cctrl->orthogn_speed, thing->move_angle_xy - LbFPMath_PI/2);
        }
    } else
    {
        if (cctrl->move_speed != 0)
        {
            cctrl->moveaccel.x.val = distance_with_angle_to_coord_x(cctrl->move_speed, thing->move_angle_xy);
            cctrl->moveaccel.y.val = distance_with_angle_to_coord_y(cctrl->move_speed, thing->move_angle_xy);
            upd_done = true;
        }
        if (cctrl->orthogn_speed != 0)
        {
            cctrl->moveaccel.x.val += distance_with_angle_to_coord_x(cctrl->orthogn_speed, thing->move_angle_xy - LbFPMath_PI/2);
            cctrl->moveaccel.y.val += distance_with_angle_to_coord_y(cctrl->orthogn_speed, thing->move_angle_xy - LbFPMath_PI/2);
            upd_done = true;
        }
    }
    return upd_done;
}

TbBool update_flight_altitude_towards_typical(struct Thing *thing)
{
    struct CreatureControl* cctrl = creature_control_get_from_thing(thing);
    struct Coord3d nxpos;
    nxpos.x.val = thing->mappos.x.val + cctrl->moveaccel.x.val;
    nxpos.y.val = thing->mappos.y.val + cctrl->moveaccel.y.val;
    nxpos.z.val = subtile_coord(1,0);
    MapCoord floor_height, ceiling_height;
    get_floor_and_ceiling_height_under_thing_at(thing, &nxpos, &floor_height, &ceiling_height);
    MapCoordDelta thing_curr_alt = thing->mappos.z.val;
    SYNCDBG(16,"The height for %s index %d owner %d must fit between %d and %d, now is %d",thing_model_name(thing),(int)thing->index,(int)thing->owner,(int)floor_height,(int)ceiling_height,(int)thing_curr_alt);
    MoveSpeed max_speed = cctrl->max_speed / 8;
    if (max_speed < 1)
        max_speed = 1;
    MapCoordDelta i = floor_height + NORMAL_FLYING_ALTITUDE;
    MapCoordDelta max_pos_to_ceiling = ceiling_height - thing->clipbox_size_yz;
    if ((floor_height < max_pos_to_ceiling) && (i > max_pos_to_ceiling))
        i = max_pos_to_ceiling;
    i -= thing_curr_alt;
    if (i > 0)
    {
        if (i >= max_speed)
            i = max_speed;
        cctrl->moveaccel.z.val += i;
        return true;
    }
    else if (i < 0)
    {
        i = -i;
        if (i >= max_speed)
            i = max_speed;
        cctrl->moveaccel.z.val -= i;
        return true;
    }
    return false;
}

short update_creature_movements(struct Thing *thing)
{
    SYNCDBG(18,"Starting");
    struct CreatureControl* cctrl = creature_control_get_from_thing(thing);
    if (creature_control_invalid(cctrl))
    {
        ERRORLOG("Invalid creature control; no action");
        return false;
    }
    short upd_done = 0;
    if (cctrl->stateblock_flags != 0)
    {
        upd_done = 1;
        cctrl->moveaccel.x.val = 0;
        cctrl->moveaccel.y.val = 0;
        cctrl->moveaccel.z.val = 0;
        cctrl->move_speed = 0;
        cctrl->flgfield_2 &= ~TF2_Unkn01;
    } else
    {
      if ((thing->alloc_flags & TAlF_IsControlled) != 0)
      {
          if (update_controlled_creature_movement(thing)) {
              upd_done = 1;
          }
      } else
      if ((cctrl->flgfield_2 & TF2_Unkn01) != 0)
      {
          upd_done = 1;
          cctrl->flgfield_2 &= ~TF2_Unkn01;
      } else
      if (cctrl->move_speed != 0)
      {
          upd_done = 1;
          cctrl->moveaccel.x.val = distance_with_angle_to_coord_x(cctrl->move_speed, thing->move_angle_xy);
          cctrl->moveaccel.y.val = distance_with_angle_to_coord_y(cctrl->move_speed, thing->move_angle_xy);
          cctrl->moveaccel.z.val = 0;
      }
      if (((thing->movement_flags & TMvF_Flying) != 0) && ((thing->alloc_flags & TAlF_IsControlled) == 0))
      {
          if (update_flight_altitude_towards_typical(thing)) {
              upd_done = 1;
          }
      }
    }
    SYNCDBG(19,"Finished for %s index %d with acceleration (%d,%d,%d)",thing_model_name(thing),
        (int)thing->index,(int)cctrl->moveaccel.x.val,(int)cctrl->moveaccel.y.val,(int)cctrl->moveaccel.z.val);
    if (upd_done) {
        return true;
    } else {
        return ((cctrl->moveaccel.x.val != 0) || (cctrl->moveaccel.y.val != 0) || (cctrl->moveaccel.z.val != 0));
    }
}

void check_for_creature_escape_from_lava(struct Thing *thing)
{
    if (((thing->alloc_flags & TAlF_IsControlled) == 0) && ((thing->movement_flags & TMvF_IsOnLava) != 0))
    {
        struct CreatureStats* crstat = creature_stats_get_from_thing(thing);
        if (crstat->hurt_by_lava > 0)
        {
            struct CreatureControl* cctrl = creature_control_get_from_thing(thing);
            if ((!creature_is_escaping_death(thing)) && (cctrl->lava_escape_since + 64 < game.play_gameturn))
            {
                cctrl->lava_escape_since = game.play_gameturn;
                if (cleanup_current_thing_state(thing))
                {
                    if (setup_move_off_lava(thing))
                    {
                        thing->continue_state = CrSt_CreatureEscapingDeath;
                    }
                    else
                    {
                        set_start_state(thing);
                    }
                }
            }
      }
    }
}

TbBool thing_is_on_snow_texture(struct Thing* thing)
{
    #define SNOW_TEXTURE 2
    unsigned char ext_txtr = gameadd.slab_ext_data[get_slab_number(subtile_slab(thing->mappos.x.stl.num), subtile_slab(thing->mappos.y.stl.num))];

    if ((ext_txtr == 0) && (game.texture_id == SNOW_TEXTURE)) //Snow map and on default texture
    {
        return true;
    }
    if (ext_txtr == SNOW_TEXTURE+1) //On non-default texture that is snow
    {
        return true;
    }
    return false;
}

void process_creature_leave_footsteps(struct Thing *thing)
{
    struct Thing *footng;
    short nfoot;
    struct CreatureControl* cctrl = creature_control_get_from_thing(thing);
    if ((thing->movement_flags & TMvF_IsOnWater) != 0)
    {
        nfoot = get_foot_creature_has_down(thing);
        if (nfoot)
        {
          create_effect(&thing->mappos, TngEff_Drip1, thing->owner);
        }
        cctrl->bloody_footsteps_turns = 0;
    } else
    // Bloody footprints
    if (cctrl->bloody_footsteps_turns != 0)
    {
        place_bloody_footprint(thing);
        nfoot = get_foot_creature_has_down(thing);
        footng = create_footprint_sine(&thing->mappos, thing->move_angle_xy, nfoot, TngEffElm_Blood4, thing->owner);
        if (!thing_is_invalid(footng)) {
            cctrl->bloody_footsteps_turns--;
        }
    } else
    {
        // Snow footprints
        TbBool SnowTexture = thing_is_on_snow_texture(thing);
        if (SnowTexture)
        {
            struct SlabMap* slb = get_slabmap_for_subtile(thing->mappos.x.stl.num, thing->mappos.y.stl.num);
            if (slb->kind == SlbT_PATH)
            {
              thing->movement_flags |= TMvF_IsOnSnow;
              nfoot = get_foot_creature_has_down(thing);
              footng = create_footprint_sine(&thing->mappos, thing->move_angle_xy, nfoot, TngEffElm_IceMelt3, thing->owner);
            }
        }
    }
}

/**
 * Applies given damage points to a creature, considering its defensive abilities, and shows health flower.
 * Uses the creature defense value to compute the actual damage.
 * Can be used only to make damage - never to heal creature.
 *
 * @param thing
 * @param dmg
 * @param damage_type
 * @param inflicting_plyr_idx
 */
HitPoints apply_damage_to_thing_and_display_health(struct Thing *thing, HitPoints dmg, DamageType damage_type, PlayerNumber inflicting_plyr_idx)
{
    HitPoints cdamage;
    if (dmg > 0)
    {
        cdamage = apply_damage_to_thing(thing, dmg, damage_type, inflicting_plyr_idx);
    } else {
        cdamage = 0;
    }
    if (cdamage > 0) {
        thing->creature.health_bar_turns = 8;
    }
    return cdamage;
}

void process_landscape_affecting_creature(struct Thing *thing)
{
    SYNCDBG(18,"Starting");
    thing->movement_flags &= ~TMvF_IsOnWater;
    thing->movement_flags &= ~TMvF_IsOnLava;
    thing->movement_flags &= ~TMvF_IsOnSnow;
    struct CreatureControl* cctrl = creature_control_get_from_thing(thing);
    if (creature_control_invalid(cctrl))
    {
        ERRORLOG("Invalid creature control; no action");
        return;
    }
    cctrl->corpse_to_piss_on = 0;

    int stl_idx = get_subtile_number(thing->mappos.x.stl.num, thing->mappos.y.stl.num);
    unsigned long navheight = get_navigation_map_floor_height(thing->mappos.x.stl.num, thing->mappos.y.stl.num);
    if (subtile_coord(navheight,0) == thing->mappos.z.val)
    {
        int i = get_top_cube_at_pos(stl_idx);
        if (cube_is_lava(i))
        {
            struct CreatureStats* crstat = creature_stats_get_from_thing(thing);
            apply_damage_to_thing_and_display_health(thing, crstat->hurt_by_lava, DmgT_Heatburn, -1);
            thing->movement_flags |= TMvF_IsOnLava;
        } else
        if (cube_is_water(i))
        {
            thing->movement_flags |= TMvF_IsOnWater;
        }
        process_creature_leave_footsteps(thing);
        process_creature_standing_on_corpses_at(thing, &thing->mappos);
    }
    check_for_creature_escape_from_lava(thing);
    SYNCDBG(19,"Finished");
}

TbBool add_creature_score_to_owner(struct Thing *thing)
{
    if (is_neutral_thing(thing))
        return false;
    struct Dungeon* dungeon = get_dungeon(thing->owner);
    if (dungeon_invalid(dungeon))
        return false;
    long score = get_creature_thing_score(thing);
    if (dungeon->score < LONG_MAX-score)
        dungeon->score += score;
    else
        dungeon->score = LONG_MAX;
    return true;
}

TbBool remove_creature_score_from_owner(struct Thing *thing)
{
    if (is_neutral_thing(thing))
        return false;
    struct Dungeon* dungeon = get_dungeon(thing->owner);
    if (dungeon_invalid(dungeon))
        return false;
    long score = get_creature_thing_score(thing);
    if (dungeon->score >= score)
        dungeon->score -= score;
    else
        dungeon->score = 0;
    return true;
}

void init_creature_scores(void)
{
    SYNCDBG(8, "Starting");
    long i;
    long score;
    // compute maximum score
    long max_score = 0;
    for (i=0; i < gameadd.crtr_conf.model_count; i++)
    {
        score = compute_creature_kind_score(i,CREATURE_MAX_LEVEL-1);
        if ((score <= 0) && (i != 0) && (i != gameadd.crtr_conf.model_count -1))
        {
          ERRORLOG("Couldn't get creature %d score value", (int)i);
          continue;
        }
        if (score > max_score)
        {
          max_score = score;
        }
    }
    if (max_score <= 0)
    {
        ERRORLOG("Creatures have no score");
        return;
    }
    // now compute scores for experience levels
    for (i=0; i < gameadd.crtr_conf.model_count; i++)
    {
        for (long k = 0; k < CREATURE_MAX_LEVEL; k++)
        {
          score = compute_creature_kind_score(i,k);
          score = saturate_set_unsigned(200*score / max_score, 8);
          if ((score <= 0) && (i != 0) && (i != 31))
          {
            //WARNMSG("Couldn't get creature %d score for lev %d", i, k);
            score = 1;
          }
          game.creature_scores[i].value[k] = score;
        }
    }
}

long get_creature_thing_score(const struct Thing *thing)
{
    struct CreatureControl* cctrl = creature_control_get_from_thing(thing);
    long crmodel = thing->model;
    if (crmodel >= gameadd.crtr_conf.model_count)
        crmodel = 0;
    if (crmodel < 0)
        crmodel = 0;
    long exp = cctrl->explevel;
    if (exp >= CREATURE_MAX_LEVEL)
        exp = 0;
    if (exp < 0)
        exp = 0;
    return game.creature_scores[crmodel].value[exp];
}

long update_creature_levels(struct Thing *thing)
{
    SYNCDBG(18,"Starting");
    struct CreatureControl* cctrl = creature_control_get_from_thing(thing);
    if ((cctrl->spell_flags & CSAfF_ExpLevelUp) == 0)
        return 0;
    cctrl->spell_flags &= ~CSAfF_ExpLevelUp;
    // If it is highest level, maybe we should transform the creature?
    struct CreatureStats* crstat = creature_stats_get_from_thing(thing);

    // If a creature is not on highest level, just update the level
    if ((crstat->grow_up_from_level != cctrl->explevel + 1) && (cctrl->explevel+1 < CREATURE_MAX_LEVEL))
    {
        remove_creature_score_from_owner(thing); // the opposite is in set_creature_level()
        set_creature_level(thing, cctrl->explevel+1);
        return 1;
    }
    if (crstat->grow_up == 0) {
        return 0;
    }
    // Transforming
    struct Thing* newtng = create_creature(&thing->mappos, crstat->grow_up, thing->owner);
    if (thing_is_invalid(newtng))
    {
        ERRORLOG("Could not create creature to transform %s to",thing_model_name(thing));
        return 0;
    }
    set_creature_level(newtng, crstat->grow_up_level-1);
    update_creature_health_to_max(newtng);
    cctrl = creature_control_get_from_thing(thing);
    cctrl->countdown_282 = 50;
    external_set_thing_state(newtng, CrSt_CreatureBeHappy);
    struct PlayerInfo* player = get_player(thing->owner);
    // Switch control if this creature is possessed
    if (is_thing_directly_controlled(thing))
    {
        leave_creature_as_controller(player, thing);
        control_creature_as_controller(player, newtng);
    }
    if (is_thing_passenger_controlled(thing))
    {
        leave_creature_as_passenger(player, thing);
        control_creature_as_passenger(player, newtng);
    }
    // If not directly nor passenger controlled, but still player is doing something with it
    if (thing->index == player->controlled_thing_idx)
    {
        set_selected_creature(player, newtng);
    }
    remove_creature_score_from_owner(thing); // kill_creature() doesn't call this
    if (thing_is_picked_up_by_player(thing,thing->owner))
    {
        short i = get_thing_in_hand_id(thing, thing->owner);
        if (i >= 0)
        {
            struct Dungeon* dungeon = get_dungeon(thing->owner);
            dungeon->things_in_hand[i] = newtng->index;
            remove_thing_from_limbo(thing);
            place_thing_in_limbo(newtng);
        }
        else
        {
            ERRORLOG("Picked up thing is not in player hand list");
        }
    }
    kill_creature(thing, INVALID_THING, -1, CrDed_NoEffects|CrDed_NoUnconscious|CrDed_NotReallyDying);
    return -1;
}

TngUpdateRet update_creature(struct Thing *thing)
{
    SYNCDBG(19,"Starting for %s index %d",thing_model_name(thing),(int)thing->index);
    TRACE_THING(thing);
    if ((thing->active_state == CrSt_CreatureUnconscious) && subtile_is_door(thing->mappos.x.stl.num, thing->mappos.y.stl.num))
    {
        SYNCDBG(8,"Killing unconscious %s index %d on door block.",thing_model_name(thing),(int)thing->index);
        kill_creature(thing, INVALID_THING, -1, CrDed_NoEffects|CrDed_NoUnconscious);
        return TUFRet_Deleted;
    }
    if (thing->health < 0)
    {
        kill_creature(thing, INVALID_THING, -1, CrDed_Default);
        return TUFRet_Deleted;
    }
    struct CreatureControl* cctrl = creature_control_get_from_thing(thing);
    if (creature_control_invalid(cctrl))
    {
        WARNLOG("Killing %s index %d with invalid control.",thing_model_name(thing),(int)thing->index);
        kill_creature(thing, INVALID_THING, -1, CrDed_Default);
        return TUFRet_Deleted;
    }
    process_armageddon_influencing_creature(thing);

    if (cctrl->frozen_on_hit > 0)
        cctrl->frozen_on_hit--;
    if (cctrl->force_visible > 0)
        cctrl->force_visible--;
    if (cctrl->unknown.byte_8B == 0)
        cctrl->unknown.byte_8B = game.map_changed_for_nagivation;
    if (cctrl->stopped_for_hand_turns == 0) {
        process_creature_instance(thing);
    }
    update_creature_count(thing);
    if ((thing->alloc_flags & TAlF_IsControlled) != 0)
    {
        if ((cctrl->stateblock_flags == 0) || creature_state_cannot_be_blocked(thing))
        {
            if (cctrl->stopped_for_hand_turns > 0)
            {
                cctrl->stopped_for_hand_turns--;
            } else
            if (process_creature_state(thing) == TUFRet_Deleted)
            {
                ERRORLOG("Human controlled creature has been deleted by state routine.");
                return TUFRet_Deleted;
            }
        }
        cctrl = creature_control_get_from_thing(thing);
        struct PlayerInfo* player = get_player(thing->owner);
        if (creature_affected_by_spell(thing, SplK_Freeze))
        {
            if ((player->additional_flags & PlaAF_FreezePaletteIsActive) == 0)
              PaletteSetPlayerPalette(player, blue_palette);
        } else
        {
            if ((player->additional_flags & PlaAF_FreezePaletteIsActive) != 0)
              PaletteSetPlayerPalette(player, engine_palette);
        }
    } else
    {
        if ((cctrl->stateblock_flags == 0) || creature_state_cannot_be_blocked(thing))
        {
            if (cctrl->stopped_for_hand_turns > 0)
            {
                cctrl->stopped_for_hand_turns--;
            } else
            if (process_creature_state(thing) == TUFRet_Deleted)
            {
                return TUFRet_Deleted;
            }
        }
    }

    if (update_creature_movements(thing))
    {
        SYNCDBG(19,"The %s index %d acceleration is (%d,%d,%d)",thing_model_name(thing),
            (int)thing->index,(int)cctrl->moveaccel.x.val,(int)cctrl->moveaccel.y.val,(int)cctrl->moveaccel.z.val);
        thing->velocity.x.val += cctrl->moveaccel.x.val;
        thing->velocity.y.val += cctrl->moveaccel.y.val;
        thing->velocity.z.val += cctrl->moveaccel.z.val;
    }
    move_creature(thing);
    if ((thing->alloc_flags & TAlF_IsControlled) != 0)
    {
        if ((cctrl->flgfield_1 & CCFlg_Unknown40) == 0)
          cctrl->move_speed /= 2;
        if ((cctrl->flgfield_1 & CCFlg_Unknown80) == 0)
          cctrl->orthogn_speed /= 2;
    } else
    {
        cctrl->move_speed = 0;
    }
    process_spells_affected_by_effect_elements(thing);
    process_landscape_affecting_creature(thing);
    process_disease(thing);
    move_thing_in_map(thing, &thing->mappos);
    set_creature_graphic(thing);
    if (cctrl->spell_aura)
    {
        process_keeper_spell_aura(thing);
    }

    if (thing->creature.health_bar_turns > 0)
        thing->creature.health_bar_turns--;

    if (creature_is_group_member(thing))
    {
        if (creature_is_group_leader(thing)) {
            leader_find_positions_for_followers(thing);
        }
    }

    if (cctrl->dragtng_idx > 0)
    {
        struct Thing* tngp = thing_get(cctrl->dragtng_idx);
        if ((tngp->state_flags & TF1_IsDragged1) != 0)
        {
            struct Coord3d* tngpos = &thing->mappos;
            struct Coord3d pvpos;
            pvpos.x.val = tngpos->x.val - (2 * thing->velocity.x.val);
            pvpos.y.val = tngpos->y.val - (2 * thing->velocity.y.val);
            pvpos.z.val = tngpos->z.val;

            move_thing_in_map(tngp, &pvpos);
        }
    }
    if (update_creature_levels(thing) == -1)
    {
        return TUFRet_Deleted;
    }
    process_creature_self_spell_casting(thing);
    cctrl->moveaccel.x.val = 0;
    cctrl->moveaccel.y.val = 0;
    cctrl->moveaccel.z.val = 0;
    cctrl->flgfield_1 &= ~CCFlg_Unknown40;
    cctrl->flgfield_1 &= ~CCFlg_Unknown80;
    cctrl->spell_flags &= ~CSAfF_PoisonCloud;
    process_thing_spell_effects(thing);
    SYNCDBG(19,"Finished");
    return TUFRet_Modified;
}

TbBool creature_is_slappable(const struct Thing *thing, PlayerNumber plyr_idx)
{
    struct Room *room;
    if (creature_is_being_unconscious(thing))
    {
        return false;
    }
    if (thing->owner != plyr_idx)
    {
      if (creature_is_kept_in_prison(thing) || creature_is_being_tortured(thing))
      {
          room = get_room_creature_works_in(thing);
          return (room->owner == plyr_idx);
      }
      return false;
    }
    if (creature_is_being_sacrificed(thing) || creature_is_being_summoned(thing))
    {
        return false;
    }
    if (creature_is_kept_in_prison(thing) || creature_is_being_tortured(thing))
    {
        room = get_room_creature_works_in(thing);
        return (room->owner == plyr_idx);
    }
    return true;
}

TbBool creature_is_invisible(const struct Thing *thing)
{
    struct CreatureControl* cctrl = creature_control_get_from_thing(thing);
    return creature_affected_by_spell(thing, SplK_Invisibility) && (cctrl->force_visible <= 0);
}

TbBool creature_can_see_invisible(const struct Thing *thing)
{
    struct CreatureStats* crstat = creature_stats_get_from_thing(thing);
    return (crstat->can_see_invisible) || creature_affected_by_spell(thing, SplK_Sight);
}

int claim_neutral_creatures_in_sight(struct Thing *creatng, struct Coord3d *pos, int can_see_slabs)
{
    MapSlabCoord slb_x = subtile_slab(pos->x.stl.num);
    MapSlabCoord slb_y = subtile_slab(pos->y.stl.num);
    long n = 0;
    long i = game.nodungeon_creatr_list_start;
    unsigned long k = 0;
    while (i != 0)
    {
        struct Thing* thing = thing_get(i);
        struct CreatureControl* cctrl = creature_control_get_from_thing(thing);
        i = cctrl->players_next_creature_idx;
        // Per thing code starts
        int dx = abs(slb_x - subtile_slab(thing->mappos.x.stl.num));
        int dy = abs(slb_y - subtile_slab(thing->mappos.y.stl.num));
        if ((dx <= can_see_slabs) && (dy <= can_see_slabs))
        {
            if (is_neutral_thing(thing) && line_of_sight_3d(&thing->mappos, pos))
            {
                // Unless the relevant classic bug is enabled,
                // neutral creatures in custody (prison/torture) can only be claimed by the player who holds it captive
                // and neutral creatures can not be claimed by creatures in custody.
                if ((gameadd.classic_bugs_flags & ClscBug_PassiveNeutrals)
                    || (get_room_creature_works_in(thing)->owner == creatng->owner && !creature_is_kept_in_custody(creatng))
                    || !(creature_is_kept_in_custody(thing) || creature_is_kept_in_custody(creatng)))
                {
                    change_creature_owner(thing, creatng->owner);
                    mark_creature_joined_dungeon(thing);
                    if (is_my_player_number(thing->owner))
                    {
                        output_message(SMsg_CreaturesJoinedYou, MESSAGE_DELAY_CRTR_JOINED, true);
                    }
                    n++;
                }
            }
        }
        // Per thing code ends
        k++;
        if (k > THINGS_COUNT)
        {
            ERRORLOG("Infinite loop detected when sweeping things list");
            break;
        }
    }
    return n;
}

TbBool change_creature_owner_if_near_dungeon_heart(struct Thing *creatng)
{
    for (PlayerNumber plyr_idx = 0; plyr_idx < game.neutral_player_num; plyr_idx++)
    {
        struct PlayerInfo* player = get_player(plyr_idx);
        if ( ((player->allocflags & PlaF_Allocated) != 0) && (player->is_active == 1) && (player->victory_state != VicS_LostLevel) )
        {
            struct Thing* heartng = get_player_soul_container(plyr_idx);
            if (thing_exists(heartng) && (get_2d_box_distance(&creatng->mappos, &heartng->mappos) < subtile_coord(6,0)))
            {
                change_creature_owner(creatng, plyr_idx);
                mark_creature_joined_dungeon(creatng);
                return true;
            }
        }
    }
    return false;
}

TbBool creature_stats_debug_dump(void)
{
    TbBool result = false;
    unsigned long k = 0;
    const struct StructureList* slist = get_list_for_thing_class(TCls_Creature);
    int i = slist->index;
    while (i != 0)
    {
        struct Thing* thing = thing_get(i);
        if (thing_is_invalid(thing)) {
            ERRORLOG("Jump to invalid thing detected");
            result = true;
            break;
        }
        i = thing->next_of_class;
        // Per-creature block starts
        long crstate = get_creature_state_besides_move(thing);
        if (!is_hero_thing(thing)) {
            switch (crstate)
            {
            case CrSt_GoodDoingNothing:
            case CrSt_GoodReturnsToStart:
            case CrSt_GoodBackAtStart:
            case CrSt_GoodDropsGold:
            case CrSt_GoodLeaveThroughExitDoor:
            case CrSt_GoodWaitInExitDoor:
            case CrSt_GoodAttackRoom1:
            case CrSt_CreatureSearchForGoldToStealInRoom2:
            case CrSt_GoodArrivedAtAttackRoom:
            case CrSt_GoodArrivedAtSabotageRoom:
                ERRORLOG("Player %d %s index %d is in Good-only state %d",(int)thing->owner,thing_model_name(thing),(int)thing->index,(int)crstate);
                result = true;
                break;
            }
        }

        // Per-creature block ends
        k++;
        if (k > THINGS_COUNT) {
            ERRORLOG("Infinite loop detected when sweeping things list");
            result = true;
            break;
        }
    }
    return result;
}

void create_light_for_possession(struct Thing *creatng)
{
    struct InitLight ilght;
    LbMemorySet(&ilght, 0, sizeof(struct InitLight));
    ilght.mappos.x.val = creatng->mappos.x.val;
    ilght.mappos.y.val = creatng->mappos.y.val;
    ilght.mappos.z.val = creatng->mappos.z.val;
    ilght.field_3 = 1;
    ilght.intensity = 36;
    ilght.radius = 2560;
    ilght.is_dynamic = 1;
    creatng->light_id = light_create_light(&ilght);
    if (creatng->light_id != 0) {
        light_set_light_never_cache(creatng->light_id);
    } else {
      ERRORLOG("Cannot allocate light to new controlled thing");
    }
}

void illuminate_creature(struct Thing *creatng)
{
    if (creatng->light_id == 0)
    {
        create_light_for_possession(creatng);
    }
    light_set_light_intensity(creatng->light_id, (light_get_light_intensity(creatng->light_id) + 20));
    struct Light* lgt = &game.lish.lights[creatng->light_id];
    lgt->radius <<= 1;
}

struct Thing *script_create_creature_at_location(PlayerNumber plyr_idx, ThingModel crmodel, TbMapLocation location)
{
    long effect;
    long i = get_map_location_longval(location);
    struct Coord3d pos;
    TbBool fall_from_gate = false;

    const unsigned char tngclass = TCls_Creature;

    switch (get_map_location_type(location))
    {
    case MLoc_ACTIONPOINT:
        if (!get_coords_at_action_point(&pos, i, 1))
        {
            return INVALID_THING;
        }
        effect = 1;
        break;
    case MLoc_HEROGATE:
        if (!get_coords_at_hero_door(&pos, i, 1))
        {
            return INVALID_THING;
        }
        effect = 0;
        fall_from_gate = true;
        break;
    case MLoc_PLAYERSHEART:
        if (!get_coords_at_dungeon_heart(&pos, i))
        {
            return INVALID_THING;
        }
        effect = 0;
        break;
    case MLoc_METALOCATION:
        if (!get_coords_at_meta_action(&pos, plyr_idx, i))
        {
            return INVALID_THING;
        }
        effect = 0;
        break;
    case MLoc_CREATUREKIND:
    case MLoc_OBJECTKIND:
    case MLoc_ROOMKIND:
    case MLoc_THING:
    case MLoc_PLAYERSDUNGEON:
    case MLoc_APPROPRTDUNGEON:
    case MLoc_DOORKIND:
    case MLoc_TRAPKIND:
    case MLoc_NONE:
    default:
        effect = 0;
        return INVALID_THING;
    }

    struct Thing* thing = create_thing_at_position_then_move_to_valid_and_add_light(&pos, tngclass, crmodel, plyr_idx);
    if (thing_is_invalid(thing))
    {
        ERRORLOG("Couldn't create %s at location %d",thing_class_and_model_name(tngclass, crmodel),(int)location);
            // Error is already logged
        return INVALID_THING;
    }
    struct CreatureControl* cctrl = creature_control_get_from_thing(thing);
    if (fall_from_gate)
    {
        cctrl->field_AE |= 0x02;
        cctrl->spell_flags |= CSAfF_MagicFall;
        thing->veloc_push_add.x.val += PLAYER_RANDOM(plyr_idx, 193) - 96;
        thing->veloc_push_add.y.val += PLAYER_RANDOM(plyr_idx, 193) - 96;
        if ((thing->movement_flags & TMvF_Flying) != 0) {
            thing->veloc_push_add.z.val -= PLAYER_RANDOM(plyr_idx, 32);
        } else {
            thing->veloc_push_add.z.val += PLAYER_RANDOM(plyr_idx, 96) + 80;
        }
        thing->state_flags |= TF1_PushAdd;
    }

    if (thing->owner != PLAYER_NEUTRAL)
    {   // Was set only when spawned from action point

        struct Thing* heartng = get_player_soul_container(thing->owner);
        if (thing_exists(heartng) && creature_can_navigate_to(thing, &heartng->mappos, NavRtF_NoOwner))
        {
            cctrl->field_AE |= 0x01;
        }
    }

    if ((get_creature_model_flags(thing) & CMF_IsLordOTLand) != 0)
    {
        output_message(SMsg_LordOfLandComming, MESSAGE_DELAY_LORD, 1);
        output_message(SMsg_EnemyLordQuote + UNSYNC_RANDOM(8), MESSAGE_DELAY_LORD, 1);
    }
    switch (effect)
    {
    case 1:
        if (plyr_idx == game.hero_player_num)
        {
            thing->mappos.z.val = get_ceiling_height(&thing->mappos);
            create_effect(&thing->mappos, TngEff_CeilingBreach, thing->owner);
            initialise_thing_state(thing, CrSt_CreatureHeroEntering);
            thing->rendering_flags |= TRF_Unknown01;
            cctrl->countdown_282 = 24;
        }
    default:
        break;
    }
    return thing;
}

struct Thing *script_create_new_creature(PlayerNumber plyr_idx, ThingModel crmodel, TbMapLocation location, long carried_gold, long crtr_level)
{
    struct Thing* creatng = script_create_creature_at_location(plyr_idx, crmodel, location);
    if (thing_is_invalid(creatng))
        return INVALID_THING;
    creatng->creature.gold_carried = carried_gold;
    init_creature_level(creatng, crtr_level);
    return creatng;
}

void script_process_new_creatures(PlayerNumber plyr_idx, long crmodel, long location, long copies_num, long carried_gold, long crtr_level)
{
    for (long i = 0; i < copies_num; i++)
    {
        script_create_new_creature(plyr_idx, crmodel, location, carried_gold, crtr_level);
    }
}

void controlled_creature_pick_thing_up(struct Thing *creatng, struct Thing *picktng, PlayerNumber plyr_idx)
{
    if (picktng->class_id == TCls_Creature)
    {
        set_creature_being_dragged_by(picktng, creatng);
    }
    else
    {
        if ((picktng->owner != creatng->owner) && (picktng->owner != game.neutral_player_num) )
        {
            if (thing_is_workshop_crate(picktng))
            {
                update_workshop_object_pickup_event(creatng, picktng);
            }
            else if ( (thing_is_spellbook(picktng)) || (thing_is_special_box(picktng)) )
            {
                update_library_object_pickup_event(creatng, picktng);
            }
        }
        creature_drag_object(creatng, picktng);
    }
    struct CreatureControl* cctrl = creature_control_get_from_thing(creatng);
    cctrl->pickup_object_id = picktng->index;
    struct CreatureSound* crsound = get_creature_sound(creatng, CrSnd_Hurt);
    unsigned short smpl_idx = crsound->index + 1;
    thing_play_sample(creatng, smpl_idx, 90, 0, 3, 0, 2, FULL_LOUDNESS * 5/4);
    display_controlled_pick_up_thing_name(picktng, (GUI_MESSAGES_DELAY >> 4), plyr_idx);
}

void controlled_creature_drop_thing(struct Thing *creatng, struct Thing *droptng, PlayerNumber plyr_idx)
{
    long volume = FULL_LOUDNESS;
    if (droptng->class_id == TCls_Creature)
    {
        stop_creature_being_dragged_by(droptng, creatng);
    }
    else
    {
        creature_drop_dragged_object(creatng, droptng);
    }
    clear_messages_from_player(-81);
    clear_messages_from_player(-86);
    unsigned short smpl_idx, pitch;
    if (subtile_has_water_on_top(droptng->mappos.x.stl.num, droptng->mappos.y.stl.num))
    {
        smpl_idx = 21 + UNSYNC_RANDOM(4);
        pitch = 75;
    }
    else
    {
        switch(droptng->class_id)
        {
            case TCls_Object:
            {
                smpl_idx = 992;
                struct ObjectConfigStats* objst = get_object_model_stats(droptng->model);
                switch (objst->genre)
                {
                    case OCtg_WrkshpBox:
                    case OCtg_SpecialBox:
                    {
                        pitch = 25;
                        break;
                    }
                    case OCtg_Spellbook:
                    {
                        pitch = 90;
                        break;
                    }
                    default:
                    {
                        pitch = 0;
                        break;
                    }
                }
                break;
            }
            case TCls_Creature:
            {
                long weight = compute_creature_weight(droptng);
                if (weight >= 0 && weight <= 99)
                {
                    pitch = 240;
                    volume = FULL_LOUDNESS / 2;
                }
                else if (weight >= 100 && weight <= 199)
                {
                    pitch = 120;
                    volume = FULL_LOUDNESS * 3 / 4;
                }
                else
                {
                    pitch = 75;
                }
                smpl_idx = 17 + UNSYNC_RANDOM(4);
                break;
            }
            case TCls_DeadCreature:
            {
                smpl_idx = 58;
                pitch = 50;
                break;
            }
            default:
            {
                smpl_idx = 0;
                pitch = 0;
                break;
            }
        }
    }
    thing_play_sample(droptng, smpl_idx, pitch, 0, 3, 0, 2, volume);
    struct Room* room = subtile_room_get(creatng->mappos.x.stl.num, creatng->mappos.y.stl.num);
    if (!room_is_invalid(room))
    {
        if (room->owner == creatng->owner)
        {
            if (room_role_matches(room->kind, RoRoF_PowersStorage))
            {
                if (thing_is_spellbook(droptng))
                {
                    if (add_item_to_room_capacity(room, true))
                    {
                        droptng->owner = creatng->owner;
                        add_power_to_player(book_thing_to_power_kind(droptng), creatng->owner);
                    }
                    else
                    {
                        WARNLOG("Adding %s index %d to %s room capacity failed",thing_model_name(droptng),(int)droptng->index,room_role_code_name(RoRoF_PowersStorage));
                        if (is_my_player_number(plyr_idx))
                        {
                            output_message(SMsg_LibraryTooSmall, 0, true);
                        }
                    }
                }
                else if (thing_is_special_box(droptng))
                {
                    droptng->owner = creatng->owner;
                }
            }
            else if (room_role_matches(room->kind, RoRoF_CratesStorage))
            {
                if (thing_is_workshop_crate(droptng))
                {
                    if (add_item_to_room_capacity(room, true))
                    {
                        droptng->owner = creatng->owner;
                        add_workshop_item_to_amounts(room->owner, crate_thing_to_workshop_item_class(droptng), crate_thing_to_workshop_item_model(droptng));
                    }
                    else
                    {
                        WARNLOG("Adding %s index %d to %s room capacity failed",thing_model_name(droptng),(int)droptng->index,room_role_code_name(RoRoF_CratesStorage));
                        if (is_my_player_number(plyr_idx))
                        {
                            output_message(SMsg_WorkshopTooSmall, 0, true);
                        }
                    }
                }
            }
            else if (room_role_matches(room->kind, RoRoF_DeadStorage))
            {
                if (thing_is_dead_creature(droptng))
                {
                    if (add_body_to_graveyard(droptng, room))
                    {
                        droptng->owner = creatng->owner;
                    }
                    else
                    {
                        if (is_my_player_number(plyr_idx))
                        {
                            output_message(SMsg_GraveyardTooSmall, 0, true);
                        }
                    }
                }
            }
            else if (room_role_matches(room->kind, RoRoF_Prison))
            {
                if (thing_is_creature(droptng))
                {
                    if (creature_is_being_unconscious(droptng))
                    {
                        if (room->used_capacity < room->total_capacity)
                        {
                            make_creature_conscious(droptng);
                            initialise_thing_state(droptng, CrSt_CreatureArrivedAtPrison);
                            struct CreatureControl* dropctrl = creature_control_get_from_thing(droptng);
                            dropctrl->flgfield_1 |= CCFlg_NoCompControl;
                        }
                        else
                        {
                            if (is_my_player_number(plyr_idx))
                            {
                                output_message(SMsg_PrisonTooSmall, 0, true);
                            }
                        }
                    }
                }
            }
        }
    }
}

void direct_control_pick_up_or_drop(PlayerNumber plyr_idx, struct Thing *creatng)
{
    struct CreatureControl* cctrl = creature_control_get_from_thing(creatng);
    struct Thing* dragtng = thing_get(cctrl->dragtng_idx);
    struct PlayerInfoAdd* playeradd = get_playeradd(plyr_idx);
    if (!thing_is_invalid(dragtng))
    {
        if (thing_is_trap_crate(dragtng))
        {
            struct Thing *traptng = thing_get(playeradd->selected_fp_thing_pickup);
            if (!thing_is_invalid(traptng))
            {
                if (traptng->class_id == TCls_Trap)
                {
                    cctrl->arming_thing_id = traptng->index;
                    internal_set_thing_state(creatng, CrSt_CreatureArmsTrap);
                    return;
                }
            }
        }
        controlled_creature_drop_thing(creatng, dragtng, plyr_idx);
    }
    else
    {
        struct Thing* picktng = thing_get(playeradd->selected_fp_thing_pickup);
        struct Room* room;
        if (!thing_is_invalid(picktng))
        {
            if (object_is_gold_pile(picktng))
            {
                struct CreatureStats* crstat = creature_stats_get_from_thing(creatng);
                if (creatng->creature.gold_carried < crstat->gold_hold)
                {
                    cctrl->pickup_object_id = picktng->index;
                    internal_set_thing_state(creatng, CrSt_ImpPicksUpGoldPile);
                    return;
                }
                else
                {
                    if (is_thing_directly_controlled_by_player(creatng, plyr_idx))
                    {
                        if (is_my_player_number(plyr_idx))
                        {
                            play_non_3d_sample(119);
                        }
                        return;
                    }
                }
            }
            room = get_room_thing_is_on(picktng);
            if (!room_is_invalid(room))
            {
                if ( (room_role_matches(room->kind, RoRoF_CratesStorage)) && (room->owner == creatng->owner) )
                {
                    if (thing_is_workshop_crate(picktng))
                    {
                        if (picktng->owner == creatng->owner)
                        {
                            if (!remove_item_from_room_capacity(room))
                            {
                                return;
                            }
                            if (remove_workshop_item_from_amount_stored(picktng->owner, crate_thing_to_workshop_item_class(picktng), crate_thing_to_workshop_item_model(picktng), WrkCrtF_NoOffmap) != WrkCrtS_Stored)
                            {
                                return;
                            }
                        }
                    }
                    else
                    {
                        if (is_thing_directly_controlled_by_player(creatng, plyr_idx))
                        {
                            if (is_my_player_number(plyr_idx))
                            {
                                play_non_3d_sample(119);
                            }
                            return;
                        }
                    }
                }
            }
            controlled_creature_pick_thing_up(creatng, picktng, plyr_idx);
        }
        else
        {
            room = get_room_thing_is_on(creatng);
            if (!room_is_invalid(room))
            {
                if (room_role_matches(room->kind, RoRoF_GoldStorage))
                {
                    if (room->owner == creatng->owner)
                    {
                        if (creatng->creature.gold_carried > 0)
                        {
                            internal_set_thing_state(creatng, CrSt_ImpDropsGold);
                        }
                    }
                }
            }
        }
    }
}

void display_controlled_pick_up_thing_name(struct Thing *picktng, unsigned long timeout, PlayerNumber plyr_idx)
{
    char id;
    char str[255] = {'\0'};
    if (thing_is_trap_crate(picktng))
    {
        struct TrapConfigStats* trapst = get_trap_model_stats(crate_thing_to_workshop_item_model(picktng));
        strcat(str, get_string(trapst->name_stridx));
        id = -86;
    }
    else if (thing_is_door_crate(picktng))
    {
        struct DoorConfigStats* doorst = get_door_model_stats(crate_thing_to_workshop_item_model(picktng));
        strcat(str, get_string(doorst->name_stridx));
        id = -86;
    }
    else if (thing_is_spellbook(picktng))
    {
        strcat(str, get_string(get_power_name_strindex(book_thing_to_power_kind(picktng))));
        id = -81;
    }
    else if (thing_is_special_box(picktng))
    {
        char msg_buf[255];
        if (thing_is_custom_special_box(picktng))
        {
            if (gameadd.box_tooltip[picktng->custom_box.box_kind][0] == 0)
            {
                strcat(str, get_string(get_special_description_strindex(box_thing_to_special(picktng))));
                strcpy(msg_buf, str);
                snprintf(str, sizeof(str), "%s", strtok(msg_buf, ":"));
            }
            else
            {
                strcat(str, gameadd.box_tooltip[picktng->custom_box.box_kind]);
                char *split = strchr(str, ':');
                if ((int)(split - str) > -1)
                {
                    strcpy(msg_buf, str);
                    snprintf(str, sizeof(str), "%s", strtok(msg_buf, ":"));
                }
            }
        }
        else
        {
            strcat(str, get_string(get_special_description_strindex(box_thing_to_special(picktng))));
            strcpy(msg_buf, str);
            snprintf(str, sizeof(str), "%s", strtok(msg_buf, ":"));
        }
        id = -81;
    }
    else if (object_is_gold_pile(picktng))
    {
        struct PlayerInfo* player = get_my_player();
        struct Thing* creatng = thing_get(player->influenced_thing_idx);
        if (thing_is_creature(creatng))
        {
            struct CreatureStats* crstat = creature_stats_get_from_thing(creatng);
            long gold_remaining = (crstat->gold_hold - creatng->creature.gold_carried);
            long value = (picktng->creature.gold_carried > gold_remaining) ? gold_remaining : picktng->creature.gold_carried;
            if (value < picktng->creature.gold_carried)
            {
                sprintf(str, "%ld (%ld)", picktng->creature.gold_carried, value);
            }
            else
            {
                sprintf(str, "%ld", picktng->creature.gold_carried);
            }
        }
        id = -116;
    }
    else if (thing_is_creature(picktng))
    {
        id = picktng->owner;
        struct CreatureModelConfig* crconf = &gameadd.crtr_conf.model[picktng->model];
        sprintf(str, "%s", get_string(crconf->namestr_idx));
    }
    else if (picktng->class_id == TCls_DeadCreature)
    {
        id = -89;
        struct CreatureModelConfig* crconf = &gameadd.crtr_conf.model[picktng->model];
        sprintf(str, "%s", get_string(crconf->namestr_idx));
    }
    else
    {
        return;
    }
    zero_messages();
    targeted_message_add(id, plyr_idx, timeout, str);
}

struct Thing *controlled_get_thing_to_pick_up(struct Thing *creatng)
{
    struct ShotConfigStats* shotst = get_shot_model_stats(ShM_Dig);
    unsigned char radius = 0;
    struct Coord3d pos;
    pos.x.val = creatng->mappos.x.val;
    pos.y.val = creatng->mappos.y.val;
    struct Thing *result = NULL;
    MapCoordDelta old_distance = LONG_MAX;
    MapCoordDelta new_distance;
    long dx = distance_with_angle_to_coord_x(shotst->speed, creatng->move_angle_xy);
    long dy = distance_with_angle_to_coord_y(shotst->speed, creatng->move_angle_xy);
    do
    {
        struct Map *blk = get_map_block_at(pos.x.stl.num, pos.y.stl.num);
        for (struct Thing* picktng = thing_get(get_mapwho_thing_index(blk)); (!thing_is_invalid(picktng)); picktng = thing_get(picktng->next_on_mapblk))
        {
            if (picktng != creatng)
            {
                if (thing_is_pickable_by_digger(picktng, creatng))
                {
                    if (line_of_sight_3d(&creatng->mappos, &picktng->mappos))
                    {
                        new_distance = get_3d_box_distance(&creatng->mappos, &picktng->mappos);
                        if (new_distance < old_distance)
                        {
                            old_distance = new_distance;
                            result = picktng;
                        }
                    }
                }
            }
        }
        pos.x.val += dx;
        pos.y.val += dy;
        radius++;
    }
    while (radius <= shotst->health);
    return result;
}

TbBool thing_is_pickable_by_digger(struct Thing *picktng, struct Thing *creatng)
{
    if (check_place_to_pretty_excluding(creatng, subtile_slab(creatng->mappos.x.stl.num), subtile_slab(creatng->mappos.y.stl.num))
        || (check_place_to_convert_excluding(creatng, subtile_slab(creatng->mappos.x.stl.num), subtile_slab(creatng->mappos.y.stl.num)) ) )
    {
        return false;
    }
    struct SlabMap *slb = get_slabmap_thing_is_on(picktng);
    if (object_is_gold_pile(picktng))
    {
        struct CreatureStats* crstat = creature_stats_get_from_thing(creatng);
        return ( ( (slabmap_owner(slb) == creatng->owner) || (subtile_is_unclaimed_path(picktng->mappos.x.stl.num, picktng->mappos.y.stl.num)) || (subtile_is_liquid(picktng->mappos.x.stl.num, picktng->mappos.y.stl.num)) ) &&
                  (creatng->creature.gold_carried < crstat->gold_hold) );
    }
    else if (thing_is_creature(picktng))
    {
        if (creature_is_being_unconscious(picktng))
        {
            return (picktng->owner != creatng->owner);
        }
    }
    else if (thing_is_dead_creature(picktng))
    {
        return ( (get_room_of_role_slabs_count(creatng->owner, RoRoF_DeadStorage) > 0) && (corpse_ready_for_collection(picktng)) );
    }
    else if (thing_can_be_picked_to_place_in_player_room_of_role(picktng, creatng->owner, RoRoF_PowersStorage, TngFRPickF_Default))
    {
        if(!creature_can_pickup_library_object_at_subtile(creatng, picktng->mappos.x.stl.num, picktng->mappos.y.stl.num))
        {
            return false;
        }
        return (get_room_of_role_slabs_count(creatng->owner, RoRoF_PowersStorage) > 0);
    }
    else if (thing_can_be_picked_to_place_in_player_room_of_role(picktng, creatng->owner, RoRoF_CratesStorage, TngFRPickF_Default))
    {
        return (get_room_of_role_slabs_count(creatng->owner, RoRoF_CratesStorage) > 0);
    }
    else if (thing_is_trap_crate(picktng)) // for trap crates in one's own Workshop
    {
        struct Room* room = get_room_thing_is_on(picktng);
        if (!room_is_invalid(room))
        {
            if (room_role_matches(room->kind, RoRoF_CratesStorage))
           {
                if (room->owner == creatng->owner)
                {
                    if ( (picktng->owner == room->owner) && (picktng->owner == creatng->owner) )
                    {
                        return true;
                    }
                }
            }
        }
    }
    return false;
}

struct Thing *controlled_get_trap_to_rearm(struct Thing *creatng)
{
    struct ShotConfigStats* shotst = get_shot_model_stats(ShM_Dig);
    unsigned char radius = 0;
    struct Coord3d pos;
    pos.x.val = creatng->mappos.x.val;
    pos.y.val = creatng->mappos.y.val;
    long dx = distance_with_angle_to_coord_x(shotst->speed, creatng->move_angle_xy);
    long dy = distance_with_angle_to_coord_y(shotst->speed, creatng->move_angle_xy);
    do
    {
        struct Thing* traptng = get_trap_for_position(pos.x.stl.num, pos.y.stl.num);
        if (!thing_is_invalid(traptng))
        {
            if (traptng->owner == creatng->owner)
            {
                struct CreatureControl* cctrl = creature_control_get_from_thing(creatng);
                struct Thing* dragtng = thing_get(cctrl->dragtng_idx);
                if (traptng->model == crate_to_workshop_item_model(dragtng->model))
                {
                    if (traptng->trap.num_shots == 0)
                    {
                        return traptng;
                    }
                }
            }
        }
        pos.x.val += dx;
        pos.y.val += dy;
        radius++;
    }
    while (radius <= shotst->health);
    return INVALID_THING;
}

void controlled_continue_looking_excluding_diagonal(struct Thing *creatng, MapSubtlCoord *stl_x, MapSubtlCoord *stl_y)
{
    MapSubtlCoord x = *stl_x;
    MapSubtlCoord y = *stl_y;
    if ( (creatng->move_angle_xy >= 1792) || (creatng->move_angle_xy <= 255) )
    {
        y--;
    }
    else if ( (creatng->move_angle_xy >= 768) && (creatng->move_angle_xy <= 1280) )
    {
        y++;
    }
    else if ( (creatng->move_angle_xy >= 1280) && (creatng->move_angle_xy <= 1792) )
    {
        x--;
    }
    else if ( (creatng->move_angle_xy >= 256) && (creatng->move_angle_xy <= 768) )
    {
        x++;
    }
    *stl_x = x;
    *stl_y = y;
}

PlayerNumber get_appropriate_player_for_creature(struct Thing *creatng)
{
    if ((creatng->alloc_flags & TAlF_IsControlled) != 0)
    {
        for (PlayerNumber plyr_idx = 0; plyr_idx < PLAYERS_COUNT; plyr_idx++)
        {
            if (is_thing_directly_controlled_by_player(creatng, plyr_idx))
            {
                return plyr_idx;
            }
        }
    }
    return creatng->owner;
}

/******************************************************************************/
#ifdef __cplusplus
}
#endif<|MERGE_RESOLUTION|>--- conflicted
+++ resolved
@@ -3845,25 +3845,15 @@
     {
         ERRORLOG("Invalid creature control; no action");
         return false;
-<<<<<<< HEAD
-  }
-  int k = 0;
-  for (int i = 0; i < count; i++)
-  {
+    }
+    struct Dungeon* dungeon = get_dungeon(thing->owner);
     struct CreatureStats* crstat = creature_stats_get_from_thing(thing);
-    if (crstat->max_level > cctrl->explevel)
-    {
-        if ((cctrl->explevel < CREATURE_MAX_LEVEL - 1) || (crstat->grow_up != 0))
-=======
-    }
-    struct Dungeon* dungeon = get_dungeon(thing->owner);
     int k = 0;
     if (count > 0)
     {
         for (int i = 0; i < count; i++)
->>>>>>> 8ed56e49
-        {
-            if (dungeon->creature_max_level[thing->model] > cctrl->explevel)
+        {
+            if (crstat->max_level > cctrl->explevel)
             {
                 struct CreatureStats* crstat = creature_stats_get_from_thing(thing);
                 if ((cctrl->explevel < CREATURE_MAX_LEVEL - 1) || (crstat->grow_up != 0))
