/******************************************************************************/
// Free implementation of Bullfrog's Dungeon Keeper strategy game.
/******************************************************************************/
/** @file lvl_script.c
 *     Level script commands support.
 * @par Purpose:
 *     Load, recognize and maintain the level script.
 * @par Comment:
 *     None.
 * @author   KeeperFX Team
 * @date     12 Feb 2009 - 11 Apr 2014
 * @par  Copying and copyrights:
 *     This program is free software; you can redistribute it and/or modify
 *     it under the terms of the GNU General Public License as published by
 *     the Free Software Foundation; either version 2 of the License, or
 *     (at your option) any later version.
 */
/******************************************************************************/
#include "pre_inc.h"
#include <math.h>

#include "lvl_script.h"

#include "globals.h"
#include "bflib_memory.h"
#include "player_instances.h"
#include "player_data.h"
#include "player_utils.h"
#include "thing_effects.h"
#include "lvl_filesdk1.h"
#include "keeperfx.hpp"

#include "lvl_script_conditions.h"
#include "lvl_script_value.h"
#include "lvl_script_commands_old.h"
#include "lvl_script_commands.h"
#include "post_inc.h"

#ifdef __cplusplus
extern "C" {
#endif

/******************************************************************************/
unsigned char next_command_reusable;
/******************************************************************************/

enum TokenType {
    TkInvalid = 0,
    TkCommand,
    TkString,
    TkOperator,
    TkNumber,
    TkOpen,
    TkClose,
    TkComma,
    TkEnd,
    TkRangeOperator, // ~ operator
};

struct CommandToken {
    enum TokenType type;
    char *start;
    char *end;
};

char* get_next_token(char *data, struct CommandToken *token)
{
    char *p = data;
    while (*p != 0)
    {
        size_t step = strspn(p, "\n\r \t");
        if (step == 0)
        {
            if (*p >= 0) // Erase non ASCII stuff from commands
            {
                break;
            }
            step = 1;
        }
        p += step;
    }
    token->start = p;
    if (isalnum(*p))
    {
        for (;isalnum(*p) || (*p == '[') || (*p == ']') || (*p == '_'); p++)
        {
            *p = (char)toupper(*p);
        }
        token->type = TkCommand;
    }
    else if (*p == '-') // Either operator or digit
    {
        p++;
        if (isdigit(*p))
        {
            for (;isdigit(*p); p++)
            {
                // empty
            }

            token->type = TkNumber;
        }
        else
        {
            token->type = TkOperator;
        }
    }
    else if (*p == '"')
    {
        p++;
        token->start = p;
        for (; *p != '"'; p++)
        {
            if (*p == 0)
            {
                token->type = TkInvalid;
                token->end = p;
                return p;
            }
        }
        token->end = p;
        p++;
        token->type = TkString;
        return p;
    }
    else if ( (*p == '=') || (*p == '!') || (*p == '<') || (*p == '>'))
    {
        p++;
        if (*p == '=')
        {
            p++;
        }
        token->type = TkOperator;
    }
    else if (*p == '~')
    {
        p++;
        token->type = TkRangeOperator;
    }
    else if (*p == '(')
    {
        p++;
        token->type = TkOpen;
    }
    else if (*p == ')')
    {
        p++;
        token->type = TkClose;
    }
    else if (*p == ',')
    {
        p++;
        token->type = TkComma;
    }
    else if (*p == 0)
    {
        token->type = TkEnd;
    }
    else
    {
        token->type = TkInvalid;
    }
    token->end = p;
    return p;
}

static struct CommandDesc const *find_command_desc(const struct CommandToken *token, const struct CommandDesc *cmdlist_desc)
{
    const struct CommandDesc* cmnd_desc = NULL;
    int token_len = token->end - token->start;
    for (int i = 0; cmdlist_desc[i].textptr != NULL; i++)
    {
        if ((cmdlist_desc[i].textptr[token_len] == 0) && (strncmp(cmdlist_desc[i].textptr, token->start, token_len) == 0))
        {
            cmnd_desc = &cmdlist_desc[i];
            break;
        }
    }
    return cmnd_desc;
}
const struct CommandDesc *get_next_word(char **line, char *param, int *para_level, const struct CommandDesc *cmdlist_desc)
{
    char chr;
    SCRIPTDBG(12,"Starting");
    const struct CommandDesc* cmnd_desc = NULL;
    // Find start of an item to read
    unsigned int pos = 0;
    param[pos] = '\0';
    while (1)
    {
        chr = **line;
        // letter or number
        if ((isalnum(chr)) || (chr == '-'))
            break;
        // operator
        if ((chr == '\"') || (chr == '=') || (chr == '!') || (chr == '<') || (chr == '>') || (chr == '~'))
            break;
        // end of line
        if ((chr == '\r') || (chr == '\n') || (chr == '\0'))
        {
            (*para_level) = -1;
            return NULL;
        }
        // paraenesis open
        if (chr == '(') {
            (*para_level)++;
        } else
        // paraenesis close
        if (chr == ')') {
            (*para_level)--;
        }
        (*line)++;
    }

    chr = **line;
    // Text string
    if (isalpha(chr))
    {
        // Read the parameter
        while (isalnum(chr) || (chr == '_') || (chr == '[') || (chr == ']') || (chr == ':'))
        {
            param[pos] = chr;
            pos++;
            (*line)++;
            chr = **line;
            if (pos+1 >= MAX_TEXT_LENGTH) break;
        }
        param[pos] = '\0';
        make_uppercase(param);
        // Check if it's a command
        int i = 0;
        cmnd_desc = NULL;
        while (cmdlist_desc[i].textptr != NULL)
        {
            if (strcmp(param, cmdlist_desc[i].textptr) == 0)
            {
                cmnd_desc = &cmdlist_desc[i];
                break;
            }
            i++;
        }
    } else
    // Number string
    if (isdigit(chr) || (chr == '-'))
    {
        if (chr == '-')
        {
          param[pos] = chr;
          pos++;
          (*line)++;
        }
        chr = **line;
        if (!isdigit(chr))
        {
          SCRPTERRLOG("Unexpected '-' not followed by a number");
          return NULL;
        }
        while ( isdigit(chr) )
        {
          param[pos] = chr;
          pos++;
          (*line)++;
          chr = **line;
          if (pos+1 >= MAX_TEXT_LENGTH) break;
        }
    } else
    // Multiword string taken into quotes
    if (chr == '\"')
    {
        (*line)++;
        chr = **line;
        while ((chr != '\0') && (chr != '\n') && (chr != '\r'))
        {
          if (chr == '\"')
          {
            (*line)++;
            break;
          }
          param[pos] = chr;
          pos++;
          (*line)++;
          chr = **line;
          if (pos+1 >= MAX_TEXT_LENGTH) break;
      }
    } else
    // Other cases - only operators are left
    {
        param[pos] = chr;
        pos++;
        (*line)++;
        switch (chr)
        {
        case '!':
            chr = **line;
            if (chr != '=')
            {
                SCRPTERRLOG("Expected '=' after '!'");
                return NULL;
            }
            param[pos] = chr;
            pos++;
            (*line)++;
            break;
        case '>':
        case '<':
            chr = **line;
            if (chr == '=')
            {
              param[pos] = chr;
              pos++;
              (*line)++;
            }
            break;
        case '=':
            chr = **line;
            if (chr != '=')
            {
              SCRPTERRLOG("Expected '=' after '='");
              return 0;
            }
            param[pos] = chr;
            pos++;
            (*line)++;
            break;
        default:
            break;
        }
    }
    chr = **line;
    if ((chr == '\0') || (chr == '\r')  || (chr == '\n'))
        *para_level = -1;
    param[pos] = '\0';
    return cmnd_desc;
}



/**
 * Returns if the command is 'preloaded'. Preloaded commands are initialized
 * before the whole level data is loaded.
 */
TbBool script_is_preloaded_command(long cmnd_index)
{
    switch (cmnd_index)
    {
        case Cmd_SWAP_CREATURE:
        case Cmd_LEVEL_VERSION:
        case Cmd_NEW_TRAP_TYPE:
        case Cmd_NEW_OBJECT_TYPE:
        case Cmd_NEW_ROOM_TYPE:
        case Cmd_NEW_CREATURE_TYPE:
            return true;
        default:
            return false;
    }
}

#define get_players_range(plr_range_id, plr_start, plr_end) get_players_range_f(plr_range_id, plr_start, plr_end, __func__, text_line_number)
long get_players_range_f(long plr_range_id, int *plr_start, int *plr_end, const char *func_name, long ln_num)
{
    if (plr_range_id < 0)
    {
        return -1;
    }
    if (plr_range_id == ALL_PLAYERS)
    {
        *plr_start = 0;
        *plr_end = PLAYERS_COUNT;
        return plr_range_id;
    } else
    if (plr_range_id == PLAYER_GOOD)
    {
        *plr_start = game.hero_player_num;
        *plr_end = game.hero_player_num+1;
        return plr_range_id;
    } else
    if (plr_range_id == PLAYER_NEUTRAL)
    {
        *plr_start = game.neutral_player_num;
        *plr_end = game.neutral_player_num+1;
        return plr_range_id;
    } else
    if (plr_range_id < PLAYERS_COUNT)
    {
        *plr_start = plr_range_id;
        *plr_end = (*plr_start) + 1;
        return plr_range_id;
    }
    return -2;
}

static void process_fx_line(struct ScriptFxLine *fx_line)
{
    fx_line->partial_steps += fx_line->steps_per_turn;
    for (;fx_line->partial_steps >= FX_LINE_TIME_PARTS; fx_line->partial_steps -= FX_LINE_TIME_PARTS)
    {
        fx_line->here.z.val = get_floor_height_at(&fx_line->here);
        if (fx_line->here.z.val < FILLED_COLUMN_HEIGHT)
        {
            if (fx_line->effect != 0)
            {
                create_used_effect_or_element(&fx_line->here, fx_line->effect, PLAYER_NEUTRAL);
            }
        }

        fx_line->step++;
        if (fx_line->step >= fx_line->total_steps)
        {
          fx_line->used = false;
          break;
        }

        int64_t remain_t = fx_line->total_steps - fx_line->step;

        int64_t bx = fx_line->from.x.val * remain_t + fx_line->cx * fx_line->step;
        int64_t by = fx_line->from.y.val * remain_t + fx_line->cy * fx_line->step;
        int64_t dx = fx_line->cx * remain_t + fx_line->to.x.val * fx_line->step;
        int64_t dy = fx_line->cy * remain_t + fx_line->to.y.val * fx_line->step;

        fx_line->here.x.val = (bx * remain_t + dx * fx_line->step) / fx_line->total_steps / fx_line->total_steps;
        fx_line->here.y.val = (by * remain_t + dy * fx_line->step) / fx_line->total_steps / fx_line->total_steps;
    }
}

#define get_players_range_from_str(plrname, plr_start, plr_end) get_players_range_from_str_f(plrname, plr_start, plr_end, __func__, text_line_number)
long get_players_range_from_str_f(const char *plrname, int *plr_start, int *plr_end, const char *func_name, long ln_num)
{
    long plr_range_id = get_rid(player_desc, plrname);
    if (plr_range_id == -1)
    {
        plr_range_id = get_rid(cmpgn_human_player_options, plrname);
    }
    switch (get_players_range_f(plr_range_id, plr_start, plr_end, func_name, ln_num))
    {
    case -1:
        ERRORMSG("%s(line %lu): Invalid player name, '%s'",func_name,ln_num, plrname);
        *plr_start = 0;
        *plr_end = 0;
        return -1;
    case -2:
        ERRORMSG("%s(line %lu): Player '%s' out of range",func_name,ln_num, plrname);
        *plr_start = 0;
        *plr_end = 0;
        return -2;
    default:
        break;
    }
    return plr_range_id;
}

static TbBool script_command_param_to_number(char type_chr, struct ScriptLine *scline, int idx, TbBool extended)
{
    switch (toupper(type_chr))
    {
    case 'N':
    {
        char* text;
        scline->np[idx] = strtol(scline->tp[idx], &text, 0);
        if (!extended)
        {
            if (text != &scline->tp[idx][strlen(scline->tp[idx])])
            {
                SCRPTWRNLOG("Numerical value \"%s\" interpreted as %ld", scline->tp[idx], scline->np[idx]);
            }
        }
        break;
    }
    case 'P':
    {
        long plr_range_id;
        if (!get_player_id(scline->tp[idx], &plr_range_id))
        {
            return false;
        }
        scline->np[idx] = plr_range_id;
        break;
    }
    case 'C':{
        long crtr_id = get_rid(creature_desc, scline->tp[idx]);
        if (extended)
        {
            if (crtr_id == -1)
            {
                if (0 == strcmp(scline->tp[idx], "ANY_CREATURE"))
                {
                    crtr_id = CREATURE_ANY;
                }
            }
        }
        if (crtr_id == -1)
        {
            SCRPTERRLOG("Unknown creature, \"%s\"", scline->tp[idx]);
            return false;
        }
        scline->np[idx] = crtr_id;
        };break;
    case 'R':{
        long room_id = get_rid(room_desc, scline->tp[idx]);
        if (room_id == -1)
        {
            SCRPTERRLOG("Unknown room kind, \"%s\"", scline->tp[idx]);
            return false;
        }
        scline->np[idx] = room_id;
        };break;
    case 'S': {
        long slab_id = get_rid(slab_desc, scline->tp[idx]);
        if (slab_id == -1)
        {
            SCRPTERRLOG("Unknown slab kind, \"%s\"", scline->tp[idx]);
            return false;
        }
        scline->np[idx] = slab_id;
    }; break;
    case 'L':{
        TbMapLocation loc;
        if (!get_map_location_id(scline->tp[idx], &loc)) {
            return false;
        }
        scline->np[idx] = loc;
        };break;
    case 'O':{
        long opertr_id = get_rid(comparison_desc, scline->tp[idx]);
        if (opertr_id == -1) {
            SCRPTERRLOG("Unknown operator, \"%s\"", scline->tp[idx]);
            return false;
        }
        scline->np[idx] = opertr_id;
        };break;
    case 'A':
        break;
    case '!': // extended sign
        return true;
    default:
        return false;
    }
    return true;
}

static TbBool is_condition_met(unsigned short cond_idx)
{
    if (cond_idx >= CONDITIONS_COUNT)
    {
      if (cond_idx == CONDITION_ALWAYS)
          return true;
      else
          return false;
    }
    unsigned long i = gameadd.script.conditions[cond_idx].status;
    return ((i & 0x01) != 0);
}

TbBool script_command_param_to_text(char type_chr, struct ScriptLine *scline, int idx)
{
    switch (toupper(type_chr))
    {
    case 'N':
        snprintf(scline->tp[idx], MAX_TEXT_LENGTH, "%ld", scline->np[idx]);
        break;
    case 'P':
        strcpy(scline->tp[idx], player_code_name(scline->np[idx]));
        break;
    case 'C':
        strcpy(scline->tp[idx], creature_code_name(scline->np[idx]));
        break;
    case 'R':
        strcpy(scline->tp[idx], room_code_name(scline->np[idx]));
        break;
    case 'L':
        get_map_location_code_name(scline->np[idx], scline->tp[idx]);
        break;
    case 'S':
        strcpy(scline->tp[idx], slab_code_name(scline->np[idx]));
        break;
    case 'A':
        break;
    case '!': // extended sign
        return true;
    default:
        return false;
    }
    return true;
}

static int count_required_parameters(const char *args)
{
    int required = 0;
    for (int i = 0; i < COMMANDDESC_ARGS_COUNT; i++)
    {
        char chr = args[i];
        if (isupper(chr)) // Required arguments have upper-case type letters
        {
            required++;
        }
        else if (chr == '!')
        {
            continue;
        }
        else
            break;
    }
    return required;
}

<<<<<<< HEAD
int script_recognize_params(char **line, const struct CommandDesc *cmd_desc, struct ScriptLine *scline, int *para_level, int expect_level);

static TbBool process_subfunc(char **line, struct ScriptLine *scline, const struct CommandDesc *cmd_desc, const struct CommandDesc *funcmd_desc, int *para_level, int src, int dst)
{
    struct CommandToken token;
    struct ScriptLine* funscline = (struct ScriptLine*)LbMemoryAlloc(sizeof(struct ScriptLine));
    if (funscline == NULL) {
        SCRPTERRLOG("Can't allocate buffer to recognize line");
        return false;
    }
    LbMemorySet(funscline, 0, sizeof(struct ScriptLine));
    LbMemoryCopy(funscline->tcmnd, scline->tp[dst], MAX_TEXT_LENGTH);
    char *nxt = get_next_token(*line, &token);
    if (token.type != TkOpen)
    {
        SCRPTERRLOG("Expecting (");
        LbMemoryFree(funscline);
        return false;
    }
    *line = nxt;
    int args_count = script_recognize_params(line, funcmd_desc, funscline, para_level, *para_level);
    if (args_count < 0)
    {
        LbMemoryFree(funscline);
        return false;
    }
    // Count valid args
    if (args_count < COMMANDDESC_ARGS_COUNT)
    {
        int required = count_required_parameters(funcmd_desc->args);
        if (args_count < required)
        {
            SCRPTERRLOG("Not enough parameters for \"%s\", got only %d", funcmd_desc->textptr,(int)args_count);
            LbMemoryFree(funscline);
            return false;
        }
    }
    switch (funcmd_desc->index)
    {
        case Cmd_RANDOM:
        case Cmd_DRAWFROM:{
            // Create array of value ranges
            long range_total = 0;
            int fi;
            struct MinMax ranges[COMMANDDESC_ARGS_COUNT];
            TbBool is_if_statement = ((scline->command == Cmd_IF) || (scline->command == Cmd_IF_AVAILABLE) || (scline->command == Cmd_IF_CONTROLS));
            if (level_file_version > 0)
            {
                char chr = cmd_desc->args[src];
                int ri;
                for (fi = 0, ri = 0; fi < COMMANDDESC_ARGS_COUNT; fi++, ri++)
                {
                    if (funscline->tp[fi][0] == '\0') {
                        break;
                    }
                    if ((toupper(chr) == 'A') && (!is_if_statement) ) //Strings don't have a range, but IF statements have 'Aa' to allow both variable compare and numbers. Numbers are allowed, 'a' is a string for sure.
                    {
                        // Values which do not support range
                        if (strcmp(funscline->tp[fi],"~") == 0) {
                            SCRPTERRLOG("Parameter %d of function \"%s\" within command \"%s\" does not support range", fi+1, funcmd_desc->textptr, scline->tcmnd);
                            LbMemoryFree(funscline);
                            return false;
                        }
                        // Values of that type cannot define ranges, as we cannot interpret them
                        ranges[ri].min = fi;
                        ranges[ri].max = fi;
                        range_total++;
                    } else
                    if ((ri > 0) && (strcmp(funscline->tp[fi],"~") == 0))
                    {
                        // Second step of defining range
                        ri--;
                        fi++;
                        if (funscline->tp[fi][0] != '\0')
                        {
                            funscline->np[fi] = atol(funscline->tp[fi]);
                        }
                        if (!script_command_param_to_number(chr, funscline, fi, false)) {
                            SCRPTERRLOG("Parameter %d of function \"%s\" within command \"%s\" has unexpected range end value; discarding command", fi+1, funcmd_desc->textptr, scline->tcmnd);
                            LbMemoryFree(funscline);
                            return false;
                        }
                        ranges[ri].max = funscline->np[fi];
                        if (ranges[ri].max < ranges[ri].min) {
                            SCRPTWRNLOG("Range definition in argument of function \"%s\" within command \"%s\" should have lower value first", funcmd_desc->textptr, scline->tcmnd);
                            ranges[ri].max = ranges[ri].min;
                        }
                        range_total += ranges[ri].max - ranges[ri].min; // +1 was already added
                    } else
                    {
                        // Single value or first step of defining range
                        if (!script_command_param_to_number(chr, funscline, fi, false)) {
                            SCRPTERRLOG("Parameter %d of function \"%s\" within command \"%s\" has unexpected value; discarding command", fi+1, funcmd_desc->textptr, scline->tcmnd);
                            LbMemoryFree(funscline);
                            return false;
                        }
                        if (funscline->np[fi] == '\0')
                        {
                            funscline->np[fi] = atol(funscline->tp[fi]);
                        }
                        ranges[ri].min = funscline->np[fi];
                        ranges[ri].max = funscline->np[fi];
                        range_total++;
                    }
                }
            } else
            {
                // Old RANDOM command accepts only one range, and gives only numbers
                fi = 0;
                {
                    ranges[fi].min = atol(funscline->tp[0]);
                    ranges[fi].max = atol(funscline->tp[1]);
                }
                if (ranges[fi].max < ranges[fi].min) {
                    SCRPTWRNLOG("Range definition in argument of function \"%s\" within command \"%s\" should have lower value first", funcmd_desc->textptr, scline->tcmnd);
                    ranges[fi].max = ranges[fi].min;
                }
                range_total += ranges[fi].max - ranges[fi].min + 1;
                fi++;
            }
            if (range_total <= 0) {
                SCRPTERRLOG("Arguments of function \"%s\" within command \"%s\" define no values to select from", funcmd_desc->textptr, scline->tcmnd);
                break;
            }
            if ((funcmd_desc->index != Cmd_RANDOM) && (level_file_version == 0)) {
                SCRPTERRLOG("The function \"%s\" used within command \"%s\" is not supported in old level format", funcmd_desc->textptr, scline->tcmnd);
                break;
            }
            // The new RANDOM command stores values to allow selecting different one every turn during gameplay
            if ((funcmd_desc->index == Cmd_RANDOM) && (level_file_version > 0))
            {
                //TODO RANDOM make implementation - store ranges as variable to be used for selecting random value during gameplay
                SCRPTERRLOG("The function \"%s\" used within command \"%s\" is not supported yet", funcmd_desc->textptr, scline->tcmnd);
                break;
            }
            // DRAWFROM support - select random index now
            long range_index = GAME_RANDOM(range_total);
            // Get value from ranges array
            range_total = 0;
            for (fi=0; fi < COMMANDDESC_ARGS_COUNT; fi++)
            {
                if ((range_index >= range_total) && (range_index <= range_total + ranges[fi].max - ranges[fi].min))
                {
                    char chr = cmd_desc->args[src];
                    if (toupper(chr) == 'A') {
                        if (is_if_statement)
                        {
                            scline->np[dst] = ranges[fi].min + range_index - range_total;
                            snprintf(scline->tp[dst], sizeof(scline->tp[dst]), "%ld", scline->np[dst]);
                        }
                        else
                        {
                            strcpy(scline->tp[dst], funscline->tp[ranges[fi].min]);
                        }
                    } else {
                        scline->np[dst] = ranges[fi].min + range_index - range_total;
                        // Set text value for that number
                        script_command_param_to_text(chr, scline, dst);
                    }
                    break;
                }
                range_total += ranges[fi].max - ranges[fi].min + 1;
            }
            SCRPTLOG("Function \"%s\" returned value \"%s\"", funcmd_desc->textptr, scline->tp[dst]);
        };break;
        case Cmd_IMPORT:
        {
            long player_id = get_id(player_desc, funscline->tp[0]);
            if (player_id >= PLAYERS_FOR_CAMPAIGN_FLAGS)
            {
                SCRPTERRLOG("Cannot fetch flag values for player, '%s'", funscline->tp[0]);
                strcpy(scline->tp[dst], "0");
                break;
            }
            long flag_id = get_id(campaign_flag_desc, funscline->tp[1]);
            if (flag_id == -1)
            {
                SCRPTERRLOG("Unknown campaign flag name, '%s'", funscline->tp[1]);
                strcpy(scline->tp[dst], "0");
                break;
            }
            SCRPTLOG("Function \"%s\" returned value \"%ld\"", funcmd_desc->textptr,
                     intralvl.campaign_flags[player_id][flag_id]);
            snprintf(scline->tp[dst], MAX_TEXT_LENGTH, "%ld", intralvl.campaign_flags[player_id][flag_id]);
            break;
        }
        default:
            SCRPTWRNLOG("Parameter value \"%s\" is a command which isn't supported as function", scline->tp[dst]);
            break;
    }
    LbMemoryFree(funscline);
    return true;
}

int script_recognize_params(char **line, const struct CommandDesc *cmd_desc, struct ScriptLine *scline, int *para_level, int expect_level)
=======
static int script_recognize_params(char **line, const struct CommandDesc *cmd_desc, struct ScriptLine *scline, int *para_level, int expect_level, long file_version)
>>>>>>> c6ae4eb3
{
    int dst, src;
    TbBool reparse = false;
    struct CommandToken token = { 0 };
    for (dst = 0, src = 0; dst <= COMMANDDESC_ARGS_COUNT; dst++, src++)
    {
        TbBool extended = false;
        char chr = cmd_desc->args[src];
        if (token.type == TkClose)
            break;
        if (chr == '!')
        {
            dst--;
            continue;
        }
        // Read the next parameter
        const struct CommandDesc *funcmd_desc;
        char* funline = *line;
        char funcmd_buf[MAX_TEXT_LENGTH];
        LbMemorySet(funcmd_buf, 0, MAX_TEXT_LENGTH);

        if (reparse)
        {
            reparse = false;
            // Access tp[dst] only if we're sure dst < COMMANDDESC_ARGS_COUNT
            strncpy(scline->tp[dst], token.start, min(token.end - token.start, MAX_TEXT_LENGTH));
        }
        else
        {
            *line = get_next_token(funline, &token);
            if (token.type == TkInvalid)
            {
                SCRPTERRLOG("Invalid token at %s", *line);
                dst--;
                return -1;
            }
            else if ((token.type == TkClose) && ((chr == ' ') || (chr == 0)))
            {
                break;
            }
            else if ((token.type != TkNumber) && (token.type != TkCommand) && (token.type != TkString))
            {
                // Don't show parameter index - it may be bad, as we're decreasing dst to not overflow cmd_desc->args
                SCRPTWRNLOG("Excessive parameter of command \"%s\", value \"%s\"; ignoring", scline->tcmnd, funcmd_buf);
                dst--;
                continue;
            }
            // Access tp[dst] only if we're sure dst < COMMANDDESC_ARGS_COUNT
<<<<<<< HEAD
            strncpy(scline->tp[dst], token.start, min(token.end - token.start, MAX_TEXT_LENGTH));

            funcmd_desc = find_command_desc(&token, subfunction_desc);

            if (funcmd_desc != NULL)
=======
            LbMemoryCopy(scline->tp[dst], funcmd_buf, MAX_TEXT_LENGTH);
        }
        if (funcmd_desc != NULL)
        {
            struct ScriptLine* funscline = (struct ScriptLine*)LbMemoryAlloc(sizeof(struct ScriptLine));
            if (funscline == NULL) {
                SCRPTERRLOG("Can't allocate buffer to recognize line");
                return -1;
            }
            LbMemorySet(funscline, 0, sizeof(struct ScriptLine));
            LbMemoryCopy(funscline->tcmnd, scline->tp[dst], MAX_TEXT_LENGTH);
            int args_count = script_recognize_params(line, funcmd_desc, funscline, para_level, *para_level, file_version);
            if (args_count < 0)
>>>>>>> c6ae4eb3
            {
                int r = process_subfunc(line, scline, cmd_desc, funcmd_desc, para_level, src, dst);
                if (r == -1)
                    return -1;
            }
            *line = get_next_token(*line, &token);

            if (token.type == TkRangeOperator)
            {
                // Operator ~ goes to A/a chr
                reparse = true;
            }
<<<<<<< HEAD
            else if ((token.type != TkClose) && (token.type != TkComma))
=======
            switch (funcmd_desc->index)
            {
            case Cmd_RANDOM:
            case Cmd_DRAWFROM:{
                // Create array of value ranges
                long range_total = 0;
                int fi;
                struct MinMax ranges[COMMANDDESC_ARGS_COUNT];
                TbBool is_if_statement = ((scline->command == Cmd_IF) || (scline->command == Cmd_IF_AVAILABLE) || (scline->command == Cmd_IF_CONTROLS));
                if (file_version > 0)
                {
                    chr = cmd_desc->args[src];
                    int ri;
                    for (fi = 0, ri = 0; fi < COMMANDDESC_ARGS_COUNT; fi++, ri++)
                    {
                        if (funscline->tp[fi][0] == '\0') {
                            break;
                        }
                        if ((toupper(chr) == 'A') && (!is_if_statement) ) //Strings don't have a range, but IF statements have 'Aa' to allow both variable compare and numbers. Numbers are allowed, 'a' is a string for sure.
                        {
                            // Values which do not support range
                            if (strcmp(funscline->tp[fi],"~") == 0) {
                                SCRPTERRLOG("Parameter %d of function \"%s\" within command \"%s\" does not support range", fi+1, funcmd_desc->textptr, scline->tcmnd);
                                LbMemoryFree(funscline);
                                return -1;
                            }
                            // Values of that type cannot define ranges, as we cannot interpret them
                            ranges[ri].min = fi;
                            ranges[ri].max = fi;
                            range_total++;
                        } else
                        if ((ri > 0) && (strcmp(funscline->tp[fi],"~") == 0))
                        {
                            // Second step of defining range
                            ri--;
                            fi++;
                            if (funscline->tp[fi][0] != '\0')
                            {
                                funscline->np[fi] = atol(funscline->tp[fi]);
                            }
                            if (!script_command_param_to_number(chr, funscline, fi, false)) {
                                SCRPTERRLOG("Parameter %d of function \"%s\" within command \"%s\" has unexpected range end value; discarding command", fi+1, funcmd_desc->textptr, scline->tcmnd);
                                LbMemoryFree(funscline);
                                return -1;
                            }
                            ranges[ri].max = funscline->np[fi];
                            if (ranges[ri].max < ranges[ri].min) {
                                SCRPTWRNLOG("Range definition in argument of function \"%s\" within command \"%s\" should have lower value first", funcmd_desc->textptr, scline->tcmnd);
                                ranges[ri].max = ranges[ri].min;
                            }
                            range_total += ranges[ri].max - ranges[ri].min; // +1 was already added
                        } else
                        {
                            // Single value or first step of defining range
                            if (!script_command_param_to_number(chr, funscline, fi, false)) {
                                SCRPTERRLOG("Parameter %d of function \"%s\" within command \"%s\" has unexpected value; discarding command", fi+1, funcmd_desc->textptr, scline->tcmnd);
                                LbMemoryFree(funscline);
                                return -1;
                            }
                            if (funscline->np[fi] == '\0')
                            {
                                funscline->np[fi] = atol(funscline->tp[fi]);
                            }
                            ranges[ri].min = funscline->np[fi];
                            ranges[ri].max = funscline->np[fi];
                            range_total++;
                        }
                    }
                } else
                {
                    // Old RANDOM command accepts only one range, and gives only numbers
                    fi = 0;
                    {
                        ranges[fi].min = atol(funscline->tp[0]);
                        ranges[fi].max = atol(funscline->tp[1]);
                    }
                    if (ranges[fi].max < ranges[fi].min) {
                        SCRPTWRNLOG("Range definition in argument of function \"%s\" within command \"%s\" should have lower value first", funcmd_desc->textptr, scline->tcmnd);
                        ranges[fi].max = ranges[fi].min;
                    }
                    range_total += ranges[fi].max - ranges[fi].min + 1;
                    fi++;
                }
                if (range_total <= 0) {
                    SCRPTERRLOG("Arguments of function \"%s\" within command \"%s\" define no values to select from", funcmd_desc->textptr, scline->tcmnd);
                    break;
                }
                if ((funcmd_desc->index != Cmd_RANDOM) && (file_version == 0)) {
                    SCRPTERRLOG("The function \"%s\" used within command \"%s\" is not supported in old level format", funcmd_desc->textptr, scline->tcmnd);
                    break;
                }
                // The new RANDOM command stores values to allow selecting different one every turn during gameplay
                if ((funcmd_desc->index == Cmd_RANDOM) && (file_version > 0))
                {
                    //TODO RANDOM make implementation - store ranges as variable to be used for selecting random value during gameplay
                    SCRPTERRLOG("The function \"%s\" used within command \"%s\" is not supported yet", funcmd_desc->textptr, scline->tcmnd);
                    break;
                }
                // DRAWFROM support - select random index now
                long range_index = GAME_RANDOM(range_total);
                // Get value from ranges array
                range_total = 0;
                for (fi=0; fi < COMMANDDESC_ARGS_COUNT; fi++)
                {
                    if ((range_index >= range_total) && (range_index <= range_total + ranges[fi].max - ranges[fi].min)) {
                        chr = cmd_desc->args[src];
                        if (toupper(chr) == 'A') {
                            if (is_if_statement)
                            {
                                scline->np[dst] = ranges[fi].min + range_index - range_total;
                                snprintf(scline->tp[dst], sizeof(scline->tp[dst]), "%ld", scline->np[dst]);
                            }
                            else
                            {
                                strcpy(scline->tp[dst], funscline->tp[ranges[fi].min]);
                            }
                        } else {
                            scline->np[dst] = ranges[fi].min + range_index - range_total;
                            // Set text value for that number
                            script_command_param_to_text(chr, scline, dst);
                        }
                        break;
                    }
                    range_total += ranges[fi].max - ranges[fi].min + 1;
                }
                SCRPTLOG("Function \"%s\" returned value \"%s\"", funcmd_desc->textptr, scline->tp[dst]);
                };break;
            case Cmd_IMPORT:
>>>>>>> c6ae4eb3
            {
                if ((cmd_desc->args[src + 1] != 'O') || (token.type != TkOperator))
                {
                    SCRPTERRLOG("Unexpected token after parameter %d of command \"%s\", discarding command", dst + 1,
                                scline->tcmnd);
                    return -1;
                }
                else if (token.type == TkOperator)
                {
                    reparse = true;
                }
            }
        }
        if (scline->tp[dst][0] == '\0') {
          break;
        }
        chr = cmd_desc->args[src];
        if (cmd_desc->args[src + 1] == '+')
        {
            // All other parameters will be same
            src -= 1;
        }
        if (cmd_desc->args[src + 1] == '!') //extended set (dst.e. ANY_CREATURE)
        {
            extended = true;
        }
        if (!script_command_param_to_number(chr, scline, dst, extended)) {
            SCRPTERRLOG("Parameter %d of command \"%s\", type %c, has unexpected value; discarding command", dst + 1, scline->tcmnd, chr);
            return -1;
        }
    }
    return dst;
}

<<<<<<< HEAD
static void script_scan_line(char *line, TbBool preloaded)
=======
long script_scan_line(char *line, TbBool preloaded, long file_version)
>>>>>>> c6ae4eb3
{
    const struct CommandDesc *cmd_desc;
    struct CommandToken token = { 0 };
    SCRIPTDBG(12,"Starting");
    struct ScriptLine* scline = (struct ScriptLine*)LbMemoryAlloc(sizeof(struct ScriptLine));
    if (scline == NULL)
    {
      SCRPTERRLOG("Can't allocate buffer to recognize line");
      return;
    }
    int para_level = 0;
    LbMemorySet(scline, 0, sizeof(struct ScriptLine));
    if (next_command_reusable > 0)
        next_command_reusable--;
<<<<<<< HEAD

    line = get_next_token(line, &token);
    if (token.type == TkEnd)
    {
        return;
    }
    if (token.type != TkCommand)
    {
        SCRPTERRLOG("Syntax error: Script command expected");
        LbMemoryFree(scline);
        return;
    }
    memcpy(scline->tcmnd, token.start, min((token.end - token.start), MAX_TEXT_LENGTH));
    if (level_file_version > 0)
=======
    if (file_version > 0)
>>>>>>> c6ae4eb3
    {
        cmd_desc = find_command_desc(&token, command_desc);
    } else
    {
        cmd_desc = find_command_desc(&token, dk1_command_desc);
    }
    if (cmd_desc == NULL)
    {
        if (isalnum(scline->tcmnd[0])) {
<<<<<<< HEAD
            SCRPTERRLOG("Invalid command, '%s' (lev ver %d)", scline->tcmnd,level_file_version);
=======
          SCRPTERRLOG("Invalid command, '%s' (lev ver %d)", scline->tcmnd, file_version);
>>>>>>> c6ae4eb3
        }
        LbMemoryFree(scline);
        return;
    }
    SCRIPTDBG(12,"Executing command %lu",cmd_desc->index);
    // Handling comments
    if (cmd_desc->index == Cmd_REM)
    {
        LbMemoryFree(scline);
        return;
    }
    line = get_next_token(line, &token);
    scline->command = cmd_desc->index;
    // selecting only preloaded/not preloaded commands
    if (script_is_preloaded_command(cmd_desc->index) != preloaded)
    {
        LbMemoryFree(scline);
        return;
    }
<<<<<<< HEAD
    int args_count;
    if (token.type == TkEnd)
    {
        args_count = 0;
    }
    else if (token.type == TkOpen)
    {
        // Recognizing parameters
        args_count = script_recognize_params(&line, cmd_desc, scline, &para_level, 0);
        if (args_count < 0)
        {
            LbMemoryFree(scline);
            return;
        }
    }
    else
=======
    // Recognizing parameters
    int args_count = script_recognize_params(&line, cmd_desc, scline, &para_level, 0, file_version);
    if (args_count < 0)
>>>>>>> c6ae4eb3
    {
        SCRPTERRLOG("Syntax error: ( expected");
        LbMemoryFree(scline);
        return;
    }
    if (args_count < COMMANDDESC_ARGS_COUNT)
    {
        int required = count_required_parameters(cmd_desc->args);
        if (args_count < required) // Required arguments have upper-case type letters
        {
            SCRPTERRLOG("Not enough parameters for \"%s\", got only %d", cmd_desc->textptr,(int)args_count);
            LbMemoryFree(scline);
            return;
        }
    }
<<<<<<< HEAD
    if (token.type != TkEnd)
    {
        line = get_next_token(line, &token);
    }
    if (token.type != TkEnd)
    {
        SCRPTERRLOG("Syntax error: Unexpected end of line");
        LbMemoryFree(scline);
        return;
    }
    script_add_command(cmd_desc, scline);
    LbMemoryFree(scline);
    SCRIPTDBG(13,"Finished");
=======
    script_add_command(cmd_desc, scline, file_version);
    LbMemoryFree(scline);
    SCRIPTDBG(13,"Finished");
    return 1;
>>>>>>> c6ae4eb3
}

short clear_script(void)
{
    LbMemorySet(&gameadd.script, 0, sizeof(struct LevelScript));
    gameadd.script.next_string = gameadd.script.strings;
    set_script_current_condition(CONDITION_ALWAYS);
    text_line_number = 1;
    return true;
}

short clear_quick_messages(void)
{
    for (long i = 0; i < QUICK_MESSAGES_COUNT; i++)
        LbMemorySet(gameadd.quick_messages[i], 0, MESSAGE_TEXT_LEN);
    return true;
}

static char* process_multiline_comment(char *buf, char *buf_end)
{
    for (char *p = buf; p < buf_end - 1; p++)
    {
        if ((*p == ' ') || (*p == 9)) // Tabs or spaces
            continue;
        if (p[0] == '/') // /
        {
            if (p[1] != '*') // /*
                break;
            p += 2;
            for (; p < buf_end - 1; p++)
            {
                if ((p[0] == '*') && (p[1] == '/'))
                {
                    buf = p + 2;
                    break;
                }
            }
            break;
        }
        else
            break;
    }
    return buf;
}

static void parse_txt_data(char *script_data, long script_len, long file_version)
{// Process the file lines
    text_line_number = 1;
    char* buf = script_data;
    char* buf_end = script_data + script_len;
    while (buf < buf_end)
    {
        // Check for long comment
        buf = process_multiline_comment(buf, buf_end);
      // Find end of the line
      int lnlen = 0;
      while (&buf[lnlen] < buf_end)
      {
        if ((buf[lnlen] == '\r') || (buf[lnlen] == '\n'))
          break;
        lnlen++;
      }
      // Get rid of the next line characters
      buf[lnlen] = 0;
      lnlen++;
      if (&buf[lnlen] < buf_end)
      {
        if ((buf[lnlen] == '\r') || (buf[lnlen] == '\n'))
          lnlen++;
      }
      //SCRPTLOG("Analyse");
      // Analyze the line
      script_scan_line(buf, true, file_version);
      // Set new line start
      text_line_number++;
      buf += lnlen;
    }
    LbMemoryFree(script_data);
}

TbBool preload_script(long lvnum)
{
  SYNCDBG(7,"Starting");
  set_script_current_condition(CONDITION_ALWAYS);
  next_command_reusable = 0;
  level_file_version = DEFAULT_LEVEL_VERSION;
  clear_quick_messages();
  // Load the file
  long script_len = 1;
  char* script_data = (char*)load_single_map_file_to_buffer(lvnum, "txt", &script_len, LMFF_None);
  if (script_data == NULL)
  {
      // Here we could load lua instead
      return false;
  }
  parse_txt_data(script_data, script_len, level_file_version);
  SYNCDBG(8,"Finished");
  return true;
}

short load_script(long lvnum)
{
    SYNCDBG(7,"Starting");

    // Clear script data
    gui_set_button_flashing(0, 0);
    clear_script();
    set_script_current_condition(CONDITION_ALWAYS);
    next_command_reusable = 0;
    text_line_number = 1;
    game.bonus_time = 0;
    game.flags_gui &= ~GGUI_CountdownTimer;
    game.flags_cd |= MFlg_DeadBackToPool;
    reset_creature_max_levels();
    reset_script_timers_and_flags();
    reset_hand_rules();
    // Load the file
    long script_len = 1;
    char* script_data = (char*)load_single_map_file_to_buffer(lvnum, "txt", &script_len, LMFF_None);
    if (script_data == NULL)
      return false;
    // Process the file lines
    char* buf = script_data;
    char* buf_end = script_data + script_len;
    while (buf < buf_end)
    {
        buf = process_multiline_comment(buf, buf_end);
      // Find end of the line
      char* p = buf;
      for (;p < buf_end; p++)
      {
        if (*p == '\n')
          break;
      }
      // Get rid of the next line characters
      *p = 0;
      p++;
      if (p > buf)
      {
        if (p[-1] == '\r')
          p[-1] = 0;
      }
      // Analyze the line
      script_scan_line(buf, false, level_file_version);
      // Set new line start
      text_line_number++;
      buf = p;
    }
    LbMemoryFree(script_data);
    if (gameadd.script.win_conditions_num == 0)
      WARNMSG("No WIN GAME conditions in script file.");
    if (get_script_current_condition() != CONDITION_ALWAYS)
      WARNMSG("Missing ENDIF's in script file.");
    JUSTLOG("Used script resources: %d/%d tunneller triggers, %d/%d party triggers, %d/%d script values, %d/%d IF conditions, %d/%d party definitions",
        (int)gameadd.script.tunneller_triggers_num,TUNNELLER_TRIGGERS_COUNT,
        (int)gameadd.script.party_triggers_num,PARTY_TRIGGERS_COUNT,
        (int)gameadd.script.values_num,SCRIPT_VALUES_COUNT,
        (int)gameadd.script.conditions_num,CONDITIONS_COUNT,
        (int)gameadd.script.creature_partys_num,CREATURE_PARTYS_COUNT);
    return true;
}

/**
 * Returns if the action point condition was activated.
 * Action point index and player to be activated should be stored inside condition.
 */
TbBool process_activation_status(struct Condition *condt)
{
    TbBool new_status;
    int plr_start;
    int plr_end;
    if (get_players_range(condt->plyr_range, &plr_start, &plr_end) < 0)
    {
        WARNLOG("Invalid player range %d in CONDITION command %d.",(int)condt->plyr_range,(int)condt->variabl_type);
        return false;
    }
    {
        new_status = false;
        for (long i = plr_start; i < plr_end; i++)
        {
            new_status = action_point_activated_by_player(condt->variabl_idx,i);
            if (new_status) break;
        }
    }
    return new_status;
}

static void add_to_party_process(struct ScriptContext *context)
{
    struct PartyTrigger* pr_trig = context->pr_trig;
    add_member_to_party(pr_trig->party_id, pr_trig->creatr_id, pr_trig->crtr_level, pr_trig->carried_gold, pr_trig->objectv, pr_trig->countdown);
}

static void process_party(struct PartyTrigger* pr_trig)
{
    struct ScriptContext context = {0};
    long n = pr_trig->creatr_id;

    context.pr_trig = pr_trig;

    switch (pr_trig->flags & TrgF_COMMAND_MASK)
    {
    case TrgF_ADD_TO_PARTY:
        add_to_party_process(&context);
        break;
    case TrgF_DELETE_FROM_PARTY:
        delete_member_from_party(pr_trig->party_id, pr_trig->creatr_id, pr_trig->crtr_level);
        break;
    case TrgF_CREATE_OBJECT:
        n |= ((pr_trig->crtr_level & 7) << 7);
        SYNCDBG(6, "Adding object %d at location %d", (int)n, (int)pr_trig->location);
        script_process_new_object(n, pr_trig->location, pr_trig->carried_gold, pr_trig->plyr_idx);
        break;
    case TrgF_CREATE_EFFECT_GENERATOR:
        SYNCDBG(6, "Adding effect generator %d at location %d", pr_trig->crtr_level, (int)pr_trig->location);
        script_process_new_effectgen(pr_trig->crtr_level, pr_trig->location, pr_trig->carried_gold);
        break;
    case TrgF_CREATE_PARTY:
        SYNCDBG(6, "Adding player %d party %d at location %d", (int)pr_trig->plyr_idx, (int)n, (int)pr_trig->location);
        script_process_new_party(&gameadd.script.creature_partys[n],
            pr_trig->plyr_idx, pr_trig->location, pr_trig->ncopies);
        break;
    case TrgF_CREATE_CREATURE:
        SCRIPTDBG(6, "Adding creature %d", n);
        script_process_new_creatures(pr_trig->plyr_idx, n, pr_trig->location,
            pr_trig->ncopies, pr_trig->carried_gold, pr_trig->crtr_level);
        break;
    }
}

void process_check_new_creature_partys(void)
{
    for (long i = 0; i < gameadd.script.party_triggers_num; i++)
    {
        struct PartyTrigger* pr_trig = &gameadd.script.party_triggers[i];
        if ((pr_trig->flags & TrgF_DISABLED) == 0)
        {
            if (is_condition_met(pr_trig->condit_idx))
            {
                process_party(pr_trig);
                if ((pr_trig->flags & TrgF_REUSABLE) == 0)
                    set_flag(pr_trig->flags, TrgF_DISABLED);
            }
      }
    }
}

void process_check_new_tunneller_partys(void)
{
    for (long i = 0; i < gameadd.script.tunneller_triggers_num; i++)
    {
        struct TunnellerTrigger* tn_trig = &gameadd.script.tunneller_triggers[i];
        if ((tn_trig->flags & TrgF_DISABLED) == 0)
        {
            if (is_condition_met(tn_trig->condit_idx))
            {
                long k = tn_trig->party_id;
                if (k > 0)
                {
                    long n = tn_trig->plyr_idx;
                    SCRIPTDBG(6, "Adding tunneler party %d", k);
                    struct Thing* thing = script_process_new_tunneler(n, tn_trig->location, tn_trig->heading,
                        tn_trig->crtr_level, tn_trig->carried_gold);
                    if (!thing_is_invalid(thing))
                    {
                        struct Thing* grptng = script_process_new_party(&gameadd.script.creature_partys[k - 1], n, tn_trig->location, 1);
                        if (!thing_is_invalid(grptng))
                        {
                            add_creature_to_group_as_leader(thing, grptng);
                        }
                        else
                        {
                            WARNLOG("No party created, only lone %s", thing_model_name(thing));
                        }
                    }
                }
                else
                {
                    SCRIPTDBG(6, "Adding tunneler, heading %d", tn_trig->heading);
                    script_process_new_tunneler(tn_trig->plyr_idx, tn_trig->location, tn_trig->heading,
                        tn_trig->crtr_level, tn_trig->carried_gold);
                }
                if ((tn_trig->flags & TrgF_REUSABLE) == 0)
                    tn_trig->flags |= TrgF_DISABLED;
            }
      }
    }
}

void process_win_and_lose_conditions(PlayerNumber plyr_idx)
{
    long i;
    long k;
    struct PlayerInfo* player = get_player(plyr_idx);
    for (i=0; i < gameadd.script.win_conditions_num; i++)
    {
      k = gameadd.script.win_conditions[i];
      if (is_condition_met(k)) {
          SYNCDBG(8,"Win condition %d (cond. %d) met for player %d.",(int)i,(int)k,(int)plyr_idx);
          set_player_as_won_level(player);
      }
    }
    for (i=0; i < gameadd.script.lose_conditions_num; i++)
    {
      k = gameadd.script.lose_conditions[i];
      if (is_condition_met(k)) {
          SYNCDBG(8,"Lose condition %d (cond. %d) met for player %d.",(int)i,(int)k,(int)plyr_idx);
          set_player_as_lost_level(player);
      }
    }
}


void process_values(void)
{
    for (long i = 0; i < gameadd.script.values_num; i++)
    {
        struct ScriptValue* value = &gameadd.script.values[i];
        if ((value->flags & TrgF_DISABLED) == 0)
        {
            if (is_condition_met(value->condit_idx))
            {
                script_process_value(value->valtype, value->plyr_range, value->arg0, value->arg1, value->arg2, value);
                if ((value->flags & TrgF_REUSABLE) == 0)
                  set_flag(value->flags, TrgF_DISABLED);
            }
        }
    }

    for (int i = 0; i < gameadd.active_fx_lines; i++)
    {
        if (gameadd.fx_lines[i].used)
        {
            process_fx_line(&gameadd.fx_lines[i]);
        }
    }
    for (int i = gameadd.active_fx_lines; i > 0; i--)
    {
        if (gameadd.fx_lines[i-1].used)
        {
            break;
        }
        gameadd.active_fx_lines--;
    }
}


void process_level_script(void)
{
  SYNCDBG(6,"Starting");
  struct PlayerInfo *player;
  player = get_my_player();
  // Do NOT stop executing scripts after winning if the RUN_AFTER_VICTORY(1) script command has been issued
  if ((player->victory_state == VicS_Undecided) || (game.system_flags & GSF_RunAfterVictory))
  {
      process_conditions();
      process_check_new_creature_partys();
    //script_process_messages(); is not here, but it is in beta - check why
      process_check_new_tunneller_partys();
      process_values();
      process_win_and_lose_conditions(my_player_number); //player->id_number may be uninitialized yet
    //  show_onscreen_msg(8, "Flags %d %d %d %d %d %d", game.dungeon[0].script_flags[0],game.dungeon[0].script_flags[1],
    //    game.dungeon[0].script_flags[2],game.dungeon[0].script_flags[3],game.dungeon[0].script_flags[4],game.dungeon[0].script_flags[5]);
  }
  SYNCDBG(19,"Finished");
}


/******************************************************************************/

/******************************************************************************/
#ifdef __cplusplus
}
#endif<|MERGE_RESOLUTION|>--- conflicted
+++ resolved
@@ -602,10 +602,9 @@
     return required;
 }
 
-<<<<<<< HEAD
-int script_recognize_params(char **line, const struct CommandDesc *cmd_desc, struct ScriptLine *scline, int *para_level, int expect_level);
-
-static TbBool process_subfunc(char **line, struct ScriptLine *scline, const struct CommandDesc *cmd_desc, const struct CommandDesc *funcmd_desc, int *para_level, int src, int dst)
+static int script_recognize_params(char **line, const struct CommandDesc *cmd_desc, struct ScriptLine *scline, int *para_level, int expect_level, long file_version);
+
+static TbBool process_subfunc(char **line, struct ScriptLine *scline, const struct CommandDesc *cmd_desc, const struct CommandDesc *funcmd_desc, int *para_level, int src, int dst, long file_version)
 {
     struct CommandToken token;
     struct ScriptLine* funscline = (struct ScriptLine*)LbMemoryAlloc(sizeof(struct ScriptLine));
@@ -623,7 +622,7 @@
         return false;
     }
     *line = nxt;
-    int args_count = script_recognize_params(line, funcmd_desc, funscline, para_level, *para_level);
+    int args_count = script_recognize_params(line, funcmd_desc, funscline, para_level, *para_level, file_version);
     if (args_count < 0)
     {
         LbMemoryFree(funscline);
@@ -797,10 +796,7 @@
     return true;
 }
 
-int script_recognize_params(char **line, const struct CommandDesc *cmd_desc, struct ScriptLine *scline, int *para_level, int expect_level)
-=======
 static int script_recognize_params(char **line, const struct CommandDesc *cmd_desc, struct ScriptLine *scline, int *para_level, int expect_level, long file_version)
->>>>>>> c6ae4eb3
 {
     int dst, src;
     TbBool reparse = false;
@@ -849,29 +845,13 @@
                 continue;
             }
             // Access tp[dst] only if we're sure dst < COMMANDDESC_ARGS_COUNT
-<<<<<<< HEAD
             strncpy(scline->tp[dst], token.start, min(token.end - token.start, MAX_TEXT_LENGTH));
 
             funcmd_desc = find_command_desc(&token, subfunction_desc);
 
             if (funcmd_desc != NULL)
-=======
-            LbMemoryCopy(scline->tp[dst], funcmd_buf, MAX_TEXT_LENGTH);
-        }
-        if (funcmd_desc != NULL)
-        {
-            struct ScriptLine* funscline = (struct ScriptLine*)LbMemoryAlloc(sizeof(struct ScriptLine));
-            if (funscline == NULL) {
-                SCRPTERRLOG("Can't allocate buffer to recognize line");
-                return -1;
-            }
-            LbMemorySet(funscline, 0, sizeof(struct ScriptLine));
-            LbMemoryCopy(funscline->tcmnd, scline->tp[dst], MAX_TEXT_LENGTH);
-            int args_count = script_recognize_params(line, funcmd_desc, funscline, para_level, *para_level, file_version);
-            if (args_count < 0)
->>>>>>> c6ae4eb3
-            {
-                int r = process_subfunc(line, scline, cmd_desc, funcmd_desc, para_level, src, dst);
+            {
+                int r = process_subfunc(line, scline, cmd_desc, funcmd_desc, para_level, src, dst, file_version);
                 if (r == -1)
                     return -1;
             }
@@ -882,138 +862,7 @@
                 // Operator ~ goes to A/a chr
                 reparse = true;
             }
-<<<<<<< HEAD
             else if ((token.type != TkClose) && (token.type != TkComma))
-=======
-            switch (funcmd_desc->index)
-            {
-            case Cmd_RANDOM:
-            case Cmd_DRAWFROM:{
-                // Create array of value ranges
-                long range_total = 0;
-                int fi;
-                struct MinMax ranges[COMMANDDESC_ARGS_COUNT];
-                TbBool is_if_statement = ((scline->command == Cmd_IF) || (scline->command == Cmd_IF_AVAILABLE) || (scline->command == Cmd_IF_CONTROLS));
-                if (file_version > 0)
-                {
-                    chr = cmd_desc->args[src];
-                    int ri;
-                    for (fi = 0, ri = 0; fi < COMMANDDESC_ARGS_COUNT; fi++, ri++)
-                    {
-                        if (funscline->tp[fi][0] == '\0') {
-                            break;
-                        }
-                        if ((toupper(chr) == 'A') && (!is_if_statement) ) //Strings don't have a range, but IF statements have 'Aa' to allow both variable compare and numbers. Numbers are allowed, 'a' is a string for sure.
-                        {
-                            // Values which do not support range
-                            if (strcmp(funscline->tp[fi],"~") == 0) {
-                                SCRPTERRLOG("Parameter %d of function \"%s\" within command \"%s\" does not support range", fi+1, funcmd_desc->textptr, scline->tcmnd);
-                                LbMemoryFree(funscline);
-                                return -1;
-                            }
-                            // Values of that type cannot define ranges, as we cannot interpret them
-                            ranges[ri].min = fi;
-                            ranges[ri].max = fi;
-                            range_total++;
-                        } else
-                        if ((ri > 0) && (strcmp(funscline->tp[fi],"~") == 0))
-                        {
-                            // Second step of defining range
-                            ri--;
-                            fi++;
-                            if (funscline->tp[fi][0] != '\0')
-                            {
-                                funscline->np[fi] = atol(funscline->tp[fi]);
-                            }
-                            if (!script_command_param_to_number(chr, funscline, fi, false)) {
-                                SCRPTERRLOG("Parameter %d of function \"%s\" within command \"%s\" has unexpected range end value; discarding command", fi+1, funcmd_desc->textptr, scline->tcmnd);
-                                LbMemoryFree(funscline);
-                                return -1;
-                            }
-                            ranges[ri].max = funscline->np[fi];
-                            if (ranges[ri].max < ranges[ri].min) {
-                                SCRPTWRNLOG("Range definition in argument of function \"%s\" within command \"%s\" should have lower value first", funcmd_desc->textptr, scline->tcmnd);
-                                ranges[ri].max = ranges[ri].min;
-                            }
-                            range_total += ranges[ri].max - ranges[ri].min; // +1 was already added
-                        } else
-                        {
-                            // Single value or first step of defining range
-                            if (!script_command_param_to_number(chr, funscline, fi, false)) {
-                                SCRPTERRLOG("Parameter %d of function \"%s\" within command \"%s\" has unexpected value; discarding command", fi+1, funcmd_desc->textptr, scline->tcmnd);
-                                LbMemoryFree(funscline);
-                                return -1;
-                            }
-                            if (funscline->np[fi] == '\0')
-                            {
-                                funscline->np[fi] = atol(funscline->tp[fi]);
-                            }
-                            ranges[ri].min = funscline->np[fi];
-                            ranges[ri].max = funscline->np[fi];
-                            range_total++;
-                        }
-                    }
-                } else
-                {
-                    // Old RANDOM command accepts only one range, and gives only numbers
-                    fi = 0;
-                    {
-                        ranges[fi].min = atol(funscline->tp[0]);
-                        ranges[fi].max = atol(funscline->tp[1]);
-                    }
-                    if (ranges[fi].max < ranges[fi].min) {
-                        SCRPTWRNLOG("Range definition in argument of function \"%s\" within command \"%s\" should have lower value first", funcmd_desc->textptr, scline->tcmnd);
-                        ranges[fi].max = ranges[fi].min;
-                    }
-                    range_total += ranges[fi].max - ranges[fi].min + 1;
-                    fi++;
-                }
-                if (range_total <= 0) {
-                    SCRPTERRLOG("Arguments of function \"%s\" within command \"%s\" define no values to select from", funcmd_desc->textptr, scline->tcmnd);
-                    break;
-                }
-                if ((funcmd_desc->index != Cmd_RANDOM) && (file_version == 0)) {
-                    SCRPTERRLOG("The function \"%s\" used within command \"%s\" is not supported in old level format", funcmd_desc->textptr, scline->tcmnd);
-                    break;
-                }
-                // The new RANDOM command stores values to allow selecting different one every turn during gameplay
-                if ((funcmd_desc->index == Cmd_RANDOM) && (file_version > 0))
-                {
-                    //TODO RANDOM make implementation - store ranges as variable to be used for selecting random value during gameplay
-                    SCRPTERRLOG("The function \"%s\" used within command \"%s\" is not supported yet", funcmd_desc->textptr, scline->tcmnd);
-                    break;
-                }
-                // DRAWFROM support - select random index now
-                long range_index = GAME_RANDOM(range_total);
-                // Get value from ranges array
-                range_total = 0;
-                for (fi=0; fi < COMMANDDESC_ARGS_COUNT; fi++)
-                {
-                    if ((range_index >= range_total) && (range_index <= range_total + ranges[fi].max - ranges[fi].min)) {
-                        chr = cmd_desc->args[src];
-                        if (toupper(chr) == 'A') {
-                            if (is_if_statement)
-                            {
-                                scline->np[dst] = ranges[fi].min + range_index - range_total;
-                                snprintf(scline->tp[dst], sizeof(scline->tp[dst]), "%ld", scline->np[dst]);
-                            }
-                            else
-                            {
-                                strcpy(scline->tp[dst], funscline->tp[ranges[fi].min]);
-                            }
-                        } else {
-                            scline->np[dst] = ranges[fi].min + range_index - range_total;
-                            // Set text value for that number
-                            script_command_param_to_text(chr, scline, dst);
-                        }
-                        break;
-                    }
-                    range_total += ranges[fi].max - ranges[fi].min + 1;
-                }
-                SCRPTLOG("Function \"%s\" returned value \"%s\"", funcmd_desc->textptr, scline->tp[dst]);
-                };break;
-            case Cmd_IMPORT:
->>>>>>> c6ae4eb3
             {
                 if ((cmd_desc->args[src + 1] != 'O') || (token.type != TkOperator))
                 {
@@ -1048,11 +897,7 @@
     return dst;
 }
 
-<<<<<<< HEAD
-static void script_scan_line(char *line, TbBool preloaded)
-=======
-long script_scan_line(char *line, TbBool preloaded, long file_version)
->>>>>>> c6ae4eb3
+TbBool script_scan_line(char *line, TbBool preloaded, long file_version)
 {
     const struct CommandDesc *cmd_desc;
     struct CommandToken token = { 0 };
@@ -1061,30 +906,26 @@
     if (scline == NULL)
     {
       SCRPTERRLOG("Can't allocate buffer to recognize line");
-      return;
+      return false;
     }
     int para_level = 0;
     LbMemorySet(scline, 0, sizeof(struct ScriptLine));
     if (next_command_reusable > 0)
         next_command_reusable--;
-<<<<<<< HEAD
 
     line = get_next_token(line, &token);
     if (token.type == TkEnd)
     {
-        return;
+        return false;
     }
     if (token.type != TkCommand)
     {
         SCRPTERRLOG("Syntax error: Script command expected");
         LbMemoryFree(scline);
-        return;
+        return false;
     }
     memcpy(scline->tcmnd, token.start, min((token.end - token.start), MAX_TEXT_LENGTH));
-    if (level_file_version > 0)
-=======
     if (file_version > 0)
->>>>>>> c6ae4eb3
     {
         cmd_desc = find_command_desc(&token, command_desc);
     } else
@@ -1094,21 +935,17 @@
     if (cmd_desc == NULL)
     {
         if (isalnum(scline->tcmnd[0])) {
-<<<<<<< HEAD
-            SCRPTERRLOG("Invalid command, '%s' (lev ver %d)", scline->tcmnd,level_file_version);
-=======
           SCRPTERRLOG("Invalid command, '%s' (lev ver %d)", scline->tcmnd, file_version);
->>>>>>> c6ae4eb3
         }
         LbMemoryFree(scline);
-        return;
+        return false;
     }
     SCRIPTDBG(12,"Executing command %lu",cmd_desc->index);
     // Handling comments
     if (cmd_desc->index == Cmd_REM)
     {
         LbMemoryFree(scline);
-        return;
+        return false;
     }
     line = get_next_token(line, &token);
     scline->command = cmd_desc->index;
@@ -1116,9 +953,8 @@
     if (script_is_preloaded_command(cmd_desc->index) != preloaded)
     {
         LbMemoryFree(scline);
-        return;
-    }
-<<<<<<< HEAD
+        return true;
+    }
     int args_count;
     if (token.type == TkEnd)
     {
@@ -1127,23 +963,18 @@
     else if (token.type == TkOpen)
     {
         // Recognizing parameters
-        args_count = script_recognize_params(&line, cmd_desc, scline, &para_level, 0);
+        args_count = script_recognize_params(&line, cmd_desc, scline, &para_level, 0, file_version);
         if (args_count < 0)
         {
             LbMemoryFree(scline);
-            return;
+            return false;
         }
     }
     else
-=======
-    // Recognizing parameters
-    int args_count = script_recognize_params(&line, cmd_desc, scline, &para_level, 0, file_version);
-    if (args_count < 0)
->>>>>>> c6ae4eb3
     {
         SCRPTERRLOG("Syntax error: ( expected");
         LbMemoryFree(scline);
-        return;
+        return false;
     }
     if (args_count < COMMANDDESC_ARGS_COUNT)
     {
@@ -1152,10 +983,9 @@
         {
             SCRPTERRLOG("Not enough parameters for \"%s\", got only %d", cmd_desc->textptr,(int)args_count);
             LbMemoryFree(scline);
-            return;
-        }
-    }
-<<<<<<< HEAD
+            return false;
+        }
+    }
     if (token.type != TkEnd)
     {
         line = get_next_token(line, &token);
@@ -1164,17 +994,12 @@
     {
         SCRPTERRLOG("Syntax error: Unexpected end of line");
         LbMemoryFree(scline);
-        return;
-    }
-    script_add_command(cmd_desc, scline);
-    LbMemoryFree(scline);
-    SCRIPTDBG(13,"Finished");
-=======
+        return false;
+    }
     script_add_command(cmd_desc, scline, file_version);
     LbMemoryFree(scline);
     SCRIPTDBG(13,"Finished");
-    return 1;
->>>>>>> c6ae4eb3
+    return true;
 }
 
 short clear_script(void)
