/******************************************************************************/
// Free implementation of Bullfrog's Dungeon Keeper strategy game.
/******************************************************************************/
/** @file config_crtrmodel.c
 *     Specific creature model configuration loading functions.
 * @par Purpose:
 *     Support of configuration files for specific creatures.
 * @par Comment:
 *     None.
 * @author   Tomasz Lis
 * @date     25 May 2009 - 26 Jul 2009
 * @par  Copying and copyrights:
 *     This program is free software; you can redistribute it and/or modify
 *     it under the terms of the GNU General Public License as published by
 *     the Free Software Foundation; either version 2 of the License, or
 *     (at your option) any later version.
 */
/******************************************************************************/
#include "pre_inc.h"
#include "config_crtrmodel.h"
#include "globals.h"
#include "game_merge.h"
#include "game_legacy.h"

#include "bflib_basics.h"
#include "bflib_math.h"
#include "bflib_fileio.h"
#include "bflib_dernc.h"

#include "config.h"
#include "thing_doors.h"
#include "thing_list.h"
#include "thing_stats.h"
#include "config_campaigns.h"
#include "config_creature.h"
#include "config_magic.h"
#include "config_terrain.h"
#include "config_lenses.h"
#include "creature_control.h"
#include "creature_graphics.h"
#include "creature_states.h"
#include "creature_states_mood.h"
#include "player_data.h"
#include "console_cmd.h"
#include "custom_sprites.h"
#include "lvl_script_lib.h"
#include "post_inc.h"

#ifdef __cplusplus
extern "C" {
#endif
/******************************************************************************/

const struct NamedCommand creatmodel_attributes_commands[] = {
  {"NAME",                1},
  {"HEALTH",              2},
  {"HEALREQUIREMENT",     3},
  {"HEALTHRESHOLD",       4},
  {"STRENGTH",            5},
  {"ARMOUR",              6},
  {"DEXTERITY",           7},
  {"FEARWOUNDED",         8},
  {"FEARSTRONGER",        9},
  {"DEFENCE",            10},
  {"LUCK",               11},
  {"RECOVERY",           12},
  {"HUNGERRATE",         13},
  {"HUNGERFILL",         14},
  {"LAIRSIZE",           15},
  {"HURTBYLAVA",         16},
  {"BASESPEED",          17},
  {"GOLDHOLD",           18},
  {"SIZE",               19},
  {"ATTACKPREFERENCE",   20},
  {"PAY",                21},
  {"HEROVSKEEPERCOST",   22}, // Removed.
  {"SLAPSTOKILL",        23},
  {"CREATURELOYALTY",    24},
  {"LOYALTYLEVEL",       25},
  {"DAMAGETOBOULDER",    26},
  {"THINGSIZE",          27},
  {"PROPERTIES",         28},
  {"NAMETEXTID",         29},
  {"FEARSOMEFACTOR",     30},
  {"TOKINGRECOVERY",     31},
  {"CORPSEVANISHEFFECT", 32},
  {"FOOTSTEPPITCH",      33},
  {"LAIROBJECT",         34},
  {"PRISONKIND",         35},
  {"TORTUREKIND",        36},
<<<<<<< HEAD
  {"HOSTILETOWARDS",     37},
=======
  {"SPELLIMMUNITY",      37},
>>>>>>> b7e84048
  {NULL,                  0},
  };

const struct NamedCommand creatmodel_properties_commands[] = {
  {"BLEEDS",             1},
  {"UNAFFECTED_BY_WIND", 2}, // Deprecated, but retained in NamedCommand for backward compatibility.
  {"IMMUNE_TO_GAS",      3}, // Deprecated, but retained in NamedCommand for backward compatibility.
  {"HUMANOID_SKELETON",  4},
  {"PISS_ON_DEAD",       5},
  {"FLYING",             7},
  {"SEE_INVISIBLE",      8},
  {"PASS_LOCKED_DOORS",  9},
  {"SPECIAL_DIGGER",    10},
  {"ARACHNID",          11},
  {"DIPTERA",           12},
  {"LORD",              13},
  {"SPECTATOR",         14},
  {"EVIL",              15},
  {"NEVER_CHICKENS",    16}, // Deprecated, but retained in NamedCommand for backward compatibility.
  {"IMMUNE_TO_BOULDER", 17},
  {"NO_CORPSE_ROTTING", 18},
  {"NO_ENMHEART_ATTCK", 19},
  {"TREMBLING_FAT",     20},
  {"FEMALE",            21},
  {"INSECT",            22},
  {"ONE_OF_KIND",       23},
  {"NO_IMPRISONMENT",   24},
  {"IMMUNE_TO_DISEASE", 25}, // Deprecated, but retained in NamedCommand for backward compatibility.
  {"ILLUMINATED",       26},
  {"ALLURING_SCVNGR",   27},
  {"NO_RESURRECT",      28},
  {"NO_TRANSFER",       29},
  {"TREMBLING",         30},
  {"FAT",               31},
  {"NO_STEAL_HERO",     32},
  {"PREFER_STEAL",      33},
  {"EVENTFUL_DEATH",    34},
  {NULL,                 0},
  };

const struct NamedCommand creatmodel_attraction_commands[] = {
  {"ENTRANCEROOM",       1},
  {"ROOMSLABSREQUIRED",  2},
  {"BASEENTRANCESCORE",  3},
  {"SCAVENGEREQUIREMENT",4},
  {"TORTURETIME",        5},
  {NULL,                 0},
  };

const struct NamedCommand creatmodel_annoyance_commands[] = {
  {"EATFOOD",              1},
  {"WILLNOTDOJOB",         2},
  {"INHAND",               3},
  {"NOLAIR",               4},
  {"NOHATCHERY",           5},
  {"WOKENUP",              6},
  {"STANDINGONDEADENEMY",  7},
  {"SULKING",              8},
  {"NOSALARY",             9},
  {"SLAPPED",             10},
  {"STANDINGONDEADFRIEND",11},
  {"INTORTURE",           12},
  {"INTEMPLE",            13},
  {"SLEEPING",            14},
  {"GOTWAGE",             15},
  {"WINBATTLE",           16},
  {"UNTRAINED",           17},
  {"OTHERSLEAVING",       18},
  {"JOBSTRESS",           19},
  {"QUEUE",               20},
  {"LAIRENEMY",           21},
  {"ANNOYLEVEL",          22},
  {"ANGERJOBS",           23},
  {"GOINGPOSTAL",         24},
  {NULL,                   0},
  };

const struct NamedCommand creatmodel_senses_commands[] = {
  {"HEARING",              1},
  {"EYEHEIGHT",            2},
  {"FIELDOFVIEW",          3},
  {"EYEEFFECT",            4},
  {"MAXANGLECHANGE",       5},
  {NULL,                   0},
  };

const struct NamedCommand creatmodel_appearance_commands[] = {
  {"WALKINGANIMSPEED",     1},
  {"VISUALRANGE",          2},
  {"POSSESSSWIPEINDEX",    3},
  {"NATURALDEATHKIND",     4},
  {"SHOTORIGIN",           5},
  {"CORPSEVANISHEFFECT",   6},
  {"FOOTSTEPPITCH",        7},
  {"PICKUPOFFSET",         8},
  {"STATUSOFFSET",         9},
  {"TRANSPARENCYFLAGS",   10},
  {"FIXEDANIMSPEED",      11},
  {NULL,                   0},
  };

const struct NamedCommand creature_deathkind_desc[] = {
    {"NORMAL",          Death_Normal},
    {"FLESHEXPLODE",    Death_FleshExplode},
    {"GASFLESHEXPLODE", Death_GasFleshExplode},
    {"SMOKEEXPLODE",    Death_SmokeExplode},
    {"ICEEXPLODE",      Death_IceExplode},
    {NULL,              0},
    };


const struct NamedCommand creatmodel_experience_commands[] = {
  {"POWERS",               1},
  {"POWERSLEVELREQUIRED",  2},
  {"LEVELSTRAINVALUES",    3},
  {"GROWUP",               4},
  {"SLEEPEXPERIENCE",      5},
  {"EXPERIENCEFORHITTING", 6},
  {"REBIRTH",              7},
  {NULL,                   0},
  };

const struct NamedCommand creatmodel_jobs_commands[] = {
  {"PRIMARYJOBS",          1},
  {"SECONDARYJOBS",        2},
  {"NOTDOJOBS",            3},
  {"STRESSFULJOBS",        4},
  {"TRAININGVALUE",        5},
  {"TRAININGCOST",         6},
  {"SCAVENGEVALUE",        7},
  {"SCAVENGERCOST",        8},
  {"RESEARCHVALUE",        9},
  {"MANUFACTUREVALUE",    10},
  {"PARTNERTRAINING",     11},
  {NULL,                   0},
  };
  
const struct NamedCommand creatmodel_sounds_commands[] = {
  {"HURT",                 CrSnd_Hurt},
  {"HIT",                  CrSnd_Hit},
  {"HAPPY",                CrSnd_Happy},
  {"SAD",                  CrSnd_Sad},
  {"HANG",                 CrSnd_Hang},
  {"DROP",                 CrSnd_Drop},
  {"TORTURE",              CrSnd_Torture},
  {"SLAP",                 CrSnd_Slap},
  {"DIE",                  CrSnd_Die},
  {"FOOT",                 CrSnd_Foot},
  {"FIGHT",                CrSnd_Fight},
  {"PISS",                 CrSnd_Piss},
  {NULL,                   0},
  };

/******************************************************************************/

void strtolower(char * str) {
    for (; *str; ++str) {
        *str = tolower(*str);
    }
}

TbBool parse_creaturemodel_attributes_blocks(long crtr_model,char *buf,long len,const char *config_textname,unsigned short flags)
{
  // Block name and parameter word store variables
  struct CreatureStats* crstat = creature_stats_get(crtr_model);
  struct CreatureModelConfig* crconf = &game.conf.crtr_conf.model[crtr_model];
  // Find the block
  char block_buf[COMMAND_WORD_LEN];
  sprintf(block_buf, "attributes");
  long pos = 0;
  int k = find_conf_block(buf, &pos, len, block_buf);
  if (k < 0)
  {
      if ((flags & CnfLd_AcceptPartial) == 0)
          WARNMSG("Block [%s] not found in %s file.",block_buf,config_textname);
      return false;
  }
#define COMMAND_TEXT(cmd_num) get_conf_parameter_text(creatmodel_attributes_commands,cmd_num)
  while (pos<len)
  {
      // Finding command number in this line
      int cmd_num = recognize_conf_command(buf, &pos, len, creatmodel_attributes_commands);
      // Now store the config item in correct place
      if (cmd_num == ccr_endOfBlock) break; // if next block starts
      int n = 0;
      char word_buf[COMMAND_WORD_LEN];
      switch (cmd_num)
      {
      case 1: // NAME
          // Name is ignored - it was defined in creature.cfg
          break;
      case 2: // HEALTH
          if (get_conf_parameter_single(buf,&pos,len,word_buf,sizeof(word_buf)) > 0)
          {
            k = atoi(word_buf);
            crstat->health = k;
            n++;
          }
          if (n < 1)
          {
              CONFWRNLOG("Incorrect value of \"%s\" parameters in [%s] block of %s %s file.",
                  COMMAND_TEXT(cmd_num), block_buf, creature_code_name(crtr_model), config_textname);
          }
          break;
      case 3: // HEALREQUIREMENT
          if (get_conf_parameter_single(buf,&pos,len,word_buf,sizeof(word_buf)) > 0)
          {
            k = atoi(word_buf);
            crstat->heal_requirement = k;
            n++;
          }
          if (n < 1)
          {
              CONFWRNLOG("Incorrect value of \"%s\" parameters in [%s] block of %s %s file.",
                  COMMAND_TEXT(cmd_num), block_buf, creature_code_name(crtr_model), config_textname);
          }
          break;
      case 4: // HEALTHRESHOLD
          if (get_conf_parameter_single(buf,&pos,len,word_buf,sizeof(word_buf)) > 0)
          {
            k = atoi(word_buf);
            crstat->heal_threshold = k;
            n++;
          }
          if (n < 1)
          {
              CONFWRNLOG("Incorrect value of \"%s\" parameters in [%s] block of %s %s file.",
                  COMMAND_TEXT(cmd_num), block_buf, creature_code_name(crtr_model), config_textname);
          }
          break;
      case 5: // STRENGTH
          if (get_conf_parameter_single(buf,&pos,len,word_buf,sizeof(word_buf)) > 0)
          {
            k = atoi(word_buf);
            crstat->strength = k;
            n++;
          }
          if (n < 1)
          {
              CONFWRNLOG("Incorrect value of \"%s\" parameters in [%s] block of %s %s file.",
                  COMMAND_TEXT(cmd_num), block_buf, creature_code_name(crtr_model), config_textname);
          }
          break;
      case 6: // ARMOUR
          if (get_conf_parameter_single(buf,&pos,len,word_buf,sizeof(word_buf)) > 0)
          {
            k = atoi(word_buf);
            crstat->armour = k;
            n++;
          }
          if (n < 1)
          {
              CONFWRNLOG("Incorrect value of \"%s\" parameters in [%s] block of %s %s file.",
                  COMMAND_TEXT(cmd_num), block_buf, creature_code_name(crtr_model), config_textname);
          }
          break;
      case 7: // DEXTERITY
          if (get_conf_parameter_single(buf,&pos,len,word_buf,sizeof(word_buf)) > 0)
          {
            k = atoi(word_buf);
            crstat->dexterity = k;
            n++;
          }
          if (n < 1)
          {
              CONFWRNLOG("Incorrect value of \"%s\" parameters in [%s] block of %s %s file.",
                  COMMAND_TEXT(cmd_num), block_buf, creature_code_name(crtr_model), config_textname);
          }
          break;
      case 8: // FEARWOUNDED
          if (get_conf_parameter_single(buf,&pos,len,word_buf,sizeof(word_buf)) > 0)
          {
            k = atoi(word_buf);
            crstat->fear_wounded = k;
            n++;
          }
          if (n < 1)
          {
              CONFWRNLOG("Incorrect value of \"%s\" parameters in [%s] block of %s %s file.",
                  COMMAND_TEXT(cmd_num), block_buf, creature_code_name(crtr_model), config_textname);
          }
          break;
      case 9: // FEARSTRONGER
          if (get_conf_parameter_single(buf,&pos,len,word_buf,sizeof(word_buf)) > 0)
          {
            k = atoi(word_buf);
            crstat->fear_stronger = k;
            n++;
          }
          if (n < 1)
          {
              CONFWRNLOG("Incorrect value of \"%s\" parameters in [%s] block of %s %s file.",
                  COMMAND_TEXT(cmd_num), block_buf, creature_code_name(crtr_model), config_textname);
          }
          break;
      case 10: // DEFENCE
          if (get_conf_parameter_single(buf,&pos,len,word_buf,sizeof(word_buf)) > 0)
          {
            k = atoi(word_buf);
            crstat->defense = k;
            n++;
          }
          if (n < 1)
          {
              CONFWRNLOG("Incorrect value of \"%s\" parameters in [%s] block of %s %s file.",
                  COMMAND_TEXT(cmd_num), block_buf, creature_code_name(crtr_model), config_textname);
          }
          break;
      case 11: // LUCK
          if (get_conf_parameter_single(buf,&pos,len,word_buf,sizeof(word_buf)) > 0)
          {
            k = atoi(word_buf);
            crstat->luck = k;
            n++;
          }
          if (n < 1)
          {
              CONFWRNLOG("Incorrect value of \"%s\" parameters in [%s] block of %s %s file.",
                  COMMAND_TEXT(cmd_num), block_buf, creature_code_name(crtr_model), config_textname);
          }
          break;
      case 12: // RECOVERY
          if (get_conf_parameter_single(buf,&pos,len,word_buf,sizeof(word_buf)) > 0)
          {
            k = atoi(word_buf);
            crstat->sleep_recovery = k;
            n++;
          }
          if (n < 1)
          {
              CONFWRNLOG("Incorrect value of \"%s\" parameters in [%s] block of %s %s file.",
                  COMMAND_TEXT(cmd_num), block_buf, creature_code_name(crtr_model), config_textname);
          }
          break;
      case 13: // HUNGERRATE
          if (get_conf_parameter_single(buf,&pos,len,word_buf,sizeof(word_buf)) > 0)
          {
            k = atoi(word_buf);
            crstat->hunger_rate = k;
            n++;
          }
          if (n < 1)
          {
              CONFWRNLOG("Incorrect value of \"%s\" parameters in [%s] block of %s %s file.",
                  COMMAND_TEXT(cmd_num), block_buf, creature_code_name(crtr_model), config_textname);
          }
          break;
      case 14: // HUNGERFILL
          if (get_conf_parameter_single(buf,&pos,len,word_buf,sizeof(word_buf)) > 0)
          {
            k = atoi(word_buf);
            crstat->hunger_fill = k;
            n++;
          }
          if (n < 1)
          {
              CONFWRNLOG("Incorrect value of \"%s\" parameters in [%s] block of %s %s file.",
                  COMMAND_TEXT(cmd_num), block_buf, creature_code_name(crtr_model), config_textname);
          }
          break;
      case 15: // LAIRSIZE
          if (get_conf_parameter_single(buf,&pos,len,word_buf,sizeof(word_buf)) > 0)
          {
            k = atoi(word_buf);
            crstat->lair_size = k;
            n++;
          }
          if (n < 1)
          {
              CONFWRNLOG("Incorrect value of \"%s\" parameters in [%s] block of %s %s file.",
                  COMMAND_TEXT(cmd_num), block_buf, creature_code_name(crtr_model), config_textname);
          }
          break;
      case 16: // HURTBYLAVA
          if (get_conf_parameter_single(buf,&pos,len,word_buf,sizeof(word_buf)) > 0)
          {
            k = atoi(word_buf);
            crstat->hurt_by_lava = k;
            n++;
          }
          if (n < 1)
          {
              CONFWRNLOG("Incorrect value of \"%s\" parameters in [%s] block of %s %s file.",
                  COMMAND_TEXT(cmd_num), block_buf, creature_code_name(crtr_model), config_textname);
          }
          break;
      case 17: // BASESPEED
          if (get_conf_parameter_single(buf,&pos,len,word_buf,sizeof(word_buf)) > 0)
          {
            k = atoi(word_buf);
            crstat->base_speed = k;
            n++;
          }
          if (n < 1)
          {
              CONFWRNLOG("Incorrect value of \"%s\" parameters in [%s] block of %s %s file.",
                  COMMAND_TEXT(cmd_num), block_buf, creature_code_name(crtr_model), config_textname);
          }
          break;
      case 18: // GOLDHOLD
          if (get_conf_parameter_single(buf,&pos,len,word_buf,sizeof(word_buf)) > 0)
          {
            k = atoi(word_buf);
            crstat->gold_hold = k;
            n++;
          }
          if (n < 1)
          {
              CONFWRNLOG("Incorrect value of \"%s\" parameters in [%s] block of %s %s file.",
                  COMMAND_TEXT(cmd_num), block_buf, creature_code_name(crtr_model), config_textname);
          }
          break;
      case 19: // SIZE
          if (get_conf_parameter_single(buf,&pos,len,word_buf,sizeof(word_buf)) > 0)
          {
            k = atoi(word_buf);
            crstat->size_xy = k;
            n++;
          }
          if (get_conf_parameter_single(buf,&pos,len,word_buf,sizeof(word_buf)) > 0)
          {
            k = atoi(word_buf);
            crstat->size_z = k;
            n++;
          }
          if (n < 2)
          {
              CONFWRNLOG("Incorrect value of \"%s\" parameters in [%s] block of %s %s file.",
                  COMMAND_TEXT(cmd_num), block_buf, creature_code_name(crtr_model), config_textname);
          }
          break;
      case 20: // ATTACKPREFERENCE
          if (get_conf_parameter_single(buf,&pos,len,word_buf,sizeof(word_buf)) > 0)
          {
            k = get_id(attackpref_desc, word_buf);
            if (k > 0)
            {
              crstat->attack_preference = k;
              n++;
            }
          }
          if (n < 1)
          {
              CONFWRNLOG("Incorrect value of \"%s\" parameters in [%s] block of %s %s file.",
                  COMMAND_TEXT(cmd_num), block_buf, creature_code_name(crtr_model), config_textname);
          }
          break;
      case 21: // PAY
          if (get_conf_parameter_single(buf,&pos,len,word_buf,sizeof(word_buf)) > 0)
          {
            k = atoi(word_buf);
            crstat->pay = k;
            n++;
          }
          if (n < 1)
          {
              CONFWRNLOG("Incorrect value of \"%s\" parameters in [%s] block of %s %s file.",
                  COMMAND_TEXT(cmd_num), block_buf, creature_code_name(crtr_model), config_textname);
          }
          break;
      case 22: // HEROVSKEEPERCOST
          break;
      case 23: // SLAPSTOKILL
          if (get_conf_parameter_single(buf,&pos,len,word_buf,sizeof(word_buf)) > 0)
          {
            k = atoi(word_buf);
            crstat->slaps_to_kill = k;
            n++;
          }
          if (n < 1)
          {
              CONFWRNLOG("Incorrect value of \"%s\" parameters in [%s] block of %s %s file.",
                  COMMAND_TEXT(cmd_num), block_buf, creature_code_name(crtr_model), config_textname);
          }
          break;
      case 24: // CREATURELOYALTY
          // Unused
          break;
      case 25: // LOYALTYLEVEL
          // Unused
          break;
      case 26: // DAMAGETOBOULDER
          if (get_conf_parameter_single(buf,&pos,len,word_buf,sizeof(word_buf)) > 0)
          {
            k = atoi(word_buf);
            crstat->damage_to_boulder = k;
            n++;
          }
          if (n < 1)
          {
              CONFWRNLOG("Incorrect value of \"%s\" parameters in [%s] block of %s %s file.",
                  COMMAND_TEXT(cmd_num), block_buf, creature_code_name(crtr_model), config_textname);
          }
          break;
      case 27: // THINGSIZE
          if (get_conf_parameter_single(buf,&pos,len,word_buf,sizeof(word_buf)) > 0)
          {
            k = atoi(word_buf);
            crstat->thing_size_xy = k;
            n++;
          }
          if (get_conf_parameter_single(buf,&pos,len,word_buf,sizeof(word_buf)) > 0)
          {
            k = atoi(word_buf);
            crstat->thing_size_z = k;
            n++;
          }
          if (n < 2)
          {
            CONFWRNLOG("Incorrect value of \"%s\" parameters in [%s] block of %s %s file.",
                COMMAND_TEXT(cmd_num),block_buf, creature_code_name(crtr_model), config_textname);
          }
          break;
      case 28: // PROPERTIES
          crstat->bleeds = false;
          crstat->humanoid_creature = false;
          crstat->piss_on_dead = false;
          crstat->flying = false;
          crstat->can_see_invisible = false;
          crstat->can_go_locked_doors = false;
          crconf->model_flags = 0;
          while (get_conf_parameter_single(buf,&pos,len,word_buf,sizeof(word_buf)) > 0)
          {
            k = get_id(creatmodel_properties_commands, word_buf);
            switch (k)
            {
            case 1: // BLEEDS
              crstat->bleeds = true;
              n++;
              break;
            case 2: // UNAFFECTED_BY_WIND
              set_flag(crstat->immunity_flags, CSAfF_Wind);
              n++;
              break;
            case 3: // IMMUNE_TO_GAS
              set_flag(crstat->immunity_flags, CSAfF_PoisonCloud);
              n++;
              break;
            case 4: // HUMANOID_SKELETON
              crstat->humanoid_creature = true;
              n++;
              break;
            case 5: // PISS_ON_DEAD
              crstat->piss_on_dead = true;
              n++;
              break;
            case 7: // FLYING
              crstat->flying = true;
              n++;
              break;
            case 8: // SEE_INVISIBLE
              crstat->can_see_invisible = true;
              n++;
              break;
            case 9: // PASS_LOCKED_DOORS
              crstat->can_go_locked_doors = true;
              n++;
              break;
            case 10: // SPECIAL_DIGGER
              crconf->model_flags |= CMF_IsSpecDigger;
              n++;
              break;
            case 11: // ARACHNID
              crconf->model_flags |= CMF_IsArachnid;
              n++;
              break;
            case 12: // DIPTERA
              crconf->model_flags |= CMF_IsDiptera;
              n++;
              break;
            case 13: // LORD
              crconf->model_flags |= CMF_IsLordOfLand;
              n++;
              break;
            case 14: // SPECTATOR
              crconf->model_flags |= CMF_IsSpectator;
              n++;
              break;
            case 15: // EVIL
              crconf->model_flags |= CMF_IsEvil;
              n++;
              break;
            case 16: // NEVER_CHICKENS
              set_flag(crstat->immunity_flags, CSAfF_Chicken);
              n++;
              break;
            case 17: // IMMUNE_TO_BOULDER
                crconf->model_flags |= CMF_ImmuneToBoulder;
                n++;
                break;
            case 18: // NO_CORPSE_ROTTING
                crconf->model_flags |= CMF_NoCorpseRotting;
                n++;
                break;
            case 19: // NO_ENMHEART_ATTCK
                crconf->model_flags |= CMF_NoEnmHeartAttack;
                n++;
                break;
            case 20: // TREMBLING_FAT
                crconf->model_flags |= CMF_Trembling;
                crconf->model_flags |= CMF_Fat;
                n++;
                break;
            case 21: // FEMALE
                crconf->model_flags |= CMF_Female;
                n++;
                break;
            case 22: // INSECT
                crconf->model_flags |= CMF_Insect;
                n++;
                break;
            case 23: // ONE_OF_KIND
                crconf->model_flags |= CMF_OneOfKind;
                n++;
                break;
            case 24: // NO_IMPRISONMENT
                crconf->model_flags |= CMF_NoImprisonment;
                n++;
                break;
            case 25: // IMMUNE_TO_DISEASE
                set_flag(crstat->immunity_flags, CSAfF_Disease);
                n++;
                break;
            case 26: // ILLUMINATED
                crstat->illuminated = true;
                n++;
                break;
            case 27: // ALLURING_SCVNGR
                crstat->entrance_force = true;
                n++;
                break;
            case 28: // NO_RESURRECT
                crconf->model_flags |= CMF_NoResurrect;
                n++;
                break;
            case 29: // NO_TRANSFER
                crconf->model_flags |= CMF_NoTransfer;
                n++;
                break;
            case 30: // TREMBLING
                crconf->model_flags |= CMF_Trembling;
                n++;
                break;
            case 31: // FAT
                crconf->model_flags |= CMF_Fat;
                n++;
                break;
            case 32: // NO_STEAL_HERO
                crconf->model_flags |= CMF_NoStealHero;
                n++;
                break;
            case 33: // PREFER_STEAL
                crconf->model_flags |= CMF_PreferSteal;
                n++;
                break;
            case 34: // EVENTFUL_DEATH
                crconf->model_flags |= CMF_EventfulDeath;
                n++;
                break;
            default:
              CONFWRNLOG("Incorrect value of \"%s\" parameter \"%s\" in [%s] block of %s %s file.",
                  COMMAND_TEXT(cmd_num),word_buf,block_buf, creature_code_name(crtr_model), config_textname);
              break;
            }
          }
          break;
      case 29: // NAMETEXTID
          if (get_conf_parameter_single(buf,&pos,len,word_buf,sizeof(word_buf)) > 0)
          {
            k = atoi(word_buf);
            if (k > 0)
            {
              crconf->namestr_idx = k;
              n++;
            }
          }
          if (n < 1)
          {
            CONFWRNLOG("Incorrect value of \"%s\" parameter in [%s] block of %s file.",
                COMMAND_TEXT(cmd_num),block_buf,config_textname);
          }
          break;
      case 30: // FEARSOMEFACTOR
          if (get_conf_parameter_single(buf,&pos,len,word_buf,sizeof(word_buf)) > 0)
          {
            k = atoi(word_buf);
            crstat->fearsome_factor = k;
            n++;
          }
          if (n < 1)
          {
            CONFWRNLOG("Incorrect value of \"%s\" parameter in [%s] block of %s file.",
                COMMAND_TEXT(cmd_num),block_buf,config_textname);
          }
          break;
      case 31: // TOKINGRECOVERY
          if (get_conf_parameter_single(buf,&pos,len,word_buf,sizeof(word_buf)) > 0)
          {
            k = atoi(word_buf);
            crstat->toking_recovery = k;
            n++;
          }
          if (n < 1)
          {
            CONFWRNLOG("Incorrect value of \"%s\" parameter in [%s] block of %s file.",
                COMMAND_TEXT(cmd_num),block_buf,config_textname);
          }
          break;
      case 34: // LAIROBJECT
          if (get_conf_parameter_single(buf, &pos, len, word_buf, sizeof(word_buf)) > 0)
          {
              k = get_id(object_desc, word_buf);
              if (k > 0)
              {
                  crstat->lair_object = k;
                  n++;
              }
          }
          if (n < 1)
          {
              CONFWRNLOG("Incorrect value of \"%s\" parameter in [%s] block of %s file.",
                  COMMAND_TEXT(cmd_num), block_buf, config_textname);
          }
          break;
      case 35: // PRISONKIND
          if (get_conf_parameter_single(buf, &pos, len, word_buf, sizeof(word_buf)) > 0)
          {
              k = get_id(creature_desc, word_buf);
              if (k > 0)
              {
                  crstat->prison_kind = k;
                  n++;
              }
              else if (strcasecmp(word_buf,"NULL") == 0)
              {
                  n++;
              }
          }
          if (n < 1)
          {
              CONFWRNLOG("Incorrect value of \"%s\" parameter in [%s] block of %s file.",
                  COMMAND_TEXT(cmd_num), block_buf, config_textname);
          }
          break;
      case 36: // TORTUREKIND
          if (get_conf_parameter_single(buf, &pos, len, word_buf, sizeof(word_buf)) > 0)
          {
              k = get_id(creature_desc, word_buf);
              if (k > 0)
              {
                  crstat->torture_kind = k;
                  n++;
              }
              else if (strcasecmp(word_buf,"NULL") == 0)
              {
                  n++;
              }
          }
          if (n < 1)
          {
              CONFWRNLOG("Incorrect value of \"%s\" parameter in [%s] block of %s file.",
                  COMMAND_TEXT(cmd_num), block_buf, config_textname);
          }
          break;
<<<<<<< HEAD
        case 37: // HOSTILETOWARDS
            for (int i = 0; i < CREATURE_TYPES_MAX; i++)
            {
                if (get_conf_parameter_single(buf, &pos, len, word_buf, sizeof(word_buf)) > 0)
                {
                    k = get_id(creature_desc, word_buf);
                    if (k >= 0)
                    {
                        crstat->hostile_towards[i] = k;
                        n++;
                    }
                    else if (0 == strcmp(word_buf, "ANY_CREATURE"))
                    {
                        crstat->hostile_towards[i] = CREATURE_ANY;
                        n++;
                    }
                    else
                    {
                        crstat->hostile_towards[i] = 0;
                        if (strcasecmp(word_buf, "NULL") == 0)
                        {
                            n++;
                        }
                    }
=======
        case 37: // SPELLIMMUNITY
        {
            // Backward compatibility check.
            TbBool unaffected_by_wind = flag_is_set(crstat->immunity_flags, CSAfF_Wind);
            TbBool immune_to_gas = flag_is_set(crstat->immunity_flags, CSAfF_PoisonCloud);
            TbBool never_chickens = flag_is_set(crstat->immunity_flags, CSAfF_Chicken);
            TbBool immune_to_disease = flag_is_set(crstat->immunity_flags, CSAfF_Disease);
            crstat->immunity_flags = 0; // Clear flags, this is necessary for partial config if modder wants to remove all flags.
            // Backward compatibility fix.
            if (unaffected_by_wind) { set_flag(crstat->immunity_flags, CSAfF_Wind); }
            if (immune_to_gas) { set_flag(crstat->immunity_flags, CSAfF_PoisonCloud); }
            if (never_chickens) { set_flag(crstat->immunity_flags, CSAfF_Chicken); }
            if (immune_to_disease) { set_flag(crstat->immunity_flags, CSAfF_Disease); }
            while (get_conf_parameter_single(buf, &pos, len, word_buf, sizeof(word_buf)) > 0)
            {
                if (parameter_is_number(word_buf))
                {
                    k = atoi(word_buf);
                    crstat->immunity_flags = k;
                    n++;
                }
                else
                {
                    k = get_id(spell_effect_flags, word_buf);
                    if (k > 0)
                    {
                        set_flag(crstat->immunity_flags, k);
                        n++;
                    }
>>>>>>> b7e84048
                }
            }
            if (n < 1)
            {
<<<<<<< HEAD
                CONFWRNLOG("Incorrect value of \"%s\" parameter in [%s] block of %s file of creature %s.",
                    COMMAND_TEXT(cmd_num), block_buf, config_textname, creature_code_name(crtr_model));
            }
            break;
=======
                CONFWRNLOG("Incorrect value of \"%s\" parameter in [%s] block of %s %s file.",
                    COMMAND_TEXT(cmd_num), block_buf, creature_code_name(crtr_model), config_textname);
            }
            break;
        }
>>>>>>> b7e84048
      case ccr_comment:
          break;
      case ccr_endOfFile:
          break;
      default:
          CONFWRNLOG("Unrecognized command (%d) in [%s] block of %s file.",
              cmd_num,block_buf,config_textname);
          break;
      }
      skip_conf_to_next_line(buf,&pos,len);
  }
#undef COMMAND_TEXT
  // If the creature is a special breed, then update an attribute in CreatureConfig struct
  if ((crconf->model_flags & CMF_IsSpecDigger) != 0)
  {
      if ((crconf->model_flags & CMF_IsEvil) != 0) {
          game.conf.crtr_conf.special_digger_evil = crtr_model;
      } else {
          game.conf.crtr_conf.special_digger_good = crtr_model;
      }
  }
  if ((crconf->model_flags & CMF_IsSpectator) != 0)
  {
      game.conf.crtr_conf.spectator_breed = crtr_model;
  }
  // Set creature start states based on the flags
  if ((crconf->model_flags & CMF_IsSpecDigger) != 0)
  {
      crstat->evil_start_state = CrSt_ImpDoingNothing;
      crstat->good_start_state = CrSt_TunnellerDoingNothing;
  } else
  {
      crstat->evil_start_state = CrSt_CreatureDoingNothing;
      crstat->good_start_state = CrSt_GoodDoingNothing;
  }
  return true;
}

TbBool parse_creaturemodel_attraction_blocks(long crtr_model,char *buf,long len,const char *config_textname,unsigned short flags)
{
  int n;
  // Block name and parameter word store variables
  struct CreatureStats* crstat = creature_stats_get(crtr_model);
  // Find the block
  char block_buf[COMMAND_WORD_LEN];
  sprintf(block_buf, "attraction");
  long pos = 0;
  int k = find_conf_block(buf, &pos, len, block_buf);
  if (k < 0)
  {
      if ((flags & CnfLd_AcceptPartial) == 0)
          WARNMSG("Block [%s] not found in %s file.",block_buf,config_textname);
      return false;
  }
#define COMMAND_TEXT(cmd_num) get_conf_parameter_text(creatmodel_attraction_commands,cmd_num)
  while (pos<len)
  {
      // Finding command number in this line
      int cmd_num = recognize_conf_command(buf, &pos, len, creatmodel_attraction_commands);
      // Now store the config item in correct place
      if (cmd_num == ccr_endOfBlock) break; // if next block starts
      n = 0;
      char word_buf[COMMAND_WORD_LEN];
      switch (cmd_num)
      {
      case 1: // ENTRANCEROOM
          for (k=0; k < ENTRANCE_ROOMS_COUNT; k++)
            crstat->entrance_rooms[k] = 0;
          while (get_conf_parameter_single(buf,&pos,len,word_buf,sizeof(word_buf)) > 0)
          {
            k = get_id(room_desc, word_buf);
            if ((k >= 0) && (n < ENTRANCE_ROOMS_COUNT))
            {
              crstat->entrance_rooms[n] = k;
              n++;
            } else
            {
              CONFWRNLOG("Too many params, or incorrect value of \"%s\" parameter \"%s\", in [%s] block of %s file.",
                  COMMAND_TEXT(cmd_num),word_buf,block_buf,config_textname);
            }
          }
          break;
      case 2: // ROOMSLABSREQUIRED
          for (k=0; k < ENTRANCE_ROOMS_COUNT; k++)
            crstat->entrance_slabs_req[k] = 0;
          while (get_conf_parameter_single(buf,&pos,len,word_buf,sizeof(word_buf)) > 0)
          {
            k = atoi(word_buf);
            if (n < ENTRANCE_ROOMS_COUNT)
            {
              crstat->entrance_slabs_req[n] = k;
              n++;
            } else
            {
              CONFWRNLOG("Too many parameters of \"%s\" in [%s] block of %s file.",
                  COMMAND_TEXT(cmd_num),block_buf,config_textname);
            }
          }
          break;
      case 3: // BASEENTRANCESCORE
          if (get_conf_parameter_single(buf,&pos,len,word_buf,sizeof(word_buf)) > 0)
          {
            k = atoi(word_buf);
            crstat->entrance_score = k;
            n++;
          }
          if (n < 1)
          {
            CONFWRNLOG("Incorrect value of \"%s\" parameter in [%s] block of %s file.",
                COMMAND_TEXT(cmd_num),block_buf,config_textname);
          }
          break;
      case 4: // SCAVENGEREQUIREMENT
          if (get_conf_parameter_single(buf,&pos,len,word_buf,sizeof(word_buf)) > 0)
          {
            k = atoi(word_buf);
            crstat->scavenge_require = k;
            n++;
          }
          if (n < 1)
          {
            CONFWRNLOG("Incorrect value of \"%s\" parameter in [%s] block of %s file.",
                COMMAND_TEXT(cmd_num),block_buf,config_textname);
          }
          break;
      case 5: // TORTURETIME
          if (get_conf_parameter_single(buf,&pos,len,word_buf,sizeof(word_buf)) > 0)
          {
            k = atoi(word_buf);
            crstat->torture_break_time = k;
            n++;
          }
          if (n < 1)
          {
            CONFWRNLOG("Incorrect value of \"%s\" parameter in [%s] block of %s file.",
                COMMAND_TEXT(cmd_num),block_buf,config_textname);
          }
          break;
      case ccr_comment:
          break;
      case ccr_endOfFile:
          break;
      default:
          CONFWRNLOG("Unrecognized command (%d) in [%s] block of %s file.",
              cmd_num,block_buf,config_textname);
          break;
      }
      skip_conf_to_next_line(buf,&pos,len);
  }
#undef COMMAND_TEXT
  return true;
}

TbBool parse_creaturemodel_annoyance_blocks(long crtr_model,char *buf,long len,const char *config_textname,unsigned short flags)
{
    // Block name and parameter word store variables
    struct CreatureStats* crstat = creature_stats_get(crtr_model);
    // Find the block
    char block_buf[COMMAND_WORD_LEN];
    sprintf(block_buf, "annoyance");
    long pos = 0;
    int k = find_conf_block(buf, &pos, len, block_buf);
    if (k < 0)
    {
        if ((flags & CnfLd_AcceptPartial) == 0)
            WARNMSG("Block [%s] not found in %s file.",block_buf,config_textname);
        return false;
    }
#define COMMAND_TEXT(cmd_num) get_conf_parameter_text(creatmodel_annoyance_commands,cmd_num)
    while (pos<len)
    {
        // Finding command number in this line
        int cmd_num = recognize_conf_command(buf, &pos, len, creatmodel_annoyance_commands);
        // Now store the config item in correct place
        if (cmd_num == ccr_endOfBlock) break; // if next block starts
        int n = 0;
        char word_buf[COMMAND_WORD_LEN];
        switch (cmd_num)
        {
        case 1: // EATFOOD
            if (get_conf_parameter_single(buf,&pos,len,word_buf,sizeof(word_buf)) > 0)
            {
              k = atoi(word_buf);
              crstat->annoy_eat_food = k;
              n++;
            }
            if (n < 1)
            {
                CONFWRNLOG("Incorrect value of \"%s\" parameter in [%s] block of %s file of creature %s.",
                    COMMAND_TEXT(cmd_num), block_buf, config_textname, creature_code_name(crtr_model));
            }
            break;
        case 2: // WILLNOTDOJOB
            if (get_conf_parameter_single(buf,&pos,len,word_buf,sizeof(word_buf)) > 0)
            {
              k = atoi(word_buf);
              crstat->annoy_will_not_do_job = k;
              n++;
            }
            if (n < 1)
            {
                CONFWRNLOG("Incorrect value of \"%s\" parameter in [%s] block of %s file of creature %s.",
                    COMMAND_TEXT(cmd_num), block_buf, config_textname, creature_code_name(crtr_model));
            }
            break;
        case 3: // INHAND
            if (get_conf_parameter_single(buf,&pos,len,word_buf,sizeof(word_buf)) > 0)
            {
              k = atoi(word_buf);
              crstat->annoy_in_hand = k;
              n++;
            }
            if (n < 1)
            {
                CONFWRNLOG("Incorrect value of \"%s\" parameter in [%s] block of %s file of creature %s.",
                    COMMAND_TEXT(cmd_num), block_buf, config_textname, creature_code_name(crtr_model));
            }
            break;
        case 4: // NOLAIR
            if (get_conf_parameter_single(buf,&pos,len,word_buf,sizeof(word_buf)) > 0)
            {
              k = atoi(word_buf);
              crstat->annoy_no_lair = k;
              n++;
            }
            if (n < 1)
            {
                CONFWRNLOG("Incorrect value of \"%s\" parameter in [%s] block of %s file of creature %s.",
                    COMMAND_TEXT(cmd_num), block_buf, config_textname, creature_code_name(crtr_model));
            }
            break;
        case 5: // NOHATCHERY
            if (get_conf_parameter_single(buf,&pos,len,word_buf,sizeof(word_buf)) > 0)
            {
              k = atoi(word_buf);
              crstat->annoy_no_hatchery = k;
              n++;
            }
            if (n < 1)
            {
                CONFWRNLOG("Incorrect value of \"%s\" parameter in [%s] block of %s file of creature %s.",
                    COMMAND_TEXT(cmd_num), block_buf, config_textname, creature_code_name(crtr_model));
            }
            break;
        case 6: // WOKENUP
            if (get_conf_parameter_single(buf,&pos,len,word_buf,sizeof(word_buf)) > 0)
            {
              k = atoi(word_buf);
              crstat->annoy_woken_up = k;
              n++;
            }
            if (n < 1)
            {
                CONFWRNLOG("Incorrect value of \"%s\" parameter in [%s] block of %s file of creature %s.",
                    COMMAND_TEXT(cmd_num), block_buf, config_textname, creature_code_name(crtr_model));
            }
            break;
        case 7: // STANDINGONDEADENEMY
            if (get_conf_parameter_single(buf,&pos,len,word_buf,sizeof(word_buf)) > 0)
            {
              k = atoi(word_buf);
              crstat->annoy_on_dead_enemy = k;
              n++;
            }
            if (n < 1)
            {
                CONFWRNLOG("Incorrect value of \"%s\" parameter in [%s] block of %s file of creature %s.",
                    COMMAND_TEXT(cmd_num), block_buf, config_textname, creature_code_name(crtr_model));
            }
            break;
        case 8: // SULKING
            if (get_conf_parameter_single(buf,&pos,len,word_buf,sizeof(word_buf)) > 0)
            {
              k = atoi(word_buf);
              crstat->annoy_sulking = k;
              n++;
            }
            if (n < 1)
            {
                CONFWRNLOG("Incorrect value of \"%s\" parameter in [%s] block of %s file of creature %s.",
                    COMMAND_TEXT(cmd_num), block_buf, config_textname, creature_code_name(crtr_model));
            }
            break;
        case 9: // NOSALARY
            if (get_conf_parameter_single(buf,&pos,len,word_buf,sizeof(word_buf)) > 0)
            {
              k = atoi(word_buf);
              crstat->annoy_no_salary = k;
              n++;
            }
            if (n < 1)
            {
                CONFWRNLOG("Incorrect value of \"%s\" parameter in [%s] block of %s file of creature %s.",
                    COMMAND_TEXT(cmd_num), block_buf, config_textname, creature_code_name(crtr_model));
            }
            break;
        case 10: // SLAPPED
            if (get_conf_parameter_single(buf,&pos,len,word_buf,sizeof(word_buf)) > 0)
            {
              k = atoi(word_buf);
              crstat->annoy_slapped = k;
              n++;
            }
            if (n < 1)
            {
                CONFWRNLOG("Incorrect value of \"%s\" parameter in [%s] block of %s file of creature %s.",
                    COMMAND_TEXT(cmd_num), block_buf, config_textname, creature_code_name(crtr_model));
            }
            break;
        case 11: // STANDINGONDEADFRIEND
            if (get_conf_parameter_single(buf,&pos,len,word_buf,sizeof(word_buf)) > 0)
            {
              k = atoi(word_buf);
              crstat->annoy_on_dead_friend = k;
              n++;
            }
            if (n < 1)
            {
                CONFWRNLOG("Incorrect value of \"%s\" parameter in [%s] block of %s file of creature %s.",
                    COMMAND_TEXT(cmd_num), block_buf, config_textname, creature_code_name(crtr_model));
            }
            break;
        case 12: // INTORTURE
            if (get_conf_parameter_single(buf,&pos,len,word_buf,sizeof(word_buf)) > 0)
            {
              k = atoi(word_buf);
              crstat->annoy_in_torture = k;
              n++;
            }
            if (n < 1)
            {
                CONFWRNLOG("Incorrect value of \"%s\" parameter in [%s] block of %s file of creature %s.",
                    COMMAND_TEXT(cmd_num), block_buf, config_textname, creature_code_name(crtr_model));
            }
            break;
        case 13: // INTEMPLE
            if (get_conf_parameter_single(buf,&pos,len,word_buf,sizeof(word_buf)) > 0)
            {
              k = atoi(word_buf);
              crstat->annoy_in_temple = k;
              n++;
            }
            if (n < 1)
            {
                CONFWRNLOG("Incorrect value of \"%s\" parameter in [%s] block of %s file of creature %s.",
                    COMMAND_TEXT(cmd_num), block_buf, config_textname, creature_code_name(crtr_model));
            }
            break;
        case 14: // SLEEPING
            if (get_conf_parameter_single(buf,&pos,len,word_buf,sizeof(word_buf)) > 0)
            {
              k = atoi(word_buf);
              crstat->annoy_sleeping = k;
              n++;
            }
            if (n < 1)
            {
                CONFWRNLOG("Incorrect value of \"%s\" parameter in [%s] block of %s file of creature %s.",
                    COMMAND_TEXT(cmd_num), block_buf, config_textname, creature_code_name(crtr_model));
            }
            break;
        case 15: // GOTWAGE
            if (get_conf_parameter_single(buf,&pos,len,word_buf,sizeof(word_buf)) > 0)
            {
              k = atoi(word_buf);
              crstat->annoy_got_wage = k;
              n++;
            }
            if (n < 1)
            {
                CONFWRNLOG("Incorrect value of \"%s\" parameter in [%s] block of %s file of creature %s.",
                    COMMAND_TEXT(cmd_num), block_buf, config_textname, creature_code_name(crtr_model));
            }
            break;
        case 16: // WINBATTLE
            if (get_conf_parameter_single(buf,&pos,len,word_buf,sizeof(word_buf)) > 0)
            {
              k = atoi(word_buf);
              crstat->annoy_win_battle = k;
              n++;
            }
            if (n < 1)
            {
                CONFWRNLOG("Incorrect value of \"%s\" parameter in [%s] block of %s file of creature %s.",
                    COMMAND_TEXT(cmd_num), block_buf, config_textname, creature_code_name(crtr_model));
            }
            break;
        case 17: // UNTRAINED
            if (get_conf_parameter_single(buf,&pos,len,word_buf,sizeof(word_buf)) > 0)
            {
              k = atoi(word_buf);
              crstat->annoy_untrained_time = k;
              n++;
            }
            if (get_conf_parameter_single(buf,&pos,len,word_buf,sizeof(word_buf)) > 0)
            {
              k = atoi(word_buf);
              crstat->annoy_untrained = k;
              n++;
            }
            if (n < 2)
            {
                CONFWRNLOG("Incorrect value of \"%s\" parameter in [%s] block of %s file of creature %s.",
                    COMMAND_TEXT(cmd_num), block_buf, config_textname, creature_code_name(crtr_model));
            }
            break;
        case 18: // OTHERSLEAVING
            if (get_conf_parameter_single(buf,&pos,len,word_buf,sizeof(word_buf)) > 0)
            {
              k = atoi(word_buf);
              crstat->annoy_others_leaving = k;
              n++;
            }
            if (n < 1)
            {
                CONFWRNLOG("Incorrect value of \"%s\" parameter in [%s] block of %s file of creature %s.",
                    COMMAND_TEXT(cmd_num), block_buf, config_textname, creature_code_name(crtr_model));
            }
            break;
        case 19: // JOBSTRESS
            if (get_conf_parameter_single(buf,&pos,len,word_buf,sizeof(word_buf)) > 0)
            {
              k = atoi(word_buf);
              crstat->annoy_job_stress = k;
              n++;
            }
            if (n < 1)
            {
                CONFWRNLOG("Incorrect value of \"%s\" parameter in [%s] block of %s file of creature %s.",
                    COMMAND_TEXT(cmd_num), block_buf, config_textname, creature_code_name(crtr_model));
            }
            break;
        case 20: // QUEUE
            if (get_conf_parameter_single(buf,&pos,len,word_buf,sizeof(word_buf)) > 0)
            {
              k = atoi(word_buf);
              crstat->annoy_queue = k;
              n++;
            }
            if (n < 1)
            {
                CONFWRNLOG("Incorrect value of \"%s\" parameter in [%s] block of %s file of creature %s.",
                    COMMAND_TEXT(cmd_num), block_buf, config_textname, creature_code_name(crtr_model));
            }
            break;
        case 21: // LAIRENEMY
            for (int i = 0; i < LAIR_ENEMY_MAX; i++)
            {
                if (get_conf_parameter_single(buf, &pos, len, word_buf, sizeof(word_buf)) > 0)
                {
                    k = get_id(creature_desc, word_buf);
                    if (k >= 0)
                    {
                        crstat->lair_enemy[i] = k;
                        n++;
                    }
                    else if (0 == strcmp(word_buf, "ANY_CREATURE"))
                    {
                        crstat->lair_enemy[i] = CREATURE_ANY;
                        n++;
                    }
                    else
                    {
                        crstat->lair_enemy[i] = 0;
                        if (strcasecmp(word_buf, "NULL") == 0)
                            n++;
                    }
                }
            }
            if (n < 1)
            {
                CONFWRNLOG("Incorrect value of \"%s\" parameter in [%s] block of %s file of creature %s.",
                    COMMAND_TEXT(cmd_num), block_buf, config_textname, creature_code_name(crtr_model));
            }
            break;
        case 22: // ANNOYLEVEL
            if (get_conf_parameter_single(buf,&pos,len,word_buf,sizeof(word_buf)) > 0)
            {
              k = atoi(word_buf);
              crstat->annoy_level = k;
              n++;
            }
            if (n < 1)
            {
                CONFWRNLOG("Incorrect value of \"%s\" parameter in [%s] block of %s file of creature %s.",
                    COMMAND_TEXT(cmd_num), block_buf, config_textname, creature_code_name(crtr_model));
            }
            break;
        case 23: // ANGERJOBS
            crstat->jobs_anger = 0;
            while (get_conf_parameter_single(buf,&pos,len,word_buf,sizeof(word_buf)) > 0)
            {
              k = get_id(angerjob_desc, word_buf);
              if (k > 0)
              {
                crstat->jobs_anger |= k;
                n++;
              } else
              {
                  CONFWRNLOG("Incorrect value of \"%s\" parameter in [%s] block of %s file of creature %s.",
                      COMMAND_TEXT(cmd_num), block_buf, config_textname, creature_code_name(crtr_model));
              }
            }
            break;
        case 24: // GOINGPOSTAL
            if (get_conf_parameter_single(buf,&pos,len,word_buf,sizeof(word_buf)) > 0)
            {
              k = atoi(word_buf);
              crstat->annoy_going_postal = k;
              n++;
            }
            if (n < 1)
            {
                CONFWRNLOG("Incorrect value of \"%s\" parameter in [%s] block of %s file of creature %s.",
                    COMMAND_TEXT(cmd_num), block_buf, config_textname, creature_code_name(crtr_model));
            }
            break;
        case ccr_comment:
            break;
        case ccr_endOfFile:
            break;
        default:
            CONFWRNLOG("Incorrect value of \"%s\" parameter in [%s] block of %s file of creature %s.",
                COMMAND_TEXT(cmd_num), block_buf, config_textname, creature_code_name(crtr_model));
            break;
        }
        skip_conf_to_next_line(buf,&pos,len);
    }
#undef COMMAND_TEXT
    return true;
}

TbBool parse_creaturemodel_senses_blocks(long crtr_model,char *buf,long len,const char *config_textname,unsigned short flags)
{
    // Block name and parameter word store variables
    struct CreatureStats* crstat = creature_stats_get(crtr_model);
    // Find the block
    char block_buf[COMMAND_WORD_LEN];
    sprintf(block_buf, "senses");
    long pos = 0;
    int k = find_conf_block(buf, &pos, len, block_buf);
    if (k < 0)
    {
        if ((flags & CnfLd_AcceptPartial) == 0)
            WARNMSG("Block [%s] not found in %s file.",block_buf,config_textname);
        return false;
    }
#define COMMAND_TEXT(cmd_num) get_conf_parameter_text(creatmodel_senses_commands,cmd_num)
    while (pos<len)
    {
        // Finding command number in this line
        int cmd_num = recognize_conf_command(buf, &pos, len, creatmodel_senses_commands);
        // Now store the config item in correct place
        if (cmd_num == ccr_endOfBlock) break; // if next block starts
        int n = 0;
        char word_buf[COMMAND_WORD_LEN];
        switch (cmd_num)
        {
        case 1: // HEARING
            if (get_conf_parameter_single(buf,&pos,len,word_buf,sizeof(word_buf)) > 0)
            {
              k = atoi(word_buf);
              crstat->hearing = k;
              n++;
            }
            if (n < 1)
            {
              CONFWRNLOG("Incorrect value of \"%s\" parameter in [%s] block of %s file.",
                  COMMAND_TEXT(cmd_num),block_buf,config_textname);
            }
            break;
        case 2: // EYEHEIGHT
            if (get_conf_parameter_single(buf,&pos,len,word_buf,sizeof(word_buf)) > 0)
            {
              k = atoi(word_buf);
              crstat->base_eye_height = k;
              n++;
            }
            if (n < 1)
            {
              CONFWRNLOG("Incorrect value of \"%s\" parameter in [%s] block of %s file.",
                  COMMAND_TEXT(cmd_num),block_buf,config_textname);
            }
            break;
        case 3: // FIELDOFVIEW
            if (get_conf_parameter_single(buf,&pos,len,word_buf,sizeof(word_buf)) > 0)
            {
              k = atoi(word_buf);
              crstat->field_of_view = k;
              n++;
            }
            if (n < 1)
            {
              CONFWRNLOG("Incorrect value of \"%s\" parameter in [%s] block of %s file.",
                  COMMAND_TEXT(cmd_num),block_buf,config_textname);
            }
            break;
        case 4: // EYEEFFECT
            if (get_conf_parameter_single(buf,&pos,len,word_buf,sizeof(word_buf)) > 0)
            {
              k = get_id(lenses_desc, word_buf);
              if (k >= 0)
              {
                  crstat->eye_effect = k;
                  n++;
              }
            }
            if (n < 1)
            {
              CONFWRNLOG("Incorrect value of \"%s\" parameter in [%s] block of %s file.",
                  COMMAND_TEXT(cmd_num),block_buf,config_textname);
            }
            break;
        case 5: // MAXANGLECHANGE
            if (get_conf_parameter_single(buf,&pos,len,word_buf,sizeof(word_buf)) > 0)
            {
              k = atoi(word_buf);
              if (k > 0)
              {
                  crstat->max_turning_speed = (k * LbFPMath_PI) / 180;
                  n++;
              }
            }
            if (n < 1)
            {
              CONFWRNLOG("Incorrect value of \"%s\" parameter in [%s] block of %s file.",
                  COMMAND_TEXT(cmd_num),block_buf,config_textname);
            }
            break;
        case ccr_comment:
            break;
        case ccr_endOfFile:
            break;
        default:
            CONFWRNLOG("Unrecognized command (%d) in [%s] block of %s file.",
                cmd_num,block_buf,config_textname);
            break;
        }
        skip_conf_to_next_line(buf,&pos,len);
    }
#undef COMMAND_TEXT
    return true;
}

TbBool parse_creaturemodel_appearance_blocks(long crtr_model,char *buf,long len,const char *config_textname,unsigned short flags)
{
    // Block name and parameter word store variables
    struct CreatureStats* crstat = creature_stats_get(crtr_model);
    // Find the block
    char block_buf[COMMAND_WORD_LEN];
    sprintf(block_buf, "appearance");
    long pos = 0;
    int k = find_conf_block(buf, &pos, len, block_buf);
    if (k < 0)
    {
        if ((flags & CnfLd_AcceptPartial) == 0)
            WARNMSG("Block [%s] not found in %s file.",block_buf,config_textname);
        return false;
    }
#define COMMAND_TEXT(cmd_num) get_conf_parameter_text(creatmodel_appearance_commands,cmd_num)
    while (pos<len)
    {
        // Finding command number in this line
        int cmd_num = recognize_conf_command(buf, &pos, len, creatmodel_appearance_commands);
        // Now store the config item in correct place
        if (cmd_num == ccr_endOfBlock) break; // if next block starts
        int n = 0;
        char word_buf[COMMAND_WORD_LEN];
        switch (cmd_num)
        {
        case 1: // WALKINGANIMSPEED
            if (get_conf_parameter_single(buf,&pos,len,word_buf,sizeof(word_buf)) > 0)
            {
              k = atoi(word_buf);
              crstat->walking_anim_speed = k;
              n++;
            }
            if (n < 1)
            {
              CONFWRNLOG("Incorrect value of \"%s\" parameter in [%s] block of %s file.",
                  COMMAND_TEXT(cmd_num),block_buf,config_textname);
            }
            break;
        case 2: // VISUALRANGE
            if (get_conf_parameter_single(buf,&pos,len,word_buf,sizeof(word_buf)) > 0)
            {
              k = atoi(word_buf);
              crstat->visual_range = k;
              n++;
            }
            if (n < 1)
            {
              CONFWRNLOG("Incorrect value of \"%s\" parameter in [%s] block of %s file.",
                  COMMAND_TEXT(cmd_num),block_buf,config_textname);
            }
            break;
        case 3: // SWIPEINDEX
            if (get_conf_parameter_single(buf,&pos,len,word_buf,sizeof(word_buf)) > 0)
            {
                k = atoi(word_buf);
                if (k >= 0)
                {
                    crstat->swipe_idx = k;
                    n++;
                }
            }
            if (n < 1)
            {
              CONFWRNLOG("Incorrect value of \"%s\" parameter in [%s] block of %s file.",
                  COMMAND_TEXT(cmd_num),block_buf,config_textname);
            }
            break;
        case 4: // NATURALDEATHKIND
            if (get_conf_parameter_single(buf,&pos,len,word_buf,sizeof(word_buf)) > 0)
            {
                k = get_id(creature_deathkind_desc, word_buf);
                if (k > 0)
                {
                    crstat->natural_death_kind = k;
                }
                n++;
            }
            if (n < 1)
            {
                CONFWRNLOG("Incorrect value of \"%s\" parameter in [%s] block of %s file.",
                    COMMAND_TEXT(cmd_num),block_buf,config_textname);
            }
            break;
        case 5: // SHOTORIGIN
            if (get_conf_parameter_single(buf,&pos,len,word_buf,sizeof(word_buf)) > 0)
            {
                k = atoi(word_buf);
                crstat->shot_shift_x = k;
                n++;
            }
            if (get_conf_parameter_single(buf,&pos,len,word_buf,sizeof(word_buf)) > 0)
            {
                k = atoi(word_buf);
                crstat->shot_shift_y = k;
                n++;
            }
            if (get_conf_parameter_single(buf,&pos,len,word_buf,sizeof(word_buf)) > 0)
            {
                k = atoi(word_buf);
                crstat->shot_shift_z = k;
                n++;
            }
            if (n < 3)
            {
              CONFWRNLOG("Incorrect value of \"%s\" parameters in [%s] block of %s file.",
                  COMMAND_TEXT(cmd_num),block_buf,config_textname);
            }
            break;
        case 6: // CORPSEVANISHEFFECT
            if (get_conf_parameter_single(buf,&pos,len,word_buf,sizeof(word_buf)) > 0)
            {
                k = atoi(word_buf);
                crstat->corpse_vanish_effect = k;
                n++;
            }
            break;
        case 7: // FOOTSTEPPITCH
            if (get_conf_parameter_single(buf, &pos, len, word_buf, sizeof(word_buf)) > 0)
            {
                k = atoi(word_buf);
                crstat->footstep_pitch = k;
                n++;
            }
            break;
        case 8: // PICKUPOFFSET
            if (get_conf_parameter_single(buf, &pos, len, word_buf, sizeof(word_buf)) > 0)
            {
                k = atoi(word_buf);
                crstat->creature_picked_up_offset.delta_x = k;
                n++;
            }
            if (get_conf_parameter_single(buf, &pos, len, word_buf, sizeof(word_buf)) > 0)
            {
                k = atoi(word_buf);
                crstat->creature_picked_up_offset.delta_y = k;
                n++;
            }
            if (n < 2)
            {
                CONFWRNLOG("Incorrect value of \"%s\" parameters in [%s] block of %s file.",
                    COMMAND_TEXT(cmd_num), block_buf, config_textname);
            }
            break;
        case 9: // STATUSOFFSET
            if (get_conf_parameter_single(buf, &pos, len, word_buf, sizeof(word_buf)) > 0)
            {
                k = atoi(word_buf);
                if (k > 0)
                {
                    crstat->status_offset = k;
                }
                n++;
            }
            if (n < 1)
            {
                CONFWRNLOG("Incorrect value of \"%s\" parameter in [%s] block of %s file.",
                    COMMAND_TEXT(cmd_num), block_buf, config_textname);
            }
            break;
        case 10: // TRANSPARENCYFLAGS
            if (get_conf_parameter_single(buf, &pos, len, word_buf, sizeof(word_buf)) > 0)
            {
                k = atoi(word_buf);
                if (k > 0)
                {
                    crstat->transparency_flags = k<<4; // Bitshift to get the transparancy bit in the render flag
                }
                n++;
            }
            if (n < 1)
            {
                CONFWRNLOG("Incorrect value of \"%s\" parameter in [%s] block of %s file.",
                    COMMAND_TEXT(cmd_num), block_buf, config_textname);
            }
            break;
        case 11: // FIXEDANIMSPEED
            if (get_conf_parameter_single(buf, &pos, len, word_buf, sizeof(word_buf)) > 0)
            {
                k = atoi(word_buf);
                if (k >= 0)
                {
                    crstat->fixed_anim_speed = k;
                }
                n++;
            }
            if (n < 1)
            {
                CONFWRNLOG("Incorrect value of \"%s\" parameter in [%s] block of %s file.",
                    COMMAND_TEXT(cmd_num), block_buf, config_textname);
            }
            break;
        case ccr_comment:
            break;
        case ccr_endOfFile:
            break;
        default:
            CONFWRNLOG("Unrecognized command (%d) in [%s] block of %s file.",
                cmd_num,block_buf,config_textname);
            break;
        }
        skip_conf_to_next_line(buf,&pos,len);
    }
#undef COMMAND_TEXT
    return true;
}

TbBool parse_creaturemodel_experience_blocks(long crtr_model,char *buf,long len,const char *config_textname,unsigned short flags)
{
    int n;
    // Block name and parameter word store variables
    struct CreatureStats* crstat = creature_stats_get(crtr_model);
    // Find the block
    char block_buf[COMMAND_WORD_LEN];
    sprintf(block_buf, "experience");
    long pos = 0;
    int k = find_conf_block(buf, &pos, len, block_buf);
    if (k < 0)
    {
        if ((flags & CnfLd_AcceptPartial) == 0)
            WARNMSG("Block [%s] not found in %s file.",block_buf,config_textname);
        return false;
    }
#define COMMAND_TEXT(cmd_num) get_conf_parameter_text(creatmodel_experience_commands,cmd_num)
    while (pos<len)
    {
        // Finding command number in this line
        int cmd_num = recognize_conf_command(buf, &pos, len, creatmodel_experience_commands);
        // Now store the config item in correct place
        if (cmd_num == ccr_endOfBlock) break; // if next block starts
        n = 0;
        char word_buf[COMMAND_WORD_LEN];
        switch (cmd_num)
        {
        case 1: // POWERS
            while (get_conf_parameter_single(buf,&pos,len,word_buf,sizeof(word_buf)) > 0)
            {
              k = get_id(instance_desc, word_buf);
              if ((k >= 0) && (n < LEARNED_INSTANCES_COUNT))
              {
                crstat->learned_instance_id[n] = k;
                n++;
              } else
              {
                CONFWRNLOG("Too many params, or incorrect value of \"%s\" parameter \"%s\", in [%s] block of %s file.",
                    COMMAND_TEXT(cmd_num),word_buf,block_buf,config_textname);
              }
            }
            break;
        case 2: // POWERSLEVELREQUIRED
            while (get_conf_parameter_single(buf,&pos,len,word_buf,sizeof(word_buf)) > 0)
            {
              k = atoi(word_buf);
              if ((k >= 0) && (n < LEARNED_INSTANCES_COUNT))
              {
                crstat->learned_instance_level[n] = k;
                n++;
              } else
              {
                CONFWRNLOG("Too many params, or incorrect value of \"%s\" parameter \"%s\", in [%s] block of %s file.",
                    COMMAND_TEXT(cmd_num),word_buf,block_buf,config_textname);
              }
            }
            break;
        case 3: // LEVELSTRAINVALUES
            while (get_conf_parameter_single(buf,&pos,len,word_buf,sizeof(word_buf)) > 0)
            {
              k = atoi(word_buf);
              if ((k >= 0) && (n < CREATURE_MAX_LEVEL-1))
              {
                crstat->to_level[n] = k;
                n++;
              } else
              {
                CONFWRNLOG("Too many params, or incorrect value of \"%s\" parameter \"%s\", in [%s] block of %s file.",
                    COMMAND_TEXT(cmd_num),word_buf,block_buf,config_textname);
              }
            }
            break;
        case 4: // GROWUP
            if (get_conf_parameter_single(buf,&pos,len,word_buf,sizeof(word_buf)) > 0)
            {
              k = atoi(word_buf);
              crstat->to_level[CREATURE_MAX_LEVEL-1] = k;
              n++;
            }
            if (get_conf_parameter_single(buf,&pos,len,word_buf,sizeof(word_buf)) > 0)
            {
              k = parse_creature_name(word_buf);
              if (k >= 0)
              {
                crstat->grow_up = k;
                n++;
              } else
              {
                crstat->grow_up = 0;
                if (strcasecmp(word_buf,"NULL") == 0)
                  n++;
              }
            }
            if (get_conf_parameter_single(buf,&pos,len,word_buf,sizeof(word_buf)) > 0)
            {
              k = atoi(word_buf);
              crstat->grow_up_level = k;
              n++;
            }
            if (n < 3)
            {
              CONFWRNLOG("Incorrect value of \"%s\" parameters in [%s] block of %s file.",
                  COMMAND_TEXT(cmd_num),block_buf,config_textname);
            }
            break;
        case 5: // SLEEPEXPERIENCE
            if (get_conf_parameter_single(buf,&pos,len,word_buf,sizeof(word_buf)) > 0)
            {
              k = get_id(slab_desc, word_buf);
              if (k >= 0)
              {
                crstat->sleep_exp_slab = k;
                n++;
              } else
              {
                crstat->sleep_exp_slab = 0;
              }
            }
            if (get_conf_parameter_single(buf,&pos,len,word_buf,sizeof(word_buf)) > 0)
            {
              k = atoi(word_buf);
              crstat->sleep_experience = k;
              n++;
            }
            if (n < 2)
            {
              CONFWRNLOG("Incorrect value of \"%s\" parameters in [%s] block of %s file.",
                  COMMAND_TEXT(cmd_num),block_buf,config_textname);
            }
            break;
        case 6: // EXPERIENCEFORHITTING
            if (get_conf_parameter_single(buf,&pos,len,word_buf,sizeof(word_buf)) > 0)
            {
              k = atoi(word_buf);
              crstat->exp_for_hitting = k;
              n++;
            }
            if (n < 1)
            {
              CONFWRNLOG("Incorrect value of \"%s\" parameter in [%s] block of %s file.",
                  COMMAND_TEXT(cmd_num),block_buf,config_textname);
            }
            break;
        case 7: // REBIRTH
            if (get_conf_parameter_single(buf,&pos,len,word_buf,sizeof(word_buf)) > 0)
            {
              k = atoi(word_buf);
              crstat->rebirth = k;
              n++;
            }
            if (n < 1)
            {
              CONFWRNLOG("Incorrect value of \"%s\" parameter in [%s] block of %s file.",
                  COMMAND_TEXT(cmd_num),block_buf,config_textname);
            }
            break;
        case ccr_comment:
            break;
        case ccr_endOfFile:
            break;
        default:
            CONFWRNLOG("Unrecognized command (%d) in [%s] block of %s file.",
                cmd_num,block_buf,config_textname);
            break;
        }
        skip_conf_to_next_line(buf,&pos,len);
    }
#undef COMMAND_TEXT
    return true;
}

TbBool parse_creaturemodel_jobs_blocks(long crtr_model,char *buf,long len,const char *config_textname,unsigned short flags)
{
    // Block name and parameter word store variables
    struct CreatureStats* crstat = creature_stats_get(crtr_model);
    // Find the block
    char block_buf[COMMAND_WORD_LEN];
    sprintf(block_buf, "jobs");
    long pos = 0;
    int k = find_conf_block(buf, &pos, len, block_buf);
    if (k < 0)
    {
        if ((flags & CnfLd_AcceptPartial) == 0)
            WARNMSG("Block [%s] not found in %s file.",block_buf,config_textname);
        return false;
    }
#define COMMAND_TEXT(cmd_num) get_conf_parameter_text(creatmodel_jobs_commands,cmd_num)
    while (pos<len)
    {
        // Finding command number in this line
        int cmd_num = recognize_conf_command(buf, &pos, len, creatmodel_jobs_commands);
        // Now store the config item in correct place
        if (cmd_num == ccr_endOfBlock) break; // if next block starts
        int n = 0;
        char word_buf[COMMAND_WORD_LEN];
        switch (cmd_num)
        {
        case 1: // PRIMARYJOBS
            crstat->job_primary = 0;
            while (get_conf_parameter_single(buf,&pos,len,word_buf,sizeof(word_buf)) > 0)
            {
              k = get_id(creaturejob_desc, word_buf);
              if (k > 0)
              {
                crstat->job_primary |= k;
                n++;
              } else
              {
                CONFWRNLOG("Incorrect value of \"%s\" parameter \"%s\", in [%s] block of %s file.",
                    COMMAND_TEXT(cmd_num),word_buf,block_buf,config_textname);
              }
            }
            break;
        case 2: // SECONDARYJOBS
            crstat->job_secondary = 0;
            while (get_conf_parameter_single(buf,&pos,len,word_buf,sizeof(word_buf)) > 0)
            {
              k = get_id(creaturejob_desc, word_buf);
              if (k > 0)
              {
                crstat->job_secondary |= k;
                n++;
              } else
              {
                CONFWRNLOG("Incorrect value of \"%s\" parameter \"%s\", in [%s] block of %s file.",
                    COMMAND_TEXT(cmd_num),word_buf,block_buf,config_textname);
              }
            }
            break;
        case 3: // NOTDOJOBS
            crstat->jobs_not_do = 0;
            while (get_conf_parameter_single(buf,&pos,len,word_buf,sizeof(word_buf)) > 0)
            {
              k = get_id(creaturejob_desc, word_buf);
              if (k > 0)
              {
                crstat->jobs_not_do |= k;
                n++;
              } else
              {
                CONFWRNLOG("Incorrect value of \"%s\" parameter \"%s\", in [%s] block of %s file.",
                    COMMAND_TEXT(cmd_num),word_buf,block_buf,config_textname);
              }
            }
            break;
        case 4: // STRESSFULJOBS
            crstat->job_stress = 0;
            while (get_conf_parameter_single(buf,&pos,len,word_buf,sizeof(word_buf)) > 0)
            {
              k = get_id(creaturejob_desc, word_buf);
              if (k > 0)
              {
                crstat->job_stress |= k;
                n++;
              } else
              {
                CONFWRNLOG("Incorrect value of \"%s\" parameter \"%s\", in [%s] block of %s file.",
                    COMMAND_TEXT(cmd_num),word_buf,block_buf,config_textname);
              }
            }
            break;
        case 5: // TRAININGVALUE
            if (get_conf_parameter_single(buf,&pos,len,word_buf,sizeof(word_buf)) > 0)
            {
              k = atoi(word_buf);
              crstat->training_value = k;
              n++;
            }
            if (n < 1)
            {
              CONFWRNLOG("Incorrect value of \"%s\" parameter in [%s] block of %s file.",
                  COMMAND_TEXT(cmd_num),block_buf,config_textname);
            }
            break;
        case 6: // TRAININGCOST
            if (get_conf_parameter_single(buf,&pos,len,word_buf,sizeof(word_buf)) > 0)
            {
              k = atoi(word_buf);
              crstat->training_cost = k;
              n++;
            }
            if (n < 1)
            {
              CONFWRNLOG("Incorrect value of \"%s\" parameter in [%s] block of %s file.",
                  COMMAND_TEXT(cmd_num),block_buf,config_textname);
            }
            break;
        case 7: // SCAVENGEVALUE
            if (get_conf_parameter_single(buf,&pos,len,word_buf,sizeof(word_buf)) > 0)
            {
              k = atoi(word_buf);
              crstat->scavenge_value = k;
              n++;
            }
            if (n < 1)
            {
              CONFWRNLOG("Incorrect value of \"%s\" parameter in [%s] block of %s file.",
                  COMMAND_TEXT(cmd_num),block_buf,config_textname);
            }
            break;
        case 8: // SCAVENGERCOST
            if (get_conf_parameter_single(buf,&pos,len,word_buf,sizeof(word_buf)) > 0)
            {
              k = atoi(word_buf);
              crstat->scavenger_cost = k;
              n++;
            }
            if (n < 1)
            {
              CONFWRNLOG("Incorrect value of \"%s\" parameter in [%s] block of %s file.",
                  COMMAND_TEXT(cmd_num),block_buf,config_textname);
            }
            break;
        case 9: // RESEARCHVALUE
            if (get_conf_parameter_single(buf,&pos,len,word_buf,sizeof(word_buf)) > 0)
            {
              k = atoi(word_buf);
              crstat->research_value = k;
              n++;
            }
            if (n < 1)
            {
              CONFWRNLOG("Incorrect value of \"%s\" parameter in [%s] block of %s file.",
                  COMMAND_TEXT(cmd_num),block_buf,config_textname);
            }
            break;
        case 10: // MANUFACTUREVALUE
            if (get_conf_parameter_single(buf,&pos,len,word_buf,sizeof(word_buf)) > 0)
            {
              k = atoi(word_buf);
              crstat->manufacture_value = k;
              n++;
            }
            if (n < 1)
            {
              CONFWRNLOG("Incorrect value of \"%s\" parameter in [%s] block of %s file.",
                  COMMAND_TEXT(cmd_num),block_buf,config_textname);
            }
            break;
        case 11: // PARTNERTRAINING
            if (get_conf_parameter_single(buf,&pos,len,word_buf,sizeof(word_buf)) > 0)
            {
              k = atoi(word_buf);
              crstat->partner_training = k;
              n++;
            }
            if (n < 1)
            {
              CONFWRNLOG("Incorrect value of \"%s\" parameter in [%s] block of %s file.",
                  COMMAND_TEXT(cmd_num),block_buf,config_textname);
            }
            break;
        case ccr_comment:
            break;
        case ccr_endOfFile:
            break;
        default:
            CONFWRNLOG("Unrecognized command (%d) in [%s] block of %s file.",
                cmd_num,block_buf,config_textname);
            break;
        }
        skip_conf_to_next_line(buf,&pos,len);
    }
#undef COMMAND_TEXT
    return true;
}

TbBool parse_creaturemodel_sprites_blocks(long crtr_model,char *buf,long len,const char *config_textname,unsigned short flags)
{
  int n;
  // Find the block
  char block_buf[COMMAND_WORD_LEN];
  sprintf(block_buf, "sprites");
  long pos = 0;
  int k = find_conf_block(buf, &pos, len, block_buf);
  if (k < 0)
  {
      if ((flags & CnfLd_AcceptPartial) == 0)
          WARNMSG("Block [%s] not found in %s file.",block_buf,config_textname);
      return false;
  }
#define COMMAND_TEXT(cmd_num) get_conf_parameter_text(creature_graphics_desc,cmd_num)
  while (pos<len)
  {
      // Finding command number in this line
      int cmd_num = recognize_conf_command(buf, &pos, len, creature_graphics_desc);
      // Now store the config item in correct place
      if (cmd_num == ccr_endOfBlock) break; // if next block starts
      n = 0;
      if ((cmd_num == (CGI_HandSymbol + 1)) || (cmd_num == (CGI_QuerySymbol + 1)))
      {
          char word_buf[COMMAND_WORD_LEN];
          if (get_conf_parameter_single(buf, &pos, len, word_buf, sizeof(word_buf)) > 0)
          {
              n = get_icon_id(word_buf);
              if (n >= 0)
              {
                  set_creature_model_graphics(crtr_model, cmd_num-1, n);
              }
              else
              {
                  set_creature_model_graphics(crtr_model, cmd_num-1, bad_icon_id);
                  CONFWRNLOG("Incorrect value of \"%s\" parameter in [%s] block of %s file.",
                             COMMAND_TEXT(cmd_num),block_buf,config_textname);
              }
          }
      }
      else if ((cmd_num > 0) && (cmd_num <= CREATURE_GRAPHICS_INSTANCES))
      {
          char word_buf[COMMAND_WORD_LEN];
          if (get_conf_parameter_single(buf, &pos, len, word_buf, sizeof(word_buf)) > 0)
          {
            k = get_anim_id_(word_buf);
            set_creature_model_graphics(crtr_model, cmd_num-1, k);
            n++;
          }
          if (n < 1)
          {
            CONFWRNLOG("Incorrect value of \"%s\" parameter in [%s] block of %s file.",
                COMMAND_TEXT(cmd_num),block_buf,config_textname);
          }
      } else
      switch (cmd_num)
      {
      case ccr_comment:
          break;
      case ccr_endOfFile:
          break;
      default:
          CONFWRNLOG("Unrecognized command (%d) in [%s] block of %s file.",
              cmd_num,block_buf,config_textname);
          break;
      }
      skip_conf_to_next_line(buf,&pos,len);
  }
#undef COMMAND_TEXT
  return true;
}

TbBool parse_creaturemodel_sounds_blocks(long crtr_model,char *buf,long len,const char *config_textname,unsigned short flags)
{
    // Find the block
    char block_buf[COMMAND_WORD_LEN];
    sprintf(block_buf, "sounds");
    long pos = 0;
    int k = find_conf_block(buf, &pos, len, block_buf);
    if (k < 0)
    {
        if ((flags & CnfLd_AcceptPartial) == 0)
            WARNMSG("Block [%s] not found in %s file.",block_buf,config_textname);
        return false;
    }
#define COMMAND_TEXT(cmd_num) get_conf_parameter_text(creatmodel_sounds_commands,cmd_num)
    while (pos<len)
    {
        // Finding command number in this line
        int cmd_num = recognize_conf_command(buf, &pos, len, creatmodel_sounds_commands);
        // Now store the config item in correct place
        if (cmd_num == ccr_endOfBlock) break; // if next block starts
        int n = 0;
        char word_buf[COMMAND_WORD_LEN];
        switch (cmd_num)
        {
        case CrSnd_Hurt:
            if (get_conf_parameter_single(buf,&pos,len,word_buf,sizeof(word_buf)) > 0)
            {
                k = atoi(word_buf);
                game.conf.crtr_conf.creature_sounds[crtr_model].hurt.index = k;
                n++;
            }
            if (get_conf_parameter_single(buf,&pos,len,word_buf,sizeof(word_buf)) > 0)
            {
                k = atoi(word_buf);
                game.conf.crtr_conf.creature_sounds[crtr_model].hurt.count = k;
                n++;
            }            
            if (n < 1)
            {
              CONFWRNLOG("Incorrect value of \"%s\" parameter in [%s] block of %s file.",
                  COMMAND_TEXT(cmd_num),block_buf,config_textname);
            }
            break;
        case CrSnd_Hit:
            if (get_conf_parameter_single(buf,&pos,len,word_buf,sizeof(word_buf)) > 0)
            {
                k = atoi(word_buf);
                game.conf.crtr_conf.creature_sounds[crtr_model].hit.index = k;
                n++;
            }
            if (get_conf_parameter_single(buf,&pos,len,word_buf,sizeof(word_buf)) > 0)
            {
                k = atoi(word_buf);
                game.conf.crtr_conf.creature_sounds[crtr_model].hit.count = k;
                n++;
            }
            if (n < 1)
            {
              CONFWRNLOG("Incorrect value of \"%s\" parameter in [%s] block of %s file.",
                  COMMAND_TEXT(cmd_num),block_buf,config_textname);
            }
            break;
        case CrSnd_Happy:
            if (get_conf_parameter_single(buf,&pos,len,word_buf,sizeof(word_buf)) > 0)
            {
                k = atoi(word_buf);
                game.conf.crtr_conf.creature_sounds[crtr_model].happy.index = k;
                n++;
            }
            if (get_conf_parameter_single(buf,&pos,len,word_buf,sizeof(word_buf)) > 0)
            {
                k = atoi(word_buf);
                game.conf.crtr_conf.creature_sounds[crtr_model].happy.count = k;
                n++;
            }            
            if (n < 1)
            {
              CONFWRNLOG("Incorrect value of \"%s\" parameter in [%s] block of %s file.",
                  COMMAND_TEXT(cmd_num),block_buf,config_textname);
            }
            break;
        case CrSnd_Sad:
            if (get_conf_parameter_single(buf,&pos,len,word_buf,sizeof(word_buf)) > 0)
            {
                k = atoi(word_buf);
                game.conf.crtr_conf.creature_sounds[crtr_model].sad.index = k;
                n++;
            }
            if (get_conf_parameter_single(buf,&pos,len,word_buf,sizeof(word_buf)) > 0)
            {
                k = atoi(word_buf);
                game.conf.crtr_conf.creature_sounds[crtr_model].sad.count = k;
                n++;
            }            
            if (n < 1)
            {
              CONFWRNLOG("Incorrect value of \"%s\" parameter in [%s] block of %s file.",
                  COMMAND_TEXT(cmd_num),block_buf,config_textname);
            }
            break;
        case CrSnd_Hang:
            if (get_conf_parameter_single(buf,&pos,len,word_buf,sizeof(word_buf)) > 0)
            {
              k = atoi(word_buf);
              game.conf.crtr_conf.creature_sounds[crtr_model].hang.index = k;
              n++;
            }
            if (get_conf_parameter_single(buf,&pos,len,word_buf,sizeof(word_buf)) > 0)
            {
              k = atoi(word_buf);
              game.conf.crtr_conf.creature_sounds[crtr_model].hang.count = k;
              n++;
            }
            if (n < 1)
            {
              CONFWRNLOG("Incorrect value of \"%s\" parameter in [%s] block of %s file.",
                  COMMAND_TEXT(cmd_num),block_buf,config_textname);
            }
            break;
        case CrSnd_Drop:
            if (get_conf_parameter_single(buf,&pos,len,word_buf,sizeof(word_buf)) > 0)
            {
              k = atoi(word_buf);
              game.conf.crtr_conf.creature_sounds[crtr_model].drop.index = k;
              n++;
            }
            if (get_conf_parameter_single(buf,&pos,len,word_buf,sizeof(word_buf)) > 0)
            {
              k = atoi(word_buf);
              game.conf.crtr_conf.creature_sounds[crtr_model].drop.count = k;
              n++;
            }
            if (n < 1)
            {
              CONFWRNLOG("Incorrect value of \"%s\" parameter in [%s] block of %s file.",
                  COMMAND_TEXT(cmd_num),block_buf,config_textname);
            }
            break;
        case CrSnd_Torture:
            if (get_conf_parameter_single(buf,&pos,len,word_buf,sizeof(word_buf)) > 0)
            {
              k = atoi(word_buf);
              game.conf.crtr_conf.creature_sounds[crtr_model].torture.index = k;
              n++;
            }
            if (get_conf_parameter_single(buf,&pos,len,word_buf,sizeof(word_buf)) > 0)
            {
              k = atoi(word_buf);
              game.conf.crtr_conf.creature_sounds[crtr_model].torture.count = k;
              n++;
            }
            if (n < 1)
            {
              CONFWRNLOG("Incorrect value of \"%s\" parameter in [%s] block of %s file.",
                  COMMAND_TEXT(cmd_num),block_buf,config_textname);
            }
            break;
        case CrSnd_Slap:
            if (get_conf_parameter_single(buf,&pos,len,word_buf,sizeof(word_buf)) > 0)
            {
              k = atoi(word_buf);
              game.conf.crtr_conf.creature_sounds[crtr_model].slap.index = k;
              n++;
            }
            if (get_conf_parameter_single(buf,&pos,len,word_buf,sizeof(word_buf)) > 0)
            {
              k = atoi(word_buf);
              game.conf.crtr_conf.creature_sounds[crtr_model].slap.count = k;
              n++;
            }
            if (n < 1)
            {
              CONFWRNLOG("Incorrect value of \"%s\" parameter in [%s] block of %s file.",
                  COMMAND_TEXT(cmd_num),block_buf,config_textname);
            }
            break;
        case CrSnd_Die:
            if (get_conf_parameter_single(buf,&pos,len,word_buf,sizeof(word_buf)) > 0)
            {
              k = atoi(word_buf);
              game.conf.crtr_conf.creature_sounds[crtr_model].die.index = k;
              n++;
            }
            if (get_conf_parameter_single(buf,&pos,len,word_buf,sizeof(word_buf)) > 0)
            {
              k = atoi(word_buf);
              game.conf.crtr_conf.creature_sounds[crtr_model].die.count = k;
              n++;
            }
            if (n < 1)
            {
              CONFWRNLOG("Incorrect value of \"%s\" parameter in [%s] block of %s file.",
                  COMMAND_TEXT(cmd_num),block_buf,config_textname);
            }
            break;
        case CrSnd_Foot:
            if (get_conf_parameter_single(buf,&pos,len,word_buf,sizeof(word_buf)) > 0)
            {
              k = atoi(word_buf);
              game.conf.crtr_conf.creature_sounds[crtr_model].foot.index = k;
              n++;
            }
            if (get_conf_parameter_single(buf,&pos,len,word_buf,sizeof(word_buf)) > 0)
            {
              k = atoi(word_buf);
              game.conf.crtr_conf.creature_sounds[crtr_model].foot.count = k;
              n++;
            }
            if (n < 1)
            {
              CONFWRNLOG("Incorrect value of \"%s\" parameter in [%s] block of %s file.",
                  COMMAND_TEXT(cmd_num),block_buf,config_textname);
            }
            break;
        case CrSnd_Fight:
            if (get_conf_parameter_single(buf,&pos,len,word_buf,sizeof(word_buf)) > 0)
            {
              k = atoi(word_buf);
              game.conf.crtr_conf.creature_sounds[crtr_model].fight.index = k;
              n++;
            }
            if (get_conf_parameter_single(buf,&pos,len,word_buf,sizeof(word_buf)) > 0)
            {
              k = atoi(word_buf);
              game.conf.crtr_conf.creature_sounds[crtr_model].fight.count = k;
              n++;
            }
            if (n < 1)
            {
              CONFWRNLOG("Incorrect value of \"%s\" parameter in [%s] block of %s file.",
                  COMMAND_TEXT(cmd_num),block_buf,config_textname);
            }
            break;
        case CrSnd_Piss:
            if (get_conf_parameter_single(buf,&pos,len,word_buf,sizeof(word_buf)) > 0)
            {
              k = atoi(word_buf);
              game.conf.crtr_conf.creature_sounds[crtr_model].piss.index = k;
              n++;
            }
            if (get_conf_parameter_single(buf,&pos,len,word_buf,sizeof(word_buf)) > 0)
            {
              k = atoi(word_buf);
              game.conf.crtr_conf.creature_sounds[crtr_model].piss.count = k;
              n++;
            }
            if (n < 1)
            {
              CONFWRNLOG("Incorrect value of \"%s\" parameter in [%s] block of %s file.",
                  COMMAND_TEXT(cmd_num),block_buf,config_textname);
            }
            break;
        case ccr_comment:
            break;
        case ccr_endOfFile:
            break;
        default:
            CONFWRNLOG("Unrecognized command (%d) in [%s] block of %s file.",
                cmd_num,block_buf,config_textname);
            break;
        }
        skip_conf_to_next_line(buf,&pos,len);
    }
#undef COMMAND_TEXT
    return true;
}

TbBool load_creaturemodel_config_file(long crtr_model,const char *textname,const char *fname,unsigned short flags)
{
    SYNCDBG(0,"%s model %ld from %s file \"%s\".",((flags & CnfLd_ListOnly) == 0)?"Reading":"Parsing",crtr_model,textname,fname);
    long len = LbFileLengthRnc(fname);
    if (len < MIN_CONFIG_FILE_SIZE)
    {
        return false;
    }
    char* buf = (char*)calloc(len + 256, 1);
    if (buf == NULL)
        return false;
    // Loading file data
    len = LbFileLoadAt(fname, buf);
    TbBool result = (len > 0);
    if (!flag_is_set(flags,CnfLd_AcceptPartial))
    {
        struct CreatureStats* crstat = creature_stats_get(crtr_model);
        memset(crstat, '\0', sizeof(struct CreatureStats));
    }
    // Parse blocks of the config file
    if (result)
    {
        result = parse_creaturemodel_attributes_blocks(crtr_model, buf, len, fname, flags);
        if (flag_is_set(flags, CnfLd_AcceptPartial))
            result = true;
        if (!result)
            WARNMSG("Parsing %s file \"%s\" attributes blocks failed.",textname,fname);
    }
    if (result)
    {
        result = parse_creaturemodel_attraction_blocks(crtr_model, buf, len, fname, flags);
        if (flag_is_set(flags, CnfLd_AcceptPartial))
            result = true;
        if (!result)
            WARNMSG("Parsing %s file \"%s\" attraction blocks failed.",textname,fname);
    }
    if (result)
    {
        result = parse_creaturemodel_annoyance_blocks(crtr_model, buf, len, fname, flags);
        if (flag_is_set(flags, CnfLd_AcceptPartial))
            result = true;
        if (!result)
            WARNMSG("Parsing %s file \"%s\" annoyance blocks failed.",textname,fname);
    }
    if (result)
    {
        result = parse_creaturemodel_senses_blocks(crtr_model, buf, len, fname, flags);
        if (flag_is_set(flags, CnfLd_AcceptPartial))
            result = true;
        if (!result)
            WARNMSG("Parsing %s file \"%s\" senses blocks failed.",textname,fname);
    }
    if (result)
    {
        result = parse_creaturemodel_appearance_blocks(crtr_model, buf, len, fname, flags);
        if (flag_is_set(flags, CnfLd_AcceptPartial))
            result = true;
        if (!result)
            WARNMSG("Parsing %s file \"%s\" appearance blocks failed.",textname,fname);
    }
    if (result)
    {
        result = parse_creaturemodel_experience_blocks(crtr_model, buf, len, fname, flags);
        if (flag_is_set(flags, CnfLd_AcceptPartial))
            result = true;
        if (!result)
            WARNMSG("Parsing %s file \"%s\" experience blocks failed.",textname,fname);
    }
    if (result)
    {
        result = parse_creaturemodel_jobs_blocks(crtr_model, buf, len, fname, flags);
        if (flag_is_set(flags, CnfLd_AcceptPartial))
            result = true;
        if (!result)
            WARNMSG("Parsing %s file \"%s\" jobs blocks failed.",textname,fname);
    }
    if (result)
    {
        result = parse_creaturemodel_sprites_blocks(crtr_model, buf, len, fname, flags);
        if (flag_is_set(flags, CnfLd_AcceptPartial))
            result = true;
        if (!result)
            WARNMSG("Parsing %s file \"%s\" sprites blocks failed.",textname,fname);
    }
    if (result)
    {
        result = parse_creaturemodel_sounds_blocks(crtr_model, buf, len, fname, flags);
        if (flag_is_set(flags, CnfLd_AcceptPartial))
            result = true;
        if (!result)
            WARNMSG("Parsing %s file \"%s\" sounds blocks failed.",textname,fname);
    }
    // Freeing and exiting
    free(buf);
    return result;
}

TbBool load_creaturemodel_config(ThingModel crmodel, unsigned short flags)
{
    static const char config_global_textname[] = "global creature model config";
    static const char config_campgn_textname[] = "campaign creature model config";
    static const char config_level_textname[] = "level creature model config";
    char conf_fnstr[COMMAND_WORD_LEN];
    snprintf(conf_fnstr, COMMAND_WORD_LEN, "%s", get_conf_parameter_text(creature_desc,crmodel));
    strtolower(conf_fnstr);
    if (strlen(conf_fnstr) == 0)
    {
        WARNMSG("Cannot get config file name for creature %d.",crmodel);
        return false;
    }
    char* fname = prepare_file_fmtpath(FGrp_CrtrData, "%s.cfg", conf_fnstr);
    TbBool result = load_creaturemodel_config_file(crmodel, config_global_textname, fname, flags);
    if (result)
    {
        set_flag(flags, (CnfLd_AcceptPartial | CnfLd_IgnoreErrors));
    }
    fname = prepare_file_fmtpath(FGrp_CmpgCrtrs,"%s.cfg",conf_fnstr);
    if (strlen(fname) > 0)
    {
        result |= load_creaturemodel_config_file(crmodel,config_campgn_textname,fname,flags);
        if (result)
        {
            set_flag(flags, (CnfLd_AcceptPartial | CnfLd_IgnoreErrors));
        }
    }
    fname = prepare_file_fmtpath(FGrp_CmpgLvls, "map%05lu.%s.cfg", get_selected_level_number(), conf_fnstr);
    if (strlen(fname) > 0)
    {
        result |= load_creaturemodel_config_file(crmodel,config_level_textname,fname,flags);
    }
    if (!result)
    {
        ERRORLOG("Unable to load a complete '%s' creature model config file.", creature_code_name(crmodel));
    }
    return result;
}

TbBool swap_creaturemodel_config(ThingModel nwcrmodel, ThingModel crmodel, unsigned short flags)
{
    static const char config_global_textname[] = "global creature model config";
    static const char config_campgn_textname[] = "campaing creature model config";
    static const char config_level_textname[] = "level creature model config";
    char conf_fnstr[COMMAND_WORD_LEN];
    snprintf(conf_fnstr, COMMAND_WORD_LEN, "%s", get_conf_parameter_text(creature_desc, nwcrmodel));
    strtolower(conf_fnstr);
    if (strlen(conf_fnstr) == 0)
    {
        WARNMSG("Cannot get config file name for creature %d.", crmodel);
        return false;
    }
    char* fname = prepare_file_fmtpath(FGrp_CrtrData, "%s.cfg", conf_fnstr);
    TbBool result = load_creaturemodel_config_file(crmodel, config_global_textname, fname, flags);
    fname = prepare_file_fmtpath(FGrp_CmpgCrtrs, "%s.cfg", conf_fnstr);
    if (strlen(fname) > 0)
    {
        load_creaturemodel_config_file(crmodel, config_campgn_textname, fname, flags | CnfLd_AcceptPartial | CnfLd_IgnoreErrors);
    }
    fname = prepare_file_fmtpath(FGrp_CmpgLvls, "map%05lu.%s.cfg", get_selected_level_number(), conf_fnstr);
    if (strlen(fname) > 0)
    {
        load_creaturemodel_config_file(crmodel, config_level_textname,fname,flags|CnfLd_AcceptPartial|CnfLd_IgnoreErrors);
    }
    //Freeing and exiting
    return result;
}

static void do_creature_swap(ThingModel ncrt_id, ThingModel crtr_id)
{
    swap_creaturemodel_config(ncrt_id, crtr_id, 0);
    SCRPTLOG("Swapped creature %s out for creature %s", creature_code_name(crtr_id), creature_code_name(ncrt_id));
}

TbBool swap_creature(ThingModel ncrt_id, ThingModel crtr_id)
{
    if ((crtr_id < 0) || (crtr_id >= game.conf.crtr_conf.model_count))
    {
        ERRORLOG("Creature index %d is invalid", crtr_id);
        return false;
    }
    if ((ncrt_id < 0) || (ncrt_id >= game.conf.crtr_conf.model_count))
    {
        ERRORLOG("Creature index %d is invalid", ncrt_id);
        return false;
    }
    struct CreatureStats* crstat = creature_stats_get(crtr_id);
    ThingModel oldlair = crstat->lair_object;
    do_creature_swap(ncrt_id, crtr_id);
    struct CreatureStats* ncrstat = creature_stats_get(crtr_id);
    ThingModel newlair = ncrstat->lair_object;
    for (PlayerNumber plyr_idx = 0; plyr_idx < PLAYERS_COUNT; plyr_idx++)
    {
        do_to_players_all_creatures_of_model(plyr_idx, crtr_id, update_relative_creature_health);
        update_speed_of_player_creatures_of_model(plyr_idx, crtr_id);
        if (oldlair != newlair)
        {
            do_to_players_all_creatures_of_model(plyr_idx, crtr_id, remove_creature_lair);
        }
        do_to_players_all_creatures_of_model(plyr_idx, crtr_id, process_job_stress_and_going_postal);
    }

    return true;
}

/**
 * Zeroes all the maintenance costs for all creatures.
 */
TbBool make_all_creatures_free(void)
{
    for (long i = 0; i < game.conf.crtr_conf.model_count; i++)
    {
        struct CreatureStats* crstat = creature_stats_get(i);
        crstat->training_cost = 0;
        crstat->scavenger_cost = 0;
        crstat->pay = 0;
    }
    return true;
}

/**
 * Changes max health of creatures, and updates all creatures to max.
 */
TbBool change_max_health_of_creature_kind(ThingModel crmodel, HitPoints new_max)
{
    struct CreatureStats* crstat = creature_stats_get(crmodel);
    if (creature_stats_invalid(crstat)) {
        ERRORLOG("Invalid creature model %d",(int)crmodel);
        return false;
    }
    SYNCDBG(3,"Changing all %s health from %d to %d.",creature_code_name(crmodel),(int)crstat->health,(int)new_max);
    crstat->health = saturate_set_signed(new_max, 16);
    int n = do_to_all_things_of_class_and_model(TCls_Creature, crmodel, update_creature_health_to_max);
    return (n > 0);
}

TbBool heal_completely_all_players_creatures(PlayerNumber plyr_idx, ThingModel crmodel)
{
    SYNCDBG(3,"Healing all player %d creatures of model %s",(int)plyr_idx,creature_code_name(crmodel));
    int n = do_to_players_all_creatures_of_model(plyr_idx, crmodel, update_creature_health_to_max);
    return (n > 0);
}

/******************************************************************************/
#ifdef __cplusplus
}
#endif<|MERGE_RESOLUTION|>--- conflicted
+++ resolved
@@ -88,11 +88,8 @@
   {"LAIROBJECT",         34},
   {"PRISONKIND",         35},
   {"TORTUREKIND",        36},
-<<<<<<< HEAD
-  {"HOSTILETOWARDS",     37},
-=======
   {"SPELLIMMUNITY",      37},
->>>>>>> b7e84048
+  {"HOSTILETOWARDS",     38},
   {NULL,                  0},
   };
 
@@ -857,8 +854,45 @@
                   COMMAND_TEXT(cmd_num), block_buf, config_textname);
           }
           break;
-<<<<<<< HEAD
-        case 37: // HOSTILETOWARDS
+        case 37: // SPELLIMMUNITY
+        {
+            // Backward compatibility check.
+            TbBool unaffected_by_wind = flag_is_set(crstat->immunity_flags, CSAfF_Wind);
+            TbBool immune_to_gas = flag_is_set(crstat->immunity_flags, CSAfF_PoisonCloud);
+            TbBool never_chickens = flag_is_set(crstat->immunity_flags, CSAfF_Chicken);
+            TbBool immune_to_disease = flag_is_set(crstat->immunity_flags, CSAfF_Disease);
+            crstat->immunity_flags = 0; // Clear flags, this is necessary for partial config if modder wants to remove all flags.
+            // Backward compatibility fix.
+            if (unaffected_by_wind) { set_flag(crstat->immunity_flags, CSAfF_Wind); }
+            if (immune_to_gas) { set_flag(crstat->immunity_flags, CSAfF_PoisonCloud); }
+            if (never_chickens) { set_flag(crstat->immunity_flags, CSAfF_Chicken); }
+            if (immune_to_disease) { set_flag(crstat->immunity_flags, CSAfF_Disease); }
+            while (get_conf_parameter_single(buf, &pos, len, word_buf, sizeof(word_buf)) > 0)
+            {
+                if (parameter_is_number(word_buf))
+                {
+                    k = atoi(word_buf);
+                    crstat->immunity_flags = k;
+                    n++;
+                }
+                else
+                {
+                    k = get_id(spell_effect_flags, word_buf);
+                    if (k > 0)
+                    {
+                        set_flag(crstat->immunity_flags, k);
+                        n++;
+                    }
+                }
+            }
+            if (n < 1)
+            {
+                CONFWRNLOG("Incorrect value of \"%s\" parameter in [%s] block of %s %s file.",
+                    COMMAND_TEXT(cmd_num), block_buf, creature_code_name(crtr_model), config_textname);
+            }
+            break;
+        }
+        case 38: // HOSTILETOWARDS
             for (int i = 0; i < CREATURE_TYPES_MAX; i++)
             {
                 if (get_conf_parameter_single(buf, &pos, len, word_buf, sizeof(word_buf)) > 0)
@@ -882,53 +916,14 @@
                             n++;
                         }
                     }
-=======
-        case 37: // SPELLIMMUNITY
-        {
-            // Backward compatibility check.
-            TbBool unaffected_by_wind = flag_is_set(crstat->immunity_flags, CSAfF_Wind);
-            TbBool immune_to_gas = flag_is_set(crstat->immunity_flags, CSAfF_PoisonCloud);
-            TbBool never_chickens = flag_is_set(crstat->immunity_flags, CSAfF_Chicken);
-            TbBool immune_to_disease = flag_is_set(crstat->immunity_flags, CSAfF_Disease);
-            crstat->immunity_flags = 0; // Clear flags, this is necessary for partial config if modder wants to remove all flags.
-            // Backward compatibility fix.
-            if (unaffected_by_wind) { set_flag(crstat->immunity_flags, CSAfF_Wind); }
-            if (immune_to_gas) { set_flag(crstat->immunity_flags, CSAfF_PoisonCloud); }
-            if (never_chickens) { set_flag(crstat->immunity_flags, CSAfF_Chicken); }
-            if (immune_to_disease) { set_flag(crstat->immunity_flags, CSAfF_Disease); }
-            while (get_conf_parameter_single(buf, &pos, len, word_buf, sizeof(word_buf)) > 0)
-            {
-                if (parameter_is_number(word_buf))
-                {
-                    k = atoi(word_buf);
-                    crstat->immunity_flags = k;
-                    n++;
                 }
-                else
-                {
-                    k = get_id(spell_effect_flags, word_buf);
-                    if (k > 0)
-                    {
-                        set_flag(crstat->immunity_flags, k);
-                        n++;
-                    }
->>>>>>> b7e84048
-                }
-            }
-            if (n < 1)
-            {
-<<<<<<< HEAD
+            }
+            if (n < 1)
+            {
                 CONFWRNLOG("Incorrect value of \"%s\" parameter in [%s] block of %s file of creature %s.",
                     COMMAND_TEXT(cmd_num), block_buf, config_textname, creature_code_name(crtr_model));
             }
             break;
-=======
-                CONFWRNLOG("Incorrect value of \"%s\" parameter in [%s] block of %s %s file.",
-                    COMMAND_TEXT(cmd_num), block_buf, creature_code_name(crtr_model), config_textname);
-            }
-            break;
-        }
->>>>>>> b7e84048
       case ccr_comment:
           break;
       case ccr_endOfFile:
