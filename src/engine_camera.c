/******************************************************************************/
// Free implementation of Bullfrog's Dungeon Keeper strategy game.
/******************************************************************************/
/** @file engine_camera.c
 *     Camera move, maintain and support functions.
 * @par Purpose:
 *     Defines and maintains cameras.
 * @par Comment:
 *     None.
 * @author   Tomasz Lis
 * @date     20 Mar 2009 - 30 Mar 2009
 * @par  Copying and copyrights:
 *     This program is free software; you can redistribute it and/or modify
 *     it under the terms of the GNU General Public License as published by
 *     the Free Software Foundation; either version 2 of the License, or
 *     (at your option) any later version.
 */
/******************************************************************************/
#include "engine_camera.h"

#include "globals.h"
#include "bflib_basics.h"
#include "bflib_math.h"
#include "bflib_memory.h"
#include "bflib_video.h"
#include "bflib_sprite.h"
#include "bflib_vidraw.h"
#include "bflib_planar.h"

#include "engine_lenses.h"
#include "engine_render.h"
#include "vidmode.h"
#include "map_blocks.h"
#include "dungeon_data.h"
#include "config_settings.h"
#include "player_instances.h"


#ifdef __cplusplus
extern "C" {
#endif
/******************************************************************************/
/******************************************************************************/
long camera_zoom;

long previous_cam_mappos_x;
long previous_cam_mappos_y;
long previous_cam_mappos_z;
long interpolated_cam_mappos_x;
long interpolated_cam_mappos_y;
long interpolated_cam_mappos_z;
long previous_cam_orient_a;
long previous_cam_orient_b;
long previous_cam_orient_c;
long interpolated_cam_orient_a;
long interpolated_cam_orient_b;
long interpolated_cam_orient_c;
long previous_camera_zoom;
long interpolated_camera_zoom;
/******************************************************************************/
#ifdef __cplusplus
}
#endif
/******************************************************************************/


// Instantly move camera when going from parchment view to main view
void reset_interpolation_for_parchment_view()
{
    struct PlayerInfo* player = get_my_player();
    struct Camera *cam = player->acamera;
    interpolated_cam_orient_a = cam->orient_a;
    interpolated_cam_orient_c = cam->orient_c;
    previous_cam_orient_a = cam->orient_a;
    previous_cam_orient_c = cam->orient_c;
    interpolated_cam_mappos_x = cam->mappos.x.val;
    interpolated_cam_mappos_y = cam->mappos.y.val;
    interpolated_cam_mappos_z = cam->mappos.z.val;
    previous_cam_mappos_x = cam->mappos.x.val;
    previous_cam_mappos_y = cam->mappos.y.val;
    previous_cam_mappos_z = cam->mappos.z.val;
}

void reset_interpolation_of_camera()
{
    struct PlayerInfo* player = get_my_player();
    struct Camera *cam = player->acamera;
    interpolated_camera_zoom = scale_camera_zoom_to_screen(cam->zoom);
    previous_camera_zoom = scale_camera_zoom_to_screen(cam->zoom);
    interpolated_cam_orient_a = cam->orient_a;
    interpolated_cam_orient_b = cam->orient_b;
    interpolated_cam_orient_c = cam->orient_c;
    previous_cam_orient_a = cam->orient_a;
    previous_cam_orient_b = cam->orient_b;
    previous_cam_orient_c = cam->orient_c;
    interpolated_cam_mappos_x = cam->mappos.x.val;
    interpolated_cam_mappos_y = cam->mappos.y.val;
    interpolated_cam_mappos_z = cam->mappos.z.val;
    previous_cam_mappos_x = cam->mappos.x.val;
    previous_cam_mappos_y = cam->mappos.y.val;
    previous_cam_mappos_z = cam->mappos.z.val;
}

void set_previous_camera_values() {
    // Used for interpolation mainly
    struct PlayerInfo* player = get_my_player();
    struct Camera *cam = player->acamera;
    previous_cam_mappos_x = cam->mappos.x.val;
    previous_cam_mappos_y = cam->mappos.y.val;
    previous_cam_mappos_z = cam->mappos.z.val;
    previous_cam_orient_a = cam->orient_a;
    previous_cam_orient_b = cam->orient_b;
    previous_cam_orient_c = cam->orient_c;
    previous_camera_zoom = scale_camera_zoom_to_screen(cam->zoom);
    if (game.frame_skip > 0) {reset_interpolation_of_camera();} // Stop camera from being laggy while frameskipping
}

MapCoordDelta get_3d_box_distance(const struct Coord3d *pos1, const struct Coord3d *pos2)
{
    long dist_y = abs(pos2->y.val - (long)pos1->y.val);
    long dist_x = abs(pos2->x.val - (long)pos1->x.val);
    if (dist_y <= dist_x)
        dist_y = dist_x;
    long dist_z = abs(pos2->z.val - (long)pos1->z.val);
    if (dist_y <= dist_z)
        dist_y = dist_z;
    return dist_y;
}

MapCoordDelta get_2d_box_distance(const struct Coord3d *pos1, const struct Coord3d *pos2)
{
    long dist_y = abs((long)pos1->y.val - (long)pos2->y.val);
    long dist_x = abs((long)pos1->x.val - (long)pos2->x.val);
    if (dist_y <= dist_x)
        return dist_x;
    return dist_y;
}

MapCoordDelta get_2d_box_distance_xy(long pos1_x, long pos1_y, long pos2_x, long pos2_y)
{
    long dist_x = abs((long)pos1_x - (long)pos2_x);
    long dist_y = abs((long)pos1_y - (long)pos2_y);
    if (dist_y <= dist_x)
      return dist_x;
    return dist_y;
}

void angles_to_vector(short angle_xy, short angle_yz, long dist, struct ComponentVector *cvect)
{
    long long cos_yz = LbCosL(angle_yz) >> 2;
    long long sin_yz = LbSinL(angle_yz) >> 2;
    long long cos_xy = LbCosL(angle_xy) >> 2;
    long long sin_xy = LbSinL(angle_xy) >> 2;
    long long lldist = dist;
    long long mag = (lldist << 14) - cos_yz;
    long long factor = sin_xy * mag;
    cvect->x = (factor >> 14) >> 14;
    factor = cos_xy * mag;
    cvect->y = -(factor >> 14) >> 14;
    factor = lldist * sin_yz;
    cvect->z = (factor >> 14);
}

long get_angle_xy_to_vec(const struct CoordDelta3d *vec)
{
    return LbArcTanAngle(vec->x.val, vec->y.val) & LbFPMath_AngleMask;
}

long get_angle_yz_to_vec(const struct CoordDelta3d *vec)
{
    long dist = LbDiagonalLength(abs(vec->x.val), abs(vec->y.val));
    return LbArcTanAngle(vec->z.val, dist) & LbFPMath_AngleMask;
}

long get_angle_xy_to(const struct Coord3d *pos1, const struct Coord3d *pos2)
{
    return LbArcTanAngle((long)pos2->x.val - (long)pos1->x.val, (long)pos2->y.val - (long)pos1->y.val) & LbFPMath_AngleMask;
}

long get_angle_yz_to(const struct Coord3d *pos1, const struct Coord3d *pos2)
{
    long dist = get_2d_distance(pos1, pos2);
    return LbArcTanAngle(pos2->z.val - pos1->z.val, dist) & LbFPMath_AngleMask;
}

// TODO these are actually Coord2d and Coord3d just inherits from it
MapCoordDelta get_2d_distance(const struct Coord3d *pos1, const struct Coord3d *pos2)
{
    long dist_x = (long)pos1->x.val - (long)pos2->x.val;
    long dist_y = (long)pos1->y.val - (long)pos2->y.val;
    return LbDiagonalLength(abs(dist_x), abs(dist_y));
}

MapCoordDelta get_2d_distance_squared(const struct Coord3d *pos1, const struct Coord3d *pos2)
{
    long dist_x = (long)pos1->x.val - (long)pos2->x.val;
    long dist_y = (long)pos1->y.val - (long)pos2->y.val;
    return dist_x * dist_x + dist_y * dist_y;
}

void project_point_to_wall_on_angle(const struct Coord3d *pos1, struct Coord3d *pos2, long angle_xy, long angle_z, long distance, long num_steps)
{
    long dx = distance_with_angle_to_coord_x(distance, angle_xy);
    long dy = distance_with_angle_to_coord_y(distance, angle_xy);
    long dz = distance_with_angle_to_coord_z(distance, angle_z);
    struct Coord3d pos;
    pos.x.val = pos1->x.val;
    pos.y.val = pos1->y.val;
    pos.z.val = pos1->z.val;
    // Do num_steps until a solid wall is reached
    for (long n = num_steps; n > 0; n--)
    {
        if (point_in_map_is_solid(&pos))
            break;
        pos.x.val += dx;
        pos.y.val += dy;
        pos.z.val += dz;
    }
    pos2->x.val = pos.x.val;
    pos2->y.val = pos.y.val;
    pos2->z.val = pos.z.val;
}

void view_zoom_camera_in(struct Camera *cam, long limit_max, long limit_min)
{
    long new_zoom;
    long old_zoom = get_camera_zoom(cam);
    switch (cam->view_mode)
    {
    case PVM_IsometricView:
        new_zoom = (100 * old_zoom) / 85;
        if (new_zoom == old_zoom)
            new_zoom++;
        if (new_zoom < limit_min) {
            new_zoom = limit_min;
        } else
        if (new_zoom > limit_max) {
            new_zoom = limit_max;
        }
        break;
    case PVM_ParchmentView:
        new_zoom = (5 * old_zoom) / 4;
        if (new_zoom == old_zoom)
            new_zoom++;
        if (new_zoom < 16) {
            new_zoom = 16;
        } else
        if (new_zoom > 1024) {
            new_zoom = 1024;
        }
        break;
    case PVM_FrontView:
        new_zoom = (100 * old_zoom) / 85;
        if (new_zoom == old_zoom)
            new_zoom++;
        if (new_zoom < FRONTVIEW_CAMERA_ZOOM_MIN) { //Originally 16384, adjusted for view distance
            new_zoom = FRONTVIEW_CAMERA_ZOOM_MIN;
        } else
        if (new_zoom > FRONTVIEW_CAMERA_ZOOM_MAX) {
            new_zoom = FRONTVIEW_CAMERA_ZOOM_MAX;
        }
        break;
    default:
        new_zoom = old_zoom;
    }
    set_camera_zoom(cam, new_zoom);
}

void set_camera_zoom(struct Camera *cam, long new_zoom)
{
    if (cam == NULL)
      return;
    switch (cam->view_mode)
    {
    case PVM_IsometricView:
    case PVM_FrontView:
        cam->zoom = new_zoom;
        break;
    case PVM_ParchmentView:
        cam->mappos.z.val = new_zoom;
        break;
    }
}

void view_zoom_camera_out(struct Camera *cam, long limit_max, long limit_min)
{
    long new_zoom;
    long old_zoom = get_camera_zoom(cam);
    switch (cam->view_mode)
    {
    case PVM_IsometricView:
        new_zoom = (85 * old_zoom) / 100;
        if (new_zoom == old_zoom)
            new_zoom--;
        if (new_zoom < limit_min) {
            new_zoom = limit_min;
        } else
        if (new_zoom > limit_max) {
            new_zoom = limit_max;
        }
        break;
    case PVM_ParchmentView:
        new_zoom = (4 * old_zoom) / 5;
        if (new_zoom == old_zoom)
            new_zoom--;
        if (new_zoom < 16) {
            new_zoom = 16;
        } else
        if (new_zoom > 1024) {
            new_zoom = 1024;
        }
        break;
    case PVM_FrontView:
        new_zoom = (85 * old_zoom) / 100;
        if (new_zoom == old_zoom)
            new_zoom--;
        if (new_zoom < FRONTVIEW_CAMERA_ZOOM_MIN) {
            new_zoom = FRONTVIEW_CAMERA_ZOOM_MIN;
        } else
        if (new_zoom > FRONTVIEW_CAMERA_ZOOM_MAX) {
            new_zoom = FRONTVIEW_CAMERA_ZOOM_MAX;
        }
        break;
    default:
        new_zoom = old_zoom;
    }
    set_camera_zoom(cam, new_zoom);
}

/**
 * Conducts clipping to zoom level of given camera, based on current screen mode.
 */
void update_camera_zoom_bounds(struct Camera *cam,unsigned long zoom_max,unsigned long zoom_min)
{
    SYNCDBG(7,"Starting");
    long zoom_val = get_camera_zoom(cam);
    if (zoom_val < zoom_min)
    {
      zoom_val = zoom_min;
    } else
    if (zoom_val > zoom_max)
    {
      zoom_val = zoom_max;
    }
    set_camera_zoom(cam, zoom_val);
}

long get_camera_zoom(struct Camera *cam)
{
    if (cam == NULL)
      return 0;
    switch (cam->view_mode)
    {
    case PVM_IsometricView:
    case PVM_FrontView:
        return cam->zoom;
    case PVM_ParchmentView:
        return cam->mappos.z.val;
    default:
        return 0;
    }
}

/** Adjusts the minimum zoom amount if the wider or narrower aspect ratio of the window will cause glitched slabs to appear (i.e. render limit exceeded)
 *  NOTE: This function can be removed, and calls to it can be replaced with CAMERA_ZOOM_MIN when the render limit is removed.
 *
 * @param cam The current player's camera
 * @param width The game engine width (accounting for the sidebar menu)
 * @param height The game engine height
 * @param status_panel_width - the width of the side menu (this should be 0 if the menu is hidden)
 */
unsigned long adjust_min_camera_zoom(struct Camera *cam, long width, long height, long status_panel_width)
{
    unsigned long zoom_min = CAMERA_ZOOM_MIN; // a higher value is a nearer zoom
    if (cam->view_mode != PVM_IsometricView)
    {
        return zoom_min; // only apply limit to iso mode
    }
    //return zoom_min; // uncomment this line to quickly disable the zoom limiting.
    long aspect_ratio = 100 * width / height; // (*100 to help with rounding)
    long max_aspect_ratio = 145; // (14.5/10 = 1.45 *100 to help with rounding)
    long full_width = width + status_panel_width; // we want to compare full screen ar
    long flipped_aspect_ratio = 200 * height / full_width; // (*200 to help with rounding)
    long reference_flipped_aspect_ratio = 125; // (10/16 = 0.625 * 200 to help with rounding)
    if (flipped_aspect_ratio > reference_flipped_aspect_ratio) // game window is narrower than 16:10
    {
        // values from testing at 4:3 with menu hidden with 0.4.7 and at 600x800 in kfx
        aspect_ratio = (100 * full_width / height); // (*100 to help with rounding)
        long reference_aspect_ratio = 75; // (600/800 = 0.75 *100 to help with rounding)
        long reference_zoom_difference_without_menu = aspect_ratio * 2700 / reference_aspect_ratio; // 2575 measured needed zoom difference from 640x400 to 600x800 (with menu hidden)
        long reference_zoom_difference_with_menu = 2050; // 1900 measured needed zoom difference from 640x400 to 600x800 (with menu shown)
        long reference_ar_difference = 141; // 0.708 measured ar difference from 640x400 to 640x480 (*200 to help with rounding)
        long relative_height = flipped_aspect_ratio;
        long comparison_height = reference_flipped_aspect_ratio;
        if (status_panel_width == 0)
        {
            zoom_min +=(relative_height-comparison_height)*reference_zoom_difference_without_menu/reference_ar_difference;
        }
        else
        {
            zoom_min +=(relative_height-comparison_height)*reference_zoom_difference_with_menu/reference_ar_difference;
        }
    }
    else if (aspect_ratio > max_aspect_ratio) // (engine window has AR greater than 14.5/10 [approx cut off])
    {
        // from testing at 21:9 with menu hidden
        long reference_zoom_difference = 1500; // 1605 measured needed zoom difference from 16:10 to 21:9
        long reference_ar_difference = 88; // 0.125 measured ar difference from 16:10 to 21:9 (*100 to help with rounding)
        long relative_width = aspect_ratio;
        long comparison_width = max_aspect_ratio;
        zoom_min +=(relative_width-comparison_width)*reference_zoom_difference/reference_ar_difference;
    }
    return zoom_min;
}

/** Scales camera zoom for current screen resolution.
 *
 * @param zoom_lvl Unscaled zoom level.
 * @return Zoom level scaled with use of current units_per_pixel value.
 */
unsigned long scale_camera_zoom_to_screen(unsigned long zoom_lvl)
{
    return scale_fixed_DK_value(zoom_lvl);
}

void view_set_camera_y_inertia(struct Camera *cam, long delta, long ilimit)
{
    long abslimit = abs(ilimit);
    cam->inertia_y += delta;
    if (cam->inertia_y < -abslimit) {
        cam->inertia_y = -abslimit;
    } else
    if (cam->inertia_y > abslimit) {
        cam->inertia_y = abslimit;
    }
    cam->in_active_movement_y = true;
}

void view_set_camera_x_inertia(struct Camera *cam, long delta, long ilimit)
{
    long abslimit = abs(ilimit);
    cam->inertia_x += delta;
    if (cam->inertia_x < -abslimit) {
        cam->inertia_x = -abslimit;
    } else
    if (cam->inertia_x > abslimit) {
        cam->inertia_x = abslimit;
    }
    cam->in_active_movement_x = true;
}

void view_set_camera_rotation_inertia(struct Camera *cam, long delta, long ilimit)
{
    int limit_val = abs(ilimit);
    int new_val = delta + cam->inertia_rotation;
    cam->inertia_rotation = new_val;
    if (new_val < -limit_val)
    {
        cam->inertia_rotation = -limit_val;
        cam->in_active_movement_rotation = true;
    } else
    if (new_val > limit_val)
    {
        cam->inertia_rotation = limit_val;
        cam->in_active_movement_rotation = true;
    } else
    {
        cam->in_active_movement_rotation = true;
    }
}

void init_player_cameras(struct PlayerInfo *player)
{

    struct Thing* heartng = get_player_soul_container(player->id_number);
    struct Camera* cam = &player->cameras[CamIV_FirstPerson];
    cam->mappos.x.val = 0;
    cam->mappos.y.val = 0;
    cam->mappos.z.val = 256;
    cam->orient_b = 0;
    cam->orient_c = 0;
    cam->horizontal_fov = first_person_horizontal_fov;
    cam->orient_a = LbFPMath_PI/2;
    cam->view_mode = PVM_CreatureView;

    cam = &player->cameras[CamIV_Isometric];
    cam->mappos.x.val = heartng->mappos.x.val;
    cam->mappos.y.val = heartng->mappos.y.val;
    cam->mappos.z.val = 0;
    cam->orient_c = 0;
<<<<<<< HEAD
    cam->field_13 = 188;
    cam->orient_b = IsometricTilt;
=======
    cam->horizontal_fov = 94;
    cam->orient_b = -266;
>>>>>>> c2478250
    cam->orient_a = LbFPMath_PI/4;
    cam->view_mode = PVM_IsometricView;
    cam->zoom = settings.isometric_view_zoom_level;

    cam = &player->cameras[CamIV_Parchment];
    cam->mappos.x.val = 0;
    cam->mappos.y.val = 0;
    cam->mappos.z.val = 32;
    cam->horizontal_fov = 94;
    cam->view_mode = PVM_ParchmentView;

    cam = &player->cameras[CamIV_FrontView];
    cam->mappos.x.val = heartng->mappos.x.val;
    cam->mappos.y.val = heartng->mappos.y.val;
    cam->mappos.z.val = 32;
    cam->horizontal_fov = 94;
    cam->view_mode = PVM_FrontView;
    cam->zoom = settings.frontview_zoom_level;
}

static int get_walking_bob_direction(struct Thing *thing)
{
    const int anim_time = thing->anim_time;
    if ( anim_time >= 256 && anim_time < 640 )
    {
        return ( thing->anim_speed < 0 ) ? -1 : 1;
    }
    else if ( anim_time >= 1024 && anim_time < 1408 )
    {
        return ( thing->anim_speed < 0 ) ? -1 : 1;
    }
    else
    {
        return ( thing->anim_speed < 0 ) ? 1 : -1;
    }
}

void update_player_camera_fp(struct Camera *cam, struct Thing *thing)
{
    struct CreatureStats* crstat = creature_stats_get_from_thing(thing);
    struct CreatureControl *cctrl = creature_control_get_from_thing(thing);
    struct CreatureStatsOLD* creature_stats_OLD = &game.creature_stats_OLD[thing->model];
    // adjust eye height based on creature level and chicken state
    int eye_height;
    if (creature_affected_by_spell(thing, SplK_Chicken))
    {
        static const int chicken_height = 100;
        eye_height = chicken_height + (chicken_height * gameadd.crtr_conf.exp.size_increase_on_exp * cctrl->explevel) / 100;
    }
    else
    {
        eye_height = crstat->eye_height + (crstat->eye_height * gameadd.crtr_conf.exp.size_increase_on_exp * cctrl->explevel) / 100;
    }
    creature_stats_OLD->eye_height = eye_height; //todo Remove when creature_stats_OLD value is no longer used in dll

    if ( thing_is_creature(thing) )
    {
        // apply square wave as head bob motion, could be improved by using sine wave instead
        if ( cctrl->move_speed && thing->floor_height >= thing->mappos.z.val )
            cctrl->head_bob = 16 * get_walking_bob_direction(thing);
        else
            cctrl->head_bob = 0;

        int pos_x = move_coord_with_angle_x(thing->mappos.x.val,-90,thing->move_angle_xy);
        int pos_y = move_coord_with_angle_y(thing->mappos.y.val,-90,thing->move_angle_xy);

        if ( pos_x >= 0 )
        {
            if ( pos_x > 0xFFFF )
                pos_x = -1 * abs(pos_x);
        }
        else
        {
            pos_x = 0;
        }
        if ( pos_y >= 0 )
        {
            if ( pos_y > 0xFFFF )
                pos_y = -1 * abs(pos_y);
        }
        else
        {
            pos_y = 0;
        }

        cam->mappos.x.val = pos_x;
        cam->mappos.y.val = pos_y;


        if ( (thing->movement_flags & TMvF_Flying) != 0 )
        {
            cam->mappos.z.val = thing->mappos.z.val + eye_height;
            cam->orient_a = thing->move_angle_xy;
            cam->orient_b = thing->move_angle_z;
            cam->orient_c = cctrl->field_CC;
        }
        else
        {
            cam->mappos.z.val = cam->mappos.z.val + (thing->mappos.z.val + cctrl->head_bob - cam->mappos.z.val + eye_height) / 2;
            cam->orient_a = thing->move_angle_xy;
            cam->orient_b = thing->move_angle_z;
            cam->orient_c = 0;
            if ( eye_height + thing->mappos.z.val <= cam->mappos.z.val )
            {
                if ( eye_height + thing->mappos.z.val + cctrl->head_bob > cam->mappos.z.val )
                    cam->mappos.z.val = eye_height + thing->mappos.z.val + cctrl->head_bob;
            }
            else
            {
                if ( eye_height + thing->mappos.z.val + cctrl->head_bob < cam->mappos.z.val )
                    cam->mappos.z.val = eye_height + thing->mappos.z.val + cctrl->head_bob;
            }
        }

        struct Map* mapblk1 = get_map_block_at(thing->mappos.x.stl.num,     thing->mappos.y.stl.num);
        struct Map* mapblk2 = get_map_block_at(thing->mappos.x.stl.num + 1, thing->mappos.y.stl.num);
        struct Map* mapblk3 = get_map_block_at(thing->mappos.x.stl.num,     thing->mappos.y.stl.num + 1);
        struct Map* mapblk4 = get_map_block_at(thing->mappos.x.stl.num + 1, thing->mappos.y.stl.num + 1);


        const int ceiling = ((get_mapblk_filled_subtiles(mapblk1) * COORD_PER_STL) +
                          (get_mapblk_filled_subtiles(mapblk2) * COORD_PER_STL) +
                          (get_mapblk_filled_subtiles(mapblk3) * COORD_PER_STL) +
                          (get_mapblk_filled_subtiles(mapblk4) * COORD_PER_STL) )/4;

        if ( cam->mappos.z.val > ceiling - 64 )
            cam->mappos.z.val = ceiling - 64;

    }
    else
    {
        cam->mappos.x.val = thing->mappos.x.val;
        cam->mappos.y.val = thing->mappos.y.val;
        if ( thing_is_mature_food(thing) )
        {
            cam->mappos.z.val = thing->mappos.z.val + 240;
            cam->orient_a = thing->move_angle_xy;
            cam->orient_c = 0;
            cam->orient_b = thing->move_angle_z;
            thing->move_angle_z = 0;
            if ( thing->food.byte_16 )
            {
                if ( thing->food.byte_16 <= 3 )
                    thing->move_angle_z = -116 * thing->food.byte_16 + 2048;
                else
                    thing->move_angle_z = 116 * thing->food.byte_16 + 1352;
            }
        }
        else
        {
            cam->orient_a = thing->move_angle_xy;
            cam->orient_b = thing->move_angle_z;
            cam->orient_c = 0;
            if ( thing->mappos.z.val + 32 <= cam->mappos.z.val )
            {
                cam->mappos.z.val = cam->mappos.z.val + (thing->mappos.z.val - cam->mappos.z.val + 64) / 2;
                if ( thing->mappos.z.val + 64 > cam->mappos.z.val )
                    cam->mappos.z.val = thing->mappos.z.val + 64;
            }
            else
            {
                cam->mappos.z.val = cam->mappos.z.val + (thing->mappos.z.val - cam->mappos.z.val + 64) / 2;
                if ( thing->mappos.z.val + 64 < cam->mappos.z.val )
                    cam->mappos.z.val = thing->mappos.z.val + 64;
            }
        }
    }
}

void view_move_camera_left(struct Camera *cam, long distance)
{

    int pos_x;
    int pos_y;
    int parchment_pos_x;

    if ( cam->view_mode == PVM_IsometricView || cam->view_mode == PVM_FrontView)
    {

        pos_x = cam->mappos.x.val - FIXED_POLAR_TO_X(cam->orient_a + 512,distance);
        pos_y = cam->mappos.y.val + FIXED_POLAR_TO_Y(cam->orient_a + 512,distance);

        if ( pos_x < 0 )
            pos_x = 0;
        if ( pos_x > 0xFFFF )
            pos_x = -1;

        if ( pos_y < 0 )
            pos_y = 0;
        if ( pos_y > 0xFFFF )
            pos_y = -1;

        cam->mappos.x.val = pos_x;
        cam->mappos.y.val = pos_y;
        return;
    }

    else if ( cam->view_mode == PVM_ParchmentView )
    {
        parchment_pos_x = cam->mappos.x.val - distance;

        if ( parchment_pos_x < 0 )
            parchment_pos_x = 0;
        if ( parchment_pos_x > 0xFFFF )
            parchment_pos_x = -1;

        cam->mappos.x.stl.pos = parchment_pos_x;

    }

}

void view_move_camera_right(struct Camera *cam, long distance)
{
    int pos_x;
    int pos_y;
    int parchment_pos_x;

    if ( cam->view_mode == PVM_IsometricView || cam->view_mode == PVM_FrontView)
    {

        pos_x = cam->mappos.x.val + FIXED_POLAR_TO_X(cam->orient_a + 512,distance);
        pos_y = cam->mappos.y.val - FIXED_POLAR_TO_Y(cam->orient_a + 512,distance);

        if ( pos_x < 0 )
            pos_x = 0;
        if ( pos_x > 0xFFFF )
            pos_x = -1;

        if ( pos_y < 0 )
            pos_y = 0;
        if ( pos_y > 0xFFFF )
            pos_y = -1;

        cam->mappos.x.val = pos_x;
        cam->mappos.y.val = pos_y;
        return;
    }

    else if ( cam->view_mode == PVM_ParchmentView )
    {
        parchment_pos_x = cam->mappos.x.val + distance;

        if ( parchment_pos_x < 0 )
            parchment_pos_x = 0;
        if ( parchment_pos_x > 0xFFFF )
            parchment_pos_x = -1;

        cam->mappos.x.stl.pos = parchment_pos_x;

    }

}

void view_move_camera_up(struct Camera *cam, long distance)
{
    int pos_x;
    int pos_y;
    int parchment_pos_y;

    if ( cam->view_mode == PVM_IsometricView || cam->view_mode == PVM_FrontView)
    {

        pos_x = cam->mappos.x.val + FIXED_POLAR_TO_X(cam->orient_a,distance);
        pos_y = cam->mappos.y.val - FIXED_POLAR_TO_Y(cam->orient_a,distance);

        if ( pos_x < 0 )
            pos_x = 0;
        if ( pos_x > 0xFFFF )
            pos_x = -1;

        if ( pos_y < 0 )
            pos_y = 0;
        if ( pos_y > 0xFFFF )
            pos_y = -1;

        cam->mappos.x.val = pos_x;
        cam->mappos.y.val = pos_y;
        return;
    }
    else if ( cam->view_mode == PVM_ParchmentView )
    {
        parchment_pos_y = cam->mappos.y.val - distance;

        if ( parchment_pos_y < 0 )
            parchment_pos_y = 0;
        if ( parchment_pos_y > 0xFFFF )
            parchment_pos_y = -1;

        cam->mappos.y.stl.pos = parchment_pos_y;

    }
}

void view_move_camera_down(struct Camera *cam, long distance)
{
    int pos_x;
    int pos_y;
    int parchment_pos_y;

    if ( cam->view_mode == PVM_IsometricView || cam->view_mode == PVM_FrontView)
    {

        pos_x = cam->mappos.x.val - FIXED_POLAR_TO_X(cam->orient_a,distance);
        pos_y = cam->mappos.y.val + FIXED_POLAR_TO_Y(cam->orient_a,distance);

        if ( pos_x < 0 )
            pos_x = 0;
        if ( pos_x > 0xFFFF )
            pos_x = -1;

        if ( pos_y < 0 )
            pos_y = 0;
        if ( pos_y > 0xFFFF )
            pos_y = -1;

        cam->mappos.x.val = pos_x;
        cam->mappos.y.val = pos_y;
        return;
    }

    else if ( cam->view_mode == PVM_ParchmentView )
    {
        parchment_pos_y = cam->mappos.y.val - distance;

        if ( parchment_pos_y < 0 )
            parchment_pos_y = 0;
        if ( parchment_pos_y > 0xFFFF )
            parchment_pos_y = -1;

        cam->mappos.y.stl.pos = parchment_pos_y;

    }

}

void view_process_camera_inertia(struct Camera *cam)
{
    int i;
    i = cam->inertia_x;
    if (i > 0) {
        view_move_camera_right(cam, abs(i));
    } else
    if (i < 0) {
        view_move_camera_left(cam, abs(i));
    }
    if ( cam->in_active_movement_x ) {
        cam->in_active_movement_x = false;
    } else {
        cam->inertia_x /= 2;
    }
    i = cam->inertia_y;
    if (i > 0) {
        view_move_camera_down(cam, abs(i));
    } else
    if (i < 0) {
        view_move_camera_up(cam, abs(i));
    }
    if (cam->in_active_movement_y) {
        cam->in_active_movement_y = false;
    } else {
        cam->inertia_y /= 2;
    }
    if (cam->inertia_rotation) {
        cam->orient_a = (cam->inertia_rotation + cam->orient_a) & LbFPMath_AngleMask;
    }
    if (cam->in_active_movement_rotation) {
        cam->in_active_movement_rotation = false;
    } else {
        cam->inertia_rotation /= 2;
    }
}

void update_player_camera(struct PlayerInfo *player)
{
    struct Dungeon *dungeon = get_players_dungeon(player);
    struct Camera *cam = player->acamera;
    
    view_process_camera_inertia(cam);
    switch (cam->view_mode)
    {
    case PVM_CreatureView:
        if (player->controlled_thing_idx > 0) {
            struct Thing *ctrltng;
            ctrltng = thing_get(player->controlled_thing_idx);
            update_player_camera_fp(cam, ctrltng);
        } else
        if (player->instance_num != PI_HeartZoom) {
            ERRORLOG("Cannot go first person without controlling creature");
        }
        break;
    case PVM_IsometricView:
        player->cameras[CamIV_FrontView].mappos.x.val = cam->mappos.x.val;
        player->cameras[CamIV_FrontView].mappos.y.val = cam->mappos.y.val;
        break;
    case PVM_FrontView:
        player->cameras[CamIV_Isometric].mappos.x.val = cam->mappos.x.val;
        player->cameras[CamIV_Isometric].mappos.y.val = cam->mappos.y.val;
        break;
    }
    if (dungeon->camera_deviate_quake) {
        dungeon->camera_deviate_quake--;
    }
    if (dungeon->camera_deviate_jump > 0) {
        dungeon->camera_deviate_jump -= 32;
    }
}

void update_all_players_cameras(void)
{
  int i;
  struct PlayerInfo *player;
  SYNCDBG(6,"Starting");
  for (i=0; i<PLAYERS_COUNT; i++)
  {
    player = get_player(i);
    if (player_exists(player) && ((player->allocflags & PlaF_CompCtrl) == 0))
    {
          update_player_camera(player);
    }
  }
}
/******************************************************************************/<|MERGE_RESOLUTION|>--- conflicted
+++ resolved
@@ -488,13 +488,8 @@
     cam->mappos.y.val = heartng->mappos.y.val;
     cam->mappos.z.val = 0;
     cam->orient_c = 0;
-<<<<<<< HEAD
-    cam->field_13 = 188;
+    cam->horizontal_fov = 94;
     cam->orient_b = IsometricTilt;
-=======
-    cam->horizontal_fov = 94;
-    cam->orient_b = -266;
->>>>>>> c2478250
     cam->orient_a = LbFPMath_PI/4;
     cam->view_mode = PVM_IsometricView;
     cam->zoom = settings.isometric_view_zoom_level;
