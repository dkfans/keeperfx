/******************************************************************************/
// Free implementation of Bullfrog's Dungeon Keeper strategy game.
/******************************************************************************/
/** @file config_magic.h
 *     Header file for config_magic.c.
 * @par Purpose:
 *     Support of configuration files for magic spells.
 * @par Comment:
 *     Just a header file - #defines, typedefs, function prototypes etc.
 * @author   Tomasz Lis
 * @date     25 May 2009 - 26 Jul 2009
 * @par  Copying and copyrights:
 *     This program is free software; you can redistribute it and/or modify
 *     it under the terms of the GNU General Public License as published by
 *     the Free Software Foundation; either version 2 of the License, or
 *     (at your option) any later version.
 */
/******************************************************************************/
#ifndef DK_CFGMAGIC_H
#define DK_CFGMAGIC_H

#include "globals.h"
#include "bflib_basics.h"
#include "creature_instances.h"

#include "config.h"

#ifdef __cplusplus
extern "C" {
#endif

/******************************************************************************/
#define MAGIC_ITEMS_MAX        2000
#define SPELL_MAX_LEVEL         8
#define MAGIC_OVERCHARGE_LEVELS (SPELL_MAX_LEVEL+1)
#define POWER_TYPES_MAX      2000

enum SpellKinds {
    SplK_None = 0,
    SplK_Fireball,
    SplK_FireBomb,
    SplK_Freeze,
    SplK_Armour,
    SplK_Lightning, // 5
    SplK_Rebound,
    SplK_Heal,
    SplK_PoisonCloud,
    SplK_Invisibility,
    SplK_Teleport, // 10
    SplK_Speed,
    SplK_Slow,
    SplK_Drain,
    SplK_Fear,
    SplK_Missile, // 15
    SplK_NavigMissile,
    SplK_FlameBreath,
    SplK_Wind,
    SplK_Light,
    SplK_Fly, // 20
    SplK_Sight,
    SplK_Grenade,
    SplK_Hailstorm,
    SplK_WordOfPower,
    SplK_CrazyGas, // 25
    SplK_Disease,
    SplK_Chicken,
    SplK_TimeBomb,
    SplK_Lizard,
<<<<<<< HEAD
    SplK_Familiar, // 30
    SplK_Summon,
=======
    Splk_SummonFamiliar,
    Splk_SummonCreature,
>>>>>>> b28f8078
};

enum CreatureSpellAffectedFlags {
    CSAfF_Slow         = 0x0001,
    CSAfF_Speed        = 0x0002,
    CSAfF_Armour       = 0x0004,
    CSAfF_Rebound      = 0x0008,
    CSAfF_Flying       = 0x0010,
    CSAfF_Invisibility = 0x0020,
    CSAfF_Sight        = 0x0040,
    CSAfF_Light        = 0x0080, // this was originally Freeze, but that is now done via stateblock_flags
    CSAfF_Disease      = 0x0100,
    CSAfF_Chicken      = 0x0200,
    CSAfF_PoisonCloud  = 0x0400,
    CSAfF_CalledToArms = 0x0800,
    CSAfF_MadKilling   = 0x1000,
    /** The creature does a free fall with magical effect, ie. it was just created with some initial velocity. */
    CSAfF_MagicFall    = 0x2000,
    CSAfF_ExpLevelUp   = 0x4000,
    /** For creature which are normally flying, this informs that its grounded due to spells or its condition. */
    CSAfF_Grounded     = 0x8000,
    CSAfF_Timebomb     = 0x10000,
    CSAfF_Wind         = 0x20000,
};

enum PowerKinds {
    PwrK_None = 0,
    PwrK_HAND,
    PwrK_MKDIGGER,
    PwrK_OBEY,
    PwrK_SLAP,
    PwrK_SIGHT, // 5
    PwrK_CALL2ARMS,
    PwrK_CAVEIN,
    PwrK_HEALCRTR,
    PwrK_HOLDAUDNC,
    PwrK_LIGHTNING, // 10
    PwrK_SPEEDCRTR,
    PwrK_PROTECT,
    PwrK_CONCEAL,
    PwrK_DISEASE,
    PwrK_CHICKEN, // 15
    PwrK_DESTRWALLS,
    PwrK_TIMEBOMB,
    PwrK_POSSESS,
    PwrK_ARMAGEDDON,
    PwrK_PICKUPCRTR, // 20
    PwrK_PICKUPGOLD,
    PwrK_PICKUPFOOD,
    PwrK_REBOUND,
    PwrK_FREEZE,
    PwrK_SLOW, // 25
    PwrK_FLIGHT,
    PwrK_VISION,
};

/** Contains properties of a shot model, to be stored in ShotConfigStats.
 */
enum ShotModelFlags {
    /** Set if the shot can be slapped with hand of evil of owning player. */
    ShMF_Slappable      = 0x0001,
    ShMF_Navigable      = 0x0002,
    ShMF_Boulder        = 0x0004,
    ShMF_ReboundImmune  = 0x0008,
    ShMF_Digging        = 0x0010,
    ShMF_LifeDrain      = 0x0020,
    ShMF_GroupUp        = 0x0040,
    ShMF_NoStun         = 0x0080,
    ShMF_NoHit          = 0x0100,
    ShMF_StrengthBased  = 0x0200,
    ShMF_AlarmsUnits    = 0x0400,
    ShMF_CanCollide     = 0x0800,
    ShMF_Disarming      = 0x1000,
    ShMF_Exploding      = 0x2000,
    ShMF_BlocksRebirth  = 0x4000,
    ShMF_Penetrating    = 0x8000,
    ShMF_NeverBlock     = 0x10000,
};

enum PowerCanCastFlags {
    PwCast_None          = 0x0000000000,
    /** Allow casting the spell on enemy creatures kept in custody. */
    PwCast_CustodyCrtrs  = 0x0000000001,
    /** Allow casting the spell on owned creatures not captured by enemy. */
    PwCast_OwnedCrtrs    = 0x0000000002,
    /** Allow casting the spell on creatures of allied players. */
    PwCast_AlliedCrtrs   = 0x0000000004,
    /** Allow casting the spell on creatures of enemy players. */
    PwCast_EnemyCrtrs    = 0x0000000008,
    /** Allow casting the spell on creatures which are unconscious or dying. */
    PwCast_NConscCrtrs   = 0x0000000010,
    /** Allow casting the spell on creatures which are bound by state (dragged, being sacrificed, teleported etc.). */
    PwCast_BoundCrtrs    = 0x0000000020,

    /** Allow casting the spell on neutral walkable tiles - path, water, lava. */
    PwCast_UnclmdGround  = 0x0000000080,
    /** Allow casting the spell on neutral ground - rooms floor and neutral claimed ground. */
    PwCast_NeutrlGround  = 0x0000000100,
    /** Allow casting the spell on owned ground - rooms floor and claimed ground. */
    PwCast_OwnedGround   = 0x0000000200,
    /** Allow casting the spell on allied players ground - rooms floor and claimed ground. */
    PwCast_AlliedGround  = 0x0000000400,
    /** Allow casting the spell on enemy players ground - rooms floor and claimed ground. */
    PwCast_EnemyGround   = 0x0000000800,

    /** Allow casting the spell on neutral tall slabs - earth, wall, gold. */
    PwCast_NeutrlTall    = 0x0000001000,
    /** Allow casting the spell on owned tall slabs - own fortified wall. */
    PwCast_OwnedTall     = 0x0000002000,
    /** Allow casting the spell on tall slabs owned by allies - their fortified walls. */
    PwCast_AlliedTall    = 0x0000004000,
    /** Allow casting the spell on tall slabs owned by enemies - their fortified walls. */
    PwCast_EnemyTall     = 0x0000008000,

    /** Allow casting the spell on owned food things (chickens). */
    PwCast_OwnedFood     = 0x0000020000,
    /** Allow casting the spell on neutral food things. */
    PwCast_NeutrlFood    = 0x0000040000,
    /** Allow casting the spell on enemy food things. */
    PwCast_EnemyFood     = 0x0000080000,
    /** Allow casting the spell on owned gold things (piles,pots etc.). */
    PwCast_OwnedGold     = 0x0000100000,
    /** Allow casting the spell on neutral gold things. */
    PwCast_NeutrlGold    = 0x0000200000,
    /** Allow casting the spell on enemy gold things. */
    PwCast_EnemyGold     = 0x0000400000,
    /** Allow casting the spell on owned spell books. */
    PwCast_OwnedSpell    = 0x0000800000,
    /** Allow casting the spell on owned deployed trap things. */
    PwCast_OwnedBoulders = 0x0001000000,
    /** Allow casting the spell only after a small delay from previous cast. */
    PwCast_NeedsDelay    = 0x0004000000,
    /** Allow casting the spell only on claimable/fortificable slabs (for ground - path or claimed, for tall - earth or fortified). */
    PwCast_Claimable     = 0x0008000000,
    /** Allow casting the spell on un-revealed tiles. */
    PwCast_Unrevealed    = 0x0010000000,
    /** Allow casting the spell on temporarily revealed tiles (with SOE spell). */
    PwCast_RevealedTemp  = 0x0020000000,
    /** Allow casting if only one of map-related and thing-related conditions is met. */
    PwCast_ThingOrMap    = 0x0040000000,
    /** There are no map-related conditions - allow casting the spell anywhere on revealed map. */
    PwCast_Anywhere      = 0x0080000000,
    PwCast_DiggersOnly   = 0x0100000000,
    PwCast_DiggersNot    = 0x0200000000,
};
#define PwCast_AllCrtrs (PwCast_CustodyCrtrs|PwCast_OwnedCrtrs|PwCast_AlliedCrtrs|PwCast_EnemyCrtrs|PwCast_NConscCrtrs|PwCast_BoundCrtrs)
#define PwCast_AllFood (PwCast_OwnedFood|PwCast_NeutrlFood|PwCast_EnemyFood)
#define PwCast_AllGold (PwCast_OwnedGold|PwCast_NeutrlGold|PwCast_EnemyGold)
#define PwCast_AllThings (PwCast_CustodyCrtrs|PwCast_OwnedCrtrs|PwCast_AlliedCrtrs|PwCast_EnemyCrtrs|PwCast_AllFood|PwCast_AllGold|PwCast_OwnedSpell|PwCast_OwnedBoulders)
#define PwCast_AllGround (PwCast_UnclmdGround|PwCast_NeutrlGround|PwCast_OwnedGround|PwCast_AlliedGround|PwCast_EnemyGround)
#define PwCast_NotEnemyGround (PwCast_UnclmdGround|PwCast_NeutrlGround|PwCast_OwnedGround|PwCast_AlliedGround)
#define PwCast_AllTall (PwCast_NeutrlTall|PwCast_OwnedTall|PwCast_AlliedTall|PwCast_EnemyTall)

enum PowerConfigFlags {
    PwCF_Instinctive  = 0x0001, /**< Set if the power doesn't need to be selected from menu to be activated. */
    PwCF_HasProgress  = 0x0002, /**< Set if the power has a progress bar when active. */
    PwCF_IsParent     = 0x0004, /**< Set if the power has children and is just an aggregate. */
};

enum OverchargeChecks {
    OcC_Null,
    OcC_General_expand,
    OcC_SightOfEvil_expand,
    OcC_CallToArms_expand,
    OcC_do_not_expand
};

/**
 * Configuration parameters for spells.
 */
struct SpellConfigStats {
    char code_name[COMMAND_WORD_LEN];
};


struct ShotHitConfig {
    ThingModel effect_model; /**< Effect kind to be created when the shot hits. */
    short sndsample_idx; /**< Base sound sample to be played on hit. */
    unsigned char sndsample_range; /**< Range for random sound sample selection. */
    unsigned char withstand; /**< Whether the shot can withstand a hit without getting destroyed; could be converted to flags. */
};

struct ShotDetonateConfig {
    EffectOrEffElModel effect1_model;
    EffectOrEffElModel effect2_model;
    short around_effect1_model;
    short around_effect2_model;
};

struct ShotVisualConfig {
    EffectOrEffElModel effect_model;
    unsigned char amount;
    short random_range;
    HitPoints shot_health;
};

/**
 * Configuration parameters for shots.
 */
struct ShotConfigStats {
    char code_name[COMMAND_WORD_LEN];
    unsigned long model_flags;
    /** Health of a shot decreases by 1 on every turn, so it works also as lifespan. */
    HitPoints health;
    /** Range of area damage, if the spell causes area damage. */
    MapCoordDelta area_range;
    /** Amount of area damage points inflicted, if the spell causes area damage. */
    HitPoints area_damage;
    /** Hit type used for area damage, controls which things are affected. */
    ThingHitType area_hit_type;
    /** Strength of the blow which pushes creatures on explosion. */
    MapCoordDelta area_blow;
    /** Type of the damage inflicted by this shot. */
    short damage;
    short speed;
    DamageType damage_type;
    struct ShotHitConfig hit_generic;
    struct ShotHitConfig hit_door;
    struct ShotHitConfig hit_water;
    struct ShotHitConfig hit_lava;
    struct ShotHitConfig hit_creature;
    struct ShotHitConfig dig;
    struct ShotHitConfig hit_heart;
    struct ShotDetonateConfig explode;
    struct ShotVisualConfig visual;
    short firing_sound;
    short shot_sound;
    short sound_priority;
    unsigned char firing_sound_variants;
    short max_range;
    unsigned short sprite_anim_idx;
    unsigned short sprite_size_max;
    short size_xy;
    short size_z;
    unsigned char fall_acceleration;
    unsigned char cast_spell_kind;
    char push_on_hit;
    unsigned char hidden_projectile;
    unsigned char destroy_on_first_hit;
    short experience_given_to_shooter;
    short inertia_floor;
    short inertia_air;
    short bounce_angle;
    short wind_immune;
    short no_air_damage;
    unsigned char target_hitstop_turns;
    short animation_transparency;
    short fixed_damage;
    short light_radius;
    unsigned char light_intensity;
    unsigned char lightf_53;
    unsigned char unshaded;
    unsigned char soft_landing;
    EffectOrEffElModel effect_id;
    EffectOrEffElModel effect_bleeding;
    EffectOrEffElModel effect_frozen;
    unsigned char fire_logic; // see enum ShotFireLogics
    unsigned char update_logic; // see enum ShotUpdateLogics
    unsigned short effect_spacing;
    unsigned char effect_amount;
    unsigned short periodical;
    short spread_xy;
    short spread_z;
    short speed_deviation;
};

typedef unsigned char (*Expand_Check_Func)(void);

/**
 * Configuration parameters for powers.
 */
struct PowerConfigStats {
    char code_name[COMMAND_WORD_LEN];
    ThingModel artifact_model;
    unsigned long long can_cast_flags;
    unsigned long config_flags;
    unsigned char overcharge_check_idx;
    long work_state;
    PowerKind parent_power;
    /** Sprite index of big symbol icon representing the power. */
    short bigsym_sprite_idx;
    /** Sprite index of medium symbol icon representing the power. */
    short medsym_sprite_idx;
    unsigned short name_stridx;
    unsigned short tooltip_stridx;
    short select_sample_idx;
    short pointer_sprite_idx;
    long panel_tab_idx;
    unsigned short select_sound_idx;
    short cast_cooldown;
    SpellKind spell_idx;
    EffectOrEffElModel effect_id;
    short magic_use_func_idx;
};

/**
 * Configuration parameters for specials.
 */
struct SpecialConfigStats {
    char code_name[COMMAND_WORD_LEN];
    ThingModel artifact_model;
    TextStringId tooltip_stridx;
    short speech;
    short effect_id;
    short value;
};

 /**
 * Spell information structure.
 * Stores configuration of spells; to be replaced with SpellConfigStats when all fields are in CFG.
 * It no longer matches the similar struct from DK - fields were added at end.
 */
struct SpellConfig {
    /** Informs if the spell can be targeted on a thing. */
    unsigned char cast_at_thing;
    /** Shot model to be fired while casting. */
    ThingModel shot_model;
    /** Informs if caster is affected by the spell. */
    unsigned char caster_affected;
    /** Effect model created while casting. */
    EffectOrEffElModel cast_effect_model;
    /** If caster is affected by the spell, indicates sound sample to be played. */
    unsigned short caster_affect_sound;
    /** Sprite index of big symbol icon representing the spell. */
    short bigsym_sprite_idx;
    /** Sprite index of medium symbol icon representing the spell. */
    short medsym_sprite_idx;
    short cast_sound;
    ThingModel crtr_summon_model;
    short crtr_summon_level;
    short crtr_summon_amount;
    short linked_power;
    short duration;
    short aura_effect;
    unsigned short spell_flags;
};

struct MagicStats {
  long cost[MAGIC_OVERCHARGE_LEVELS];
  long duration;
  long strength[MAGIC_OVERCHARGE_LEVELS];
};

struct MagicConfig {
    long spell_types_count;
    struct SpellConfig spell_config[MAGIC_ITEMS_MAX];// should get merged into SpellConfigStats
    struct SpellConfigStats spell_cfgstats[MAGIC_ITEMS_MAX];
    long shot_types_count;
    struct ShotConfigStats shot_cfgstats[MAGIC_ITEMS_MAX];
    long power_types_count;
    struct PowerConfigStats power_cfgstats[MAGIC_ITEMS_MAX];
    long special_types_count;
    struct SpecialConfigStats special_cfgstats[MAGIC_ITEMS_MAX];
    struct InstanceInfo instance_info[INSTANCE_TYPES_MAX]; //count in crtr_conf
    struct MagicStats keeper_power_stats[POWER_TYPES_MAX]; // should get merged into PowerConfigStats
};

/******************************************************************************/
extern const char keeper_magic_file[];
extern struct NamedCommand spell_desc[];
extern struct NamedCommand shot_desc[];
extern struct NamedCommand power_desc[];
extern struct SpellConfig spell_config[];
extern const struct NamedCommand powermodel_properties_commands[];
extern const struct LongNamedCommand powermodel_castability_commands[];
extern const struct NamedCommand powermodel_expand_check_func_type[];
extern const struct NamedCommand magic_power_commands[];
extern const Expand_Check_Func powermodel_expand_check_func_list[];
/******************************************************************************/
struct SpellConfig *get_spell_config(int mgc_idx);
TbBool spell_config_is_invalid(const struct SpellConfig *mgcinfo);
TextStringId get_power_description_strindex(PowerKind pwkind);
TextStringId get_power_name_strindex(PowerKind pwkind);
TbBool power_is_instinctive(int pwkind);
long get_power_index_for_work_state(long work_state);
long get_special_description_strindex(int spckind);
struct SpellConfigStats *get_spell_model_stats(SpellKind spmodel);
struct ShotConfigStats *get_shot_model_stats(ThingModel tngmodel);
struct PowerConfigStats *get_power_model_stats(PowerKind pwmodel);
TbBool power_model_stats_invalid(const struct PowerConfigStats *powerst);
struct MagicStats *get_power_dynamic_stats(PowerKind pwkind);
struct SpecialConfigStats *get_special_model_stats(SpecialKind spckind);
const char *spell_code_name(SpellKind spmodel);
const char *shot_code_name(ThingModel tngmodel);
const char *power_code_name(PowerKind pwkind);
int power_model_id(const char * code_name);
/******************************************************************************/
TbBool load_magic_config(const char *conf_fname,unsigned short flags);
TbBool make_all_powers_cost_free(void);
TbBool make_all_powers_researchable(PlayerNumber plyr_idx);
TbBool set_power_available(PlayerNumber plyr_idx, PowerKind spl_idx, long resrch, long avail);
TbBool is_power_available(PlayerNumber plyr_idx, PowerKind spl_idx);
TbBool is_power_obtainable(PlayerNumber plyr_idx, PowerKind pwkind);
TbBool add_power_to_player(PowerKind spl_idx, PlayerNumber plyr_idx);
void remove_power_from_player(PowerKind spl_idx, PlayerNumber plyr_idx);
TbBool make_available_all_researchable_powers(PlayerNumber plyr_idx);
/******************************************************************************/
#ifdef __cplusplus
}
#endif
#endif<|MERGE_RESOLUTION|>--- conflicted
+++ resolved
@@ -66,13 +66,8 @@
     SplK_Chicken,
     SplK_TimeBomb,
     SplK_Lizard,
-<<<<<<< HEAD
-    SplK_Familiar, // 30
-    SplK_Summon,
-=======
-    Splk_SummonFamiliar,
+    Splk_SummonFamiliar, // 30
     Splk_SummonCreature,
->>>>>>> b28f8078
 };
 
 enum CreatureSpellAffectedFlags {
