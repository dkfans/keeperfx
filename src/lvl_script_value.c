--- conflicted
+++ resolved
@@ -132,222 +132,7 @@
 }
 
 /**
-<<<<<<< HEAD
-=======
- * Cast a keeper power on a creature which meets given criteria.
- * @param plyr_idx The player whose creature will be affected.
- * @param crmodel Model of the creature to find.
- * @param criteria Criteria, from CreatureSelectCriteria enumeration.
- * @param fmcl_bytes encoded bytes: f=cast for free flag,m=power kind,c=caster player index,l=spell level.
- * @return TbResult whether the spell was successfully cast
- */
-TbResult script_use_power_on_creature_matching_criterion(PlayerNumber plyr_idx, long crmodel, long criteria, long fmcl_bytes)
-{
-    struct Thing* thing = script_get_creature_by_criteria(plyr_idx, crmodel, criteria);
-    if (thing_is_invalid(thing)) {
-        SYNCDBG(5, "No matching player %d creature of model %d (%s) found to use power on.", (int)plyr_idx, (int)crmodel, creature_code_name(crmodel));
-        return Lb_FAIL;
-    }
-
-    char is_free = (fmcl_bytes >> 24) != 0;
-    PowerKind pwkind = (fmcl_bytes >> 16) & 255;
-    PlayerNumber caster = (fmcl_bytes >> 8) & 255;
-    long splevel = fmcl_bytes & 255;
-    return script_use_power_on_creature(thing, pwkind, splevel, caster, is_free);
-}
-
-/**
- * Cast a spell on a creature which meets given criteria.
- * @param plyr_idx The player whose creature will be affected.
- * @param crmodel Model of the creature to find.
- * @param criteria Criteria, from CreatureSelectCriteria enumeration.
- * @param fmcl_bytes encoded bytes: f=cast for free flag,m=power kind,c=caster player index,l=spell level.
- * @return TbResult whether the spell was successfully cast
- */
-TbResult script_use_spell_on_creature(PlayerNumber plyr_idx, ThingModel crmodel, long criteria, long fmcl_bytes)
-{
-    struct Thing *thing = script_get_creature_by_criteria(plyr_idx, crmodel, criteria);
-    if (thing_is_invalid(thing))
-    {
-        SYNCDBG(5, "No matching player %d creature of model %d (%s) found to use spell on.", (int)plyr_idx, (int)crmodel, creature_code_name(crmodel));
-        return Lb_FAIL;
-    }
-    SpellKind spkind = (fmcl_bytes >> 8) & 255;
-    struct SpellConfig *spconf = get_spell_config(spkind);
-    if (!creature_is_immune_to_spell_effect(thing, spconf->spell_flags))
-    { // Immunity is handled in 'apply_spell_effect_to_thing', but this command plays sounds, so check for it.
-        if (thing_is_picked_up(thing))
-        {
-            SYNCDBG(5, "Found creature to cast the spell on but it is being held.");
-            return Lb_FAIL;
-        }
-        long splevel = fmcl_bytes & 255;
-        if (spconf->caster_affect_sound)
-        {
-            thing_play_sample(thing, spconf->caster_affect_sound + UNSYNC_RANDOM(spconf->caster_sounds_count), NORMAL_PITCH, 0, 3, 0, 4, FULL_LOUDNESS);
-        }
-        apply_spell_effect_to_thing(thing, spkind, splevel, plyr_idx);
-        if (flag_is_set(spconf->spell_flags, CSAfF_Disease))
-        {
-            struct CreatureControl *cctrl;
-            cctrl = creature_control_get_from_thing(thing);
-            cctrl->disease_caster_plyridx = game.neutral_player_num; // Does not spread.
-        }
-        return Lb_SUCCESS;
-    }
-    else
-    {
-        SCRPTERRLOG("Spell not supported for this command: %d", (int)spkind);
-        return Lb_FAIL;
-    }
-}
-
-/**
- * Adds a dig task for the player between 2 map locations.
- * @param plyr_idx: The player who does the task.
- * @param origin: The start location of the disk task.
- * @param destination: The desitination of the disk task.
- * @return TbResult whether the spell was successfully cast
- */
-TbResult script_computer_dig_to_location(long plyr_idx, TbMapLocation origin, TbMapLocation destination)
-{
-    struct Computer2* comp = get_computer_player(plyr_idx);
-    long orig_x, orig_y = 0;
-    long dest_x, dest_y = 0;
-
-    //dig origin
-    find_map_location_coords(origin, &orig_x, &orig_y, plyr_idx, __func__);
-    if ((orig_x == 0) && (orig_y == 0))
-    {
-        WARNLOG("Can't decode origin location %ld", origin);
-        return Lb_FAIL;
-    }
-    struct Coord3d startpos;
-    startpos.x.val = subtile_coord_center(stl_slab_center_subtile(orig_x));
-    startpos.y.val = subtile_coord_center(stl_slab_center_subtile(orig_y));
-    startpos.z.val = subtile_coord(1, 0);
-
-    //dig destination
-    find_map_location_coords(destination, &dest_x, &dest_y, plyr_idx, __func__);
-    if ((dest_x == 0) && (dest_y == 0))
-    {
-        WARNLOG("Can't decode destination location %ld", destination);
-        return Lb_FAIL;
-    }
-    struct Coord3d endpos;
-    endpos.x.val = subtile_coord_center(stl_slab_center_subtile(dest_x));
-    endpos.y.val = subtile_coord_center(stl_slab_center_subtile(dest_y));
-    endpos.z.val = subtile_coord(1, 0);
-
-    if (create_task_dig_to_neutral(comp, startpos, endpos))
-    {
-        return Lb_SUCCESS;
-    }
-    return Lb_FAIL;
-}
-
-/**
- * Casts spell at a location set by subtiles.
- * @param plyr_idx caster player.
- * @param stl_x subtile's x position.
- * @param stl_y subtile's y position
- * @param fml_bytes encoded bytes: f=cast for free flag,m=power kind,l=spell level.
- * @return TbResult whether the spell was successfully cast
- */
-TbResult script_use_power_at_pos(PlayerNumber plyr_idx, MapSubtlCoord stl_x, MapSubtlCoord stl_y, long fml_bytes)
-{
-    char is_free = (fml_bytes >> 16) != 0;
-    PowerKind powerKind = (fml_bytes >> 8) & 255;
-    long splevel = fml_bytes & 255;
-
-    unsigned long allow_flags = PwCast_AllGround | PwCast_Unrevealed;
-    unsigned long mod_flags = 0;
-    if (is_free)
-        set_flag(mod_flags,PwMod_CastForFree);
-
-    return magic_use_power_on_subtile(plyr_idx, powerKind, splevel, stl_x, stl_y, allow_flags, mod_flags);
-}
-
-/**
- * Casts spell at a location set by action point/hero gate.
- * @param plyr_idx caster player.
- * @param target action point/hero gate.
- * @param fml_bytes encoded bytes: f=cast for free flag,m=power kind,l=spell level.
- * @return TbResult whether the spell was successfully cast
- */
-TbResult script_use_power_at_location(PlayerNumber plyr_idx, TbMapLocation target, long fml_bytes)
-{
-    SYNCDBG(0, "Using power at location of type %lu", target);
-    long x = 0;
-    long y = 0;
-    find_map_location_coords(target, &x, &y, plyr_idx, __func__);
-    if ((x == 0) && (y == 0))
-    {
-        WARNLOG("Can't decode location %lu", target);
-        return Lb_FAIL;
-    }
-    return script_use_power_at_pos(plyr_idx, x, y, fml_bytes);
-}
-
-/**
- * Casts a spell for player.
- * @param plyr_idx caster player.
- * @param power_kind the spell: magic id.
- * @param free cast for free flag.
- * @return TbResult whether the spell was successfully cast
- */
-TbResult script_use_power(PlayerNumber plyr_idx, PowerKind power_kind, char free)
-{
-    return magic_use_power_on_level(plyr_idx, power_kind, 1, free != 0 ? PwMod_CastForFree : 0); // splevel gets ignored anyway -> pass 1
-}
-
-/**
- * Increases creatures' levels for player.
- * @param plyr_idx target player
- * @param count how many times should the level be increased
- */
-void script_use_special_increase_level(PlayerNumber plyr_idx, int count)
-{
-    increase_level(get_player(plyr_idx), count);
-}
-
-/**
- * Multiplies every creature for player.
- * @param plyr_idx target player
- */
-void script_use_special_multiply_creatures(PlayerNumber plyr_idx)
-{
-    multiply_creatures(get_player(plyr_idx));
-}
-
-/**
- * Fortifies player's dungeon.
- * @param plyr_idx target player
- */
-void script_make_safe(PlayerNumber plyr_idx)
-{
-    make_safe(get_player(plyr_idx));
-}
-
-/**
- * Defortifies player's dungeon.
- * @param plyr_idx target player
- */
-void script_make_unsafe(PlayerNumber plyr_idx)
-{
-    make_unsafe(plyr_idx);
-}
-
-/**
- * Enables bonus level for current player.
- */
-TbBool script_locate_hidden_world()
-{
-    return activate_bonus_level(get_player(my_player_number));
-}
-
-/**
->>>>>>> 098af5cd
+
  * Processes given VALUE immediately.
  * This processes given script command. It is used to process VALUEs at start when they have
  * no conditions, or during the gameplay when conditions are met.
