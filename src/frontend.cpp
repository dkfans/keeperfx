/******************************************************************************/
// Free implementation of Bullfrog's Dungeon Keeper strategy game.
/******************************************************************************/
/** @file frontend.cpp
 *     Frontend menu implementation for Dungeon Keeper.
 * @par Purpose:
 *     Functions to display and maintain the game menu.
 * @par Comment:
 *     None.
 * @author   Tomasz Lis
 * @date     10 Nov 2008 - 21 Apr 2010
 * @par  Copying and copyrights:
 *     This program is free software; you can redistribute it and/or modify
 *     it under the terms of the GNU General Public License as published by
 *     the Free Software Foundation; either version 2 of the License, or
 *     (at your option) any later version.
 */
/******************************************************************************/
#include "frontend.h"

#include <string.h>
#include "bflib_basics.h"
#include "globals.h"

#include "bflib_guibtns.h"
#include "bflib_sprite.h"
#include "bflib_sprfnt.h"
#include "bflib_dernc.h"
#include "bflib_datetm.h"
#include "bflib_keybrd.h"
#include "bflib_inputctrl.h"
#include "bflib_sndlib.h"
#include "bflib_mouse.h"
#include "bflib_vidraw.h"
#include "bflib_fileio.h"
#include "bflib_memory.h"
#include "bflib_filelst.h"
#include "bflib_sound.h"
#include "bflib_network.h"
#include "config.h"
#include "config_strings.h"
#include "config_campaigns.h"
#include "config_creature.h"
#include "config_terrain.h"
#include "config_magic.h"
#include "scrcapt.h"
#include "gui_draw.h"
#include "kjm_input.h"
#include "vidmode.h"
#include "front_simple.h"
#include "front_input.h"
#include "front_fmvids.h"
#include "game_saves.h"
#include "engine_render.h"
#include "engine_redraw.h"
#include "front_landview.h"
#include "front_credits.h"
#include "front_torture.h"
#include "front_highscore.h"
#include "front_lvlstats.h"
#include "front_easter.h"
#include "front_network.h"
#include "frontmenu_net.h"
#include "frontmenu_options.h"
#include "frontmenu_specials.h"
#include "frontmenu_saves.h"
#include "frontmenu_select.h"
#include "frontmenu_ingame_tabs.h"
#include "frontmenu_ingame_evnt.h"
#include "frontmenu_ingame_opts.h"
#include "lvl_filesdk1.h"
#include "thing_stats.h"
#include "thing_traps.h"
#include "power_hand.h"
#include "magic.h"
#include "player_instances.h"
#include "player_utils.h"
#include "player_states.h"
#include "gui_frontmenu.h"
#include "gui_frontbtns.h"
#include "gui_soundmsgs.h"
#include "vidfade.h"
#include "config_settings.h"
#include "config_strings.h"
#include "game_legacy.h"

#include "keeperfx.hpp"

#include "music_player.h"
#include "custom_sprites.h"

#ifdef __cplusplus
extern "C" {
#endif

extern void __stdcall enum_sessions_callback(struct TbNetworkCallbackData *netcdat, void *ptr);
/******************************************************************************/
TbClockMSec gui_message_timeout = 0;
char gui_message_text[TEXT_BUFFER_LENGTH];

struct GuiButtonInit frontend_main_menu_buttons[] = {
  { 0,  0, 0, 0, NULL,               NULL,        NULL,                 0, 999,  26, 999,  26, 371, 46, frontend_draw_large_menu_button,  0, GUIStr_Empty,  0,       {1},            0, NULL },
  { 0,  0, 0, 0, frontend_start_new_game,NULL,frontend_over_button,     3, 999,  92, 999,  92, 371, 46, frontend_draw_large_menu_button,  0, GUIStr_Empty,  0,       {2},            0, NULL },
  { 0,  0, 0, 0, frontend_load_continue_game,NULL,frontend_over_button, 0, 999, 138, 999, 138, 371, 46, frontend_draw_large_menu_button,  0, GUIStr_Empty,  0,       {8},            0, frontend_continue_game_maintain },
  { 0,  0, 0, 0, frontend_load_mappacks,NULL,frontend_over_button,     34, 999, 184, 999, 184, 371, 46, frontend_draw_large_menu_button,  0, GUIStr_Empty,  0,     {106},            0, frontend_mappacks_maintain },
  { 0,  0, 0, 0, frontend_change_state,NULL, frontend_over_button,    2, 999, 230,   999, 230, 371, 46, frontend_draw_large_menu_button,  0, GUIStr_Empty,  0,       {3},            0, frontend_main_menu_load_game_maintain },
  { 0,  0, 0, 0, frontend_netservice_change_state,NULL, frontend_over_button,4,999,276,999,276,371, 46, frontend_draw_large_menu_button,  0, GUIStr_Empty,  0,       {4},            0, frontend_main_menu_netservice_maintain },
  { 0,  0, 0, 0, frontend_change_state,NULL, frontend_over_button,   27, 999, 322,   999, 322, 371, 46, frontend_draw_large_menu_button,  0, GUIStr_Empty,  0,      {97},            0, NULL },
  { 0,  0, 0, 0, frontend_ldcampaign_change_state,NULL, frontend_over_button,18,999,368,999,368,371,46, frontend_draw_large_menu_button,  0, GUIStr_Empty,  0,     {104},            0, frontend_main_menu_highscores_maintain },
  { 0,  0, 0, 0, frontend_change_state,NULL, frontend_over_button,      9, 999, 414, 999, 414, 371, 46, frontend_draw_large_menu_button,  0, GUIStr_Empty,  0,       {5},            0, NULL },
  {-1,  0, 0, 0, NULL,               NULL,        NULL,                 0,   0,   0,   0,   0,   0,  0, NULL,                             0, GUIStr_Empty,  0,       {0},            0, NULL },
};

struct GuiButtonInit frontend_statistics_buttons[] = {
  { 0,  0, 0, 0, NULL,               NULL,        NULL,                 0, 999,  30, 999,  30,371, 46, frontend_draw_large_menu_button,   0, GUIStr_Empty,  0,      {84},            0, NULL },
  { 0,  0, 0, 0, NULL,               NULL,        NULL,                 0, 999,  90, 999,  90,450,162, frontstats_draw_main_stats,        0, GUIStr_Empty,  0,       {0},            0, NULL },
  { 0,  0, 0, 0, NULL,               NULL,        NULL,                 0, 999, 260, 999, 260,450,136, frontstats_draw_scrolling_stats,   0, GUIStr_Empty,  0,       {0},            0, NULL },
  { 0,  0, 0, 0, frontstats_leave,NULL,frontend_over_button,           18, 999, 404, 999, 404,371, 46, frontend_draw_large_menu_button,   0, GUIStr_Empty,  0,      {83},            0, NULL },
  {-1,  0, 0, 0, NULL,               NULL,        NULL,                 0,   0,   0,   0,   0,  0,  0, NULL,                              0, GUIStr_Empty,  0,       {0},            0, NULL },
};

struct GuiButtonInit frontend_high_score_score_buttons[] = {
  { 0,  0, 0, 0, NULL,               NULL,        NULL,                 0, 999,  30, 999,  30,495, 46, frontend_draw_vlarge_menu_button,  0, GUIStr_Empty,  0,      {85},            0, NULL },
  { 0,  0, 0, 0, NULL,               NULL,        NULL,                 0, 999,  97, 999,  97,450,286, frontend_draw_high_score_table,    0, GUIStr_Empty,  0,       {0},            0, NULL },
  { 0,  0, 0, 0, frontend_quit_high_score_table,NULL,frontend_over_button,3,999,404, 999, 404,371, 46, frontend_draw_large_menu_button,   0, GUIStr_Empty,  0,      {83},            0, frontend_maintain_high_score_ok_button },
  {-1,  0, 0, 0, NULL,               NULL,        NULL,                 0,   0,   0,   0,   0,  0,  0, NULL,                              0, GUIStr_Empty,  0,       {0},            0, NULL },
};

struct GuiButtonInit frontend_error_box_buttons[] = {
  { 0,  0, 0, 0, NULL,               NULL,        NULL,                 0, 999,   0, 999,   0,450, 92, frontend_draw_error_text_box,      0, GUIStr_Empty,  0,{(long)gui_message_text},0, frontend_maintain_error_text_box},
  {-1,  0, 0, 0, NULL,               NULL,        NULL,                 0,   0,   0,   0,   0,  0,  0, NULL,                              0, GUIStr_Empty,  0,       {0},            0, NULL },
};


struct GuiMenu frontend_main_menu =
 { GMnu_FEMAIN,             0, 1, frontend_main_menu_buttons, POS_SCRCTR,POS_SCRCTR, 640, 480, NULL, 0, NULL,    NULL,                    0, 0, 0,};
struct GuiMenu frontend_statistics_menu =
 { GMnu_FESTATISTICS,       0, 1, frontend_statistics_buttons,POS_SCRCTR,POS_SCRCTR, 640, 480, NULL, 0, NULL,    NULL,                    0, 0, 0,};
struct GuiMenu frontend_high_score_table_menu =
 { GMnu_FEHIGH_SCORE_TABLE, 0, 1, frontend_high_score_score_buttons,POS_SCRCTR,POS_SCRCTR, 640, 480, NULL, 0, NULL,NULL,                  0, 0, 0,};
struct GuiMenu frontend_error_box = // Error box has no background defined - the buttons drawing adds it
 { GMnu_FEERROR_BOX,        0, 1, frontend_error_box_buttons,POS_GAMECTR,POS_GAMECTR, 450,  92, NULL,                        0, NULL,    NULL,                    0, 1, 0,};

// Note: update size in .h file when changing this array.
struct GuiMenu *menu_list[] = {
    NULL,
    &main_menu,
    &room_menu,
    &spell_menu,
    &trap_menu,
    &creature_menu,
    &event_menu,
    &query_menu,
    &options_menu,
    &instance_menu,
    &quit_menu,//10
    &load_menu,
    &save_menu,
    &video_menu,
    &sound_menu,
    &error_box,
    &text_info_menu,
    &hold_audience_menu,
    &frontend_main_menu,
    &frontend_load_menu,
    &frontend_net_service_menu,//20
    &frontend_net_session_menu,
    &frontend_net_start_menu,
    &frontend_net_modem_menu,
    &frontend_net_serial_menu,
    &frontend_statistics_menu,
    &frontend_high_score_table_menu,
    &dungeon_special_menu,
    &resurrect_creature_menu,
    &transfer_creature_menu,
    &armageddon_menu,//30
    &creature_query_menu1,
    &creature_query_menu3,
    &creature_query_menu4,
    &battle_menu,
    &creature_query_menu2,
    &frontend_define_keys_menu,
    &autopilot_menu,
    &spell_lost_menu,
    &frontend_option_menu,
    &frontend_select_level_menu,//40
    &frontend_select_campaign_menu,
    &frontend_error_box,
    &frontend_add_session_box,
    &frontend_select_mappack_menu,
    &message_box,
    NULL,
};

/** Array used for mapping buttons to text messages.
 *  Index in this array is accepted as value of button 'content' property.
 *  If adding entries here, you should also update FRONTEND_BUTTON_INFO_COUNT.
 */
struct FrontEndButtonData frontend_button_info[] = {
    {0,   0}, // [0]
    {GUIStr_MnuMainMenu, 0},
    {GUIStr_MnuStartNewGame, 1},
    {GUIStr_MnuLoadGame, 1},
    {GUIStr_MnuMultiplayer, 1},
    {GUIStr_MnuQuit, 1},
    {GUIStr_MnuReturnToMain, 1},
    {GUIStr_MnuLoadGame, 0},
    {GUIStr_MnuContinueGame, 1},
    {GUIStr_MnuPlayIntro, 1},
    {GUIStr_NetServiceMenu, 0}, // [10]
    {GUIStr_NetSessionMenu, 0},
    {GUIStr_MnuGameMenu, 0}, // [12]
    {GUIStr_NetJoinGame, 1}, // [13]
    {GUIStr_NetCreateGame, 1}, // [14]
    {GUIStr_NetStartGame, 1}, // [15]
    {GUIStr_MnuCancel, 1}, // [16]
    {GUIStr_Empty, 1}, // [17]
    {GUIStr_Empty, 1}, // [18]
    {GUIStr_NetName, 1}, // [19]
    {GUIStr_Empty, 1}, // [20]
    {GUIStr_Empty, 1}, // [21]
    {GUIStr_MnuLevel, 1}, // [22]
    {GUIStr_Empty, 1}, // [23]
    {GUIStr_Empty, 1}, // [24]
    {GUIStr_Empty, 1}, // [25]
    {GUIStr_Empty, 1}, // [26]
    {GUIStr_Empty, 1}, // [27]
    {GUIStr_Empty, 1}, // [28]
    {GUIStr_NetSessions, 2}, // [29]
    {GUIStr_MnuGames, 2}, // [30]
    {GUIStr_MnuPlayers, 2},
    {GUIStr_MnuLevels, 2},
    {GUIStr_NetServices, 2},
    {GUIStr_NetMessages, 2},
    {GUIStr_Empty, 1},
    {GUIStr_Empty, 1},
    {GUIStr_Empty, 1},
    {GUIStr_Empty, 1},
    {GUIStr_Empty, 1},
    {GUIStr_Empty, 1}, // [40]
    {GUIStr_Empty, 1},
    {GUIStr_Empty, 1},
    {GUIStr_Empty, 1},
    {GUIStr_Empty, 1},
    {GUIStr_Empty, 1},
    {GUIStr_Empty, 1},
    {GUIStr_Empty, 1},
    {GUIStr_Empty, 1},
    {GUIStr_Empty, 1},
    {GUIStr_Empty, 1}, // [50]
    {GUIStr_Empty, 1},
    {GUIStr_Empty, 1},
    {GUIStr_NetModemMenu, 0},
    {GUIStr_NetSerialMenu, 0},
    {GUIStr_NetComPort, 2},
    {GUIStr_NetSpeed, 2},
    {GUIStr_Empty, 1},
    {GUIStr_Empty, 1},
    {GUIStr_Empty, 1},
    {GUIStr_Empty, 1}, // [60]
    {GUIStr_NetIrq, 1},
    {GUIStr_Empty, 1},
    {GUIStr_Empty, 1},
    {GUIStr_Empty, 1},
    {GUIStr_Empty, 1},
    {GUIStr_NetInit, 1},
    {GUIStr_NetHangup, 1},
    {GUIStr_NetDial, 1},
    {GUIStr_NetAnswer, 1},
    {GUIStr_Empty, 1}, // [70]
    {GUIStr_NetPhoneNumber, 1},
    {GUIStr_NetContinue, 1},
    {GUIStr_NetContinue, 1},
    {GUIStr_Empty, 1},
    {GUIStr_Empty, 1},
    {GUIStr_Empty, 1},
    {GUIStr_Empty, 1},
    {GUIStr_Empty, 1},
    {GUIStr_Empty, 1},
    {GUIStr_Empty, 1}, // [80]
    {GUIStr_Empty, 1},
    {GUIStr_Credits, 1},
    {GUIStr_MnuOk, 1},
    {GUIStr_MnuStatistics, 0},
    {GUIStr_MnuHighScoreTable, 0},
    {GUIStr_TeamChooseGame, 0},
    {GUIStr_TeamGameType, 2},
    {GUIStr_NetStart, 1},
    {GUIStr_Empty, 1},
    {GUIStr_Empty, 1}, // [90]
    {GUIStr_Empty, 1},
    {GUIStr_DefineKeys, 0},
    {GUIStr_Empty, 1},
    {GUIStr_Empty, 1},
    {GUIStr_DefineKeys, 1},
    {GUIStr_MnuOptions, 0},
    {GUIStr_MnuOptions, 1},
    {GUIStr_MnuRetToOptions, 1},
    {GUIStr_MnuSoundOptions, 1},
    {GUIStr_MouseOptions, 1}, // [100]
    {GUIStr_Sensitivity, 1},
    {GUIStr_MnuInvertMouse, 1},
    {GUIStr_MnuComputer, 1},
    {GUIStr_MnuHighScoreTable, 1},
    {GUIStr_Empty, 0},
    {GUIStr_MnuFreePlayLevels, 1},
    {GUIStr_MnuFreePlayLevels, 0},
    {GUIStr_MnuLandSelection, 0}, // [108]
    {GUIStr_MnuCampaigns, 2}, // [109]
    {GUIStr_MnuAddComputer, 1}, // [110]
    {GUIStr_MnuReturnToFreePlay, 1},
    {GUIStr_MnuMapPacks, 2},
};

// bttn_sprite, tooltip_stridx, msg_stridx, lifespan_turns, turns_between_events, replace_event_kind_button;
struct EventTypeInfo event_button_info[] = {
  {260, GUIStr_Empty,                       GUIStr_Empty,                      1,   1, EvKind_Nothing},
  {260, GUIStr_EventDnHeartAttackedDesc,    GUIStr_EventHeartAttacked,       300, 250, EvKind_Nothing},
  {262, GUIStr_EventFightDesc,              GUIStr_EventFight,                -1,   0, EvKind_FriendlyFight},
  {258, GUIStr_EventObjective,              GUIStr_Empty,                     -1,   0, EvKind_Objective},
  {260, GUIStr_EventBreachDesc,             GUIStr_EventBreach,              300,   0, EvKind_Nothing},
  {250, GUIStr_EventNewRoomResrchDesc,      GUIStr_EventNewRoomResearched,  1200,   0, EvKind_Nothing},
  {256, GUIStr_EventNewCreatureDesc,        GUIStr_EventNewCreature,        1200,   0, EvKind_Nothing},
  {252, GUIStr_EventNewSpellResrchDesc,     GUIStr_EventNewSpellResearched, 1200,   0, EvKind_Nothing},
  {254, GUIStr_EventNewTrapDesc,            GUIStr_EventNewTrap,            1200,   0, EvKind_Nothing},
  {254, GUIStr_EventNewDoorDesc,            GUIStr_EventNewDoor,            1200,   0, EvKind_Nothing},
  {260, GUIStr_EventCreatrScavngDesc,       GUIStr_EventScavengingDetected, 1200,   0, EvKind_Nothing}, // EvKind_CreatrScavenged
  {266, GUIStr_EventTreasrRoomFullDesc,     GUIStr_EventTreasureRoomFull,   1200, 500, EvKind_Nothing},
  {266, GUIStr_EventCreaturePaydayDesc,     GUIStr_EventCreaturePayday,     1200,   0, EvKind_Nothing},
  {266, GUIStr_EventAreaDiscoveredDesc,     GUIStr_EventAreaDiscovered,     1200,   0, EvKind_Nothing},
  {266, GUIStr_EventSpellPickedUpDesc,      GUIStr_EventNewSpellPickedUp,   1200,   0, EvKind_Nothing},
  {266, GUIStr_EventRoomTakenOverDesc,      GUIStr_EventNewRoomTakenOver,   1200,   0, EvKind_Nothing},
  {260, GUIStr_EventCreatrAnnoyedDesc,      GUIStr_EventCreatureAnnoyed,    1200,   0, EvKind_Nothing},
  {260, GUIStr_EventNoMoreLivingSetDesc,    GUIStr_EventNoMoreLivingSpace,  1200, 500, EvKind_Nothing},
  {260, GUIStr_EventAlarmTriggeredDesc,     GUIStr_EventAlarmTriggered,      300, 200, EvKind_Nothing},
  {260, GUIStr_EventRoomUnderAttackDesc,    GUIStr_EventRoomUnderAttack,     300, 250, EvKind_Nothing},
  {260, GUIStr_EventNeedTreasrRoomDesc,     GUIStr_EventTreasureRoomNeeded,  300, 500, EvKind_Nothing}, // EvKind_NeedTreasureRoom
  {268, GUIStr_EventInformationDesc,        GUIStr_Empty,                   1200,   0, EvKind_Nothing},
  {260, GUIStr_EventRoomLostDesc,           GUIStr_EventRoomLost,           1200,   0, EvKind_Nothing},
  {260, GUIStr_EventCreaturesHungryDesc,    GUIStr_EventCreaturesHungry,     300, 500, EvKind_Nothing},
  {266, GUIStr_EventTrapCrateFoundDesc,     GUIStr_EventTrapCrateFound,      300,   0, EvKind_Nothing},
  {266, GUIStr_EventDoorCrateFoundDesc,     GUIStr_EventDoorCrateFound,      300,   0, EvKind_Nothing}, // EvKind_DoorCrateFound
  {266, GUIStr_EventDnSpecialFoundDesc,     GUIStr_EventDnSpecialFound,      300,   0, EvKind_Nothing},
  {268, GUIStr_EventInformationDesc,        GUIStr_Empty,                   1200,   0, EvKind_Nothing},
  {262, GUIStr_EventFightDesc,              GUIStr_EventFight,                -1,   0, EvKind_EnemyFight},
  {260, GUIStr_EventWorkRoomUnreachblDesc,  GUIStr_EventWorkRoomUnreachbl,  1200, 500, EvKind_Nothing}, // EvKind_WorkRoomUnreachable
  {260, GUIStr_EventStorgRoomUnreachblDesc, GUIStr_EventStorgRoomUnreachbl, 1200, 500, EvKind_Nothing}, // EvKind_StorageRoomUnreachable
  {  0, GUIStr_Empty,                       GUIStr_Empty,                     50,  10, EvKind_Nothing}, // EvKind_PrisonerStarving
  {  0, GUIStr_Empty,                       GUIStr_Empty,                   1200,  50, EvKind_Nothing}, // EvKind_TorturedHurt
  {  0, GUIStr_Empty,                       GUIStr_Empty,                   1200,  50, EvKind_Nothing}, // EvKind_EnemyDoor
};

/*
struct DoorDesc doors[] = {
  {102,  13, 102,  20,  97, 155, 0, 0, 0, 0, 200},
  {253,   0, 257,   0, 103, 118, 0, 0, 0, 0, 201},
  {399,   0, 413,   0, 114, 144, 0, 0, 0, 0, 202},
  {511,  65, 546,  85,  94, 160, 0, 0, 0, 0, 203},
  {149, 211, 153, 232,  55,  84, 0, 0, 0, 0, 204},
  {258, 176, 262, 178,  60,  84, 0, 0, 0, 0, 205},
  {364, 183, 375, 191,  70,  95, 0, 0, 0, 0, 206},
  {466, 257, 473, 261,  67,  94, 0, 0, 0, 0, 207},
  {254, 368, 260, 391, 128,  80, 0, 0, 0, 0, 208},
};
*/

const unsigned long alliance_grid[4][4] = {
  {0x00, 0x01, 0x02, 0x04,},
  {0x01, 0x00, 0x08, 0x10,},
  {0x02, 0x08, 0x00, 0x20,},
  {0x04, 0x10, 0x20, 0x00,},
};

#if (BFDEBUG_LEVEL > 0)
// Declarations for font testing screen (debug version only)
struct TbSprite *testfont[TESTFONTS_COUNT];
struct TbSprite *testfont_end[TESTFONTS_COUNT];
unsigned char * testfont_data[TESTFONTS_COUNT];
unsigned char *testfont_palette[3];
long num_chars_in_font = 128;
#endif

int status_panel_width = 140;
// struct MsgBoxInfo MsgBox;

/******************************************************************************/
short menu_is_active(short idx)
{
  return (menu_id_to_number(idx) >= 0);
}

TbBool a_menu_window_is_active(void)
{
  if (no_of_active_menus <= 0)
    return false;
  int i;
  int k;
  for (i=0; i<no_of_active_menus; i++)
  {
      k = menu_stack[i];
      if (!is_toggleable_menu(k))
        return true;
  }
  return false;
}

int frontend_font_char_width(int fnt_idx,char c)
{
    struct TbSprite *fnt;
    int i;
    fnt = frontend_font[fnt_idx];
    i = (unsigned short)c - 31;
    if (i >= 0)
        return fnt[i].SWidth;
    return 0;
}

int frontend_font_string_width(int fnt_idx, const char *str)
{
    LbTextSetFont(frontend_font[fnt_idx]);
    return LbTextStringWidth(str);
}

TbBool frontend_font_string_draw(int scr_x, int scr_y, int dst_width, int dst_height, int fnt_idx, const char *str, unsigned short fdflags)
{
    int units_per_px;
    units_per_px = dst_height * 16 / LbTextLineHeight();
    if (units_per_px < 1)
        units_per_px = 1;
    lbDisplay.DrawFlags = 0;
    LbTextSetFont(frontend_font[fnt_idx]);
    int w;
    int h;
    h = LbTextLineHeight() * units_per_px / 16;
    w = LbTextStringWidth(str) * units_per_px / 16;
    if (w > dst_width) w = dst_width;
    switch (fdflags & 0x03)
    {
    case Fnt_LeftJustify:
        LbTextSetWindow(scr_x, scr_y, w, h);
        break;
    case Fnt_RightJustify:
        LbTextSetWindow(scr_x+dst_width-w, scr_y, w, h);
        break;
    case Fnt_CenterPos:
        LbTextSetWindow(scr_x+((dst_width-w)>>1), scr_y, w, h);
        break;
    }
    return LbTextDrawResized(0, 0, units_per_px, str);
}

void get_player_gui_clicks(void)
{
  struct PlayerInfo *player;
  struct Thing *thing;
  player = get_my_player();

  if ( ((game.operation_flags & GOF_Paused) != 0) && ((game.operation_flags & GOF_WorldInfluence) == 0))
    return;

  switch (player->view_type)
  {
  case PVT_CreaturePasngr:
      if (right_button_released)
      {
        thing = thing_get(player->controlled_thing_idx);
        if (thing->class_id == TCls_Creature)
        {
          if (a_menu_window_is_active())
          {
            game.numfield_D &= ~GNFldD_CreaturePasngr;
            player->allocflags &= ~PlaF_Unknown8;
            turn_off_all_window_menus();
          } else
          {
            game.numfield_D |= GNFldD_CreaturePasngr;
            player->allocflags |= PlaF_Unknown8;
            turn_on_menu(GMnu_QUERY);
          }
        }
      }
      break;
  case PVT_CreatureContrl:
  case PVT_MapScreen:
  case PVT_MapFadeIn:
  case PVT_MapFadeOut:
      break;
  default:
      if (right_button_released)
      {
        if ((player->work_state != PSt_HoldInHand) || power_hand_is_empty(player))
        {
          if ( !turn_off_all_window_menus() )
          {
            if (player->work_state == PSt_CreatrQuery)
            {
              turn_off_query_menus();
              set_players_packet_action(player, PckA_SetPlyrState, PSt_CtrlDungeon, 0, 0, 0);
              right_button_released = 0;
            } else
            if ((player->work_state != PSt_CreatrInfo) && (player->work_state != PSt_CreatrInfoAll) && (player->work_state != PSt_CtrlDungeon))
            {
              set_players_packet_action(player, PckA_SetPlyrState, PSt_CtrlDungeon, 0, 0, 0);
              right_button_released = 0;
            }
          }
        }
      } else
      if (lbKeyOn[KC_ESCAPE])
      {
        lbKeyOn[KC_ESCAPE] = 0;
        if (a_menu_window_is_active())
        {
            turn_off_all_window_menus();
        } else
        {
            turn_on_menu(GMnu_OPTIONS);
        }
      }
      break;
  }

  if ( game_is_busy_doing_gui() )
  {
    set_players_packet_control(player, PCtr_Gui);
  }
}

void add_message(long plyr_idx, char *msg)
{
    struct NetMessage *nmsg;
    long i;
    long k;
    i = net_number_of_messages;
    if (i >= NET_MESSAGES_COUNT)
    {
      for (k=0; k < (NET_MESSAGES_COUNT-1); k++)
      {
        memcpy(&net_message[k], &net_message[k+1], sizeof(struct NetMessage));
      }
      i = NET_MESSAGES_COUNT-1;
    }
    nmsg = &net_message[i];
    nmsg->plyr_idx = plyr_idx;
    snprintf(nmsg->text, NET_MESSAGE_LEN, "%s", msg);
    i++;
    net_number_of_messages = i;
    if (net_message_scroll_offset+4 < i)
      net_message_scroll_offset = i-4;
}

/**
 * Checks if all the network players are using compatible version of DK.
 */
TbBool validate_versions(void)
{
    struct PlayerInfo *player;
    long i;
    long ver;
    ver = -1;
    for (i=0; i < NET_PLAYERS_COUNT; i++)
    {
      player = get_player(i);
      if ((net_screen_packet[i].field_4 & 0x01) != 0)
      {
        if (ver == -1)
          ver = player->field_4E7;
        if (player->field_4E7 != ver)
          return false;
      }
    }
    return true;
}

void versions_different_error(void)
{
    const char *plyr_nam;
    struct ScreenPacket *nspckt;
    char text[MESSAGE_TEXT_LEN];
    char *str;
    int i;

    NETMSG("Error: Players have different versions of DK");

    if (LbNetwork_Stop())
    {
      ERRORLOG("LbNetwork_Stop() failed");
    }
    lbKeyOn[KC_ESCAPE] = 0;
    lbKeyOn[KC_SPACE] = 0;
    lbKeyOn[KC_RETURN] = 0;
    text[0] = '\0';
    // Preparing message
    for (i=0; i < NET_PLAYERS_COUNT; i++)
    {
      plyr_nam = network_player_name(i);
      nspckt = &net_screen_packet[i];
      if ((nspckt->field_4 & 0x01) != 0)
      {
        str = buf_sprintf("%s(%d.%02d) ", plyr_nam, nspckt->field_6, nspckt->field_8);
        strncat(text, str, MESSAGE_TEXT_LEN-strlen(text));
        text[MESSAGE_TEXT_LEN-1] = '\0';
      }
    }
    // Waiting for users reaction
    while ( 1 )
    {
      if (lbKeyOn[KC_ESCAPE] || lbKeyOn[KC_SPACE] || lbKeyOn[KC_RETURN])
        break;
      LbWindowsControl();
      if (LbScreenLock() == Lb_SUCCESS)
      {
        draw_text_box(text);
        LbScreenUnlock();
      }
      LbScreenSwap();
    }
    // Checking where to go back
    init_menu_state_on_net_stats_exit();
}

/**
 * Makes error box with message from GUI strings collection.
 *
 * @param msg_idx
 */
void create_error_box(TextStringId msg_idx)
{
    if (!game.packet_load_enable)
    {
        //change the length into  when gui_error_text will not be exported
        snprintf(gui_error_text, sizeof(gui_error_text), "%s", get_string(msg_idx));
        turn_on_menu(GMnu_ERROR_BOX);
    }
}


void create_message_box(const char *title, const char *line1, const char *line2, const char *line3, const char* line4, const char* line5)
{
    memset(&MsgBox,0, sizeof(MsgBox));
    memcpy(&MsgBox.title, title, sizeof(MsgBox.title)-1);
    memcpy(&MsgBox.line1, line1, sizeof(MsgBox.line1)-1);
    memcpy(&MsgBox.line2, line2, sizeof(MsgBox.line2)-1);
    memcpy(&MsgBox.line3, line3, sizeof(MsgBox.line3)-1);
    memcpy(&MsgBox.line4, line4, sizeof(MsgBox.line4)-1);
    memcpy(&MsgBox.line5, line5, sizeof(MsgBox.line5)-1);
    turn_on_menu(GMnu_MSG_BOX);
}

short game_is_busy_doing_gui(void)
{
    struct PlayerInfo *player;
    player = get_my_player();
    struct PlayerInfoAdd *playeradd = get_playeradd(player->id_number);
    if (playeradd->one_click_lock_cursor)
      return false;
    if (!busy_doing_gui)
      return false;
    if (battle_creature_over <= 0)
      return true;
    PowerKind pwkind;
    pwkind = 0;
    if (player->work_state < PLAYER_STATES_COUNT)
      pwkind = player_state_to_power_kind[player->work_state];
    {
        struct Thing *thing;
        thing = thing_get(battle_creature_over);
        if (can_cast_power_on_thing(player->id_number, thing, pwkind))
            return true;
    }
    return false;
}

TbBool get_button_area_input(struct GuiButton *gbtn, int modifiers)
{
    char *str;
    TbKeyCode key;
    unsigned short outchar;
    TbLocChar vischar[4];
    //return _DK_get_button_area_input(gbtn, a2);
    strcpy(vischar," ");
    str = (char *)gbtn->content;
    key = lbInkey;
    outchar = key_to_ascii(key, key_modifiers);
    vischar[0] = outchar;
    if (key == KC_RETURN)
    {
        if ((str[0] != '\0') || (modifiers == -3))
        {
            gbtn->gbactn_1 = 0;
            (gbtn->click_event)(gbtn);
            input_button = 0;
            if ((gbtn->flags & LbBtnF_Unknown02) != 0)
            {
                struct GuiMenu *gmnu;
                gmnu = get_active_menu(gbtn->gmenu_idx);
                gmnu->visual_state = 3;
                remove_from_menu_stack(gmnu->ident);
            }
        }
    } else
    if (key == KC_ESCAPE)
    { // Stop the input, revert the string to what it was before
<<<<<<< HEAD
        snprintf(str, gbtn->field_2D, "%s", backup_input_field);
=======
        strncpy(str, backup_input_field, gbtn->maxval);
>>>>>>> 3e3d5810
        input_button = 0;
        input_field_pos = 0;
    } else
    if (key == KC_BACK)
    { // Delete the last char
        if (input_field_pos > 0) {
            input_field_pos--;
            LbLocTextStringDelete(str, input_field_pos, 1);
        }
    } else
    if (key == KC_DELETE)
    { // Delete the next char
        if (input_field_pos < LbLocTextStringLength(str)) {
            LbLocTextStringDelete(str, input_field_pos, 1);
        }
    } else
    if ((key == KC_HOME) || (key == KC_PGUP))
    { // move to first char
        input_field_pos = 0;
    } else
    if ((key == KC_END) || (key == KC_PGDOWN))
    { // move to last char
        input_field_pos = LbLocTextStringLength(str);
    } else
    if (key == KC_LEFT)
    { // move one char left
        if (input_field_pos > 0)
            input_field_pos--;
    } else
    if (key == KC_RIGHT)
    { // move one char left
        if (input_field_pos < LbLocTextStringLength(str))
            input_field_pos++;
    } else
    if (LbLocTextStringSize(str) < abs(gbtn->maxval))
    {
        // Check if we have printable character
        if (modifiers == -1)
        {
            if (!isprint(vischar[0])) {
                clear_key_pressed(key);
                return false;
            }
        } else
        {
            if (!isalnum(vischar[0]) && (vischar[0] != ' ')) {
                clear_key_pressed(key);
                return false;
            }
        }
        if (LbLocTextStringInsert(str, vischar, input_field_pos, gbtn->maxval) != NULL) {
            input_field_pos++;
        }
    }
    clear_key_pressed(key);
    return true;
}

void maintain_loadsave(struct GuiButton *gbtn)
{
    if ((game.system_flags & GSF_NetworkActive) == 0)
        gbtn->flags |= LbBtnF_Enabled;
    else
        gbtn->flags &= ~LbBtnF_Enabled;
}

void maintain_zoom_to_event(struct GuiButton *gbtn)
{
    struct Dungeon *dungeon;
    struct Event *event;
    dungeon = get_players_num_dungeon(my_player_number);
    if (dungeon->visible_event_idx)
    {
      event = &(game.event[dungeon->visible_event_idx]);
      if ((event->mappos_x != 0) || (event->mappos_y != 0))
      {
        gbtn->flags |= LbBtnF_Enabled;
        return;
      }
    }
    gbtn->flags &= ~LbBtnF_Enabled;
}

void maintain_scroll_up(struct GuiButton *gbtn)
{
    struct TextScrollWindow * scrollwnd;
    //_DK_maintain_scroll_up(gbtn);
    scrollwnd = (struct TextScrollWindow *)gbtn->content;
    gbtn->flags ^= (gbtn->flags ^ LbBtnF_Enabled * (scrollwnd->start_y < 0)) & LbBtnF_Enabled;
    if (!check_current_gui_layer(GuiLayer_OneClick))
    {
        if (wheel_scrolled_up & lbKeyOn[KC_LCONTROL])
        {
            scrollwnd->action = 1;
        }
    }
}

void maintain_scroll_down(struct GuiButton *gbtn)
{
    struct TextScrollWindow * scrollwnd;
    //_DK_maintain_scroll_down(gbtn);
    scrollwnd = (struct TextScrollWindow *)gbtn->content;
    gbtn->flags ^= (gbtn->flags ^ LbBtnF_Enabled
        * (scrollwnd->window_height - scrollwnd->text_height + 2 < scrollwnd->start_y)) & LbBtnF_Enabled;
    if (!check_current_gui_layer(GuiLayer_OneClick))
    {
        if (wheel_scrolled_down & lbKeyOn[KC_LCONTROL])
        {
            scrollwnd->action = 2;
        }
    }
}

void frontend_continue_game_maintain(struct GuiButton *gbtn)
{
    if (continue_game_option_available != 0)
        gbtn->flags |= LbBtnF_Enabled;
    else
        gbtn->flags &= ~LbBtnF_Enabled;
}

void frontend_main_menu_load_game_maintain(struct GuiButton *gbtn)
{
    if (number_of_saved_games > 0)
        gbtn->flags |= LbBtnF_Enabled;
    else
        gbtn->flags &= ~LbBtnF_Enabled;
}

void frontend_mappacks_maintain(struct GuiButton *gbtn)
{
    if (mappacks_list.items_num > 0)
        gbtn->flags |= LbBtnF_Enabled;
    else
        gbtn->flags &= ~LbBtnF_Enabled;
}

void frontend_main_menu_netservice_maintain(struct GuiButton *gbtn)
{
    gbtn->flags |= LbBtnF_Enabled;
}

void frontend_main_menu_highscores_maintain(struct GuiButton *gbtn)
{
    gbtn->flags |= LbBtnF_Enabled;
}

TbBool frontend_should_all_players_quit(void)
{
    return (net_service_index_selected <= 1);
}

TbBool frontend_is_player_allied(long idx1, long idx2)
{
    if (idx1 == idx2)
      return true;
    if ((idx1 < 0) || (idx1 >= PLAYERS_COUNT))
      return false;
    if ((idx2 < 0) || (idx2 >= PLAYERS_COUNT))
      return false;
    return ((frontend_alliances & alliance_grid[idx1][idx2]) != 0);
}

void frontend_set_alliance(long idx1, long idx2)
{
    if (frontend_is_player_allied(idx1, idx2))
      frontend_alliances &= ~alliance_grid[idx1][idx2];
    else
      frontend_alliances |= alliance_grid[idx1][idx2];
}

TbResult frontend_load_data(void)
{
    char *fname;
    TbResult ret;
    long len;
    //return _DK_frontend_load_data();
    ret = Lb_SUCCESS;
    wait_for_cd_to_be_available();
    frontend_background = (unsigned char *)game.map;
#ifdef SPRITE_FORMAT_V2
    fname = prepare_file_fmtpath(FGrp_LoData,"front-%d.raw",64);
#else
    fname = prepare_file_path(FGrp_LoData,"front.raw");
#endif
    len = LbFileLoadAt(fname, frontend_background);
    if (len < 307200) {
        ret = Lb_FAIL;
    }
    if (len > sizeof(game.map)) {
        WARNLOG("Reused memory area exceeded for frontend background.");
    }
    frontend_sprite_data = (unsigned char *)poly_pool;
#ifdef SPRITE_FORMAT_V2
    fname = prepare_file_fmtpath(FGrp_LoData,"frontbit-%d.dat",64);
#else
    fname = prepare_file_path(FGrp_LoData,"frontbit.dat");
#endif
    len = LbFileLoadAt(fname, frontend_sprite_data);
    if (len < 12) {
        frontend_end_sprite_data = frontend_sprite_data;
        ret = Lb_FAIL;
    } else {
        frontend_end_sprite_data = ((unsigned char *)frontend_sprite_data + len);
    }
    frontend_sprite = (struct TbSprite *)frontend_end_sprite_data;
#ifdef SPRITE_FORMAT_V2
    fname = prepare_file_fmtpath(FGrp_LoData,"frontbit-%d.tab",64);
#else
    fname = prepare_file_path(FGrp_LoData,"frontbit.tab");
#endif
    len = LbFileLoadAt(fname, frontend_sprite);
    if (len < 12) {
        frontend_end_sprite = frontend_sprite;
        ret = Lb_FAIL;
    } else {
        frontend_end_sprite = (struct TbSprite *)((unsigned char *)frontend_sprite + len);
    }
    if (((long)frontend_end_sprite - (long)frontend_sprite_data) > sizeof(poly_pool)) {
        WARNLOG("Reused memory area exceeded for frontend sprites.");
    }
    LbSpriteSetup(frontend_sprite, frontend_end_sprite, frontend_sprite_data);
    return ret;
}

void activate_room_build_mode(RoomKind rkind, TextStringId tooltip_id)
{
    struct PlayerInfo *player;
    player = get_my_player();
    set_players_packet_action(player, PckA_SetPlyrState, PSt_BuildRoom, rkind, 0, 0);
    struct RoomConfigStats *roomst;
    roomst = &slab_conf.room_cfgstats[rkind];
    game.chosen_room_kind = rkind;
    game.chosen_room_spridx = roomst->bigsym_sprite_idx;
    game.chosen_room_tooltip = tooltip_id;
}

long player_state_to_packet(long work_state, PowerKind pwkind, TbBool already_in)
{
    switch (work_state)
    {
    case PSt_CallToArms:
        if (already_in)
            return PckA_PwrCTADis;
        else
            return PckA_SetPlyrState;
    case PSt_SightOfEvil:
        if (already_in)
            return PckA_PwrSOEDis;
        else
            return PckA_SetPlyrState;
    case PSt_CtrlDirect:
    case PSt_FreeCtrlDirect:
    case PSt_CreateDigger:
    case PSt_CaveIn:
    case PSt_Heal:
    case PSt_Lightning:
    case PSt_SpeedUp:
    case PSt_Armour:
    case PSt_Conceal:
    case PSt_CastDisease:
    case PSt_TurnChicken:
    case PSt_DestroyWalls:
    case PSt_TimeBomb:
        return PckA_SetPlyrState;
    case PSt_None:
        switch (pwkind)
        {
        case PwrK_OBEY:
            return PckA_UsePwrObey;
        case PwrK_HOLDAUDNC:
            return PckA_HoldAudience;
        case PwrK_ARMAGEDDON:
            return PckA_UsePwrArmageddon;
        default:
            break;
        }
        return PckA_None;
    default:
        return PckA_None;
    }
}

TbBool set_players_packet_change_spell(struct PlayerInfo *player,PowerKind pwkind)
{
    if (power_is_instinctive(game.chosen_spell_type) && (game.chosen_spell_type != 0))
        return false;
    const struct PowerConfigStats *powerst;
    powerst = get_power_model_stats(pwkind);
    TbBool already_in;
    already_in = (powerst->work_state != PSt_None) && (player->work_state == powerst->work_state);
    int pcktype;
    pcktype = player_state_to_packet(powerst->work_state, pwkind, already_in);
    if (pcktype != PckA_None)
    {
        set_players_packet_action(player, pcktype, powerst->work_state, 0, 0, 0);
        if (!already_in) {
            play_non_3d_sample(powerst->select_sample_idx);
        }
    }
    return true;
}

TbBool is_special_power(PowerKind pwkind)
{
    return ((pwkind == PwrK_HOLDAUDNC) || (pwkind == PwrK_ARMAGEDDON));
}

/**
 * Sets a new chosen special spell (Armageddon or Hold Audience).
 */
void choose_special_spell(PowerKind pwkind, TextStringId tooltip_id)
{
    struct Dungeon *dungeon;
    const struct MagicStats *pwrdynst;

    if (!is_special_power(pwkind)) {
        WARNLOG("Bad power kind");
        return;
    }

    dungeon = get_players_num_dungeon(my_player_number);
    set_chosen_power(pwkind, tooltip_id);
    pwrdynst = get_power_dynamic_stats(pwkind);

    if (dungeon->total_money_owned >= pwrdynst->cost[0]) {
        struct PowerConfigStats *powerst;
        powerst = get_power_model_stats(pwkind);
        play_non_3d_sample_no_overlap(powerst->select_sample_idx); // Play the spell speech
        switch (pwkind)
        {
        case PwrK_ARMAGEDDON:
            turn_on_menu(GMnu_ARMAGEDDON);
            break;
        case PwrK_HOLDAUDNC:
            turn_on_menu(GMnu_HOLD_AUDIENCE);
            break;
        }
    }
}

/**
 * Sets a new chosen spell.
 * Fills packet with the previous spell disable action.
 */
void choose_spell(PowerKind pwkind, TextStringId tooltip_id)
{
    struct PlayerInfo *player;

    pwkind = pwkind % POWER_TYPES_COUNT;

    if (is_special_power(pwkind)) {
        choose_special_spell(pwkind, tooltip_id);
        return;
    }

    player = get_my_player();

    // Disable previous spell
    if (!set_players_packet_change_spell(player, pwkind)) {
        WARNLOG("Inconsistency when switching spell %d to %d",
            (int)game.chosen_spell_type, (int)pwkind);
    }

    set_chosen_power(pwkind, tooltip_id);
}

void frontend_draw_scroll_tab(struct GuiButton *gbtn, long scroll_offset, long first_elem, long last_elem)
{
    struct TbSprite *spr;
    long i;
    long k;
    long n;
    int units_per_px;
    units_per_px = simple_frontend_sprite_width_units_per_px(gbtn, 78, 100);
    spr = &frontend_sprite[78];
    i = last_elem - first_elem;
    k = gbtn->height - spr->SHeight * units_per_px / 16;
    if (i <= 1)
        n = 0;
    else
        n = (scroll_offset * (k << 8) / (i - 1)) >> 8;
    LbSpriteDrawResized(gbtn->scr_pos_x, n+gbtn->scr_pos_y, units_per_px, spr);
}

long frontend_scroll_tab_to_offset(struct GuiButton *gbtn, long scr_pos, long first_elem, long last_elem)
{
    long elem_num;
    elem_num = last_elem - first_elem;
    if (elem_num < 1) {
        return 0;
    }
    long bar_pos;
    bar_pos = scr_pos - gbtn->scr_pos_y;
    if (bar_pos < 0) bar_pos = 0;
    if (bar_pos >= gbtn->height) bar_pos = gbtn->height-1;
    long scroll_offset;
    scroll_offset = bar_pos * elem_num / gbtn->height;
    return scroll_offset;
}

void gui_quit_game(struct GuiButton *gbtn)
{
    struct PlayerInfo *player;
    player = get_my_player();
    set_players_packet_action(player, PckA_Unknown001, 0, 0, 0, 0);
}

void draw_slider64k(long scr_x, long scr_y, int units_per_px, long width)
{
    draw_bar64k(scr_x, scr_y, units_per_px, width);
    // Inner size
    int base_x;
    int base_y;
    int base_w;
    base_w = width - 64*units_per_px/16;
    base_x = scr_x + 32*units_per_px/16;
    base_y = scr_y + 10*units_per_px/16;
    if (base_w < 72*units_per_px/16) {
        ERRORLOG("Bar is too small");
        return;
    }
    int cur_x;
    int cur_y;
    cur_x = base_x;
    cur_y = base_y;
    int end_x;
    end_x = base_x + base_w - 64*units_per_px/16;
    struct TbSprite *spr;
    spr = &button_sprite[4];
    LbSpriteDrawResized(cur_x, cur_y, units_per_px, spr);
    cur_x += spr->SWidth*units_per_px/16;
    spr = &button_sprite[5];
    while (cur_x < end_x)
    {
        LbSpriteDrawResized(cur_x, cur_y, units_per_px, spr);
        cur_x += spr->SWidth*units_per_px/16;
    }
    cur_x = end_x;
    LbSpriteDrawResized(cur_x/pixel_size, cur_y/pixel_size, units_per_px, spr);
    cur_x += spr->SWidth*units_per_px/16;
    spr = &button_sprite[6];
    LbSpriteDrawResized(cur_x/pixel_size, cur_y/pixel_size, units_per_px, spr);
}

void gui_area_slider(struct GuiButton *gbtn)
{
    if ((gbtn->flags & LbBtnF_Enabled) == 0) {
        return;
    }
    int units_per_px;
    units_per_px = (gbtn->height*16 + 30/2) / 30;
    int bs_units_per_px;
    bs_units_per_px = simple_button_sprite_height_units_per_px(gbtn, 2, 100);
    draw_slider64k(gbtn->scr_pos_x, gbtn->scr_pos_y, bs_units_per_px, gbtn->width);
    int shift_x;
    shift_x = (gbtn->width - 64*units_per_px/16) * gbtn->slide_val >> 8;
    struct TbSprite *spr;
    if (gbtn->flags != 0) {
        spr = &button_sprite[21];
    } else {
        spr = &button_sprite[20];
    }
    LbSpriteDrawResized(gbtn->scr_pos_x + shift_x + 24*units_per_px/16, gbtn->scr_pos_y + 6*units_per_px/16, bs_units_per_px, spr);
}

#if (BFDEBUG_LEVEL > 0)
// Code for font testing screen (debug version only)
TbBool fronttestfont_draw(void)
{
  const struct TbSprite *spr;
  unsigned long i;
  unsigned long k;
  long w;
  long h;
  long x;
  long y;
  SYNCDBG(9,"Starting");
  for (y=0; y < lbDisplay.GraphicsScreenHeight; y++)
    for (x=0; x < lbDisplay.GraphicsScreenWidth; x++)
    {
        lbDisplay.WScreen[y*lbDisplay.GraphicsScreenWidth+x] = 0;
    }
  LbTextSetWindow(0/pixel_size, 0/pixel_size, MyScreenHeight/pixel_size, MyScreenWidth/pixel_size);
  // Drawing
  w = 32;
  h = 48;
  for (i=31; i < num_chars_in_font+31; i++)
  {
    k = (i-31);
    SYNCDBG(9,"Drawing char %d",i);
    x = (k%32)*w + 2;
    y = (k/32)*h + 2;
    if (lbFontPtr != NULL)
      spr = LbFontCharSprite(lbFontPtr,i);
    else
      spr = NULL;
    if (spr != NULL)
    {
      LbDrawBox(x, y, spr->SWidth+2, spr->SHeight+2, 255);
      LbSpriteDraw(x+1, y+1, spr);
    }
//TODO SPRITES enhance font support
  }
  // Displaying the new frame
  return true;
}

TbBool fronttestfont_input(void)
{
  const unsigned int keys[] = {KC_Z,KC_1,KC_2,KC_3,KC_4,KC_5,KC_6,KC_7,KC_8,KC_9,KC_0};
  int i;
  for (i=0; i < sizeof(keys)/sizeof(keys[0]); i++)
  {
    if (lbKeyOn[keys[i]])
    {
      lbKeyOn[keys[i]] = 0;
      num_chars_in_font = testfont_end[i]-testfont[i];
      SYNCDBG(9,"Characters in font %d: %d",i,num_chars_in_font);
      if (i < 4)
        LbPaletteSet(frontend_palette);//testfont_palette[0]
      else
        LbPaletteSet(testfont_palette[1]);
      LbTextSetFont(testfont[i]);
      return true;
    }
  }
  return false;
}
#endif


void frontend_draw_icon(struct GuiButton *gbtn)
{
    int units_per_px;
    units_per_px = simple_frontend_sprite_width_units_per_px(gbtn, gbtn->sprite_idx, 100);
    const struct TbSprite *spr = get_frontend_sprite(gbtn->sprite_idx);
    LbSpriteDrawResized(gbtn->scr_pos_x, gbtn->scr_pos_y, units_per_px, spr);
}

void frontend_draw_slider(struct GuiButton *gbtn)
{
    if ((gbtn->flags & LbBtnF_Enabled) == 0) {
        return;
    }
    const int fs_units_per_px = simple_frontend_sprite_height_units_per_px(gbtn, 93, 100);
    const float scale = float(fs_units_per_px) / 16;

    const auto left_sprite = &frontend_sprite[92]; // 40 units wide
    LbSpriteDrawResized(gbtn->scr_pos_x, gbtn->scr_pos_y, fs_units_per_px, left_sprite);

    // Draw center sprite draw as many times as necessary
    const auto center_sprite = &frontend_sprite[93]; // 110 units wide
    const int right_sprite_x = (gbtn->scr_pos_x + gbtn->width) - (40 * scale);
    for (int x = gbtn->scr_pos_x + (40 * scale); x < right_sprite_x; x += (110 * scale))
    {
        LbSpriteDrawResized(x, gbtn->scr_pos_y, fs_units_per_px, center_sprite);
    }

    const auto right_sprite = &frontend_sprite[94]; // 40 units wide
    LbSpriteDrawResized(right_sprite_x, gbtn->scr_pos_y, fs_units_per_px, right_sprite);

    const int knob_position = gbtn->slide_val * (gbtn->width - int(64 * scale)) >> 8;
    const auto knob_sprite = (gbtn->gbactn_1 != 0) ? &frontend_sprite[91] : &frontend_sprite[78];
    LbSpriteDrawResized(
        (gbtn->scr_pos_x + knob_position + (24 * scale)) / pixel_size,
        (gbtn->scr_pos_y + (3 * scale)) / pixel_size,
        fs_units_per_px,
        knob_sprite
    );
}

void frontend_draw_small_slider(struct GuiButton *gbtn)
{
    //_DK_frontend_draw_small_slider(gbtn);
    if ((gbtn->flags & LbBtnF_Enabled) == 0) {
        return;
    }
    int fs_units_per_px;
    fs_units_per_px = simple_frontend_sprite_height_units_per_px(gbtn, 93, 100);
    int scr_x;
    int scr_y;
    scr_x = gbtn->scr_pos_x;
    scr_y = gbtn->scr_pos_y;
    struct TbSprite *spr;
    spr = &frontend_sprite[92];
    LbSpriteDrawResized(scr_x, scr_y, fs_units_per_px, spr);
    scr_x += spr->SWidth * fs_units_per_px / 16;
    spr = &frontend_sprite[93];
    LbSpriteDrawResized(scr_x, scr_y, fs_units_per_px, spr);
    scr_x += spr->SWidth * fs_units_per_px / 16;
    spr = &frontend_sprite[94];
    LbSpriteDrawResized(scr_x, scr_y, fs_units_per_px, spr);
    int val;
    val = gbtn->slide_val * (gbtn->width - 64*fs_units_per_px/16) >> 8;
    if (gbtn->gbactn_1 != 0) {
        spr = &frontend_sprite[91];
    } else {
        spr = &frontend_sprite[78];
    }
    LbSpriteDrawResized((gbtn->scr_pos_x + val + 24*fs_units_per_px/16) / pixel_size, (gbtn->scr_pos_y + 3*fs_units_per_px/16) / pixel_size, fs_units_per_px, spr);
}

void gui_area_text(struct GuiButton *gbtn)
{
    if ((gbtn->flags & LbBtnF_Enabled) == 0) {
        return;
    }
    int bs_units_per_px;
    bs_units_per_px = simple_button_sprite_height_units_per_px(gbtn, 2, 94);
    switch (gbtn->sprite_idx)
    {
    case 1:
        if ( gbtn->gbactn_1 || gbtn->gbactn_2 )
        {
            draw_bar64k(gbtn->scr_pos_x, gbtn->scr_pos_y, bs_units_per_px, gbtn->width);
            draw_lit_bar64k(gbtn->scr_pos_x - 6*units_per_pixel/16, gbtn->scr_pos_y - 6*units_per_pixel/16, bs_units_per_px, gbtn->width + 6*units_per_pixel/16);
        } else
        {
            draw_bar64k(gbtn->scr_pos_x, gbtn->scr_pos_y, bs_units_per_px, gbtn->width);
        }
        break;
    case 2:
        draw_bar64k(gbtn->scr_pos_x, gbtn->scr_pos_y, bs_units_per_px, gbtn->width);
        break;
    }
    if ((gbtn->tooltip_stridx != GUIStr_Empty) && (gbtn->tooltip_stridx != -GUIStr_Empty))
    {
        if (gbtn->tooltip_stridx > 0)
            snprintf(gui_textbuf,sizeof(gui_textbuf), "%s", get_string(gbtn->tooltip_stridx));
        else
            snprintf(gui_textbuf,sizeof(gui_textbuf), "%s", get_string(-gbtn->tooltip_stridx));
        draw_button_string(gbtn, (gbtn->width*32 + 16)/gbtn->height, gui_textbuf);
    } else
    if (gbtn->content != NULL)
    {
        snprintf(gui_textbuf,sizeof(gui_textbuf), "%s", (char *)gbtn->content);
        // Since this button can have various width, but its height is always 32,
        // unscaled width is deduced based on height scale
        draw_button_string(gbtn, (gbtn->width*32 + 16)/gbtn->height, gui_textbuf);
    }
}

void frontend_init_options_menu(struct GuiMenu *gmnu)
{
    //_DK_frontend_init_options_menu(gmnu);
    music_level_slider = make_audio_slider_linear(settings.redbook_volume);
    sound_level_slider = make_audio_slider_linear(settings.sound_volume);
    mentor_level_slider = make_audio_slider_linear(settings.mentor_volume);
    fe_mouse_sensitivity = settings.first_person_move_sensitivity;
}

void frontend_set_player_number(long plr_num)
{
    struct PlayerInfo *player;
    my_player_number = plr_num;
    player = get_my_player();
    player->id_number = plr_num;
    setup_engine_window(0, 0, MyScreenWidth, MyScreenHeight);
}

const char *frontend_button_caption_text(const struct GuiButton *gbtn)
{
    unsigned long febtn_idx;
    int text_idx;
    febtn_idx = (unsigned long)gbtn->content;
    if (febtn_idx < FRONTEND_BUTTON_INFO_COUNT)
        text_idx = frontend_button_info[febtn_idx].capstr_idx;
    else
        text_idx = GUIStr_Empty;
    return get_string(text_idx);
}

int frontend_button_caption_font(const struct GuiButton *gbtn, long mouse_over_btn_idx)
{
    unsigned long febtn_idx;
    int font_idx;
    febtn_idx = (unsigned long)gbtn->content;
    if (febtn_idx < FRONTEND_BUTTON_INFO_COUNT)
        font_idx = frontend_button_info[febtn_idx].font_index;
    else
        font_idx = 3;
    if ((febtn_idx != 0) && (mouse_over_btn_idx == febtn_idx))
        font_idx = 2;
    return font_idx;
}

void frontend_draw_text(struct GuiButton *gbtn)
{
    lbDisplay.DrawFlags = Lb_TEXT_HALIGN_LEFT;
    int font_idx;
    if ((gbtn->flags & LbBtnF_Enabled) == 0)
        font_idx = 3;
    else
        font_idx = frontend_button_caption_font(gbtn, frontend_mouse_over_button);
    LbTextSetFont(frontend_font[font_idx]);
    int tx_units_per_px;
    tx_units_per_px = gbtn->height * 16 / LbTextLineHeight();
    LbTextSetWindow(gbtn->scr_pos_x, gbtn->scr_pos_y, gbtn->width, gbtn->height);
    LbTextDrawResized(0, 0, tx_units_per_px, frontend_button_caption_text(gbtn));
}

void frontend_change_state(struct GuiButton *gbtn)
{
    frontend_set_state(gbtn->btype_value & LbBFeF_IntValueMask);
}

void frontend_draw_enter_text(struct GuiButton *gbtn)
{
    //_DK_frontend_draw_enter_text(gbtn); return;
    int font_idx;
    font_idx = 1;
    if (gbtn == input_button) {
        font_idx = 2;
    } else
    if ((gbtn->flags & LbBtnF_Enabled) == 0) {
        font_idx = 3;
    } else
    if ((gbtn->content != NULL) && ((gbtn->btype_value & LbBFeF_IntValueMask) == frontend_mouse_over_button)) {
        font_idx = 2;
    }
    char *srctext;
    srctext = (char *)gbtn->content;
    while (LbTextStringWidth(srctext) > 240)
        srctext[strlen(srctext)-2] = 0;
    char text[2048];
    // Prepare text buffer
    TbBool print_with_cursor = 0;
    if (gbtn == input_button)
    {
        if ((LbTimerClock() / 200 & 1) != 0)
            print_with_cursor = 1;
    }
    snprintf(text, sizeof(text), "%s%s", srctext, print_with_cursor?"_":"");
    LbTextSetFont(frontend_font[font_idx]);
    lbDisplay.DrawFlags = Lb_TEXT_HALIGN_LEFT;
    int tx_units_per_px;
    tx_units_per_px = gbtn->height * 16 / LbTextLineHeight();
    LbTextSetWindow(gbtn->scr_pos_x, gbtn->scr_pos_y, (240 + LbTextCharWidth('_')) * tx_units_per_px / 16, gbtn->height);
    LbTextDrawResized(0, 0, tx_units_per_px, text);
}

void frontend_draw_small_menu_button(struct GuiButton *gbtn)
{
    //_DK_frontend_draw_small_menu_button(gbtn);
    const char *text;
    text = frontend_button_caption_text(gbtn);
    frontend_draw_button(gbtn, 0, text, Lb_TEXT_HALIGN_CENTER);
}

void frontend_toggle_computer_players(struct GuiButton *gbtn)
{
    //_DK_frontend_toggle_computer_players(gbtn);
    struct ScreenPacket *nspck;
    nspck = &net_screen_packet[my_player_number];
    if ((nspck->field_4 & 0xF8) == 0)
    {
        nspck->field_4 = (nspck->field_4 & 0x07) | 0x38;
        nspck->param1 = (fe_computer_players == 0);
    }
}

void frontend_draw_computer_players(struct GuiButton *gbtn)
{
    //_DK_frontend_draw_computer_players(gbtn);
    int font_idx;
    font_idx = frontend_button_caption_font(gbtn,frontend_mouse_over_button);
    LbTextSetFont(frontend_font[font_idx]);
    const char *text;
    if (fe_computer_players) {
        text = get_string(GUIStr_On);
    } else {
        text = get_string(GUIStr_Off);
    }
    int tx_units_per_px;
    tx_units_per_px = gbtn->height * 16 / LbTextLineHeight();
    int ln_height;
    ln_height = LbTextLineHeight() * tx_units_per_px / 16;
    LbTextSetWindow(gbtn->scr_pos_x, gbtn->scr_pos_y, gbtn->width, ln_height);
    lbDisplay.DrawFlags = Lb_TEXT_HALIGN_LEFT;
    LbTextDrawResized(0, 0, tx_units_per_px, frontend_button_caption_text(gbtn));
    lbDisplay.DrawFlags = Lb_TEXT_HALIGN_RIGHT;
    LbTextDrawResized(0, 0, tx_units_per_px, text);
    lbDisplay.DrawFlags = 0;
}

void set_packet_start(struct GuiButton *gbtn)
{
    //_DK_set_packet_start(gbtn);
    struct ScreenPacket *nspck;
    nspck = &net_screen_packet[my_player_number];
    if ((nspck->field_4 & 0xF8) == 0)
        nspck->field_4 = (nspck->field_4 & 7) | 0x18;
}

void draw_scrolling_button_string(struct GuiButton *gbtn, const char *text)
{
  struct TextScrollWindow *scrollwnd;
  unsigned short flg_mem;
  long text_height;
  long area_height;
  flg_mem = lbDisplay.DrawFlags;
  lbDisplay.DrawFlags &= ~Lb_TEXT_ONE_COLOR;
  lbDisplay.DrawFlags |= Lb_TEXT_HALIGN_CENTER;
  LbTextSetWindow(gbtn->scr_pos_x, gbtn->scr_pos_y, gbtn->width, gbtn->height);
  scrollwnd = (struct TextScrollWindow *)gbtn->content;
  if (scrollwnd == NULL)
  {
      ERRORLOG("Cannot have a TEXT_SCROLLING box type without a pointer to a TextScrollWindow");
      LbTextSetWindow(0/pixel_size, 0/pixel_size, MyScreenHeight/pixel_size, MyScreenWidth/pixel_size);
      return;
  }
  area_height = gbtn->height;
  scrollwnd->window_height = area_height;
  text_height = scrollwnd->text_height;
  int tx_units_per_px;
  if (dbc_language > 0)
  {
      tx_units_per_px = scale_value_by_horizontal_resolution((MyScreenWidth >= 640) ? 16 : 32);
  }
  else
  {
      tx_units_per_px = scale_ui_value_lofi(16);
  }
  if (text_height == 0)
  {
      text_height = text_string_height(tx_units_per_px, text);
      SYNCDBG(18,"Computed message height %ld for \"%s\"",text_height,text);
      scrollwnd->text_height = text_height;
  }
  SYNCDBG(18,"Message h=%ld Area h=%d",text_height,area_height);
  // If the text is smaller that the area we have for it - just place it at center
  if (text_height <= area_height)
  {
    scrollwnd->start_y = (area_height - text_height) / 2;
  } else
  // Otherwise - we must take scrollbars into account
  {
    // Maintain scrolling actions
    switch ( scrollwnd->action )
    {
    case 1:
      scrollwnd->start_y += 12*units_per_pixel/16;
      break;
    case 2:
      scrollwnd->start_y -= 12*units_per_pixel/16;
      break;
    case 3:
      scrollwnd->start_y += area_height;
      break;
    case 4:
    case 5:
      scrollwnd->start_y -= area_height;
      break;
    }
    if (scrollwnd->action == 5)
    {
      if (scrollwnd->start_y < -text_height)
      {
        scrollwnd->start_y = 0;
      }
    } else
    if (scrollwnd->action != 0)
    {
      if (scrollwnd->start_y < gbtn->height-text_height)
      {
        scrollwnd->start_y = gbtn->height-text_height;
      } else
      if (scrollwnd->start_y > 0)
      {
        scrollwnd->start_y = 0;
      }
    }
    scrollwnd->action = 0;
  }
  // Finally, draw the text
  LbTextDrawResized(0, scrollwnd->start_y, tx_units_per_px, text);
  // And restore default drawing options
  LbTextSetWindow(0/pixel_size, 0/pixel_size, MyScreenHeight/pixel_size, MyScreenWidth/pixel_size);
  lbDisplay.DrawFlags = flg_mem;
}

void gui_area_scroll_window(struct GuiButton *gbtn)
{
    struct TextScrollWindow *scrollwnd;
    char *text;
    //_DK_gui_area_scroll_window(gbtn); return;
    if ((gbtn->flags & LbBtnF_Enabled) == 0) {
        return;
    }
    scrollwnd = (struct TextScrollWindow *)gbtn->content;
    if (scrollwnd == NULL) {
        ERRORLOG("Button doesn't point to a TextScrollWindow data item");
        return;
    }
    text = buf_sprintf("%s", scrollwnd->text);
    draw_scrolling_button_string(gbtn, text);
}

void gui_go_to_event(struct GuiButton *gbtn)
{
    //_DK_gui_go_to_event(gbtn);
    struct PlayerInfo *player;
    struct Dungeon *dungeon;
    player = get_my_player();
    dungeon = get_players_dungeon(player);
    if (dungeon->visible_event_idx) {
        set_players_packet_action(player, PckA_Unknown083, dungeon->visible_event_idx, 0, 0, 0);
    }
}

void gui_close_objective(struct GuiButton *gbtn)
{
    //_DK_gui_close_objective(gbtn); return;
    struct PlayerInfo *player;
    player = get_my_player();
    set_players_packet_action(player, PckA_EventBoxClose, 0, 0, 0, 0);
    // The final effect of this packet should be 3 menus disabled
    /*turn_off_menu(GMnu_TEXT_INFO);
    turn_off_menu(GMnu_BATTLE);
    turn_off_menu(GMnu_DUNGEON_SPECIAL);*/
}

void gui_scroll_text_up(struct GuiButton *gbtn)
{
    //_DK_gui_scroll_text_up(gbtn);
    struct TextScrollWindow *scroll_window;
    scroll_window = (struct TextScrollWindow *)gbtn->content;
    scroll_window->action = 1;
}

void gui_scroll_text_down(struct GuiButton *gbtn)
{
    //_DK_gui_scroll_text_down(gbtn);
    struct TextScrollWindow *scroll_window;
    scroll_window = (struct TextScrollWindow *)gbtn->content;
    scroll_window->action = 2;
}

/**
 * Changes state based on a parameter inside GuiButton.
 * But first, loads the default campaign if no campaign is loaded yet.
 */
void frontend_ldcampaign_change_state(struct GuiButton *gbtn)
{
  if (!is_campaign_loaded())
  {
    if (!change_campaign(""))
      return;
  }
  frontend_change_state(gbtn);
}

/**
 * Changes state based on a parameter inside GuiButton.
 * But first, loads the default campaign if no campaign is loaded,
 * or the loaded one has no MP maps.
 */
void frontend_netservice_change_state(struct GuiButton *gbtn)
{
    TbBool set_cmpg;
    set_cmpg = false;
    if (!is_campaign_loaded())
    {
        set_cmpg = true;
    } else
    if (campaign.multi_levels_count < 1)
    {
        set_cmpg = true;
    }
    if (set_cmpg)
    {
        if (!change_campaign(""))
          return;
    }
    frontend_change_state(gbtn);
}

TbBool frontend_start_new_campaign(const char *cmpgn_fname)
{
    struct PlayerInfo *player;
    int i;
    SYNCDBG(7,"Starting");
    memset(&intralvl, 0, sizeof(struct IntralevelData));
    if (!change_campaign(cmpgn_fname))
        return false;
    set_continue_level_number(first_singleplayer_level());
    for (i=0; i < PLAYERS_COUNT; i++)
    {
        player = get_player(i);
        player->flgfield_6 &= ~PlaF6_PlyrHasQuit;
    }
    player = get_my_player();
    clear_transfered_creatures();
    calculate_moon_phase(false,false);
    hide_all_bonus_levels(player);
    update_extra_levels_visibility();
    return true;
}

void frontend_start_new_game(struct GuiButton *gbtn)
{
    const char *cmpgn_fname;
    SYNCDBG(6,"Clicked");
    // Check if we can just start the game without campaign selection screen
    if (campaigns_list.items_num < 1)
      cmpgn_fname = lbEmptyString;
    else
    if (campaigns_list.items_num == 1)
      cmpgn_fname = campaigns_list.items[0].fname;
    else
      cmpgn_fname = NULL;
    if (cmpgn_fname != NULL)
    { // If there's only one campaign, then start it
      if (!frontend_start_new_campaign(cmpgn_fname))
      {
        ERRORLOG("Unable to start new campaign");
        return;
      }
      frontend_set_state(FeSt_CAMPAIGN_INTRO);
    } else
    { // If there's more campaigns, go to selection screen
      frontend_set_state(FeSt_CAMPAIGN_SELECT);
    }
}

void frontend_load_mappacks(struct GuiButton *gbtn)
{
    const char *cmpgn_fname;
    SYNCDBG(6,"Clicked");
    // Check if we can show some levels without showing the map pack selection screen
    if (mappacks_list.items_num < 1)
      cmpgn_fname = lbEmptyString;
    else
    if (mappacks_list.items_num == 1)
      cmpgn_fname = mappacks_list.items[0].fname;
    else
      cmpgn_fname = NULL;
    if (cmpgn_fname != NULL)
    { // If there's only one map pack, then just show the levels
      if (!change_campaign(cmpgn_fname))
      {
        ERRORLOG("Unable to load map pack list");
        return;
      }
      frontend_set_state(FeSt_LEVEL_SELECT);
    } else
    { // If there's more map packs, go to selection screen
      frontend_set_state(FeSt_MAPPACK_SELECT);
    }
}

/**
 * Writes the continue game file.
 * If allow_lvnum_grow is true and my_player has won the singleplayer level,
 * then next level is written into continue file. This should be the case
 * if complete_level() wasn't called yet.
 */
short frontend_save_continue_game(short allow_lvnum_grow)
{
    struct PlayerInfo *player;
    struct Dungeon *dungeon;
    unsigned short victory_state;
    short flg_mem;
    LevelNumber lvnum;
    lvnum = get_loaded_level_number();
    SYNCDBG(6,"Starting");
    player = get_my_player();
    dungeon = get_players_dungeon(player);
    // Do not allow current level to grow if it wasn't just beaten
    if (get_loaded_level_number() != get_continue_level_number()) {
        allow_lvnum_grow = false;
    }
    // Save some of the data from clearing
    victory_state = player->victory_state;
    memcpy(scratch, &dungeon->lvstats, sizeof(struct LevelStats));
    flg_mem = ((player->additional_flags & PlaAF_UnlockedLordTorture) != 0);
    // clear all data
    clear_game_for_save();
    // Restore saved data
    player->victory_state = victory_state;
    memcpy(&dungeon->lvstats, scratch, sizeof(struct LevelStats));
    set_flag_byte(&player->additional_flags,PlaAF_UnlockedLordTorture,flg_mem);
    // Only save continue if level was won, not a free play level, not a multiplayer level and not in packet mode
    if (((game.system_flags & GSF_NetworkActive) != 0)
     || ((game.operation_flags & GOF_SingleLevel) != 0)
     || (game.packet_load_enable)
     || (is_freeplay_level(lvnum))
     || (is_multiplayer_level(lvnum)))
        return false;
    // Select the continue level (move the campaign forward)
    if ((allow_lvnum_grow) && (player->victory_state == VicS_WonLevel)) {
        // If level number growth makes sense, do it
        SYNCDBG(7,"Progressing the campaign");
        lvnum = move_campaign_to_next_level();
    } else {
        SYNCDBG(7,"No change in campaign position, victory state %d",(int)player->victory_state);
        lvnum = get_continue_level_number();
    }
    return save_continue_game(lvnum);
}

void frontend_load_continue_game(struct GuiButton *gbtn)
{
  if (!load_continue_game())
  {
    continue_game_option_available = 0;
    return;
  }
  frontend_set_state(FeSt_LAND_VIEW);
}

void frontend_load_game_maintain(struct GuiButton *gbtn)
{
    long game_index=load_game_scroll_offset+(long)(gbtn->content)-45;
    if (game_index < number_of_saved_games)
        gbtn->flags |= LbBtnF_Enabled;
    else
        gbtn->flags &= ~LbBtnF_Enabled;
}

void do_button_click_actions(struct GuiButton *gbtn, unsigned char *s, Gf_Btn_Callback callback)
{
    SYNCDBG(9,"Starting for button type %d",(int)gbtn->gbtype);
    //_DK_do_button_click_actions(gbtn, s, callback);
    if (gbtn->gbtype == LbBtnT_RadioBtn)
    {
        //TODO: pointers comparison should be avoided
        if (s == &gbtn->gbactn_2)
            return;
    }
    if ((gbtn->flags & LbBtnF_Enabled) != 0)
    {
        switch (gbtn->gbtype)
        {
        case LbBtnT_NormalBtn:
        case LbBtnT_ToggleBtn:
        case LbBtnT_EditBox:
        case LbBtnT_Unknown6:
            *s = 1;
            break;
        case LbBtnT_RadioBtn:
            if ((gbtn->content != NULL) && (!*s))
            {
                unsigned char *rbstate;
                rbstate = (unsigned char *)gbtn->content;
                do_sound_button_click(gbtn);
                struct GuiMenu *amnu;
                amnu = get_active_menu(gbtn->gmenu_idx);
                clear_radio_buttons(amnu);
                *rbstate = 1;
                *s = 1;
                update_radio_button_data(amnu);
            }
            if (callback != NULL) {
                callback(gbtn);
            }
            break;
        }
    }
}

void do_button_press_actions(struct GuiButton *gbtn, unsigned char *s, Gf_Btn_Callback callback)
{
    SYNCDBG(9,"Starting for button type %d",(int)gbtn->gbtype);
    if (gbtn->gbtype == LbBtnT_RadioBtn)
    {
        //TODO: pointers comparison should be avoided
        if (s == &gbtn->gbactn_2)
            return;
    }
    if ((gbtn->flags & LbBtnF_Enabled) != 0)
    {
        switch (gbtn->gbtype)
        {
        case LbBtnT_HoldableBtn:
            if ((*s > 5) && (callback != NULL)) {
                callback(gbtn);
            } else {
                (*s)++;
            }
            break;
        case LbBtnT_Unknown6:
            if (callback != NULL) {
                callback(gbtn);
            }
            break;
        case LbBtnT_NormalBtn:
        case LbBtnT_ToggleBtn:
        case LbBtnT_EditBox:
        case LbBtnT_RadioBtn:
            break;
        }
    }
}

void do_button_release_actions(struct GuiButton *gbtn, unsigned char *s, Gf_Btn_Callback callback)
{
  SYNCDBG(17,"Starting");
  int i;
  struct GuiMenu *gmnu;
  switch ( gbtn->gbtype )
  {
  case LbBtnT_NormalBtn:
  case LbBtnT_HoldableBtn:
      if ((*s != 0) && (callback != NULL))
      {
          do_sound_button_click(gbtn);
          callback(gbtn);
      }
      *s = 0;
      break;
  case LbBtnT_ToggleBtn:
      i = *(unsigned char *)gbtn->content;
      i++;
      if (i > gbtn->maxval)
          i = 0;
      *(unsigned char *)gbtn->content = i;
      if ((*s != 0) && (callback != NULL))
      {
          do_sound_button_click(gbtn);
          callback(gbtn);
      }
      *s = 0;
      break;
  case LbBtnT_RadioBtn:
      //TODO: pointers comparison should be avoided
      if (s == &gbtn->gbactn_2)
        return;
      break;
  case LbBtnT_EditBox:
      input_button = gbtn;
      setup_input_field(input_button, get_string(GUIStr_MnuUnused));
      break;
  default:
      break;
  }

  if (s == &gbtn->gbactn_1)
  {
    gmnu = get_active_menu(gbtn->gmenu_idx);
    if (gbtn->parent_menu != NULL)
      create_menu(gbtn->parent_menu);
    if ((gbtn->flags & LbBtnF_Unknown02) && (gbtn->gbtype != LbBtnT_EditBox))
    {
      if (callback == NULL)
        do_sound_menu_click();
      gmnu->visual_state = 3;
    }
  }
  SYNCDBG(17,"Finished");
}

/**
 * Returns if the menu is toggleable. If it's not, then it is always
 * visible until it's deleted.
 */
short is_toggleable_menu(short mnu_idx)
{
  switch (mnu_idx)
  {
  case GMnu_MAIN:
  case GMnu_ROOM:
  case GMnu_SPELL:
  case GMnu_TRAP:
  case GMnu_CREATURE:
  case GMnu_EVENT:
  case GMnu_QUERY:
      return true;
  case GMnu_TEXT_INFO:
  case GMnu_DUNGEON_SPECIAL:
  case GMnu_CREATURE_QUERY1:
  case GMnu_CREATURE_QUERY2:
  case GMnu_CREATURE_QUERY3:
  case GMnu_CREATURE_QUERY4:
  case GMnu_BATTLE:
  case GMnu_SPELL_LOST:
      return true;
  case GMnu_OPTIONS:
  case GMnu_INSTANCE:
  case GMnu_QUIT:
  case GMnu_LOAD:
  case GMnu_SAVE:
  case GMnu_VIDEO:
  case GMnu_SOUND:
  case GMnu_ERROR_BOX:
  case GMnu_HOLD_AUDIENCE:
  case GMnu_FEMAIN:
  case GMnu_FELOAD:
  case GMnu_FENET_SERVICE:
  case GMnu_FENET_SESSION:
  case GMnu_FENET_START:
  case GMnu_FENET_MODEM:
  case GMnu_FENET_SERIAL:
  case GMnu_FESTATISTICS:
  case GMnu_FEHIGH_SCORE_TABLE:
  case GMnu_RESURRECT_CREATURE:
  case GMnu_TRANSFER_CREATURE:
  case GMnu_ARMAGEDDON:
  case GMnu_FEDEFINE_KEYS:
  case GMnu_AUTOPILOT:
  case GMnu_FEOPTION:
  case GMnu_FELEVEL_SELECT:
  case GMnu_MAPPACK_SELECT:
  case GMnu_FECAMPAIGN_SELECT:
  case GMnu_FEERROR_BOX:
      return false;
  default:
      return true;
  }
}

int create_button(struct GuiMenu *gmnu, struct GuiButtonInit *gbinit, int units_per_px)
{
    struct GuiButton *gbtn;
    int gidx;
    long i;
    //gidx = _DK_create_button(gmnu, gbinit);
    gidx = guibutton_get_unused_slot();
    if (gidx == -1) {
        // No free buttons
        return -1;
    }
    gbtn = &active_buttons[gidx];
    gbtn->flags |= LbBtnF_Active;
    struct GuiMenu *gmnuinit;
    gmnuinit = gmnu->menu_init;
    gbtn->gmenu_idx = gmnu->number;
    gbtn->gbtype = gbinit->gbtype;
    gbtn->id_num = gbinit->id_num;
    gbtn->flags ^= (gbtn->flags ^ LbBtnF_Unknown02 * (gbinit->gbifield_5 & 0xff)) & LbBtnF_Unknown02;
    gbtn->click_event = gbinit->click_event;
    gbtn->rclick_event = gbinit->rclick_event;
    gbtn->ptover_event = gbinit->ptover_event;
    gbtn->btype_value = gbinit->btype_value;
    gbtn->width = (gbinit->width * units_per_px + 8) / 16;
    gbtn->height = (gbinit->height * units_per_px + 8) / 16;
    gbtn->draw_call = gbinit->draw_call;
    gbtn->sprite_idx = gbinit->sprite_idx;
    gbtn->tooltip_stridx = gbinit->tooltip_stridx;
    gbtn->parent_menu = gbinit->parent_menu;
    gbtn->content = (unsigned long *)gbinit->content.lptr;
    gbtn->maxval = gbinit->maxval;
    gbtn->maintain_call = gbinit->maintain_call;
    gbtn->flags |= LbBtnF_Enabled;
    gbtn->flags &= ~LbBtnF_Unknown10;
    gbtn->gbactn_1 = 0;
    gbtn->flags |= LbBtnF_Visible;
    gbtn->flags ^= (gbtn->flags ^ LbBtnF_Unknown20 * (gbinit->gbifield_5 >> 8)) & LbBtnF_Unknown20;
    if ((gbinit->scr_pos_x == 999) || (gbinit->pos_x == 999))
    {
        i = gmnu->pos_x + ((gmnuinit->width >> 1) - (gbinit->width >> 1)) * units_per_px / 16;
        gbtn->scr_pos_x = i;
        gbtn->pos_x = i;
    } else
    {
        gbtn->pos_x = gmnu->pos_x + (gbinit->pos_x * units_per_px + 8) / 16;
        gbtn->scr_pos_x = gmnu->pos_x + (gbinit->scr_pos_x * units_per_px + 8) / 16;
    }
    if ((gbinit->scr_pos_y == 999) || (gbinit->pos_y == 999))
    {
        i = gmnu->pos_y + (((gmnuinit->height >> 1) - (gbinit->height >> 1)) * units_per_px + 8) / 16;
        gbtn->scr_pos_y = i;
        gbtn->pos_y = i;
    } else
    {
        gbtn->pos_y = (gbinit->pos_y * units_per_px + 8) / 16 + gmnu->pos_y;
        gbtn->scr_pos_y = gmnu->pos_y + (gbinit->scr_pos_y * units_per_px + 8) / 16;
    }
    if (gbtn->gbtype == LbBtnT_RadioBtn)
    {
        struct TextScrollWindow *scrollwnd;
        scrollwnd = (struct TextScrollWindow *)gbtn->content;
        if ((scrollwnd != NULL) && (scrollwnd->text[0] == 1))
        {
            gbtn->gbactn_1 = 1;
            gbtn->gbactn_2 = 0;
        } else
        {
            gbtn->gbactn_1 = 0;
            gbtn->gbactn_2 = 0;
        }
    } else
    {
        gbtn->gbactn_1 = 0;
        gbtn->gbactn_2 = 0;
    }
    SYNCDBG(11,"Created button %d at (%d,%d) size (%d,%d)",gidx,
        gbtn->pos_x,gbtn->pos_y,gbtn->width,gbtn->height);
    return gidx;

}

long compute_menu_position_x(long desired_pos,int menu_width, int units_per_px)
{
  struct PlayerInfo *player;
  player = get_my_player();
  long scaled_width;
  scaled_width = (menu_width * units_per_px + 8) / 16;
  long pos;
  switch (desired_pos)
  {
  case POS_MOUSMID: // Place menu centered over mouse
      pos = GetMouseX() - (scaled_width >> 1);
      break;
  case POS_GAMECTR: // Player-based positioning
      pos = (player->engine_window_x) + (player->engine_window_width >> 1) - (scaled_width >> 1);
      break;
  case POS_MOUSPRV: // Place menu centered over previous mouse position
      pos = old_menu_mouse_x - (scaled_width >> 1);
      break;
  case POS_SCRCTR:
      pos = (MyScreenWidth >> 1) - (scaled_width >> 1);
      break;
  case POS_SCRBTM:
      pos = MyScreenWidth - scaled_width;
      break;
  default: // Desired position have direct coordinates
      pos = ((desired_pos*(long)units_per_pixel)>>4)*((long)pixel_size);
      if (pos+scaled_width > lbDisplay.PhysicalScreenWidth*((long)pixel_size))
        pos = lbDisplay.PhysicalScreenWidth*((long)pixel_size)-scaled_width;
/* Helps not to touch left panel - disabling, as needs additional conditions
      if (pos < status_panel_width)
        pos = status_panel_width;
*/
      break;
  }
  // Clipping position X
  if (desired_pos == POS_GAMECTR)
  {
    if (pos+scaled_width > MyScreenWidth)
      pos = MyScreenWidth-scaled_width;
    if (pos < player->engine_window_x)
      pos = player->engine_window_x;
  } else
  {
    if (pos+scaled_width > MyScreenWidth)
      pos = MyScreenWidth-scaled_width;
    if (pos < 0)
      pos = 0;
  }
  return pos;
}

long compute_menu_position_y(long desired_pos,int menu_height, int units_per_px)
{
    struct PlayerInfo *player;
    player = get_my_player();
    long scaled_height;
    scaled_height = (menu_height * units_per_px + 8) / 16;
    long pos;
    switch (desired_pos)
    {
    case POS_MOUSMID: // Place menu centered over mouse
        pos = GetMouseY() - (scaled_height >> 1);
        break;
    case POS_GAMECTR: // Player-based positioning
        pos = (player->engine_window_height >> 1) - ((scaled_height+20*units_per_px/16) >> 1);
        break;
    case POS_MOUSPRV: // Place menu centered over previous mouse position
        pos = old_menu_mouse_y - (scaled_height >> 1);
        break;
    case POS_SCRCTR:
        pos = (MyScreenHeight >> 1) - (scaled_height >> 1);
        break;
    case POS_SCRBTM:
        pos = MyScreenHeight - scaled_height;
        break;
    default: // Desired position have direct coordinates
        pos = ((desired_pos*((long)units_per_pixel))>>4)*((long)pixel_size);
        if (pos+scaled_height > lbDisplay.PhysicalScreenHeight*((long)pixel_size))
          pos = lbDisplay.PhysicalScreenHeight*((long)pixel_size)-scaled_height;
        break;
    }
    // Clipping position Y
    if (pos+scaled_height > MyScreenHeight)
      pos = MyScreenHeight-scaled_height;
    if (pos < 0)
      pos = 0;
    return pos;
}

MenuNumber create_menu(struct GuiMenu *gmnu)
{
    MenuNumber mnu_num;
    struct GuiMenu *amnu;
    Gf_Mnu_Callback callback;
    struct GuiButtonInit *btninit;
    int i;
    SYNCDBG(18,"Starting menu ID %d",gmnu->ident);
    mnu_num = menu_id_to_number(gmnu->ident);
    if (mnu_num >= 0)
    {
        amnu = get_active_menu(mnu_num);
        amnu->visual_state = 1;
        amnu->fade_time = gmnu->fade_time;
        amnu->is_turned_on = ((game.operation_flags & GOF_ShowGui) != 0) || (!is_toggleable_menu(gmnu->ident));
        SYNCDBG(18,"Menu number %d already active",(int)mnu_num);
        return mnu_num;
    }
    add_to_menu_stack(gmnu->ident);
    mnu_num = first_available_menu();
    if (mnu_num == -1)
    {
        ERRORLOG("Too many menus open");
        return -1;
    }
    SYNCDBG(18,"Menu number %d added to stack",(int)mnu_num);
    amnu = get_active_menu(mnu_num);
    amnu->visual_state = 1;
    amnu->number = mnu_num;
    amnu->menu_init = gmnu;
    amnu->ident = gmnu->ident;
    if (amnu->ident == GMnu_MAIN)
    {
        old_menu_mouse_x = GetMouseX();
        old_menu_mouse_y = GetMouseY();
    }
    // Make scale factor
    int units_per_px;
    units_per_px = min((int)units_per_pixel,units_per_pixel_min*16/10);
    // Decrease scale factor if for some reason resulting size would exceed screen (wierd aspec ratio support)
    if (gmnu->width * units_per_px > LbScreenWidth() * 16)
        units_per_px = LbScreenWidth() * 16 / gmnu->width;
    if (gmnu->height * units_per_px > LbScreenHeight() * 16)
        units_per_px = LbScreenHeight() * 16 / gmnu->height;
    // Setting position X
    amnu->pos_x = compute_menu_position_x(gmnu->pos_x,gmnu->width,units_per_px);
    // Setting position Y
    amnu->pos_y = compute_menu_position_y(gmnu->pos_y,gmnu->height,units_per_px);

    amnu->fade_time = gmnu->fade_time;
    if (amnu->fade_time < 1) {
        ERRORLOG("Fade time %d is less than 1.",(int)amnu->fade_time);
    }
    amnu->buttons = gmnu->buttons;
    amnu->width = (gmnu->width * units_per_px + 8) / 16;
    amnu->height = (gmnu->height * units_per_px + 8) / 16;
    amnu->draw_cb = gmnu->draw_cb;
    amnu->create_cb = gmnu->create_cb;
    amnu->is_monopoly_menu = gmnu->is_monopoly_menu;
    amnu->field_1F = gmnu->field_1F;
    amnu->is_turned_on = ((game.operation_flags & GOF_ShowGui) != 0) || (!is_toggleable_menu(gmnu->ident));
    callback = amnu->create_cb;
    if (callback != NULL)
        callback(amnu);
    btninit = gmnu->buttons;
    for (i=0; btninit[i].gbtype != -1; i++)
    {
        if (create_button(amnu, &btninit[i], units_per_px) == -1)
        {
          ERRORLOG("Cannot Allocate button");
          return -1;
        }
    }
    update_radio_button_data(amnu);
    init_slider_bars(amnu);
    init_menu_buttons(amnu);
    SYNCMSG("Created menu ID %d at slot %d, pos (%d,%d) size (%d,%d)",(int)gmnu->ident,
        (int)mnu_num,(int)amnu->pos_x,(int)amnu->pos_y,(int)amnu->width,(int)amnu->height);
    return mnu_num;
}

unsigned long toggle_status_menu(short visible)
{
  static unsigned char room_on = 0;
  static unsigned char spell_on = 0;
  static unsigned char spell_lost_on = 0;
  static unsigned char trap_on = 0;
  static unsigned char creat_on = 0;
  static unsigned char event_on = 0;
  static unsigned char query_on = 0;
  static unsigned char creature_query1_on = 0;
  static unsigned char creature_query2_on = 0;
  static unsigned char creature_query3_on = 0;
  static unsigned char creature_query4_on = 0;
  static unsigned char objective_on = 0;
  static unsigned char battle_on = 0;
  static unsigned char special_on = 0;

  long k;
  unsigned long i;
  k = menu_id_to_number(GMnu_MAIN);
  if (k < 0) return 0;
  // Update pannel width
  status_panel_width = get_active_menu(k)->width;
  i = get_active_menu(k)->is_turned_on;
  if (visible != i)
  {
    if ( visible )
    {
      set_menu_visible_on(GMnu_MAIN);
      if ( room_on )
        set_menu_visible_on(GMnu_ROOM);
      if ( spell_on )
        set_menu_visible_on(GMnu_SPELL);
      if ( spell_lost_on )
        set_menu_visible_on(GMnu_SPELL_LOST);
      if ( trap_on )
        set_menu_visible_on(GMnu_TRAP);
      if ( event_on )
        set_menu_visible_on(GMnu_EVENT);
      if ( query_on )
        set_menu_visible_on(GMnu_QUERY);
      if ( creat_on )
        set_menu_visible_on(GMnu_CREATURE);
      if ( creature_query1_on )
        set_menu_visible_on(GMnu_CREATURE_QUERY1);
      if ( creature_query2_on )
        set_menu_visible_on(GMnu_CREATURE_QUERY2);
      if ( creature_query3_on )
        set_menu_visible_on(GMnu_CREATURE_QUERY3);
      if ( creature_query4_on )
        set_menu_visible_on(GMnu_CREATURE_QUERY4);
      if ( battle_on )
        set_menu_visible_on(GMnu_BATTLE);
      if ( objective_on )
        set_menu_visible_on(GMnu_TEXT_INFO);
      if ( special_on )
        set_menu_visible_on(GMnu_DUNGEON_SPECIAL);
    } else
    {
      set_menu_visible_off(GMnu_MAIN);

      k = menu_id_to_number(GMnu_ROOM);
      if (k >= 0)
        room_on = get_active_menu(k)->is_turned_on;
      set_menu_visible_off(GMnu_ROOM);

      k = menu_id_to_number(GMnu_SPELL);
      if (k >= 0)
        spell_on = get_active_menu(k)->is_turned_on;
      set_menu_visible_off(GMnu_SPELL);

      k = menu_id_to_number(GMnu_SPELL_LOST);
      if (k >= 0)
        spell_lost_on = get_active_menu(k)->is_turned_on;
      set_menu_visible_off(GMnu_SPELL_LOST);

      k = menu_id_to_number(GMnu_TRAP);
      if (k >= 0)
      trap_on = get_active_menu(k)->is_turned_on;
      set_menu_visible_off(GMnu_TRAP);

      k = menu_id_to_number(GMnu_CREATURE);
      if (k >= 0)
        creat_on = get_active_menu(k)->is_turned_on;
      set_menu_visible_off(GMnu_CREATURE);

      k = menu_id_to_number(GMnu_EVENT);
      if (k >= 0)
        event_on = get_active_menu(k)->is_turned_on;
      set_menu_visible_off(GMnu_EVENT);

      k = menu_id_to_number(GMnu_QUERY);
      if (k >= 0)
        query_on = get_active_menu(k)->is_turned_on;
      set_menu_visible_off(GMnu_QUERY);

      k = menu_id_to_number(GMnu_CREATURE_QUERY1);
      if (k >= 0)
        creature_query1_on = get_active_menu(k)->is_turned_on;
      set_menu_visible_off(GMnu_CREATURE_QUERY1);

      k = menu_id_to_number(GMnu_CREATURE_QUERY2);
      if (k >= 0)
        creature_query2_on = get_active_menu(k)->is_turned_on;
      set_menu_visible_off(GMnu_CREATURE_QUERY2);

      k = menu_id_to_number(GMnu_CREATURE_QUERY3);
      if (k >= 0)
        creature_query3_on = get_active_menu(k)->is_turned_on;
      set_menu_visible_off(GMnu_CREATURE_QUERY3);

      k = menu_id_to_number(GMnu_CREATURE_QUERY4);
      if (k >= 0)
        creature_query4_on = get_active_menu(k)->is_turned_on;
      set_menu_visible_off(GMnu_CREATURE_QUERY4);

      k = menu_id_to_number(GMnu_TEXT_INFO);
      if (k >= 0)
        objective_on = get_active_menu(k)->is_turned_on;
      set_menu_visible_off(GMnu_TEXT_INFO);

      k = menu_id_to_number(GMnu_BATTLE);
      if (k >= 0)
        battle_on = get_active_menu(k)->is_turned_on;
      set_menu_visible_off(GMnu_BATTLE);

      k = menu_id_to_number(GMnu_DUNGEON_SPECIAL);
      if (k >= 0)
        special_on = get_active_menu(k)->is_turned_on;
      set_menu_visible_off(GMnu_DUNGEON_SPECIAL);
    }
  }
  return i;
}

TbBool toggle_first_person_menu(TbBool visible)
{
  static unsigned char creature_query_on = 0;
  if (visible)
  {
    if (creature_query_on == 1)
        set_menu_visible_on(GMnu_CREATURE_QUERY1);
    else
        if (creature_query_on == 2)
      set_menu_visible_on(GMnu_CREATURE_QUERY2);
    else
        if (creature_query_on == 3)
        set_menu_visible_on(GMnu_CREATURE_QUERY3);
    else
        if (creature_query_on == 4)
        set_menu_visible_on(GMnu_CREATURE_QUERY4);
    else
    {
      WARNMSG("No active query for first person menu; assuming query 1.");
      set_menu_visible_on(GMnu_CREATURE_QUERY1);
    }
    return true;
  } else
  {
    long menu_num;
    // CREATURE_QUERY1
    menu_num = menu_id_to_number(GMnu_CREATURE_QUERY1);
    if (menu_num >= 0)
        creature_query_on = 1;
    set_menu_visible_off(GMnu_CREATURE_QUERY1);
    // CREATURE_QUERY2
    menu_num = menu_id_to_number(GMnu_CREATURE_QUERY2);
    if (menu_num >= 0)
        creature_query_on = 2;
    set_menu_visible_off(GMnu_CREATURE_QUERY2);
    // CREATURE_QUERY3
    menu_num = menu_id_to_number(GMnu_CREATURE_QUERY3);
    if (menu_num >= 0)
        creature_query_on = 3;
    set_menu_visible_off(GMnu_CREATURE_QUERY3);
    // CREATURE_QUERY4
    menu_num = menu_id_to_number(GMnu_CREATURE_QUERY4);
    if (menu_num >= 0)
        creature_query_on = 4;
    set_menu_visible_off(GMnu_CREATURE_QUERY4);
    return true;
  }
}

void set_gui_visible(TbBool visible)
{
  SYNCDBG(6,"Starting");
  set_flag_byte(&game.operation_flags,GOF_ShowGui,visible);
  struct PlayerInfo *player=get_my_player();
  unsigned char is_visbl = ((game.operation_flags & GOF_ShowGui) != 0);
  switch (player->view_type)
  {
  case PVT_CreatureContrl:
      toggle_first_person_menu(is_visbl);
      break;
  case PVT_MapScreen:
  case PVT_MapFadeIn:
  case PVT_MapFadeOut:
      toggle_status_menu(0);
      break;
  case PVT_DungeonTop:
  default:
      toggle_status_menu(is_visbl);
      break;
  }
  if (((game.numfield_D & GNFldD_Unkn20) != 0) && ((game.operation_flags & GOF_ShowGui) != 0))
  {
      setup_engine_window(status_panel_width, 0, MyScreenWidth, MyScreenHeight);
  }
  else
  {
      setup_engine_window(0, 0, MyScreenWidth, MyScreenHeight);
  }
  if (player->acamera && player->acamera->view_mode == PVM_IsometricView)
  {
      // Adjust the bounds of zoom of the camera when the side-menu is toggled (in Isometric view) to hide graphical glitches if the screen is too wide or tall
      // NOTE: This should be removed if the render array is ever increased (i.e. can see more things on screen)
      int panel_width = (((game.operation_flags & GOF_ShowGui) != 0) ? status_panel_width : 0);
      int camera_zoom_min = adjust_min_camera_zoom(player->acamera, player->engine_window_width, player->engine_window_height, panel_width);

      update_camera_zoom_bounds(player->acamera, CAMERA_ZOOM_MAX, camera_zoom_min);
      if (is_my_player(player))
      {
        settings.isometric_view_zoom_level = player->acamera->zoom;
        save_settings();
      }
  }
}

void toggle_gui(void)
{
    TbBool visible = ((game.operation_flags & GOF_ShowGui) == 0);
    set_gui_visible(visible);
}

void reinit_all_menus(void)
{
    TbBool visible = ((game.operation_flags & GOF_ShowGui) != 0);
    init_gui();
    reset_gui_based_on_player_mode();
    set_gui_visible(visible);
}

void frontend_load_data_from_cd(void)
{
    LbDataLoadSetModifyFilenameFunction(_DK_mdlf_for_cd);
}

void frontend_load_data_reset(void)
{
  LbDataLoadSetModifyFilenameFunction(_DK_mdlf_default);
}

void initialise_tab_tags(MenuID menu_id)
{
    info_tag =  (menu_id == GMnu_QUERY) || (menu_id == GMnu_CREATURE_QUERY1) ||
        (menu_id == GMnu_CREATURE_QUERY2) || (menu_id == GMnu_CREATURE_QUERY3) || (menu_id == GMnu_CREATURE_QUERY4);
    room_tag = (menu_id == GMnu_ROOM);
    spell_tag = (menu_id == GMnu_SPELL);
    trap_tag = (menu_id == GMnu_TRAP);
    creature_tag = (menu_id == GMnu_CREATURE);
}

void initialise_tab_tags_and_menu(MenuID menu_id)
{
    MenuNumber menu_num;
    initialise_tab_tags(menu_id);
    menu_num = menu_id_to_number(menu_id);
    if (menu_num >= 0) {
        setup_radio_buttons(get_active_menu(menu_num));
    }
}

void init_gui(void)
{
  LbMemorySet(breed_activities, 0, CREATURE_TYPES_COUNT*sizeof(unsigned short));
  LbMemorySet(menu_stack, 0, ACTIVE_MENUS_COUNT*sizeof(unsigned char));
  LbMemorySet(active_menus, 0, ACTIVE_MENUS_COUNT*sizeof(struct GuiMenu));
  LbMemorySet(active_buttons, 0, ACTIVE_BUTTONS_COUNT*sizeof(struct GuiButton));
  breed_activities[0] = get_players_special_digger_model(my_player_number);
  no_of_breeds_owned = 1;
  top_of_breed_list = 0;
  old_menu_mouse_x = -999;
  old_menu_mouse_y = -999;
  drag_menu_x = -999;
  drag_menu_y = -999;
  initialise_tab_tags(GMnu_ROOM);
  new_objective = 0;
  input_button = 0;
  busy_doing_gui = 0;
  no_of_active_menus = 0;
}

void frontend_shutdown_state(FrontendMenuState pstate)
{
    char *fname;
    switch (pstate)
    {
    case FeSt_INITIAL:
        init_gui();
        wait_for_cd_to_be_available();
        fname = prepare_file_path(FGrp_LoData,"front.pal");
        if (LbFileLoadAt(fname, frontend_palette) != PALETTE_SIZE)
            ERRORLOG("Unable to load FRONTEND PALETTE");
        wait_for_cd_to_be_available();
        LbMoveGameCursorToHostCursor(); // set the initial cursor position for the main menu
        update_mouse();
        break;
    case FeSt_MAIN_MENU: // main menu state
        turn_off_menu(GMnu_FEMAIN);
        break;
    case FeSt_FELOAD_GAME:
        turn_off_menu(GMnu_FELOAD);
        break;
    case FeSt_LAND_VIEW:
        frontmap_unload();
        frontend_load_data();
        break;
    case FeSt_NET_SERVICE:
        turn_off_menu(GMnu_FENET_SERVICE);
        break;
    case FeSt_NET_SESSION: // Network play mode
        turn_off_menu(GMnu_FENET_SESSION);
        break;
    case FeSt_NET_START:
        turn_off_menu(GMnu_FENET_START);
        break;
    case FeSt_STORY_POEM:
    case FeSt_STORY_BIRTHDAY:
        frontstory_unload();
        break;
    case FeSt_CREDITS:
        StopMusicPlayer();
        break;
    case FeSt_NET_MODEM:
        turn_off_menu(GMnu_FENET_MODEM);
        frontnet_modem_reset();
        break;
    case FeSt_NET_SERIAL:
        turn_off_menu(GMnu_FENET_SERIAL);
        frontnet_serial_reset();
        break;
    case FeSt_LEVEL_STATS:
        StopStreamedSample();
        turn_off_menu(GMnu_FESTATISTICS);
        break;
    case FeSt_HIGH_SCORES:
        turn_off_menu(GMnu_FEHIGH_SCORE_TABLE);
        break;
    case FeSt_TORTURE:
        set_pointer_graphic_none();
        fronttorture_clear_state();
        fronttorture_unload();
        frontend_load_data();
        break;
    case FeSt_NETLAND_VIEW:
        frontnetmap_unload();
        frontend_load_data();
        break;
    case FeSt_FEDEFINE_KEYS:
        turn_off_menu(GMnu_FEDEFINE_KEYS);
        save_settings();
        break;
    case FeSt_FEOPTIONS:
        turn_off_menu(GMnu_FEOPTION);
        StopMusicPlayer();
        break;
    case FeSt_LEVEL_SELECT:
        turn_off_menu(GMnu_FELEVEL_SELECT);
        frontend_level_list_unload();
        break;
    case FeSt_MAPPACK_SELECT:
        turn_off_menu(GMnu_MAPPACK_SELECT);
        break;
    case FeSt_CAMPAIGN_SELECT:
        turn_off_menu(GMnu_FECAMPAIGN_SELECT);
        break;
    case FeSt_START_KPRLEVEL:
    case FeSt_START_MPLEVEL:
    case FeSt_UNKNOWN09:
    case FeSt_LOAD_GAME:
    case FeSt_INTRO:
    case FeSt_CAMPAIGN_INTRO:
    case FeSt_DEMO: //demo state (intro/credits)
    case FeSt_OUTRO:
    case FeSt_PACKET_DEMO:
        break;
#if (BFDEBUG_LEVEL > 0)
    case FeSt_FONT_TEST:
        free_testfont_fonts();
        break;
#endif
    default:
        ERRORLOG("Unhandled FRONTEND state %d shutdown",(int)pstate);
        break;
    }
}

/**
 * Initializes given front-end state.
 * Loads required assets and initializes variables for each state.
 * Does not do network connection initialization for MP states.
 *
 * @param nstate The new state to be initialized.
 * @return The state which was really initialized.
 */
FrontendMenuState frontend_setup_state(FrontendMenuState nstate)
{
    SYNCDBG(9,"Starting for state %d",(int)nstate);
    switch ( nstate )
    {
      case FeSt_INITIAL:
          set_pointer_graphic_none();
          break;
      case FeSt_MAIN_MENU:
          continue_game_option_available = continue_game_available();
          turn_on_menu(GMnu_FEMAIN);
          last_mouse_x = GetMouseX();
          last_mouse_y = GetMouseY();
          time_last_played_demo = LbTimerClock();
          fe_high_score_table_from_main_menu = true;
          set_flag_byte(&game.system_flags, GSF_NetworkActive, false);
          set_pointer_graphic_menu();
          break;
      case FeSt_FELOAD_GAME:
          turn_on_menu(GMnu_FELOAD);
          set_pointer_graphic_menu();
          break;
      case FeSt_LAND_VIEW:
          set_pointer_graphic_none();
          if ( !frontmap_load() ) {
              // Fallback in case of error
              nstate = FeSt_START_KPRLEVEL;
          }
          break;
      case FeSt_NET_SERVICE:
          turn_on_menu(GMnu_FENET_SERVICE);
          frontnet_service_setup();
          set_pointer_graphic_menu();
          break;
      case FeSt_NET_SESSION:
          turn_on_menu(GMnu_FENET_SESSION);
          frontnet_session_setup();
          set_flag_byte(&game.system_flags, GSF_NetworkActive, false);
          set_pointer_graphic_menu();
          break;
      case FeSt_NET_START:
          turn_on_menu(GMnu_FENET_START);
          frontnet_start_setup();
          set_flag_byte(&game.system_flags, GSF_NetworkActive, true);
          set_pointer_graphic_menu();
          break;
      case FeSt_START_KPRLEVEL:
      case FeSt_UNKNOWN09:
      case FeSt_LOAD_GAME:
      case FeSt_INTRO:
      case FeSt_CAMPAIGN_INTRO:
      case FeSt_DEMO:
      case FeSt_OUTRO:
      case FeSt_PACKET_DEMO:
          fade_palette_in = 0;
          break;
      case FeSt_START_MPLEVEL:
          if ((game.flags_font & FFlg_unk10) != 0)
              LbNetwork_ChangeExchangeTimeout(30);
          fade_palette_in = 0;
          break;
      case FeSt_STORY_POEM:
      case FeSt_STORY_BIRTHDAY:
          set_pointer_graphic_none();
          frontstory_load();
          break;
      case FeSt_CREDITS:
          set_pointer_graphic_none();
          credits_offset = lbDisplay.PhysicalScreenHeight;
          credits_end = 0;
          LbTextSetWindow(0, 0, lbDisplay.PhysicalScreenWidth, lbDisplay.PhysicalScreenHeight);
          lbDisplay.DrawFlags = Lb_TEXT_HALIGN_CENTER;
          break;
      case FeSt_NET_MODEM:
          turn_on_menu(GMnu_FENET_MODEM);
          frontnet_modem_setup();
          break;
      case FeSt_NET_SERIAL:
          turn_on_menu(GMnu_FENET_SERIAL);
          frontnet_serial_setup();
          break;
      case FeSt_LEVEL_STATS:
          turn_on_menu(GMnu_FESTATISTICS);
          frontstats_set_timer();
          set_pointer_graphic_menu();
          break;
      case FeSt_HIGH_SCORES:
          turn_on_menu(GMnu_FEHIGH_SCORE_TABLE);
          frontstats_save_high_score();
          set_pointer_graphic_menu();
          break;
      case FeSt_TORTURE:
          set_pointer_graphic_none();
          fronttorture_load();
          break;
      case FeSt_NETLAND_VIEW:
          set_pointer_graphic_none();
          frontnet_init_level_descriptions();
          frontnetmap_load();
          break;
      case FeSt_FEDEFINE_KEYS:
          defining_a_key = 0;
          define_key_scroll_offset = 0;
          turn_on_menu(GMnu_FEDEFINE_KEYS);
          break;
      case FeSt_FEOPTIONS:
          turn_on_menu(GMnu_FEOPTION);
          set_pointer_graphic_menu();
          break;
    case FeSt_LEVEL_SELECT:
        turn_on_menu(GMnu_FELEVEL_SELECT);
        frontend_level_list_load();
        set_pointer_graphic_menu();
        break;
    case FeSt_MAPPACK_SELECT:
        turn_on_menu(GMnu_MAPPACK_SELECT);
        frontend_mappack_list_load();
        set_pointer_graphic_menu();
        break;
    case FeSt_CAMPAIGN_SELECT:
        turn_on_menu(GMnu_FECAMPAIGN_SELECT);
        frontend_campaign_list_load();
        set_pointer_graphic_menu();
        break;
  #if (BFDEBUG_LEVEL > 0)
    case FeSt_FONT_TEST:
        fade_palette_in = 0;
        load_testfont_fonts();
        set_pointer_graphic_menu();
        break;
  #endif
      default:
        ERRORLOG("Unhandled FRONTEND new state");
        break;
    }
    return nstate;
}

FrontendMenuState frontend_set_state(FrontendMenuState nstate)
{
    SYNCDBG(8,"State %d will be switched to %d",(int)frontend_menu_state,(int)nstate);
    frontend_shutdown_state(frontend_menu_state);
    if ( frontend_menu_state )
      fade_out();
    fade_palette_in = 1;
    SYNCMSG("Frontend state change from %d into %d",(int)frontend_menu_state,(int)nstate);
    frontend_menu_state = frontend_setup_state(nstate);
    return frontend_menu_state;
}

TbBool frontmainmnu_input(void)
{
    int mouse_x;
    int mouse_y;
    // check if mouse position has changed
    mouse_x = GetMouseX();
    mouse_y = GetMouseY();
    if ((mouse_x != last_mouse_x) || (mouse_y != last_mouse_y))
    {
        last_mouse_x = mouse_x;
        last_mouse_y = mouse_y;
        time_last_played_demo = LbTimerClock();
    }
    // Handle key inputs
    if (lbKeyOn[KC_G] && lbKeyOn[KC_LSHIFT])
    {
        lbKeyOn[KC_G] = 0;
        frontend_set_state(FeSt_CREDITS);
        return true;
    }
    if (lbKeyOn[KC_T] && lbKeyOn[KC_LSHIFT])
    {
        if ((game.flags_font & FFlg_AlexCheat) != 0)
        {
            lbKeyOn[KC_T] = 0;
            set_player_as_won_level(get_my_player());
            frontend_set_state(FeSt_TORTURE);
            return true;
        }
    }
#if (BFDEBUG_LEVEL > 0)
    if (lbKeyOn[KC_F] && lbKeyOn[KC_LSHIFT])
    {
        if ((game.flags_font & FFlg_AlexCheat) != 0)
        {
            lbKeyOn[KC_F] = 0;
            frontend_set_state(FeSt_FONT_TEST);
            return true;
        }
    }
#endif
    return false;
}

TbBool front_continue_pressed(TbBool force)
{
    TbBool got_input;
    got_input = force;
    if (lbKeyOn[KC_SPACE])
    {
        lbKeyOn[KC_SPACE] = 0;
        got_input = true;
    }
    if (lbKeyOn[KC_RETURN])
    {
        lbKeyOn[KC_RETURN] = 0;
        got_input = true;
    }
    if (left_button_clicked)
    {
        left_button_clicked = 0;
        got_input = true;
    }
    return got_input;
}

TbBool frontscreen_end_input(TbBool force)
{
    TbBool do_change;
    do_change = force;
    if (lbKeyOn[KC_ESCAPE])
    {
        lbKeyOn[KC_ESCAPE] = 0;
        do_change = true;
    }
    if (right_button_clicked)
    {
        right_button_clicked = 0;
        do_change = true;
    }
    if (do_change)
    {
        FrontendMenuState nstate;
        nstate = get_menu_state_when_back_from_substate(frontend_menu_state);
        if (nstate != frontend_menu_state) {
            frontend_set_state(nstate);
        } else {
            do_change = false;
        }
    }
    return do_change;
}

short get_frontend_global_inputs(void)
{
    if (is_key_pressed(KC_X, KMod_ALT))
    {
        clear_key_pressed(KC_X);
        exit_keeper = true;
    } else {
        return false;
    }
    return true;
}

void frontend_input(void)
{
    SYNCDBG(7,"Starting");
    TbBool input_consumed;
    input_consumed = false;
    switch (frontend_menu_state)
    {
    case FeSt_MAIN_MENU:
        get_gui_inputs(0);
        input_consumed = frontscreen_end_input(false);
        if (input_consumed) {
            break;
        }
        input_consumed = frontmainmnu_input();
        break;
    case FeSt_LAND_VIEW:
        frontmap_input();
        break;
    case FeSt_NET_SESSION:
    case FeSt_NET_MODEM:
    case FeSt_NET_SERIAL:
        get_gui_inputs(0);
        break;
    case FeSt_NET_START:
        get_gui_inputs(0);
        frontnet_start_input();
        break;
    case FeSt_STORY_POEM:
    case FeSt_STORY_BIRTHDAY:
        input_consumed = frontscreen_end_input(front_continue_pressed(false));
        if (input_consumed) {
            break;
        }
        input_consumed = frontstory_input();
        break;
    case FeSt_CREDITS:
        input_consumed = frontscreen_end_input(front_continue_pressed(credits_end));
        if (input_consumed) {
            break;
        }
        frontcredits_input();
        break;
    case FeSt_HIGH_SCORES:
        get_gui_inputs(0);
        if (high_score_entry_input_active < 0) {
            input_consumed = frontscreen_end_input(front_continue_pressed(false));
        }
        if (input_consumed) {
            break;
        }
        input_consumed = frontend_high_score_table_input();
        break;
    case FeSt_TORTURE:
        fronttorture_input();
        break;
    case FeSt_NETLAND_VIEW:
        frontnetmap_input();
        break;
    case FeSt_FEDEFINE_KEYS:
        if (!defining_a_key) {
            get_gui_inputs(0);
            input_consumed = frontscreen_end_input(false);
        } else {
            define_key_input();
            input_consumed = true;
        }
        break;
#if (BFDEBUG_LEVEL > 0)
    case FeSt_FONT_TEST:
        get_gui_inputs(0);
        input_consumed = frontscreen_end_input(false);
        if (input_consumed) {
            break;
        }
        fronttestfont_input();
        break;
#endif
    default:
        get_gui_inputs(0);
        input_consumed = frontscreen_end_input(false);
        break;
    } // end switch
    get_frontend_global_inputs();
    if (!input_consumed) {
        get_screen_capture_inputs();
    }
    SYNCDBG(19,"Finished");
}

void draw_defining_a_key_box(void)
{
    draw_text_box(get_string(GUIStr_PressAKey));
}

char update_menu_fade_level(struct GuiMenu *gmnu)
{
    //return _DK_update_menu_fade_level(gmnu);
    int i;
    switch (gmnu->visual_state)
    {
    case 1:
        if (gmnu->fade_time == 0) {
            gmnu->fade_time = 1;
            return 0;
        }
        gmnu->fade_time--;
        if (gmnu->fade_time != 0) {
            return 0;
        }
        i = gmnu->menu_init->fade_time;
        if (i)
        {
            gmnu->visual_state = 2;
            gmnu->fade_time = i;
        } else
        {
            gmnu->visual_state = 2;
            gmnu->fade_time = 1;
        }
        return 1;
    case 3:
        if (gmnu->fade_time == 0) {
            return -1;
        }
        gmnu->fade_time--;
        if (gmnu->fade_time <= 0) {
            return -1;
        }
        return 0;
    default:
        break;
    }
    return 0;
}

void toggle_gui_overlay_map(void)
{
    toggle_flag_byte(&game.operation_flags,GOF_ShowGui);
}

void draw_menu_buttons(struct GuiMenu *gmnu)
{
    int i;
    struct GuiButton *gbtn;
    Gf_Btn_Callback callback;
    SYNCDBG(18,"Starting phase one");
    for (i=0; i<ACTIVE_BUTTONS_COUNT; i++)
    {
        gbtn = &active_buttons[i];
        callback = gbtn->draw_call;
        if ((callback != NULL) && (gbtn->flags & LbBtnF_Visible) && (gbtn->flags & LbBtnF_Active) && (gbtn->gmenu_idx == gmnu->number))
        {
          if ( ((gbtn->gbactn_1 == 0) && (gbtn->gbactn_2 == 0)) || (gbtn->gbtype == LbBtnT_HorizSlider) || (callback == gui_area_null) )
            callback(gbtn);
        }
    }
    SYNCDBG(18,"Starting phase two");
    for (i=0; i<ACTIVE_BUTTONS_COUNT; i++)
    {
        gbtn = &active_buttons[i];
        callback = gbtn->draw_call;
        if ((callback != NULL) && (gbtn->flags & LbBtnF_Visible) && (gbtn->flags & LbBtnF_Active) && (gbtn->gmenu_idx == gmnu->number))
        {
          if (((gbtn->gbactn_1) || (gbtn->gbactn_2)) && (gbtn->gbtype != LbBtnT_HorizSlider) && (callback != gui_area_null))
            callback(gbtn);
        }
    }
    SYNCDBG(19,"Finished");
}

void update_fade_active_menus(void)
{
    SYNCDBG(8,"Starting");
    struct GuiMenu *gmnu;
    int k;
    for (k=0; k < ACTIVE_MENUS_COUNT; k++)
    {
        gmnu = &active_menus[k];
        if (update_menu_fade_level(gmnu) == -1)
        {
            kill_menu(gmnu);
            remove_from_menu_stack(gmnu->ident);
        }
    }
    SYNCDBG(19,"Finished");
}

void draw_active_menus_buttons(void)
{
    struct GuiMenu *gmnu;
    int k;
    long menu_num;
    Gf_Mnu_Callback callback;
    SYNCDBG(8,"Starting with %d active menus",no_of_active_menus);
    for (k=0; k < no_of_active_menus; k++)
    {
        menu_num = menu_id_to_number(menu_stack[k]);
        if (menu_num < 0) continue;
        gmnu = &active_menus[menu_num];
        //SYNCMSG("DRAW menu %d, fields %d, %d",menu_num,gmnu->visual_state,gmnu->is_turned_on);
        if ((gmnu->visual_state != 0) && (gmnu->is_turned_on))
        {
            if ((gmnu->visual_state != 2) && (gmnu->fade_time))
            {
              if (gmnu->menu_init != NULL)
                if (gmnu->menu_init->fade_time)
                  lbDisplay.DrawFlags |= Lb_SPRITE_TRANSPAR4;
            }
            callback = gmnu->draw_cb;
            if (callback != NULL)
              callback(gmnu);
            if (gmnu->visual_state == 2)
              draw_menu_buttons(gmnu);
            lbDisplay.DrawFlags &= ~Lb_SPRITE_TRANSPAR4;
        }
    }
    SYNCDBG(9,"Finished");
}

void spangle_button(struct GuiButton *gbtn)
{
    struct TbSprite *spr;
    spr = &button_sprite[176];
    int bs_units_per_px;
    bs_units_per_px = 50 * units_per_pixel / spr->SHeight;
    long x;
    long y;
    unsigned long i;
    x = gbtn->pos_x + (gbtn->width >> 1)  - ((spr->SWidth*bs_units_per_px/16) / 2);
    y = gbtn->pos_y + (gbtn->height >> 1) - ((spr->SHeight*bs_units_per_px/16) / 2);
    i = 176+((game.play_gameturn >> 1) & 7);
    spr = &button_sprite[i];
    LbSpriteDrawResized(x, y, bs_units_per_px, spr);
}

void draw_menu_spangle(struct GuiMenu *gmnu)
{
    struct GuiButton *gbtn;
    int i;
    if (gmnu->is_turned_on == 0)
      return;
    for (i=0; i<ACTIVE_BUTTONS_COUNT; i++)
    {
        gbtn = &active_buttons[i];
        if ((gbtn->draw_call == NULL) || ((gbtn->flags & LbBtnF_Visible) == 0) || ((gbtn->flags & LbBtnF_Active) == 0) || (game.flash_button_index == 0))
          continue;
        if ((gbtn->id_num > BID_DEFAULT) && (gbtn->id_num == button_designation_to_tab_designation(game.flash_button_index)))
        {
            // Button is a tab header; spangle if the tab is not active
            if (!menu_is_active(gbtn->btype_value&LbBFeF_IntValueMask))
                spangle_button(gbtn);
        } else
        if ((gbtn->id_num > BID_DEFAULT) && (gbtn->id_num == game.flash_button_index))
        {
            spangle_button(gbtn);
        }
    }
}

void draw_active_menus_highlights(void)
{
    struct GuiMenu *gmnu;
    int k;
    SYNCDBG(8,"Starting");
    for (k=0; k<ACTIVE_MENUS_COUNT; k++)
    {
        gmnu = &active_menus[k];
        if ((gmnu->visual_state != 0) && (gmnu->ident == GMnu_MAIN))
          draw_menu_spangle(gmnu);
    }
}

void draw_gui(void)
{
    SYNCDBG(6,"Starting");
    unsigned int flg_mem;
    LbTextSetFont(winfont);
    flg_mem = lbDisplay.DrawFlags;
    LbTextSetWindow(0/pixel_size, 0/pixel_size, MyScreenWidth/pixel_size, MyScreenHeight/pixel_size);
    update_fade_active_menus();
    draw_active_menus_buttons();
    if (game.flash_button_index != 0)
    {
        draw_active_menus_highlights();
        if (game.flash_button_gameturns != -1)
        {
            game.flash_button_gameturns--;
            if (game.flash_button_gameturns == -1)
              game.flash_button_index = 0;
        }
    }
    lbDisplay.DrawFlags = flg_mem;
    SYNCDBG(8,"Finished");
}

void draw_debug_messages() {
    LbTextSetFont(frontend_font[0]);
    LbTextSetWindow(0, 0, 640, 200);
    lbDisplay.DrawFlags = 0;
    const int x = 8 / pixel_size;
    int y = 8 / pixel_size;
    for (auto message = debug_messages_head; message != nullptr; ) {
        LbTextDraw(x, y, message->text);
        y += 32 / pixel_size;
        const auto next = message->next;
        free(message);
        message = next;
    }
    debug_messages_head = nullptr;
    debug_messages_tail = &debug_messages_head;
}

/**
 * Frontend drawing function.
 * @return Gives 0 if a movie has started, 1 if normal draw occured, 2 on error.
 */
short frontend_draw(void)
{
    short result;
    switch (frontend_menu_state)
    {
    case FeSt_INTRO:
        intro();
        return 0;
    case FeSt_DEMO:
        demo();
        return 0;
    case FeSt_CAMPAIGN_INTRO:
        campaign_intro();
        return 0;
    case FeSt_DRAG:
        drag_video();
        return 0;
    case FeSt_OUTRO:
        campaign_outro();
        return 0;
    }

    if (LbScreenLock() != Lb_SUCCESS)
        return 2;

    result = 1;
    switch ( frontend_menu_state )
    {
    case FeSt_MAIN_MENU:
    case FeSt_FELOAD_GAME:
    case FeSt_NET_SERVICE:
    case FeSt_NET_SESSION:
    case FeSt_NET_MODEM:
    case FeSt_NET_SERIAL:
    case FeSt_NET_START:
    case FeSt_LEVEL_STATS:
    case FeSt_HIGH_SCORES:
    case FeSt_UNKNOWN20:
    case FeSt_FEOPTIONS:
    case FeSt_LEVEL_SELECT:
    case FeSt_MAPPACK_SELECT:
    case FeSt_CAMPAIGN_SELECT:
        frontend_copy_background();
        draw_gui();
        break;
    case FeSt_LAND_VIEW:
        frontmap_draw();
        break;
    case FeSt_STORY_POEM:
        frontstory_draw();
        break;
    case FeSt_CREDITS:
        frontcredits_draw();
        break;
    case FeSt_TORTURE:
        fronttorture_draw();
        break;
    case FeSt_NETLAND_VIEW:
        frontnetmap_draw();
        break;
    case FeSt_FEDEFINE_KEYS:
        frontend_copy_background();
        draw_gui();
        if ( defining_a_key )
            draw_defining_a_key_box();
        break;
    case FeSt_STORY_BIRTHDAY:
        frontbirthday_draw();
        break;
#if (BFDEBUG_LEVEL > 0)
    case FeSt_FONT_TEST:
        fronttestfont_draw();
        break;
#endif
    default:
        break;
    }
    draw_debug_messages();
    perform_any_screen_capturing();
    LbScreenUnlock();
    return result;
}

void load_game_update(void)
{
    if ((number_of_saved_games>0) && (load_game_scroll_offset>=0))
    {
        if ( load_game_scroll_offset > number_of_saved_games-1 )
          load_game_scroll_offset = number_of_saved_games-1;
    } else
    {
        load_game_scroll_offset = 0;
    }
}

void gui_set_autopilot(struct GuiButton *gbtn)
{
  struct PlayerInfo *player;
  player = get_my_player();
  int ntype;
  if (game.comp_player_aggressive)
  {
    ntype = 1;
  } else
  if (game.comp_player_defensive)
  {
    ntype = 2;
  } else
  if (game.comp_player_construct)
  {
    ntype = 3;
  } else
  if (game.comp_player_creatrsonly)
  {
    ntype = 4;
  } else
  {
    ERRORLOG("Illegal Autopilot type, resetting to default");
    ntype = 1;
  }
  set_players_packet_action(player, PckA_SetComputerKind, ntype, 0, 0, 0);
}

void set_level_objective(const char *msg_text)
{
    if (msg_text == NULL)
    {
        ERRORLOG("Invalid message pointer");
        return;
    }
    snprintf(game.evntbox_text_objective, MESSAGE_TEXT_LEN, "%s", msg_text);
    new_objective = 1;
}

void update_player_objectives(PlayerNumber plyr_idx)
{
    struct PlayerInfo *player;
    SYNCDBG(6,"Starting for player %d",(int)plyr_idx);
    player = get_player(plyr_idx);
    if ((game.system_flags & GSF_NetworkActive) != 0)
    {
      if ((!player->field_4EB) && (player->victory_state != VicS_Undecided))
        player->field_4EB = game.play_gameturn+1;
    }
    if (player->field_4EB == game.play_gameturn)
    {
      switch (player->victory_state)
      {
      case VicS_WonLevel:
          if (plyr_idx == my_player_number)
            set_level_objective(get_string(CpgStr_SuccessLandIsYours));
          display_objectives(player->id_number, 0, 0);
          break;
      case VicS_LostLevel:
          if (plyr_idx == my_player_number)
            set_level_objective(get_string(CpgStr_LevelLost));
          display_objectives(player->id_number, 0, 0);
          break;
      }
    }
}

void display_objectives(PlayerNumber plyr_idx, long x, long y)
{
    //_DK_display_objectives(plyr_idx,x,y);
    long cor_x;
    long cor_y;
    cor_y = 0;
    cor_x = 0;
    if ((x > 0) || (y > 0))
    {
        cor_x = subtile_coord_center(x);
        cor_y = subtile_coord_center(y);
    }
    int evbtn_idx;
    for (evbtn_idx=0; evbtn_idx < EVENT_BUTTONS_COUNT+1; evbtn_idx++)
    {
        struct Dungeon *dungeon;
        dungeon = get_players_num_dungeon(plyr_idx);
        EventIndex evidx;
        evidx = dungeon->event_button_index[evbtn_idx];
        struct Event *event;
        event = &game.event[evidx];
        if (event->kind == EvKind_Objective)
        {
            event_create_event_or_update_old_event(cor_x, cor_y, EvKind_Objective, plyr_idx, 0);
            return;
        }
    }
    if ((x == 255) && (y == 255))
    {
        struct Thing *creatng;
        creatng = lord_of_the_land_find();
        if (!thing_is_invalid(creatng))
        {
            cor_x = creatng->mappos.x.val;
            cor_y = creatng->mappos.y.val;
        }
        event_create_event_or_update_nearby_existing_event(cor_x, cor_y, EvKind_Objective, plyr_idx, creatng->index);
    } else
    {
        event_create_event_or_update_nearby_existing_event(cor_x, cor_y, EvKind_Objective, plyr_idx, 0);
    }
}

void frontend_update(short *finish_menu)
{
    SYNCDBG(18,"Starting for menu state %d", (int)frontend_menu_state);
    switch ( frontend_menu_state )
    {
    case FeSt_MAIN_MENU:
        StopMusicPlayer();
        frontend_button_info[8].font_index = (continue_game_option_available?1:3);
        //this uses original timing function for compatibility with frontend_set_state()
        if ( abs(LbTimerClock()-(long)time_last_played_demo) > MNU_DEMO_IDLE_TIME )
          frontend_set_state(FeSt_DEMO);
        break;
    case FeSt_FELOAD_GAME:
        load_game_update();
        break;
    case FeSt_LAND_VIEW:
        *finish_menu = frontmap_update();
        break;
    case FeSt_CAMPAIGN_INTRO:
        break;
    case FeSt_NET_SERVICE:
        frontnet_service_update();
        break;
    case FeSt_NET_SESSION:
        frontnet_session_update();
        break;
    case FeSt_NET_START:
        frontnet_start_update();
        break;
    case FeSt_START_KPRLEVEL:
    case FeSt_START_MPLEVEL:
    case FeSt_LOAD_GAME:
    case FeSt_PACKET_DEMO:
        *finish_menu = 1;
        break;
    case FeSt_UNKNOWN09:
        *finish_menu = 1;
        exit_keeper = 1;
        break;
    case FeSt_CREDITS:
        PlayMusicPlayer(7);
        break;
    case FeSt_NET_MODEM:
        frontnet_modem_update();
        break;
    case FeSt_NET_SERIAL:
        frontnet_serial_update();
        break;
    case FeSt_LEVEL_STATS:
        frontstats_update();
        break;
    case FeSt_TORTURE:
        fronttorture_update();
        break;
    case FeSt_NETLAND_VIEW:
        *finish_menu = frontnetmap_update();
        break;
    case FeSt_FEOPTIONS:
        PlayMusicPlayer(3);
        break;
    case FeSt_LEVEL_SELECT:
        frontend_level_select_update();
        break;
    case FeSt_CAMPAIGN_SELECT:
        frontend_campaign_select_update();
        break;
    case FeSt_MAPPACK_SELECT:
        frontend_mappack_select_update();
        break;
    default:
        break;
    }
    SYNCDBG(17,"Finished");
}

/**
 * Chooses frontend menu state to which we should return when exiting specific level.
 */
FrontendMenuState get_menu_state_based_on_last_level(LevelNumber lvnum)
{
    if (is_singleplayer_level(lvnum) || is_bonus_level(lvnum) || is_extra_level(lvnum))
    {
        return FeSt_LAND_VIEW;
    } else
    if (is_multiplayer_level(lvnum))
    {
        return FeSt_NET_SERVICE;
    } else
    if (is_freeplay_level(lvnum))
    {
        return FeSt_LEVEL_SELECT;
    } else
    {
        return FeSt_MAIN_MENU;
    }
}

/**
 * Chooses frontend menu state to which we should return when exiting another frontend menu.
 * @return The frontend menu state to be used when a substate is cancelled.
 */
FrontendMenuState get_menu_state_when_back_from_substate(FrontendMenuState substate)
{
    LevelNumber lvnum;
    struct PlayerInfo *player;
    switch (substate)
    {
    case FeSt_START_KPRLEVEL:
    case FeSt_START_MPLEVEL:
        lvnum = get_loaded_level_number();
        return get_menu_state_based_on_last_level(lvnum);
    case FeSt_LOAD_GAME:
        return FeSt_START_KPRLEVEL;
    case FeSt_NET_START:
        return FeSt_NET_SESSION;
    case FeSt_NET_SESSION:
    case FeSt_NET_MODEM:
    case FeSt_NET_SERIAL:
    case FeSt_NETLAND_VIEW:
        return FeSt_NET_SERVICE;
    case FeSt_TORTURE:
    case FeSt_CAMPAIGN_INTRO:
        return FeSt_LAND_VIEW;
    case FeSt_OUTRO:
        return FeSt_LEVEL_STATS;
    case FeSt_DRAG:
        return FeSt_TORTURE;
    case FeSt_LEVEL_STATS:
        if ((game.system_flags & GSF_NetworkActive) != 0)
            return FeSt_NET_SESSION;
        player = get_my_player();
        if (player->victory_state == VicS_WonLevel)
            return FeSt_HIGH_SCORES;
        lvnum = get_loaded_level_number();
        return get_menu_state_based_on_last_level(lvnum);
    case FeSt_HIGH_SCORES:
        if (fe_high_score_table_from_main_menu)
            return FeSt_MAIN_MENU;
        lvnum = get_loaded_level_number();
        return get_menu_state_based_on_last_level(lvnum);
    case FeSt_FEDEFINE_KEYS:
        return FeSt_FEOPTIONS;
    case FeSt_CREDITS:
        return FeSt_MAIN_MENU;
    default:
        return FeSt_MAIN_MENU;
    }
}

/**
 * Chooses initial frontend menu state.
 * Used when game is first run, or player exits from gameplay.
 */
FrontendMenuState get_startup_menu_state(void)
{
  struct PlayerInfo *player;
  LevelNumber lvnum;
  if (game_flags2 & GF2_Server)
  {
      game_flags2 &= ~GF2_Server;
      SYNCLOG("Setup server");

      if (setup_network_service(NS_TCP_IP))
      {
          frontnet_service_setup();
          frontnet_session_setup();
          frontnet_session_create(NULL);
          return FeSt_NET_START;
      }
  }
  else if (game_flags2 & GF2_Connect)
  {
      game_flags2 &= ~GF2_Connect;
      SYNCLOG("Setup client");
      if (setup_network_service(NS_TCP_IP))
      {
          frontnet_service_setup();
          frontnet_session_setup();
          net_number_of_sessions = 0;
          LbMemorySet(net_session, 0, sizeof(net_session));
          // TODO: should disable actual network enumerating if either
          if (LbNetwork_EnumerateSessions(enum_sessions_callback, 0))
          {
              ERRORLOG("LbNetwork_EnumerateSessions() failed");
          }
          else
          {
              net_session_index_active = 0;
              frontnet_session_join(NULL);
              return frontend_menu_state;
          }
      }
  }
  else if ((game.flags_cd & MFlg_unk40) != 0)
  { // If starting up the game after intro
    if (is_full_moon)
    {
        SYNCLOG("Full moon state selected");
        return FeSt_STORY_POEM;
    } else
    if (get_team_birthday() != NULL)
    {
        SYNCLOG("Birthday state selected");
        return FeSt_STORY_BIRTHDAY;
    } else
    {
        SYNCLOG("Standard startup state selected");
        return FeSt_MAIN_MENU;
    }
  } else
  {
    player = get_my_player();
    lvnum = get_loaded_level_number();
    if ((game.system_flags & GSF_NetworkActive) != 0)
    { // If played real network game, then resulting screen isn't changed based on victory
        SYNCLOG("Network game summary state selected");
        if ((player->additional_flags & PlaAF_UnlockedLordTorture) != 0)
        { // Player has tortured LOTL - go FeSt_TORTURE before any others
          player->additional_flags &= ~PlaAF_UnlockedLordTorture;
          return FeSt_DRAG;
        } else
        if ((player->flgfield_6 & PlaF6_PlyrHasQuit) == 0)
        {
          return FeSt_LEVEL_STATS;
        } else
        if (setup_old_network_service())
        {
          return FeSt_NET_SESSION;
        } else
        {
          return FeSt_MAIN_MENU;
        }
    } else
    if (((player->flgfield_6 & PlaF6_PlyrHasQuit) != 0) || (player->victory_state == VicS_Undecided))
    {
        SYNCLOG("Undecided victory state selected");
        return get_menu_state_based_on_last_level(lvnum);
    } else
    if (game.flags_cd & MFlg_IsDemoMode)
    { // It wasn't a real game, just a demo - back to main menu
        SYNCLOG("Demo mode state selected");
        game.flags_cd &= ~MFlg_IsDemoMode;
        return FeSt_MAIN_MENU;
    } else
    if (player->victory_state == VicS_WonLevel)
    {
        SYNCLOG("Victory achieved state selected");
        if (is_singleplayer_level(lvnum))
        {
            if (get_continue_level_number() == SINGLEPLAYER_FINISHED)
            {
                return FeSt_OUTRO;
            } else
            if ((player->additional_flags & PlaAF_UnlockedLordTorture) != 0)
            {
                player->additional_flags &= ~PlaAF_UnlockedLordTorture;
                return FeSt_DRAG;
            } else
            {
                return FeSt_LEVEL_STATS;
            }
        } else
        if (is_bonus_level(lvnum) || is_extra_level(lvnum))
        {
            return FeSt_LAND_VIEW;
        } else
        {
            return FeSt_LEVEL_STATS;
        }
    } else
    if (player->victory_state == VicS_State3)
    {
        SYNCLOG("Victory st3 state selected");
        return FeSt_LEVEL_STATS;
    } else
    {
        SYNCLOG("Lost level state selected");
        return get_menu_state_based_on_last_level(lvnum);
    }
  }
  ERRORLOG("Unresolved menu state");
  return FeSt_MAIN_MENU;
}

void try_restore_frontend_error_box()
{
    if (LbTimerClock() < gui_message_timeout)
    {
        turn_on_menu(GMnu_FEERROR_BOX);
    }
}

void create_frontend_error_box(long showTime, const char * text)
{
    snprintf(gui_message_text, TEXT_BUFFER_LENGTH, "%s", text);
    gui_message_timeout = LbTimerClock()+showTime;
    turn_on_menu(GMnu_FEERROR_BOX);
}

void frontend_draw_error_text_box(struct GuiButton *gbtn)
{
    draw_text_box((char *)gbtn->content);
}

void frontend_maintain_error_text_box(struct GuiButton *gbtn)
{
    if (LbTimerClock() > gui_message_timeout)
    {
        turn_off_menu(GMnu_FEERROR_BOX);
    }
}

/******************************************************************************/
#ifdef __cplusplus
}
#endif<|MERGE_RESOLUTION|>--- conflicted
+++ resolved
@@ -701,11 +701,7 @@
     } else
     if (key == KC_ESCAPE)
     { // Stop the input, revert the string to what it was before
-<<<<<<< HEAD
-        snprintf(str, gbtn->field_2D, "%s", backup_input_field);
-=======
-        strncpy(str, backup_input_field, gbtn->maxval);
->>>>>>> 3e3d5810
+        snprintf(str, gbtn->maxval, "%s", backup_input_field);
         input_button = 0;
         input_field_pos = 0;
     } else
