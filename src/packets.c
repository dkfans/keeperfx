--- conflicted
+++ resolved
@@ -1146,11 +1146,7 @@
   long i;
   long k;
   player = get_player(plyr_idx);
-<<<<<<< HEAD
-  struct DungeonAdd* dungeonadd;
-=======
   struct PlayerInfoAdd* playeradd;
->>>>>>> 3df6530f
   pckt = get_packet_direct(player->packet_num);
   SYNCDBG(6,"Processing player %d action %d",(int)plyr_idx,(int)pckt->action);
   switch (pckt->action)
@@ -1214,27 +1210,18 @@
          direct_control_pick_up_or_drop(plyr_idx, thing);
          break;
       }
-<<<<<<< HEAD
-    case PckA_ToggleFirstPersonReinforce:
-    {
-        dungeonadd = get_dungeonadd(plyr_idx);
-        dungeonadd->first_person_dig_claim_mode ^= 1;
-=======
     case PckA_SetFirstPersonDigMode:
     {
         playeradd = get_playeradd(plyr_idx);
         playeradd->first_person_dig_claim_mode = pckt->actn_par1;
->>>>>>> 3df6530f
         break;
     }
     case PckA_SwitchTeleportDest:
     {
-<<<<<<< HEAD
-        dungeonadd = get_dungeonadd(plyr_idx);
-        dungeonadd->teleport_destination = pckt->actn_par1;
+        playeradd = get_dungeonadd(plyr_idx);
+        playeradd->teleport_destination = pckt->actn_par1;
         break; 
     }
-=======
         playeradd = get_playeradd(plyr_idx);
         playeradd->teleport_destination = pckt->actn_par1;
         break; 
@@ -1245,7 +1232,6 @@
         playeradd->selected_fp_thing_pickup = pckt->actn_par1;
         break;
     }
->>>>>>> 3df6530f
   }
 }
 
