--- conflicted
+++ resolved
@@ -6648,30 +6648,7 @@
     lgt->radius <<= 1;
 }
 
-<<<<<<< HEAD
-void cleanse_creature(struct Thing* creatng) 
-{
-    if (!creature_is_debuffed(creatng))
-    {
-        return;
-    }
-
-    struct CreatureControl* cctrl = creature_control_get_from_thing(creatng);
-    for (long i = 0; i < CREATURE_MAX_SPELLS_CASTED_AT; ++i)
-    {
-        struct CastedSpellData *cspell = &cctrl->casted_spells[i];
-        struct SpellConfig* spconf = get_spell_config(cspell->spkind);
-        if (spconf->debuff == 1)
-        {
-            cspell->duration = 0;
-        }
-    }
-}
-
-struct Thing *script_create_creature_at_location(PlayerNumber plyr_idx, ThingModel crmodel, TbMapLocation location)
-=======
 struct Thing *script_create_creature_at_location(PlayerNumber plyr_idx, ThingModel crmodel, TbMapLocation location, char spawn_type)
->>>>>>> 10cf0818
 {
     struct Coord3d pos;
 
@@ -6757,6 +6734,25 @@
         break;
     }
     return thing;
+}
+
+void cleanse_creature(struct Thing* creatng) 
+{
+    if (!creature_is_debuffed(creatng))
+    {
+        return;
+    }
+
+    struct CreatureControl* cctrl = creature_control_get_from_thing(creatng);
+    for (long i = 0; i < CREATURE_MAX_SPELLS_CASTED_AT; ++i)
+    {
+        struct CastedSpellData *cspell = &cctrl->casted_spells[i];
+        struct SpellConfig* spconf = get_spell_config(cspell->spkind);
+        if (spconf->debuff == 1)
+        {
+            cspell->duration = 0;
+        }
+    }
 }
 
 struct Thing *script_create_new_creature(PlayerNumber plyr_idx, ThingModel crmodel, TbMapLocation location, long carried_gold, CrtrExpLevel exp_level, char spawn_type)
