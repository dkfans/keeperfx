--- conflicted
+++ resolved
@@ -147,23 +147,6 @@
   };
 };
 
-<<<<<<< HEAD
-#ifndef _64_BIT_
-static_assert(sizeof(struct ScriptValue) == 16, "");
-#endif
-
-struct ConditionOld { // sizeof = 12
-  short condit_idx;
-  unsigned char status;
-  unsigned char plyr_range;
-  unsigned char variabl_type;
-  unsigned short variabl_idx;
-  unsigned char operation;
-  unsigned long rvalue;
-};
-
-=======
->>>>>>> d8b5682e
 struct Condition {
   short condit_idx;
   unsigned char status;
