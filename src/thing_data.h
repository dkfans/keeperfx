--- conflicted
+++ resolved
@@ -181,11 +181,6 @@
 //TCls_EffectElem
 //TCls_DeadCreature
       struct {
-<<<<<<< HEAD
-      short word_13a;
-      long long_15;
-      };
-=======
           unsigned char exp_level;
           unsigned char laid_to_rest;
       } corpse;
@@ -195,7 +190,6 @@
         short health_bar_turns;
       } creature;
 //TCls_Effect
->>>>>>> d522feb0
       struct {
         char unused;
         short unused2;
@@ -290,17 +284,13 @@
 
 enum ThingAddFlags
 {
-<<<<<<< HEAD
-     TA_NetGhost  = 1,     //this thing is imaginary
-=======
+    TA_NetGhost  = 1,     //this thing is imaginary
     TAF_ROTATED_SHIFT = 16,
     TAF_ROTATED_MASK = 0x070000,
->>>>>>> d522feb0
 };
 
 struct ThingAdd // Additional thing data
 {
-<<<<<<< HEAD
     unsigned long rand_seed;
     unsigned long flags; //ThingAddFlags
     Thingid       next_ghost;
@@ -311,9 +301,6 @@
 
     Thingid next_updated_combatant;
     Thingid updated_combat_enemy;
-=======
-    unsigned long flags; //ThingAddFlags
->>>>>>> d522feb0
 };
 
 #pragma pack()
