/******************************************************************************/
// Free implementation of Bullfrog's Dungeon Keeper strategy game.
/******************************************************************************/
/** @file player_utils.c
 *     Player data structures definitions.
 * @par Purpose:
 *     Defines functions for player-related structures support.
 * @par Comment:
 *     None.
 * @author   Tomasz Lis
 * @date     10 Nov 2009 - 20 Nov 2012
 * @par  Copying and copyrights:
 *     This program is free software; you can redistribute it and/or modify
 *     it under the terms of the GNU General Public License as published by
 *     the Free Software Foundation; either version 2 of the License, or
 *     (at your option) any later version.
 */
/******************************************************************************/
#include "player_utils.h"

#include "globals.h"
#include "bflib_basics.h"
#include "bflib_memory.h"
#include "bflib_math.h"
#include "bflib_sound.h"

#include "player_data.h"
#include "player_instances.h"
#include "player_states.h"
#include "player_computer.h"
#include "dungeon_data.h"
#include "power_hand.h"
#include "thing_objects.h"
#include "thing_effects.h"
#include "frontmenu_ingame_evnt.h"
#include "front_simple.h"
#include "front_lvlstats.h"
#include "gui_msgs.h"
#include "gui_soundmsgs.h"
#include "gui_frontmenu.h"
#include "config_settings.h"
#include "config_terrain.h"
#include "map_blocks.h"
#include "map_utils.h"
#include "ariadne_wallhug.h"
#include "game_saves.h"
#include "game_legacy.h"
#include "frontend.h"
#include "magic.h"
#include "engine_redraw.h"
#include "frontmenu_ingame_tabs.h"
#include "frontmenu_ingame_map.h"
#include "keeperfx.hpp"
#include "kjm_input.h"

/******************************************************************************/
/******************************************************************************/
DLLIMPORT void _DK_fill_in_explored_area(unsigned char plyr_idx, short stl_x, short stl_y);
/******************************************************************************/
TbBool player_has_won(PlayerNumber plyr_idx)
{
    struct PlayerInfo* player = get_player(plyr_idx);
    if (player_invalid(player))
        return false;
    return (player->victory_state == VicS_WonLevel);
}

TbBool player_has_lost(PlayerNumber plyr_idx)
{
    struct PlayerInfo* player = get_player(plyr_idx);
    if (player_invalid(player))
        return false;
    return (player->victory_state == VicS_LostLevel);
}

/**
 * Returns whether given player has no longer any chance to win.
 * @param plyr_idx
 * @return
 */
TbBool player_cannot_win(PlayerNumber plyr_idx)
{
    if (plyr_idx == game.neutral_player_num)
        return true;
    struct PlayerInfo* player = get_player(plyr_idx);
    if (!player_exists(player))
        return true;
    if (player->victory_state == VicS_LostLevel)
        return true;
    struct Thing* heartng = get_player_soul_container(player->id_number);
    if (!thing_exists(heartng) || (heartng->active_state == ObSt_BeingDestroyed))
        return true;
    return false;
}

void set_player_as_won_level(struct PlayerInfo *player)
{
  if (player->victory_state != VicS_Undecided)
  {
      //WARNLOG("Player fate is already decided to %d",(int)player->victory_state);
      return;
  }
<<<<<<< HEAD
  NETDBG(1, "player:%d won gsf:%04x", player->id_number, game.system_flags);
  if (is_my_player(player))
    frontstats_initialise();
  player->victory_state = VicS_WonLevel;
=======
  TbBool my_player = (is_my_player(player));
>>>>>>> ba02a14f
  struct Dungeon* dungeon = get_dungeon(player->id_number);
  if (my_player)
  {
      frontstats_initialise();
      if ( timer_enabled() )
      {
        if (TimerGame)
        {
            TimerTurns = dungeon->lvstats.hopes_dashed;
            update_time();
        }
        else
        {
            show_real_time_taken();
        }
        struct GameTime GameT = get_game_time(dungeon->lvstats.hopes_dashed, game.num_fps);
        SYNCMSG("Won level %ld. Total turns taken: %ld (%02d:%02d:%02d at %d fps). Real time elapsed: %02d:%02d:%02d:%03d.", game.loaded_level_number, dungeon->lvstats.hopes_dashed, GameT.Hours, GameT.Minutes, GameT.Seconds, game.num_fps, Timer.Hours, Timer.Minutes, Timer.Seconds, Timer.MSeconds);
      }
  }
  player->victory_state = VicS_WonLevel;
  // Computing player score
  dungeon->lvstats.player_score = compute_player_final_score(player, dungeon->max_gameplay_score);
  dungeon->lvstats.allow_save_score = 1;
  if ((game.system_flags & GSF_NetworkActive) == 0)
    player->field_4EB = game.play_gameturn + 300;
  if (my_player)
  {
    if (lord_of_the_land_in_prison_or_tortured())
    {
        SYNCLOG("Lord Of The Land kept captive. Torture tower unlocked.");
        player->additional_flags |= PlaAF_UnlockedLordTorture;
    }
    output_message(SMsg_LevelWon, 0, true);
  }
}

void set_player_as_lost_level(struct PlayerInfo *player)
{
    if (player->victory_state != VicS_Undecided)
    {
        // Suppress redundant warnings
        if ((game.system_flags & GSF_RunAfterVictory) == 0)
        {
            WARNLOG("Victory state already set to %d",(int)player->victory_state);
        }
        return;
    }
    SYNCLOG("Player %d lost",(int)player->id_number);
    if (is_my_player(player))
    {
        frontstats_initialise();
    }
    player->victory_state = VicS_LostLevel;
    struct Dungeon* dungeon = get_dungeon(player->id_number);
    // Computing player score
    dungeon->lvstats.player_score = compute_player_final_score(player, dungeon->max_gameplay_score);
    if (is_my_player(player))
    {
        output_message(SMsg_LevelFailed, 0, true);
        turn_off_all_menus();
        clear_transfered_creatures();
    }
    if ((gameadd.classic_bugs_flags & ClscBug_NoHandPurgeOnDefeat) == 0) {
        clear_things_in_hand(player);
        dungeon->num_things_in_hand = 0;
    }
    if (player_uses_power_call_to_arms(player->id_number))
        turn_off_power_call_to_arms(player->id_number);
    if (player_uses_power_sight(player->id_number))
    {
        struct Thing* thing = thing_get(dungeon->sight_casted_thing_idx);
        delete_thing_structure(thing, 0);
        dungeon->sight_casted_thing_idx = 0;
    }
    if (is_my_player(player))
        gui_set_button_flashing(0, 0);
    set_player_mode(player, PVT_DungeonTop);
    set_player_state(player, PSt_CtrlDungeon, 0);
    if ((game.system_flags & GSF_NetworkActive) == 0)
        player->field_4EB = game.play_gameturn + 300;
    if ((game.system_flags & GSF_NetworkActive) != 0)
        reveal_whole_map(player);
    if ((dungeon->computer_enabled & 0x01) != 0)
        toggle_computer_player(player->id_number);
}

long compute_player_final_score(struct PlayerInfo *player, long gameplay_score)
{
    long i;
    if (((game.system_flags & GSF_NetworkActive) != 0)
      || !is_singleplayer_level(game.loaded_level_number)) {
        i = 2 * gameplay_score;
    } else {
        i = gameplay_score + 10 * gameplay_score * array_index_for_singleplayer_level(game.loaded_level_number) / 100;
    }
    if (player_has_lost(player->id_number))
        i /= 2;
    return i;
}

/**
 * Takes money from hoards stored in given room.
 * @param room The room which contains gold hoards.
 * @param amount_take Amount of gold to be taken.
 * @return Gives amount of gold taken from room.
 */
GoldAmount take_money_from_room(struct Room *room, GoldAmount amount_take)
{
    GoldAmount amount = amount_take;
    // Remove gold from room border slabs
    unsigned long k = 0;
    unsigned long slbnum = room->slabs_list;
    while (slbnum > 0)
    {
        struct SlabMap* slb = get_slabmap_direct(slbnum);
        if (slabmap_block_invalid(slb)) {
            ERRORLOG("Jump to invalid room slab detected");
            break;
        }
        // Per-slab code starts
        MapSlabCoord slb_x = slb_num_decode_x(slbnum);
        MapSlabCoord slb_y = slb_num_decode_y(slbnum);
        MapSubtlCoord stl_x = slab_subtile_center(slb_x);
        MapSubtlCoord stl_y = slab_subtile_center(slb_y);
        if (slab_is_area_outer_border(slb_x, slb_y))
        {
            struct Thing* hrdtng = find_gold_hoard_at(stl_x, stl_y);
            if (!thing_is_invalid(hrdtng)) {
                amount -= remove_gold_from_hoarde(hrdtng, room, amount);
            }
        }
        if (amount <= 0)
          break;
        // Per-slab code ends
        slbnum = get_next_slab_number_in_room(slbnum);
        k++;
        if (k > map_tiles_x * map_tiles_y)
        {
            ERRORLOG("Infinite loop detected when sweeping room slabs");
            break;
        }
    }
    if (amount <= 0)
        return amount_take-amount;
    // Remove gold from room center only if borders are clear
    k = 0;
    slbnum = room->slabs_list;
    while (slbnum > 0)
    {
        struct SlabMap* slb = get_slabmap_direct(slbnum);
        if (slabmap_block_invalid(slb)) {
            ERRORLOG("Jump to invalid room slab detected");
            break;
        }
        // Per-slab code starts
        MapSubtlCoord stl_x = slab_subtile_center(slb_num_decode_x(slbnum));
        MapSubtlCoord stl_y = slab_subtile_center(slb_num_decode_y(slbnum));
        {
            struct Thing* hrdtng = find_gold_hoard_at(stl_x, stl_y);
            if (!thing_is_invalid(hrdtng)) {
                amount -= remove_gold_from_hoarde(hrdtng, room, amount);
            }
        }
        if (amount <= 0)
          break;
        // Per-slab code ends
        slbnum = get_next_slab_number_in_room(slbnum);
        k++;
        if (k > map_tiles_x * map_tiles_y)
        {
            ERRORLOG("Infinite loop detected when sweeping room slabs");
            break;
        }
    }
    return amount_take-amount;
}

long take_money_from_dungeon_f(PlayerNumber plyr_idx, GoldAmount amount_take, TbBool only_whole_sum, const char *func_name)
{
    struct Dungeon* dungeon = get_players_num_dungeon(plyr_idx);
    if (dungeon_invalid(dungeon)) {
        WARNLOG("%s: Cannot take gold from player %d with no dungeon",func_name,(int)plyr_idx);
        return -1;
    }
    GoldAmount take_remain = amount_take;
    GoldAmount total_money = dungeon->total_money_owned;
    if (take_remain <= 0) {
        WARNLOG("%s: No gold needed to be taken from player %d",func_name,(int)plyr_idx);
        return 0;
    }
    if (take_remain > total_money)
    {
        SYNCDBG(7,"%s: Player %d has only %d gold, cannot get %d from him",func_name,(int)plyr_idx,(int)total_money,(int)take_remain);
        if ((only_whole_sum) || (total_money == 0)) {
            return -1;
        }
        take_remain = dungeon->total_money_owned;
        amount_take = dungeon->total_money_owned;
    }
    GoldAmount offmap_money = dungeon->offmap_money_owned;
    if (offmap_money > 0)
    {
        if (take_remain <= offmap_money)
        {
            dungeon->offmap_money_owned -= take_remain;
            dungeon->total_money_owned -= take_remain;
            return amount_take;
        }
        take_remain -= offmap_money;
        dungeon->total_money_owned -= offmap_money;
        dungeon->offmap_money_owned = 0;
    }
    long i = dungeon->room_kind[RoK_TREASURE];
    unsigned long k = 0;
    while (i != 0)
    {
        struct Room* room = room_get(i);
        if (room_is_invalid(room))
        {
          ERRORLOG("Jump to invalid room detected");
          break;
        }
        i = room->next_of_owner;
        // Per-room code
        if (room->capacity_used_for_storage > 0)
        {
            take_remain -= take_money_from_room(room, take_remain);
            if (take_remain <= 0)
            {
                if (is_my_player_number(plyr_idx))
                {
                  if ((total_money >= 1000) && (total_money - amount_take < 1000)) {
                      output_message(SMsg_GoldLow, MESSAGE_DELAY_TREASURY, true);
                  }
                }
                return amount_take;
            }
        }
        // Per-room code ends
        k++;
        if (k > ROOMS_COUNT)
        {
          ERRORLOG("Infinite loop detected when sweeping rooms list");
          break;
        }
    }
    WARNLOG("%s: Player %d could not give %d gold, %d was missing; his total gold was %d",func_name,(int)plyr_idx,(int)amount_take,(int)take_remain,(int)total_money);
    return -1;
}

long update_dungeon_generation_speeds(void)
{
    int plyr_idx;
    // Get value of generation
    int max_manage_score = 0;
    for (plyr_idx=0; plyr_idx < PLAYERS_COUNT; plyr_idx++)
    {
        struct PlayerInfo* player = get_player(plyr_idx);
        if (player_exists(player) && (player->is_active == 1))
        {
            struct Dungeon* dungeon = get_players_dungeon(player);
            if (dungeon->total_score > max_manage_score)
                max_manage_score = dungeon->manage_score;
        }
    }
    // Update the values
    for (plyr_idx = 0; plyr_idx < PLAYERS_COUNT; plyr_idx++)
    {
        struct PlayerInfo* player = get_player(plyr_idx);
        if (player_exists(player) && (player->is_active == 1))
        {
            struct Dungeon* dungeon = get_players_dungeon(player);
            if (dungeon->manage_score > 0)
                dungeon->turns_between_entrance_generation = max_manage_score * game.generate_speed / dungeon->manage_score;
            else
                dungeon->turns_between_entrance_generation = game.generate_speed;
        }
    }

    return 1;
}

void calculate_dungeon_area_scores(void)
{
    //_DK_calculate_dungeon_area_scores();
    // Zero dungeon areas
    for (PlayerNumber plyr_idx = 0; plyr_idx < PLAYERS_COUNT; plyr_idx++)
    {
        struct Dungeon* dungeon = get_players_num_dungeon(plyr_idx);
        if (!dungeon_invalid(dungeon))
        {
            dungeon->total_area = 0;
            dungeon->room_manage_area = 0;
        }
    }
    // Compute new values for dungeon areas
    for (MapSlabCoord slb_y = 0; slb_y < map_tiles_y; slb_y++)
    {
        for (MapSlabCoord slb_x = 0; slb_x < map_tiles_x; slb_x++)
        {
            SlabCodedCoords slb_num = get_slab_number(slb_x, slb_y);
            struct SlabMap* slb = get_slabmap_direct(slb_num);
            const struct SlabAttr* slbattr = get_slab_attrs(slb);
            if (slbattr->category == SlbAtCtg_RoomInterior)
            {
                struct Dungeon *dungeon;
                if (slabmap_owner(slb) != game.neutral_player_num) {
                    dungeon = get_players_num_dungeon(slabmap_owner(slb));
                } else {
                    dungeon = INVALID_DUNGEON;
                }
                if (!dungeon_invalid(dungeon))
                {
                    dungeon->total_area++;
                    dungeon->room_manage_area++;
                }
            } else
            if (slbattr->category == SlbAtCtg_FortifiedGround)
            {
                struct Dungeon *dungeon;
                if (slabmap_owner(slb) != game.neutral_player_num) {
                    dungeon = get_players_num_dungeon(slabmap_owner(slb));
                } else {
                    dungeon = INVALID_DUNGEON;
                }
                if (!dungeon_invalid(dungeon))
                {
                    dungeon->total_area++;
                }
            }
        }
    }
}

void init_player_music(struct PlayerInfo *player)
{
    LevelNumber lvnum = get_loaded_level_number();
    game.audiotrack = 3 + ((lvnum - 1) % 4);
}

TbBool map_position_has_sibling_slab(MapSlabCoord slb_x, MapSlabCoord slb_y, SlabKind slbkind, PlayerNumber plyr_idx)
{
    for (int n = 0; n < SMALL_AROUND_LENGTH; n++)
    {
        int dx = small_around[n].delta_x;
        int dy = small_around[n].delta_y;
        struct SlabMap* slb = get_slabmap_block(slb_x + dx, slb_y + dy);
        if ((slb->kind == slbkind) && (slabmap_owner(slb) == plyr_idx)) {
            return true;
        }
    }
    return false;
}

TbBool map_position_initially_explored_for_player(PlayerNumber plyr_idx, MapSlabCoord slb_x, MapSlabCoord slb_y)
{
    struct SlabMap* slb = get_slabmap_block(slb_x, slb_y);
    struct Map* mapblk = get_map_block_at(slab_subtile_center(slb_x), slab_subtile_center(slb_y));
    // All owned ground is visible
    if (slabmap_owner(slb) == plyr_idx) {
        return true;
    }
    // All Rocks are visible
    if (slb->kind == SlbT_ROCK) {
        return true;
    }
    // Neutral entrances are visible
    struct Room* room = room_get(slb->room_index);
    if (((mapblk->flags & SlbAtFlg_IsRoom) != 0) && (room->kind == RoK_ENTRANCE) && (slabmap_owner(slb) == game.neutral_player_num)) {
        return true;
    }
    // Slabs with specific flag are visible
    if ((mapblk->flags & SlbAtFlg_Valuable) != 0) {
        return true;
    }
    // Area around entrances is visible
    if (map_position_has_sibling_slab(slb_x, slb_y, SlbT_ENTRANCE, game.neutral_player_num)) {
        return true;
    }
    return false;
}

void fill_in_explored_area(PlayerNumber plyr_idx, MapSubtlCoord stl_x, MapSubtlCoord stl_y)
{
    _DK_fill_in_explored_area(plyr_idx, stl_x, stl_y); return;
}

void init_keeper_map_exploration_by_terrain(struct PlayerInfo *player)
{
    //_DK_init_keeper_map_exploration(player); return;
    struct Thing* heartng = get_player_soul_container(player->id_number);
    if (thing_exists(heartng)) {
        fill_in_explored_area(player->id_number, heartng->mappos.x.stl.num, heartng->mappos.y.stl.num);
    }
    for (MapSlabCoord slb_y = 0; slb_y < map_tiles_y; slb_y++)
    {
        for (MapSlabCoord slb_x = 0; slb_x < map_tiles_x; slb_x++)
        {
            if (map_position_initially_explored_for_player(player->id_number, slb_x, slb_y)) {
                set_slab_explored(player->id_number, slb_x, slb_y);
            }
        }
    }
}

TbBool check_map_explored_at_current_pos(struct Thing *creatng)
{
    check_map_explored(creatng, creatng->mappos.x.stl.num, creatng->mappos.y.stl.num);
    return true;
}

void init_keeper_map_exploration_by_creatures(struct PlayerInfo *player)
{
    do_to_players_all_creatures_of_model(player->id_number, CREATURE_ANY, check_map_explored_at_current_pos);
}

static void init_player_as_single_keeper(struct PlayerInfo *player)
{
    player->field_4CD = 0;
    init_player_light(player);
}

void init_player_light(struct PlayerInfo *player)
{
    struct InitLight ilght;
    memset(&ilght, 0, sizeof(struct InitLight));
    player->field_4CD = 0;
    ilght.radius = 2560;
    ilght.intensity = 48;
    ilght.field_3 = 5;
    ilght.is_dynamic = 1;
    unsigned short idx = light_create_light(&ilght);
    player->field_460 = idx;
    if (idx != 0) {
        light_set_light_never_cache(idx);
    } else {
        WARNLOG("Cannot allocate light to player %d.",(int)player->id_number);
    }
}

void init_player(struct PlayerInfo *player, short no_explore)
{
    SYNCDBG(5,"Starting");
    player->minimap_pos_x = 11;
    player->minimap_pos_y = 11;
    player->minimap_zoom = settings.minimap_zoom;
    player->field_4D1 = player->id_number;
    setup_engine_window(0, 0, MyScreenWidth, MyScreenHeight);
    player->continue_work_state = PSt_CtrlDungeon;
    player->work_state = PSt_CtrlDungeon;
    player->field_14 = 2;
    player->main_palette = engine_palette;
    if (is_my_player(player))
    {
        set_flag_byte(&game.operation_flags,GOF_ShowPanel,true);
        set_gui_visible(true);
        init_gui();
        turn_on_menu(GMnu_MAIN);
        turn_on_menu(GMnu_ROOM);
    }
    switch (game.game_kind)
    {
    case GKind_LocalGame:
        init_player_as_single_keeper(player);
        init_player_start(player, false);
        reset_player_mode(player, PVT_DungeonTop);
        if ( !no_explore ) {
          init_keeper_map_exploration_by_terrain(player);
          init_keeper_map_exploration_by_creatures(player);
        }
        break;
    case GKind_MultiGame:
        if (player->is_active != 1)
        {
          ERRORLOG("Non Keeper in Keeper game");
          break;
        }
        init_player_as_single_keeper(player);
        init_player_start(player, false);
        reset_player_mode(player, PVT_DungeonTop);
        init_keeper_map_exploration_by_terrain(player);
        init_keeper_map_exploration_by_creatures(player);
        break;
    default:
        ERRORLOG("How do I set up this player?");
        break;
    }
    init_player_cameras(player);
    pannel_map_update(0, 0, map_subtiles_x+1, map_subtiles_y+1);
    player->mp_message_text[0] = '\0';
    if (is_my_player(player))
    {
        init_player_music(player);
    }
    // By default, player is his own ally
    player->allied_players = (1 << player->id_number);
    player->hand_busy_until_turn = 0;
}

void init_players(void)
{
    for (int i = 0; i < PLAYERS_COUNT; i++)
    {
        struct PlayerInfo* player = get_player(i);
        if ((game.packet_save_head.players_exist & (1 << i)) != 0)
            player->allocflags |= PlaF_Allocated;
        else
            player->allocflags &= ~PlaF_Allocated;
        if (player_exists(player))
        {
            player->id_number = i;
            if ((game.packet_save_head.players_comp & (1 << i)) != 0)
                player->allocflags |= PlaF_CompCtrl;
            else
                player->allocflags &= ~PlaF_CompCtrl;
            if ((player->allocflags & PlaF_CompCtrl) == 0)
            {
              game.active_players_count++;
              player->is_active = 1;
              game.game_kind = GKind_MultiGame;
              init_player(player, 0);
            }
        }
    }
}

TbBool wp_check_map_pos_valid(struct Wander *wandr, SubtlCodedCoords stl_num)
{
    SYNCDBG(16,"Starting");
    MapSubtlCoord stl_x = stl_num_decode_x(stl_num);
    MapSubtlCoord stl_y = stl_num_decode_y(stl_num);
    if (wandr->wandr_slot == CrWaS_WithinDungeon)
    {
        struct Map* mapblk = get_map_block_at_pos(stl_num);
        // Add only tiles which are revealed to the wandering player, unless it's heroes - for them, add all
        if ((wandr->plyr_idx == game.hero_player_num) || map_block_revealed(mapblk, wandr->plyr_idx))
        {
            struct SlabMap* slb = get_slabmap_for_subtile(stl_x, stl_y);
            if (((mapblk->flags & SlbAtFlg_Blocking) == 0) && ((get_navigation_map(stl_x, stl_y) & NAVMAP_UNSAFE_SURFACE) == 0)
             && players_creatures_tolerate_each_other(wandr->plyr_idx,slabmap_owner(slb)))
            {
                return true;
            }
        }
    } else
    {
        struct Map* mapblk = get_map_block_at_pos(stl_num);
        // Add only tiles which are not revealed to the wandering player, unless it's heroes - for them, do nothing
        if ((wandr->plyr_idx != game.hero_player_num) && !map_block_revealed(mapblk, wandr->plyr_idx))
        {
            if (((mapblk->flags & SlbAtFlg_Blocking) == 0) && ((get_navigation_map(stl_x, stl_y) & NAVMAP_UNSAFE_SURFACE) == 0))
            {
                struct Thing* heartng = get_player_soul_container(wandr->plyr_idx);
                if (!thing_is_invalid(heartng))
                {
                    struct Coord3d dstpos;
                    dstpos.x.val = subtile_coord_center(stl_x);
                    dstpos.y.val = subtile_coord_center(stl_y);
                    dstpos.z.val = subtile_coord(1,0);
                    if (navigation_points_connected(&heartng->mappos, &dstpos))
                      return true;
                }
            }
        }
    }
    return false;
}

TbBool wander_point_add(struct Wander *wandr, SubtlCodedCoords stl_num)
{
    unsigned long i = wandr->point_insert_idx;
    wandr->points[i].stl_x = stl_num_decode_x(stl_num);
    wandr->points[i].stl_y = stl_num_decode_y(stl_num);
    wandr->point_insert_idx = (i + 1) % WANDER_POINTS_COUNT;
    if (wandr->points_count < WANDER_POINTS_COUNT)
      wandr->points_count++;
    return true;
}

/**
 * Stores up to given amount of wander points into given wander structure.
 * If required, selects several evenly distributed points from the input array.
 * @param wandr
 * @param stl_num_list
 * @param stl_num_count
 * @param max_to_store
 * @return
 */
TbBool store_wander_points_up_to(struct Wander *wandr, const SubtlCodedCoords stl_num_list[], long stl_num_count, long max_to_store)
{
    long i;
    if (stl_num_count > max_to_store)
    {
        if (wandr->max_found_per_check <= 0)
            return 1;
        wandr->point_insert_idx %= WANDER_POINTS_COUNT;
        double delta = ((double)stl_num_count) / max_to_store;
        double realidx = 0.1; // A little above zero to avoid float rounding errors
        for (i = 0; i < max_to_store; i++)
        {
            wander_point_add(wandr, stl_num_list[(unsigned int)(realidx)]);
            realidx += delta;
        }
    } else
    {
        // Otherwise, add all points to the wander array
        for (i = 0; i < stl_num_count; i++)
        {
            wander_point_add(wandr, stl_num_list[i]);
        }
    }
    return true;
}

long wander_point_initialise(struct Wander *wandr, PlayerNumber plyr_idx, unsigned char wandr_slot)
{
    wandr->wandr_slot = wandr_slot;
    wandr->plyr_idx = plyr_idx;
    wandr->point_insert_idx = 0;
    wandr->last_checked_slb_num = 0;
    wandr->plyr_bit = (1 << plyr_idx);
    wandr->num_check_per_run = 20;
    wandr->max_found_per_check = 4;
    wandr->wdrfield_14 = 0;

    long stl_num_list_count = 0;
    SubtlCodedCoords* stl_num_list = (SubtlCodedCoords*)scratch;
    SlabCodedCoords slb_num = 0;
    while (1)
    {
        MapSlabCoord slb_x = slb_num_decode_x(slb_num);
        MapSlabCoord slb_y = slb_num_decode_y(slb_num);
        SubtlCodedCoords stl_num = get_subtile_number_at_slab_center(slb_x, slb_y);
        if (wp_check_map_pos_valid(wandr, stl_num))
        {
            if (stl_num_list_count >= 0x10000/sizeof(SubtlCodedCoords)-1)
                break;
            stl_num_list[stl_num_list_count] = stl_num;
            stl_num_list_count++;
        }
        slb_num++;
        if (slb_num >= map_tiles_x*map_tiles_y) {
            break;
        }
    }
    // Check if we have found anything
    if (stl_num_list_count <= 0)
        return 1;
    // If we have too many points, use only some of them
    store_wander_points_up_to(wandr, stl_num_list, stl_num_list_count, WANDER_POINTS_COUNT);
    return 1;
}

#define LOCAL_LIST_SIZE 20
long wander_point_update(struct Wander *wandr)
{
    SubtlCodedCoords stl_num_list[LOCAL_LIST_SIZE];
    SYNCDBG(6,"Starting");
    // Find up to 20 numbers (starting where we ended last time) and store them in local array
    SlabCodedCoords slb_num = wandr->last_checked_slb_num;
    long stl_num_list_count = 0;
    for (long i = 0; i < wandr->num_check_per_run; i++)
    {
        MapSlabCoord slb_x = slb_num_decode_x(slb_num);
        MapSlabCoord slb_y = slb_num_decode_y(slb_num);
        SubtlCodedCoords stl_num = get_subtile_number_at_slab_center(slb_x, slb_y);
        if (wp_check_map_pos_valid(wandr, stl_num))
        {
            if (stl_num_list_count >= LOCAL_LIST_SIZE)
                break;
            stl_num_list[stl_num_list_count] = stl_num;
            stl_num_list_count++;
            if ((wandr->wdrfield_14 != 0) && (stl_num_list_count == wandr->max_found_per_check))
            {
                slb_num = (wandr->num_check_per_run + wandr->last_checked_slb_num) % (map_tiles_x*map_tiles_y);
                break;
            }
        }
        slb_num++;
        if (slb_num >= map_tiles_x*map_tiles_y) {
            slb_num = 0;
        }
    }
    wandr->last_checked_slb_num = slb_num;
    // Check if we have found anything
    if (stl_num_list_count <= 0)
        return 1;
    // If we have too many points, use only some of them
    store_wander_points_up_to(wandr, stl_num_list, stl_num_list_count, wandr->max_found_per_check);
    return 1;
}
#undef LOCAL_LIST_SIZE

void post_init_player(struct PlayerInfo *player)
{
    switch (game.game_kind)
    {
    case GKind_Unknown3:
        break;
    case GKind_LocalGame:
    case GKind_MultiGame:
        wander_point_initialise(&player->wandr_within, player->id_number, CrWaS_WithinDungeon);
        wander_point_initialise(&player->wandr_outside, player->id_number, CrWaS_OutsideDungeon);
        break;
    default:
        if ((player->allocflags & PlaF_CompCtrl) == 0) {
            ERRORLOG("Invalid GameMode");
        }
        break;
    }
}

void post_init_players(void)
{
    for (PlayerNumber plyr_idx = 0; plyr_idx < PLAYERS_COUNT; plyr_idx++)
    {
        struct PlayerInfo* player = get_player(plyr_idx);
        if ((player->allocflags & PlaF_Allocated) != 0) {
            post_init_player(player);
        }
    }
}

void init_players_local_game(void)
{
    SYNCDBG(4,"Starting");
    struct PlayerInfo* player = get_my_player();
    player->id_number = my_player_number;
    player->allocflags |= PlaF_Allocated;
    if (settings.video_rotate_mode < 1)
      player->view_mode_restore = PVM_IsometricView;
    else
      player->view_mode_restore = PVM_FrontView;
    init_player(player, 0);
}

void process_player_states(void)
{
    SYNCDBG(6,"Starting");
    for (PlayerNumber plyr_idx = 0; plyr_idx < PLAYERS_COUNT; plyr_idx++)
    {
        struct PlayerInfo* player = get_player(plyr_idx);
        if (player_exists(player) && ((player->allocflags & PlaF_CompCtrl) == 0))
        {
            if ( (player->work_state == PSt_CreatrInfo) || (player->work_state == PSt_CreatrInfoAll) )
            {
                struct Thing* thing = thing_get(player->controlled_thing_idx);
                struct Camera* cam = player->acamera;
                if ((cam != NULL) && thing_exists(thing)) {
                    cam->mappos.x.val = thing->mappos.x.val;
                    cam->mappos.y.val = thing->mappos.y.val;
                }
            }
        }
    }
}

void process_players(void)
{
    SYNCDBG(5,"Starting");
    update_roomspaces();
    process_player_instances();
    process_player_states();
    for (int i = 0; i < PLAYERS_COUNT; i++)
    {
        struct PlayerInfo* player = get_player(i);
        if (player_exists(player) && (player->is_active == 1))
        {
            SYNCDBG(6,"Doing updates for player %d",i);
            wander_point_update(&player->wandr_within);
            wander_point_update(&player->wandr_outside);
            update_power_sight_explored(player);
            update_player_objectives(i);
        }
    }
    TbBigChecksum sum = compute_players_checksum();
    SHIFT_CHECKSUM(sum);
    player_packet_checksum_add(my_player_number, game.action_rand_seed, CKS_Action);
    player_packet_checksum_add(my_player_number, sum, CKS_Players);
    SYNCDBG(17,"Finished");
}

TbBool player_sell_trap_at_subtile(PlayerNumber plyr_idx, MapSubtlCoord stl_x, MapSubtlCoord stl_y)
{
    struct Thing *thing;
    struct Coord3d pos;
    MapSlabCoord slb_x = subtile_slab_fast(stl_x);
    MapSlabCoord slb_y = subtile_slab_fast(stl_y);
    long sell_value = 0;
    unsigned long traps_sold;
    struct PlayerInfo* player = get_player(plyr_idx);
    if (player->full_slab_cursor == false)
    {
        thing = get_trap_for_position(stl_x, stl_y);
        if (thing_is_invalid(thing))
        {
            return false;
        }
        set_coords_to_subtile_center(&pos,stl_x,stl_y,1);
        traps_sold = remove_trap_on_subtile(stl_x, stl_y, &sell_value);
    }
    else
    {
        thing = get_trap_for_slab_position(subtile_slab_fast(stl_x), subtile_slab_fast(stl_y));
        if (thing_is_invalid(thing))
        {
            return false;
        }
        set_coords_to_slab_center(&pos,slb_x,slb_y);
        traps_sold = remove_traps_around_subtile(slab_subtile_center(slb_x), slab_subtile_center(slb_y), &sell_value);
    }

	struct DungeonAdd* dungeonadd = get_dungeonadd(thing->owner);
	dungeonadd->traps_sold += traps_sold;
	dungeonadd->manufacture_gold += sell_value;

    struct Dungeon* dungeon = get_players_num_dungeon(thing->owner);
    if (is_my_player_number(plyr_idx))
    {
        play_non_3d_sample(115);
    }
    dungeon->camera_deviate_jump = 192;
    if (sell_value != 0)
    {
        create_price_effect(&pos, plyr_idx, sell_value);
        player_add_offmap_gold(plyr_idx,sell_value);
    } else
    {
        WARNLOG("Sold traps at (%d,%d) which didn't cost anything",(int)stl_x,(int)stl_y);
    }
    // Add the trap location to related computer player, in case we'll want to place a trap again
    struct Computer2* comp = get_computer_player(plyr_idx);
    if (!computer_player_invalid(comp))
    {
        add_to_trap_location(comp, &pos);
    }
    return true;
}

TbBool player_sell_door_at_subtile(PlayerNumber plyr_idx, MapSubtlCoord stl_x, MapSubtlCoord stl_y)
{
    MapSubtlCoord cstl_x = stl_slab_center_subtile(stl_x);
    MapSubtlCoord cstl_y = stl_slab_center_subtile(stl_y);
    struct Thing* thing = get_door_for_position(cstl_x, cstl_y);
    if (thing_is_invalid(thing))
    {
        return false;
    }

	struct Dungeon* dungeon = get_players_num_dungeon(thing->owner);
	dungeon->camera_deviate_jump = 192;
    long sell_value = compute_value_percentage(gameadd.doors_config[thing->model].selling_value, gameadd.door_sale_percent);

	struct DungeonAdd* dungeonadd = get_dungeonadd(thing->owner);
	dungeonadd->doors_sold++;
	dungeonadd->manufacture_gold += sell_value;

    destroy_door(thing);
    if (is_my_player_number(plyr_idx))
        play_non_3d_sample(115);
    struct Coord3d pos;
    set_coords_to_slab_center(&pos,subtile_slab_fast(stl_x),subtile_slab_fast(stl_y));
    if (sell_value != 0)
    {
        create_price_effect(&pos, plyr_idx, sell_value);
        player_add_offmap_gold(plyr_idx, sell_value);
    }
    { // Add the trap location to related computer player, in case we'll want to place a trap again
        struct Computer2* comp = get_computer_player(plyr_idx);
        if (!computer_player_invalid(comp)) {
            add_to_trap_location(comp, &pos);
        }
    }
    return true;
}

void compute_and_update_player_payday_total(PlayerNumber plyr_idx)
{
    SYNCDBG(15,"Starting for player %d",(int)plyr_idx);
    struct Dungeon* dungeon = get_players_num_dungeon(plyr_idx);
    dungeon->creatures_total_pay = compute_player_payday_total(dungeon);
}
void compute_and_update_player_backpay_total(PlayerNumber plyr_idx)
{
    SYNCDBG(15, "Starting for player %d", (int)plyr_idx);
    struct DungeonAdd* dungeonadd = get_dungeonadd(plyr_idx);
    struct Dungeon* dungeon = get_players_num_dungeon(plyr_idx);
    dungeonadd->creatures_total_backpay = compute_player_payday_total(dungeon);
}

/******************************************************************************/<|MERGE_RESOLUTION|>--- conflicted
+++ resolved
@@ -100,14 +100,11 @@
       //WARNLOG("Player fate is already decided to %d",(int)player->victory_state);
       return;
   }
-<<<<<<< HEAD
+  TbBool my_player = (is_my_player(player));
   NETDBG(1, "player:%d won gsf:%04x", player->id_number, game.system_flags);
   if (is_my_player(player))
     frontstats_initialise();
   player->victory_state = VicS_WonLevel;
-=======
-  TbBool my_player = (is_my_player(player));
->>>>>>> ba02a14f
   struct Dungeon* dungeon = get_dungeon(player->id_number);
   if (my_player)
   {
