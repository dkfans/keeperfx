--- conflicted
+++ resolved
@@ -150,12 +150,9 @@
     Cmd_ADD_HEART_HEALTH                  = 129,
     Cmd_CREATURE_ENTRANCE_LEVEL           = 130,
     Cmd_RANDOMISE_FLAG                    = 131,
-<<<<<<< HEAD
-    Cmd_DEFINE_ZONE                       = 132,
-    Cmd_SWAP_ZONE                         = 133,
-=======
     Cmd_COMPUTE_FLAG                      = 132,
->>>>>>> 9b64ca9e
+    Cmd_DEFINE_ZONE                       = 133,
+    Cmd_SWAP_ZONE                         = 134,
 };
 
 enum ScriptVariables {
