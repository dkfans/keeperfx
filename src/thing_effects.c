--- conflicted
+++ resolved
@@ -542,13 +542,8 @@
 
     if (eestat->sprite_idx != -1)
     {
-<<<<<<< HEAD
-        i = GAME_RANDOM(eestat->sprite_size_max  - (int)eestat->sprite_size_min  + 1);
-        long n = GAME_RANDOM(eestat->sprite_speed_max - (int)eestat->sprite_speed_min + 1);
-=======
         i = EFFECT_RANDOM(thing, eestat->sprite_size_max  - (int)eestat->sprite_size_min  + 1);
         long n = EFFECT_RANDOM(thing, eestat->sprite_speed_max - (int)eestat->sprite_speed_min + 1);
->>>>>>> d522feb0
         set_thing_draw(thing, eestat->sprite_idx, eestat->sprite_speed_min + n, eestat->sprite_size_min + i, 0, 0, eestat->draw_class);
         set_flag_byte(&thing->field_4F,TF4F_Unknown02,eestat->field_13);
         thing->field_4F ^= (thing->field_4F ^ (0x10 * eestat->field_14)) & (TF4F_Transpar_Flags);
@@ -567,12 +562,7 @@
 
     if (eestat->numfield_3 > 0)
     {
-<<<<<<< HEAD
-        // TODO: Random. Why not unsync_random?
-        i = GAME_RANDOM(eestat->numfield_5 - (long)eestat->numfield_3 + 1);
-=======
         i = EFFECT_RANDOM(thing, eestat->numfield_5 - (long)eestat->numfield_3 + 1);
->>>>>>> d522feb0
         thing->health = eestat->numfield_3 + i;
     } else
     {
@@ -690,11 +680,7 @@
 
     if ((cctrl->spell_flags & CSAfF_Speed) != 0)
     {
-<<<<<<< HEAD
-        effeltng = create_effect_element(&thing->mappos, TngEff_Unknown18, thing->owner);
-=======
         effeltng = create_effect_element(&thing->mappos, TngEffElm_FlashBall2, thing->owner);
->>>>>>> d522feb0
         if (!thing_is_invalid(effeltng))
         {
             // TODO: looks like some "struct AnimSpeed"
@@ -712,15 +698,8 @@
         struct SpellConfig* splconf = &game.spells_config[SplK_Teleport];
         if (splconf->duration / 2 < dturn)
         {
-<<<<<<< HEAD
-            effeltng = create_effect_element(&thing->mappos, TngEff_Unknown18, thing->owner);
-=======
             effeltng = create_effect_element(&thing->mappos, TngEffElm_FlashBall2, thing->owner);
->>>>>>> d522feb0
-            if (!thing_is_invalid(effeltng))
-            {
                 memcpy(&effeltng->anim_speed, &thing->anim_speed, 0x14u);
-                effeltng->field_4F &= ~TF4F_Transpar_8;
                 effeltng->field_4F |= TF4F_Transpar_4;
                 effeltng->anim_speed = 0;
                 effeltng->move_angle_xy = thing->move_angle_xy;
@@ -837,13 +816,8 @@
     SYNCDBG(18,"Starting");
     //return _DK_change_effect_element_into_another(thing,nmodel);
     struct EffectElementStats* eestat = get_effect_element_model_stats(nmodel);
-<<<<<<< HEAD
-    int speed = eestat->sprite_speed_min + GAME_RANDOM(eestat->sprite_speed_max - eestat->sprite_speed_min + 1);
-    int scale = eestat->sprite_size_min + GAME_RANDOM(eestat->sprite_size_max - eestat->sprite_size_min + 1);
-=======
     int speed = eestat->sprite_speed_min + EFFECT_RANDOM(thing, eestat->sprite_speed_max - eestat->sprite_speed_min + 1);
     int scale = eestat->sprite_size_min + EFFECT_RANDOM(thing, eestat->sprite_size_max - eestat->sprite_size_min + 1);
->>>>>>> d522feb0
     thing->model = nmodel;
     set_thing_draw(thing, eestat->sprite_idx, speed, scale, eestat->field_D, 0, 2);
     thing->field_4F ^= (thing->field_4F ^ 0x02 * eestat->field_13) & TF4F_Unknown02;
@@ -854,11 +828,7 @@
     if (eestat->numfield_3 <= 0) {
         thing->health = get_lifespan_of_animation(thing->anim_sprite, thing->anim_speed);
     } else {
-<<<<<<< HEAD
-        thing->health = GAME_RANDOM(eestat->numfield_5 - eestat->numfield_3 + 1) + eestat->numfield_3;
-=======
         thing->health = EFFECT_RANDOM(thing, eestat->numfield_5 - eestat->numfield_3 + 1) + eestat->numfield_3;
->>>>>>> d522feb0
     }
     thing->field_49 = keepersprite_frames(thing->anim_sprite);
 }
@@ -1066,20 +1036,6 @@
         {
             if (effnfo->kind_min <= 0)
                 continue;
-<<<<<<< HEAD
-            // TODO: Random. Maybe unsync?
-            long n = effnfo->kind_min + GAME_RANDOM(effnfo->kind_max - effnfo->kind_min + 1);
-            struct Thing* elemtng = create_effect_element(&thing->mappos, n, thing->owner);
-            TRACE_THING(elemtng);
-            if (thing_is_invalid(elemtng))
-                break;
-            arg = GAME_RANDOM(0x800);
-            argZ = GAME_RANDOM(0x400);
-            // Setting XY acceleration
-            long k = abs(effnfo->accel_xy_max - effnfo->accel_xy_min);
-            if (k <= 1) k = 1;
-            long mag = effnfo->accel_xy_min + GAME_RANDOM(k);
-=======
             long n = effnfo->kind_min + EFFECT_RANDOM(thing, effnfo->kind_max - effnfo->kind_min + 1);
             elemtng = create_effect_element(&thing->mappos, n, thing->owner);
             TRACE_THING(elemtng);
@@ -1091,17 +1047,12 @@
             long k = abs(effnfo->accel_xy_max - effnfo->accel_xy_min);
             if (k <= 1) k = 1;
             long mag = effnfo->accel_xy_min + EFFECT_RANDOM(thing, k);
->>>>>>> d522feb0
             elemtng->veloc_push_add.x.val += distance_with_angle_to_coord_x(mag,arg);
             elemtng->veloc_push_add.y.val += distance_with_angle_to_coord_y(mag,arg);
             // Setting Z acceleration
             k = abs(effnfo->accel_z_max - effnfo->accel_z_min);
             if (k <= 1) k = 1;
-<<<<<<< HEAD
-            mag = effnfo->accel_z_min + GAME_RANDOM(k);
-=======
             mag = effnfo->accel_z_min + EFFECT_RANDOM(thing, k);
->>>>>>> d522feb0
             elemtng->veloc_push_add.z.val += distance_with_angle_to_coord_z(mag,argZ);
             elemtng->state_flags |= TF1_PushAdd;
         }
@@ -1113,11 +1064,7 @@
         struct Coord3d pos;
         for (long i=0; i < effnfo->field_B; i++)
         {
-<<<<<<< HEAD
-            long n = effnfo->kind_min + GAME_RANDOM(effnfo->kind_max - effnfo->kind_min + 1);
-=======
             long n = effnfo->kind_min + EFFECT_RANDOM(thing, effnfo->kind_max - effnfo->kind_min + 1);
->>>>>>> d522feb0
             long mag = effnfo->start_health - thing->health;
             arg = (mag << 7) + k/effnfo->field_B;
             set_coords_to_cylindric_shift(&pos, &thing->mappos, mag, arg, 0);
@@ -1134,11 +1081,7 @@
         struct Coord3d pos;
         for (long i=0; i < effnfo->field_B; i++)
         {
-<<<<<<< HEAD
-            long n = effnfo->kind_min + GAME_RANDOM(effnfo->kind_max - effnfo->kind_min + 1);
-=======
             long n = effnfo->kind_min + EFFECT_RANDOM(thing, effnfo->kind_max - effnfo->kind_min + 1);
->>>>>>> d522feb0
             long mag = thing->health;
             arg = (mag << 7) + k/effnfo->field_B;
             set_coords_to_cylindric_shift(&pos, &thing->mappos, 16*mag, arg, 0);
@@ -1209,13 +1152,8 @@
     struct EffectGeneratorStats* egenstat = &effect_generator_stats[thing->model];
     for (long i = 0; i < egenstat->genation_amount; i++)
     {
-<<<<<<< HEAD
-        long deviation_angle = GAME_RANDOM(0x800);
-        long deviation_mag = GAME_RANDOM(thing->belongs_to + 1);
-=======
         long deviation_angle = EFFECT_RANDOM(thing, 0x800);
         long deviation_mag = EFFECT_RANDOM(thing, thing->effect_generator.range + 1);
->>>>>>> d522feb0
         struct Coord3d pos;
         set_coords_to_cylindric_shift(&pos, &thing->mappos, deviation_mag, deviation_angle, 0);
         SYNCDBG(18,"The %s creates effect %d/%d at (%d,%d,%d)",thing_model_name(thing),(int)pos.x.val,(int)pos.y.val,(int)pos.z.val);
@@ -1246,15 +1184,9 @@
         } else
         {
             SYNCDBG(18,"The %s created effect %d/%d, index %d",thing_model_name(thing),(int)i,(int)egenstat->genation_amount,(int)elemtng->index);
-<<<<<<< HEAD
-            long acc_x = egenstat->acc_x_min + GAME_RANDOM(egenstat->acc_x_max - egenstat->acc_x_min + 1);
-            long acc_y = egenstat->acc_y_min + GAME_RANDOM(egenstat->acc_y_max - egenstat->acc_y_min + 1);
-            long acc_z = egenstat->acc_z_min + GAME_RANDOM(egenstat->acc_z_max - egenstat->acc_z_min + 1);
-=======
             long acc_x = egenstat->acc_x_min + EFFECT_RANDOM(thing, egenstat->acc_x_max - egenstat->acc_x_min + 1);
             long acc_y = egenstat->acc_y_min + EFFECT_RANDOM(thing, egenstat->acc_y_max - egenstat->acc_y_min + 1);
             long acc_z = egenstat->acc_z_min + EFFECT_RANDOM(thing, egenstat->acc_z_max - egenstat->acc_z_min + 1);
->>>>>>> d522feb0
             elemtng->veloc_push_add.x.val += acc_x;
             elemtng->veloc_push_add.y.val += acc_y;
             elemtng->veloc_push_add.z.val += acc_z;
@@ -1264,11 +1196,7 @@
                 struct Thing* sectng = create_effect(&elemtng->mappos, TngEff_DamageBlood, thing->owner);
                 TRACE_THING(sectng);
                 if (!thing_is_invalid(sectng)) {
-<<<<<<< HEAD
-                    thing_play_sample(sectng, egenstat->sound_sample_idx + GAME_RANDOM(egenstat->sound_sample_rng), NORMAL_PITCH, 0, 3, 0, 2, FULL_LOUDNESS);
-=======
                     thing_play_sample(sectng, egenstat->sound_sample_idx + EFFECT_RANDOM(thing, egenstat->sound_sample_rng), NORMAL_PITCH, 0, 3, 0, 2, FULL_LOUDNESS);
->>>>>>> d522feb0
                 }
             }
             if (egenstat->sound_sample_sec > 0) {
@@ -1276,11 +1204,7 @@
             }
         }
     }
-<<<<<<< HEAD
-    thing->long_15 = egenstat->genation_delay_min + GAME_RANDOM(egenstat->genation_delay_max - egenstat->genation_delay_min + 1);
-=======
     thing->effect_generator.generation_delay = egenstat->genation_delay_min + EFFECT_RANDOM(thing, egenstat->genation_delay_max - egenstat->genation_delay_min + 1);
->>>>>>> d522feb0
     return TUFRet_Modified;
 }
 
