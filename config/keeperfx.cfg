--- conflicted
+++ resolved
@@ -31,19 +31,14 @@
 ; Mouse pointer movement speed, default 100. Set to 0 to get normal OS speed.
 POINTER_SENSITIVITY=100
 
-<<<<<<< HEAD
 ; When pausing, the game will release the mouse cursor to use on other windows.
 UNLOCK_CURSOR_WHEN_GAME_PAUSED=OFF
 
 ; Overwrite 'altinput' mode in possession to keep the cursor locked in possession.
 LOCK_CURSOR_IN_POSSESSION=ON
 
-; Terrain is deformed to give it a natural look. Turn it OFF
-; for a clean look instead. Lava and water will be flat.
-=======
 ; Terrain is deformed to give it a natural look. Turn it OFF for a 
 ; clean look instead. LIQUIDONLY to have it for Lava and Water only.
->>>>>>> 47dd4238
 WIBBLE=ON
 
 ; Censorship - originally was ON only if language is german.
