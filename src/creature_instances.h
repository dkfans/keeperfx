/******************************************************************************/
// Free implementation of Bullfrog's Dungeon Keeper strategy game.
/******************************************************************************/
/** @file creature_instances.h
 *     Header file for creature_instances.c.
 * @par Purpose:
 *     creature_instances functions.
 * @par Comment:
 *     Just a header file - #defines, typedefs, function prototypes etc.
 * @author   Tomasz Lis
 * @date     11 Mar 2010 - 12 May 2010
 * @par  Copying and copyrights:
 *     This program is free software; you can redistribute it and/or modify
 *     it under the terms of the GNU General Public License as published by
 *     the Free Software Foundation; either version 2 of the License, or
 *     (at your option) any later version.
 */
/******************************************************************************/
#ifndef DK_CRTRINSTANCE_H
#define DK_CRTRINSTANCE_H

#include "globals.h"
#include "creature_control.h"
#include "bflib_basics.h"
#include "config.h"

#ifdef __cplusplus
extern "C" {
#endif

/******************************************************************************/
enum CreatureInstances {
    CrInst_NULL = 0,
    CrInst_SWING_WEAPON_SWORD,
    CrInst_SWING_WEAPON_FIST,
    CrInst_ESCAPE,
    CrInst_FIRE_ARROW,
    CrInst_FIREBALL,
    CrInst_FIRE_BOMB,
    CrInst_FREEZE,
    CrInst_ARMOUR,
    CrInst_LIGHTNING,
    CrInst_REBOUND, // 10
    CrInst_HEAL,
    CrInst_POISON_CLOUD,
    CrInst_INVISIBILITY,
    CrInst_TELEPORT,
    CrInst_SPEED,
    CrInst_SLOW,
    CrInst_DRAIN,
    CrInst_FEAR,
    CrInst_MISSILE,
    CrInst_NAVIGATING_MISSILE, // 20
    CrInst_FLAME_BREATH,
    CrInst_WIND,
    CrInst_LIGHT,
    CrInst_FLY,
    CrInst_SIGHT,
    CrInst_GRENADE,
    CrInst_HAILSTORM,
    CrInst_WORD_OF_POWER,
    CrInst_FART,
    CrInst_DIG, // 30
    CrInst_PRETTY_PATH,
    CrInst_DESTROY_AREA,
    CrInst_TUNNEL,
    CrInst_CELEBRATE_SHORT,
    CrInst_REINFORCE,
    CrInst_EAT,
    CrInst_ATTACK_ROOM_SLAB,
    CrInst_DAMAGE_WALL,
    CrInst_FIRST_PERSON_DIG,
    CrInst_LIZARD, // 40
    CrInst_CAST_SPELL_DISEASE, // 41
    CrInst_CAST_SPELL_CHICKEN,
    CrInst_CAST_SPELL_TIME_BOMB,
    CrInst_MOAN,
    CrInst_TORTURED,
    CrInst_TOKING,
    CrInst_RELAXING,
<<<<<<< HEAD
    CrInst_CLEANSE,
=======
    CrInst_FAMILIAR,
    CrInst_SUMMON,
    CrInst_RANGED_HEAL, // 50
>>>>>>> 676367c4
    CrInst_LISTEND,
};

/******************************************************************************/
#pragma pack(1)

struct Thing;

typedef long (*Creature_Instf_Func)(struct Thing *, long *);
typedef TbBool (*Creature_Validate_Func)(struct Thing *, struct Thing *, CrInstance);
typedef TbBool (*Creature_Target_Search_Func)(struct Thing *, CrInstance, ThingIndex **, unsigned short *);

struct InstanceInfo {
    TbBool instant;
    long time;
    long fp_time;
    long action_time;
    long fp_action_time;
    long reset_time;
    long fp_reset_time;
    unsigned char graphics_idx;
    short instance_property_flags;
    short force_visibility;
    unsigned char primary_target;
    unsigned char func_idx;
    long func_params[2];
    long range_min;
    long range_max;
    long symbol_spridx;
    short tooltip_stridx;
    // [0] for source, [1] for target. Refer to creature_instances_validate_func_list
    unsigned char validate_func_idx[2];
    // Refer to creature_instances_search_targets_func_list
    unsigned char search_func_idx;
};

/******************************************************************************/

#pragma pack()
/******************************************************************************/
extern const struct NamedCommand creature_instances_func_type[];
extern Creature_Instf_Func creature_instances_func_list[];
extern const struct NamedCommand creature_instances_validate_func_type[];
extern Creature_Validate_Func creature_instances_validate_func_list[];
extern const struct NamedCommand creature_instances_search_targets_func_type[];
extern Creature_Target_Search_Func creature_instances_search_targets_func_list[];
/******************************************************************************/
/** Returns creature instance info structure for given instance index. */
#define creature_instance_info_get(inst_idx) creature_instance_info_get_f(inst_idx,__func__)
struct InstanceInfo *creature_instance_info_get_f(CrInstance inst_idx,const char *func_name);
void process_creature_instance(struct Thing *thing);
long process_creature_self_spell_casting(struct Thing* thing);
CrInstance process_creature_ranged_buff_spell_casting(struct Thing* thing);

TbBool creature_instance_info_invalid(const struct InstanceInfo *inst_inf);
TbBool creature_instance_is_available(const struct Thing *thing, CrInstance inum);

TbBool creature_choose_first_available_instance(struct Thing *thing);
void creature_increase_available_instances(struct Thing *thing);
TbBool creature_has_ranged_weapon(const struct Thing *thing);
TbBool creature_has_disarming_weapon(const struct Thing* creatng);
TbBool creature_has_ranged_object_weapon(const struct Thing *creatng);
TbBool creature_has_quick_range_weapon(const struct Thing *creatng);
TbBool creature_has_melee_attack(const struct Thing *creatng);

int creature_instance_get_available_pos_for_id(struct Thing *thing, CrInstance req_inst_id);
int creature_instance_get_available_number_for_pos(struct Thing *thing, int req_avail_pos);
CrInstance creature_instance_get_available_id_for_pos(struct Thing *thing, int req_avail_pos);

TbBool instance_draws_possession_swipe(CrInstance inum);

void delay_teleport(struct Thing *creatng);
void delay_heal_sleep(struct Thing *creatng);
/******************************************************************************/
TbBool validate_source_generic(struct Thing *source, struct Thing *target, CrInstance inst_idx);
TbBool validate_target_generic(struct Thing *source, struct Thing *target, CrInstance inst_idx);
TbBool validate_source_ranged_heal(struct Thing *source, struct Thing *target, CrInstance inst_idx);
TbBool validate_target_ranged_heal(struct Thing *source, struct Thing *target, CrInstance inst_idx);

TbBool search_target_generic(struct Thing *source, CrInstance inst_idx, ThingIndex **targets, unsigned short *found_count);
TbBool search_target_ranged_heal(struct Thing *source, CrInstance inst_idx, ThingIndex **targets, unsigned short *found_count);
/******************************************************************************/
#ifdef __cplusplus
}
#endif
#endif<|MERGE_RESOLUTION|>--- conflicted
+++ resolved
@@ -78,13 +78,13 @@
     CrInst_TORTURED,
     CrInst_TOKING,
     CrInst_RELAXING,
-<<<<<<< HEAD
-    CrInst_CLEANSE,
-=======
     CrInst_FAMILIAR,
     CrInst_SUMMON,
     CrInst_RANGED_HEAL, // 50
->>>>>>> 676367c4
+    CrInst_RANGED_SPEED,
+    CrInst_RANGED_ARMOUR,
+    CrInst_RANGED_REBOUND,
+    CrInst_CLEANSE,
     CrInst_LISTEND,
 };
 
