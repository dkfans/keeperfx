--- conflicted
+++ resolved
@@ -1765,14 +1765,10 @@
     MapSubtlCoord digstl_y;
     MapSlabCoord digslb_x;
     MapSlabCoord digslb_y;
-<<<<<<< HEAD
     struct SlabMap* action_slb;
-    long counter1;
-    long i;
-=======
     ToolDigResult dig_result;
     SubtlCodedCoords stl_num;
->>>>>>> e4a9ee7c
+
     SYNCDBG(14,"%s: Starting",func_name);
     dungeon = comp->dungeon;
     // Limit amount of calls
@@ -1854,15 +1850,9 @@
         cdig->hug_side = get_hug_side(cdig, cdig->pos_next.x.stl.num, cdig->pos_next.y.stl.num,
                            cdig->pos_dest.x.stl.num, cdig->pos_dest.y.stl.num, around_index, dungeon->owner, digflags);
         cdig->direction_around = (around_index + (cdig->hug_side < 1 ? 3 : 1)) & 3;
-<<<<<<< HEAD
-        i = dig_to_position(dungeon->owner, cdig->pos_next.x.stl.num, cdig->pos_next.y.stl.num,
+        stl_num = dig_to_position(dungeon->owner, cdig->pos_next.x.stl.num, cdig->pos_next.y.stl.num,
             cdig->direction_around, cdig->hug_side, digflags);
-        if (i == -1) {
-=======
-        stl_num = dig_to_position(dungeon->owner, cdig->pos_next.x.stl.num, cdig->pos_next.y.stl.num,
-            cdig->direction_around, cdig->hug_side);
         if (stl_num == -1) {
->>>>>>> e4a9ee7c
             SYNCDBG(5,"%s: Player %d short digging to subtile (%d,%d) preparations failed",func_name,(int)dungeon->owner,(int)cdig->pos_next.x.stl.num,(int)cdig->pos_next.y.stl.num);
             return TDR_ToolDigError;
         }
@@ -1882,13 +1872,8 @@
     } else
     {
         SYNCDBG(4,"%s: Player %d does long distance digging",func_name,(int)dungeon->owner);
-<<<<<<< HEAD
-        i = dig_to_position(dungeon->owner, gldstl_x, gldstl_y, cdig->direction_around, cdig->hug_side, digflags);
-        if (i == -1) {
-=======
-        stl_num = dig_to_position(dungeon->owner, gldstl_x, gldstl_y, cdig->direction_around, cdig->hug_side);
+        stl_num = dig_to_position(dungeon->owner, gldstl_x, gldstl_y, cdig->direction_around, cdig->hug_side, digflags);
         if (stl_num == -1) {
->>>>>>> e4a9ee7c
             SYNCDBG(5,"%s: Player %d long digging to subtile (%d,%d) preparations failed",func_name,(int)dungeon->owner,(int)gldstl_x,(int)gldstl_y);
             return TDR_ToolDigError;
         }
@@ -2111,17 +2096,10 @@
     // see if we can reach the gold
     do
     {
-<<<<<<< HEAD
-        retval = tool_dig_to_pos2(comp, &cdig, 1, ToolDig_AllowLiquidWBridge);
-        SYNCDBG(5,"retval=%d, dig.distance=%d, dig.subfield_54=%d",
-            retval, cdig.distance, cdig.calls_count);
-    } while (retval == 0);
-=======
-        dig_result = tool_dig_to_pos2(comp, &cdig, true, ToolDig_BasicOnly); // actions are simulated
+        dig_result = tool_dig_to_pos2(comp, &cdig, true, ToolDig_AllowLiquidWBridge); // actions are simulated
         SYNCDBG(5,"retval=%d, dig.distance=%ld, dig.calls_count=%ld",
             dig_result, cdig.distance, cdig.calls_count);
     } while (dig_result == TDR_DigSlab); // loop until we have reached our destination, or an error has occurred
->>>>>>> e4a9ee7c
 
     SYNCDBG(6,"Finished");
     switch(dig_result)
@@ -2200,12 +2178,7 @@
         }
     }
 
-<<<<<<< HEAD
-    long retval = tool_dig_to_pos2(comp, &ctask->dig, 0, ToolDig_AllowLiquidWBridge);
-=======
-    ToolDigResult dig_result = tool_dig_to_pos2(comp, &ctask->dig, false, ToolDig_AllowValuable);
->>>>>>> e4a9ee7c
-
+    ToolDigResult dig_result = tool_dig_to_pos2(comp, &ctask->dig, false, ToolDig_AllowLiquidWBridge);
     if (flag_is_set(ctask->flags, ComTsk_AddTrapLocation))
     {
         add_to_trap_locations(comp, &ctask->dig.pos_next); // add the dug slab to the list of potential trap locations
@@ -2306,15 +2279,8 @@
             }
         }
     }
-<<<<<<< HEAD
-    long dig_ret;
-    dig_ret = tool_dig_to_pos2(comp, &ctask->dig, 0, ToolDig_AllowLiquidWBridge);
-    int i;
-    switch (dig_ret)
-=======
     ToolDigResult dig_result = tool_dig_to_pos2(comp, &ctask->dig, false, ToolDig_BasicOnly);
     switch(dig_result)
->>>>>>> e4a9ee7c
     {
         case TDR_ReachedDestination:
             {
@@ -3130,20 +3096,8 @@
 long task_dig_to_neutral(struct Computer2 *comp, struct ComputerTask *ctask)
 {
     SYNCDBG(9,"Starting");
-<<<<<<< HEAD
-    short digret;
-    digret = tool_dig_to_pos2(comp, &ctask->dig, 0, ToolDig_AllowLiquidWBridge);
-    if (digret == -5)
-    {
-        ctask->ottype = ctask->ttype;
-        ctask->ttype = CTT_WaitForBridge;
-        return CTaskRet_Unk4;
-    }
-    if ((digret >= -3) && (digret <= -1))
-=======
-    ToolDigResult dig_result = tool_dig_to_pos2(comp, &ctask->dig, false, ToolDig_BasicOnly);
+    ToolDigResult dig_result = tool_dig_to_pos2(comp, &ctask->dig, false, ToolDig_AllowLiquidWBridge);
     switch(dig_result)
->>>>>>> e4a9ee7c
     {
         case TDR_DigSlab:
             // a slab has been marked for digging
