--- conflicted
+++ resolved
@@ -404,18 +404,9 @@
     }
     if (player->view_mode != PVM_FrontView)
     {
-<<<<<<< HEAD
         view_zoom_camera_in(cam, 30000, 6000);
         long mv_a;
         if (PossessAffectCamera)
-=======
-        view_zoom_camera_in(cam, 30000, 0);
-        // Compute new camera angle
-        long mv_a = (thing->move_angle_xy - cam->orient_a) & LbFPMath_AngleMask;
-        if (mv_a > LbFPMath_PI)
-          mv_a -= 2*LbFPMath_PI;
-        if (mv_a < -LbFPMath_PI/6)
->>>>>>> c2478250
         {
             // Compute new camera angle
             mv_a = (thing->move_angle_xy - cam->orient_a) & LbFPMath_AngleMask;
