--- conflicted
+++ resolved
@@ -1231,15 +1231,9 @@
             thing = thing_get(thing_id);
             targeted_message_add(MsgType_Player, plyr_idx, plyr_idx, GUI_MESSAGES_DELAY, "first_thing:%d %s", thing_id,
                                  thing_class_and_model_name(thing->class_id, thing->model));
-<<<<<<< HEAD
-            targeted_message_add(plyr_idx, plyr_idx, GUI_MESSAGES_DELAY, "flags: %02x, filled: %04ld, wibble: %d, col: %04ld, mapwho: %04ld, revealed: %d, ", block->flags,
+            targeted_message_add(MsgType_Player, plyr_idx, plyr_idx, GUI_MESSAGES_DELAY, "flags: %02x, filled: %04ld, wibble: %d, col: %04ld, mapwho: %04ld, revealed: %d, ", block->flags,
                                  block->filled_subtiles, block->wibble_value, block->col_idx, block->mapwho, block->revealed);
-            targeted_message_add(plyr_idx, plyr_idx, GUI_MESSAGES_DELAY, "stl_x: %d, stl_y:%d", pos.x.stl.num,
-=======
-            targeted_message_add(MsgType_Player, plyr_idx, plyr_idx, GUI_MESSAGES_DELAY, "flags: %02x, data: %04lx", block->flags,
-                                 block->data);
             targeted_message_add(MsgType_Player, plyr_idx, plyr_idx, GUI_MESSAGES_DELAY, "stl_x: %d, stl_y:%d", pos.x.stl.num,
->>>>>>> 8a470332
                                  pos.y.stl.num);
         }
         else if (strcasecmp(parstr, "thing.info") == 0)
