/******************************************************************************/
// Free implementation of Bullfrog's Dungeon Keeper strategy game.
/******************************************************************************/
/** @file map_data.c
 *     Map array data management functions.
 * @par Purpose:
 *     Functions to support the map data array, which stores map blocks information.
 * @par Comment:
 *     None.
 * @author   Tomasz Lis
 * @date     15 May 2009 - 12 Apr 2009
 * @par  Copying and copyrights:
 *     This program is free software; you can redistribute it and/or modify
 *     it under the terms of the GNU General Public License as published by
 *     the Free Software Foundation; either version 2 of the License, or
 *     (at your option) any later version.
 */
/******************************************************************************/
#include "pre_inc.h"
#include "map_data.h"
#include "globals.h"
#include "map_columns.h"
#include "bflib_math.h"
#include "bflib_memory.h"
#include "slab_data.h"
#include "config_terrain.h"
#include "game_legacy.h"
#include "frontmenu_ingame_map.h"
#include "map_blocks.h"
#include "map_utils.h"
#include "room_util.h"
#include "post_inc.h"

#ifdef __cplusplus
extern "C" {
#endif
/******************************************************************************/
struct Map bad_map_block;

/** Map subtiles, Z dimension.
 */
MapSubtlCoord map_subtiles_z = 8;

unsigned char *IanMap = NULL;
long nav_map_initialised = 0;
/******************************************************************************/
/**
 * Returns if the subtile coords are in range of subtiles which have slab entry.
 */
TbBool subtile_has_slab(MapSubtlCoord stl_x, MapSubtlCoord stl_y)
{
  if ((stl_x >= 0) && (stl_x < 3*gameadd.map_tiles_x))
    if ((stl_y >= 0) && (stl_y < 3*gameadd.map_tiles_y))
      return true;
  return false;
}

/**
 * Returns if the subtile coords are in range map subtiles.
 */
TbBool subtile_coords_invalid(MapSubtlCoord stl_x, MapSubtlCoord stl_y)
{
  if ((stl_x < 0) || (stl_x > gameadd.map_subtiles_x))
      return true;
  if ((stl_y < 0) || (stl_y > gameadd.map_subtiles_y))
      return true;
  return false;
}

struct Map *get_map_block_at(MapSubtlCoord stl_x, MapSubtlCoord stl_y)
{
  if ((stl_x < 0) || (stl_x > gameadd.map_subtiles_x))
      return INVALID_MAP_BLOCK;
  if ((stl_y < 0) || (stl_y > gameadd.map_subtiles_y))
      return INVALID_MAP_BLOCK;
  return &game.map[get_subtile_number(stl_x,stl_y)];
}

struct Map *get_map_block_at_pos(SubtlCodedCoords stl_num)
{
  if ((stl_num < 0) || (stl_num > get_subtile_number(gameadd.map_subtiles_x,gameadd.map_subtiles_y)))
      return INVALID_MAP_BLOCK;
  return &game.map[stl_num];
}

TbBool map_block_invalid(const struct Map *map)
{
  if (map == NULL)
    return true;
  if (map == INVALID_MAP_BLOCK)
    return true;
  return (map < &game.map[0]);
}

unsigned long get_navigation_map(MapSubtlCoord stl_x, MapSubtlCoord stl_y)
{
  if ((stl_x < 0) || (stl_x > gameadd.map_subtiles_x))
      return 0;
  if ((stl_y < 0) || (stl_y > gameadd.map_subtiles_y))
      return 0;
  return game.navigation_map[navmap_tile_number(stl_x,stl_y)];
}

void set_navigation_map(MapSubtlCoord stl_x, MapSubtlCoord stl_y, unsigned long navcolour)
{
  if ((stl_x < 0) || (stl_x > gameadd.map_subtiles_x))
      return;
  if ((stl_y < 0) || (stl_y > gameadd.map_subtiles_y))
      return;
  game.navigation_map[navmap_tile_number(stl_x,stl_y)] = navcolour;
}

unsigned long get_navigation_map_floor_height(MapSubtlCoord stl_x, MapSubtlCoord stl_y)
{
    return get_navigation_map(stl_x, stl_y) & NAVMAP_FLOORHEIGHT_MASK;
}

long get_ceiling_height(const struct Coord3d *pos)
{
    long i = get_subtile_number(pos->x.stl.num, pos->y.stl.num);
    return ((game.map[i].data & 0xF000000u) >> 24) << 8;
}

long get_mapwho_thing_index(const struct Map *mapblk)
{
  return ((mapblk->data >> 11) & 0x7FF);
  //could also be ((mapblk->data & 0x3FF800) >> 11);
}

void set_mapwho_thing_index(struct Map *mapblk, long thing_idx)
{
  // Check if new value is correct
  if ((unsigned long)thing_idx > 0x7FF)
  {
      ERRORLOG("Tried to set invalid thing %ld",thing_idx);
      return;
  }
  // Clear previous and set new
  mapblk->data ^= (mapblk->data ^ ((unsigned long)thing_idx << 11)) & 0x3FF800;
}

long get_mapblk_column_index(const struct Map *mapblk)
{
  return ((mapblk->data) & 0x7FF);
}

void set_mapblk_column_index(struct Map *mapblk, long column_idx)
{
  // Check if new value is correct
  if ((unsigned long)column_idx > 0x7FF)
  {
      ERRORLOG("Tried to set invalid column %ld",column_idx);
      return;
  }
  // Clear previous and set new
  mapblk->data ^= (mapblk->data ^ ((unsigned long)column_idx)) & 0x7FF;
}

/**
 * Returns amount of filled subtiles (height of a column) in map block.
 * @param map Map block to be checked.
 * @return Amount of filled subtiles.
 */
long get_mapblk_filled_subtiles(const struct Map *mapblk)
{
    return ((mapblk->data & 0xF000000u) >> 24);
}

/**
 * Returns wibble value in map block.
 * @param map Map block to be checked.
 * @return Wibble value, used for rendering.
 */
long get_mapblk_wibble_value(const struct Map *mapblk)
{
    return ((mapblk->data & 0xC00000u) >> 22);
}

/**
 * Stores wibble value in map block.
 * @param map Map block to be modified.
 * @param wib Wibble value, used for rendering.
 */
void set_mapblk_wibble_value(struct Map *mapblk, long wib)
{
    mapblk->data ^= ((mapblk->data ^ (wib << 22)) & 0xC00000);
}

/**
 * Sets amount of filled subtiles (height of a column) in map block.
 * @param map Map block to be updated.
 * @param height The new height.
 */
void set_mapblk_filled_subtiles(struct Map *mapblk, long height)
{
    if (height <  0) height = 0;
    if (height > 15) height = 15;
    mapblk->data &= ~(0xF000000);
    mapblk->data |= (height << 24) & 0xF000000;
}

void reveal_map_subtile(MapSubtlCoord stl_x, MapSubtlCoord stl_y, PlayerNumber plyr_idx)
{
    unsigned short nflag = (1 << plyr_idx);
    struct Map* mapblk = get_map_block_at(stl_x, stl_y);
    unsigned long i = (mapblk->data >> 28) | nflag;
    mapblk->data |= (i & 0x0F) << 28;
}

TbBool subtile_revealed(MapSubtlCoord stl_x, MapSubtlCoord stl_y, PlayerNumber plyr_idx)
{
    struct Map* mapblk = get_map_block_at(stl_x, stl_y);
    return map_block_revealed(mapblk, plyr_idx);
}

void reveal_map_block(struct Map *mapblk, PlayerNumber plyr_idx)
{
    unsigned short nflag = (1 << plyr_idx);
    unsigned long i = (mapblk->data >> 28) | nflag;
    mapblk->data |= (i & 0x0F) << 28;
}

TbBool slabs_reveal_slab_and_corners(MapSlabCoord slab_x, MapSlabCoord slab_y, MaxCoordFilterParam param)
{
    PlayerNumber plyr_idx = param->plyr_idx;
    long max_slb_dim_x = (gameadd.map_subtiles_x / STL_PER_SLB);
    long max_slb_dim_y = (gameadd.map_subtiles_y / STL_PER_SLB);
    MapSubtlCoord stl_cx = slab_subtile_center(slab_x), stl_cy = slab_subtile_center(slab_y);
    long s = STL_PER_SLB;
    reveal_map_area(plyr_idx, stl_cx, stl_cx, stl_cy, stl_cy);
    if (slab_is_wall(slab_x, slab_y))
        return false;
    if (slab_is_door(slab_x, slab_y))
    {
        if (slabmap_owner(get_slabmap_for_subtile(stl_cx, stl_cy)) != plyr_idx)
            return false;
    }
    // now also reveal wall corners
    if (slab_x - 1 >= 0)
    {
        if (slab_y - 1 >= 0)
        {
            if (slab_is_wall(slab_x - 1, slab_y) && slab_is_wall(slab_x, slab_y - 1) && slab_is_wall(slab_x - 1, slab_y - 1))
                reveal_map_area(plyr_idx, stl_cx - s, stl_cx - s, stl_cy - s, stl_cy - s);
        }
        if (slab_y + 1 < max_slb_dim_y)
        {
            if (slab_is_wall(slab_x - 1, slab_y) && slab_is_wall(slab_x, slab_y + 1) && slab_is_wall(slab_x - 1, slab_y + 1))
                reveal_map_area(plyr_idx, stl_cx - s, stl_cx - s, stl_cy + s, stl_cy + s);
        }
    }
    if (slab_x + 1 < max_slb_dim_x)
    {
        if (slab_y - 1 >= 0)
        {
            if (slab_is_wall(slab_x + 1, slab_y) && slab_is_wall(slab_x, slab_y - 1) && slab_is_wall(slab_x + 1, slab_y - 1))
                reveal_map_area(plyr_idx, stl_cx + s, stl_cx + s, stl_cy - s, stl_cy - s);
        }
        if (slab_y + 1 < max_slb_dim_y)
        {
            if (slab_is_wall(slab_x + 1, slab_y) && slab_is_wall(slab_x, slab_y + 1) && slab_is_wall(slab_x + 1, slab_y + 1))
                reveal_map_area(plyr_idx, stl_cx + s, stl_cx + s, stl_cy + s, stl_cy + s);
        }
    }
    return true;
}

TbBool slabs_iter_will_change(SlabKind orig_slab_kind, SlabKind current, long fill_type)
{
    TbBool check_for_any_earth = orig_slab_kind == SlbT_EARTH;
    TbBool check_for_any_wall = orig_slab_kind >= SlbT_WALLDRAPE && orig_slab_kind <= SlbT_WALLPAIRSHR;
    TbBool will_change = current == orig_slab_kind;
    will_change |= check_for_any_earth && (current == SlbT_EARTH || current == SlbT_TORCHDIRT);
    will_change |= check_for_any_wall && (current >= SlbT_WALLDRAPE && current <= SlbT_WALLPAIRSHR);
    will_change |= (fill_type == FillIterType_Floor || fill_type == FillIterType_FloorBridge) && (
        (fill_type == FillIterType_FloorBridge && current == SlbT_BRIDGE) ||
        current == SlbT_PATH || current == SlbT_CLAIMED || current == SlbT_GUARDPOST ||
        (current >= SlbT_TREASURE && current <= SlbT_BARRACKS && current != SlbT_DUNGHEART)
    );
    return will_change;
}

TbBool slabs_change_owner(MapSlabCoord slb_x, MapSlabCoord slb_y, MaxCoordFilterParam param)
{
    unsigned long plr_range_id = param->plyr_idx;
    long fill_type = param->num1;
    SlabKind orig_slab_kind = param->num2;
    SlabKind current_kind = get_slabmap_block(slb_x, slb_y)->kind;
    if (slabs_iter_will_change(orig_slab_kind, current_kind, fill_type))
    {
        change_slab_owner_from_script(slb_x, slb_y, plr_range_id);
        return true;
    }
    return false;
}

TbBool slabs_change_type(MapSlabCoord slb_x, MapSlabCoord slb_y, MaxCoordFilterParam param)
{
    SlabKind target_slab_kind = param->num1;
    long fill_type = param->num2;
    SlabKind orig_slab_kind = param->num3;
    SlabKind current_kind = get_slabmap_block(slb_x, slb_y)->kind; // current kind
    if (slabs_iter_will_change(orig_slab_kind, current_kind, fill_type))
    {
        if (current_kind != target_slab_kind)
            replace_slab_from_script(slb_x, slb_y, target_slab_kind);
        return true;
    }
    return false;
}

TbBool map_block_revealed(const struct Map *mapblk, PlayerNumber plyr_idx)
{
    if (map_block_invalid(mapblk))
        return false;
    unsigned short plyr_bit;
    if (gameadd.allies_share_vision)
    {
        for (PlayerNumber i = 0; i < PLAYERS_COUNT; i++)
        {
            if (players_are_mutual_allies(plyr_idx, i))
            {
                plyr_bit = (1 << i);
                if ((mapblk->data >> 28) & plyr_bit)
                return true;
            }
        }
    }
    else
    {
        plyr_bit = (1 << plyr_idx);
        if ((mapblk->data >> 28) & plyr_bit)
        return true;
    }
    return false;
}

TbBool map_block_revealed_bit(const struct Map *mapblk, long plyr_bit)
{
    if (map_block_invalid(mapblk))
    {
        return false;
    }
    if (gameadd.allies_share_vision)
    {
        PlayerNumber plyr_idx = player_bit_to_player_number(plyr_bit);
        for (PlayerNumber i = 0; i < PLAYERS_COUNT; i++)
        {
            if (players_are_mutual_allies(plyr_idx, i))
            {
                if ((mapblk->data >> 28) & (1 << i))
                return true;
            }
        }
    }
    else
    {
        if ((mapblk->data >> 28) & plyr_bit)
        {
            return true;
        }
    }
    return false;
}

TbBool valid_dig_position(PlayerNumber plyr_idx, long stl_x, long stl_y)
{
    const struct Map* mapblk = get_map_block_at(stl_x, stl_y);
    if ((mapblk->flags & SlbAtFlg_Blocking) == 0)
    {
        if (map_block_revealed(mapblk, plyr_idx) && !map_pos_is_lava(stl_x, stl_y))
            return true;
    }
    return false;
}
/******************************************************************************/

/** Sets map coordinates to given values, clipping them to map dimensions.
 *
 * @param pos Position to be set.
 * @param cor_x Input X coordinate.
 * @param cor_y Input Y coordinate.
 * @param cor_z Input Z coordinate.
 * @return Gives true if values were in map coords range, false if they were (or supposed to be) corrected.
 */
TbBool set_coords_with_range_check(struct Coord3d *pos, MapCoord cor_x, MapCoord cor_y, MapCoord cor_z, unsigned short flags)
{
    TbBool corrected = false;
    if (cor_x > subtile_coord(gameadd.map_subtiles_x,255)) {
        if (flags & MapCoord_ClipX) cor_x = subtile_coord(gameadd.map_subtiles_x,255);
        corrected = true;
    }
    if (cor_y > subtile_coord(gameadd.map_subtiles_y,255)) {
        if (flags & MapCoord_ClipY) cor_y = subtile_coord(gameadd.map_subtiles_y,255);
        corrected = true;
    }
    MapSubtlCoord stl_x = coord_subtile(cor_x);
    MapSubtlCoord stl_y = coord_subtile(cor_y);
    MapCoord height = get_ceiling_height_at_subtile(stl_x, stl_y);
    if (cor_z > height)
    {
        if (flags & MapCoord_ClipZ) cor_z = height;
        corrected = true;
    }
    if (cor_x < subtile_coord(0,0)) {
        if (flags & MapCoord_ClipX) cor_x = subtile_coord(0,0);
        corrected = true;
    }
    if (cor_y < subtile_coord(0,0)) {
        if (flags & MapCoord_ClipY) cor_y = subtile_coord(0,0);
        corrected = true;
    }
    MapSlabCoord slb_x = subtile_slab(stl_x);
    MapSlabCoord slb_y = subtile_slab(stl_y);
    if ( (!slab_is_liquid(slb_x, slb_y)) && (!slab_is_door(slb_x, slb_y)) && (!slab_is_wall(slb_x, slb_y)) )
    {
        height = get_floor_height(stl_x, stl_y);
        if (cor_z < height)
        {
            if (flags & MapCoord_ClipZ) cor_z = height;
            corrected = true;
        }
    }
    pos->x.val = cor_x;
    pos->y.val = cor_y;
    pos->z.val = cor_z;
    return !corrected;
}

TbBool set_coords_to_subtile_center(struct Coord3d *pos, MapSubtlCoord stl_x, MapSubtlCoord stl_y, MapSubtlCoord stl_z)
{
    if (stl_x > gameadd.map_subtiles_x+1) stl_x = gameadd.map_subtiles_x+1;
    if (stl_y > gameadd.map_subtiles_y+1) stl_y = gameadd.map_subtiles_y+1;
    if (stl_z > 16) stl_z = 16;
    if (stl_x < 0)  stl_x = 0;
    if (stl_y < 0) stl_y = 0;
    if (stl_z < 0) stl_z = 0;
    pos->x.val = subtile_coord_center(stl_x);
    pos->y.val = subtile_coord_center(stl_y);
    pos->z.val = subtile_coord_center(stl_z);
    return true;
}

TbBool set_coords_to_slab_center(struct Coord3d *pos, MapSubtlCoord slb_x, MapSubtlCoord slb_y)
{
    return set_coords_to_subtile_center(pos, slab_subtile_center(slb_x),slab_subtile_center(slb_y), 1);
}

/**
 * Sets coordinates to cylindric XY shift of given source position.
 *
 * @param pos
 * @param source
 * @param radius
 * @param angle
 * @return Gives true if values were in map coords range, false if they were corrected.
 */
TbBool set_coords_to_cylindric_shift(struct Coord3d *pos, const struct Coord3d *source, long radius, long angle, long z)
{
    long px = source->x.val + ((radius * LbSinL(angle)) >> 16);
    long py = source->y.val + ((-(radius * LbCosL(angle)) >> 8) >> 8);
    long pz = source->z.val + z;
    return set_coords_with_range_check(pos, px, py, pz, MapCoord_ClipX|MapCoord_ClipY|MapCoord_ClipZ);
}

TbBool set_coords_add_velocity(struct Coord3d *pos, const struct Coord3d *source, const struct CoordDelta3d *velocity, unsigned short flags)
{
    // Get limited velocity
    MapCoord sx = velocity->x.val;
    if (sx < -MOVE_VELOCITY_LIMIT) {
        sx = -MOVE_VELOCITY_LIMIT;
    } else
    if (sx > MOVE_VELOCITY_LIMIT) {
        sx = MOVE_VELOCITY_LIMIT;
    }
    MapCoord sy = velocity->y.val;
    if (sy < -MOVE_VELOCITY_LIMIT) {
        sy = -MOVE_VELOCITY_LIMIT;
    } else
    if (sy > MOVE_VELOCITY_LIMIT) {
        sy = MOVE_VELOCITY_LIMIT;
    }
    MapCoord sz = velocity->z.val;
    if (sz < -MOVE_VELOCITY_LIMIT) {
        sz = -MOVE_VELOCITY_LIMIT;
    } else
    if (sz > MOVE_VELOCITY_LIMIT) {
        sz = MOVE_VELOCITY_LIMIT;
    }
    // Get limited coords
    return set_coords_with_range_check(pos, source->x.val+sx, source->y.val+sy, source->z.val+sz, flags);
}

/**
 * Subtile number - stores both X and Y coords in one number.
 */
SubtlCodedCoords get_subtile_number(MapSubtlCoord stl_x, MapSubtlCoord stl_y)
{
  if (stl_x > gameadd.map_subtiles_x+1u)
      stl_x = gameadd.map_subtiles_x+1;
  if (stl_y > gameadd.map_subtiles_y+1u)
      stl_y = gameadd.map_subtiles_y+1;
  if (stl_x < 0)
      stl_x = 0;
  if (stl_y < 0)
      stl_y = 0;
  return stl_y*(gameadd.map_subtiles_x+1) + stl_x;
}

/**
 * Decodes X coordinate from subtile number.
 */
MapSubtlCoord stl_num_decode_x(SubtlCodedCoords stl_num)
{
  return stl_num % (gameadd.map_subtiles_x+1);
}

/**
 * Decodes Y coordinate from subtile number.
 */
MapSubtlCoord stl_num_decode_y(SubtlCodedCoords stl_num)
{
  return (stl_num/(gameadd.map_subtiles_x+1))%gameadd.map_subtiles_y;
}

/**
 * Returns subtile number for center subtile on given slab.
 */
SubtlCodedCoords get_subtile_number_at_slab_center(long slb_x, long slb_y)
{
  return get_subtile_number(slb_x*STL_PER_SLB+1,slb_y*STL_PER_SLB+1);
}

/**
 * Returns subtile coordinate for central subtile on given slab.
 */
MapSubtlCoord stl_slab_center_subtile(MapSubtlCoord stl_v)
{
  return subtile_slab(stl_v)*STL_PER_SLB+1;
}

/**
 * Returns subtile coordinate for starting subtile on given slab.
 */
MapSubtlCoord stl_slab_starting_subtile(MapSubtlCoord stl_v)
{
  return subtile_slab(stl_v)*STL_PER_SLB;
}

/**
 * Returns subtile coordinate for ending subtile on given slab.
 */
MapSubtlCoord stl_slab_ending_subtile(MapSubtlCoord stl_v)
{
  return subtile_slab(stl_v)*STL_PER_SLB+STL_PER_SLB-1;
}

/******************************************************************************/

void clear_mapwho(void)
{
    for (MapSubtlCoord y = 0; y < (gameadd.map_subtiles_y + 1); y++)
    {
        for (MapSubtlCoord x = 0; x < (gameadd.map_subtiles_x + 1); x++)
        {
            struct Map* mapblk = &game.map[get_subtile_number(x, y)];
            mapblk->data &= 0xFFC007FFu;
        }
  }
}

void clear_mapmap_soft(void)
{
    for (MapSubtlCoord y = 0; y < (gameadd.map_subtiles_y + 1); y++)
    {
        for (MapSubtlCoord x = 0; x < (gameadd.map_subtiles_x + 1); x++)
        {
            struct Map* mapblk = &game.map[get_subtile_number(x, y)];
            mapblk->data &= 0xFF3FFFFFu;
            mapblk->data &= 0xFFFFF800u;
            mapblk->data &= 0xFFC007FFu;
            mapblk->data &= 0x0FFFFFFFu;
            mapblk->flags = 0;
        }
    }
    clear_subtiles_lightness(&game.lish);
}

void clear_mapmap(void)
{
    for (unsigned long y = 0; y < (gameadd.map_subtiles_y + 1); y++)
    {
        for (unsigned long x = 0; x < (gameadd.map_subtiles_x + 1); x++)
        {
            struct Map* mapblk = get_map_block_at(x, y);
            unsigned char* flg = &game.navigation_map[get_subtile_number(x, y)];
            LbMemorySet(mapblk, 0, sizeof(struct Map));
            *flg = 0;
        }
    }
    clear_subtiles_lightness(&game.lish);
}

/**
 * Clears digging operations for given player on given map slab.
 *
 * @param slb_x Slab X coord.
 * @param slb_y Slab Y coord.
 * @param plyr_idx Player index whose dig tag shall be cleared.
 */
void clear_slab_dig(long slb_x, long slb_y, char plyr_idx)
{
    const struct SlabMap *slb = get_slabmap_block(slb_x,slb_y);
    if ( get_slab_attrs(slb)->block_flags & (SlbAtFlg_Filled | SlbAtFlg_Digable | SlbAtFlg_Valuable) )
    {
        if (slb->kind == SlbT_ROCK) // fix #1128
        {
            untag_blocks_for_digging_in_area(slab_subtile(slb_x, 0), slab_subtile(slb_y, 0), plyr_idx);
        }
        else if ( (get_slab_attrs(slb)->category == SlbAtCtg_FortifiedWall)
            && (slabmap_owner(slb) != plyr_idx ))
        {
        untag_blocks_for_digging_in_area(slab_subtile(slb_x, 0), slab_subtile(slb_y, 0), plyr_idx);
        }
    }
    else if ( !subtile_revealed(slab_subtile(slb_x, 0) , slab_subtile(slb_y, 0), plyr_idx) )
    {
        untag_blocks_for_digging_in_area(slab_subtile(slb_x, 0), slab_subtile(slb_y, 0), plyr_idx);
    }
}

/**
 * Clears digging operations for given player on given map slabs rectangle.
 *
 * @param plyr_idx Player index whose dig tag shall be cleared.
 * @param start_x Slabs range X starting coord.
 * @param end_x Slabs range X ending coord.
 * @param start_y Slabs range Y starting coord.
 * @param end_y Slabs range Y ending coord.
 */
void clear_dig_for_map_rect(long plyr_idx,long start_x,long end_x,long start_y,long end_y)
{
    long x;
    long y;
    for (y = start_y; y < end_y; y++)
        for (x = start_x; x < end_x; x++)
        {
            clear_slab_dig(x, y, plyr_idx);
        }
}

/**
 * Reveals map subtiles rectangle for given player.
 * Low level function - use reveal_map_area() instead.
 */
void reveal_map_rect(PlayerNumber plyr_idx,MapSubtlCoord start_x,MapSubtlCoord end_x,MapSubtlCoord start_y,MapSubtlCoord end_y)
{
    MapSubtlCoord x;
    MapSubtlCoord y;
    for (y = start_y; y < end_y; y++)
        for (x = start_x; x < end_x; x++)
        {
            reveal_map_subtile(x, y, plyr_idx);
        }
}

/**
 * Reveals map subtiles rectangle for given player.
 */
void reveal_map_area(PlayerNumber plyr_idx,MapSubtlCoord start_x,MapSubtlCoord end_x,MapSubtlCoord start_y,MapSubtlCoord end_y)
{
  start_x = stl_slab_starting_subtile(start_x);
  start_y = stl_slab_starting_subtile(start_y);
  end_x = stl_slab_ending_subtile(end_x)+1;
  end_y = stl_slab_ending_subtile(end_y)+1;
  clear_dig_for_map_rect(plyr_idx,subtile_slab(start_x),subtile_slab(end_x),
      subtile_slab(start_y),subtile_slab(end_y));
  reveal_map_rect(plyr_idx,start_x,end_x,start_y,end_y);
  pannel_map_update(start_x,start_y,end_x,end_y);
}

void conceal_map_area(PlayerNumber plyr_idx,MapSubtlCoord start_x,MapSubtlCoord end_x,MapSubtlCoord start_y,MapSubtlCoord end_y, TbBool all)
{
    unsigned long nflag = (1 << plyr_idx);
    nflag <<= 28;
    nflag = ~nflag;

    start_x = stl_slab_starting_subtile(start_x);
    start_y = stl_slab_starting_subtile(start_y);
    end_x = stl_slab_ending_subtile(end_x)+1;
    end_y = stl_slab_ending_subtile(end_y)+1;
    clear_dig_for_map_rect(plyr_idx,subtile_slab(start_x),subtile_slab(end_x),
                           subtile_slab(start_y),subtile_slab(end_y));
    for (MapSubtlCoord y = start_y; y < end_y; y++)
    {
        for (MapSubtlCoord x = start_x; x < end_x; x++)
        {
            struct Map* mapblk = get_map_block_at(x, y);
            if (!all)
            {
                struct SlabMap *slb = get_slabmap_for_subtile(x,y);
                switch (slb->kind) // TODO: flags?
                {
                    case SlbT_ROCK:
                    case SlbT_GEMS:
                    case SlbT_GOLD:
                        continue;
                    default:
                        break;
                }
            }
            mapblk->data &= nflag;
        }
    }
    pannel_map_update(start_x,start_y,end_x,end_y);
}
/**
 * Returns if given map position is unsafe (contains a terrain which may lead to creature death).
 * Unsafe terrain is currently lava and sacrificial ground.
 * @param stl_x
 * @param stl_y
 * @return
 */
TbBool map_pos_is_unsafe(MapSubtlCoord stl_x, MapSubtlCoord stl_y)
{
    unsigned long navmap = get_navigation_map(stl_x, stl_y);
    return ((navmap & NAVMAP_UNSAFE_SURFACE) != 0);
}

TbBool map_pos_is_lava(MapSubtlCoord stl_x, MapSubtlCoord stl_y)
{
    return subtile_has_lava_on_top(stl_x, stl_y);
}

TbBool lava_at_position(const struct Coord3d *pos)
{
    return subtile_has_lava_on_top(pos->x.stl.num, pos->y.stl.num);
}

/**
 * Returns if given subtile contains room.
 * @param stl_x The subtile X coordinate.
 * @param stl_y The subtile Y coordinate.
 * @return Gives true if the tile contains any room, false otherwise.
 */
TbBool subtile_is_room(MapSubtlCoord stl_x, MapSubtlCoord stl_y)
{
    struct Map* mapblk = get_map_block_at(stl_x, stl_y);
    if (map_block_invalid(mapblk) || ((mapblk->flags & SlbAtFlg_IsRoom) == 0))
        return false;
    return true;
}

/**
 * Returns if given subtile contains room belonging to given player.
 * @param plyr_idx The player the tile shall belong to.
 * @param stl_x The subtile X coordinate.
 * @param stl_y The subtile Y coordinate.
 * @return Gives true if the tile contains any room belonging to given player, false otherwise.
 */
TbBool subtile_is_player_room(PlayerNumber plyr_idx, MapSubtlCoord stl_x, MapSubtlCoord stl_y)
{
    struct Map* mapblk = get_map_block_at(stl_x, stl_y);
    if (map_block_invalid(mapblk) || ((mapblk->flags & SlbAtFlg_IsRoom) == 0))
        return false;
    struct SlabMap* slb = get_slabmap_for_subtile(stl_x, stl_y);
    if (slabmap_owner(slb) != plyr_idx)
        return false;
    return true;
}

TbBool subtile_is_sellable_room(PlayerNumber plyr_idx, MapSubtlCoord stl_x, MapSubtlCoord stl_y)
{
    struct Map* mapblk = get_map_block_at(stl_x, stl_y);
    if (map_block_invalid(mapblk) || ((mapblk->flags & SlbAtFlg_IsRoom) == 0))
        return false;
    struct SlabMap* slb = get_slabmap_for_subtile(stl_x, stl_y);
    if (slabmap_owner(slb) != plyr_idx)
        return false;
    if ((slb->kind == SlbT_ENTRANCE) || (slb->kind == SlbT_DUNGHEART))
        return false;
    return true;
}

TbBool subtile_is_sellable_door_or_trap(PlayerNumber plyr_idx, MapSubtlCoord stl_x, MapSubtlCoord stl_y)
{
    struct Map* mapblk = get_map_block_at(stl_x, stl_y);
    if (map_block_invalid(mapblk))
        return false;
    struct SlabMap* slb = get_slabmap_for_subtile(stl_x, stl_y);
    if (slabmap_owner(slb) != plyr_idx)
        return false;
    if ((slab_has_door_thing_on(subtile_slab(stl_x), subtile_slab(stl_y))) || (slab_has_trap_on(subtile_slab(stl_x), subtile_slab(stl_y))))
        return true;
    return false;
}

/**
 * Returns if given map subtile is part of a door slab.
 * @param stl_x
 * @param stl_y
 * @return
 */
TbBool subtile_is_door(MapSubtlCoord stl_x, MapSubtlCoord stl_y)
{
    struct Map* mapblk = get_map_block_at(stl_x, stl_y);
    if (map_block_invalid(mapblk) || ((mapblk->flags & SlbAtFlg_IsDoor) == 0))
        return false;
    return true;
}

/**
 * Returns if given player can dig the specified subtile.
 *
 * @param plyr_idx The player to be checked.
 * @param stl_x Map subtile X coordinate.
 * @param stl_y Map subtile Y coordinate.
 * @param enemy_wall_diggable * If enemy walls can be selected for digging
 * @return True if the player can dig the subtile, false otherwise.
 */
TbBool subtile_is_diggable_for_player(PlayerNumber plyr_idx, MapSubtlCoord stl_x, MapSubtlCoord stl_y, TbBool enemy_wall_diggable)
{
    struct SlabMap* slb = get_slabmap_for_subtile(stl_x, stl_y);
    if (slabmap_block_invalid(slb))
    {
        return false;
    }
    if (!subtile_revealed(stl_x, stl_y, plyr_idx))
    {
        return true;
    }
    //TODO DOOR Why magic door id different? This doesn't seem to be intended.
    if (slab_kind_is_nonmagic_door(slb->kind))
    {
        if (slabmap_owner(slb) == plyr_idx)
        {
            return false;
        }
    }
    struct SlabAttr* slbattr = get_slab_attrs(slb);
    if (((slbattr->block_flags & (SlbAtFlg_Filled|SlbAtFlg_Digable|SlbAtFlg_Valuable)) != 0))
    {
        if (enemy_wall_diggable)
        {
            return true;
        }
        if (!(((slbattr->is_diggable) == 0) || 
        ((slabmap_owner(slb) != plyr_idx) && ((slbattr->block_flags & SlbAtFlg_Filled) != 0))))
        {
            return true;
        }
    }
    return false;
}

void set_map_size(MapSlabCoord x,MapSlabCoord y)
{
    gameadd.map_subtiles_x = x * STL_PER_SLB;
    gameadd.map_subtiles_y = y * STL_PER_SLB;
    gameadd.map_tiles_x = x;
    gameadd.map_tiles_y = y;

<<<<<<< HEAD
    gameadd.navigation_map_size_x = gameadd.map_subtiles_x + 1;
    gameadd.navigation_map_size_y = gameadd.map_subtiles_y + 1;

    small_around_slab[0] = -gameadd.map_tiles_x;
    small_around_slab[2] = gameadd.map_tiles_x;

    around_slab[0] = -gameadd.map_tiles_x - 1;
    around_slab[1] = -gameadd.map_tiles_x;
    around_slab[2] = -gameadd.map_tiles_x  + 1;
    around_slab[6] = gameadd.map_tiles_x - 1;
    around_slab[7] = gameadd.map_tiles_x;
    around_slab[8] = gameadd.map_tiles_x + 1;

    around_slab_eight[0] = -gameadd.map_tiles_x - 1;
    around_slab_eight[1] = -gameadd.map_tiles_x;
    around_slab_eight[2] = -gameadd.map_tiles_x  + 1;
    around_slab_eight[5] = gameadd.map_tiles_x - 1;
    around_slab_eight[6] = gameadd.map_tiles_x;
    around_slab_eight[7] = gameadd.map_tiles_x + 1;

    around_map[0] = -gameadd.map_subtiles_x - 2;
    around_map[1] = -gameadd.map_subtiles_x - 1;
    around_map[2] = -gameadd.map_subtiles_x;
    around_map[6] = gameadd.map_subtiles_x;
    around_map[7] = gameadd.map_subtiles_x + 1;
    around_map[8] = gameadd.map_subtiles_x + 2;
=======
    gameadd.small_around_slab[0] = -gameadd.map_tiles_x;
    gameadd.small_around_slab[1] = 1;
    gameadd.small_around_slab[2] = gameadd.map_tiles_x;
    gameadd.small_around_slab[3] = -1;

    gameadd.around_slab[0] = -gameadd.map_tiles_x - 1;
    gameadd.around_slab[1] = -gameadd.map_tiles_x;
    gameadd.around_slab[2] = -gameadd.map_tiles_x  + 1;
    gameadd.around_slab[3] = -1;
    gameadd.around_slab[4] = 0;
    gameadd.around_slab[4] = 1;
    gameadd.around_slab[6] = gameadd.map_tiles_x - 1;
    gameadd.around_slab[7] = gameadd.map_tiles_x;
    gameadd.around_slab[8] = gameadd.map_tiles_x + 1;

    gameadd.around_slab_eight[0] = -gameadd.map_tiles_x - 1;
    gameadd.around_slab_eight[1] = -gameadd.map_tiles_x;
    gameadd.around_slab_eight[2] = -gameadd.map_tiles_x  + 1;
    gameadd.around_slab_eight[3] = -1;
    gameadd.around_slab_eight[4] = 1;
    gameadd.around_slab_eight[5] = gameadd.map_tiles_x - 1;
    gameadd.around_slab_eight[6] = gameadd.map_tiles_x;
    gameadd.around_slab_eight[7] = gameadd.map_tiles_x + 1;

    gameadd.around_map[0] = -gameadd.map_subtiles_x - 2;
    gameadd.around_map[1] = -gameadd.map_subtiles_x - 1;
    gameadd.around_map[2] = -gameadd.map_subtiles_x;
    gameadd.around_map[3] = -1;
    gameadd.around_map[4] = 0;
    gameadd.around_map[5] = 1;
    gameadd.around_map[6] = gameadd.map_subtiles_x;
    gameadd.around_map[7] = gameadd.map_subtiles_x + 1;
    gameadd.around_map[8] = gameadd.map_subtiles_x + 2;
>>>>>>> a43c1aad

}

void init_map_size(LevelNumber lvnum)
{
    struct LevelInformation* lvinfo = get_level_info(lvnum);
    set_map_size(lvinfo->mapsize_x,lvinfo->mapsize_y);
}

/******************************************************************************/
#ifdef __cplusplus
}
#endif<|MERGE_RESOLUTION|>--- conflicted
+++ resolved
@@ -860,34 +860,9 @@
     gameadd.map_tiles_x = x;
     gameadd.map_tiles_y = y;
 
-<<<<<<< HEAD
     gameadd.navigation_map_size_x = gameadd.map_subtiles_x + 1;
     gameadd.navigation_map_size_y = gameadd.map_subtiles_y + 1;
 
-    small_around_slab[0] = -gameadd.map_tiles_x;
-    small_around_slab[2] = gameadd.map_tiles_x;
-
-    around_slab[0] = -gameadd.map_tiles_x - 1;
-    around_slab[1] = -gameadd.map_tiles_x;
-    around_slab[2] = -gameadd.map_tiles_x  + 1;
-    around_slab[6] = gameadd.map_tiles_x - 1;
-    around_slab[7] = gameadd.map_tiles_x;
-    around_slab[8] = gameadd.map_tiles_x + 1;
-
-    around_slab_eight[0] = -gameadd.map_tiles_x - 1;
-    around_slab_eight[1] = -gameadd.map_tiles_x;
-    around_slab_eight[2] = -gameadd.map_tiles_x  + 1;
-    around_slab_eight[5] = gameadd.map_tiles_x - 1;
-    around_slab_eight[6] = gameadd.map_tiles_x;
-    around_slab_eight[7] = gameadd.map_tiles_x + 1;
-
-    around_map[0] = -gameadd.map_subtiles_x - 2;
-    around_map[1] = -gameadd.map_subtiles_x - 1;
-    around_map[2] = -gameadd.map_subtiles_x;
-    around_map[6] = gameadd.map_subtiles_x;
-    around_map[7] = gameadd.map_subtiles_x + 1;
-    around_map[8] = gameadd.map_subtiles_x + 2;
-=======
     gameadd.small_around_slab[0] = -gameadd.map_tiles_x;
     gameadd.small_around_slab[1] = 1;
     gameadd.small_around_slab[2] = gameadd.map_tiles_x;
@@ -921,7 +896,6 @@
     gameadd.around_map[6] = gameadd.map_subtiles_x;
     gameadd.around_map[7] = gameadd.map_subtiles_x + 1;
     gameadd.around_map[8] = gameadd.map_subtiles_x + 2;
->>>>>>> a43c1aad
 
 }
 
