--- conflicted
+++ resolved
@@ -175,14 +175,8 @@
         }
         const struct DoorConfigStats* doorst = get_door_model_stats(drmodel);
         if ( ( (slabmap_owner(slb) == plyr_idx) && (slb->kind == SlbT_CLAIMED) )
-<<<<<<< HEAD
-            && (Orientation != -1 || (doorst->model_flags & DoMF_Freestanding))
-            && ( ( (game.conf.rules.game.place_traps_on_subtiles) ? (Check) : (!slab_has_trap_on(slb_x, slb_y) ) ) && (!slab_has_door_thing_on(slb_x, slb_y) ) )
-            )
-=======
-            && (Orientation != -1) && ( Check ) 
+            && (Orientation != -1 || (doorst->model_flags & DoMF_Freestanding)) && ( Check ) 
             && (!slab_has_door_thing_on(slb_x, slb_y)) )
->>>>>>> f46d4d6c
         {
             allowed = true;
         }
