/******************************************************************************/
// Free implementation of Bullfrog's Dungeon Keeper strategy game.
/******************************************************************************/
/** @file lvl_script_commands.c
 *     Commands that can be used by level script
 * @author   KeeperFX Team
 * @par  Copying and copyrights:
 *     This program is free software; you can redistribute it and/or modify
 *     it under the terms of the GNU General Public License as published by
 *     the Free Software Foundation; either version 2 of the License, or
 *     (at your option) any later version.
 */
/******************************************************************************/
#include "pre_inc.h"
#include "lvl_script_commands.h"

#include "lvl_script_conditions.h"
#include "lvl_script_lib.h"

#include <math.h>
#include <string.h>

#include "dungeon_data.h"
#include "thing_data.h"
#include "player_instances.h"
#include "keeperfx.hpp"
#include "custom_sprites.h"
#include "gui_soundmsgs.h"
#include "config_magic.h"
#include "config_settings.h"
#include "config_effects.h"
#include "config_trapdoor.h"
#include "config_powerhands.h"
#include "config_players.h"
#include "thing_effects.h"
#include "thing_physics.h"
#include "thing_navigate.h"
#include "console_cmd.h"
#include "creature_states_pray.h"
#include "creature_states_mood.h"
#include "room_util.h"
#include "creature_instances.h"
#include "power_hand.h"
#include "power_specials.h"
#include "creature_states.h"
#include "map_blocks.h"
#include "bflib_memory.h"
#include "post_inc.h"
#include "music_player.h"
#include "bflib_sound.h"
#include "sounds.h"

#ifdef __cplusplus
extern "C" {
#endif

extern long level_file_version;



const struct CommandDesc subfunction_desc[] = {
    {"RANDOM",                     "Aaaaaaaa", Cmd_RANDOM, NULL, NULL},
    {"DRAWFROM",                   "Aaaaaaaa", Cmd_DRAWFROM, NULL, NULL},
    {"IMPORT",                     "PA      ", Cmd_IMPORT, NULL, NULL},
    {NULL,                         "        ", Cmd_NONE, NULL, NULL},
  };

const struct NamedCommand player_desc[] = {
  {"PLAYER0",          PLAYER0},
  {"PLAYER1",          PLAYER1},
  {"PLAYER2",          PLAYER2},
  {"PLAYER3",          PLAYER3},
  {"PLAYER_GOOD",      PLAYER_GOOD},
  {"ALL_PLAYERS",      ALL_PLAYERS},
  {"PLAYER_NEUTRAL",   PLAYER_NEUTRAL},
  {NULL,               0},
};

const struct NamedCommand controls_variable_desc[] = {
    {"TOTAL_DIGGERS",               SVar_CONTROLS_TOTAL_DIGGERS},
    {"TOTAL_CREATURES",             SVar_CONTROLS_TOTAL_CREATURES},
    {"TOTAL_DOORS",                 SVar_TOTAL_DOORS},
    {"TOTAL_AREA",                  SVar_TOTAL_AREA},
    {"GOOD_CREATURES",              SVar_CONTROLS_GOOD_CREATURES},
    {"EVIL_CREATURES",              SVar_CONTROLS_EVIL_CREATURES},
    {NULL,                           0},
};

const struct NamedCommand comparison_desc[] = {
  {"==",     MOp_EQUAL},
  {"!=",     MOp_NOT_EQUAL},
  {"<",      MOp_SMALLER},
  {">",      MOp_GREATER},
  {"<=",     MOp_SMALLER_EQ},
  {">=",     MOp_GREATER_EQ},
  {NULL,     0},
};

const struct NamedCommand timer_desc[] = {
  {"TIMER0", 0},
  {"TIMER1", 1},
  {"TIMER2", 2},
  {"TIMER3", 3},
  {"TIMER4", 4},
  {"TIMER5", 5},
  {"TIMER6", 6},
  {"TIMER7", 7},
  {NULL,     0},
};

const struct NamedCommand flag_desc[] = {
  {"FLAG0",  0},
  {"FLAG1",  1},
  {"FLAG2",  2},
  {"FLAG3",  3},
  {"FLAG4",  4},
  {"FLAG5",  5},
  {"FLAG6",  6},
  {"FLAG7",  7},
  {NULL,     0},
};

const struct NamedCommand hand_rule_desc[] = {
  {"ALWAYS",                HandRule_Always},
  {"AGE_LOWER",             HandRule_AgeLower},
  {"AGE_HIGHER",            HandRule_AgeHigher},
  {"LEVEL_LOWER",           HandRule_LvlLower},
  {"LEVEL_HIGHER",          HandRule_LvlHigher},
  {"AT_ACTION_POINT",       HandRule_AtActionPoint},
  {"AFFECTED_BY",           HandRule_AffectedBy},
  {"WANDERING",             HandRule_Wandering},
  {"WORKING",               HandRule_Working},
  {"FIGHTING",              HandRule_Fighting},
  {NULL,                    0},
};

const struct NamedCommand rule_slot_desc[] = {
  {"RULE0",  0},
  {"RULE1",  1},
  {"RULE2",  2},
  {"RULE3",  3},
  {"RULE4",  4},
  {"RULE5",  5},
  {"RULE6",  6},
  {"RULE7",  7},
  {NULL,     0},
};

const struct NamedCommand rule_action_desc[] = {
  {"DENY",      HandRuleAction_Deny},
  {"ALLOW",     HandRuleAction_Allow},
  {"ENABLE",    HandRuleAction_Enable},
  {"DISABLE",   HandRuleAction_Disable},
  {NULL,     0},
};

const struct NamedCommand hero_objective_desc[] = {
  {"STEAL_GOLD",           CHeroTsk_StealGold},
  {"STEAL_SPELLS",         CHeroTsk_StealSpells},
  {"ATTACK_ENEMIES",       CHeroTsk_AttackEnemies},
  {"ATTACK_DUNGEON_HEART", CHeroTsk_AttackDnHeart},
  {"SNIPE_DUNGEON_HEART",  CHeroTsk_SnipeDnHeart},
  {"ATTACK_ROOMS",         CHeroTsk_AttackRooms},
  {"SABOTAGE_ROOMS",       CHeroTsk_SabotageRooms},
  {"DEFEND_PARTY",         CHeroTsk_DefendParty},
  {"DEFEND_LOCATION",      CHeroTsk_DefendSpawn},
  {"DEFEND_HEART",         CHeroTsk_DefendHeart},
  {"DEFEND_ROOMS",         CHeroTsk_DefendRooms},
  {NULL,                   0},
};

const struct NamedCommand msgtype_desc[] = {
  {"SPEECH",           1},
  {"SOUND",            2},
  {NULL,               0},
};

const struct NamedCommand tendency_desc[] = {
  {"IMPRISON",         1},
  {"FLEE",             2},
  {NULL,               0},
};

const struct NamedCommand creature_select_criteria_desc[] = {
  {"MOST_EXPERIENCED",     CSelCrit_MostExperienced},
  {"MOST_EXP_WANDERING",   CSelCrit_MostExpWandering},
  {"MOST_EXP_WORKING",     CSelCrit_MostExpWorking},
  {"MOST_EXP_FIGHTING",    CSelCrit_MostExpFighting},
  {"LEAST_EXPERIENCED",    CSelCrit_LeastExperienced},
  {"LEAST_EXP_WANDERING",  CSelCrit_LeastExpWandering},
  {"LEAST_EXP_WORKING",    CSelCrit_LeastExpWorking},
  {"LEAST_EXP_FIGHTING",   CSelCrit_LeastExpFighting},
  {"NEAR_OWN_HEART",       CSelCrit_NearOwnHeart},
  {"NEAR_ENEMY_HEART",     CSelCrit_NearEnemyHeart},
  {"ON_ENEMY_GROUND",      CSelCrit_OnEnemyGround},
  {"ON_FRIENDLY_GROUND",   CSelCrit_OnFriendlyGround},
  {"ON_NEUTRAL_GROUND",    CSelCrit_OnNeutralGround},
  {"ANYWHERE",             CSelCrit_Any},
  {NULL,                   0},
};

const struct NamedCommand trap_config_desc[] = {
  {"NameTextID",           1},
  {"TooltipTextID",        2},
  {"SymbolSprites",        3},
  {"PointerSprites",       4},
  {"PanelTabIndex",        5},
  {"Crate",                6},
  {"ManufactureLevel",     7},
  {"ManufactureRequired",  8},
  {"Shots",                9},
  {"TimeBetweenShots",    10},
  {"SellingValue",        11},
  {"Model",               12},
  {"ModelSize",           13},
  {"AnimationSpeed",      14},
  {"TriggerType",         15},
  {"ActivationType",      16},
  {"EffectType",          17},
  {"Hidden",              18},
  {"TriggerAlarm",        19},
  {"Slappable",           20},
  {"Unanimated",          21},
  {"Health",              22},
  {"Unshaded",            23},
  {"RandomStartFrame",    24},
  {"ThingSize",           25},
  {"HitType",             26},
  {"LightRadius",         27},
  {"LightIntensity",      28},
  {"LightFlags",          29},
  {"TransparencyFlags",   30},
  {"ShotVector",          31},
  {"Destructible",        32},
  {"Unstable",            33},
  {"Unsellable",          34},
  {"PlaceOnBridge",       35},
  {"ShotOrigin",          36},
  {"PlaceSound",          37},
  {NULL,                   0},
};

const struct NamedCommand room_config_desc[] = {
  {"NameTextID",           1},
  {"TooltipTextID",        2},
  {"SymbolSprites",        3},
  {"PointerSprites",       4},
  {"PanelTabIndex",        5},
  {"Cost",                 6},
  {"Health",               7},
  {"CreatureCreation",     8},
  {"AmbientSndSample",     9},
  {"SlabAssign",          10},
  {"Messages",            11},
  {"Properties",          12},
  {"Roles",               13},
  {"TotalCapacity",       14},
  {"UsedCapacity",        15},
  {"StorageHeight",       16},
  {NULL,                   0},
};

/**
 * Text names of groups of GUI Buttons.
 */
const struct NamedCommand gui_button_group_desc[] = {
  {"MINIMAP",         GID_MINIMAP_AREA},
  {"TABS",            GID_TABS_AREA},
  {"INFO",            GID_INFO_PANE},
  {"ROOM",            GID_ROOM_PANE},
  {"POWER",           GID_POWER_PANE},
  {"TRAP",            GID_TRAP_PANE},
  {"DOOR",            GID_DOOR_PANE},
  {"CREATURE",        GID_CREATR_PANE},
  {"MESSAGE",         GID_MESSAGE_AREA},
  {NULL,               0},
};

/**
 * Text names of campaign flags.
 */
const struct NamedCommand campaign_flag_desc[] = {
  {"CAMPAIGN_FLAG0",  0},
  {"CAMPAIGN_FLAG1",  1},
  {"CAMPAIGN_FLAG2",  2},
  {"CAMPAIGN_FLAG3",  3},
  {"CAMPAIGN_FLAG4",  4},
  {"CAMPAIGN_FLAG5",  5},
  {"CAMPAIGN_FLAG6",  6},
  {"CAMPAIGN_FLAG7",  7},
  {NULL,     0},
};

const struct NamedCommand script_operator_desc[] = {
  {"SET",         1},
  {"INCREASE",    2},
  {"DECREASE",    3},
  {"MULTIPLY",    4},
  {NULL,          0},
};

const struct NamedCommand variable_desc[] = {
    {"MONEY",                       SVar_MONEY},
    {"GAME_TURN",                   SVar_GAME_TURN},
    {"BREAK_IN",                    SVar_BREAK_IN},
    //{"CREATURE_NUM",              SVar_CREATURE_NUM},
    {"TOTAL_DIGGERS",               SVar_TOTAL_DIGGERS},
    {"TOTAL_CREATURES",             SVar_TOTAL_CREATURES},
    {"TOTAL_RESEARCH",              SVar_TOTAL_RESEARCH},
    {"TOTAL_DOORS",                 SVar_TOTAL_DOORS},
    {"TOTAL_AREA",                  SVar_TOTAL_AREA},
    {"TOTAL_CREATURES_LEFT",        SVar_TOTAL_CREATURES_LEFT},
    {"CREATURES_ANNOYED",           SVar_CREATURES_ANNOYED},
    {"BATTLES_LOST",                SVar_BATTLES_LOST},
    {"BATTLES_WON",                 SVar_BATTLES_WON},
    {"ROOMS_DESTROYED",             SVar_ROOMS_DESTROYED},
    {"SPELLS_STOLEN",               SVar_SPELLS_STOLEN},
    {"TIMES_BROKEN_INTO",           SVar_TIMES_BROKEN_INTO},
    {"GOLD_POTS_STOLEN",            SVar_GOLD_POTS_STOLEN},
    {"HEART_HEALTH",                SVar_HEART_HEALTH},
    {"GHOSTS_RAISED",               SVar_GHOSTS_RAISED},
    {"SKELETONS_RAISED",            SVar_SKELETONS_RAISED},
    {"VAMPIRES_RAISED",             SVar_VAMPIRES_RAISED},
    {"CREATURES_CONVERTED",         SVar_CREATURES_CONVERTED},
    {"EVIL_CREATURES_CONVERTED",    SVar_EVIL_CREATURES_CONVERTED},
    {"GOOD_CREATURES_CONVERTED",    SVar_GOOD_CREATURES_CONVERTED},
    {"TIMES_ANNOYED_CREATURE",      SVar_TIMES_ANNOYED_CREATURE},
    {"TIMES_TORTURED_CREATURE",     SVar_TIMES_TORTURED_CREATURE},
    {"TOTAL_DOORS_MANUFACTURED",    SVar_TOTAL_DOORS_MANUFACTURED},
    {"TOTAL_TRAPS_MANUFACTURED",    SVar_TOTAL_TRAPS_MANUFACTURED},
    {"TOTAL_MANUFACTURED",          SVar_TOTAL_MANUFACTURED},
    {"TOTAL_TRAPS_USED",            SVar_TOTAL_TRAPS_USED},
    {"TOTAL_DOORS_USED",            SVar_TOTAL_DOORS_USED},
    {"KEEPERS_DESTROYED",           SVar_KEEPERS_DESTROYED},
    {"CREATURES_SACRIFICED",        SVar_CREATURES_SACRIFICED},
    {"CREATURES_FROM_SACRIFICE",    SVar_CREATURES_FROM_SACRIFICE},
    {"TIMES_LEVELUP_CREATURE",      SVar_TIMES_LEVELUP_CREATURE},
    {"TOTAL_SALARY",                SVar_TOTAL_SALARY},
    {"CURRENT_SALARY",              SVar_CURRENT_SALARY},
    //{"TIMER",                     SVar_TIMER},
    {"DUNGEON_DESTROYED",           SVar_DUNGEON_DESTROYED},
    {"TOTAL_GOLD_MINED",            SVar_TOTAL_GOLD_MINED},
    //{"FLAG",                      SVar_FLAG},
    //{"ROOM",                      SVar_ROOM_SLABS},
    {"DOORS_DESTROYED",             SVar_DOORS_DESTROYED},
    {"CREATURES_SCAVENGED_LOST",    SVar_CREATURES_SCAVENGED_LOST},
    {"CREATURES_SCAVENGED_GAINED",  SVar_CREATURES_SCAVENGED_GAINED},
    {"ALL_DUNGEONS_DESTROYED",      SVar_ALL_DUNGEONS_DESTROYED},
    //{"DOOR",                      SVar_DOOR_NUM},
    {"GOOD_CREATURES",              SVar_GOOD_CREATURES},
    {"EVIL_CREATURES",              SVar_EVIL_CREATURES},
    {"TRAPS_SOLD",                  SVar_TRAPS_SOLD},
    {"DOORS_SOLD",                  SVar_DOORS_SOLD},
    {"MANUFACTURED_SOLD",           SVar_MANUFACTURED_SOLD},
    {"MANUFACTURE_GOLD",            SVar_MANUFACTURE_GOLD},
    {"TOTAL_SCORE",                 SVar_TOTAL_SCORE},
    {"BONUS_TIME",                  SVar_BONUS_TIME},
    {"CREATURES_TRANSFERRED",       SVar_CREATURES_TRANSFERRED},
    {"ACTIVE_BATTLES",              SVar_ACTIVE_BATTLES},
    {NULL,                           0},
};


const struct NamedCommand dk1_variable_desc[] = {
    {"MONEY",                       SVar_MONEY},
    {"GAME_TURN",                   SVar_GAME_TURN},
    {"BREAK_IN",                    SVar_BREAK_IN},
    //{"CREATURE_NUM",                SVar_CREATURE_NUM},
    {"TOTAL_IMPS",                  SVar_TOTAL_DIGGERS},
    {"TOTAL_CREATURES",             SVar_CONTROLS_TOTAL_CREATURES},
    {"TOTAL_RESEARCH",              SVar_TOTAL_RESEARCH},
    {"TOTAL_DOORS",                 SVar_TOTAL_DOORS},
    {"TOTAL_AREA",                  SVar_TOTAL_AREA},
    {"TOTAL_CREATURES_LEFT",        SVar_TOTAL_CREATURES_LEFT},
    {"CREATURES_ANNOYED",           SVar_CREATURES_ANNOYED},
    {"BATTLES_LOST",                SVar_BATTLES_LOST},
    {"BATTLES_WON",                 SVar_BATTLES_WON},
    {"ROOMS_DESTROYED",             SVar_ROOMS_DESTROYED},
    {"SPELLS_STOLEN",               SVar_SPELLS_STOLEN},
    {"TIMES_BROKEN_INTO",           SVar_TIMES_BROKEN_INTO},
    {"GOLD_POTS_STOLEN",            SVar_GOLD_POTS_STOLEN},
    //{"TIMER",                     SVar_TIMER},
    {"DUNGEON_DESTROYED",           SVar_DUNGEON_DESTROYED},
    {"TOTAL_GOLD_MINED",            SVar_TOTAL_GOLD_MINED},
    //{"FLAG",                      SVar_FLAG},
    //{"ROOM",                      SVar_ROOM_SLABS},
    {"DOORS_DESTROYED",             SVar_DOORS_DESTROYED},
    {"CREATURES_SCAVENGED_LOST",    SVar_CREATURES_SCAVENGED_LOST},
    {"CREATURES_SCAVENGED_GAINED",  SVar_CREATURES_SCAVENGED_GAINED},
    {"ALL_DUNGEONS_DESTROYED",      SVar_ALL_DUNGEONS_DESTROYED},
    //{"DOOR",                      SVar_DOOR_NUM},
    {NULL,                           0},
};

const struct NamedCommand fill_desc[] = {
  {"NONE",          FillIterType_NoFill},
  {"MATCH",         FillIterType_Match},
  {"FLOOR",         FillIterType_Floor},
  {"BRIDGE",        FillIterType_FloorBridge},
  {NULL,            0},
};

const struct NamedCommand set_door_desc[] = {
  {"LOCKED", 1},
  {"UNLOCKED", 2},
  {NULL, 0}
};

const struct NamedCommand texture_pack_desc[] = {
  {"NONE",         0},
  {"STANDARD",     1},
  {"ANCIENT",      2},
  {"WINTER",       3},
  {"SNAKE_KEY",    4},
  {"STONE_FACE",   5},
  {"VOLUPTUOUS",   6},
  {"BIG_BREASTS",  6},
  {"ROUGH_ANCIENT",7},
  {"SKULL_RELIEF", 8},
  {"DESERT_TOMB",  9},
  {"GYPSUM",       10},
  {"LILAC_STONE",  11},
  {"SWAMP_SERPENT",12},
  {"LAVA_CAVERN",  13},
  {"LATERITE_CAVERN",14},
  {NULL,           0},
};

Mix_Chunk* Ext_Sounds[];

static int sac_compare_fn(const void *ptr_a, const void *ptr_b)
{
    const char *a = (const char*)ptr_a;
    const char *b = (const char*)ptr_b;
    return *a < *b;
}



// For dynamic strings
static char* script_strdup(const char *src)
{
    char *ret = gameadd.script.next_string;
    int remain_len = sizeof(gameadd.script.strings) - (gameadd.script.next_string - gameadd.script.strings);
    if (strlen(src) >= remain_len)
    {
        return NULL;
    }
    strcpy(ret, src);
    gameadd.script.next_string += strlen(src) + 1;
    return ret;
}


/**
 * Modifies player's creatures' anger.
 * @param plyr_idx target player
 * @param anger anger value. Use double AnnoyLevel (from creature's config file) to fully piss creature. More for longer calm time
 */
TbBool script_change_creatures_annoyance(PlayerNumber plyr_idx, ThingModel crmodel, long operation, long anger)
{
    SYNCDBG(8, "Starting");
    struct Dungeon* dungeon = get_players_num_dungeon(plyr_idx);
    unsigned long k = 0;
    TbBool is_spec_digger;
    int i = dungeon->creatr_list_start;
    if ((crmodel == get_players_special_digger_model(plyr_idx)) || (crmodel == CREATURE_DIGGER))
    {
        i = dungeon->digger_list_start;
    }
    while (i != 0)
    {
        struct Thing* thing = thing_get(i);
        TRACE_THING(thing);
        struct CreatureControl* cctrl = creature_control_get_from_thing(thing);
        if (thing_is_invalid(thing) || creature_control_invalid(cctrl))
        {
            ERRORLOG("Jump to invalid creature detected");
            break;
        }
        is_spec_digger = (thing->model > 0) && creature_kind_is_for_dungeon_diggers_list(plyr_idx, thing->model);
        i = cctrl->players_next_creature_idx;
        // Per creature code
       
        if (thing->model == crmodel || crmodel == 0 || (!is_spec_digger && (crmodel == CREATURE_ANY)) || (is_spec_digger && (crmodel == CREATURE_DIGGER)))
        {
            i = cctrl->players_next_creature_idx;
            if (operation == SOpr_SET)
            {
                anger_set_creature_anger(thing, anger, AngR_Other);
            }
            else if (operation == SOpr_INCREASE)
            {
                anger_increase_creature_anger(thing, anger, AngR_Other);
            }
            else if (operation == SOpr_DECREASE)
            {
                anger_reduce_creature_anger(thing, -anger, AngR_Other);
            }
            else if (operation == SOpr_MULTIPLY)
            {
                anger_set_creature_anger(thing, cctrl->annoyance_level[AngR_Other] * anger, AngR_Other);
            }

        }
        // Thing list loop body ends
        k++;
        if (k > CREATURES_COUNT)
        {
            ERRORLOG("Infinite loop detected when sweeping creatures list");
            break;
        }
    }
    SYNCDBG(19, "Finished");
    return true;
}

long parse_creature_name(const char *creature_name)
{
    long ret = get_rid(creature_desc, creature_name);
    if (ret == -1)
    {
        if (0 == strcasecmp(creature_name, "ANY_CREATURE"))
        {
            return CREATURE_ANY;
        }
    }
    return ret;
}

// Variables that could be set
TbBool parse_set_varib(const char *varib_name, long *varib_id, long *varib_type)
{
    char c;
    int len = 0;
    char arg[MAX_TEXT_LENGTH];

    *varib_id = -1;
    if (*varib_id == -1)
    {
      *varib_id = get_id(flag_desc, varib_name);
      *varib_type = SVar_FLAG;
    }
    if (*varib_id == -1)
    {
      *varib_id = get_id(campaign_flag_desc, varib_name);
      *varib_type = SVar_CAMPAIGN_FLAG;
    }
    if (*varib_id == -1)
    {
        if (2 == sscanf(varib_name, "BOX%ld_ACTIVATE%c", varib_id, &c) && (c == 'D'))
        {
            // activateD
            *varib_type = SVar_BOX_ACTIVATED;
        }
        else
        {
            *varib_id = -1;
        }
        if (2 == sscanf(varib_name, "SACRIFICED[%n%[^]]%c", &len, arg, &c) && (c == ']'))
        {
            *varib_id = get_id(creature_desc, arg);
            *varib_type = SVar_SACRIFICED;
        }
        if (2 == sscanf(varib_name, "REWARDED[%n%[^]]%c", &len, arg, &c) && (c == ']'))
        {
            *varib_id = get_id(creature_desc, arg);
            *varib_type = SVar_REWARDED;
        }
    }
    if (*varib_id == -1)
    {
      SCRPTERRLOG("Unknown variable name, '%s'", varib_name);
      return false;
    }
    return true;
}

TbBool parse_get_varib(const char *varib_name, long *varib_id, long *varib_type)
{
    char c;
    int len = 0;
    char arg[MAX_TEXT_LENGTH];

    if (level_file_version > 0)
    {
        *varib_type = get_id(variable_desc, varib_name);
    } else
    {
        *varib_type = get_id(dk1_variable_desc, varib_name);
    }
    if (*varib_type == -1)
      *varib_id = -1;
    else
      *varib_id = 0;
    if (*varib_id == -1)
    {
      *varib_id = get_id(creature_desc, varib_name);
      *varib_type = SVar_CREATURE_NUM;
    }
    //TODO: list of lambdas
    if (*varib_id == -1)
    {
      *varib_id = get_id(room_desc, varib_name);
      *varib_type = SVar_ROOM_SLABS;
    }
    if (*varib_id == -1)
    {
      *varib_id = get_id(timer_desc, varib_name);
      *varib_type = SVar_TIMER;
    }
    if (*varib_id == -1)
    {
      *varib_id = get_id(flag_desc, varib_name);
      *varib_type = SVar_FLAG;
    }
    if (*varib_id == -1)
    {
      *varib_id = get_id(door_desc, varib_name);
      *varib_type = SVar_DOOR_NUM;
    }
    if (*varib_id == -1)
    {
        *varib_id = get_id(trap_desc, varib_name);
        *varib_type = SVar_TRAP_NUM;
    }
    if (*varib_id == -1)
    {
      *varib_id = get_id(campaign_flag_desc, varib_name);
      *varib_type = SVar_CAMPAIGN_FLAG;
    }
    if (*varib_id == -1)
    {
        if (2 == sscanf(varib_name, "BOX%ld_ACTIVATE%c", varib_id, &c) && (c == 'D'))
        {
            // activateD
            *varib_type = SVar_BOX_ACTIVATED;
        }
        else
        {
            *varib_id = -1;
        }
        if (2 == sscanf(varib_name, "SACRIFICED[%n%[^]]%c", &len, arg, &c) && (c == ']'))
        {
            *varib_id = get_id(creature_desc, arg);
            *varib_type = SVar_SACRIFICED;
        }
        if (2 == sscanf(varib_name, "REWARDED[%n%[^]]%c", &len, arg, &c) && (c == ']'))
        {
            *varib_id = get_id(creature_desc, arg);
            *varib_type = SVar_REWARDED;
        }
    }
    if (*varib_id == -1)
    {
      SCRPTERRLOG("Unknown variable name, '%s'", varib_name);
      return false;
    }
    return true;
}

static void add_to_party_check(const struct ScriptLine *scline)
{
    int party_id = get_party_index_of_name(scline->tp[0]);
    if (party_id < 0)
    {
        SCRPTERRLOG("Invalid Party:%s",scline->tp[1]);
        return;
    }
    if ((scline->np[2] < 1) || (scline->np[2] > CREATURE_MAX_LEVEL))
    {
      SCRPTERRLOG("Invalid Creature Level parameter; %ld not in range (%d,%d)",scline->np[2],1,CREATURE_MAX_LEVEL);
      return;
    }
    long crtr_id = get_rid(creature_desc, scline->tp[1]);
    if (crtr_id == -1)
    {
      SCRPTERRLOG("Unknown creature, '%s'", scline->tp[1]);
      return;
    }
    long objective_id = get_rid(hero_objective_desc, scline->tp[4]);
    if (objective_id == -1)
    {
      SCRPTERRLOG("Unknown party member objective, '%s'", scline->tp[4]);
      return;
    }
  //SCRPTLOG("Party '%s' member kind %d, level %d",prtname,crtr_id,crtr_level);

    if ((get_script_current_condition() == CONDITION_ALWAYS) && (next_command_reusable == 0))
    {
        add_member_to_party(party_id, crtr_id, scline->np[2], scline->np[3], objective_id, scline->np[5]);
    } else
    {
        struct PartyTrigger* pr_trig = &gameadd.script.party_triggers[gameadd.script.party_triggers_num % PARTY_TRIGGERS_COUNT];
        pr_trig->flags = TrgF_ADD_TO_PARTY;
        pr_trig->flags |= next_command_reusable?TrgF_REUSABLE:0;
        pr_trig->party_id = party_id;
        pr_trig->creatr_id = crtr_id;
        pr_trig->crtr_level = scline->np[2];
        pr_trig->carried_gold = scline->np[3];
        pr_trig->objectv = objective_id;
        pr_trig->countdown = scline->np[5];
        pr_trig->condit_idx = get_script_current_condition();

        gameadd.script.party_triggers_num++;
    }
}

static void delete_from_party_check(const struct ScriptLine *scline)
{
    int party_id = get_party_index_of_name(scline->tp[0]);
    if (party_id < 0)
    {
        SCRPTERRLOG("Invalid Party:%s",scline->tp[0]);
        return;
    }
    long creature_id = get_rid(creature_desc, scline->tp[1]);
    if (creature_id == -1)
    {
      SCRPTERRLOG("Unknown creature, '%s'", scline->tp[1]);
      return;
    }
    if ((get_script_current_condition() == CONDITION_ALWAYS) && (next_command_reusable == 0))
    {
        delete_member_from_party(party_id, creature_id, scline->np[2]);
    } else
    {
        struct PartyTrigger* pr_trig = &gameadd.script.party_triggers[gameadd.script.party_triggers_num % PARTY_TRIGGERS_COUNT];
        pr_trig->flags = TrgF_DELETE_FROM_PARTY;
        pr_trig->flags |= next_command_reusable?TrgF_REUSABLE:0;
        pr_trig->party_id = party_id;
        pr_trig->creatr_id = creature_id;
        pr_trig->crtr_level = scline->np[2];
        pr_trig->condit_idx = get_script_current_condition();

        gameadd.script.party_triggers_num++;
    }
}

static void display_objective_check(const struct ScriptLine *scline)
{
  long msg_num = scline->np[0];
  long x, y;
  TbMapLocation location = 0;
  if ((msg_num < 0) || (msg_num >= STRINGS_MAX))
  {
    SCRPTERRLOG("Invalid TEXT number");
    return;
  }
  if (scline->command == Cmd_DISPLAY_OBJECTIVE)
  {
    const char *where = scline->tp[1];
    if (!get_map_location_id(where, &location))
    {
      return;
    }
    command_add_value(Cmd_DISPLAY_OBJECTIVE, ALL_PLAYERS, msg_num, location, 0);
  }
  else
  {
    x = scline->np[1];
    y = scline->np[2];
    command_add_value(Cmd_DISPLAY_OBJECTIVE, ALL_PLAYERS, msg_num, location, get_subtile_number(x,y));
  }
}

static void display_objective_process(struct ScriptContext *context)
{
    if ( (my_player_number >= context->plr_start) && (my_player_number < context->plr_end) )
    {
        set_general_objective(context->value->arg0,
        context->value->arg1,
        stl_num_decode_x(context->value->arg2),
        stl_num_decode_y(context->value->arg2));
    }
}

static void conceal_map_rect_check(const struct ScriptLine *scline)
{
    ALLOCATE_SCRIPT_VALUE(scline->command, 0);
    TbBool conceal_all = 0;

    if ((strcmp(scline->tp[5], "") == 0) || (strcmp(scline->tp[5], "0") == 0))
    {
        conceal_all = 0;
    }
    else
    if ((strcmp(scline->tp[5], "ALL") == 0) || (strcmp(scline->tp[5], "1") == 0))
    {
        conceal_all = 1;
    }
    else
    {
        SCRPTWRNLOG("Hide value \"%s\" not recognized", scline->tp[5]);
    }
    
    MapSubtlCoord x = scline->np[1];
    MapSubtlCoord y = scline->np[2];
    MapSubtlDelta width = scline->np[3];
    MapSubtlDelta height = scline->np[4];

    MapSubtlCoord start_x = x - (width / 2);
    MapSubtlCoord end_x = x + (width / 2) + (width & 1);
    MapSubtlCoord start_y = y - (height / 2);
    MapSubtlCoord end_y = y + (height / 2) + (height & 1);

    if ((start_x < 0) || (end_x > gameadd.map_subtiles_x) || (start_y < 0) || (end_y > gameadd.map_subtiles_y))
    {
        SCRPTERRLOG("Conceal coordinates out of range, trying to conceal from (%d,%d) to (%d,%d) on map that's %dx%d subtiles", start_x, start_y, end_x, end_y, gameadd.map_subtiles_x, gameadd.map_subtiles_y);
        DEALLOCATE_SCRIPT_VALUE
        return;
    }

    value->plyr_range = scline->np[0];
    value->shorts[1] = start_x;
    value->shorts[2] = end_x;
    value->shorts[3] = start_y;
    value->shorts[4] = end_y;
    value->shorts[5] = conceal_all;
    
    PROCESS_SCRIPT_VALUE(scline->command);
}

static void conceal_map_rect_process(struct ScriptContext *context)
{
    MapSubtlCoord start_x = context->value->shorts[1];
    MapSubtlCoord end_x = context->value->shorts[2];
    MapSubtlCoord start_y = context->value->shorts[3];
    MapSubtlCoord end_y = context->value->shorts[4];
    TbBool conceal_all = context->value->shorts[5];
    
    conceal_map_area(context->player_idx, start_x, end_x, start_y, end_y, conceal_all);
}

/**
 * Transfers creatures for a player
 * @param plyr_idx target player
 * @param crmodel the creature model to transfer
 * @param criteria the creature selection criterion
 * @param count the amount of units to transfer
 */
short script_transfer_creature(long plyr_idx, long crmodel, long criteria, int count)
{
    short transferred = 0;
    struct Thing* thing;
    struct DungeonAdd* dungeonadd;
    struct CreatureControl* cctrl;
    for (int i = 0; i < count; i++)
    {
        thing = script_get_creature_by_criteria(plyr_idx, crmodel, criteria);
        cctrl = creature_control_get_from_thing(thing);
        if ((thing_is_invalid(thing)) && (i == 0))
        {
            SYNCDBG(5, "No matching player %d creature of model %d found to transfer.", (int)plyr_idx, (int)crmodel);
            break;
        }
        
        if (add_transfered_creature(plyr_idx, thing->model, cctrl->explevel))
        {
            transferred++;
            dungeonadd = get_dungeonadd(plyr_idx);
            dungeonadd->creatures_transferred++;
            remove_thing_from_power_hand_list(thing, plyr_idx);
            struct SpecialConfigStats* specst = get_special_model_stats(SpcKind_Resurrect);
            create_used_effect_or_element(&thing->mappos, specst->effect_id, plyr_idx);
            kill_creature(thing, INVALID_THING, -1, CrDed_NoEffects | CrDed_NotReallyDying);
        }
    }
    return transferred;
}

static void special_transfer_creature_process(struct ScriptContext* context)
{
    if ((my_player_number >= context->plr_start) && (my_player_number < context->plr_end))
    {
        struct Thing *heartng = get_player_soul_container(context->plr_start);
        struct PlayerInfo* player = get_my_player();
        start_transfer_creature(player, heartng);
    }
}

static void special_transfer_creature_check(const struct ScriptLine* scline)
{
    command_add_value(Cmd_USE_SPECIAL_TRANSFER_CREATURE, scline->np[0],0,0,0);
}

static void script_transfer_creature_check(const struct ScriptLine* scline)
{
    long crtr_id = parse_creature_name(scline->tp[1]);
    long count = scline->np[3];
    if (crtr_id == CREATURE_NONE)
    {
        SCRPTERRLOG("Unknown creature, '%s'", scline->tp[1]);
        return;
    }
    long select_id = parse_criteria(scline->tp[2]);
    if (select_id == -1) {
        SCRPTERRLOG("Unknown select criteria, '%s'", scline->tp[2]);
        return;
    }
    if (scline->np[3] == '\0')
    {
        count = 1;
    }
    if (count == 0)
    {
        SCRPTERRLOG("Transferring 0 creatures of type '%s'", scline->tp[1]);
    }
    if (count > 255)
    {
        SCRPTWRNLOG("Trying to transfer %d creatures out of a possible 255",count);
        count = 255;
    }
    command_add_value(Cmd_TRANSFER_CREATURE, scline->np[0], crtr_id, select_id, count);
}

static void script_transfer_creature_process(struct ScriptContext* context)
{
    for (int i = context->plr_start; i < context->plr_end; i++)
    {
        script_transfer_creature(i, context->value->arg0, context->value->arg1, context->value->arg2);
    }
}

static void change_creatures_annoyance_check(const struct ScriptLine* scline)
{
    long crtr_id = parse_creature_name(scline->tp[1]);
    if (crtr_id == CREATURE_NONE)
    {
        SCRPTERRLOG("Unknown creature, '%s'", scline->tp[1]);
        return;
    }
    long op_id = get_rid(script_operator_desc, scline->tp[2]);
    if (op_id == -1)
    {
        SCRPTERRLOG("Invalid operation for changing creatures' annoyance: '%s'", scline->tp[2]);
        return;
    }
    command_add_value(Cmd_CHANGE_CREATURES_ANNOYANCE, scline->np[0], crtr_id, op_id, scline->np[3]);
}

static void change_creatures_annoyance_process(struct ScriptContext* context)
{
    for (int i = context->plr_start; i < context->plr_end; i++)
    {
        script_change_creatures_annoyance(i, context->value->arg0, context->value->arg1, context->value->arg2);
    }
}

static void set_trap_configuration_check(const struct ScriptLine* scline)
{
    ALLOCATE_SCRIPT_VALUE(scline->command, 0);

    const char *trapname = scline->tp[0];
    const char *valuestring = scline->tp[2];
    long newvalue;
    short trap_id = get_id(trap_desc, trapname);
    if (trap_id == -1)
    {
        SCRPTERRLOG("Unknown trap, '%s'", trapname);
        DEALLOCATE_SCRIPT_VALUE
        return;
    }

    short trapvar = get_id(trap_config_desc, scline->tp[1]);
    if (trapvar == -1)
    {
        SCRPTERRLOG("Unknown trap variable");
        DEALLOCATE_SCRIPT_VALUE
        return;
    }

    value->shorts[0] = trap_id;
    value->shorts[1] = trapvar;
    value->uarg1 = scline->np[2];
    value->shorts[4] = scline->np[3];
    value->shorts[5] = scline->np[4];
    if (trapvar == 3) // SymbolSprites
    {
        char *tmp = malloc(strlen(scline->tp[2]) + strlen(scline->tp[3]) + 3);
        // Pass two vars along as one merged val like: first\nsecond\m
        strcpy(tmp, scline->tp[2]);
        strcat(tmp, "|");
        strcat(tmp,scline->tp[3]);
        value->str2 = script_strdup(tmp); // first\0second
        value->str2[strlen(scline->tp[2])] = 0;
        free(tmp);
        if (value->str2 == NULL)
        {
            SCRPTERRLOG("Run out script strings space");
            DEALLOCATE_SCRIPT_VALUE
            return;
        }
    }
    else if ((trapvar != 4) && (trapvar != 12))  // PointerSprites && Model
    {
        if (parameter_is_number(valuestring))
        {
            newvalue = atoi(valuestring);
            if ((newvalue > LONG_MAX) || (newvalue < 0))
            {
                SCRPTERRLOG("Value out of range: %d", newvalue);
                DEALLOCATE_SCRIPT_VALUE
                return;
            }
            value->shorts[2] = newvalue;
        }
        else if (trapvar == 6)
        {
            newvalue = get_id(object_desc, valuestring);
            if ((newvalue > SHRT_MAX) || (newvalue < 0))
            {
                SCRPTERRLOG("Unknown crate object: %s", valuestring);
                DEALLOCATE_SCRIPT_VALUE
                return;
            }
            value->uarg1 = newvalue;
        }
        else
        {

            SCRPTERRLOG("Trap property %s needs a number value, '%s' is invalid.", scline->tp[1], scline->tp[2]);
            DEALLOCATE_SCRIPT_VALUE
            return;
        }
    }
    else
    {
        value->str2 = script_strdup(scline->tp[2]);
        if (value->str2 == NULL)
        {
            SCRPTERRLOG("Run out script strings space");
            DEALLOCATE_SCRIPT_VALUE
            return;
        }
    }
    SCRIPTDBG(7, "Setting trap %s property %s to %d", trapname, scline->tp[1], value->shorts[2]);
    PROCESS_SCRIPT_VALUE(scline->command);
}

static void set_room_configuration_check(const struct ScriptLine* scline)
{
    ALLOCATE_SCRIPT_VALUE(scline->command, 0);

    const char *roomname = scline->tp[0];
    const char *valuestring = scline->tp[2];
    const char* valuestring2 = scline->tp[3];
    long newvalue;
    long newvalue2;
    short room_id = get_id(room_desc, roomname);
    if (room_id == -1)
    {
        SCRPTERRLOG("Unknown room, '%s'", roomname);
        DEALLOCATE_SCRIPT_VALUE
        return;
    }

    short roomvar = get_id(room_config_desc, scline->tp[1]);
    if (roomvar == -1)
    {
        SCRPTERRLOG("Unknown room variable");
        DEALLOCATE_SCRIPT_VALUE
        return;
    }

    value->shorts[0] = room_id;
    value->shorts[1] = roomvar;
    value->shorts[2] = scline->np[2];
    value->shorts[3] = scline->np[3];
    value->shorts[4] = scline->np[4];
    if (roomvar == 3) // SymbolSprites
    {
        char *tmp = malloc(strlen(scline->tp[2]) + strlen(scline->tp[3]) + 3);
        // Pass two vars along as one merged val like: first\nsecond\m
        strcpy(tmp, scline->tp[2]);
        strcat(tmp, "|");
        strcat(tmp,scline->tp[3]);
        value->str2 = script_strdup(tmp); // first\0second
        value->str2[strlen(scline->tp[2])] = 0;
        free(tmp);
        if (value->str2 == NULL)
        {
            SCRPTERRLOG("Run out script strings space");
            DEALLOCATE_SCRIPT_VALUE
            return;
        }
    }
    else if (roomvar == 5) // PanelTabIndex
    {
        if (parameter_is_number(valuestring))
        {
            newvalue = atoi(valuestring);
            if ((newvalue > 16) || (newvalue < 0))
            {
                SCRPTERRLOG("Value out of range: %d", newvalue);
                DEALLOCATE_SCRIPT_VALUE
                return;
            }
            value->shorts[2] = newvalue;
        }
        else 
        {
            SCRPTERRLOG("Room property %s needs a number value, '%s' is invalid.", scline->tp[1], scline->tp[2]);
            DEALLOCATE_SCRIPT_VALUE
            return;
        }
    }
    else if (roomvar == 8) // CreatureCreation
    {
        newvalue = get_id(creature_desc, valuestring);
        if (newvalue == -1)
            {
                SCRPTERRLOG("Unknown CreatureCreation variable");
                DEALLOCATE_SCRIPT_VALUE
                    return;
            }
        value->shorts[2] = newvalue;
    }
    else if (roomvar == 10) // SlabAssign
    {
        newvalue = get_id(slab_desc, valuestring);
        if (newvalue == -1)
            {
                SCRPTERRLOG("Unknown slab variable");
                DEALLOCATE_SCRIPT_VALUE
                    return;
            }
        value->shorts[2] = newvalue;
    }
    else if (roomvar == 12) // Properties
    {
        if (parameter_is_number(valuestring))
        {
            newvalue = atoi(valuestring);
            if ((newvalue >= RoCFlg_ListEnd) || (newvalue < 0))
            {
                SCRPTERRLOG("Value out of range: %d", newvalue);
                DEALLOCATE_SCRIPT_VALUE
                return;
            }
            value->shorts[2] = newvalue;
        }
        else 
        {
            newvalue = get_id(terrain_room_properties_commands, valuestring);
            if (newvalue == -1)
                {
                    SCRPTERRLOG("Unknown Properties variable");
                    DEALLOCATE_SCRIPT_VALUE
                        return;
                }
            value->shorts[2] = newvalue;
        }
    }
    else if (roomvar == 13) // Roles
    {
        if (parameter_is_number(valuestring))
        {
            newvalue = atoi(valuestring);
            if ((newvalue > 33554431) || (newvalue < 0))
            {
                SCRPTERRLOG("Value out of range: %d", newvalue);
                DEALLOCATE_SCRIPT_VALUE
                return;
            }
            value->uarg1 = newvalue;
        }
        else 
        {
            newvalue = get_id(room_roles_desc, valuestring);
            if (newvalue == -1)
                {
                    SCRPTERRLOG("Unknown Roles variable");
                    DEALLOCATE_SCRIPT_VALUE
                        return;
                }
            value->uarg1 = newvalue;
        }
        if (parameter_is_number(valuestring2))
        {
            newvalue2 = atoi(valuestring2);
            if ((newvalue2 > 33554431) || (newvalue2 < 0))
            {
                SCRPTERRLOG("Value out of range: %d", newvalue2);
                DEALLOCATE_SCRIPT_VALUE
                    return;
            }
            value->uarg2 = newvalue2;
        }
        else
        {
            newvalue2 = get_id(room_roles_desc, valuestring2);
            if (newvalue2 == -1)
            {
                SCRPTERRLOG("Unknown Roles variable");
                DEALLOCATE_SCRIPT_VALUE
                    return;
            }
            value->uarg2 = newvalue2;
        }
    }
    else if (roomvar == 14) // TotalCapacity
    {
        newvalue = get_id(terrain_room_total_capacity_func_type, valuestring);
        if (newvalue == -1)
            {
                SCRPTERRLOG("Unknown TotalCapacity variable '%s'", valuestring);
                DEALLOCATE_SCRIPT_VALUE
                    return;
            }
        value->shorts[2] = newvalue;
    }
    else if (roomvar == 15) // UsedCapacity
    {
        newvalue = get_id(terrain_room_used_capacity_func_type, valuestring);
        if (newvalue == -1)
            {
                SCRPTERRLOG("Unknown UsedCapacity variable '%s'", valuestring);
                DEALLOCATE_SCRIPT_VALUE
                    return;
            }
        value->shorts[2] = newvalue;

        newvalue2 = get_id(terrain_room_used_capacity_func_type, valuestring2);
        if (newvalue2 == -1)
        {
            SCRPTERRLOG("Unknown UsedCapacity variable '%s'", valuestring2);
            DEALLOCATE_SCRIPT_VALUE
                return;
        }
        value->shorts[3] = newvalue2;
    }
    else if (roomvar != 4) // NameTextID, TooltipTextID, Cost, Health, AmbientSndSample, Messages, StorageHeight
    {
        if (parameter_is_number(valuestring))
        {
            newvalue = atoi(valuestring);
            if ((newvalue > SHRT_MAX) || (newvalue < 0))
            {
                SCRPTERRLOG("Value out of range: %d", newvalue);
                DEALLOCATE_SCRIPT_VALUE
                return;
            }
            value->shorts[2] = newvalue;
        }
        else 
        {
            SCRPTERRLOG("Room property %s needs a number value, '%s' is invalid.", scline->tp[1], scline->tp[2]);
            DEALLOCATE_SCRIPT_VALUE
            return;
        }
    }
    else // PointerSprites
    {
        value->str2 = script_strdup(scline->tp[2]);
        if (value->str2 == NULL)
        {
            SCRPTERRLOG("Run out script strings space");
            DEALLOCATE_SCRIPT_VALUE
            return;
        }
    }
    SCRIPTDBG(7, "Setting room %s property %s to %d", roomname, scline->tp[1], value->shorts[2]);
    PROCESS_SCRIPT_VALUE(scline->command);
}

static void set_hand_rule_check(const struct ScriptLine* scline)
{
    ALLOCATE_SCRIPT_VALUE(scline->command, scline->np[0]);

    const char *param_name = scline->tp[5];
    long crtr_id = parse_creature_name(scline->tp[1]);
    short hr_action, hr_slot, hr_type, param;

    if (crtr_id == CREATURE_NONE)
    {
        SCRPTERRLOG("Unknown creature, '%s'", scline->tp[1]);
        return;
    }
    hr_slot = get_id(rule_slot_desc, scline->tp[2]);
    if (hr_slot == -1) {
        SCRPTERRLOG("Invalid hand rule slot: '%s'", scline->tp[2]);
        return;
    }
    hr_action = get_id(rule_action_desc, scline->tp[3]);
    if (hr_action == -1) {
        SCRPTERRLOG("Invalid hand rule action: '%s'", scline->tp[3]);
        return;
    }
    if (hr_action == HandRuleAction_Allow || hr_action == HandRuleAction_Deny)
    {
        hr_type = get_id(hand_rule_desc, scline->tp[4]);
        if (hr_type == -1) {
            SCRPTERRLOG("Invalid hand rule: '%s'", scline->tp[4]);
            return;
        }
        param = hr_type == HandRule_AffectedBy ? 0 : atol(param_name);
        if (hr_type == HandRule_AtActionPoint && action_point_number_to_index(param) == -1)
        {
            SCRPTERRLOG("Unknown action point param for hand rule: '%d'", param);
            return;
        }
        if (hr_type == HandRule_AffectedBy)
        {
            long mag_id = get_id(spell_desc, param_name);
            if (mag_id == -1)
            {
                SCRPTERRLOG("Unknown magic, '%s'", param_name);
                return;
            }
            param = mag_id;
        }
    } else
    {
        hr_type = 0;
        param = 0;
    }

    value->shorts[0] = crtr_id;
    value->shorts[1] = hr_action;
    value->shorts[2] = hr_slot;
    value->shorts[3] = hr_type;
    value->shorts[4] = param;
    PROCESS_SCRIPT_VALUE(scline->command);
}

static void move_creature_check(const struct ScriptLine* scline)
{
    ALLOCATE_SCRIPT_VALUE(scline->command, scline->np[0]);

    long crmodel = parse_creature_name(scline->tp[1]);
    if (crmodel == CREATURE_NONE)
    {
        SCRPTERRLOG("Unknown creature, '%s'", scline->tp[1]);
        return;
    }
    long select_id = parse_criteria(scline->tp[2]);
    if (select_id == -1) {
        SCRPTERRLOG("Unknown select criteria, '%s'", scline->tp[2]);
        return;
    }

    long count = scline->np[3];
    if (count <= 0)
    {
        SCRPTERRLOG("Bad creatures count, %d", count);
        return;
    }

    TbMapLocation location;
    if (!get_map_location_id(scline->tp[4], &location))
    {
        SCRPTWRNLOG("Invalid location: %s", scline->tp[4]);
        return;
    }

    const char *effect_name = scline->tp[5];
    long effct_id = 0;
    if (scline->tp[5][0] != '\0')
    {
        effct_id = get_rid(effect_desc, effect_name);
        if (effct_id == -1)
        {
            if (parameter_is_number(effect_name))
            {
                effct_id = atoi(effect_name);
            }
            else
            {
                SCRPTERRLOG("Unrecognised effect: %s", effect_name);
                return;
            }
        }
    }
    else
    {
        effct_id = -1;
    }
    value->uarg0 = location;
    value->arg1 = select_id;
    value->shorts[4] = effct_id;
    value->bytes[10] = count;
    value->bytes[11] = crmodel;

    PROCESS_SCRIPT_VALUE(scline->command);
}

static void count_creatures_at_action_point_check(const struct ScriptLine* scline)
{
    ALLOCATE_SCRIPT_VALUE(scline->command, scline->np[1]);

    long crmodel = parse_creature_name(scline->tp[2]);
    if (crmodel == CREATURE_NONE)
    {
        SCRPTERRLOG("Unknown creature, '%s'", scline->tp[2]);
        return;
    }
    short ap_num = scline->np[0];
    char flag_player_id = scline->np[3];
    const char *flag_name = scline->tp[4];

    long flag_id, flag_type;
    if (!parse_get_varib(flag_name, &flag_id, &flag_type))
    {
        SCRPTERRLOG("Unknown flag, '%s'", flag_name);
        return;
    }

    value->shorts[0] = ap_num;
    value->bytes[2] = crmodel;
    value->chars[3] = flag_player_id;
    value->shorts[2] = flag_id;
    value->chars[6] = flag_type;

    PROCESS_SCRIPT_VALUE(scline->command);
}

static void new_creature_type_check(const struct ScriptLine* scline)
{
    if (gameadd.crtr_conf.model_count >= CREATURE_TYPES_MAX)
    {
        SCRPTERRLOG("Cannot increase creature type count for creature type '%s', already at maximum %d types.", scline->tp[0], CREATURE_TYPES_MAX);
        return;
    }

    int i = gameadd.crtr_conf.model_count;
    gameadd.crtr_conf.model_count++;
    LbStringCopy(gameadd.crtr_conf.model[i].name, scline->tp[0], COMMAND_WORD_LEN);
    creature_desc[i-1].name = gameadd.crtr_conf.model[i].name;
    creature_desc[i-1].num = i;

    if (load_creaturemodel_config(i, 0))
    {
        SCRPTLOG("Adding creature type %s and increasing creature types to %d", creature_code_name(i), gameadd.crtr_conf.model_count - 1);
    }
    else
    {
        SCRPTERRLOG("Failed to load config for creature '%s'(%d).", gameadd.crtr_conf.model[i].name,i);
    }
}

static void new_room_type_check(const struct ScriptLine* scline)
{
    if (game.slab_conf.room_types_count >= TERRAIN_ITEMS_MAX - 1)
    {
        SCRPTERRLOG("Cannot increase room count for room type '%s', already at maximum %d rooms.", scline->tp[0], TERRAIN_ITEMS_MAX - 1);
        return;
    }

    SCRPTLOG("Adding room type %s and increasing 'RoomsCount to %d", scline->tp[0], game.slab_conf.room_types_count + 1);
    game.slab_conf.room_types_count++;

    struct RoomConfigStats* roomst;
    int i = game.slab_conf.room_types_count - 1;

    roomst = &game.slab_conf.room_cfgstats[i];
    LbMemorySet(roomst->code_name, 0, COMMAND_WORD_LEN);
    snprintf(roomst->code_name, COMMAND_WORD_LEN, "%s", scline->tp[0]);
    roomst->name_stridx = GUIStr_Empty;
    roomst->tooltip_stridx = GUIStr_Empty;
    roomst->creature_creation_model = 0;
    roomst->bigsym_sprite_idx = 0;
    roomst->medsym_sprite_idx = 0;
    roomst->pointer_sprite_idx = 0;
    roomst->panel_tab_idx = 0;
    roomst->ambient_snd_smp_id = 0;
    roomst->msg_needed = 0;
    roomst->msg_too_small = 0;
    roomst->msg_no_route = 0;
    roomst->roles = RoRoF_None;
    roomst->cost = 0;
    roomst->health = 0;
    room_desc[i].name = roomst->code_name;
    room_desc[i].num = i;
}

static void new_object_type_check(const struct ScriptLine* scline)
{
    if (gameadd.object_conf.object_types_count >= OBJECT_TYPES_MAX-1)
    {
        SCRPTERRLOG("Cannot increase object count for object type '%s', already at maximum %d objects.", scline->tp[0], OBJECT_TYPES_MAX-1);
        return;
    }

    SCRPTLOG("Adding object type %s and increasing 'ObjectsCount to %d", scline->tp[0], gameadd.object_conf.object_types_count + 1);
    gameadd.object_conf.object_types_count++;

    struct ObjectConfigStats* objst;
    int tmodel = gameadd.object_conf.object_types_count -1;
    struct Objects* objdat = get_objects_data(tmodel);

    objst = &gameadd.object_conf.object_cfgstats[tmodel];
    LbMemorySet(objst->code_name, 0, COMMAND_WORD_LEN);
    snprintf(objst->code_name, COMMAND_WORD_LEN, "%s", scline->tp[0]);
    objst->name_stridx = 201;
    objst->map_icon = 0;
    objst->genre = 0;
    objdat->draw_class = ODC_Default;
    object_desc[tmodel].name = objst->code_name;
    object_desc[tmodel].num = tmodel;
}

static void new_trap_type_check(const struct ScriptLine* scline)
{
    if (gameadd.trapdoor_conf.trap_types_count >= TRAPDOOR_TYPES_MAX)
    {
        SCRPTERRLOG("Cannot increase trap count for trap type '%s', already at maximum %d traps.", scline->tp[0], TRAPDOOR_TYPES_MAX);
        return;
    }

    SCRPTLOG("Adding trap type %s and increasing 'TrapsCount to %d", scline->tp[0], gameadd.trapdoor_conf.trap_types_count + 1);
    gameadd.trapdoor_conf.trap_types_count++;

    short i = gameadd.trapdoor_conf.trap_types_count-1;

    struct TrapConfigStats* trapst = &gameadd.trapdoor_conf.trap_cfgstats[i];
    LbMemorySet(trapst->code_name, 0, COMMAND_WORD_LEN);
    snprintf(trapst->code_name, COMMAND_WORD_LEN, "%s", scline->tp[0]);
    trapst->name_stridx = GUIStr_Empty;
    trapst->tooltip_stridx = GUIStr_Empty;
    trapst->bigsym_sprite_idx = 0;
    trapst->medsym_sprite_idx = 0;
    trapst->pointer_sprite_idx = 0;
    trapst->panel_tab_idx = 0;
    trapst->hidden = 0;
    trapst->slappable = 0;
    trapst->destructible = 0;
    trapst->unstable = 0;
    trapst->unsellable = 0;
    trapst->notify = 0;
    trapst->placeonbridge = 0;

    gameadd.trap_stats[i].health = 0;
    gameadd.trap_stats[i].sprite_anim_idx = 0;
    gameadd.trap_stats[i].sprite_size_max = 0;
    gameadd.trap_stats[i].unanimated = 0;
    gameadd.trap_stats[i].anim_speed = 0;
    gameadd.trap_stats[i].unshaded = 0;
    gameadd.trap_stats[i].transparency_flag = 0;
    gameadd.trap_stats[i].random_start_frame = 0;
    gameadd.trap_stats[i].size_xy = 0;
    gameadd.trap_stats[i].size_z = 0;
    gameadd.trap_stats[i].trigger_type = 0;
    gameadd.trap_stats[i].activation_type = 0;
    gameadd.trap_stats[i].created_itm_model = 0;
    gameadd.trap_stats[i].hit_type = 0;
    gameadd.trap_stats[i].light_radius = 0;
    gameadd.trap_stats[i].light_intensity = 0;
    gameadd.trap_stats[i].light_flag = 0;
    gameadd.trap_stats[i].shotvector.x = 0;
    gameadd.trap_stats[i].shotvector.y = 0;
    gameadd.trap_stats[i].shotvector.z = 0;
    trap_desc[i].name = trapst->code_name;
    trap_desc[i].num = i;
    struct ManfctrConfig* mconf = &gameadd.traps_config[i];
    mconf->manufct_level = 0;
    mconf->manufct_required = 0;
    mconf->shots = 0;
    mconf->shots_delay = 0;
    mconf->selling_value = 0;

    create_manufacture_array_from_trapdoor_data();
}

void refresh_trap_anim(long trap_id)
{
    int k = 0;
    const struct StructureList* slist = get_list_for_thing_class(TCls_Trap);
    int i = slist->index;
    while (i != 0)
    {
        struct Thing* traptng = thing_get(i);
        if (thing_is_invalid(traptng))
        {
            ERRORLOG("Jump to invalid thing detected");
            break;
        }
        i = traptng->next_of_class;
        // Per thing code
        if (traptng->model == trap_id)
        {
            traptng->anim_sprite = gameadd.trap_stats[trap_id].sprite_anim_idx;
            struct TrapStats* trapstat = &gameadd.trap_stats[traptng->model];
            char start_frame;
            if (trapstat->random_start_frame) {
                start_frame = -1;
            }
            else {
                start_frame = 0;
            }
            set_thing_draw(traptng, trapstat->sprite_anim_idx, trapstat->anim_speed, trapstat->sprite_size_max, trapstat->unanimated, start_frame, ODC_Default);
        }
        // Per thing code ends
        k++;
        if (k > slist->index)
        {
            ERRORLOG("Infinite loop detected when sweeping things list");
            break;
        }
    }
}

static void set_trap_configuration_process(struct ScriptContext *context)
{
    long trap_type = context->value->shorts[0];
    struct TrapConfigStats *trapst = &gameadd.trapdoor_conf.trap_cfgstats[trap_type];
    struct ManfctrConfig *mconf = &gameadd.traps_config[trap_type];
    struct ManufactureData *manufctr = get_manufacture_data(trap_type);
    long value = context->value->uarg1;
    short value2 = context->value->shorts[4];
    short value3 = context->value->shorts[5];
    int old_value, old_value2;
    switch (context->value->shorts[1])
    {
        case 1: // NameTextID
            trapst->name_stridx = value;
            break;
        case 2: // TooltipTextID
            old_value = trapst->tooltip_stridx;
            trapst->tooltip_stridx = value;
            manufctr->tooltip_stridx = trapst->tooltip_stridx;
            if (trapst->tooltip_stridx != old_value)
            {
                update_trap_tab_to_config();
            }
            break;
        case 3: // SymbolSprites
        {
            old_value = trapst->medsym_sprite_idx;
            old_value2 = trapst->bigsym_sprite_idx;
            trapst->bigsym_sprite_idx = get_icon_id(context->value->str2); // First
            trapst->medsym_sprite_idx = get_icon_id(context->value->str2 + strlen(context->value->str2) + 1); // Second
            if (trapst->bigsym_sprite_idx < 0)
                trapst->bigsym_sprite_idx = bad_icon_id;
            if (trapst->medsym_sprite_idx < 0)
                trapst->medsym_sprite_idx = bad_icon_id;
            manufctr->bigsym_sprite_idx = trapst->bigsym_sprite_idx;
            manufctr->medsym_sprite_idx = trapst->medsym_sprite_idx;
            if ( (trapst->medsym_sprite_idx != old_value) || (trapst->bigsym_sprite_idx != old_value2) )
            {
                update_trap_tab_to_config();
            }
        }
            break;
        case 4: // PointerSprites
            old_value = trapst->pointer_sprite_idx;
            trapst->pointer_sprite_idx = get_icon_id(context->value->str2);
            if (trapst->pointer_sprite_idx < 0)
                trapst->pointer_sprite_idx = bad_icon_id;
            if (trapst->pointer_sprite_idx != old_value)
            {
                update_trap_tab_to_config();
            }
            break;
        case 5: // PanelTabIndex
            old_value = trapst->panel_tab_idx;
            trapst->panel_tab_idx = value;
            manufctr->panel_tab_idx = value;
            if (trapst->panel_tab_idx != old_value)
            {
                update_trap_tab_to_config();
            }
            break;
        case 6: // Crate
            gameadd.object_conf.object_to_door_or_trap[value] = trap_type;
            gameadd.object_conf.workshop_object_class[value] = TCls_Trap;
            gameadd.trapdoor_conf.trap_to_object[trap_type] = value;
            break;
        case 7: // ManufactureLevel
            mconf->manufct_level = value;
            break;
        case 8: // ManufactureRequired
            mconf->manufct_required = value;
            break;
        case 9: // Shots
            mconf->shots = value;
            break;
        case 10: // TimeBetweenShots
            mconf->shots_delay = value;
            break;
        case 11: // SellingValue
            mconf->selling_value = value;
            break;
        case 12: // Model
        {
            struct Objects obj_tmp;
            gameadd.trap_stats[trap_type].sprite_anim_idx = get_anim_id(context->value->str2, &obj_tmp);
            refresh_trap_anim(trap_type);
        }
            break;
        case 13: // ModelSize
            gameadd.trap_stats[trap_type].sprite_size_max = value;
            refresh_trap_anim(trap_type);
            break;
        case 14: // AnimationSpeed
            gameadd.trap_stats[trap_type].anim_speed = value;
            refresh_trap_anim(trap_type);
            break;
        case 15: // TriggerType
            gameadd.trap_stats[trap_type].trigger_type = value;
            break;
        case 16: // ActivationType
            gameadd.trap_stats[trap_type].activation_type = value;
            break;
        case 17: // EffectType
            gameadd.trap_stats[trap_type].created_itm_model = value;
            break;
        case 18: // Hidden
            trapst->hidden = value;
            break;
        case 19: // TriggerAlarm
            trapst->notify = value;
            break;
        case 20: // Slappable
            trapst->slappable = value;
            break;
        case 21: // Unanimated
            gameadd.trap_stats[trap_type].unanimated = value;
            refresh_trap_anim(trap_type);
            break;
        case 22: // Health
            gameadd.trap_stats[trap_type].health = value;
            break;
        case 23: // Unshaded
            gameadd.trap_stats[trap_type].unshaded = value;
            break;
        case 24: // RandomStartFrame
            gameadd.trap_stats[trap_type].random_start_frame = value;
            break;
        case 25: // ThingSize
            gameadd.trap_stats[trap_type].size_xy = value; // First
            gameadd.trap_stats[trap_type].size_z = value2; // Second
            break;
        case 26: // HitType
            gameadd.trap_stats[trap_type].hit_type = value;
            break;
        case 27: // LightRadius
            gameadd.trap_stats[trap_type].light_radius = value * COORD_PER_STL;
            break;
        case 28: // LightIntensity
            gameadd.trap_stats[trap_type].light_intensity = value;
            break;
        case 29: // LightFlags
            gameadd.trap_stats[trap_type].light_flag = value;
            break;
        case 30: // TransparencyFlags
            gameadd.trap_stats[trap_type].transparency_flag = value;
            break;
        case 31: // ShotVector
            gameadd.trap_stats[trap_type].shotvector.x = value;
            gameadd.trap_stats[trap_type].shotvector.y = value2;
            gameadd.trap_stats[trap_type].shotvector.z = value3;
            break;
        case 32: // Destructible
            trapst->destructible = value;
            break;
        case 33: // Unstable
            trapst->unstable = value;
            break;
        case 34: // Unsellable
            trapst->unsellable = value;
            break;
        case 35: // PlaceOnBridge
            trapst->placeonbridge = value;
            break;
        case 36: // ShotOrigin
            gameadd.trap_stats[trap_type].shot_shift_x = value;
            gameadd.trap_stats[trap_type].shot_shift_y = value2;
            gameadd.trap_stats[trap_type].shot_shift_z = value3;
            break;
        case 37: // PlaceSound
            trapst->place_sound_idx = value;
            break;
        default:
            WARNMSG("Unsupported Trap configuration, variable %d.", context->value->shorts[1]);
            break;
    }
}

static void set_room_configuration_process(struct ScriptContext *context)
{
    long room_type = context->value->shorts[0];
    struct RoomConfigStats *roomst = &game.slab_conf.room_cfgstats[room_type];
    unsigned short value;
    short value2;
    short value3;
    int old_value, old_value2;
    if (context->value->shorts[1] != 13) // Roles need larger values, so can fit fewer
    {
        value = context->value->shorts[2];
        value2 = context->value->shorts[3];
        value3 = context->value->shorts[4];
    }
    switch (context->value->shorts[1])
    {
        case 1: // NameTextID
            roomst->name_stridx = value;
            break;
        case 2: // TooltipTextID
            old_value = roomst->tooltip_stridx;
            roomst->tooltip_stridx = value;
            if (roomst->tooltip_stridx != old_value)
            {
                update_room_tab_to_config();
            }
            break;
        case 3: // SymbolSprites
        {
            old_value = roomst->medsym_sprite_idx;
            old_value2 = roomst->bigsym_sprite_idx;
            roomst->bigsym_sprite_idx = get_icon_id(context->value->str2); // First
            roomst->medsym_sprite_idx = get_icon_id(context->value->str2 + strlen(context->value->str2) + 1); // Second
            if (roomst->bigsym_sprite_idx < 0)
                roomst->bigsym_sprite_idx = bad_icon_id;
            if (roomst->medsym_sprite_idx < 0)
                roomst->medsym_sprite_idx = bad_icon_id;
            if ( (roomst->medsym_sprite_idx != old_value) || (roomst->bigsym_sprite_idx != old_value2) )
            {
                update_room_tab_to_config();
            }
        }
            break;
        case 4: // PointerSprites
            old_value = roomst->pointer_sprite_idx;
            roomst->pointer_sprite_idx = get_icon_id(context->value->str2);
            if (roomst->pointer_sprite_idx < 0)
                roomst->pointer_sprite_idx = bad_icon_id;
            if (roomst->pointer_sprite_idx != old_value)
            {
                update_room_tab_to_config();
            }
            break;
        case 5: // PanelTabIndex
            old_value = roomst->panel_tab_idx;
            roomst->panel_tab_idx = value;
            if (roomst->panel_tab_idx != old_value)
            {
                update_room_tab_to_config();
            }
            break;
        case 6: // Cost
            roomst->cost = value;
            break;
        case 7: // Health
            roomst->health = value;
            break;
        case 8: // CreatureCreation
            roomst->creature_creation_model = value;
            break;
        case 9: // AmbientSndSample
            roomst->ambient_snd_smp_id = value;
            break;
        case 10: // SlabAssign
            roomst->assigned_slab = value;
            break;
        case 11: // Messages
            roomst->msg_needed = value;
            roomst->msg_too_small = value2;
            roomst->msg_no_route = value3;
            break;
        case 12: // Properties
            roomst->flags = value;
            roomst->flags |= value2;
            roomst->flags |= value3;
            break;
        case 13: // Roles
            roomst->roles = context->value->uarg1;
            if (context->value->uarg2 > 0)
                roomst->roles |= context->value->uarg2;
            break;
        case 14: // TotalCapacity
            roomst->update_total_capacity_idx = value;
            roomst->update_total_capacity = terrain_room_total_capacity_func_list[value];
            reinitialise_rooms_of_kind(room_type);
            break;
        case 15: // UsedCapacity
            roomst->update_storage_in_room_idx = value;
            roomst->update_storage_in_room = terrain_room_used_capacity_func_list[value];
            roomst->update_workers_in_room_idx = value2;
            roomst->update_workers_in_room = terrain_room_used_capacity_func_list[value2];
            reinitialise_rooms_of_kind(room_type);
            break;
        case 16: // StorageHeight
            roomst->storage_height = value;
            break;
        default:
            WARNMSG("Unsupported Room configuration, variable %d.", context->value->shorts[1]);
            break;
    }
}

static void set_hand_rule_process(struct ScriptContext* context)
{
    long crtr_id = context->value->shorts[0];
    long hand_rule_action = context->value->shorts[1];
    long hand_rule_slot = context->value->shorts[2];
    long hand_rule_type = context->value->shorts[3];
    long param = context->value->shorts[4];
    long crtr_id_start = crtr_id == CREATURE_ANY ? 0 : crtr_id;
    long crtr_id_end = crtr_id == CREATURE_ANY ? CREATURE_TYPES_MAX : crtr_id + 1;

    struct DungeonAdd* dungeonadd;
    for (int i = context->plr_start; i < context->plr_end; i++)
    {
        for (int ci = crtr_id_start; ci < crtr_id_end; ci++)
        {
            dungeonadd = get_dungeonadd(i);
            if (hand_rule_action == HandRuleAction_Allow || hand_rule_action == HandRuleAction_Deny)
            {
                dungeonadd->hand_rules[ci][hand_rule_slot].enabled = 1;
                dungeonadd->hand_rules[ci][hand_rule_slot].type = hand_rule_type;
                dungeonadd->hand_rules[ci][hand_rule_slot].allow = hand_rule_action;
                dungeonadd->hand_rules[ci][hand_rule_slot].param = param;
            } else
            {
                dungeonadd->hand_rules[ci][hand_rule_slot].enabled = hand_rule_action == HandRuleAction_Enable;
            }
        }
    }
}

static void move_creature_process(struct ScriptContext* context)
{
    TbMapLocation location = context->value->uarg0;
    long select_id = context->value->arg1;
    long effect_id = context->value->shorts[4];
    long count = context->value->bytes[10];
    long crmodel = context->value->bytes[11];

    for (int i = context->plr_start; i < context->plr_end; i++)
    {
        for (int count_i = 0; count_i < count; count_i++)
        {
            struct Thing *thing = script_get_creature_by_criteria(i, crmodel, select_id);
            if (thing_is_invalid(thing) || thing_is_picked_up(thing)) {
                continue;
            }

            if (effect_id < 0)
            {
                effect_id = ball_puff_effects[thing->owner];
            }

            struct Coord3d pos;
            if(!get_coords_at_location(&pos,location)) {
                SYNCDBG(5,"No valid coords for location",(int)location);
                return;
            }
            struct CreatureControl *cctrl;
            cctrl = creature_control_get_from_thing(thing);

            if (effect_id > 0)
            {
                create_effect(&thing->mappos, effect_id, game.neutral_player_num);
                create_effect(&pos, effect_id, game.neutral_player_num);
            }
            move_thing_in_map(thing, &pos);
            reset_interpolation_of_thing(thing);
            initialise_thing_state(thing, CrSt_CreatureDoingNothing);
            cctrl->turns_at_job = -1;
            check_map_explored(thing, thing->mappos.x.stl.num, thing->mappos.y.stl.num);
        }
    }
}

static void count_creatures_at_action_point_process(struct ScriptContext* context)
{
    long ap_num = context->value->shorts[0];
    long crmodel = context->value->bytes[2];
    long flag_player_id = context->value->chars[3];
    long flag_id = context->value->shorts[2];
    long flag_type = context->value->chars[6];

    long sum = 0;
    for (int i = context->plr_start; i < context->plr_end; i++) {
        sum += count_player_creatures_of_model_in_action_point(i, crmodel, action_point_number_to_index(ap_num));
    }
    set_variable(flag_player_id, flag_type, flag_id, sum);
}

static void set_door_configuration_check(const struct ScriptLine* scline)
{
    ALLOCATE_SCRIPT_VALUE(scline->command, 0);

    const char *doorname = scline->tp[0];
    short door_id = get_id(door_desc, doorname);
    const char* valuestring = scline->tp[2];
    long newvalue;

    if (door_id == -1)
    {
        SCRPTERRLOG("Unknown door, '%s'", doorname);
        DEALLOCATE_SCRIPT_VALUE
        return;
    }

    short doorvar = get_id(trapdoor_door_commands, scline->tp[1]);
    if (doorvar == -1)
    {
        SCRPTERRLOG("Unknown door variable");
        DEALLOCATE_SCRIPT_VALUE
        return;
    }

    value->shorts[0] = door_id;
    value->shorts[1] = doorvar;
    if (doorvar == 4) // SlabKind
    {
        const char* slab_name = scline->tp[2];
        const char* slab2_name = scline->tp[3];
        long slab_id = get_rid(slab_desc, slab_name);
        long slab2_id = get_rid(slab_desc, slab2_name);
        if (slab_id == -1)
        {
            if (parameter_is_number(slab_name))
            {
                slab_id = atoi(slab_name);
            }
            else
            {
                SCRPTERRLOG("Error slab %s not recognized", scline->tp[2]);
                DEALLOCATE_SCRIPT_VALUE
                return;
            }
        }
        if (slab2_id == -1)
        {
            if (parameter_is_number(slab2_name))
            {
                slab_id = atoi(slab2_name);
            }
            else
            {
                SCRPTERRLOG("Error slab %s not recognized", scline->tp[2]);
                DEALLOCATE_SCRIPT_VALUE
                    return;
            }
        }
        value->uarg1 = slab_id;
        value->shorts[4] = slab2_id;
    }

    else if (doorvar == 10) // SymbolSprites
    {
        char *tmp = malloc(strlen(scline->tp[2]) + strlen(scline->tp[3]) + 3);
        // Pass two vars along as one merged val like: first\nsecond\m
        strcpy(tmp, scline->tp[2]);
        strcat(tmp, "|");
        strcat(tmp,scline->tp[3]);
        value->str2 = script_strdup(tmp); // first\0second
        value->str2[strlen(scline->tp[2])] = 0;
        free(tmp);
        if (value->str2 == NULL)
        {
            SCRPTERRLOG("Run out script strings space");
            DEALLOCATE_SCRIPT_VALUE
            return;
        }
    }
    else if (doorvar != 11) // Not PointerSprites
    {
        if (parameter_is_number(valuestring))
        {
            newvalue = atoi(valuestring);
            if ((newvalue > LONG_MAX) || (newvalue < 0))
            {
                SCRPTERRLOG("Value out of range: %d", newvalue);
                DEALLOCATE_SCRIPT_VALUE
                return;
            }
            value->uarg1 = newvalue;
        }
        else if (doorvar == 9) // Crate
        {
            newvalue = get_id(object_desc, valuestring);
            if ((newvalue > SHRT_MAX) || (newvalue < 0))
            {
                SCRPTERRLOG("Unknown crate object: %s", valuestring);
                DEALLOCATE_SCRIPT_VALUE
                return;
            }
            value->uarg1 = newvalue;
        }
        else
        {
            SCRPTERRLOG("Door property %s needs a number value, '%s' is invalid.", scline->tp[1], scline->tp[2]);
            DEALLOCATE_SCRIPT_VALUE
            return;
        }
    }
    else
    {
        value->str2 = script_strdup(scline->tp[2]);
        if (value->str2 == NULL)
        {
            SCRPTERRLOG("Run out script strings space");
            DEALLOCATE_SCRIPT_VALUE
            return;
        }
    }
    SCRIPTDBG(7, "Setting door %s property %s to %lu", doorname, scline->tp[1], value->uarg1);
    PROCESS_SCRIPT_VALUE(scline->command);
}

static void set_door_configuration_process(struct ScriptContext *context)
{
    long door_type = context->value->shorts[0];
    struct DoorConfigStats *doorst = get_door_model_stats(door_type);
    struct ManfctrConfig *mconf = &gameadd.doors_config[door_type];
    struct ManufactureData *manufctr = get_manufacture_data(gameadd.trapdoor_conf.trap_types_count - 1 + door_type);
    short value = context->value->arg1;
    short value2 = context->value->shorts[4];
    switch (context->value->shorts[1])
    {
        case 2: // ManufactureLevel
            mconf->manufct_level = value;
            break;
        case 3: // ManufactureRequired
            mconf->manufct_required = value;
            break;
        case 4: // SlabKind
            if (door_type < gameadd.trapdoor_conf.door_types_count)
            {
                doorst->slbkind[0] = value2;
                doorst->slbkind[1] = value;
            }
            update_all_door_stats();
            break;
        case 5: // Health
            if (door_type < gameadd.trapdoor_conf.door_types_count)
            {
                doorst->health = value;
            }
            update_all_door_stats();
            break;
        case 6: //SellingValue
            mconf->selling_value = value;
            break;
        case 7: // NametextId
            doorst->name_stridx = value;
            break;
        case 8: // TooltipTextId
            doorst->tooltip_stridx = value;
            manufctr->tooltip_stridx = doorst->tooltip_stridx;
            update_trap_tab_to_config();
            break;
        case 9: // Crate
            gameadd.object_conf.object_to_door_or_trap[value] = door_type;
            gameadd.object_conf.workshop_object_class[value] = TCls_Door;
            gameadd.trapdoor_conf.door_to_object[door_type] = value;
            break;
        case 10: //SymbolSprites
            {
                doorst->bigsym_sprite_idx = get_icon_id(context->value->str2); // First
                doorst->medsym_sprite_idx = get_icon_id(context->value->str2 + strlen(context->value->str2) + 1); // Second
                if (doorst->bigsym_sprite_idx < 0)
                    doorst->bigsym_sprite_idx = bad_icon_id;
                if (doorst->medsym_sprite_idx < 0)
                    doorst->medsym_sprite_idx = bad_icon_id;
                manufctr->bigsym_sprite_idx = doorst->bigsym_sprite_idx;
                manufctr->medsym_sprite_idx = doorst->medsym_sprite_idx;
                update_trap_tab_to_config();
            }
            break;
        case 11: // PointerSprites
            doorst->pointer_sprite_idx = get_icon_id(context->value->str2);
            if (doorst->pointer_sprite_idx < 0)
                doorst->pointer_sprite_idx = bad_icon_id;
            update_trap_tab_to_config();
            break;
        case 12: // PanelTabIndex
            doorst->panel_tab_idx = value;
            manufctr->panel_tab_idx = value;
            update_trap_tab_to_config();
            break;
        case 13: // OpenSpeed
            if (door_type < gameadd.trapdoor_conf.door_types_count)
            {
                doorst->open_speed = value;
            }
            break;
        case 14: // Properties
            doorst->model_flags = value;
            break;
        case 15: // PlaceSound
            if (door_type < gameadd.trapdoor_conf.door_types_count)
            {
                doorst->place_sound_idx = value;
            }
            break;
        default:
            WARNMSG("Unsupported Door configuration, variable %d.", context->value->shorts[1]);
            break;
    }
}

static void create_effect_process(struct ScriptContext *context)
{
    struct Coord3d pos;
    pos.x.stl.num = (MapSubtlCoord)context->value->bytes[1];
    pos.y.stl.num = (MapSubtlCoord)context->value->bytes[2];
    pos.z.val = get_floor_height(pos.x.stl.num, pos.y.stl.num);
    TbBool Price = (context->value->chars[0] == -(TngEffElm_Price));
    if (Price)
    {
        pos.z.val += 128;
    }
    else
    {
        pos.z.val += context->value->arg1;
    }
    struct Thing* efftng = create_used_effect_or_element(&pos, context->value->chars[0], game.neutral_player_num);
    if (!thing_is_invalid(efftng))
    {
        if (thing_in_wall_at(efftng, &efftng->mappos))
        {
            move_creature_to_nearest_valid_position(efftng);
        }
        if (Price)
        {
            efftng->price_effect.number = context->value->arg1;
        }
    }
}

static void set_heart_health_check(const struct ScriptLine *scline)
{
    ALLOCATE_SCRIPT_VALUE(scline->command, 0);
    value->arg0 = scline->np[0];
    struct Thing* heartng = get_player_soul_container(value->arg0);
    struct ObjectConfigStats* objst = get_object_model_stats(heartng->model);
    if (scline->np[1] > objst->health)
    {
        SCRPTWRNLOG("Value %ld is greater than maximum: %ld", scline->np[1], objst->health);
        value->arg1 = objst->health;
    }
    else
    {
        value->arg1 = scline->np[1];
    }
    PROCESS_SCRIPT_VALUE(scline->command);
}

static void set_heart_health_process(struct ScriptContext *context)
{
    struct Thing* heartng = get_player_soul_container(context->value->arg0);
    if (!thing_is_invalid(heartng))
    {
        heartng->health = (short)context->value->arg1;
    }
}

static void add_heart_health_check(const struct ScriptLine *scline)
{
    ALLOCATE_SCRIPT_VALUE(scline->command, 0);
    value->arg0 = scline->np[0];
    value->arg1 = scline->np[1];
    value->arg2 = scline->np[2];
    PROCESS_SCRIPT_VALUE(scline->command);
}

static void add_heart_health_process(struct ScriptContext *context)
{
    struct Thing* heartng = get_player_soul_container(context->value->arg0);
    if (!thing_is_invalid(heartng))
    {
        struct ObjectConfigStats* objst = get_object_model_stats(heartng->model);
        long old_health = heartng->health;
        long long new_health = heartng->health + context->value->arg1;
        if (new_health > objst->health)
        {
            SCRIPTDBG(7,"Player %d's calculated heart health (%ld) is greater than maximum: %ld", heartng->owner, new_health, objst->health);
            new_health = objst->health;
        }
        heartng->health = new_health;
        TbBool warn_on_damage = (context->value->arg2);
        if (warn_on_damage)
        {
            if (heartng->health < old_health)
            {
                event_create_event_or_update_nearby_existing_event(heartng->mappos.x.val, heartng->mappos.y.val, EvKind_HeartAttacked, heartng->owner, heartng->index);
                if (is_my_player_number(heartng->owner))
                {
                    output_message(SMsg_HeartUnderAttack, 400, true);
                }
            }
        }
    }
}

static void heart_lost_quick_objective_check(const struct ScriptLine *scline)
{
    ALLOCATE_SCRIPT_VALUE(scline->command, 0);
    if ((scline->np[0] < 0) || (scline->np[0] >= QUICK_MESSAGES_COUNT))
    {
        SCRPTERRLOG("Invalid QUICK OBJECTIVE number (%d)", scline->np[0]);
        return;
    }
    if (strlen(scline->tp[1]) >= MESSAGE_TEXT_LEN)
    {
        SCRPTWRNLOG("Objective TEXT too long; truncating to %d characters", MESSAGE_TEXT_LEN-1);
    }
    if ((gameadd.quick_messages[scline->np[0]][0] != '\0') && (strcmp(gameadd.quick_messages[scline->np[0]],scline->tp[1]) != 0))
    {
        SCRPTWRNLOG("Quick Objective no %d overwritten by different text", scline->np[0]);
    }
    snprintf(gameadd.quick_messages[scline->np[0]], MESSAGE_TEXT_LEN, "%s", scline->tp[1]);
    
    TbMapLocation location;
    if (scline->tp[2][0] != '\0')
    {
        get_map_location_id(scline->tp[2], &location);
    }

    value->arg0 = scline->np[0];
    value->uarg2 = location;
    PROCESS_SCRIPT_VALUE(scline->command);
}

static void heart_lost_quick_objective_process(struct ScriptContext *context)
{
    gameadd.heart_lost_display_message = true;
    gameadd.heart_lost_quick_message = true;
    gameadd.heart_lost_message_id = context->value->arg0;
    gameadd.heart_lost_message_target = context->value->arg2;
}

static void heart_lost_objective_check(const struct ScriptLine *scline)
{
    ALLOCATE_SCRIPT_VALUE(scline->command, 0);
    value->arg0 = scline->np[0];
    TbMapLocation location;
    if (scline->tp[1][0] != '\0')
    {
        get_map_location_id(scline->tp[1], &location);
    }
    value->uarg1 = location;
    PROCESS_SCRIPT_VALUE(scline->command);
}

static void heart_lost_objective_process(struct ScriptContext *context)
{
    gameadd.heart_lost_display_message = true;
    gameadd.heart_lost_quick_message = false;
    gameadd.heart_lost_message_id = context->value->arg0;
    gameadd.heart_lost_message_target = context->value->arg1;
}

static void set_door_check(const struct ScriptLine* scline)
{
    ALLOCATE_SCRIPT_VALUE(scline->command, 0);
    long doorAction = get_id(set_door_desc, scline->tp[0]);
    if (doorAction == -1)
    {
        SCRPTERRLOG("Set Door state %s not recognized", scline->tp[0]);
        return;
    }

    if (slab_coords_invalid(scline->np[1], scline->np[2]))
    {
        SCRPTERRLOG("Invalid slab coordinates: %ld, %ld", scline->np[1], scline->np[2]);
        return;
    }

    value->shorts[0] = doorAction;
    value->shorts[1] = scline->np[1];
    value->shorts[2] = scline->np[2];
    PROCESS_SCRIPT_VALUE(scline->command);
}

static void set_door_process(struct ScriptContext* context)
{
    struct Thing* doortng = get_door_for_position(slab_subtile_center(context->value->shorts[1]), slab_subtile_center(context->value->shorts[2]));
    if (!thing_is_invalid(doortng))
    {
        switch (context->value->shorts[0])
        {
        case 1:
            lock_door(doortng);
            break;
        case 2:
            unlock_door(doortng);
            break;
        }
    }
}

static void create_effects_line_check(const struct ScriptLine *scline)
{
    ALLOCATE_SCRIPT_VALUE(scline->command, 0);

    value->arg0 = scline->np[0]; // AP `from`
    value->arg1 = scline->np[1]; // AP `to`
    value->chars[8] = scline->np[2]; // curvature
    value->bytes[9] = scline->np[3]; // spatial stepping
    value->bytes[10] = scline->np[4]; // temporal stepping

    const char* effect_name = scline->tp[5];
    long effct_id = get_rid(effect_desc, effect_name);
    if (effct_id == -1)
    {
        if (parameter_is_number(effect_name))
        {
            effct_id = atoi(effect_name);
        }
        else
        {
            SCRPTERRLOG("Unrecognised effect: %s", effect_name);
            return;
        }
    }

    value->chars[11] = effct_id; // effect

    PROCESS_SCRIPT_VALUE(scline->command);
}

static void create_effects_line_process(struct ScriptContext *context)
{
    struct ScriptFxLine *fx_line = NULL;
    for (int i = 0; i < (sizeof(gameadd.fx_lines) / sizeof(gameadd.fx_lines[0])); i++)
    {
        if (!gameadd.fx_lines[i].used)
        {
            fx_line = &gameadd.fx_lines[i];
            fx_line->used = true;
            gameadd.active_fx_lines++;
            break;
        }
    }
    if (fx_line == NULL)
    {
        ERRORLOG("Too many fx_lines");
        return;
    }
    find_location_pos(context->value->arg0, context->player_idx, &fx_line->from, __func__);
    find_location_pos(context->value->arg1, context->player_idx, &fx_line->to, __func__);
    fx_line->curvature = context->value->chars[8];
    fx_line->spatial_step = context->value->bytes[9] * 32;
    fx_line->steps_per_turn = context->value->bytes[10];
    fx_line->effect = context->value->chars[11];
    fx_line->here = fx_line->from;
    fx_line->step = 0;

    if (fx_line->steps_per_turn <= 0)
    {
        fx_line->steps_per_turn = 32 * 255; // whole map
    }

    int dx = fx_line->to.x.val - fx_line->from.x.val;
    int dy = fx_line->to.y.val - fx_line->from.y.val;
    if ((dx * dx + dy * dy) != 0)
    {
        double len = sqrt((double)dx * dx + (double)dy * dy);
        fx_line->total_steps = (int)(len / fx_line->spatial_step) + 1;

        int d_cx = -dy * fx_line->curvature / 32;
        int d_cy = +dx * fx_line->curvature / 32;
        fx_line->cx = (fx_line->to.x.val + fx_line->from.x.val - d_cx)/2;
        fx_line->cy = (fx_line->to.y.val + fx_line->from.y.val - d_cy)/2;
    }
    else
    {
      fx_line->total_steps = 1;
    }
    fx_line->partial_steps = FX_LINE_TIME_PARTS;
}

static void set_object_configuration_check(const struct ScriptLine *scline)
{
    ALLOCATE_SCRIPT_VALUE(scline->command, 0);
    const char *objectname = scline->tp[0];
    const char *property = scline->tp[1];
    const char *new_value = scline->tp[2];

    long objct_id = get_id(object_desc, objectname);
    if (objct_id == -1)
    {
        SCRPTERRLOG("Unknown object, '%s'", objectname);
        DEALLOCATE_SCRIPT_VALUE
        return;
    }

    long number_value = 0;
    long objectvar = get_id(objects_object_commands, property);
    if (objectvar == -1)
    {
        SCRPTERRLOG("Unknown object variable");
        DEALLOCATE_SCRIPT_VALUE
        return;
    }
    switch (objectvar)
    {
        case 2: // Genre
            number_value = get_id(objects_genres_desc, new_value);
            if (number_value == -1)
            {
                SCRPTERRLOG("Unknown object variable");
                DEALLOCATE_SCRIPT_VALUE
                return;
            }
            value->arg2 = number_value;
            break;
        case 3: // RELATEDCREATURE
            number_value = get_id(creature_desc, new_value);
            if (number_value == -1)
            {
                SCRPTERRLOG("Unknown object variable");
                DEALLOCATE_SCRIPT_VALUE
                    return;
            }
            value->arg2 = number_value;
            break;
        case  5: // AnimId
        {
            struct Objects obj_tmp;
            number_value = get_anim_id(new_value, &obj_tmp);
            if (number_value == 0)
            {
                SCRPTERRLOG("Invalid animation id");
                DEALLOCATE_SCRIPT_VALUE
                return;
            }

            value->str2 = script_strdup(new_value);
            if (value->str2 == NULL)
            {
                SCRPTERRLOG("Run out script strings space");
                DEALLOCATE_SCRIPT_VALUE
                return;
            }
            break;
        }
        case 18: // MapIcon
        {
            number_value = get_icon_id(new_value);
            if (number_value < 0)
            {
                SCRPTERRLOG("Invalid icon id");
                DEALLOCATE_SCRIPT_VALUE
                return;
            }
            value->arg2 = number_value;
            break;
        }
        case 20: // UPDATEFUNCTION
        {
            number_value = get_id(object_update_functions_desc,new_value);
            if (number_value < 0)
            {
                SCRPTERRLOG("Invalid object update function id");
                DEALLOCATE_SCRIPT_VALUE
                return;
            }
            value->arg2 = number_value;
            break;
        }
        default:
            value->arg2 = atoi(new_value);
    }
    
    SCRIPTDBG(7, "Setting object %s property %s to %d", objectname, property, number_value);
    value->arg0 = objct_id;
    value->arg1 = objectvar;

    PROCESS_SCRIPT_VALUE(scline->command);
}

static void set_creature_configuration_check(const struct ScriptLine* scline)
{
    ALLOCATE_SCRIPT_VALUE(scline->command, 0);

    short creatvar = get_id(creatmodel_attributes_commands, scline->tp[1]);
    if (creatvar == -1)
    {
        creatvar = get_id(creatmodel_jobs_commands, scline->tp[1]);
        if (creatvar == -1)
        {
            SCRPTERRLOG("Unknown creature attribute");
            DEALLOCATE_SCRIPT_VALUE
            return;
        }
        creatvar = (creatvar << 8);
    }

    short attribute_value;
    short attribute2_value = 0;
    if (creatvar == 20) // ATTACKPREFERENCE
    {
        attribute_value = get_id(attackpref_desc, scline->tp[2]);
    }
    else if (creatvar == 34) // LAIROBJECT
    {
        attribute_value = get_id(object_desc, scline->tp[2]);
    }
    else if (((creatvar>>8) > 0 ) && ((creatvar >> 8) <= 4)) // Jobs
    {
        long job_value = get_id(creaturejob_desc, scline->tp[2]);
        if (job_value > SHRT_MAX)
        {
            SCRPTERRLOG("JOB %s not supported",creature_job_code_name(job_value));
            DEALLOCATE_SCRIPT_VALUE
            return;
        }
        attribute_value = job_value;

        if (scline->tp[3][0] != '\0')
        {
            long job2_value = get_id(creaturejob_desc, scline->tp[3]);
            if (job2_value > SHRT_MAX)
            {
                SCRPTERRLOG("JOB %s not supported", creature_job_code_name(job_value));
                DEALLOCATE_SCRIPT_VALUE
                return;
            }
            attribute2_value = job2_value;
        }
    }
    else
    {
            attribute_value = atoi(scline->tp[2]);
            if (scline->tp[3][0] != '\0')
            {
                attribute2_value = atoi(scline->tp[3]);
            }
    }
    if (attribute_value == -1)
    {
        SCRPTERRLOG("Unknown creature attribute value %s", scline->tp[2]);
        DEALLOCATE_SCRIPT_VALUE
        return;
    }
    if (attribute2_value == -1)
    {
        SCRPTERRLOG("Unknown second creature attribute value %s", scline->tp[3]);
        DEALLOCATE_SCRIPT_VALUE
        return;
    }

    value->shorts[0] = scline->np[0];
    value->shorts[1] = creatvar;
    value->shorts[2] = attribute_value;
    value->shorts[3] = attribute2_value;
    SCRIPTDBG(7,"Setting creature %s attribute %d to %d (%d)", creature_code_name(value->shorts[0]), value->shorts[1], value->shorts[2], value->shorts[3]);

    PROCESS_SCRIPT_VALUE(scline->command);
}

static void set_creature_configuration_process(struct ScriptContext* context)
{
    short creatid = context->value->shorts[0];
    struct CreatureStats* crstat = creature_stats_get(creatid);
    struct CreatureModelConfig* crconf = &gameadd.crtr_conf.model[creatid];

    short attribute = context->value->shorts[1];
    short value = context->value->shorts[2];
    short value2 = context->value->shorts[3];

    if (attribute <= CHAR_MAX)
    {
        switch (attribute)
        {
        case 1: // NAME
            CONFWRNLOG("Attribute (%d) not supported", attribute);
            break;
        case 2: // HEALTH
            crstat->health = value;
            break;
        case 3: // HEALREQUIREMENT
            crstat->heal_requirement = value;
            break;
        case 4: // HEALTHRESHOLD
            crstat->heal_threshold = value;
            break;
        case 5: // STRENGTH
            crstat->strength = value;
            break;
        case 6: // ARMOUR
            crstat->armour = value;
            break;
        case 7: // DEXTERITY
            crstat->dexterity = value;
            break;
        case 8: // FEARWOUNDED
            crstat->fear_wounded = value;
            break;
        case 9: // FEARSTRONGER
            crstat->fear_stronger = value;
            break;
        case 10: // DEFENCE
            crstat->defense = value;
            break;
        case 11: // LUCK
            crstat->luck = value;
            break;
        case 12: // RECOVERY
            crstat->sleep_recovery = value;
            break;
        case 13: // HUNGERRATE
            crstat->hunger_rate = value;
            break;
        case 14: // HUNGERFILL
            crstat->hunger_fill = value;
            break;
        case 15: // LAIRSIZE
            crstat->lair_size = value;
            break;
        case 16: // HURTBYLAVA
            crstat->hurt_by_lava = value;
            break;
        case 17: // BASESPEED
            crstat->base_speed = value;
            break;
        case 18: // GOLDHOLD
            crstat->gold_hold = value;
            break;
        case 19: // SIZE
            crstat->size_xy = value;
            crstat->size_z = value2;
            break;
        case 20: // ATTACKPREFERENCE
            crstat->attack_preference = value;
            break;
        case 21: // PAY
            crstat->pay = value;
            break;
        case 22: // HEROVSKEEPERCOST
            break;
        case 23: // SLAPSTOKILL
            crstat->slaps_to_kill = value;
            break;
        case 24: // CREATURELOYALTY
        case 25: // LOYALTYLEVEL
        case 28: // PROPERTIES
            CONFWRNLOG("Attribute (%d) not supported", attribute);
            break;
        case 26: // DAMAGETOBOULDER
            crstat->damage_to_boulder = value;
            break;
        case 27: // THINGSIZE
            crstat->thing_size_xy = value;
            crstat->thing_size_z = value2;
            break;
        case 29: // NAMETEXTID
            crconf->namestr_idx = value;
            break;
        case 30: // FEARSOMEFACTOR
            crstat->fearsome_factor = value;
            break;
        case 31: // TOKINGRECOVERY
            crstat->toking_recovery = value;
            break;
        case 32: // CORPSEVANISHEFFECT
            crstat->corpse_vanish_effect = value;
            break;
        case 33: // FOOTSTEPPITCH
            crstat->footstep_pitch = value;
            break;
        case 34: // LAIROBJECT
            crstat->lair_object = value;
            break;
        case 0: // comment
            break;
        case -1: // end of buffer
            break;
        default:
            CONFWRNLOG("Unrecognized command (%d)", attribute);
            break;
        }
    }
    else
    {
        attribute = (attribute >> 8); // creatmodel_jobs_commands
        switch (attribute)
        {
        case 1: // PRIMARYJOBS
            crstat->job_primary = value;
            crstat->job_primary |= value2;
            break;
        case 2: // SECONDARYJOBS
            crstat->job_secondary = value;
            crstat->job_secondary |= value2;
            break;
        case 3: // NOTDOJOBS
            crstat->jobs_not_do = value;
            crstat->jobs_not_do |= value2;
            break;
        case 4: // STRESSFULJOBS
            crstat->job_stress = value;
            crstat->job_stress |= value2;
            break;
        case 5: // TRAININGVALUE
            crstat->training_value = value;
            break;
        case 6: // TRAININGCOST
            crstat->training_cost = value;
            break;
        case 7: // SCAVENGEVALUE
            crstat->scavenge_value = value;
            break;
        case 8: // SCAVENGERCOST
            crstat->scavenger_cost = value;
            break;
        case 9: // RESEARCHVALUE
            crstat->research_value = value;
            break;
        case 10: // MANUFACTUREVALUE
            crstat->manufacture_value = value;
            break;
        case 11: // PARTNERTRAINING
            crstat->partner_training = value;
            break;
        default:
            CONFWRNLOG("Unrecognized Job command (%d)", attribute);
            break;
        }
    }
    check_and_auto_fix_stats();
}

static void set_object_configuration_process(struct ScriptContext *context)
{
    struct Objects* objdat = get_objects_data(context->value->arg0);
    struct ObjectConfigStats* objst = &gameadd.object_conf.object_cfgstats[context->value->arg0];
    switch (context->value->arg1)
    {
        case 2: // GENRE
            objst->genre = context->value->arg2;
            break;
        case 3: // RELATEDCREATURE
            objdat->related_creatr_model = context->value->arg2;
            break;
        case 4: // PROPERTIES
            objst->model_flags = context->value->arg2;
            break;
        case 5: // ANIMATIONID
            objdat->sprite_anim_idx = get_anim_id(context->value->str2, objdat);
            break;
        case 6: // ANIMATIONSPEED
            objdat->anim_speed = context->value->arg2;
            break;
        case 7: //SIZE_XY
            objdat->size_xy = context->value->arg2;
            break;
        case 8: // SIZE_Z
            objdat->size_z = context->value->arg2;
            break;
        case 9: // MAXIMUMSIZE
            objdat->sprite_size_max = context->value->arg2;
            break;
        case 10: // DESTROYONLIQUID
            objdat->destroy_on_liquid = context->value->arg2;
            break;
        case 11: // DESTROYONLAVA
            objdat->destroy_on_lava = context->value->arg2;
            break;
        case 12: // HEALTH
            objst->health = context->value->arg2;
            break;
        case 13: // FALLACCELERATION
            objst->fall_acceleration = context->value->arg2;
            break;
        case 14: // LIGHTUNAFFECTED
            objst->light_unaffected = context->value->arg2;
            break;
        case 15: // LIGHTINTENSITY
            objst->ilght.intensity = context->value->arg2;
            break;
        case 16: // LIGHTRADIUS
            objst->ilght.radius = context->value->arg2 * COORD_PER_STL;
            break;
        case 17: // LIGHTISDYNAMIC
            objst->ilght.is_dynamic = context->value->arg2;
            break;
        case 18: // MAPICON
            objst->map_icon = context->value->arg2;
            break;
        case 19: // AMBIENCESOUND
            objdat->fp_smpl_idx = context->value->arg2;
            break;
        case 20: // UPDATEFUNCTION
            objdat->updatefn_idx = context->value->arg2;
            break;
        case 21: // DRAWCLASS
            objdat->draw_class = context->value->arg2;
            break;
        case 22: // PERSISTENCE
            objdat->persistence = context->value->arg2;
            break;
        default:
            WARNMSG("Unsupported Object configuration, variable %d.", context->value->arg1);
            break;
    }
    update_all_object_stats();
}

static void display_timer_check(const struct ScriptLine *scline)
{
    const char *timrname = scline->tp[1];
    char timr_id = get_rid(timer_desc, timrname);
    if (timr_id == -1)
    {
        SCRPTERRLOG("Unknown timer, '%s'", timrname);
        return;
    }
    ALLOCATE_SCRIPT_VALUE(scline->command, 0);
    value->bytes[0] = (unsigned char)scline->np[0];
    value->bytes[1] = timr_id;
    value->arg1 = 0;
    value->bytes[2] = (TbBool)scline->np[2];
    PROCESS_SCRIPT_VALUE(scline->command);
}

static void display_timer_process(struct ScriptContext *context)
{
    gameadd.script_player = context->value->bytes[0];
    gameadd.script_timer_id = context->value->bytes[1];
    gameadd.script_timer_limit = context->value->arg1;
    gameadd.timer_real = context->value->bytes[2];
    game.flags_gui |= GGUI_ScriptTimer;
}

static void add_to_timer_check(const struct ScriptLine *scline)
{
    const char *timrname = scline->tp[1];
    long timr_id = get_rid(timer_desc, timrname);
    if (timr_id == -1)
    {
        SCRPTERRLOG("Unknown timer, '%s'", timrname);
        return;
    }
    ALLOCATE_SCRIPT_VALUE(scline->command, 0);
    value->arg0 = scline->np[0];
    value->arg1 = timr_id;
    value->arg2 = scline->np[2];
    PROCESS_SCRIPT_VALUE(scline->command);
}

static void add_to_timer_process(struct ScriptContext *context)
{
   add_to_script_timer(context->value->arg0, context->value->arg1, context->value->arg2);
}

static void add_bonus_time_check(const struct ScriptLine *scline)
{
    ALLOCATE_SCRIPT_VALUE(scline->command, 0);
    value->arg0 = scline->np[0];
    PROCESS_SCRIPT_VALUE(scline->command);
}

static void add_bonus_time_process(struct ScriptContext *context)
{
   game.bonus_time += context->value->arg0;
}

static void display_variable_check(const struct ScriptLine *scline)
{
    long varib_id, varib_type;
    if (!parse_get_varib(scline->tp[1], &varib_id, &varib_type))
    {
        SCRPTERRLOG("Unknown variable, '%s'", scline->tp[1]);
        return;
    }
    ALLOCATE_SCRIPT_VALUE(scline->command, 0);
    value->bytes[0] = scline->np[0];
    value->bytes[1] = scline->np[3];
    value->bytes[2] = varib_type;
    value->arg1 = varib_id;
    value->arg2 = scline->np[2];
    PROCESS_SCRIPT_VALUE(scline->command);
}

static void display_variable_process(struct ScriptContext *context)
{
   gameadd.script_player = context->value->bytes[0];
   gameadd.script_value_type = context->value->bytes[2];
   gameadd.script_value_id = context->value->arg1;
   gameadd.script_variable_target = context->value->arg2;
   gameadd.script_variable_target_type = context->value->bytes[1];
   game.flags_gui |= GGUI_Variable;
}

static void display_countdown_check(const struct ScriptLine *scline)
{
    if (scline->np[2] <= 0)
    {
        SCRPTERRLOG("Can't have a countdown to %ld turns.", scline->np[2]);
        return;
    }
    const char *timrname = scline->tp[1];
    char timr_id = get_rid(timer_desc, timrname);
    if (timr_id == -1)
    {
        SCRPTERRLOG("Unknown timer, '%s'", timrname);
        return;
    }
    ALLOCATE_SCRIPT_VALUE(scline->command, 0);
    value->bytes[0] = (unsigned char)scline->np[0];
    value->bytes[1] = timr_id;
    value->arg1 = scline->np[2];
    value->bytes[2] = (TbBool)scline->np[3];
    PROCESS_SCRIPT_VALUE(scline->command);
}

static void cmd_no_param_check(const struct ScriptLine *scline)
{
    ALLOCATE_SCRIPT_VALUE(scline->command, 0);
    PROCESS_SCRIPT_VALUE(scline->command);
}

static void hide_timer_process(struct ScriptContext *context)
{
   game.flags_gui &= ~GGUI_ScriptTimer;
}

static void hide_variable_process(struct ScriptContext *context)
{
   game.flags_gui &= ~GGUI_Variable;
}

static void create_effect_check(const struct ScriptLine *scline)
{
    ALLOCATE_SCRIPT_VALUE(scline->command, 0);
    TbMapLocation location;
    const char *effect_name = scline->tp[0];
    long effct_id = get_rid(effect_desc, effect_name);
    if (effct_id == -1)
    {
        if (parameter_is_number(effect_name))
        {
            effct_id = atoi(effect_name);
        }
        else
        {
            SCRPTERRLOG("Unrecognised effect: %s", effect_name);
            return;
        }
    }
    value->chars[0] = effct_id;
    const char *locname = scline->tp[1];
    if (!get_map_location_id(locname, &location))
    {
        return;
    }
    long stl_x;
    long stl_y;
    find_map_location_coords(location, &stl_x, &stl_y, 0, __func__);
    value->bytes[1] = stl_x;
    value->bytes[2] = stl_y;
    value->arg1 = scline->np[2];
    PROCESS_SCRIPT_VALUE(scline->command);
}

static void create_effect_at_pos_check(const struct ScriptLine *scline)
{
    ALLOCATE_SCRIPT_VALUE(scline->command, 0);
    const char *effect_name = scline->tp[0];
    long effct_id = get_rid(effect_desc, effect_name);
    if (effct_id == -1)
    {
        if (parameter_is_number(effect_name))
        {
            effct_id = atoi(effect_name);
        }
        else
        {
            SCRPTERRLOG("Unrecognised effect: %s", effect_name);
            return;
        }
    }
    value->chars[0] = effct_id;
    if (subtile_coords_invalid(scline->np[1], scline->np[2]))
    {
        SCRPTERRLOG("Invalid coordinates: %ld, %ld", scline->np[1], scline->np[2]);
        return;
    }
    value->bytes[1] = scline->np[1];
    value->bytes[2] = scline->np[2];
    value->arg1 = scline->np[3];
    PROCESS_SCRIPT_VALUE(scline->command);
}

static void null_process(struct ScriptContext *context)
{
}



static void set_sacrifice_recipe_check(const struct ScriptLine *scline)
{
    ALLOCATE_SCRIPT_VALUE(scline->command, 0);

    value->sac.action = get_rid(rules_sacrifices_commands, scline->tp[0]);
    if (value->sac.action == -1)
    {
        SCRPTERRLOG("Unexpected action:%s", scline->tp[0]);
        return;
    }
    long param;
    if ((value->sac.action == SacA_CustomPunish) || (value->sac.action == SacA_CustomReward))
    {
        param = get_id(flag_desc, scline->tp[1]) + 1;
    }
    else
    {
        param = get_id(creature_desc, scline->tp[1]);
        if (param == -1)
        {
            param = get_id(sacrifice_unique_desc, scline->tp[1]);
        }
        if (param == -1)
        {
            param = get_id(spell_desc, scline->tp[1]);
        }
    }
    if (param == -1 && (strcmp(scline->tp[1], "NONE") == 0))
    {
        param = 0;
    }

    if (param < 0)
    {
        param = 0;
        value->sac.action = SacA_None;
        SCRPTERRLOG("Unexpected parameter:%s", scline->tp[1]);
    }
    value->sac.param = param;

    for (int i = 0; i < MAX_SACRIFICE_VICTIMS; i++)
    {
       long vi = get_rid(creature_desc, scline->tp[i + 2]);
       if (vi < 0)
         vi = 0;
       value->sac.victims[i] = vi;
    }
    qsort(value->sac.victims, MAX_SACRIFICE_VICTIMS, sizeof(value->sac.victims[0]), &sac_compare_fn);

    PROCESS_SCRIPT_VALUE(scline->command);
}

static void remove_sacrifice_recipe_check(const struct ScriptLine *scline)
{
    ALLOCATE_SCRIPT_VALUE(scline->command, 0);

    value->sac.action = SacA_None;
    value->sac.param = 0;

    for (int i = 0; i < MAX_SACRIFICE_VICTIMS; i++)
    {
       long vi = get_rid(creature_desc, scline->tp[i]);
       if (vi < 0)
         vi = 0;
       value->sac.victims[i] = vi;
    }
    qsort(value->sac.victims, MAX_SACRIFICE_VICTIMS, sizeof(value->sac.victims[0]), &sac_compare_fn);

    PROCESS_SCRIPT_VALUE(scline->command);
}

static void set_sacrifice_recipe_process(struct ScriptContext *context)
{
    long victims[MAX_SACRIFICE_VICTIMS];
    struct Coord3d pos;
    int action = context->value->sac.action;
    int param = context->value->sac.param;
    for (int i = 0; i < MAX_SACRIFICE_VICTIMS; i++)
    {
        victims[i] = context->value->sac.victims[i];
    }
    for (int i = 1; i < MAX_SACRIFICE_RECIPES; i++)
    {
        struct SacrificeRecipe* sac = &gameadd.sacrifice_recipes[i];
        if (sac->action == (long)SacA_None)
        {
            break;
        }
        if (memcmp(victims, sac->victims, sizeof(victims)) == 0)
        {
            sac->action = action;
            sac->param = param;
            if (action == (long)SacA_None)
            {
                // remove empty space
                memmove(sac, sac + 1, (MAX_SACRIFICE_RECIPES - 1 - (sac - &gameadd.sacrifice_recipes[0])) * sizeof(*sac));
            }
            return;
        }
    }
    if (action == (long)SacA_None) // No rule found
    {
        WARNLOG("Unable to find sacrifice rule to remove");
        return;
    }
    struct SacrificeRecipe* sac = get_unused_sacrifice_recipe_slot();
    if (sac == &gameadd.sacrifice_recipes[0])
    {
        ERRORLOG("No free sacrifice rules");
        return;
    }
    memcpy(sac->victims, victims, sizeof(victims));
    sac->action = action;
    sac->param = param;

    if (find_temple_pool(context->player_idx, &pos))
    {
        // Check if sacrifice pool already matches
        for (int i = 0; i < sizeof(victims); i++)
        {
            if (victims[i] == 0)
                break;
            process_sacrifice_creature(&pos, victims[i], context->player_idx, false);
        }
    }
}

static void set_box_tooltip(const struct ScriptLine *scline)
{
  if ((scline->np[0] < 0) || (scline->np[0] >= CUSTOM_BOX_COUNT))
  {
    SCRPTERRLOG("Invalid CUSTOM_BOX number (%ld)", scline->np[0]);
    return;
  }
  int idx = scline->np[0];
  if (strlen(scline->tp[1]) >= MESSAGE_TEXT_LEN)
  {
      SCRPTWRNLOG("Tooltip TEXT too long; truncating to %d characters", MESSAGE_TEXT_LEN-1);
  }
  if ((gameadd.box_tooltip[idx][0] != '\0') && (strcmp(gameadd.box_tooltip[idx], scline->tp[1]) != 0))
  {
      SCRPTWRNLOG("Box tooltip #%d overwritten by different text", idx);
  }
  snprintf(gameadd.box_tooltip[idx], MESSAGE_TEXT_LEN, "%s", scline->tp[1]);
}

static void set_box_tooltip_id(const struct ScriptLine *scline)
{
  if ((scline->np[0] < 0) || (scline->np[0] >= CUSTOM_BOX_COUNT))
  {
    SCRPTERRLOG("Invalid CUSTOM_BOX number (%ld)", scline->np[0]);
    return;
  }
  int idx = scline->np[0];
  snprintf(gameadd.box_tooltip[idx], MESSAGE_TEXT_LEN, "%s", get_string(scline->np[1]));
}

static void change_slab_owner_check(const struct ScriptLine *scline)
{

    if (scline->np[0] < 0 || scline->np[0] > gameadd.map_tiles_x) //x coord
    {
        SCRPTERRLOG("Value '%d' out of range. Range 0-%d allowed.", scline->np[0],gameadd.map_tiles_x);
        return;
    }
    if (scline->np[1] < 0 || scline->np[1] > gameadd.map_tiles_y) //y coord
    {
        SCRPTERRLOG("Value '%d' out of range. Range 0-%d allowed.", scline->np[1],gameadd.map_tiles_y);
        return;
    }
    long filltype = get_id(fill_desc, scline->tp[3]);
    if ((scline->tp[3] != NULL) && (strcmp(scline->tp[3], "") != 0) && (filltype == -1))
    {
        SCRPTWRNLOG("Fill type %s not recognized", scline->tp[3]);
    }

    command_add_value(Cmd_CHANGE_SLAB_OWNER, scline->np[2], scline->np[0], scline->np[1], get_id(fill_desc, scline->tp[3]));
}

static void change_slab_owner_process(struct ScriptContext *context)
{
    MapSlabCoord x = context->value->arg0;
    MapSlabCoord y = context->value->arg1;
    long fill_type = context->value->arg2;
    if (fill_type > 0)
    {
        struct CompoundCoordFilterParam iter_param;
        iter_param.plyr_idx = context->player_idx;
        iter_param.num1 = fill_type;
        iter_param.num2 = get_slabmap_block(x, y)->kind;
        slabs_fill_iterate_from_slab(x, y, slabs_change_owner, &iter_param);
    } else {
        change_slab_owner_from_script(x, y, context->player_idx);
    }
}

static void change_slab_type_check(const struct ScriptLine *scline)
{
    ALLOCATE_SCRIPT_VALUE(scline->command, 0);

    if (scline->np[0] < 0 || scline->np[0] > gameadd.map_tiles_x) //x coord
    {
        SCRPTERRLOG("Value '%d' out of range. Range 0-%d allowed.", scline->np[0],gameadd.map_tiles_x);
        return;
    }
    else
    {
        value->shorts[0] = scline->np[0];
    }

    if (scline->np[1] < 0 || scline->np[1] > gameadd.map_tiles_y) //y coord
    {
        SCRPTERRLOG("Value '%d' out of range. Range 0-%d allowed.", scline->np[0],gameadd.map_tiles_y);
        return;
    }
    else
    {
        value->shorts[1] = scline->np[1];
    }

    if (scline->np[2] < 0 || scline->np[2] >= game.slab_conf.slab_types_count) //slab kind
    {
        SCRPTERRLOG("Unsupported slab '%d'. Slabs range 0-%d allowed.", scline->np[2],game.slab_conf.slab_types_count-1);
        return;
    }
    else
    {
        value->shorts[2] = scline->np[2];
    }

    value->shorts[3] = get_id(fill_desc, scline->tp[3]);
    if ((scline->tp[3] != NULL) && (strcmp(scline->tp[3],"") != 0) && (value->shorts[3] == -1))
    {
        SCRPTWRNLOG("Fill type %s not recognized", scline->tp[3]);
    }
    PROCESS_SCRIPT_VALUE(scline->command);
}

static void change_slab_type_process(struct ScriptContext *context)
{
    long x = context->value->shorts[0];
    long y = context->value->shorts[1];
    long slab_kind = context->value->shorts[2];
    long fill_type = context->value->shorts[3];

    if (fill_type > 0)
    {
        struct CompoundCoordFilterParam iter_param;
        iter_param.num1 = slab_kind;
        iter_param.num2 = fill_type;
        iter_param.num3 = get_slabmap_block(x, y)->kind;
        slabs_fill_iterate_from_slab(x, y, slabs_change_type, &iter_param);
    } 
    else
    {
        replace_slab_from_script(x, y, slab_kind);
    }
}

static void reveal_map_location_check(const struct ScriptLine *scline)
{
    TbMapLocation location;
    if (!get_map_location_id(scline->tp[1], &location)) {
        return;
    }
    command_add_value(Cmd_REVEAL_MAP_LOCATION, scline->np[0], location, scline->np[2], 0);
}

static void reveal_map_location_process(struct ScriptContext *context)
{
    TbMapLocation target = context->value->arg0;
    SYNCDBG(0, "Revealing location type %d", target);
    long x = 0;
    long y = 0;
    long r = context->value->arg1;
    find_map_location_coords(target, &x, &y, context->player_idx, __func__);
    if ((x == 0) && (y == 0))
    {
        WARNLOG("Can't decode location %d", target);
        return;
    }
    if (r == -1)
    {
        struct CompoundCoordFilterParam iter_param;
        iter_param.plyr_idx = context->player_idx;
        slabs_fill_iterate_from_slab(subtile_slab(x), subtile_slab(y), slabs_reveal_slab_and_corners, &iter_param);
    } else
        reveal_map_area(context->player_idx, x-(r>>1), x+(r>>1)+(r&1), y-(r>>1), y+(r>>1)+(r&1));
}

static void use_spell_on_creature_check(const struct ScriptLine* scline)
{
    ALLOCATE_SCRIPT_VALUE(scline->command, scline->np[0]);
    long crtr_id = parse_creature_name(scline->tp[1]);
    if (crtr_id == CREATURE_NONE)
    {
        SCRPTERRLOG("Unknown creature, '%s'", scline->tp[1]);
        return;
    }
    const char *mag_name = scline->tp[2];
    short mag_id = get_rid(spell_desc, mag_name);
    short splevel = scline->np[3];

    if (mag_id == -1)
    {
        SCRPTERRLOG("Invalid spell: %s", mag_name);
        return;
    }

    if (splevel < 1)
    {
        if ((mag_id == SplK_Heal) || (mag_id == SplK_Armour) || (mag_id == SplK_Speed) || (mag_id == SplK_Disease) || (mag_id == SplK_Invisibility) || (mag_id == SplK_Chicken))
        {
            SCRPTWRNLOG("Spell %s level too low: %d, setting to 1.", mag_name, splevel);
        }
        splevel = 1;
    }
    if (splevel > (MAGIC_OVERCHARGE_LEVELS + 1)) //Creatures cast spells from level 1 to 10, but 10=9.
    {
        SCRPTWRNLOG("Spell %s level too high: %d, setting to %d.", mag_name, splevel, (MAGIC_OVERCHARGE_LEVELS + 1));
        splevel = MAGIC_OVERCHARGE_LEVELS;
    }
    splevel--;
    if (mag_id == -1)
    {
        SCRPTERRLOG("Unknown magic, '%s'", mag_name);
        return;
    }
    value->shorts[1] = crtr_id;
    value->shorts[2] = mag_id;
    value->shorts[3] = splevel;
    PROCESS_SCRIPT_VALUE(scline->command);
}

static void use_spell_on_creature_process(struct ScriptContext* context)
{
    long crmodel = context->value->shorts[1];
    long spl_idx = context->value->shorts[2];
    long overchrg = context->value->shorts[3];

    for (int i = context->plr_start; i < context->plr_end; i++)
    {
        apply_spell_effect_to_players_creatures(i, crmodel, spl_idx, overchrg);
    }
}

static void set_creature_instance_check(const struct ScriptLine *scline)
{
    ALLOCATE_SCRIPT_VALUE(scline->command, 0);
    value->bytes[0] = scline->np[0];
    value->bytes[1] = scline->np[1];
    if (scline->tp[2][0] != '\0')
    {
        int instance = get_rid(instance_desc, scline->tp[2]);
        if (instance != -1)
        {
            value->bytes[2] = instance;
        }
        else
        {
            SCRPTERRLOG("Invalid instance: %s", scline->tp[2]);
            return;
        }
    }
    value->bytes[3] = scline->np[3];
    PROCESS_SCRIPT_VALUE(scline->command);
}

static void set_creature_instance_process(struct ScriptContext *context)
{
    struct CreatureStats *crstat = creature_stats_get(context->value->bytes[0]);
    if (!creature_stats_invalid(crstat))
    {
        CrInstance old_instance = crstat->learned_instance_id[context->value->bytes[1] - 1];
        crstat->learned_instance_id[context->value->bytes[1] - 1] = context->value->bytes[2];
        crstat->learned_instance_level[context->value->bytes[1] - 1] = context->value->bytes[3];
        for (short i = 0; i < THINGS_COUNT; i++)
        {
            struct Thing* thing = thing_get(i);
            if (thing_is_creature(thing))
            {
                if (thing->model == context->value->bytes[0])
                {
                    if (old_instance != CrInst_NULL)
                    {
                        struct CreatureControl* cctrl = creature_control_get_from_thing(thing);
                        cctrl->instance_available[old_instance] = false;
                    }
                    creature_increase_available_instances(thing);
                }
            }
        }
    }
}


static void hide_hero_gate_check(const struct ScriptLine* scline)
{
    ALLOCATE_SCRIPT_VALUE(scline->command, 0);
    short n = scline->np[0];
    if (scline->np[0] < 0)
    {
        n = -scline->np[0];
    }
    struct Thing* thing = find_hero_gate_of_number(n);
    if (thing_is_invalid(thing))
    {
        SCRPTERRLOG("Invalid hero gate: %d", scline->np[0]);
        return;
    }
    value->bytes[0] = n;
    value->bytes[1] = scline->np[1];

    PROCESS_SCRIPT_VALUE(scline->command);
}

static void hide_hero_gate_process(struct ScriptContext* context)
{
    struct Thing* thing = find_hero_gate_of_number(context->value->bytes[0]);
    if (context->value->bytes[1])
    {
        light_turn_light_off(thing->light_id);
        create_effect(&thing->mappos, TngEff_BallPuffWhite, thing->owner);
        place_thing_in_creature_controlled_limbo(thing);
    }
    else
    {
        create_effect(&thing->mappos, TngEff_BallPuffWhite, thing->owner);
        remove_thing_from_creature_controlled_limbo(thing);
        light_turn_light_on(thing->light_id);
    }
}

static void if_check(const struct ScriptLine *scline)
{

    long plr_range_id = scline->np[0];
    const char *varib_name = scline->tp[1];
    const char *operatr = scline->tp[2];

    long plr_range_id_right;
    const char *varib_name_right = scline->tp[4];

    long value;

    TbBool double_var_mode = false;
    long varib_type;
    long varib_id;
    long varib_type_right;
    long varib_id_right;


    if (*varib_name_right != '\0')
    {
        double_var_mode = true;

        if (!get_player_id(scline->tp[3], &plr_range_id_right)) {
            
            SCRPTWRNLOG("failed to parse \"%s\" as a player", scline->tp[3]);
        }
    }
    else
    {
        double_var_mode = false;

        char* text;
        value = strtol(scline->tp[3], &text, 0);
        if (text != &scline->tp[3][strlen(scline->tp[3])]) {
            SCRPTWRNLOG("Numerical value \"%s\" interpreted as %ld", scline->tp[3], value);
        }
    }


    if (gameadd.script.conditions_num >= CONDITIONS_COUNT)
    {
      SCRPTERRLOG("Too many (over %d) conditions in script", CONDITIONS_COUNT);
      return;
    }
    // Recognize variable
    if (!parse_get_varib(varib_name, &varib_id, &varib_type))
    {
        return;
    }
    if (double_var_mode && !parse_get_varib(varib_name_right, &varib_id_right, &varib_type_right))
    {
        return;
    }

    { // Warn if using the command for a player without Dungeon struct
        int plr_start;
        int plr_end;
        if (get_players_range(plr_range_id, &plr_start, &plr_end) >= 0) {
            struct Dungeon* dungeon = get_dungeon(plr_start);
            if ((plr_start+1 == plr_end) && dungeon_invalid(dungeon)) {
                // Note that this list should be kept updated with the changes in get_condition_value()
                if (((varib_type != SVar_GAME_TURN) && (varib_type != SVar_ALL_DUNGEONS_DESTROYED)
                 && (varib_type != SVar_DOOR_NUM) && (varib_type != SVar_TRAP_NUM)))
                    SCRPTWRNLOG("Found player without dungeon used in IF clause in script; this will not work correctly");
                    
            }
        }
        if (double_var_mode && get_players_range(plr_range_id_right, &plr_start, &plr_end) >= 0) {
            struct Dungeon* dungeon = get_dungeon(plr_start);
            if ((plr_start+1 == plr_end) && dungeon_invalid(dungeon)) {
                // Note that this list should be kept updated with the changes in get_condition_value()
                if (((varib_type_right != SVar_GAME_TURN) && (varib_type_right != SVar_ALL_DUNGEONS_DESTROYED)
                 && (varib_type_right != SVar_DOOR_NUM) && (varib_type_right != SVar_TRAP_NUM)))
                    SCRPTWRNLOG("Found player without dungeon used in IF clause in script; this will not work correctly");
                    
            }
        }
    }
    // Recognize comparison
    long opertr_id = get_id(comparison_desc, operatr);
    if (opertr_id == -1)
    {
      SCRPTERRLOG("Unknown comparison name, '%s'", operatr);
      return;
    }
    // Add the condition to script structure
    if (double_var_mode)
    {
        command_add_condition_2variables(plr_range_id, opertr_id, varib_type, varib_id,plr_range_id_right, varib_type_right, varib_id_right);
    }
    else{
        command_add_condition(plr_range_id, opertr_id, varib_type, varib_id, value);
    }
}

static void if_available_check(const struct ScriptLine *scline)
{
    
    long plr_range_id = scline->np[0];
    const char *varib_name = scline->tp[1];
    const char *operatr = scline->tp[2];

    long plr_range_id_right;
    const char *varib_name_right = scline->tp[4];

    long value;

    TbBool double_var_mode = false;
    long varib_type_right;
    long varib_id_right;


    if (*varib_name_right != '\0')
    {
        double_var_mode = true;

        if (!get_player_id(scline->tp[3], &plr_range_id_right)) {
            
            SCRPTWRNLOG("failed to parse \"%s\" as a player", scline->tp[3]);
        }
    }
    else
    {
        double_var_mode = false;

        char* text;
        value = strtol(scline->tp[3], &text, 0);
        if (text != &scline->tp[3][strlen(scline->tp[3])]) {
            SCRPTWRNLOG("Numerical value \"%s\" interpreted as %ld", scline->tp[3], value);
        }
    }

    long varib_type;
    if (gameadd.script.conditions_num >= CONDITIONS_COUNT)
    {
      SCRPTERRLOG("Too many (over %d) conditions in script", CONDITIONS_COUNT);
      return;
    }
    // Recognize variable
    long varib_id = -1;
    if (varib_id == -1)
    {
      varib_id = get_id(door_desc, varib_name);
      varib_type = SVar_AVAILABLE_DOOR;
    }
    if (varib_id == -1)
    {
      varib_id = get_id(trap_desc, varib_name);
      varib_type = SVar_AVAILABLE_TRAP;
    }
    if (varib_id == -1)
    {
      varib_id = get_id(room_desc, varib_name);
      varib_type = SVar_AVAILABLE_ROOM;
    }
    if (varib_id == -1)
    {
      varib_id = get_id(power_desc, varib_name);
      varib_type = SVar_AVAILABLE_MAGIC;
    }
    if (varib_id == -1)
    {
      varib_id = get_id(creature_desc, varib_name);
      varib_type = SVar_AVAILABLE_CREATURE;
    }
    if (varib_id == -1)
    {
      SCRPTERRLOG("Unrecognized VARIABLE, '%s'", varib_name);
      return;
    }
    // Recognize comparison
    long opertr_id = get_id(comparison_desc, operatr);
    if (opertr_id == -1)
    {
      SCRPTERRLOG("Unknown comparison name, '%s'", operatr);
      return;
    }
    { // Warn if using the command for a player without Dungeon struct
        int plr_start;
        int plr_end;
        if (get_players_range(plr_range_id, &plr_start, &plr_end) >= 0) {
            struct Dungeon* dungeon = get_dungeon(plr_start);
            if ((plr_start+1 == plr_end) && dungeon_invalid(dungeon)) {
                SCRPTWRNLOG("Found player without dungeon used in IF_AVAILABLE clause in script; this will not work correctly");
            }
        }
    }
    if (double_var_mode && !parse_get_varib(varib_name_right, &varib_id_right, &varib_type_right))
    {
        return;
    }
    // Add the condition to script structure
    if (double_var_mode)
    {
        command_add_condition_2variables(plr_range_id, opertr_id, varib_type, varib_id,plr_range_id_right, varib_type_right, varib_id_right);
    }
    else{
        command_add_condition(plr_range_id, opertr_id, varib_type, varib_id, value);
    }
}

static void if_controls_check(const struct ScriptLine *scline)
{

    long plr_range_id = scline->np[0];
    const char *varib_name = scline->tp[1];
    const char *operatr = scline->tp[2];

    long plr_range_id_right;
    const char *varib_name_right = scline->tp[4];

    long value;

    TbBool double_var_mode = false;
    long varib_type_right;
    long varib_id_right;


    if (*varib_name_right != '\0')
    {
        double_var_mode = true;

        if (!get_player_id(scline->tp[3], &plr_range_id_right)) {
            
            SCRPTWRNLOG("failed to parse \"%s\" as a player", scline->tp[3]);
        }
    }
    else
    {
        double_var_mode = false;

        char* text;
        value = strtol(scline->tp[3], &text, 0);
        if (text != &scline->tp[3][strlen(scline->tp[3])]) {
            SCRPTWRNLOG("Numerical value \"%s\" interpreted as %ld", scline->tp[3], value);
        }
    }

    long varib_id;
    if (gameadd.script.conditions_num >= CONDITIONS_COUNT)
    {
      SCRPTERRLOG("Too many (over %d) conditions in script", CONDITIONS_COUNT);
      return;
    }
    // Recognize variable
    long varib_type = get_id(controls_variable_desc, varib_name);
    if (varib_type == -1)
      varib_id = -1;
    else
      varib_id = 0;
    if (varib_id == -1)
    {
      varib_id = get_id(creature_desc, varib_name);
      varib_type = SVar_CONTROLS_CREATURE;
    }
    if (varib_id == -1)
    {
      SCRPTERRLOG("Unrecognized VARIABLE, '%s'", varib_name);
      return;
    }
    // Recognize comparison
    long opertr_id = get_id(comparison_desc, operatr);
    if (opertr_id == -1)
    {
      SCRPTERRLOG("Unknown comparison name, '%s'", operatr);
      return;
    }
    { // Warn if using the command for a player without Dungeon struct
        int plr_start;
        int plr_end;
        if (get_players_range(plr_range_id, &plr_start, &plr_end) >= 0) {
            struct Dungeon* dungeon = get_dungeon(plr_start);
            if ((plr_start+1 == plr_end) && dungeon_invalid(dungeon)) {
                SCRPTWRNLOG("Found player without dungeon used in IF_CONTROLS clause in script; this will not work correctly");
            }
        }
        if (double_var_mode && get_players_range(plr_range_id_right, &plr_start, &plr_end) >= 0) {
            struct Dungeon* dungeon = get_dungeon(plr_start);
            if ((plr_start+1 == plr_end) && dungeon_invalid(dungeon)) {
                // Note that this list should be kept updated with the changes in get_condition_value()
                if (((varib_type_right != SVar_GAME_TURN) && (varib_type_right != SVar_ALL_DUNGEONS_DESTROYED)
                 && (varib_type_right != SVar_DOOR_NUM) && (varib_type_right != SVar_TRAP_NUM)))
                    SCRPTWRNLOG("Found player without dungeon used in IF clause in script; this will not work correctly");
                    
            }
        }
    }

    if (double_var_mode && !parse_get_varib(varib_name_right, &varib_id_right, &varib_type_right))
    {
        return;
    }
    // Add the condition to script structure
    if (double_var_mode)
    {
        command_add_condition_2variables(plr_range_id, opertr_id, varib_type, varib_id,plr_range_id_right, varib_type_right, varib_id_right);
    }
    else
    {
        command_add_condition(plr_range_id, opertr_id, varib_type, varib_id, value);
    }
}

static void if_allied_check(const struct ScriptLine *scline)
{
    long pA = scline->np[0];
    long pB = scline->np[1];
    long op = scline->np[2];
    long val = scline->np[3];

    if (gameadd.script.conditions_num >= CONDITIONS_COUNT)
    {
        SCRPTERRLOG("Too many (over %d) conditions in script", CONDITIONS_COUNT);
        return;
    }

    command_add_condition(pA, op, SVar_ALLIED_PLAYER, pB, val);
}

static void set_texture_check(const struct ScriptLine *scline)
{
    ALLOCATE_SCRIPT_VALUE(scline->command, scline->np[0]);

    long texture_id = get_rid(texture_pack_desc, scline->tp[1]);
    if (texture_id == -1)
    {
        if (parameter_is_number(scline->tp[1]))
        {
            texture_id = atoi(scline->tp[1]) + 1;
        }
        else
        {
            SCRPTERRLOG("Invalid texture pack: '%s'", scline->tp[1]);
            return;
        }
    }
    value->shorts[0] = texture_id;
    PROCESS_SCRIPT_VALUE(scline->command);
}

static void set_texture_process(struct ScriptContext *context)
{
    long texture_id = context->value->shorts[0];
    struct Dungeon* dungeon;
    for (int i = context->plr_start; i < context->plr_end; i++)
    {
        dungeon = get_dungeon(i);
        dungeon->texture_pack = texture_id;



        for (MapSlabCoord slb_y=0; slb_y < gameadd.map_tiles_y; slb_y++)
        {
            for (MapSlabCoord slb_x=0; slb_x < gameadd.map_tiles_x; slb_x++)
            {
                struct SlabMap* slb = get_slabmap_block(slb_x,slb_y);
                if (slabmap_owner(slb) == i)
                {
                    if (texture_id == 0)
                    {
                        gameadd.slab_ext_data[get_slab_number(slb_x,slb_y)] = gameadd.slab_ext_data_initial[get_slab_number(slb_x,slb_y)];
                    }
                    else
                    {
                        gameadd.slab_ext_data[get_slab_number(slb_x,slb_y)] = texture_id;
                    }
                }
            }
        }
    }
}

static void set_music_check(const struct ScriptLine *scline)
{
    ALLOCATE_SCRIPT_VALUE(scline->command, 0);
    if (parameter_is_number(scline->tp[0]))
    {
        value->chars[0] = atoi(scline->tp[0]);
    }
    else
    {
        if (IsRedbookMusicActive())
        {
            SCRPTWRNLOG("Level script wants to play custom track from disk, but game is playing music from CD.");
            DEALLOCATE_SCRIPT_VALUE
            return;
        }
        // See if a file with this name is already loaded, if so, reuse the same track
        char* compare_fname = prepare_file_fmtpath(FGrp_CmpgMedia, "%s", scline->tp[0]);
        for (int i = max_track + 1; i <= game.last_audiotrack; i++)
        {
            if (strcmp(compare_fname, game.loaded_track[i]) == 0)
            {
                value->chars[0] = i;
                PROCESS_SCRIPT_VALUE(scline->command);
                return;
            }
        }
        if ( (game.last_audiotrack < max_track) || (game.last_audiotrack >= MUSIC_TRACKS_COUNT) )
        {
            WARNLOG("Music track %d is out of range - resetting.", game.last_audiotrack);
            game.last_audiotrack = max_track;
        }
        if (game.last_audiotrack < MUSIC_TRACKS_COUNT-1)
        {
            game.last_audiotrack++;
        }
        short tracknumber = game.last_audiotrack;
            
        if (tracks[tracknumber] != NULL)
        {
            WARNLOG("Overwriting music track %d.", tracknumber);
            Mix_FreeMusic(tracks[tracknumber]);
        }
        const char* fname = prepare_file_fmtpath(FGrp_CmpgMedia, "%s", scline->tp[0]);
        LbStringCopy(game.loaded_track[tracknumber], fname, DISKPATH_SIZE);
        tracks[tracknumber] = Mix_LoadMUS(game.loaded_track[tracknumber]);
        if (tracks[tracknumber] == NULL)
        {
            SCRPTERRLOG("Can't load track %ld (%s): %s", tracknumber, game.loaded_track[tracknumber], Mix_GetError());
            DEALLOCATE_SCRIPT_VALUE
            return;
        }
        else
        {
            SCRPTLOG("Loaded file %s into music track %ld.", game.loaded_track[tracknumber], tracknumber);
        }
        value->chars[0] = tracknumber;
    }
    PROCESS_SCRIPT_VALUE(scline->command);
}

static void set_music_process(struct ScriptContext *context)
{
    
    short track_number = context->value->chars[0];
    if (track_number >= FIRST_TRACK && track_number <= MUSIC_TRACKS_COUNT)
    {
        if (track_number != game.audiotrack)
        {
            if (IsRedbookMusicActive())
            {
                SCRPTLOG("Setting music track to %d.", track_number);
            }
            else
            {
                char info[255];
                sprintf(info, "%s", Mix_GetMusicTitle(tracks[track_number]));
                const char* artist = Mix_GetMusicArtistTag(tracks[track_number]);
                if (artist[0] != '\0')
                {
                    sprintf(info, "%s by %s", info, artist);
                }
                const char* copyright = Mix_GetMusicCopyrightTag(tracks[track_number]);
                if (copyright[0] != '\0')
                {
                    sprintf(info, "%s (%s)", info, copyright);
                }
                SCRPTLOG("Setting music track to %d: %s", track_number, info);
            }
            game.audiotrack = track_number;
        }
    }
    else if (track_number == 0)
    {
        game.audiotrack = track_number;
        SCRPTLOG("Setting music track to %d: No Music", track_number);
    }
    else
    {
        SCRPTERRLOG("Invalid music track: %d. Track must be between %d and %d or 0 to disable.", track_number,FIRST_TRACK,MUSIC_TRACKS_COUNT);
    }
}

static void play_message_check(const struct ScriptLine *scline)
{
    ALLOCATE_SCRIPT_VALUE(scline->command, 0);
    long msgtype_id = get_id(msgtype_desc, scline->tp[1]);
    if (msgtype_id == -1)
    {
        SCRPTERRLOG("Unrecognized message type: '%s'", scline->tp[1]);
        return;
    }
    value->chars[0] = scline->np[0];
    value->chars[1] = msgtype_id;
    if (parameter_is_number(scline->tp[2]))
    {
        value->shorts[1] = atoi(scline->tp[2]);
        value->bytes[4] = 0;
    }
    else
    {
        value->bytes[4] = 1;
        for (unsigned char i = 0; i <= EXTERNAL_SOUNDS_COUNT; i++)
        {
            if (strcmp(scline->tp[2], game.loaded_sound[i]) == 0)
            {
                value->bytes[2] = i;
                PROCESS_SCRIPT_VALUE(scline->command);
                return;
            }
        }
        if (game.sounds_count >= EXTERNAL_SOUNDS_COUNT)
        {
            ERRORLOG("All external sounds slots are used.");
            return;
        }
        unsigned char slot = game.sounds_count+1;
        if (sprintf(&game.loaded_sound[slot][0], "%s", script_strdup(scline->tp[2])) < 0)
        {
            SCRPTERRLOG("Unable to store filename for external sound %s", scline->tp[1]);
            return;
        }
        char *fname = prepare_file_fmtpath(FGrp_CmpgMedia,"%s", &game.loaded_sound[slot][0]);
        Ext_Sounds[slot] = Mix_LoadWAV(fname);
        if (Ext_Sounds[slot] != NULL)
        {
            Mix_VolumeChunk(Ext_Sounds[slot], settings.sound_volume);
            game.sounds_count++;
        }
        else
        {
            SCRPTERRLOG("Could not load sound %s: %s", fname, Mix_GetError());
            return;
        }
        SCRPTLOG("Loaded sound file %s into slot %u.", fname, slot);
        value->bytes[2] = slot;
    }
    PROCESS_SCRIPT_VALUE(scline->command);
}

static void play_message_process(struct ScriptContext *context)
{
    if ((context->value->chars[0] == my_player_number) || (context->value->chars[0] == ALL_PLAYERS))
    {
        if (!context->value->bytes[4])
        {
            switch (context->value->chars[1])
            {
                case 1:
                {
                    output_message(context->value->shorts[1], 0, true);
                    break;
                }
                case 2:
                {
                    play_non_3d_sample(context->value->shorts[1]);
                    break;
                }
            }
        }
        else
        {
            if (!SoundDisabled)
            {
                switch (context->value->chars[1])
                {
                    case 1:
                    {
                        output_message(-context->value->bytes[2], 0, true);
                        break;
                    }
                    case 2:
                    {
                        play_external_sound_sample(context->value->bytes[2]);
                        break;
                    }
                }
            }
        }
    }
}

static void set_power_hand_check(const struct ScriptLine *scline)
{
    ALLOCATE_SCRIPT_VALUE(scline->command, scline->np[0]);

    long hand_idx = get_rid(powerhand_desc, scline->tp[1]);
    if (hand_idx == -1)
    {
        if (parameter_is_number(scline->tp[1]))
        {
            hand_idx = atoi(scline->tp[1]);
        }
        else
        {
            SCRPTERRLOG("Invalid hand_idx: '%s'", scline->tp[1]);
            return;
        }
    }
    value->shorts[0] = hand_idx;
    PROCESS_SCRIPT_VALUE(scline->command);
}

static void set_power_hand_process(struct ScriptContext *context)
{
    long hand_idx = context->value->shorts[0];
    struct PlayerInfo * player;
    for (int i = context->plr_start; i < context->plr_end; i++)
    {
        player = get_player(i);
        player->hand_idx = hand_idx;
    }
}

<<<<<<< HEAD
static void set_power_configuration_check(const struct ScriptLine *scline)
{
    ALLOCATE_SCRIPT_VALUE(scline->command, 0);
    const char *powername = scline->tp[0];
    const char *property = scline->tp[1];
    char *new_value = scline->tp[2];

    long power_id = get_id(power_desc, powername);
    if (power_id == -1)
    {
        SCRPTERRLOG("Unknown power, '%s'", powername);
        DEALLOCATE_SCRIPT_VALUE
        return;
    }

    long powervar = get_id(magic_power_commands, property);
    if (powervar == -1)
    {
        SCRPTERRLOG("Unknown power variable");
        DEALLOCATE_SCRIPT_VALUE
        return;
    }
    long long number_value = 0;
    long k;
    switch (powervar)
    {
        case 2: // Power
        case 3: // Cost
        {
            value->bytes[3] = atoi(new_value);
            value->arg2 = atoi(scline->tp[3]);
            break;
        }
        case 10: // SymbolSprites
        {
            value->arg1 = atoi(new_value);
            value->arg2 = atoi(scline->tp[3]);
            break;
        }
        case 5: // Castability
        {
            long long j;
            if (scline->tp[3][0] != '\0')
            {
                j = get_long_id(powermodel_castability_commands, new_value);
                if (j <= 0)
                {
                    SCRPTERRLOG("Incorrect castability value");
                    DEALLOCATE_SCRIPT_VALUE
                    return;
                }
                else
                {
                    number_value = j;
                }
                value->chars[3] = atoi(scline->tp[3]);
            }
            else
            {
                char *flag = strtok(new_value," ");
                while ( flag != NULL )
                {
                    j = get_long_id(powermodel_castability_commands, flag);
                    if (j > 0)
                    {
                        number_value |= j;
                    } else
                    {
                        SCRPTERRLOG("Incorrect castability value");
                        DEALLOCATE_SCRIPT_VALUE
                        return;
                    }
                    flag = strtok(NULL, " " );
                }
                value->chars[3] = -1;
            }
            unsigned long long *new = (unsigned long long*)&value->uarg1;
            *new = number_value;
            break;
        }
        case 6: // Artifact
        {
            k = get_id(object_desc, new_value);
            if (k >= 0) 
            {
                  number_value = k;
            }
            value->arg2 = number_value;
            break;
        }
        case 14: // Properties
        {
            if (scline->tp[3][0] != '\0')
            {
                k = get_id(powermodel_properties_commands, new_value);
                if (k <= 0)
                {
                    SCRPTERRLOG("Incorrect property value");
                    DEALLOCATE_SCRIPT_VALUE
                    return;
                }
                else
                {
                    number_value = k;
                }
                value->chars[3] = atoi(scline->tp[3]);
            }
            else
            {
                char *flag = strtok(new_value," ");
                while ( flag != NULL )
                {
                    k = get_id(powermodel_properties_commands, flag);
                    if (k > 0)
                    {
                        number_value |= k;
                    } else
                    {
                        SCRPTERRLOG("Incorrect property value");
                        DEALLOCATE_SCRIPT_VALUE
                        return;
                    }
                    flag = strtok(NULL, " " );
                }
                value->chars[3] = -1;
            }
            value->arg2 = number_value;
            break;
        }
        case 15: // Functions
        {
            number_value = get_id(powermodel_expand_check_func_type,new_value);
            if (number_value < 0)
            {
                SCRPTERRLOG("Invalid power update function id");
                DEALLOCATE_SCRIPT_VALUE
                return;
            }
            value->arg2 = number_value;
            break;
        }
        case 16: // PlayerState
        {
            k = get_id(player_state_commands, new_value);
            if (k >= 0)
            {
                number_value = k;
            }
            value->arg2 = number_value;
            break;
        }
        case 17: // ParentPower
        {
            k = get_id(power_desc, new_value);
            if (k >= 0)
            {
                number_value = k;
            }
            value->arg2 = number_value;
            break;
        }
        default:
            value->arg2 = atoi(new_value);
    }
    #if (BFDEBUG_LEVEL >= 7)
    {
        if ( (powervar == 5) && (value->chars[3] != -1) )
        {
            SCRIPTDBG(7, "Toggling %s castability flag: %lld", powername, number_value);
        }
        else if ( (powervar == 14) && (value->chars[3] != -1) )
        {
            SCRIPTDBG(7, "Toggling %s property flag: %lld", powername, number_value);
        }
        else
        {
            SCRIPTDBG(7, "Setting power %s property %s to %lld", powername, property, number_value);
        }
    }
    #endif
    value->shorts[0] = power_id;
    value->bytes[2] = powervar;

    PROCESS_SCRIPT_VALUE(scline->command);
}

static void set_power_configuration_process(struct ScriptContext *context)
{
    struct PowerConfigStats *powerst = get_power_model_stats(context->value->shorts[0]);
    struct MagicStats* pwrdynst = get_power_dynamic_stats(context->value->shorts[0]);
    switch (context->value->bytes[2])
    {
        case 2: // Power
            pwrdynst->strength[context->value->bytes[3]] = context->value->arg2;
            break;
        case 3: // Cost
            pwrdynst->cost[context->value->bytes[3]] = context->value->arg2;
            break;
        case 4: // Duration
            pwrdynst->duration = context->value->arg2;
            break;
        case 5: // Castability
        {
            unsigned long long *value = (unsigned long long*)&context->value->uarg1;
            unsigned long long flag = *value;
            if (context->value->chars[3] == 1)
            {
                set_flag(powerst->can_cast_flags, flag);
            }
            else if (context->value->chars[3] == 0)
            {
                clear_flag(powerst->can_cast_flags, flag);
            }
            else
            {
                powerst->can_cast_flags = flag;
            }
            break;
        }
        case 6: // Artifact
            powerst->artifact_model = context->value->arg2;
            gameadd.object_conf.object_to_power_artifact[powerst->artifact_model] = context->value->shorts[0];
            break;
        case 7: // NameTextID
            powerst->name_stridx = context->value->arg2;
            break;
        case 8: // TooltipTextID
            powerst->tooltip_stridx = context->value->arg2;
            break;
        case 10: // SymbolSprites
            powerst->bigsym_sprite_idx = context->value->arg1;
            powerst->medsym_sprite_idx = context->value->arg2;
            break;
        case 11: // PointerSprites
            powerst->pointer_sprite_idx = context->value->arg2;
            break;
        case 12: // PanelTabIndex
            powerst->panel_tab_idx = context->value->arg2;
            break;
        case 13: // SoundSamples
            powerst->select_sample_idx = context->value->arg2;
            break;
        case 14: // Properties
            if (context->value->chars[3] == 1)
            {
                set_flag(powerst->config_flags, context->value->arg2);
            }
            else if (context->value->chars[3] == 0)
            {
                clear_flag(powerst->config_flags, context->value->arg2);
            }
            else
            {
                powerst->config_flags = context->value->arg2;
            }
            break;
        case 15: // Functions
            powerst->overcharge_check = powermodel_expand_check_func_list[context->value->arg2];
            break;
        case 16: // PlayerState
            powerst->work_state = context->value->arg2;
            break;
        case 17: // ParentPower
            powerst->parent_power = context->value->arg2;
            break;
        case 18: // SoundPlayed
            powerst->select_sound_idx = context->value->arg2;
            break;
        case 19: // Cooldown
            powerst->cast_cooldown = context->value->arg2;
            break;
        default:
            WARNMSG("Unsupported power configuration, variable %d.", context->value->bytes[2]);
            break;
    }
    update_powers_tab_to_config();
=======
static void add_effectgen_to_level_check(const struct ScriptLine* scline)
{
    ALLOCATE_SCRIPT_VALUE(scline->command, 0);

    const char* generator_name = scline->tp[0];
    const char* locname = scline->tp[1];
    long range = scline->np[2];

    TbMapLocation location;
    long gen_id;
    if (parameter_is_number(generator_name))
    {
        gen_id = atoi(generator_name);
    }
    else
    {
        gen_id = get_rid(effectgen_desc, generator_name);
    }
    if (gen_id <= 0)
    {
        SCRPTERRLOG("Unknown effect generator, '%s'", generator_name);
        DEALLOCATE_SCRIPT_VALUE;
        return;
    }
    if (gameadd.script.party_triggers_num >= PARTY_TRIGGERS_COUNT)
    {
        SCRPTERRLOG("Too many ADD_CREATURE commands in script");
        DEALLOCATE_SCRIPT_VALUE;
        return;
    }

    // Recognize place where party is created
    if (!get_map_location_id(locname, &location))
    {
        DEALLOCATE_SCRIPT_VALUE;
        return;
    }
    value->shorts[0] = gen_id;
    value->shorts[1] = location;
    value->shorts[2] = range;
    PROCESS_SCRIPT_VALUE(scline->command);
}

static void add_effectgen_to_level_process(struct ScriptContext* context)
{
    short gen_id = context->value->shorts[0];
    short location = context->value->shorts[1];
    short range = context->value->shorts[2];
    if (get_script_current_condition() == CONDITION_ALWAYS)
    {
        script_process_new_effectgen(gen_id, location, range);
    }
    else
    {
        struct PartyTrigger* pr_trig = &gameadd.script.party_triggers[gameadd.script.party_triggers_num % PARTY_TRIGGERS_COUNT];
        pr_trig->flags = TrgF_CREATE_EFFECT_GENERATOR;
        pr_trig->flags |= next_command_reusable ? TrgF_REUSABLE : 0;
        pr_trig->plyr_idx = 0; //not needed
        pr_trig->creatr_id = 0; //not needed
        pr_trig->crtr_level = gen_id;
        pr_trig->carried_gold = range;
        pr_trig->location = location;
        pr_trig->ncopies = 1;
        pr_trig->condit_idx = get_script_current_condition();
        gameadd.script.party_triggers_num++;
    }
>>>>>>> 5d4fc955
}

/**
 * Descriptions of script commands for parser.
 * Arguments are: A-string, N-integer, C-creature model, P- player, R- room kind, L- location, O- operator, S- slab kind
 * Lower case letters are optional arguments, Exclamation points sets 'extended' option, for example 'ANY_CREATURE' for creatures.
 */
const struct CommandDesc command_desc[] = {
  {"CREATE_PARTY",                      "A       ", Cmd_CREATE_PARTY, NULL, NULL},
  {"ADD_TO_PARTY",                      "ACNNAN  ", Cmd_ADD_TO_PARTY, &add_to_party_check, NULL},
  {"DELETE_FROM_PARTY",                 "ACN     ", Cmd_DELETE_FROM_PARTY, &delete_from_party_check, NULL},
  {"ADD_PARTY_TO_LEVEL",                "PAAN    ", Cmd_ADD_PARTY_TO_LEVEL, NULL, NULL},
  {"ADD_CREATURE_TO_LEVEL",             "PCANNN  ", Cmd_ADD_CREATURE_TO_LEVEL, NULL, NULL},
  {"ADD_OBJECT_TO_LEVEL",               "AANp    ", Cmd_ADD_OBJECT_TO_LEVEL, NULL, NULL},
  {"IF",                                "PAOAa   ", Cmd_IF, &if_check, NULL},
  {"IF_ACTION_POINT",                   "NP      ", Cmd_IF_ACTION_POINT, NULL, NULL},
  {"ENDIF",                             "        ", Cmd_ENDIF, NULL, NULL},
  {"SET_HATE",                          "PPN     ", Cmd_SET_HATE, NULL, NULL},
  {"SET_GENERATE_SPEED",                "N       ", Cmd_SET_GENERATE_SPEED, NULL, NULL},
  {"REM",                               "        ", Cmd_REM, NULL, NULL},
  {"START_MONEY",                       "PN      ", Cmd_START_MONEY, NULL, NULL},
  {"ROOM_AVAILABLE",                    "PRNN    ", Cmd_ROOM_AVAILABLE, NULL, NULL},
  {"CREATURE_AVAILABLE",                "PCNN    ", Cmd_CREATURE_AVAILABLE, NULL, NULL},
  {"MAGIC_AVAILABLE",                   "PANN    ", Cmd_MAGIC_AVAILABLE, NULL, NULL},
  {"TRAP_AVAILABLE",                    "PANN    ", Cmd_TRAP_AVAILABLE, NULL, NULL},
  {"RESEARCH",                          "PAAN    ", Cmd_RESEARCH, NULL, NULL},
  {"RESEARCH_ORDER",                    "PAAN    ", Cmd_RESEARCH_ORDER, NULL, NULL},
  {"COMPUTER_PLAYER",                   "PN      ", Cmd_COMPUTER_PLAYER, NULL, NULL},
  {"SET_TIMER",                         "PA      ", Cmd_SET_TIMER, NULL, NULL},
  {"ADD_TUNNELLER_TO_LEVEL",            "PAANNN  ", Cmd_ADD_TUNNELLER_TO_LEVEL, NULL, NULL},
  {"WIN_GAME",                          "        ", Cmd_WIN_GAME, NULL, NULL},
  {"LOSE_GAME",                         "        ", Cmd_LOSE_GAME, NULL, NULL},
  {"SET_FLAG",                          "PAN     ", Cmd_SET_FLAG, NULL, NULL},
  {"MAX_CREATURES",                     "PN      ", Cmd_MAX_CREATURES, NULL, NULL},
  {"NEXT_COMMAND_REUSABLE",             "        ", Cmd_NEXT_COMMAND_REUSABLE, NULL, NULL},
  {"DOOR_AVAILABLE",                    "PANN    ", Cmd_DOOR_AVAILABLE, NULL, NULL},
  {"DISPLAY_OBJECTIVE",                 "Nl      ", Cmd_DISPLAY_OBJECTIVE, &display_objective_check, &display_objective_process},
  {"DISPLAY_OBJECTIVE_WITH_POS",        "NNN     ", Cmd_DISPLAY_OBJECTIVE_WITH_POS, &display_objective_check, &display_objective_process},
  {"DISPLAY_INFORMATION",               "Nl      ", Cmd_DISPLAY_INFORMATION, NULL, NULL},
  {"DISPLAY_INFORMATION_WITH_POS",      "NNN     ", Cmd_DISPLAY_INFORMATION_WITH_POS, NULL, NULL},
  {"ADD_TUNNELLER_PARTY_TO_LEVEL",      "PAAANNN ", Cmd_ADD_TUNNELLER_PARTY_TO_LEVEL, NULL, NULL},
  {"ADD_CREATURE_TO_POOL",              "CN      ", Cmd_ADD_CREATURE_TO_POOL, NULL, NULL},
  {"RESET_ACTION_POINT",                "N       ", Cmd_RESET_ACTION_POINT, NULL, NULL},
  {"SET_CREATURE_MAX_LEVEL",            "PCN     ", Cmd_SET_CREATURE_MAX_LEVEL, NULL, NULL},
  {"SET_MUSIC",                         "A       ", Cmd_SET_MUSIC, &set_music_check, &set_music_process},
  {"TUTORIAL_FLASH_BUTTON",             "NN      ", Cmd_TUTORIAL_FLASH_BUTTON, NULL, NULL},
  {"SET_CREATURE_STRENGTH",             "CN      ", Cmd_SET_CREATURE_STRENGTH, NULL, NULL},
  {"SET_CREATURE_HEALTH",               "CN      ", Cmd_SET_CREATURE_HEALTH, NULL, NULL},
  {"SET_CREATURE_ARMOUR",               "CN      ", Cmd_SET_CREATURE_ARMOUR, NULL, NULL},
  {"SET_CREATURE_FEAR_WOUNDED",         "CN      ", Cmd_SET_CREATURE_FEAR_WOUNDED, NULL, NULL},
  {"SET_CREATURE_FEAR_STRONGER",        "CN      ", Cmd_SET_CREATURE_FEAR_STRONGER, NULL, NULL},
  {"SET_CREATURE_FEARSOME_FACTOR",      "CN      ", Cmd_SET_CREATURE_FEARSOME_FACTOR, NULL, NULL},
  {"SET_CREATURE_PROPERTY",             "CAN     ", Cmd_SET_CREATURE_PROPERTY, NULL, NULL},
  {"IF_AVAILABLE",                      "PAOAa   ", Cmd_IF_AVAILABLE, &if_available_check, NULL},
  {"IF_CONTROLS",                       "PAOAa   ", Cmd_IF_CONTROLS,  &if_controls_check, NULL},
  {"SET_COMPUTER_GLOBALS",              "PNNNNNNn", Cmd_SET_COMPUTER_GLOBALS, NULL, NULL},
  {"SET_COMPUTER_CHECKS",               "PANNNNN ", Cmd_SET_COMPUTER_CHECKS, NULL, NULL},
  {"SET_COMPUTER_EVENT",                "PANNNNN ", Cmd_SET_COMPUTER_EVENT, NULL, NULL},
  {"SET_COMPUTER_PROCESS",              "PANNNNN ", Cmd_SET_COMPUTER_PROCESS, NULL, NULL},
  {"ALLY_PLAYERS",                      "PPN     ", Cmd_ALLY_PLAYERS, NULL, NULL},
  {"DEAD_CREATURES_RETURN_TO_POOL",     "N       ", Cmd_DEAD_CREATURES_RETURN_TO_POOL, NULL, NULL},
  {"BONUS_LEVEL_TIME",                  "Nn      ", Cmd_BONUS_LEVEL_TIME, NULL, NULL},
  {"QUICK_OBJECTIVE",                   "NAl     ", Cmd_QUICK_OBJECTIVE, NULL, NULL},
  {"QUICK_INFORMATION",                 "NAl     ", Cmd_QUICK_INFORMATION, NULL, NULL},
  {"QUICK_OBJECTIVE_WITH_POS",          "NANN    ", Cmd_QUICK_OBJECTIVE_WITH_POS, NULL, NULL},
  {"QUICK_INFORMATION_WITH_POS",        "NANN    ", Cmd_QUICK_INFORMATION_WITH_POS, NULL, NULL},
  {"SWAP_CREATURE",                     "AC      ", Cmd_SWAP_CREATURE, NULL, NULL},
  {"PRINT",                             "A       ", Cmd_PRINT, NULL, NULL},
  {"MESSAGE",                           "A       ", Cmd_MESSAGE, NULL, NULL},
  {"PLAY_MESSAGE",                      "PAA     ", Cmd_PLAY_MESSAGE, &play_message_check, &play_message_process},
  {"ADD_GOLD_TO_PLAYER",                "PN      ", Cmd_ADD_GOLD_TO_PLAYER, NULL, NULL},
  {"SET_CREATURE_TENDENCIES",           "PAN     ", Cmd_SET_CREATURE_TENDENCIES, NULL, NULL},
  {"REVEAL_MAP_RECT",                   "PNNNN   ", Cmd_REVEAL_MAP_RECT, NULL, NULL},
  {"CONCEAL_MAP_RECT",                  "PNNNNa  ", Cmd_CONCEAL_MAP_RECT, &conceal_map_rect_check, &conceal_map_rect_process},
  {"REVEAL_MAP_LOCATION",               "PNN     ", Cmd_REVEAL_MAP_LOCATION, &reveal_map_location_check, &reveal_map_location_process},
  {"LEVEL_VERSION",                     "N       ", Cmd_LEVEL_VERSION, NULL, NULL},
  {"KILL_CREATURE",                     "PC!AN   ", Cmd_KILL_CREATURE, NULL, NULL},
  {"COMPUTER_DIG_TO_LOCATION",          "PLL     ", Cmd_COMPUTER_DIG_TO_LOCATION, NULL, NULL},
  {"USE_POWER_ON_CREATURE",             "PC!APANN", Cmd_USE_POWER_ON_CREATURE, NULL, NULL},
  {"USE_POWER_AT_POS",                  "PNNANN  ", Cmd_USE_POWER_AT_POS, NULL, NULL},
  {"USE_POWER_AT_SUBTILE",              "PNNANN  ", Cmd_USE_POWER_AT_POS, NULL, NULL},  //todo: Remove after mapmakers have received time to use USE_POWER_AT_POS
  {"USE_POWER_AT_LOCATION",             "PLANN   ", Cmd_USE_POWER_AT_LOCATION, NULL, NULL},
  {"USE_POWER",                         "PAN     ", Cmd_USE_POWER, NULL, NULL},
  {"USE_SPECIAL_INCREASE_LEVEL",        "PN      ", Cmd_USE_SPECIAL_INCREASE_LEVEL, NULL, NULL},
  {"USE_SPECIAL_MULTIPLY_CREATURES",    "PN      ", Cmd_USE_SPECIAL_MULTIPLY_CREATURES, NULL, NULL},
  {"USE_SPECIAL_MAKE_SAFE",             "P       ", Cmd_USE_SPECIAL_MAKE_SAFE, NULL, NULL},
  {"USE_SPECIAL_LOCATE_HIDDEN_WORLD",   "        ", Cmd_USE_SPECIAL_LOCATE_HIDDEN_WORLD, NULL, NULL},
  {"USE_SPECIAL_TRANSFER_CREATURE",     "P       ", Cmd_USE_SPECIAL_TRANSFER_CREATURE, &special_transfer_creature_check, &special_transfer_creature_process},
  {"TRANSFER_CREATURE",                 "PC!An   ", Cmd_TRANSFER_CREATURE, &script_transfer_creature_check, &script_transfer_creature_process},
  {"CHANGE_CREATURES_ANNOYANCE",        "PC!AN   ", Cmd_CHANGE_CREATURES_ANNOYANCE, &change_creatures_annoyance_check, &change_creatures_annoyance_process},
  {"ADD_TO_FLAG",                       "PAN     ", Cmd_ADD_TO_FLAG, NULL, NULL},
  {"SET_CAMPAIGN_FLAG",                 "PAN     ", Cmd_SET_CAMPAIGN_FLAG, NULL, NULL},
  {"ADD_TO_CAMPAIGN_FLAG",              "PAN     ", Cmd_ADD_TO_CAMPAIGN_FLAG, NULL, NULL},
  {"EXPORT_VARIABLE",                   "PAA     ", Cmd_EXPORT_VARIABLE, NULL, NULL},
  {"RUN_AFTER_VICTORY",                 "N       ", Cmd_RUN_AFTER_VICTORY, NULL, NULL},
  {"LEVEL_UP_CREATURE",                 "PC!AN   ", Cmd_LEVEL_UP_CREATURE, NULL, NULL},
  {"CHANGE_CREATURE_OWNER",             "PC!AP   ", Cmd_CHANGE_CREATURE_OWNER, NULL, NULL},
  {"SET_GAME_RULE",                     "AN      ", Cmd_SET_GAME_RULE, NULL, NULL},
  {"SET_ROOM_CONFIGURATION",            "AAAa!n! ", Cmd_SET_ROOM_CONFIGURATION, &set_room_configuration_check, &set_room_configuration_process},
  {"SET_TRAP_CONFIGURATION",            "AAAn!n! ", Cmd_SET_TRAP_CONFIGURATION, &set_trap_configuration_check, &set_trap_configuration_process},
  {"SET_DOOR_CONFIGURATION",            "AAAn!   ", Cmd_SET_DOOR_CONFIGURATION, &set_door_configuration_check, &set_door_configuration_process},
  {"SET_OBJECT_CONFIGURATION",          "AAA     ", Cmd_SET_OBJECT_CONFIGURATION, &set_object_configuration_check, &set_object_configuration_process},
  {"SET_CREATURE_CONFIGURATION",        "CAAa    ", Cmd_SET_CREATURE_CONFIGURATION, &set_creature_configuration_check, &set_creature_configuration_process},
  {"SET_SACRIFICE_RECIPE",              "AAA+    ", Cmd_SET_SACRIFICE_RECIPE, &set_sacrifice_recipe_check, &set_sacrifice_recipe_process},
  {"REMOVE_SACRIFICE_RECIPE",           "A+      ", Cmd_REMOVE_SACRIFICE_RECIPE, &remove_sacrifice_recipe_check, &set_sacrifice_recipe_process},
  {"SET_BOX_TOOLTIP",                   "NA      ", Cmd_SET_BOX_TOOLTIP, &set_box_tooltip, &null_process},
  {"SET_BOX_TOOLTIP_ID",                "NN      ", Cmd_SET_BOX_TOOLTIP_ID, &set_box_tooltip_id, &null_process},
  {"CHANGE_SLAB_OWNER",                 "NNPa    ", Cmd_CHANGE_SLAB_OWNER, &change_slab_owner_check, &change_slab_owner_process},
  {"CHANGE_SLAB_TYPE",                  "NNSa    ", Cmd_CHANGE_SLAB_TYPE, &change_slab_type_check, &change_slab_type_process},
  {"CREATE_EFFECTS_LINE",               "LLNNNA  ", Cmd_CREATE_EFFECTS_LINE, &create_effects_line_check, &create_effects_line_process},
  {"IF_SLAB_OWNER",                     "NNP     ", Cmd_IF_SLAB_OWNER, NULL, NULL},
  {"IF_SLAB_TYPE",                      "NNS     ", Cmd_IF_SLAB_TYPE, NULL, NULL},
  {"QUICK_MESSAGE",                     "NAA     ", Cmd_QUICK_MESSAGE, NULL, NULL},
  {"DISPLAY_MESSAGE",                   "NA      ", Cmd_DISPLAY_MESSAGE, NULL, NULL},
  {"USE_SPELL_ON_CREATURE",             "PC!AAn  ", Cmd_USE_SPELL_ON_CREATURE, NULL, NULL},
  {"USE_SPELL_ON_PLAYERS_CREATURES",    "PC!An   ", Cmd_USE_SPELL_ON_PLAYERS_CREATURES, &use_spell_on_creature_check, &use_spell_on_creature_process },
  {"SET_HEART_HEALTH",                  "PN      ", Cmd_SET_HEART_HEALTH, &set_heart_health_check, &set_heart_health_process},
  {"ADD_HEART_HEALTH",                  "PNn     ", Cmd_ADD_HEART_HEALTH, &add_heart_health_check, &add_heart_health_process},
  {"CREATURE_ENTRANCE_LEVEL",           "PN      ", Cmd_CREATURE_ENTRANCE_LEVEL, NULL, NULL},
  {"RANDOMISE_FLAG",                    "PAN     ", Cmd_RANDOMISE_FLAG, NULL, NULL},
  {"COMPUTE_FLAG",                      "PAAPAN  ", Cmd_COMPUTE_FLAG, NULL, NULL},
  {"DISPLAY_TIMER",                     "PAn     ", Cmd_DISPLAY_TIMER, &display_timer_check, &display_timer_process},
  {"ADD_TO_TIMER",                      "PAN     ", Cmd_ADD_TO_TIMER, &add_to_timer_check, &add_to_timer_process},
  {"ADD_BONUS_TIME",                    "N       ", Cmd_ADD_BONUS_TIME, &add_bonus_time_check, &add_bonus_time_process},
  {"DISPLAY_VARIABLE",                  "PAnn    ", Cmd_DISPLAY_VARIABLE, &display_variable_check, &display_variable_process},
  {"DISPLAY_COUNTDOWN",                 "PANn    ", Cmd_DISPLAY_COUNTDOWN, &display_countdown_check, &display_timer_process},
  {"HIDE_TIMER",                        "        ", Cmd_HIDE_TIMER, &cmd_no_param_check, &hide_timer_process},
  {"HIDE_VARIABLE",                     "        ", Cmd_HIDE_VARIABLE, &cmd_no_param_check, &hide_variable_process},
  {"CREATE_EFFECT",                     "AAn     ", Cmd_CREATE_EFFECT, &create_effect_check, &create_effect_process},
  {"CREATE_EFFECT_AT_POS",              "ANNn    ", Cmd_CREATE_EFFECT_AT_POS, &create_effect_at_pos_check, &create_effect_process},
  {"HEART_LOST_QUICK_OBJECTIVE",        "NAl     ", Cmd_HEART_LOST_QUICK_OBJECTIVE, &heart_lost_quick_objective_check, &heart_lost_quick_objective_process},
  {"HEART_LOST_OBJECTIVE",              "Nl      ", Cmd_HEART_LOST_OBJECTIVE, &heart_lost_objective_check, &heart_lost_objective_process},
  {"SET_DOOR",                          "ANN     ", Cmd_SET_DOOR, &set_door_check, &set_door_process},
  {"SET_CREATURE_INSTANCE",             "CNAN    ", Cmd_SET_CREATURE_INSTANCE, &set_creature_instance_check, &set_creature_instance_process},
  {"SET_HAND_RULE",                     "PC!Aaaa ", Cmd_SET_HAND_RULE, &set_hand_rule_check, &set_hand_rule_process},
  {"MOVE_CREATURE",                     "PC!ANLa ", Cmd_MOVE_CREATURE, &move_creature_check, &move_creature_process},
  {"COUNT_CREATURES_AT_ACTION_POINT",   "NPC!PA  ", Cmd_COUNT_CREATURES_AT_ACTION_POINT, &count_creatures_at_action_point_check, &count_creatures_at_action_point_process},
  {"IF_ALLIED",                         "PPON    ", Cmd_IF_ALLIED, &if_allied_check, NULL},
  {"SET_TEXTURE",                       "PA      ", Cmd_SET_TEXTURE, &set_texture_check, &set_texture_process},
  {"HIDE_HERO_GATE",                    "Nn      ", Cmd_HIDE_HERO_GATE, &hide_hero_gate_check, &hide_hero_gate_process},
  {"NEW_TRAP_TYPE",                     "A       ", Cmd_NEW_TRAP_TYPE, &new_trap_type_check, &null_process},
  {"NEW_OBJECT_TYPE",                   "A       ", Cmd_NEW_OBJECT_TYPE, &new_object_type_check, &null_process},
  {"NEW_ROOM_TYPE",                     "A       ", Cmd_NEW_ROOM_TYPE, &new_room_type_check, &null_process},
  {"NEW_CREATURE_TYPE",                 "A       ", Cmd_NEW_CREATURE_TYPE, &new_creature_type_check, &null_process },
<<<<<<< HEAD
  {"SET_POWER_HAND",                    "PA      ", Cmd_SET_POWER_HAND, &set_power_hand_check, &set_power_hand_process },
  {"SET_POWER_CONFIGURATION",           "AAAa    ", Cmd_SET_POWER_CONFIGURATION, &set_power_configuration_check, &set_power_configuration_process},
=======
  {"SET_HAND_GRAPHIC",                  "PA      ", Cmd_SET_HAND_GRAPHIC, &set_power_hand_check, &set_power_hand_process },
  {"ADD_EFFECT_GENERATOR_TO_LEVEL",     "AAN     ", Cmd_ADD_EFFECT_GENERATOR_TO_LEVEL, &add_effectgen_to_level_check, &add_effectgen_to_level_process},
>>>>>>> 5d4fc955
  {NULL,                                "        ", Cmd_NONE, NULL, NULL},
};

const struct CommandDesc dk1_command_desc[] = {
  {"CREATE_PARTY",                 "A       ", Cmd_CREATE_PARTY, NULL, NULL},
  {"ADD_TO_PARTY",                 "ACNNAN  ", Cmd_ADD_TO_PARTY, &add_to_party_check, NULL},
  {"ADD_PARTY_TO_LEVEL",           "PAAN    ", Cmd_ADD_PARTY_TO_LEVEL, NULL, NULL},
  {"ADD_CREATURE_TO_LEVEL",        "PCANNN  ", Cmd_ADD_CREATURE_TO_LEVEL, NULL, NULL},
  {"IF",                           "PAOAa   ", Cmd_IF, &if_check, NULL},
  {"IF_ACTION_POINT",              "NP      ", Cmd_IF_ACTION_POINT, NULL, NULL},
  {"ENDIF",                        "        ", Cmd_ENDIF, NULL, NULL},
  {"SET_HATE",                     "PPN     ", Cmd_SET_HATE, NULL, NULL},
  {"SET_GENERATE_SPEED",           "N       ", Cmd_SET_GENERATE_SPEED, NULL, NULL},
  {"REM",                          "        ", Cmd_REM, NULL, NULL},
  {"START_MONEY",                  "PN      ", Cmd_START_MONEY, NULL, NULL},
  {"ROOM_AVAILABLE",               "PRNN    ", Cmd_ROOM_AVAILABLE, NULL, NULL},
  {"CREATURE_AVAILABLE",           "PCNN    ", Cmd_CREATURE_AVAILABLE, NULL, NULL},
  {"MAGIC_AVAILABLE",              "PANN    ", Cmd_MAGIC_AVAILABLE, NULL, NULL},
  {"TRAP_AVAILABLE",               "PANN    ", Cmd_TRAP_AVAILABLE, NULL, NULL},
  {"RESEARCH",                     "PAAN    ", Cmd_RESEARCH_ORDER, NULL, NULL},
  {"COMPUTER_PLAYER",              "PN      ", Cmd_COMPUTER_PLAYER, NULL, NULL},
  {"SET_TIMER",                    "PA      ", Cmd_SET_TIMER, NULL, NULL},
  {"ADD_TUNNELLER_TO_LEVEL",       "PAANNN  ", Cmd_ADD_TUNNELLER_TO_LEVEL, NULL, NULL},
  {"WIN_GAME",                     "        ", Cmd_WIN_GAME, NULL, NULL},
  {"LOSE_GAME",                    "        ", Cmd_LOSE_GAME, NULL, NULL},
  {"SET_FLAG",                     "PAN     ", Cmd_SET_FLAG, NULL, NULL},
  {"MAX_CREATURES",                "PN      ", Cmd_MAX_CREATURES, NULL, NULL},
  {"NEXT_COMMAND_REUSABLE",        "        ", Cmd_NEXT_COMMAND_REUSABLE, NULL, NULL},
  {"DOOR_AVAILABLE",               "PANN    ", Cmd_DOOR_AVAILABLE, NULL, NULL},
  {"DISPLAY_OBJECTIVE",            "NA      ", Cmd_DISPLAY_OBJECTIVE, &display_objective_check, &display_objective_process},
  {"DISPLAY_OBJECTIVE_WITH_POS",   "NNN     ", Cmd_DISPLAY_OBJECTIVE_WITH_POS, &display_objective_check, &display_objective_process},
  {"DISPLAY_INFORMATION",          "N       ", Cmd_DISPLAY_INFORMATION, NULL, NULL},
  {"DISPLAY_INFORMATION_WITH_POS", "NNN     ", Cmd_DISPLAY_INFORMATION_WITH_POS, NULL, NULL},
  {"ADD_TUNNELLER_PARTY_TO_LEVEL", "PAAANNN ", Cmd_ADD_TUNNELLER_PARTY_TO_LEVEL, NULL, NULL},
  {"ADD_CREATURE_TO_POOL",         "CN      ", Cmd_ADD_CREATURE_TO_POOL, NULL, NULL},
  {"RESET_ACTION_POINT",           "N       ", Cmd_RESET_ACTION_POINT, NULL, NULL},
  {"SET_CREATURE_MAX_LEVEL",       "PCN     ", Cmd_SET_CREATURE_MAX_LEVEL, NULL, NULL},
  {"SET_MUSIC",                    "N       ", Cmd_SET_MUSIC, NULL, NULL},
  {"TUTORIAL_FLASH_BUTTON",        "NN      ", Cmd_TUTORIAL_FLASH_BUTTON, NULL, NULL},
  {"SET_CREATURE_STRENGTH",        "CN      ", Cmd_SET_CREATURE_STRENGTH, NULL, NULL},
  {"SET_CREATURE_HEALTH",          "CN      ", Cmd_SET_CREATURE_HEALTH, NULL, NULL},
  {"SET_CREATURE_ARMOUR",          "CN      ", Cmd_SET_CREATURE_ARMOUR, NULL, NULL},
  {"SET_CREATURE_FEAR",            "CN      ", Cmd_SET_CREATURE_FEAR_WOUNDED, NULL, NULL},
  {"IF_AVAILABLE",                 "PAOAa   ", Cmd_IF_AVAILABLE, &if_available_check, NULL},
  {"SET_COMPUTER_GLOBALS",         "PNNNNNN ", Cmd_SET_COMPUTER_GLOBALS, NULL, NULL},
  {"SET_COMPUTER_CHECKS",          "PANNNNN ", Cmd_SET_COMPUTER_CHECKS, NULL, NULL},
  {"SET_COMPUTER_EVENT",           "PANN    ", Cmd_SET_COMPUTER_EVENT, NULL, NULL},
  {"SET_COMPUTER_PROCESS",         "PANNNNN ", Cmd_SET_COMPUTER_PROCESS, NULL, NULL},
  {"ALLY_PLAYERS",                 "PP      ", Cmd_ALLY_PLAYERS, NULL, NULL},
  {"DEAD_CREATURES_RETURN_TO_POOL","N       ", Cmd_DEAD_CREATURES_RETURN_TO_POOL, NULL, NULL},
  {"BONUS_LEVEL_TIME",             "N       ", Cmd_BONUS_LEVEL_TIME, NULL, NULL},
  {"QUICK_OBJECTIVE",              "NAA     ", Cmd_QUICK_OBJECTIVE, NULL, NULL},
  {"QUICK_INFORMATION",            "NA      ", Cmd_QUICK_INFORMATION, NULL, NULL},
  {"SWAP_CREATURE",                "AC      ", Cmd_SWAP_CREATURE, NULL, NULL},
  {"PRINT",                        "A       ", Cmd_PRINT, NULL, NULL},
  {"MESSAGE",                      "A       ", Cmd_MESSAGE, NULL, NULL},
  {"LEVEL_VERSION",                "N       ", Cmd_LEVEL_VERSION, NULL, NULL},
  {NULL,                           "        ", Cmd_NONE, NULL, NULL},
};


#ifdef __cplusplus
}
#endif<|MERGE_RESOLUTION|>--- conflicted
+++ resolved
@@ -4125,7 +4125,74 @@
     }
 }
 
-<<<<<<< HEAD
+static void add_effectgen_to_level_check(const struct ScriptLine* scline)
+{
+    ALLOCATE_SCRIPT_VALUE(scline->command, 0);
+
+    const char* generator_name = scline->tp[0];
+    const char* locname = scline->tp[1];
+    long range = scline->np[2];
+
+    TbMapLocation location;
+    long gen_id;
+    if (parameter_is_number(generator_name))
+    {
+        gen_id = atoi(generator_name);
+    }
+    else
+    {
+        gen_id = get_rid(effectgen_desc, generator_name);
+    }
+    if (gen_id <= 0)
+    {
+        SCRPTERRLOG("Unknown effect generator, '%s'", generator_name);
+        DEALLOCATE_SCRIPT_VALUE;
+        return;
+    }
+    if (gameadd.script.party_triggers_num >= PARTY_TRIGGERS_COUNT)
+    {
+        SCRPTERRLOG("Too many ADD_CREATURE commands in script");
+        DEALLOCATE_SCRIPT_VALUE;
+        return;
+    }
+
+    // Recognize place where party is created
+    if (!get_map_location_id(locname, &location))
+    {
+        DEALLOCATE_SCRIPT_VALUE;
+        return;
+    }
+    value->shorts[0] = gen_id;
+    value->shorts[1] = location;
+    value->shorts[2] = range;
+    PROCESS_SCRIPT_VALUE(scline->command);
+}
+
+static void add_effectgen_to_level_process(struct ScriptContext* context)
+{
+    short gen_id = context->value->shorts[0];
+    short location = context->value->shorts[1];
+    short range = context->value->shorts[2];
+    if (get_script_current_condition() == CONDITION_ALWAYS)
+    {
+        script_process_new_effectgen(gen_id, location, range);
+    }
+    else
+    {
+        struct PartyTrigger* pr_trig = &gameadd.script.party_triggers[gameadd.script.party_triggers_num % PARTY_TRIGGERS_COUNT];
+        pr_trig->flags = TrgF_CREATE_EFFECT_GENERATOR;
+        pr_trig->flags |= next_command_reusable ? TrgF_REUSABLE : 0;
+        pr_trig->plyr_idx = 0; //not needed
+        pr_trig->creatr_id = 0; //not needed
+        pr_trig->crtr_level = gen_id;
+        pr_trig->carried_gold = range;
+        pr_trig->location = location;
+        pr_trig->ncopies = 1;
+        pr_trig->condit_idx = get_script_current_condition();
+        gameadd.script.party_triggers_num++;
+    }
+}
+
 static void set_power_configuration_check(const struct ScriptLine *scline)
 {
     ALLOCATE_SCRIPT_VALUE(scline->command, 0);
@@ -4402,74 +4469,6 @@
             break;
     }
     update_powers_tab_to_config();
-=======
-static void add_effectgen_to_level_check(const struct ScriptLine* scline)
-{
-    ALLOCATE_SCRIPT_VALUE(scline->command, 0);
-
-    const char* generator_name = scline->tp[0];
-    const char* locname = scline->tp[1];
-    long range = scline->np[2];
-
-    TbMapLocation location;
-    long gen_id;
-    if (parameter_is_number(generator_name))
-    {
-        gen_id = atoi(generator_name);
-    }
-    else
-    {
-        gen_id = get_rid(effectgen_desc, generator_name);
-    }
-    if (gen_id <= 0)
-    {
-        SCRPTERRLOG("Unknown effect generator, '%s'", generator_name);
-        DEALLOCATE_SCRIPT_VALUE;
-        return;
-    }
-    if (gameadd.script.party_triggers_num >= PARTY_TRIGGERS_COUNT)
-    {
-        SCRPTERRLOG("Too many ADD_CREATURE commands in script");
-        DEALLOCATE_SCRIPT_VALUE;
-        return;
-    }
-
-    // Recognize place where party is created
-    if (!get_map_location_id(locname, &location))
-    {
-        DEALLOCATE_SCRIPT_VALUE;
-        return;
-    }
-    value->shorts[0] = gen_id;
-    value->shorts[1] = location;
-    value->shorts[2] = range;
-    PROCESS_SCRIPT_VALUE(scline->command);
-}
-
-static void add_effectgen_to_level_process(struct ScriptContext* context)
-{
-    short gen_id = context->value->shorts[0];
-    short location = context->value->shorts[1];
-    short range = context->value->shorts[2];
-    if (get_script_current_condition() == CONDITION_ALWAYS)
-    {
-        script_process_new_effectgen(gen_id, location, range);
-    }
-    else
-    {
-        struct PartyTrigger* pr_trig = &gameadd.script.party_triggers[gameadd.script.party_triggers_num % PARTY_TRIGGERS_COUNT];
-        pr_trig->flags = TrgF_CREATE_EFFECT_GENERATOR;
-        pr_trig->flags |= next_command_reusable ? TrgF_REUSABLE : 0;
-        pr_trig->plyr_idx = 0; //not needed
-        pr_trig->creatr_id = 0; //not needed
-        pr_trig->crtr_level = gen_id;
-        pr_trig->carried_gold = range;
-        pr_trig->location = location;
-        pr_trig->ncopies = 1;
-        pr_trig->condit_idx = get_script_current_condition();
-        gameadd.script.party_triggers_num++;
-    }
->>>>>>> 5d4fc955
 }
 
 /**
@@ -4614,13 +4613,10 @@
   {"NEW_OBJECT_TYPE",                   "A       ", Cmd_NEW_OBJECT_TYPE, &new_object_type_check, &null_process},
   {"NEW_ROOM_TYPE",                     "A       ", Cmd_NEW_ROOM_TYPE, &new_room_type_check, &null_process},
   {"NEW_CREATURE_TYPE",                 "A       ", Cmd_NEW_CREATURE_TYPE, &new_creature_type_check, &null_process },
-<<<<<<< HEAD
   {"SET_POWER_HAND",                    "PA      ", Cmd_SET_POWER_HAND, &set_power_hand_check, &set_power_hand_process },
-  {"SET_POWER_CONFIGURATION",           "AAAa    ", Cmd_SET_POWER_CONFIGURATION, &set_power_configuration_check, &set_power_configuration_process},
-=======
   {"SET_HAND_GRAPHIC",                  "PA      ", Cmd_SET_HAND_GRAPHIC, &set_power_hand_check, &set_power_hand_process },
   {"ADD_EFFECT_GENERATOR_TO_LEVEL",     "AAN     ", Cmd_ADD_EFFECT_GENERATOR_TO_LEVEL, &add_effectgen_to_level_check, &add_effectgen_to_level_process},
->>>>>>> 5d4fc955
+  {"SET_POWER_CONFIGURATION",           "AAAa    ", Cmd_SET_POWER_CONFIGURATION, &set_power_configuration_check, &set_power_configuration_process},
   {NULL,                                "        ", Cmd_NONE, NULL, NULL},
 };
 
