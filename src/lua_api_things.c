--- conflicted
+++ resolved
@@ -24,11 +24,8 @@
 #include "thing_creature.h"
 #include "thing_effects.h"
 #include "magic_powers.h"
-<<<<<<< HEAD
 #include "creature_states_combt.h"
-=======
 #include "config_crtrstates.h"
->>>>>>> b9a8aab0
 
 #include "lua_base.h"
 #include "lua_params.h"
@@ -87,14 +84,9 @@
     int stl_x = luaL_checkstl_x(L, 2);
     int stl_y = luaL_checkstl_y(L, 3);
 
-<<<<<<< HEAD
-    lua_pushboolean(L, setup_person_move_to_position(thing, stl_x, stl_y, NavRtF_Default));
-    
-=======
     CrtrStateId crstate = get_creature_state_besides_move(thing);
     lua_pushboolean(L, setup_person_move_to_position(thing, stl_x, stl_y, NavRtF_Default));
     thing->continue_state = crstate;
->>>>>>> b9a8aab0
     return 1;
 }
 
@@ -322,17 +314,6 @@
         {
             return luaL_error(L, "Field '%s' is not writable on Creature thing", key);
         }
-<<<<<<< HEAD
-        set_trap_shots(thing, luaL_checkinteger(L, 3));
-
-    } else if (strcmp(key, "pos") == 0) {
-        luaL_checkCoord3d(L, 3, &thing->mappos);
-    } else if (strcmp(key, "state") == 0) {
-        internal_set_thing_state(thing, luaL_checkNamedCommand(L, 3, creatrstate_desc));
-    } else if (strcmp(key, "continue_state") == 0) {
-        thing->continue_state = luaL_checkNamedCommand(L, 3, creatrstate_desc);
-    } else {
-=======
     } else if (thing->class_id == TCls_Trap) // Fields working for Traps
     {
         if (strcmp(key, "shots") == 0)
@@ -355,7 +336,6 @@
         }
     } else
     {
->>>>>>> b9a8aab0
         return luaL_error(L, "Field '%s' is not writable on Thing", key);
     }
     return 1;
@@ -544,12 +524,8 @@
 
 
 static const struct luaL_Reg thing_methods[] = {
-<<<<<<< HEAD
-    {"creature_walk_to",  lua_creature_walk_to},
-=======
     {"make_thing_zombie", make_thing_zombie},
     {"walk_to",  lua_creature_walk_to},
->>>>>>> b9a8aab0
     {"kill",    lua_kill_creature},
     {"delete",     lua_delete_thing},
     {"isValid",         lua_is_valid},
