--- conflicted
+++ resolved
@@ -272,10 +272,7 @@
   {"DetectInvisible",         49},
   {"InstantPlacement",        50},
   {"RemoveOnceDepleted",      51},
-<<<<<<< HEAD
-=======
   {"PlaceOnRoom",             52},
->>>>>>> a99d7172
   {NULL,                       0},
 };
 
@@ -2035,12 +2032,9 @@
         case 51: // RemoveOnceDepleted
             trapst->remove_once_depleted = value;
             break;
-<<<<<<< HEAD
-=======
         case 52: // PlaceOnRoom
             trapst->place_on_room = value;
             break;
->>>>>>> a99d7172
         default:
             WARNMSG("Unsupported Trap configuration, variable %d.", context->value->shorts[1]);
             break;
