--- conflicted
+++ resolved
@@ -39,11 +39,8 @@
 #include "player_instances.h"
 #include "map_data.h"
 #include "map_columns.h"
-<<<<<<< HEAD
 #include "net_remap.h"
-=======
 #include "map_utils.h"
->>>>>>> d522feb0
 #include "room_entrance.h"
 #include "gui_topmsg.h"
 #include "gui_soundmsgs.h"
@@ -520,15 +517,12 @@
     add_thing_to_its_class_list(thing);
     place_thing_in_mapwho(thing);
 
-<<<<<<< HEAD
+    get_thingadd(thing->index)->flags = 0;
+    get_thingadd(thing->index)->flags |= objdat->rotation_flag << TAF_ROTATED_SHIFT;
     evm_stat(0, "ev.ocreate,%s,mdl=%s,thing=%d,plyr=%d cnt=1,x=%d,y=%d",
              evm_get_suffix(),
              get_object_model_stats(thing->model)->code_name,
              thing->index, owner, thing->mappos.x.stl.num,  thing->mappos.y.stl.num);
-=======
-    get_thingadd(thing->index)->flags = 0;
-    get_thingadd(thing->index)->flags |= objdat->rotation_flag << TAF_ROTATED_SHIFT;
->>>>>>> d522feb0
 
     return thing;
 }
@@ -1069,22 +1063,14 @@
             if (dirct_ctrl) {
                 objtng->food.byte_16 = 6;
             } else {
-<<<<<<< HEAD
-                objtng->food.byte_16 = CREATURE_RANDOM(objtng, 4) + 1;
-=======
                 objtng->food.byte_16 = CREATURE_RANDOM(objtng ,4) + 1;
->>>>>>> d522feb0
             }
         }
         if ((has_near_creature && (objtng->food.byte_16 < 5)) || (objtng->food.byte_16 == 0))
         {
             set_thing_draw(objtng, 819, -1, -1, -1, 0, 2);
             objtng->food.byte_15 = CREATURE_RANDOM(objtng, 0x39);
-<<<<<<< HEAD
-            objtng->food.word_18 = CREATURE_RANDOM(objtng, 0x7FF);
-=======
             objtng->food.angle = CREATURE_RANDOM(objtng, 0x7FF);
->>>>>>> d522feb0
             objtng->food.byte_16 = 0;
         } else
         if ((objtng->anim_speed * objtng->field_49 <= objtng->anim_speed + objtng->field_40) && (objtng->food.byte_16 < 5))
@@ -1100,11 +1086,7 @@
         pos.y.val += vel_y;
         if (thing_in_wall_at(objtng, &pos))
         {
-<<<<<<< HEAD
-            objtng->food.word_18 = CREATURE_RANDOM(objtng, 0x7FF);
-=======
             objtng->food.angle = CREATURE_RANDOM(objtng, 0x7FF);
->>>>>>> d522feb0
         }
         long dangle = get_angle_difference(objtng->move_angle_xy, objtng->food.angle);
         int sangle = get_angle_sign(objtng->move_angle_xy, objtng->food.angle);
@@ -1139,9 +1121,9 @@
     return 1;
 }
 
-struct Thing* food_create_food(PlayerNumber owner, struct Coord3d *pos, unsigned long rand)
-{
-    struct Thing* nobjtng = create_object(pos, 10, owner, -1);
+struct Thing* food_create_food(PlayerNumber owner, struct Coord3d *pos, unsigned long rand, long room_idx)
+{
+    struct Thing* nobjtng = create_object(pos, 10, owner, room_idx);
     if (!thing_is_invalid(nobjtng))
     {
         set_creature_random_seed(nobjtng->index, rand);
@@ -1156,7 +1138,7 @@
             dungeon = get_dungeon(nobjtng->owner);
             dungeon->lvstats.chickens_hatched++;
         }
-        nobjtng->food.word_13 = -1;
+        nobjtng->food.life_remaining = -1;
     }
     return nobjtng;
 }
@@ -1237,30 +1219,6 @@
         break;
       case 896:
       case 900:
-<<<<<<< HEAD
-          {
-            unsigned long rand = get_creature_random_seed(objtng->index);
-            PlayerNumber owner = objtng->owner;
-            delete_thing_structure(objtng, 0);
-            if (netremap_is_mine(owner))
-            {
-                // create a packet
-                nobjtng = food_create_food(owner, &pos, rand);
-                if (!thing_is_invalid(nobjtng))
-                {
-                    struct BigActionPacket *big = create_packet_action_big(get_player(owner), PckA_CreateObject,
-                                                                           AP_PlusTwo);
-                    big->head.arg[0] = 10 | (owner << 8); // model + owner
-                    big->head.arg[1] = nobjtng->index;
-                    big->head.arg[2] = rand & 0xFFFF;
-                    big->head.arg[3] = rand >> 16;
-                    packpos_2d(&big->head.arg[4], &pos);
-                    LbNetwork_MoveToOutgoingQueue(big);
-                }
-            }
-            ret = -1;
-            break;
-=======
         delete_thing_structure(objtng, 0);
         nobjtng = create_object(&pos, 10, tngowner, room_idx);
         if (!thing_is_invalid(nobjtng)) {
@@ -1274,7 +1232,6 @@
               dungeon->lvstats.chickens_hatched++;
           }
           nobjtng->food.life_remaining = -1;
->>>>>>> d522feb0
         }
       default:
         break;
@@ -1312,11 +1269,7 @@
         gold_store = add_gold_to_treasure_room_slab(slb_x, slb_y, gold_store);
     }
     unsigned long k;
-<<<<<<< HEAD
-    long n = PLAYER_RANDOM(room->owner, room->slabs_count);
-=======
     long n = CREATURE_RANDOM(thing, room->slabs_count);
->>>>>>> d522feb0
     SlabCodedCoords slbnum = room->slabs_list;
     for (k = n; k > 0; k--)
     {
@@ -1374,11 +1327,7 @@
                 return false;
             }
             struct Thing* ncreatng = create_creature_at_entrance(room, crmodel);
-<<<<<<< HEAD
-            set_creature_level(ncreatng, PLAYER_RANDOM(dungeon->owner,CREATURE_MAX_LEVEL));
-=======
             set_creature_level(ncreatng, CREATURE_RANDOM(ncreatng, CREATURE_MAX_LEVEL));
->>>>>>> d522feb0
             return true;
         }
     }
