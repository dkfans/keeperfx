/******************************************************************************/
// Free implementation of Bullfrog's Dungeon Keeper strategy game.
/******************************************************************************/
/** @file lvl_script.c
 *     Level script commands support.
 * @par Purpose:
 *     Load, recognize and maintain the level script.
 * @par Comment:
 *     None.
 * @author   Tomasz Lis
 * @date     12 Feb 2009 - 11 Apr 2014
 * @par  Copying and copyrights:
 *     This program is free software; you can redistribute it and/or modify
 *     it under the terms of the GNU General Public License as published by
 *     the Free Software Foundation; either version 2 of the License, or
 *     (at your option) any later version.
 */
/******************************************************************************/
#include <math.h>

#include "lvl_script.h"

#include "globals.h"
#include "bflib_basics.h"
#include "bflib_memory.h"
#include "bflib_fileio.h"
#include "bflib_dernc.h"
#include "bflib_sound.h"
#include "bflib_math.h"
#include "bflib_guibtns.h"
#include "engine_redraw.h"
#include "front_simple.h"
#include "config.h"
#include "config_creature.h"
#include "config_crtrmodel.h"
#include "config_effects.h"
#include "config_lenses.h"
#include "config_magic.h"
#include "config_rules.h"
#include "config_terrain.h"
#include "config_trapdoor.h"
#include "creature_states_mood.h"
#include "creature_control.h"
#include "gui_msgs.h"
#include "gui_soundmsgs.h"
#include "gui_topmsg.h"
#include "frontmenu_ingame_evnt.h"
#include "frontmenu_ingame_tabs.h"
#include "player_instances.h"
#include "player_data.h"
#include "player_utils.h"
#include "thing_factory.h"
#include "thing_physics.h"
#include "thing_effects.h"
#include "thing_navigate.h"
#include "thing_stats.h"
#include "creature_states.h"
#include "creature_states_hero.h"
#include "creature_groups.h"
#include "power_hand.h"
#include "room_library.h"
#include "room_entrance.h"
#include "room_util.h"
#include "magic.h"
#include "power_specials.h"
#include "map_blocks.h"
#include "lvl_filesdk1.h"
#include "frontend.h"
#include "game_merge.h"
#include "dungeon_data.h"
#include "game_legacy.h"
#include "keeperfx.hpp"
#include "music_player.h"
#include "custom_sprites.h"
#include "console_cmd.h"

#ifdef __cplusplus
extern "C" {
#endif

/******************************************************************************/
static struct Thing *script_process_new_object(long crmodel, TbMapLocation location, long arg);
static void command_init_value(struct ScriptValue* value, unsigned long var_index, unsigned long plr_range_id);
static struct ScriptValue *allocate_script_value(void);
static TbBool get_coords_at_action_point(struct Coord3d *pos, long apt_idx, unsigned char random_factor);
extern void process_sacrifice_creature(struct Coord3d *pos, int model, int owner, TbBool partial);
extern TbBool find_temple_pool(int player_idx, struct Coord3d *pos);
extern void find_location_pos(long location, PlayerNumber plyr_idx, struct Coord3d *pos, const char *func_name);

extern long near_map_block_creature_filter_diagonal_random(const struct Thing *thing, MaxTngFilterParam param, long maximizer);

static int script_current_condition = 0;

const struct CommandDesc dk1_command_desc[];
const struct CommandDesc subfunction_desc[] = {
    {"RANDOM",                     "Aaaaaaaa", Cmd_RANDOM, NULL, NULL},
    {"DRAWFROM",                   "Aaaaaaaa", Cmd_DRAWFROM, NULL, NULL},
    {"IMPORT",                     "PA      ", Cmd_IMPORT, NULL, NULL},
    {NULL,                         "        ", Cmd_NONE, NULL, NULL},
  };

const struct NamedCommand newcrtr_desc[] = {
  {"NEW_CREATURE_A",   1},
  {"NEW_CREATURE_B",   2},
  {NULL,               0},
};

const struct NamedCommand player_desc[] = {
  {"PLAYER0",          PLAYER0},
  {"PLAYER1",          PLAYER1},
  {"PLAYER2",          PLAYER2},
  {"PLAYER3",          PLAYER3},
  {"PLAYER_GOOD",      PLAYER_GOOD},
  {"ALL_PLAYERS",      ALL_PLAYERS},
  {"PLAYER_NEUTRAL",   PLAYER_NEUTRAL},
  {NULL,               0},
};

const struct NamedCommand variable_desc[] = {
    {"MONEY",                       SVar_MONEY},
    {"GAME_TURN",                   SVar_GAME_TURN},
    {"BREAK_IN",                    SVar_BREAK_IN},
    //{"CREATURE_NUM",              SVar_CREATURE_NUM},
    {"TOTAL_DIGGERS",               SVar_TOTAL_DIGGERS},
    {"TOTAL_CREATURES",             SVar_TOTAL_CREATURES},
    {"TOTAL_RESEARCH",              SVar_TOTAL_RESEARCH},
    {"TOTAL_DOORS",                 SVar_TOTAL_DOORS},
    {"TOTAL_AREA",                  SVar_TOTAL_AREA},
    {"TOTAL_CREATURES_LEFT",        SVar_TOTAL_CREATURES_LEFT},
    {"CREATURES_ANNOYED",           SVar_CREATURES_ANNOYED},
    {"BATTLES_LOST",                SVar_BATTLES_LOST},
    {"BATTLES_WON",                 SVar_BATTLES_WON},
    {"ROOMS_DESTROYED",             SVar_ROOMS_DESTROYED},
    {"SPELLS_STOLEN",               SVar_SPELLS_STOLEN},
    {"TIMES_BROKEN_INTO",           SVar_TIMES_BROKEN_INTO},
    {"GOLD_POTS_STOLEN",            SVar_GOLD_POTS_STOLEN},
    {"HEART_HEALTH",                SVar_HEART_HEALTH},
    {"GHOSTS_RAISED",               SVar_GHOSTS_RAISED},
    {"SKELETONS_RAISED",            SVar_SKELETONS_RAISED},
    {"VAMPIRES_RAISED",             SVar_VAMPIRES_RAISED},
    {"CREATURES_CONVERTED",         SVar_CREATURES_CONVERTED},
    {"EVIL_CREATURES_CONVERTED",    SVar_EVIL_CREATURES_CONVERTED},
    {"GOOD_CREATURES_CONVERTED",    SVar_GOOD_CREATURES_CONVERTED},
    {"TIMES_ANNOYED_CREATURE",      SVar_TIMES_ANNOYED_CREATURE},
    {"TIMES_TORTURED_CREATURE",     SVar_TIMES_TORTURED_CREATURE},
    {"TOTAL_DOORS_MANUFACTURED",    SVar_TOTAL_DOORS_MANUFACTURED},
    {"TOTAL_TRAPS_MANUFACTURED",    SVar_TOTAL_TRAPS_MANUFACTURED},
    {"TOTAL_MANUFACTURED",          SVar_TOTAL_MANUFACTURED},
    {"TOTAL_TRAPS_USED",            SVar_TOTAL_TRAPS_USED},
    {"TOTAL_DOORS_USED",            SVar_TOTAL_DOORS_USED},
    {"KEEPERS_DESTROYED",           SVar_KEEPERS_DESTROYED},
    {"CREATURES_SACRIFICED",        SVar_CREATURES_SACRIFICED},
    {"CREATURES_FROM_SACRIFICE",    SVar_CREATURES_FROM_SACRIFICE},
    {"TIMES_LEVELUP_CREATURE",      SVar_TIMES_LEVELUP_CREATURE},
    {"TOTAL_SALARY",                SVar_TOTAL_SALARY},
    {"CURRENT_SALARY",              SVar_CURRENT_SALARY},
    //{"TIMER",                     SVar_TIMER},
    {"DUNGEON_DESTROYED",           SVar_DUNGEON_DESTROYED},
    {"TOTAL_GOLD_MINED",            SVar_TOTAL_GOLD_MINED},
    //{"FLAG",                      SVar_FLAG},
    //{"ROOM",                      SVar_ROOM_SLABS},
    {"DOORS_DESTROYED",             SVar_DOORS_DESTROYED},
    {"CREATURES_SCAVENGED_LOST",    SVar_CREATURES_SCAVENGED_LOST},
    {"CREATURES_SCAVENGED_GAINED",  SVar_CREATURES_SCAVENGED_GAINED},
    {"ALL_DUNGEONS_DESTROYED",      SVar_ALL_DUNGEONS_DESTROYED},
    //{"DOOR",                      SVar_DOOR_NUM},
    {"GOOD_CREATURES",              SVar_GOOD_CREATURES},
    {"EVIL_CREATURES",              SVar_EVIL_CREATURES},
    {"TRAPS_SOLD",                  SVar_TRAPS_SOLD},
    {"DOORS_SOLD",                  SVar_DOORS_SOLD},
    {"MANUFACTURED_SOLD",           SVar_MANUFACTURED_SOLD},
    {"MANUFACTURE_GOLD",            SVar_MANUFACTURE_GOLD},
    {"TOTAL_SCORE",                 SVar_TOTAL_SCORE},
    {"BONUS_TIME",                  SVar_BONUS_TIME},
    {NULL,                           0},
};

const struct NamedCommand dk1_variable_desc[] = {
    {"MONEY",                       SVar_MONEY},
    {"GAME_TURN",                   SVar_GAME_TURN},
    {"BREAK_IN",                    SVar_BREAK_IN},
    //{"CREATURE_NUM",                SVar_CREATURE_NUM},
    {"TOTAL_IMPS",                  SVar_TOTAL_DIGGERS},
    {"TOTAL_CREATURES",             SVar_CONTROLS_TOTAL_CREATURES},
    {"TOTAL_RESEARCH",              SVar_TOTAL_RESEARCH},
    {"TOTAL_DOORS",                 SVar_TOTAL_DOORS},
    {"TOTAL_AREA",                  SVar_TOTAL_AREA},
    {"TOTAL_CREATURES_LEFT",        SVar_TOTAL_CREATURES_LEFT},
    {"CREATURES_ANNOYED",           SVar_CREATURES_ANNOYED},
    {"BATTLES_LOST",                SVar_BATTLES_LOST},
    {"BATTLES_WON",                 SVar_BATTLES_WON},
    {"ROOMS_DESTROYED",             SVar_ROOMS_DESTROYED},
    {"SPELLS_STOLEN",               SVar_SPELLS_STOLEN},
    {"TIMES_BROKEN_INTO",           SVar_TIMES_BROKEN_INTO},
    {"GOLD_POTS_STOLEN",            SVar_GOLD_POTS_STOLEN},
    //{"TIMER",                     SVar_TIMER},
    {"DUNGEON_DESTROYED",           SVar_DUNGEON_DESTROYED},
    {"TOTAL_GOLD_MINED",            SVar_TOTAL_GOLD_MINED},
    //{"FLAG",                      SVar_FLAG},
    //{"ROOM",                      SVar_ROOM_SLABS},
    {"DOORS_DESTROYED",             SVar_DOORS_DESTROYED},
    {"CREATURES_SCAVENGED_LOST",    SVar_CREATURES_SCAVENGED_LOST},
    {"CREATURES_SCAVENGED_GAINED",  SVar_CREATURES_SCAVENGED_GAINED},
    {"ALL_DUNGEONS_DESTROYED",      SVar_ALL_DUNGEONS_DESTROYED},
    //{"DOOR",                      SVar_DOOR_NUM},
    {NULL,                           0},
};

const struct NamedCommand controls_variable_desc[] = {
    {"TOTAL_DIGGERS",               SVar_CONTROLS_TOTAL_DIGGERS},
    {"TOTAL_CREATURES",             SVar_CONTROLS_TOTAL_CREATURES},
    {"TOTAL_DOORS",                 SVar_TOTAL_DOORS},
    {"TOTAL_AREA",                  SVar_TOTAL_AREA},
    {"GOOD_CREATURES",              SVar_CONTROLS_GOOD_CREATURES},
    {"EVIL_CREATURES",              SVar_CONTROLS_EVIL_CREATURES},
    {NULL,                           0},
};

const struct NamedCommand comparison_desc[] = {
  {"==",     MOp_EQUAL},
  {"!=",     MOp_NOT_EQUAL},
  {"<",      MOp_SMALLER},
  {">",      MOp_GREATER},
  {"<=",     MOp_SMALLER_EQ},
  {">=",     MOp_GREATER_EQ},
  {NULL,     0},
};

const struct NamedCommand head_for_desc[] = {
  {"ACTION_POINT",         MLoc_ACTIONPOINT},
  {"DUNGEON",              MLoc_PLAYERSDUNGEON},
  {"DUNGEON_HEART",        MLoc_PLAYERSHEART},
  {"APPROPIATE_DUNGEON",   MLoc_APPROPRTDUNGEON},
  {NULL,                   0},
};

const struct NamedCommand timer_desc[] = {
  {"TIMER0", 0},
  {"TIMER1", 1},
  {"TIMER2", 2},
  {"TIMER3", 3},
  {"TIMER4", 4},
  {"TIMER5", 5},
  {"TIMER6", 6},
  {"TIMER7", 7},
  {NULL,     0},
};

const struct NamedCommand flag_desc[] = {
  {"FLAG0",  0},
  {"FLAG1",  1},
  {"FLAG2",  2},
  {"FLAG3",  3},
  {"FLAG4",  4},
  {"FLAG5",  5},
  {"FLAG6",  6},
  {"FLAG7",  7},
  {NULL,     0},
};

const struct NamedCommand hero_objective_desc[] = {
  {"STEAL_GOLD",           CHeroTsk_StealGold},
  {"STEAL_SPELLS",         CHeroTsk_StealSpells},
  {"ATTACK_ENEMIES",       CHeroTsk_AttackEnemies},
  {"ATTACK_DUNGEON_HEART", CHeroTsk_AttackDnHeart},
  {"ATTACK_ROOMS",         CHeroTsk_AttackRooms},
  {"DEFEND_PARTY",         CHeroTsk_DefendParty},
  {"DEFEND_LOCATION",      CHeroTsk_DefendSpawn},
  {"DEFEND_HEART",         CHeroTsk_DefendHeart},
  {"DEFEND_ROOMS",         CHeroTsk_DefendRooms},
  {NULL,                   0},
};

const struct NamedCommand msgtype_desc[] = {
  {"SPEECH",           1},
  {"SOUND",            2},
  {NULL,               0},
};

const struct NamedCommand tendency_desc[] = {
  {"IMPRISON",         1},
  {"FLEE",             2},
  {NULL,               0},
};

const struct NamedCommand creature_select_criteria_desc[] = {
  {"MOST_EXPERIENCED",     CSelCrit_MostExperienced},
  {"MOST_EXP_WANDERING",   CSelCrit_MostExpWandering},
  {"MOST_EXP_WORKING",     CSelCrit_MostExpWorking},
  {"MOST_EXP_FIGHTING",    CSelCrit_MostExpFighting},
  {"LEAST_EXPERIENCED",    CSelCrit_LeastExperienced},
  {"LEAST_EXP_WANDERING",  CSelCrit_LeastExpWandering},
  {"LEAST_EXP_WORKING",    CSelCrit_LeastExpWorking},
  {"LEAST_EXP_FIGHTING",   CSelCrit_LeastExpFighting},
  {"NEAR_OWN_HEART",       CSelCrit_NearOwnHeart},
  {"NEAR_ENEMY_HEART",     CSelCrit_NearEnemyHeart},
  {"ON_ENEMY_GROUND",      CSelCrit_OnEnemyGround},
  {"ON_FRIENDLY_GROUND",   CSelCrit_OnFriendlyGround},
  {"ANYWHERE",             CSelCrit_Any},
  {NULL,                   0},
};

const struct NamedCommand game_rule_desc[] = {
  {"BodiesForVampire",           1},
  {"PrisonSkeletonChance",       2},
  {"GhostConvertChance",         3},
  {"TortureConvertChance",       4},
  {"TortureDeathChance",         5},
  {"FoodGenerationSpeed",        6},
  {"StunEvilEnemyChance",        7},
  {"StunGoodEnemyChance",        8},
  {"BodyRemainsFor",             9},
  {"FightHateKillValue",        10},
  {"PreserveClassicBugs",       11},
  {"DungeonHeartHealHealth",    12},
  {"ImpWorkExperience",         13},
  {"GemEffectiveness",          14},
  {"RoomSellGoldBackPercent",   15},
  {"DoorSellValuePercent",      16},
  {"TrapSellValuePercent",      17},
  {"PayDayGap",                 18},
  {"PayDaySpeed",               19},
  {"PayDayProgress",            20},
  {"PlaceTrapsOnSubtiles",      21},
  {"DiseaseHPTemplePercentage", 22},
  {"DungeonHeartHealth",        23},
  {NULL,                         0},
};

const struct NamedCommand door_config_desc[] = {
  {"ManufactureLevel",      1},
  {"ManufactureRequired",   2},
  {"Health",                3},
  {"SellingValue",          4},
  {"NametextId",            5},
  {"TooltipTextId",         6},
  {"Crate",                 7},
  {"SymbolSprites",         8},
  {"PointerSprites",        9},
  {"PanelTabIndex",        10},
  {NULL,                    0},
};

const struct NamedCommand trap_config_desc[] = {
  {"NameTextID",           1},
  {"TooltipTextID",        2},
  {"SymbolSprites",        3},
  {"PointerSprites",       4},
  {"PanelTabIndex",        5},
  {"Crate",                6},
  {"ManufactureLevel",     7},
  {"ManufactureRequired",  8},
  {"Shots",                9},
  {"TimeBetweenShots",    10},
  {"SellingValue",        11},
  {"Model",               12},
  {"ModelSize",           13},
  {"AnimationSpeed",      14},
  {"TriggerType",         15},
  {"ActivationType",      16},
  {"EffectType",          17},
  {"Hidden",              18},
  {"TriggerAlarm",        19},
  {"Slappable",           20},
  {"Unanimated",          21},
  {NULL,                   0},
};

/**
 * Text names of groups of GUI Buttons.
 */
const struct NamedCommand gui_button_group_desc[] = {
  {"MINIMAP",         GID_MINIMAP_AREA},
  {"TABS",            GID_TABS_AREA},
  {"INFO",            GID_INFO_PANE},
  {"ROOM",            GID_ROOM_PANE},
  {"POWER",           GID_POWER_PANE},
  {"TRAP",            GID_TRAP_PANE},
  {"DOOR",            GID_DOOR_PANE},
  {"CREATURE",        GID_CREATR_PANE},
  {"MESSAGE",         GID_MESSAGE_AREA},
  {NULL,               0},
};

/**
 * Text names of campaign flags.
 */
const struct NamedCommand campaign_flag_desc[] = {
  {"CAMPAIGN_FLAG0",  0},
  {"CAMPAIGN_FLAG1",  1},
  {"CAMPAIGN_FLAG2",  2},
  {"CAMPAIGN_FLAG3",  3},
  {"CAMPAIGN_FLAG4",  4},
  {"CAMPAIGN_FLAG5",  5},
  {"CAMPAIGN_FLAG6",  6},
  {"CAMPAIGN_FLAG7",  7},
  {NULL,     0},
};

const struct NamedCommand script_operator_desc[] = {
  {"SET",         1},
  {"INCREASE",    2},
  {"DECREASE",    3},
  {"MULTIPLY",    4},
  {NULL,          0},
};

static struct ScriptValue *allocate_script_value(void)
{
    if (gameadd.script.values_num >= SCRIPT_VALUES_COUNT)
        return NULL;
    struct ScriptValue* value = &gameadd.script.values[gameadd.script.values_num];
    gameadd.script.values_num++;
    return value;
}

static void command_init_value(struct ScriptValue* value, unsigned long var_index, unsigned long plr_range_id)
{
    set_flag_byte(&value->flags, TrgF_REUSABLE, next_command_reusable);
    set_flag_byte(&value->flags, TrgF_DISABLED, false);
    value->valtype = var_index;
    value->plyr_range = plr_range_id;
    value->condit_idx = script_current_condition;
}

#define ALLOCATE_SCRIPT_VALUE(var_index, plr_range_id) \
    struct ScriptValue tmp_value = {0}; \
    struct ScriptValue* value; \
    if ((script_current_condition == CONDITION_ALWAYS) && (next_command_reusable == 0)) \
    { \
    /* Fill local structure */ \
        value = &tmp_value; \
    } \
    else \
    { \
        value = allocate_script_value(); \
        if (value == NULL) \
        { \
            SCRPTERRLOG("Too many VALUEs in script (limit is %d)", SCRIPT_VALUES_COUNT); \
            return; \
        } \
    } \
    command_init_value(value, var_index, plr_range_id);

#define DEALLOCATE_SCRIPT_VALUE \
    if (value != &tmp_value) \
    {                           \
        value->flags = TrgF_DISABLED; \
        gameadd.script.values_num--; \
    }

#define PROCESS_SCRIPT_VALUE(cmd) \
    if ((script_current_condition == CONDITION_ALWAYS) && (next_command_reusable == 0)) \
    { \
        script_process_value(cmd, 0, 0, 0, 0, value); \
    }

// For dynamic strings
static char* script_strdup(const char *src)
{
    char *ret = gameadd.script.next_string;
    int remain_len = sizeof(gameadd.script.strings) - (gameadd.script.next_string - gameadd.script.strings);
    if (strlen(src) >= remain_len)
    {
        return NULL;
    }
    strcpy(ret, src);
    gameadd.script.next_string += strlen(src) + 1;
    return ret;
}
/******************************************************************************/
DLLIMPORT long _DK_script_support_send_tunneller_to_appropriate_dungeon(struct Thing *creatng);
/******************************************************************************/
static int filter_criteria_type(long desc_type)
{
    return desc_type & 0x0F;
}

static long filter_criteria_loc(long desc_type)
{
    return desc_type >> 4;
}
/******************************************************************************/
/**
 * Reads word from 'line' into 'param'. Sets if 'line_end' was reached.
 * @param line The input line position pointer.
 * @param param Output parameter acquired from the line.
 * @param parth_level Paraenesis level within the line, set to -1 on EOLN.
 */
const struct CommandDesc *get_next_word(char **line, char *param, int *para_level, const struct CommandDesc *cmdlist_desc)
{
    char chr;
    SCRIPTDBG(12,"Starting");
    const struct CommandDesc* cmnd_desc = NULL;
    // Find start of an item to read
    unsigned int pos = 0;
    param[pos] = '\0';
    while (1)
    {
        chr = **line;
        // letter or number
        if ((isalnum(chr)) || (chr == '-'))
            break;
        // operator
        if ((chr == '\"') || (chr == '=') || (chr == '!') || (chr == '<') || (chr == '>') || (chr == '~'))
            break;
        // end of line
        if ((chr == '\r') || (chr == '\n') || (chr == '\0'))
        {
            (*para_level) = -1;
            return NULL;
        }
        // paraenesis open
        if (chr == '(') {
            (*para_level)++;
        } else
        // paraenesis close
        if (chr == ')') {
            (*para_level)--;
        }
        (*line)++;
    }

    chr = **line;
    // Text string
    if (isalpha(chr))
    {
        // Read the parameter
        while (isalnum(chr) || (chr == '_') || (chr == '[') || (chr == ']') || (chr == ':'))
        {
            param[pos] = chr;
            pos++;
            (*line)++;
            chr = **line;
            if (pos+1 >= MAX_TEXT_LENGTH) break;
        }
        param[pos] = '\0';
        strupr(param);
        // Check if it's a command
        int i = 0;
        cmnd_desc = NULL;
        while (cmdlist_desc[i].textptr != NULL)
        {
            if (strcmp(param, cmdlist_desc[i].textptr) == 0)
            {
                cmnd_desc = &cmdlist_desc[i];
                break;
            }
            i++;
        }
    } else
    // Number string
    if (isdigit(chr) || (chr == '-'))
    {
        if (chr == '-')
        {
          param[pos] = chr;
          pos++;
          (*line)++;
        }
        chr = **line;
        if (!isdigit(chr))
        {
          SCRPTERRLOG("Unexpected '-' not followed by a number");
          return NULL;
        }
        while ( isdigit(chr) )
        {
          param[pos] = chr;
          pos++;
          (*line)++;
          chr = **line;
          if (pos+1 >= MAX_TEXT_LENGTH) break;
        }
    } else
    // Multiword string taken into quotes
    if (chr == '\"')
    {
        (*line)++;
        chr = **line;
        while ((chr != '\0') && (chr != '\n') && (chr != '\r'))
        {
          if (chr == '\"')
          {
            (*line)++;
            break;
          }
          param[pos] = chr;
          pos++;
          (*line)++;
          chr = **line;
          if (pos+1 >= MAX_TEXT_LENGTH) break;
      }
    } else
    // Other cases - only operators are left
    {
        param[pos] = chr;
        pos++;
        (*line)++;
        switch (chr)
        {
        case '!':
            chr = **line;
            if (chr != '=')
            {
                SCRPTERRLOG("Expected '=' after '!'");
                return NULL;
            }
            param[pos] = chr;
            pos++;
            (*line)++;
            break;
        case '>':
        case '<':
            chr = **line;
            if (chr == '=')
            {
              param[pos] = chr;
              pos++;
              (*line)++;
            }
            break;
        case '=':
            chr = **line;
            if (chr != '=')
            {
              SCRPTERRLOG("Expected '=' after '='");
              return 0;
            }
            param[pos] = chr;
            pos++;
            (*line)++;
            break;
        default:
            break;
        }
    }
    chr = **line;
    if ((chr == '\0') || (chr == '\r')  || (chr == '\n'))
        *para_level = -1;
    param[pos] = '\0';
    return cmnd_desc;
}

const char *script_get_command_name(long cmnd_index)
{
    long i = 0;
    while (command_desc[i].textptr != NULL)
    {
        if (command_desc[i].index == cmnd_index)
            return command_desc[i].textptr;
        i++;
  }
  return NULL;
}

/**
 * Returns if the command is 'preloaded'. Preloaded commands are initialized
 * before the whole level data is loaded.
 */
TbBool script_is_preloaded_command(long cmnd_index)
{
  switch (cmnd_index)
  {
  case Cmd_SWAP_CREATURE:
  case Cmd_LEVEL_VERSION:
      return true;
  default:
      return false;
  }
}

#define get_players_range_single(plr_range_id) get_players_range_single_f(plr_range_id, __func__, text_line_number)
long get_players_range_single_f(long plr_range_id, const char *func_name, long ln_num)
{
    if (plr_range_id < 0) {
        return -1;
    }
    if (plr_range_id == ALL_PLAYERS) {
        return -3;
    }
    if (plr_range_id == PLAYER_GOOD) {
        return game.hero_player_num;
    }
    if (plr_range_id == PLAYER_NEUTRAL) {
        return game.neutral_player_num;
    }
    if (plr_range_id < PLAYERS_COUNT)
    {
        return plr_range_id;
    }
    return -2;
}

#define get_players_range(plr_range_id, plr_start, plr_end) get_players_range_f(plr_range_id, plr_start, plr_end, __func__, text_line_number)
long get_players_range_f(long plr_range_id, int *plr_start, int *plr_end, const char *func_name, long ln_num)
{
    if (plr_range_id < 0)
    {
        return -1;
    }
    if (plr_range_id == ALL_PLAYERS)
    {
        *plr_start = 0;
        *plr_end = PLAYERS_COUNT;
        return plr_range_id;
    } else
    if (plr_range_id == PLAYER_GOOD)
    {
        *plr_start = game.hero_player_num;
        *plr_end = game.hero_player_num+1;
        return plr_range_id;
    } else
    if (plr_range_id == PLAYER_NEUTRAL)
    {
        *plr_start = game.neutral_player_num;
        *plr_end = game.neutral_player_num+1;
        return plr_range_id;
    } else
    if (plr_range_id < PLAYERS_COUNT)
    {
        *plr_start = plr_range_id;
        *plr_end = (*plr_start) + 1;
        return plr_range_id;
    }
    return -2;
}

#define get_players_range_from_str(plrname, plr_start, plr_end) get_players_range_from_str_f(plrname, plr_start, plr_end, __func__, text_line_number)
long get_players_range_from_str_f(const char *plrname, int *plr_start, int *plr_end, const char *func_name, long ln_num)
{
    long plr_range_id = get_rid(player_desc, plrname);
    if (plr_range_id == -1)
    {
        plr_range_id = get_rid(cmpgn_human_player_options, plrname);
    }
    switch (get_players_range_f(plr_range_id, plr_start, plr_end, func_name, ln_num))
    {
    case -1:
        ERRORMSG("%s(line %lu): Invalid player name, '%s'",func_name,ln_num, plrname);
        *plr_start = 0;
        *plr_end = 0;
        return -1;
    case -2:
        ERRORMSG("%s(line %lu): Player '%s' out of range",func_name,ln_num, plrname);
        *plr_start = 0;
        *plr_end = 0;
        return -2;
    default:
        break;
    }
    return plr_range_id;
}

#define get_player_id(plrname, plr_range_id) get_player_id_f(plrname, plr_range_id, __func__, text_line_number)
TbBool get_player_id_f(const char *plrname, long *plr_range_id, const char *func_name, long ln_num)
{
    *plr_range_id = get_rid(player_desc, plrname);
    if (*plr_range_id == -1)
    {
      *plr_range_id = get_rid(cmpgn_human_player_options, plrname);
      if (*plr_range_id == -1)
      {
        ERRORMSG("%s(line %lu): Invalid player name, '%s'",func_name,ln_num, plrname);
        return false;
      }
    }
    return true;
}

unsigned short get_map_location_type(TbMapLocation location)
{
  return location & 0x0F;
}

unsigned long get_map_location_longval(TbMapLocation location)
{
  return (location >> 4);
}

unsigned long get_map_location_plyrval(TbMapLocation location)
{
  return (location >> 12);
}

unsigned short get_map_location_plyridx(TbMapLocation location)
{
  return (location >> 4) & 0xFF;
}

/**
 * Returns location id for 1-param location from script.
 * @param locname
 * @param location
 * @return
 * @see get_map_heading_id()
 */
#define get_map_location_id(locname, location) get_map_location_id_f(locname, location, __func__, text_line_number)
TbBool get_map_location_id_f(const char *locname, TbMapLocation *location, const char *func_name, long ln_num)
{
    // If there's no locname, then coordinates are set directly as (x,y)
    if (locname == NULL)
    {
      *location = MLoc_NONE;
      return true;
    }
    // Player name means the location of player's Dungeon Heart
    long i = get_rid(player_desc, locname);
    if (i != -1)
    {
      if ((i != ALL_PLAYERS) && (i != PLAYER_NEUTRAL)) {
          if (!player_has_heart(i)) {
              WARNMSG("%s(line %lu): Target player %d has no heart",func_name,ln_num, (int)i);
          }
          *location = ((unsigned long)i << 4) | MLoc_PLAYERSHEART;
      } else {
          *location = MLoc_NONE;
      }
      return true;
    }
    // Creature name means location of such creature belonging to player0
    i = get_rid(creature_desc, locname);
    if (i != -1)
    {
        *location = ((unsigned long)i << 12) | ((unsigned long)my_player_number << 4) | MLoc_CREATUREKIND;
        return true;
    }
    // Room name means location of such room belonging to player0
    i = get_rid(room_desc, locname);
    if (i != -1)
    {
        *location = ((unsigned long)i << 12) | ((unsigned long)my_player_number << 4) | MLoc_ROOMKIND;
        return true;
    }
    // Todo list of functions
    if (strcmp(locname, "LAST_EVENT") == 0)
    {
        *location = (((unsigned long)MML_LAST_EVENT) << 12)
            | (((unsigned long)CurrentPlayer) << 4) //TODO: other players
            | MLoc_METALOCATION;
        return true;
    }
    else if (strcmp(locname, "COMBAT") == 0)
    {
        *location = (((unsigned long)MML_RECENT_COMBAT) << 12)
            | ((unsigned long)my_player_number << 4)
            | MLoc_METALOCATION;
        return true;
    }
    i = atol(locname);
    // Negative number means Hero Gate
    if (i < 0)
    {
        long n = -i;
        struct Thing* thing = find_hero_gate_of_number(n);
        if (thing_is_invalid(thing))
        {
            ERRORMSG("%s(line %lu): Non-existing Hero Door, no %d",func_name,ln_num,(int)-i);
            *location = MLoc_NONE;
            return false;
        }
        *location = (((unsigned long)n) << 4) | MLoc_HEROGATE;
    } else
    // Positive number means Action Point
    if (i > 0)
    {
        long n = action_point_number_to_index(i);
        if (!action_point_exists_idx(n))
        {
            ERRORMSG("%s(line %lu): Non-existing Action Point, no %d",func_name,ln_num,(int)i);
            *location = MLoc_NONE;
            return false;
        }
        // Set to action point number
        *location = (((unsigned long)n) << 4) | MLoc_ACTIONPOINT;
    } else
    // Zero is an error; reset to no location
    {
      ERRORMSG("%s(line %lu): Invalid LOCATION = '%s'",func_name,ln_num, locname);
      *location = MLoc_NONE;
    }
    return true;
}

/**
 * Writes Code Name (name to use in script file) of given map location to buffer.
 * @ name Output buffer. It should be COMMAND_WORD_LEN long.
 */
TbBool get_map_location_code_name(TbMapLocation location, char *name)
{
    long i;
    switch (get_map_location_type(location))
    {
    case MLoc_ACTIONPOINT:{
        i = get_map_location_longval(location);
        struct ActionPoint* apt = action_point_get(i);
        if (apt->num <= 0) {
            break;
        }
        itoa(apt->num, name, 10);
        };return true;
    case MLoc_HEROGATE:{
        i = get_map_location_longval(location);
        if (i <= 0) {
            break;
        }
        itoa(-i, name, 10);
        };return true;
    case MLoc_PLAYERSHEART:{
        i = get_map_location_longval(location);
        const char* cnstname = get_conf_parameter_text(player_desc, i);
        if (cnstname[0] == '\0') {
            break;
        }
        strcpy(name, cnstname);
        };return true;
    case MLoc_CREATUREKIND:{
        i = get_map_location_plyrval(location);
        const char* cnstname = get_conf_parameter_text(creature_desc, i);
        if (cnstname[0] == '\0') {
            break;
        }
        strcpy(name, cnstname);
        };return true;
    case MLoc_ROOMKIND:{
        i = get_map_location_plyrval(location);
        const char* cnstname = get_conf_parameter_text(room_desc, i);
        if (cnstname[0] == '\0') {
            break;
        }
        strcpy(name, cnstname);
        };return true;
    case MLoc_OBJECTKIND:
    case MLoc_THING:
    case MLoc_PLAYERSDUNGEON:
    case MLoc_APPROPRTDUNGEON:
    case MLoc_DOORKIND:
    case MLoc_TRAPKIND:
    case MLoc_NONE:
    default:
        break;
    }
    strcpy(name, "INVALID");
    return false;
}

/**
 * Returns location id for 2-param tunneler heading from script.
 * @param headname
 * @param target
 * @param location
 * @return
 * @see get_map_location_id()
 */
#define get_map_heading_id(headname, target, location) get_map_heading_id_f(headname, target, location, __func__, text_line_number)
TbBool get_map_heading_id_f(const char *headname, long target, TbMapLocation *location, const char *func_name, long ln_num)
{
    // If there's no headname, then there's an error
    if (headname == NULL)
    {
        SCRPTERRLOG("No heading objective");
        *location = MLoc_NONE;
        return false;
    }
    long head_id = get_rid(head_for_desc, headname);
    if (head_id == -1)
    {
        SCRPTERRLOG("Unhandled heading objective, '%s'", headname);
        *location = MLoc_NONE;
        return false;
    }
    // Check if the target place exists, and set 'location'
    // Note that we only need to support enum items which are in head_for_desc[].
    switch (head_id)
    {
    case MLoc_ACTIONPOINT:
    {
        long n = action_point_number_to_index(target);
        *location = ((unsigned long)n << 4) | head_id;
        if (!action_point_exists_idx(n)) {
            SCRPTWRNLOG("Target action point no %d doesn't exist", (int)target);
        }
        return true;
    }
    case MLoc_PLAYERSDUNGEON:
    case MLoc_PLAYERSHEART:
        *location = ((unsigned long)target << 4) | head_id;
        if (!player_has_heart(target)) {
            SCRPTWRNLOG("Target player %d has no heart", (int)target);
        }
        return true;
    case MLoc_APPROPRTDUNGEON:
        *location = (0) | head_id; // This option has no 'target' value
        return true;
    default:
        *location = MLoc_NONE;
        SCRPTWRNLOG("Unsupported Heading objective %d", (int)head_id);
        break;
    }
    return false;
}

TbBool script_support_setup_player_as_computer_keeper(PlayerNumber plyridx, long comp_model)
{
    struct PlayerInfo* player = get_player(plyridx);
    if (player_invalid(player)) {
        SCRPTWRNLOG("Tried to set up invalid player %d",(int)plyridx);
        return false;
    }
    // It uses >= because the count will be one higher than
    // the actual highest possible computer model number.
    if ((comp_model < 0) || (comp_model >= COMPUTER_MODELS_COUNT)) {
        SCRPTWRNLOG("Tried to set up player %d as outranged computer model %d",(int)plyridx,(int)comp_model);
        comp_model = 0;
    }
    player->allocflags |= PlaF_Allocated;
    player->id_number = plyridx;
    player->is_active = 1;
    player->allocflags |= PlaF_CompCtrl;
    init_player_start(player, false);
    if (!setup_a_computer_player(plyridx, comp_model)) {
        player->allocflags &= ~PlaF_CompCtrl;
        player->allocflags &= ~PlaF_Allocated;
        return false;
    }
    return true;
}

static void set_object_configuration_check(const struct ScriptLine *scline)
{
    ALLOCATE_SCRIPT_VALUE(scline->command, 0);
    const char *objectname = scline->tp[0];
    const char *property = scline->tp[1];
    const char *new_value = scline->tp[2];

    long objct_id = get_id(object_desc, objectname);
    if (objct_id == -1)
    {
        SCRPTERRLOG("Unknown object, '%s'", objectname);
        DEALLOCATE_SCRIPT_VALUE
        return;
    }

    long number_value;
    long objectvar = get_id(objects_object_commands, property);
    if (objectvar == -1)
    {
        SCRPTERRLOG("Unknown object variable");
        DEALLOCATE_SCRIPT_VALUE
        return;
    }
    switch (objectvar)
    {
        case 2: // Genre
            number_value = get_id(objects_genres_desc, new_value);
            if (number_value == -1)
            {
                SCRPTERRLOG("Unknown object variable");
                DEALLOCATE_SCRIPT_VALUE
                return;
            }
            value->arg2 = number_value;
            break;
        case 3: // RELATEDCREATURE
            number_value = get_id(creature_desc, new_value);
            if (number_value == -1)
            {
                SCRPTERRLOG("Unknown object variable");
                DEALLOCATE_SCRIPT_VALUE
                    return;
            }
            value->arg2 = number_value;
            break;
        case  5: // AnimId
        {
            struct Objects obj_tmp;
            number_value = get_anim_id(new_value, &obj_tmp);
            if (number_value == 0)
            {
                SCRPTERRLOG("Invalid animation id");
                DEALLOCATE_SCRIPT_VALUE
                return;
            }

            value->str2 = script_strdup(new_value);
            if (value->str2 == NULL)
            {
                SCRPTERRLOG("Run out script strings space");
                DEALLOCATE_SCRIPT_VALUE
                return;
            }
            break;
        }
        case 18: // MapIcon
        {
            number_value = get_icon_id(new_value);
            if (number_value < 0)
            {
                SCRPTERRLOG("Invalid icon id");
                DEALLOCATE_SCRIPT_VALUE
                return;
            }
            value->arg2 = number_value;
            break;
        }
        default:
            value->arg2 = atoi(new_value);
    }

    SCRIPTDBG(7, "Setting object %s property %s to %d", objectname, property, number_value);
    value->arg0 = objct_id;
    value->arg1 = objectvar;

    PROCESS_SCRIPT_VALUE(scline->command);
}

static void set_creature_configuration_check(const struct ScriptLine* scline)
{
    ALLOCATE_SCRIPT_VALUE(scline->command, 0);

    short creatvar = get_id(creatmodel_attributes_commands, scline->tp[1]);
    if (creatvar == -1)
    {
        SCRPTERRLOG("Unknown creature attribute");
        DEALLOCATE_SCRIPT_VALUE
            return;
    }

    if (creatvar == 20) // ATTACKPREFERENCE
    {
        value->shorts[2] = get_id(attackpref_desc, scline->tp[2]);
    }
    else
    {
        value->shorts[2] = atoi(scline->tp[2]);
    }

    SCRIPTDBG(7, "Setting creature %s attribute %d to %d (%d)", creature_code_name(scline->np[0]), scline->np[1], scline->np[2], scline->np[3]);
    value->shorts[0] = scline->np[0];
    value->shorts[1] = creatvar;
    value->shorts[3] = scline->np[3];

    PROCESS_SCRIPT_VALUE(scline->command);
}


static void set_creature_configuration_process(struct ScriptContext* context)
{
    short creatid = context->value->shorts[0];
    struct CreatureStats* crstat = creature_stats_get(creatid);
    struct CreatureModelConfig* crconf = &gameadd.crtr_conf.model[creatid];

    short attribute = context->value->shorts[1];
    short value = context->value->shorts[2];
    short value2 = context->value->shorts[3];

    switch (attribute)
    {
    case 1: // NAME
        CONFWRNLOG("Attribute (%d) not supported", attribute);
        break;
    case 2: // HEALTH
        crstat->health = value;
        break;
    case 3: // HEALREQUIREMENT
        crstat->heal_requirement = value;
        break;
    case 4: // HEALTHRESHOLD
        crstat->heal_threshold = value;
        break;
    case 5: // STRENGTH
        crstat->strength = value;
        break;
    case 6: // ARMOUR
        crstat->armour = value;
        break;
    case 7: // DEXTERITY
        crstat->dexterity = value;
        break;
    case 8: // FEARWOUNDED
        crstat->fear_wounded = value;
        break;
    case 9: // FEARSTRONGER
        crstat->fear_stronger = value;
        break;
    case 10: // DEFENCE
        crstat->defense = value;
        break;
    case 11: // LUCK
        crstat->luck = value;
        break;
    case 12: // RECOVERY
        crstat->sleep_recovery = value;
        break;
    case 13: // HUNGERRATE
        crstat->hunger_rate = value;
        break;
    case 14: // HUNGERFILL
        crstat->hunger_fill = value;
        break;
    case 15: // LAIRSIZE
        crstat->lair_size = value;
        break;
    case 16: // HURTBYLAVA
        crstat->hurt_by_lava = value;
        break;
    case 17: // BASESPEED
        crstat->base_speed = value;
        break;
    case 18: // GOLDHOLD
        crstat->gold_hold = value;
        break;
    case 19: // SIZE
        crstat->size_xy = value;
        crstat->size_yz = value2;
        break;
    case 20: // ATTACKPREFERENCE
        //todo
        crstat->attack_preference = value;
        break;
    case 21: // PAY
        crstat->pay = value;
        break;
    case 22: // HEROVSKEEPERCOST
        crstat->hero_vs_keeper_cost = value;
        break;
    case 23: // SLAPSTOKILL
        crstat->slaps_to_kill = value;
        break;
    case 24: // CREATURELOYALTY
    case 25: // LOYALTYLEVEL
    case 28: // PROPERTIES
        CONFWRNLOG("Attribute (%d) not supported", attribute);
        break;
    case 26: // DAMAGETOBOULDER
        crstat->damage_to_boulder = value;
        break;
    case 27: // THINGSIZE
        crstat->thing_size_xy = value;
        crstat->thing_size_yz = value2;
        break;
    case 29: // NAMETEXTID
        crconf->namestr_idx = value;
        break;
    case 30: // FEARSOMEFACTOR
        crstat->fearsome_factor = value;
        break;
    case 31: // TOKINGRECOVERY
        crstat->toking_recovery = value;
        break;
    case 0: // comment
        break;
    case -1: // end of buffer
        break;
    default:
        CONFWRNLOG("Unrecognized command (%d)",attribute);
        break;
    }
    check_and_auto_fix_stats();
    creature_stats_updated(creatid);
}

static void set_object_configuration_process(struct ScriptContext *context)
{
    struct Objects* objdat = get_objects_data(context->value->arg0);
    struct ObjectConfigStats* objst = &gameadd.object_conf.object_cfgstats[context->value->arg0];
    struct ObjectConfig* objbc = &gameadd.object_conf.base_config[context->value->arg0];
    switch (context->value->arg1)
    {
        case 2: // GENRE
            objst->genre = context->value->arg2;
            break;
        case 3: // RELATEDCREATURE
            objdat->related_creatr_model = context->value->arg2;
            break;
        case 4: // PROPERTIES
            objst->model_flags = context->value->arg2;
            break;
        case 5: // ANIMATIONID
            objdat->sprite_anim_idx = get_anim_id(context->value->str2, objdat);
            break;
        case 6: // ANIMATIONSPEED
            objdat->anim_speed = context->value->arg2;
            break;
        case 7: //SIZE_XY
            objdat->size_xy = context->value->arg2;
            break;
        case 8: // SIZE_YZ
            objdat->size_yz = context->value->arg2;
            break;
        case 9: // MAXIMUMSIZE
            objdat->sprite_size_max = context->value->arg2;
            break;
        case 10: // DESTROYONLIQUID
            objdat->destroy_on_liquid = context->value->arg2;
            break;
        case 11: // DESTROYONLAVA
            objdat->destroy_on_lava = context->value->arg2;
            break;
        case 12: // HEALTH
            objbc->health = context->value->arg2;
            break;
        case 13: // FALLACCELERATION
            objbc->fall_acceleration = context->value->arg2;
            break;
        case 14: // LIGHTUNAFFECTED
            objbc->light_unaffected = context->value->arg2;
            break;
        case 15: // LIGHTINTENSITY
            objbc->ilght.intensity = context->value->arg2;
            break;
        case 16: // LIGHTRADIUS
            objbc->ilght.radius = context->value->arg2 << 8; //Mystery bit shift. Remove it to get divide by 0 errors.
            break;
        case 17: // LIGHTISDYNAMIC
            objbc->ilght.is_dynamic = context->value->arg2;
            break;
        case 18: // MAPICON
            objst->map_icon = context->value->arg2;
            break;
        default:
            WARNMSG("Unsupported Object configuration, variable %d.", context->value->arg1);
            break;
    }
    update_all_object_stats();
}

static void display_timer_check(const struct ScriptLine *scline)
{
    const char *timrname = scline->tp[1];
    char timr_id = get_rid(timer_desc, timrname);
    if (timr_id == -1)
    {
        SCRPTERRLOG("Unknown timer, '%s'", timrname);
        return;
    }
    ALLOCATE_SCRIPT_VALUE(scline->command, 0);
    value->bytes[0] = (unsigned char)scline->np[0];
    value->bytes[1] = timr_id;
    value->arg1 = 0;
    value->bytes[2] = (TbBool)scline->np[2];
    PROCESS_SCRIPT_VALUE(scline->command);
}


static void display_timer_process(struct ScriptContext *context)
{
    gameadd.script_player = context->value->bytes[0];
    gameadd.script_timer_id = context->value->bytes[1];
    gameadd.script_timer_limit = context->value->arg1;
    gameadd.timer_real = context->value->bytes[2];
    game.flags_gui |= GGUI_ScriptTimer;
}

static void add_to_timer_check(const struct ScriptLine *scline)
{
    const char *timrname = scline->tp[1];
    long timr_id = get_rid(timer_desc, timrname);
    if (timr_id == -1)
    {
        SCRPTERRLOG("Unknown timer, '%s'", timrname);
        return;
    }
    ALLOCATE_SCRIPT_VALUE(scline->command, 0);
    value->arg0 = scline->np[0];
    value->arg1 = timr_id;
    value->arg2 = scline->np[2];
    PROCESS_SCRIPT_VALUE(scline->command);
}

static void add_to_timer_process(struct ScriptContext *context)
{
   add_to_script_timer(context->value->arg0, context->value->arg1, context->value->arg2);
}

static void add_bonus_time_check(const struct ScriptLine *scline)
{
    ALLOCATE_SCRIPT_VALUE(scline->command, 0);
    value->arg0 = scline->np[0];
    PROCESS_SCRIPT_VALUE(scline->command);
}

static void add_bonus_time_process(struct ScriptContext *context)
{
   game.bonus_time += context->value->arg0;
}

static void display_variable_check(const struct ScriptLine *scline)
{
    long varib_id, varib_type;
    if (!parse_get_varib(scline->tp[1], &varib_id, &varib_type))
    {
        SCRPTERRLOG("Unknown variable, '%s'", scline->tp[1]);
        return;
    }
    ALLOCATE_SCRIPT_VALUE(scline->command, 0);
    value->bytes[0] = scline->np[0];
    value->bytes[1] = scline->np[3];
    gameadd.script_value_type = varib_type;
    value->arg1 = varib_id;
    value->arg2 = scline->np[2];
    PROCESS_SCRIPT_VALUE(scline->command);
}

static void display_variable_process(struct ScriptContext *context)
{
   gameadd.script_player = context->value->bytes[0];
   gameadd.script_value_id = context->value->arg1;
   gameadd.script_variable_target = context->value->arg2;
   gameadd.script_variable_target_type = context->value->bytes[1];
   game.flags_gui |= GGUI_Variable;
}

static void display_countdown_check(const struct ScriptLine *scline)
{
    if (scline->np[2] <= 0)
    {
        SCRPTERRLOG("Can't have a countdown to %ld turns.", scline->np[2]);
        return;
    }
    const char *timrname = scline->tp[1];
    char timr_id = get_rid(timer_desc, timrname);
    if (timr_id == -1)
    {
        SCRPTERRLOG("Unknown timer, '%s'", timrname);
        return;
    }
    ALLOCATE_SCRIPT_VALUE(scline->command, 0);
    value->bytes[0] = (unsigned char)scline->np[0];
    value->bytes[1] = timr_id;
    value->arg1 = scline->np[2];
    value->bytes[2] = (TbBool)scline->np[3];
    PROCESS_SCRIPT_VALUE(scline->command);
}

static void cmd_no_param_check(const struct ScriptLine *scline)
{
    ALLOCATE_SCRIPT_VALUE(scline->command, 0);
    PROCESS_SCRIPT_VALUE(scline->command);
}

static void hide_timer_process(struct ScriptContext *context)
{
   game.flags_gui &= ~GGUI_ScriptTimer;
}

static void hide_variable_process(struct ScriptContext *context)
{
   game.flags_gui &= ~GGUI_Variable;
}

static void create_effect_check(const struct ScriptLine *scline)
{
    ALLOCATE_SCRIPT_VALUE(scline->command, 0);
    TbMapLocation location;
    const char *effect_name = scline->tp[0];
    long effct_id = get_rid(effect_desc, effect_name);
    if (effct_id == -1)
    {
        if (parameter_is_number(effect_name))
        {
            effct_id = atoi(effect_name);
        }
        else
        {
            SCRPTERRLOG("Unrecognised effect: %s", effect_name);
            return;
        }
    }
    value->chars[0] = effct_id;
    const char *locname = scline->tp[1];
    if (!get_map_location_id(locname, &location))
    {
        return;
    }
    long stl_x;
    long stl_y;
    find_map_location_coords(location, &stl_x, &stl_y, 0, __func__);
    value->bytes[1] = stl_x;
    value->bytes[2] = stl_y;
    value->arg1 = scline->np[2];
    PROCESS_SCRIPT_VALUE(scline->command);
}

static void create_effect_at_pos_check(const struct ScriptLine *scline)
{
    ALLOCATE_SCRIPT_VALUE(scline->command, 0);
    const char *effect_name = scline->tp[0];
    long effct_id = get_rid(effect_desc, effect_name);
    if (effct_id == -1)
    {
        if (parameter_is_number(effect_name))
        {
            effct_id = atoi(effect_name);
        }
        else
        {
            SCRPTERRLOG("Unrecognised effect: %s", effect_name);
            return;
        }
    }
    value->chars[0] = effct_id;
    if (subtile_coords_invalid(scline->np[1], scline->np[2]))
    {
        SCRPTERRLOG("Invalid co-ordinates: %ld, %ld", scline->np[1], scline->np[2]);
        return;
    }
    value->bytes[1] = scline->np[1];
    value->bytes[2] = scline->np[2];
    value->arg1 = scline->np[3];
    PROCESS_SCRIPT_VALUE(scline->command);
}

static void create_effect_process(struct ScriptContext *context)
{
    struct Coord3d pos;
    pos.x.stl.num = (MapSubtlCoord)context->value->bytes[1];
    pos.y.stl.num = (MapSubtlCoord)context->value->bytes[2];
    pos.z.val = get_floor_height(pos.x.stl.num, pos.y.stl.num);
    TbBool Price = (context->value->chars[0] == -(TngEffElm_Price));
    if (Price)
    {
        pos.z.val += 128;
    }
    struct Thing* efftng;
    if (context->value->chars[0] >= 0)
    {
        efftng = create_effect(&pos, context->value->bytes[0], game.neutral_player_num);
    }
    else
    {
        efftng = create_effect_element(&pos, ~(context->value->bytes[0]) + 1, game.neutral_player_num);
    }
    if (!thing_is_invalid(efftng))
    {
        if (thing_in_wall_at(efftng, &efftng->mappos))
        {
            move_creature_to_nearest_valid_position(efftng);
        }
        if (Price)
        {
            efftng->long_13 = context->value->arg1;
        }
    }
}

static void set_heart_health_check(const struct ScriptLine *scline)
{
    ALLOCATE_SCRIPT_VALUE(scline->command, 0);
    value->arg0 = scline->np[0];
    if (scline->np[1] > (signed long)game.dungeon_heart_health)
    {
        SCRPTWRNLOG("Value %ld is greater than maximum: %ld", scline->np[1], game.dungeon_heart_health);
        value->arg1 = game.dungeon_heart_health;
    }
    else
    {
        value->arg1 = scline->np[1];
    }
    PROCESS_SCRIPT_VALUE(scline->command);
}

static void set_heart_health_process(struct ScriptContext *context)
{
    struct Thing* heartng = get_player_soul_container(context->value->arg0);
    if (!thing_is_invalid(heartng))
    {
        heartng->health = (short)context->value->arg1;
    }
}

static void add_heart_health_check(const struct ScriptLine *scline)
{
    ALLOCATE_SCRIPT_VALUE(scline->command, 0);
    value->arg0 = scline->np[0];
    value->arg1 = scline->np[1];
    value->arg2 = scline->np[2];
    PROCESS_SCRIPT_VALUE(scline->command);
}

static void add_heart_health_process(struct ScriptContext *context)
{
    struct Thing* heartng = get_player_soul_container(context->value->arg0);
    if (!thing_is_invalid(heartng))
    {
        short old_health = heartng->health;
        long new_health = heartng->health + context->value->arg1;
        if (new_health > (signed long)game.dungeon_heart_health)
        {
            SCRIPTDBG(7,"Player %d's calculated heart health (%ld) is greater than maximum: %ld", heartng->owner, new_health, game.dungeon_heart_health);
            new_health = game.dungeon_heart_health;
        }
        heartng->health = (short)new_health;
        TbBool warn_on_damage = (context->value->arg2);
        if (warn_on_damage)
        {
            if (heartng->health < old_health)
            {
                event_create_event_or_update_nearby_existing_event(heartng->mappos.x.val, heartng->mappos.y.val, EvKind_HeartAttacked, heartng->owner, heartng->index);
                if (is_my_player_number(heartng->owner))
                {
                    output_message(SMsg_HeartUnderAttack, 400, true);
                }
            }
        }
    }
}

static void heart_lost_quick_objective_check(const struct ScriptLine *scline)
{
    ALLOCATE_SCRIPT_VALUE(scline->command, 0);
    if ((scline->np[0] < 0) || (scline->np[0] >= QUICK_MESSAGES_COUNT))
    {
        SCRPTERRLOG("Invalid QUICK OBJECTIVE number (%d)", scline->np[0]);
        return;
    }
    if (strlen(scline->tp[1]) >= MESSAGE_TEXT_LEN)
    {
        SCRPTWRNLOG("Objective TEXT too long; truncating to %d characters", MESSAGE_TEXT_LEN-1);
    }
    if ((gameadd.quick_messages[scline->np[0]][0] != '\0') && (strcmp(gameadd.quick_messages[scline->np[0]],scline->tp[1]) != 0))
    {
        SCRPTWRNLOG("Quick Objective no %d overwritten by different text", scline->np[0]);
    }
    strncpy(gameadd.quick_messages[scline->np[0]], scline->tp[1], MESSAGE_TEXT_LEN-1);
    gameadd.quick_messages[scline->np[0]][MESSAGE_TEXT_LEN-1] = '\0';
<<<<<<< HEAD
    
    TbMapLocation location;
=======
    value->arg0 = scline->np[0];
>>>>>>> aca33412
    if (scline->tp[2][0] != '\0')
    {
        get_map_location_id(scline->tp[2], &location);
    }

    value->arg0 = scline->np[0];
    value->uarg2 = location;
    PROCESS_SCRIPT_VALUE(scline->command);
}

static void heart_lost_quick_objective_process(struct ScriptContext *context)
{
    gameadd.heart_lost_display_message = true;
    gameadd.heart_lost_quick_message = true;
    gameadd.heart_lost_message_id = context->value->arg0;
    gameadd.heart_lost_message_target = context->value->arg2;
}

static void heart_lost_objective_check(const struct ScriptLine *scline)
{
    ALLOCATE_SCRIPT_VALUE(scline->command, 0);
    value->arg0 = scline->np[0];
    TbMapLocation location;
    if (scline->tp[1][0] != '\0')
    {
        get_map_location_id(scline->tp[1], &location);
    }
    value->uarg1 = location;
    PROCESS_SCRIPT_VALUE(scline->command);
}

static void heart_lost_objective_process(struct ScriptContext *context)
{
    gameadd.heart_lost_display_message = true;
    gameadd.heart_lost_quick_message = false;
    gameadd.heart_lost_message_id = context->value->arg0;
    gameadd.heart_lost_message_target = context->value->arg1;
}

static void null_process(struct ScriptContext *context)
{
}

TbBool script_support_setup_player_as_zombie_keeper(unsigned short plyridx)
{
    SYNCDBG(8,"Starting for player %d",(int)plyridx);
    struct PlayerInfo* player = get_player(plyridx);
    if (player_invalid(player)) {
        SCRPTWRNLOG("Tried to set up invalid player %d",(int)plyridx);
        return false;
    }
    player->allocflags &= ~PlaF_Allocated; // mark as non-existing
    player->id_number = plyridx;
    player->is_active = 0;
    player->allocflags &= ~PlaF_CompCtrl;
    init_player_start(player, false);
    return true;
}

void command_create_party(const char *prtname)
{
    if (script_current_condition != CONDITION_ALWAYS)
    {
        SCRPTWRNLOG("Party '%s' defined inside conditional statement",prtname);
    }
    create_party(prtname);
}

long pop_condition(void)
{
  if (script_current_condition == CONDITION_ALWAYS)
  {
    SCRPTERRLOG("unexpected ENDIF");
    return -1;
  }
  if ( condition_stack_pos )
  {
    condition_stack_pos--;
    script_current_condition = condition_stack[condition_stack_pos];
  } else
  {
    script_current_condition = CONDITION_ALWAYS;
  }
  return script_current_condition;
}

static void delete_from_party_check(const struct ScriptLine *scline)
{
    int party_id = get_party_index_of_name(scline->tp[0]);
    if (party_id < 0)
    {
        SCRPTERRLOG("Invalid Party:%s",scline->tp[0]);
        return;
    }
    long creature_id = get_rid(creature_desc, scline->tp[1]);
    if (creature_id == -1)
    {
      SCRPTERRLOG("Unknown creature, '%s'", scline->tp[1]);
      return;
    }
    if ((script_current_condition == CONDITION_ALWAYS) && (next_command_reusable == 0))
    {
        delete_member_from_party(party_id, creature_id, scline->np[2]);
    } else
    {
        struct PartyTrigger* pr_trig = &gameadd.script.party_triggers[gameadd.script.party_triggers_num % PARTY_TRIGGERS_COUNT];
        pr_trig->flags = TrgF_DELETE_FROM_PARTY;
        pr_trig->flags |= next_command_reusable?TrgF_REUSABLE:0;
        pr_trig->party_id = party_id;
        pr_trig->creatr_id = creature_id;
        pr_trig->crtr_level = scline->np[2];
        pr_trig->condit_idx = script_current_condition;

        gameadd.script.party_triggers_num++;
    }
}

static void add_to_party_check(const struct ScriptLine *scline)
{
    int party_id = get_party_index_of_name(scline->tp[0]);
    if (party_id < 0)
    {
        SCRPTERRLOG("Invalid Party:%s",scline->tp[1]);
        return;
    }
    if ((scline->np[2] < 1) || (scline->np[2] > CREATURE_MAX_LEVEL))
    {
      SCRPTERRLOG("Invalid Creature Level parameter; %ld not in range (%d,%d)",scline->np[2],1,CREATURE_MAX_LEVEL);
      return;
    }
    long crtr_id = get_rid(creature_desc, scline->tp[1]);
    if (crtr_id == -1)
    {
      SCRPTERRLOG("Unknown creature, '%s'", scline->tp[1]);
      return;
    }
    long objective_id = get_rid(hero_objective_desc, scline->tp[4]);
    if (objective_id == -1)
    {
      SCRPTERRLOG("Unknown party member objective, '%s'", scline->tp[4]);
      return;
    }
  //SCRPTLOG("Party '%s' member kind %d, level %d",prtname,crtr_id,crtr_level);

    if ((script_current_condition == CONDITION_ALWAYS) && (next_command_reusable == 0))
    {
        add_member_to_party(party_id, crtr_id, scline->np[2], scline->np[3], objective_id, scline->np[5]);
    } else
    {
        struct PartyTrigger* pr_trig = &gameadd.script.party_triggers[gameadd.script.party_triggers_num % PARTY_TRIGGERS_COUNT];
        pr_trig->flags = TrgF_ADD_TO_PARTY;
        pr_trig->flags |= next_command_reusable?TrgF_REUSABLE:0;
        pr_trig->party_id = party_id;
        pr_trig->creatr_id = crtr_id;
        pr_trig->crtr_level = scline->np[2];
        pr_trig->carried_gold = scline->np[3];
        pr_trig->objectv = objective_id;
        pr_trig->countdown = scline->np[5];
        pr_trig->condit_idx = script_current_condition;

        gameadd.script.party_triggers_num++;
    }
}

static void add_to_party_process(struct ScriptContext *context)
{
    struct PartyTrigger* pr_trig = context->pr_trig;
    add_member_to_party(pr_trig->party_id, pr_trig->creatr_id, pr_trig->crtr_level, pr_trig->carried_gold, pr_trig->objectv, pr_trig->countdown);
}

static int sac_compare_fn(const void *ptr_a, const void *ptr_b)
{
    const char *a = (const char*)ptr_a;
    const char *b = (const char*)ptr_b;
    return *a < *b;
}
static void set_sacrifice_recipe_check(const struct ScriptLine *scline)
{
    ALLOCATE_SCRIPT_VALUE(scline->command, 0);

    value->sac.action = get_rid(rules_sacrifices_commands, scline->tp[0]);
    if (value->sac.action == -1)
    {
        SCRPTERRLOG("Unexpected action:%s", scline->tp[0]);
        return;
    }
    long param;
    if ((value->sac.action == SacA_CustomPunish) || (value->sac.action == SacA_CustomReward))
    {
        param = get_id(flag_desc, scline->tp[1]) + 1;
    }
    else
    {
        param = get_id(creature_desc, scline->tp[1]);
        if (param == -1)
        {
            param = get_id(sacrifice_unique_desc, scline->tp[1]);
        }
        if (param == -1)
        {
            param = get_id(spell_desc, scline->tp[1]);
        }
    }
    if (param == -1 && (strcmp(scline->tp[1], "NONE") == 0))
    {
        param = 0;
    }

    if (param < 0)
    {
        param = 0;
        value->sac.action = SacA_None;
        SCRPTERRLOG("Unexpcepdted parameter:%s", scline->tp[1]);
    }
    value->sac.param = param;

    for (int i = 0; i < MAX_SACRIFICE_VICTIMS; i++)
    {
       long vi = get_rid(creature_desc, scline->tp[i + 2]);
       if (vi < 0)
         vi = 0;
       value->sac.victims[i] = vi;
    }
    qsort(value->sac.victims, MAX_SACRIFICE_VICTIMS, sizeof(value->sac.victims[0]), &sac_compare_fn);

    PROCESS_SCRIPT_VALUE(scline->command);
}

static void remove_sacrifice_recipe_check(const struct ScriptLine *scline)
{
    ALLOCATE_SCRIPT_VALUE(scline->command, 0);

    value->sac.action = SacA_None;
    value->sac.param = 0;

    for (int i = 0; i < MAX_SACRIFICE_VICTIMS; i++)
    {
       long vi = get_rid(creature_desc, scline->tp[i]);
       if (vi < 0)
         vi = 0;
       value->sac.victims[i] = vi;
    }
    qsort(value->sac.victims, MAX_SACRIFICE_VICTIMS, sizeof(value->sac.victims[0]), &sac_compare_fn);

    PROCESS_SCRIPT_VALUE(scline->command);
}

static void set_sacrifice_recipe_process(struct ScriptContext *context)
{
    long victims[MAX_SACRIFICE_VICTIMS];
    struct Coord3d pos;
    int action = context->value->sac.action;
    int param = context->value->sac.param;
    for (int i = 0; i < MAX_SACRIFICE_VICTIMS; i++)
    {
        victims[i] = context->value->sac.victims[i];
    }
    for (int i = 1; i < MAX_SACRIFICE_RECIPES; i++)
    {
        struct SacrificeRecipe* sac = &gameadd.sacrifice_recipes[i];
        if (sac->action == (long)SacA_None)
        {
            break;
        }
        if (memcmp(victims, sac->victims, sizeof(victims)) == 0)
        {
            sac->action = action;
            sac->param = param;
            if (action == (long)SacA_None)
            {
                // remove empty space
                memmove(sac, sac + 1, (MAX_SACRIFICE_RECIPES - 1 - (sac - &gameadd.sacrifice_recipes[0])) * sizeof(*sac));
            }
            return;
        }
    }
    if (action == (long)SacA_None) // No rule found
    {
        WARNLOG("Unable to find sacrifice rule to remove");
        return;
    }
    struct SacrificeRecipe* sac = get_unused_sacrifice_recipe_slot();
    if (sac == &gameadd.sacrifice_recipes[0])
    {
        ERRORLOG("No free sacrifice rules");
        return;
    }
    memcpy(sac->victims, victims, sizeof(victims));
    sac->action = action;
    sac->param = param;

    if (find_temple_pool(context->player_idx, &pos))
    {
        // Check if sacrifice pool already matches
        for (int i = 0; i < sizeof(victims); i++)
        {
            if (victims[i] == 0)
                break;
            process_sacrifice_creature(&pos, victims[i], context->player_idx, false);
        }
    }
}

static void set_box_tooltip(const struct ScriptLine *scline)
{
  if ((scline->np[0] < 0) || (scline->np[0] >= CUSTOM_BOX_COUNT))
  {
    SCRPTERRLOG("Invalid CUSTOM_BOX number (%ld)", scline->np[0]);
    return;
  }
  int idx = scline->np[0];
  if (strlen(scline->tp[1]) >= MESSAGE_TEXT_LEN)
  {
      SCRPTWRNLOG("Tooltip TEXT too long; truncating to %d characters", MESSAGE_TEXT_LEN-1);
  }
  if ((gameadd.box_tooltip[idx][0] != '\0') && (strcmp(gameadd.box_tooltip[idx], scline->tp[1]) != 0))
  {
      SCRPTWRNLOG("Box tooltip #%d overwritten by different text", idx);
  }
  strncpy(gameadd.box_tooltip[idx], scline->tp[1], MESSAGE_TEXT_LEN-1);
  gameadd.box_tooltip[idx][MESSAGE_TEXT_LEN-1] = '\0';
}

static void set_box_tooltip_id(const struct ScriptLine *scline)
{
  if ((scline->np[0] < 0) || (scline->np[0] >= CUSTOM_BOX_COUNT))
  {
    SCRPTERRLOG("Invalid CUSTOM_BOX number (%ld)", scline->np[0]);
    return;
  }
  int idx = scline->np[0];
  strncpy(gameadd.box_tooltip[idx], get_string(scline->np[1]), MESSAGE_TEXT_LEN-1);
  gameadd.box_tooltip[idx][MESSAGE_TEXT_LEN-1] = '\0';
}

// 1/4 turn minimal
#define FX_LINE_TIME_PARTS 4

static void create_effects_line_check(const struct ScriptLine *scline)
{
    ALLOCATE_SCRIPT_VALUE(scline->command, 0);

    ((long*)(&value->bytes[0]))[0] = scline->np[0]; // AP `from`
    ((long*)(&value->bytes[4]))[0] = scline->np[1]; // AP `to`
    value->chars[8] = scline->np[2]; // curvature
    value->bytes[9] = scline->np[3]; // spatial stepping
    value->bytes[10] = scline->np[4]; // temporal stepping
    // TODO: use effect elements when below zero?
    value->chars[11] = scline->np[5]; // effect

    PROCESS_SCRIPT_VALUE(scline->command);
}

static void create_effects_line_process(struct ScriptContext *context)
{
    struct ScriptFxLine *fx_line = NULL;
    for (int i = 0; i < (sizeof(gameadd.fx_lines) / sizeof(gameadd.fx_lines[0])); i++)
    {
        if (!gameadd.fx_lines[i].used)
        {
            fx_line = &gameadd.fx_lines[i];
            fx_line->used = true;
            gameadd.active_fx_lines++;
            break;
        }
    }
    if (fx_line == NULL)
    {
        ERRORLOG("Too many fx_lines");
        return;
    }
    find_location_pos(((long *)(&context->value->bytes[0]))[0], context->player_idx, &fx_line->from, __func__);
    find_location_pos(((long *)(&context->value->bytes[4]))[0], context->player_idx, &fx_line->to, __func__);
    fx_line->curvature = context->value->chars[8];
    fx_line->spatial_step = context->value->bytes[9] * 32;
    fx_line->steps_per_turn = context->value->bytes[10];
    fx_line->effect = context->value->chars[11];
    fx_line->here = fx_line->from;
    fx_line->step = 0;

    if (fx_line->steps_per_turn <= 0)
    {
        fx_line->steps_per_turn = 32 * 255; // whole map
    }

    int dx = fx_line->to.x.val - fx_line->from.x.val;
    int dy = fx_line->to.y.val - fx_line->from.y.val;
    if ((dx * dx + dy * dy) != 0)
    {
        float len = sqrt((float)dx * dx + dy * dy);
        fx_line->total_steps = (int)(len / fx_line->spatial_step) + 1;

        int d_cx = -dy * fx_line->curvature / 32;
        int d_cy = +dx * fx_line->curvature / 32;
        fx_line->cx = (fx_line->to.x.val + fx_line->from.x.val - d_cx)/2;
        fx_line->cy = (fx_line->to.y.val + fx_line->from.y.val - d_cy)/2;
    }
    else
    {
      fx_line->total_steps = 1;
    }
    fx_line->partial_steps = FX_LINE_TIME_PARTS;
}

static void process_fx_line(struct ScriptFxLine *fx_line)
{
    fx_line->partial_steps += fx_line->steps_per_turn;
    for (;fx_line->partial_steps >= FX_LINE_TIME_PARTS; fx_line->partial_steps -= FX_LINE_TIME_PARTS)
    {
        fx_line->here.z.val = get_floor_height_at(&fx_line->here);
        if (fx_line->here.z.val < FILLED_COLUMN_HEIGHT)
        {
          if (fx_line->effect > 0)
          {
            create_effect(&fx_line->here, fx_line->effect, 5); // Owner - neutral
          } else if (fx_line->effect < 0)
          {
            create_effect_element(&fx_line->here, -fx_line->effect, 5); // Owner - neutral
          }
        }

        fx_line->step++;
        if (fx_line->step >= fx_line->total_steps)
        {
          fx_line->used = false;
          break;
        }

        int remain_t = fx_line->total_steps - fx_line->step;

        int bx = fx_line->from.x.val * remain_t + fx_line->cx * fx_line->step;
        int by = fx_line->from.y.val * remain_t + fx_line->cy * fx_line->step;
        int dx = fx_line->cx * remain_t + fx_line->to.x.val * fx_line->step;
        int dy = fx_line->cy * remain_t + fx_line->to.y.val * fx_line->step;

        fx_line->here.x.val = (bx * remain_t + dx * fx_line->step) / fx_line->total_steps / fx_line->total_steps;
        fx_line->here.y.val = (by * remain_t + dy * fx_line->step) / fx_line->total_steps / fx_line->total_steps;
    }
}

void command_tutorial_flash_button(long btn_id, long duration)
{
    command_add_value(Cmd_TUTORIAL_FLASH_BUTTON, ALL_PLAYERS, btn_id, duration, 0);
}

void command_add_party_to_level(long plr_range_id, const char *prtname, const char *locname, long ncopies)
{
    TbMapLocation location;
    if (ncopies < 1)
    {
        SCRPTERRLOG("Invalid NUMBER parameter");
        return;
    }
    if (gameadd.script.party_triggers_num >= PARTY_TRIGGERS_COUNT)
    {
        SCRPTERRLOG("Too many ADD_CREATURE commands in script");
        return;
    }
    // Verify player
    long plr_id = get_players_range_single(plr_range_id);
    if (plr_id < 0) {
        SCRPTERRLOG("Given owning player is not supported in this command");
        return;
    }
    // Recognize place where party is created
    if (!get_map_location_id(locname, &location))
        return;
    // Recognize party name
    long prty_id = get_party_index_of_name(prtname);
    if (prty_id < 0)
    {
        SCRPTERRLOG("Party of requested name, '%s', is not defined",prtname);
        return;
    }
    if ((script_current_condition == CONDITION_ALWAYS) && (next_command_reusable == 0))
    {
        struct Party* party = &gameadd.script.creature_partys[prty_id];
        script_process_new_party(party, plr_id, location, ncopies);
    } else
    {
        struct PartyTrigger* pr_trig = &gameadd.script.party_triggers[gameadd.script.party_triggers_num % PARTY_TRIGGERS_COUNT];
        pr_trig->flags = TrgF_CREATE_PARTY;
        pr_trig->flags |= next_command_reusable?TrgF_REUSABLE:0;
        pr_trig->plyr_idx = plr_id;
        pr_trig->creatr_id = prty_id;
        pr_trig->location = location;
        pr_trig->ncopies = ncopies;
        pr_trig->condit_idx = script_current_condition;
        gameadd.script.party_triggers_num++;
    }
}

void command_add_object_to_level(const char *obj_name, const char *locname, long arg)
{
    TbMapLocation location;
    long obj_id = get_rid(object_desc, obj_name);
    if (obj_id == -1)
    {
        SCRPTERRLOG("Unknown object, '%s'", obj_name);
        return;
    }
    if (gameadd.script.party_triggers_num >= PARTY_TRIGGERS_COUNT)
    {
        SCRPTERRLOG("Too many ADD_CREATURE commands in script");
        return;
    }
    // Recognize place where party is created
    if (!get_map_location_id(locname, &location))
        return;
    if (script_current_condition == CONDITION_ALWAYS)
    {
        script_process_new_object(obj_id, location, arg);
    } else
    {
        struct PartyTrigger* pr_trig = &gameadd.script.party_triggers[gameadd.script.party_triggers_num % PARTY_TRIGGERS_COUNT];
        pr_trig->flags = TrgF_CREATE_OBJECT;
        pr_trig->flags |= next_command_reusable?TrgF_REUSABLE:0;
        pr_trig->plyr_idx = 0; //That is because script is inside `struct Game` and it is not possible to enlarge it
        pr_trig->creatr_id = obj_id & 0x7F;
        pr_trig->crtr_level = ((obj_id >> 7) & 7); // No more than 1023 different classes of objects :)
        pr_trig->carried_gold = arg;
        pr_trig->location = location;
        pr_trig->ncopies = 1;
        pr_trig->condit_idx = script_current_condition;
        gameadd.script.party_triggers_num++;
    }
}

void command_add_creature_to_level(long plr_range_id, const char *crtr_name, const char *locname, long ncopies, long crtr_level, long carried_gold)
{
    TbMapLocation location;
    if ((crtr_level < 1) || (crtr_level > CREATURE_MAX_LEVEL))
    {
        SCRPTERRLOG("Invalid CREATURE LEVEL parameter");
        return;
    }
    if ((ncopies <= 0) || (ncopies >= CREATURES_COUNT))
    {
        SCRPTERRLOG("Invalid number of creatures to add");
        return;
    }
    if (gameadd.script.party_triggers_num >= PARTY_TRIGGERS_COUNT)
    {
        SCRPTERRLOG("Too many ADD_CREATURE commands in script");
        return;
    }
    long crtr_id = get_rid(creature_desc, crtr_name);
    if (crtr_id == -1)
    {
        SCRPTERRLOG("Unknown creature, '%s'", crtr_name);
        return;
    }
    // Verify player
    long plr_id = get_players_range_single(plr_range_id);
    if (plr_id < 0) {
        SCRPTERRLOG("Given owning player is not supported in this command");
        return;
    }
    // Recognize place where party is created
    if (!get_map_location_id(locname, &location))
        return;
    if (script_current_condition == CONDITION_ALWAYS)
    {
        script_process_new_creatures(plr_id, crtr_id, location, ncopies, carried_gold, crtr_level-1);
    } else
    {
        struct PartyTrigger* pr_trig = &gameadd.script.party_triggers[gameadd.script.party_triggers_num % PARTY_TRIGGERS_COUNT];
        pr_trig->flags = TrgF_CREATE_CREATURE;
        pr_trig->flags |= next_command_reusable?TrgF_REUSABLE:0;

        pr_trig->plyr_idx = plr_id;
        pr_trig->creatr_id = crtr_id;
        pr_trig->crtr_level = crtr_level-1;
        pr_trig->carried_gold = carried_gold;
        pr_trig->location = location;
        pr_trig->ncopies = ncopies;
        pr_trig->condit_idx = script_current_condition;
        gameadd.script.party_triggers_num++;
    }
}

void command_add_condition(long plr_range_id, long opertr_id, long varib_type, long varib_id, long value)
{
    // TODO: replace with pointer to functions
    struct Condition* condt = &gameadd.script.conditions[gameadd.script.conditions_num];
    condt->condit_idx = script_current_condition;
    condt->plyr_range = plr_range_id;
    condt->variabl_type = varib_type;
    condt->variabl_idx = varib_id;
    condt->operation = opertr_id;
    condt->rvalue = value;
    if (condition_stack_pos >= CONDITIONS_COUNT)
    {
        gameadd.script.conditions_num++;
        SCRPTWRNLOG("Conditions too deep in script");
        return;
    }
    if (script_current_condition != CONDITION_ALWAYS)
    {
        condition_stack[condition_stack_pos] = script_current_condition;
        condition_stack_pos++;
    }
    script_current_condition = gameadd.script.conditions_num;
    gameadd.script.conditions_num++;
}

TbBool parse_get_varib(const char *varib_name, long *varib_id, long *varib_type)
{
    char c;
    int len = 0;
    char arg[MAX_TEXT_LENGTH];

    if (level_file_version > 0)
    {
        *varib_type = get_id(variable_desc, varib_name);
    } else
    {
        *varib_type = get_id(dk1_variable_desc, varib_name);
    }
    if (*varib_type == -1)
      *varib_id = -1;
    else
      *varib_id = 0;
    if (*varib_id == -1)
    {
      *varib_id = get_id(creature_desc, varib_name);
      *varib_type = SVar_CREATURE_NUM;
    }
    //TODO: list of lambdas
    if (*varib_id == -1)
    {
      *varib_id = get_id(room_desc, varib_name);
      *varib_type = SVar_ROOM_SLABS;
    }
    if (*varib_id == -1)
    {
      *varib_id = get_id(timer_desc, varib_name);
      *varib_type = SVar_TIMER;
    }
    if (*varib_id == -1)
    {
      *varib_id = get_id(flag_desc, varib_name);
      *varib_type = SVar_FLAG;
    }
    if (*varib_id == -1)
    {
      *varib_id = get_id(door_desc, varib_name);
      *varib_type = SVar_DOOR_NUM;
    }
    if (*varib_id == -1)
    {
        *varib_id = get_id(trap_desc, varib_name);
        *varib_type = SVar_TRAP_NUM;
    }
    if (*varib_id == -1)
    {
      *varib_id = get_id(campaign_flag_desc, varib_name);
      *varib_type = SVar_CAMPAIGN_FLAG;
    }
    if (*varib_id == -1)
    {
        if (2 == sscanf(varib_name, "BOX%ld_ACTIVATE%c", varib_id, &c) && (c == 'D'))
        {
            // activateD
            *varib_type = SVar_BOX_ACTIVATED;
        }
        else
        {
            *varib_id = -1;
        }
        if (2 == sscanf(varib_name, "SACRIFICED[%n%[^]]%c", &len, arg, &c) && (c == ']'))
        {
            *varib_id = get_id(creature_desc, arg);
            *varib_type = SVar_SACRIFICED;
        }
        if (2 == sscanf(varib_name, "REWARDED[%n%[^]]%c", &len, arg, &c) && (c == ']'))
        {
            *varib_id = get_id(creature_desc, arg);
            *varib_type = SVar_REWARDED;
        }
    }
    if (*varib_id == -1)
    {
      SCRPTERRLOG("Unknown variable name, '%s'", varib_name);
      return false;
    }
    return true;
}

// Variables that could be set
static TbBool parse_set_varib(const char *varib_name, long *varib_id, long *varib_type)
{
    char c;
    int len = 0;
    char arg[MAX_TEXT_LENGTH];

    *varib_id = -1;
    if (*varib_id == -1)
    {
      *varib_id = get_id(flag_desc, varib_name);
      *varib_type = SVar_FLAG;
    }
    if (*varib_id == -1)
    {
      *varib_id = get_id(campaign_flag_desc, varib_name);
      *varib_type = SVar_CAMPAIGN_FLAG;
    }
    if (*varib_id == -1)
    {
        if (2 == sscanf(varib_name, "BOX%ld_ACTIVATE%c", varib_id, &c) && (c == 'D'))
        {
            // activateD
            *varib_type = SVar_BOX_ACTIVATED;
        }
        else
        {
            *varib_id = -1;
        }
        if (2 == sscanf(varib_name, "SACRIFICED[%n%[^]]%c", &len, arg, &c) && (c == ']'))
        {
            *varib_id = get_id(creature_desc, arg);
            *varib_type = SVar_SACRIFICED;
        }
        if (2 == sscanf(varib_name, "REWARDED[%n%[^]]%c", &len, arg, &c) && (c == ']'))
        {
            *varib_id = get_id(creature_desc, arg);
            *varib_type = SVar_REWARDED;
        }
    }
    if (*varib_id == -1)
    {
      SCRPTERRLOG("Unknown variable name, '%s'", varib_name);
      return false;
    }
    return true;
}

static long parse_criteria(const char *criteria)
{
    char c;
    int arg;

    long ret = get_id(creature_select_criteria_desc, criteria);
    if (ret == -1)
    {
        if (2 == sscanf(criteria, "AT_ACTION_POINT[%d%c", &arg, &c) && (c == ']'))
        {
            ActionPointId loc = action_point_number_to_index(arg);
            if (loc == -1)
            {
                SCRPTERRLOG("Unknown action point at criteria, '%s'", criteria);
                return -1;
            }
            ret = (CSelCrit_NearAP) | (loc << 4);
        }
    }
    return ret;
}

static long parse_creature_name(const char *creature_name)
{
    long ret = get_rid(creature_desc, creature_name);
    if (ret == -1)
    {
        if (0 == strcasecmp(creature_name, "ANY_CREATURE"))
        {
            return CREATURE_ANY;
        }
    }
    return ret;
}

void command_if(long plr_range_id, const char *varib_name, const char *operatr, long value)
{
    long varib_type;
    long varib_id;
    if (gameadd.script.conditions_num >= CONDITIONS_COUNT)
    {
      SCRPTERRLOG("Too many (over %d) conditions in script", CONDITIONS_COUNT);
      return;
    }
    // Recognize variable
    if (!parse_get_varib(varib_name, &varib_id, &varib_type))
    {
        return;
    }
    { // Warn if using the command for a player without Dungeon struct
        int plr_start;
        int plr_end;
        if (get_players_range(plr_range_id, &plr_start, &plr_end) >= 0) {
            struct Dungeon* dungeon = get_dungeon(plr_start);
            if ((plr_start+1 == plr_end) && dungeon_invalid(dungeon)) {
                // Note that this list should be kept updated with the changes in get_condition_value()
                if ((varib_type != SVar_GAME_TURN) && (varib_type != SVar_ALL_DUNGEONS_DESTROYED)
                 && (varib_type != SVar_DOOR_NUM) && (varib_type != SVar_TRAP_NUM))
                    SCRPTWRNLOG("Found player without dungeon used in IF clause in script; this will not work correctly");
            }
        }
    }
    // Recognize comparison
    long opertr_id = get_id(comparison_desc, operatr);
    if (opertr_id == -1)
    {
      SCRPTERRLOG("Unknown comparison name, '%s'", operatr);
      return;
    }
    // Add the condition to script structure
    command_add_condition(plr_range_id, opertr_id, varib_type, varib_id, value);
}

void command_add_value(unsigned long var_index, unsigned long plr_range_id, long val2, long val3, long val4)
{
    ALLOCATE_SCRIPT_VALUE(var_index, plr_range_id);

    value->arg0 = val2;
    value->arg1 = val3;
    value->arg2 = val4;

    if ((script_current_condition == CONDITION_ALWAYS) && (next_command_reusable == 0))
    {
        script_process_value(var_index, plr_range_id, val2, val3, val4, value);
        return;
    }
}

void command_display_information(long msg_num, const char *where, long x, long y)
{
    TbMapLocation location;
    if ((msg_num < 0) || (msg_num >= STRINGS_MAX))
    {
      SCRPTERRLOG("Invalid TEXT number");
      return;
    }
    if (!get_map_location_id(where, &location))
      return;
    command_add_value(Cmd_DISPLAY_INFORMATION, ALL_PLAYERS, msg_num, location, get_subtile_number(x,y));
}

void command_set_generate_speed(long game_turns)
{
    if (game_turns <= 0)
    {
      SCRPTERRLOG("Generation speed must be positive number");
      return;
    }
    command_add_value(Cmd_SET_GENERATE_SPEED, ALL_PLAYERS, game_turns, 0, 0);
}

void command_dead_creatures_return_to_pool(long val)
{
    command_add_value(Cmd_DEAD_CREATURES_RETURN_TO_POOL, ALL_PLAYERS, val, 0, 0);
}

void command_bonus_level_time(long game_turns, long real)
{
    if (game_turns < 0)
    {
        SCRPTERRLOG("Bonus time must be nonnegative");
        return;
    }
    command_add_value(Cmd_BONUS_LEVEL_TIME, ALL_PLAYERS, game_turns, real, 0);
}

static void player_reveal_map_area(PlayerNumber plyr_idx, long x, long y, long w, long h)
{
  SYNCDBG(0,"Revealing around (%d,%d)",x,y);
  reveal_map_area(plyr_idx, x-(w>>1), x+(w>>1)+(w%1), y-(h>>1), y+(h>>1)+(h%1));
}

void player_reveal_map_location(int plyr_idx, TbMapLocation target, long r)
{
    SYNCDBG(0, "Revealing location type %d", target);
    long x = 0;
    long y = 0;
    find_map_location_coords(target, &x, &y, plyr_idx, __func__);
    if ((x == 0) && (y == 0))
    {
        WARNLOG("Can't decode location %d", target);
        return;
  }
  reveal_map_area(plyr_idx, x-(r>>1), x+(r>>1)+(r&1), y-(r>>1), y+(r>>1)+(r&1));
}

void command_set_start_money(long plr_range_id, long gold_val)
{
    int plr_start;
    int plr_end;
    if (get_players_range(plr_range_id, &plr_start, &plr_end) < 0)
    {
        SCRPTERRLOG("Given owning player range %d is not supported in this command", (int)plr_range_id);
        return;
  }
  if (script_current_condition != CONDITION_ALWAYS)
  {
    SCRPTWRNLOG("Start money set inside conditional block; condition ignored");
  }
  for (int i = plr_start; i < plr_end; i++)
  {
      if (gold_val > SENSIBLE_GOLD)
      {
          gold_val = SENSIBLE_GOLD;
          SCRPTWRNLOG("Gold added to player %d reduced to %d", (int)plr_range_id, SENSIBLE_GOLD);
      }
      player_add_offmap_gold(i, gold_val);
  }
}

void command_room_available(long plr_range_id, const char *roomname, unsigned long can_resrch, unsigned long can_build)
{
    long room_id = get_rid(room_desc, roomname);
    if (room_id == -1)
    {
      SCRPTERRLOG("Unknown room name, '%s'", roomname);
      return;
    }
    command_add_value(Cmd_ROOM_AVAILABLE, plr_range_id, room_id, can_resrch, can_build);
}

void command_creature_available(long plr_range_id, const char *crtr_name, unsigned long can_be_avail, unsigned long force_avail)
{
    long crtr_id = get_rid(creature_desc, crtr_name);
    if (crtr_id == -1)
    {
      SCRPTERRLOG("Unknown creature, '%s'", crtr_name);
      return;
    }
    command_add_value(Cmd_CREATURE_AVAILABLE, plr_range_id, crtr_id, can_be_avail, force_avail);
}

void command_magic_available(long plr_range_id, const char *magname, unsigned long can_resrch, unsigned long can_use)
{
    long mag_id = get_rid(power_desc, magname);
    if (mag_id == -1)
    {
      SCRPTERRLOG("Unknown magic, '%s'", magname);
      return;
    }
    command_add_value(Cmd_MAGIC_AVAILABLE, plr_range_id, mag_id, can_resrch, can_use);
}

void command_trap_available(long plr_range_id, const char *trapname, unsigned long can_build, unsigned long amount)
{
    long trap_id = get_rid(trap_desc, trapname);
    if (trap_id == -1)
    {
      SCRPTERRLOG("Unknown trap, '%s'", trapname);
      return;
    }
    command_add_value(Cmd_TRAP_AVAILABLE, plr_range_id, trap_id, can_build, amount);
}

/**
 * Updates amount of RESEARCH points needed for the item to be researched.
 * Will not reorder the RESEARCH items.
 */
void command_research(long plr_range_id, const char *trg_type, const char *trg_name, unsigned long val)
{
    long item_type = get_rid(research_desc, trg_type);
    long item_id = get_research_id(item_type, trg_name, __func__);
    if (item_id < 0)
      return;
    command_add_value(Cmd_RESEARCH, plr_range_id, item_type, item_id, val);
}

/**
 * Updates amount of RESEARCH points needed for the item to be researched.
 * Reorders the RESEARCH items - needs all items to be re-added.
 */
void command_research_order(long plr_range_id, const char *trg_type, const char *trg_name, unsigned long val)
{
    int plr_start;
    int plr_end;
    if (get_players_range(plr_range_id, &plr_start, &plr_end) < 0) {
        SCRPTERRLOG("Given owning player range %d is not supported in this command",(int)plr_range_id);
        return;
    }
    for (long i = plr_start; i < plr_end; i++)
    {
        struct Dungeon* dungeon = get_dungeon(i);
        if (dungeon_invalid(dungeon))
            continue;
        if (dungeon->research_num >= DUNGEON_RESEARCH_COUNT)
        {
          SCRPTERRLOG("Too many RESEARCH ITEMS, for player %d", i);
          return;
        }
    }
    long item_type = get_rid(research_desc, trg_type);
    long item_id = get_research_id(item_type, trg_name, __func__);
    if (item_id < 0)
      return;
    command_add_value(Cmd_RESEARCH_ORDER, plr_range_id, item_type, item_id, val);
}

void command_if_action_point(long apt_num, long plr_range_id)
{
    if (gameadd.script.conditions_num >= CONDITIONS_COUNT)
    {
        SCRPTERRLOG("Too many (over %d) conditions in script", CONDITIONS_COUNT);
        return;
    }
    // Check the Action Point
    long apt_idx = action_point_number_to_index(apt_num);
    if (!action_point_exists_idx(apt_idx))
    {
        SCRPTERRLOG("Non-existing Action Point, no %d", apt_num);
        return;
    }
    command_add_condition(plr_range_id, 0, SVar_ACTION_POINT_TRIGGERED, apt_idx, 0);
}

void command_if_slab_owner(MapSlabCoord slb_x, MapSlabCoord slb_y, long plr_range_id)
{
    if (gameadd.script.conditions_num >= CONDITIONS_COUNT)
    {
        SCRPTERRLOG("Too many (over %d) conditions in script", CONDITIONS_COUNT);
        return;
    }
    command_add_condition(slb_x, 1, SVar_SLAB_OWNER, slb_y, plr_range_id);
}

void command_if_slab_type(MapSlabCoord slb_x, MapSlabCoord slb_y, long slab_type)
{
    if (gameadd.script.conditions_num >= CONDITIONS_COUNT)
    {
        SCRPTERRLOG("Too many (over %d) conditions in script", CONDITIONS_COUNT);
        return;
    }
    command_add_condition(slb_x, 1, SVar_SLAB_TYPE, slb_y, slab_type);
}

void command_computer_player(long plr_range_id, long comp_model)
{
    if (script_current_condition != CONDITION_ALWAYS)
    {
        SCRPTWRNLOG("Computer player setup inside conditional block; condition ignored");
    }
    int plr_start;
    int plr_end;
    if (get_players_range(plr_range_id, &plr_start, &plr_end) < 0) {
        SCRPTERRLOG("Given owning player range %d is not supported in this command",(int)plr_range_id);
        return;
    }
    for (long i = plr_start; i < plr_end; i++)
    {
        script_support_setup_player_as_computer_keeper(i, comp_model);
    }
}

void command_set_timer(long plr_range_id, const char *timrname)
{
    long timr_id = get_rid(timer_desc, timrname);
    if (timr_id == -1)
    {
        SCRPTERRLOG("Unknown timer, '%s'", timrname);
        return;
    }
    command_add_value(Cmd_SET_TIMER, plr_range_id, timr_id, 0, 0);
}

void command_win_game(void)
{
    if (script_current_condition == CONDITION_ALWAYS)
    {
        SCRPTERRLOG("Command WIN GAME found with no condition");
        return;
    }
    if (gameadd.script.win_conditions_num >= WIN_CONDITIONS_COUNT)
    {
        SCRPTERRLOG("Too many WIN GAME conditions in script");
        return;
    }
    gameadd.script.win_conditions[gameadd.script.win_conditions_num] = script_current_condition;
    gameadd.script.win_conditions_num++;
}

void command_lose_game(void)
{
  if (script_current_condition == CONDITION_ALWAYS)
  {
    SCRPTERRLOG("Command LOSE GAME found with no condition");
    return;
  }
  if (gameadd.script.lose_conditions_num >= WIN_CONDITIONS_COUNT)
  {
    SCRPTERRLOG("Too many LOSE GAME conditions in script");
    return;
  }
  gameadd.script.lose_conditions[gameadd.script.lose_conditions_num] = script_current_condition;
  gameadd.script.lose_conditions_num++;
}

void command_set_flag(long plr_range_id, const char *flgname, long val)
{
    long flg_id;
    long flag_type;
    if (!parse_set_varib(flgname, &flg_id, &flag_type))
    {
        SCRPTERRLOG("Unknown flag, '%s'", flgname);
        return;
    }
    command_add_value(Cmd_SET_FLAG, plr_range_id, flg_id, val, flag_type);
}

void command_add_to_flag(long plr_range_id, const char *flgname, long val)
{
    long flg_id;
    long flag_type;

    if (!parse_set_varib(flgname, &flg_id, &flag_type))
    {
        SCRPTERRLOG("Unknown flag, '%s'", flgname);
        return;
    }
    command_add_value(Cmd_ADD_TO_FLAG, plr_range_id, flg_id, val, flag_type);
}

void command_max_creatures(long plr_range_id, long val)
{
    command_add_value(Cmd_MAX_CREATURES, plr_range_id, val, 0, 0);
}

void command_door_available(long plr_range_id, const char *doorname, unsigned long a3, unsigned long a4)
{
    long door_id = get_rid(door_desc, doorname);
    if (door_id == -1)
    {
        SCRPTERRLOG("Unknown door, '%s'", doorname);
        return;
  }
  command_add_value(Cmd_DOOR_AVAILABLE, plr_range_id, door_id, a3, a4);
}

static void display_objective_check(const struct ScriptLine *scline)
{
  long msg_num = scline->np[0];
  long x, y;
  TbMapLocation location = 0;
  if ((msg_num < 0) || (msg_num >= STRINGS_MAX))
  {
    SCRPTERRLOG("Invalid TEXT number");
    return;
  }
  if (scline->command == Cmd_DISPLAY_OBJECTIVE)
  {
    const char *where = scline->tp[1];
    if (!get_map_location_id(where, &location))
    {
      return;
    }
    command_add_value(Cmd_DISPLAY_OBJECTIVE, ALL_PLAYERS, msg_num, location, 0);
  }
  else
  {
    x = scline->np[1];
    y = scline->np[2];
    command_add_value(Cmd_DISPLAY_OBJECTIVE, ALL_PLAYERS, msg_num, location, get_subtile_number(x,y));
  }
}

static void display_objective_process(struct ScriptContext *context)
{
      if ( (my_player_number >= context->plr_start) && (my_player_number < context->plr_end) )
      {
          set_general_objective(context->value->arg0,
              context->value->arg1,
              stl_num_decode_x(context->value->arg2),
              stl_num_decode_y(context->value->arg2));
      }
}

static void conceal_map_rect_check(const struct ScriptLine *scline)
{
    TbBool all = strcmp(scline->tp[5], "ALL") == 0;
    if (!all)
        all = strcmp(scline->tp[5], "1") == 0;

    command_add_value(Cmd_CONCEAL_MAP_RECT, scline->np[0], scline->np[1], scline->np[2],
                      (scline->np[4]<<16) | scline->np[3] | (all?1<<24:0));
}

static void conceal_map_rect_process(struct ScriptContext *context)
{
    long w = context->value->bytes[8];
    long h = context->value->bytes[10];

    conceal_map_area(context->value->plyr_range, context->value->arg0 - (w>>1), context->value->arg0 + (w>>1) + (w&1),
                     context->value->arg1 - (h>>1), context->value->arg1 + (h>>1) + (h&1), context->value->bytes[11]);
}

void command_add_tunneller_to_level(long plr_range_id, const char *locname, const char *objectv, long target, unsigned char crtr_level, unsigned long carried_gold)
{
    TbMapLocation location;
    TbMapLocation heading;
    if ((crtr_level < 1) || (crtr_level > CREATURE_MAX_LEVEL))
    {
        SCRPTERRLOG("Invalid CREATURE LEVEL parameter");
        return;
    }
    if (gameadd.script.tunneller_triggers_num >= TUNNELLER_TRIGGERS_COUNT)
    {
        SCRPTERRLOG("Too many ADD_TUNNELLER commands in script");
        return;
    }
    // Verify player
    long plr_id = get_players_range_single(plr_range_id);
    if (plr_id < 0) {
        SCRPTERRLOG("Given owning player is not supported in this command");
        return;
    }
    // Recognize place where party is created
    if (!get_map_location_id(locname, &location))
        return;
    // Recognize place where party is going
    if (!get_map_heading_id(objectv, target, &heading))
        return;
    if (script_current_condition == CONDITION_ALWAYS)
    {
        script_process_new_tunneler(plr_id, location, heading, crtr_level-1, carried_gold);
    } else
    {
        struct TunnellerTrigger* tn_trig = &gameadd.script.tunneller_triggers[gameadd.script.tunneller_triggers_num % TUNNELLER_TRIGGERS_COUNT];
        set_flag_byte(&(tn_trig->flags), TrgF_REUSABLE, next_command_reusable);
        set_flag_byte(&(tn_trig->flags), TrgF_DISABLED, false);
        tn_trig->plyr_idx = plr_id;
        tn_trig->location = location;
        tn_trig->heading = heading;
        tn_trig->heading_OLD = 0; //target is now contained in heading and this is unused
        tn_trig->carried_gold = carried_gold;
        tn_trig->crtr_level = crtr_level-1;
        tn_trig->carried_gold = carried_gold;
        tn_trig->party_id = 0;
        tn_trig->condit_idx = script_current_condition;
        gameadd.script.tunneller_triggers_num++;
    }
}

void command_add_tunneller_party_to_level(long plr_range_id, const char *prtname, const char *locname, const char *objectv, long target, char crtr_level, unsigned long carried_gold)
{
    TbMapLocation location;
    TbMapLocation heading;
    if ((crtr_level < 1) || (crtr_level > CREATURE_MAX_LEVEL))
    {
        SCRPTERRLOG("Invalid CREATURE LEVEL parameter");
        return;
    }
    if (gameadd.script.tunneller_triggers_num >= TUNNELLER_TRIGGERS_COUNT)
    {
        SCRPTERRLOG("Too many ADD_TUNNELLER commands in script");
        return;
    }
    // Verify player
    long plr_id = get_players_range_single(plr_range_id);
    if (plr_id < 0) {
        SCRPTERRLOG("Given owning player is not supported in this command");
        return;
    }
    // Recognize place where party is created
    if (!get_map_location_id(locname, &location))
        return;
    // Recognize place where party is going
    if (!get_map_heading_id(objectv, target, &heading))
        return;
    // Recognize party name
    long prty_id = get_party_index_of_name(prtname);
    if (prty_id < 0)
    {
        SCRPTERRLOG("Party of requested name, '%s', is not defined", prtname);
        return;
    }
    struct Party* party = &gameadd.script.creature_partys[prty_id];
    if (party->members_num >= GROUP_MEMBERS_COUNT-1)
    {
        SCRPTERRLOG("Party too big for ADD_TUNNELLER (Max %d members)", GROUP_MEMBERS_COUNT-1);
        return;
    }
    // Either add the party or add item to conditional triggers list
    if (script_current_condition == CONDITION_ALWAYS)
    {
        script_process_new_tunneller_party(plr_id, prty_id, location, heading, crtr_level-1, carried_gold);
    } else
    {
        struct TunnellerTrigger* tn_trig = &gameadd.script.tunneller_triggers[gameadd.script.tunneller_triggers_num % TUNNELLER_TRIGGERS_COUNT];
        set_flag_byte(&(tn_trig->flags), TrgF_REUSABLE, next_command_reusable);
        set_flag_byte(&(tn_trig->flags), TrgF_DISABLED, false);
        tn_trig->plyr_idx = plr_id;
        tn_trig->location = location;
        tn_trig->heading = heading;
        tn_trig->heading_OLD = 0; //target is now contained in heading and this is unused
        tn_trig->carried_gold = carried_gold;
        tn_trig->crtr_level = crtr_level-1;
        tn_trig->carried_gold = carried_gold;
        tn_trig->party_id = prty_id+1;
        tn_trig->condit_idx = script_current_condition;
        gameadd.script.tunneller_triggers_num++;
    }
}

void command_add_creature_to_pool(const char *crtr_name, long amount)
{
    long crtr_id = get_rid(creature_desc, crtr_name);
    if (crtr_id == -1)
    {
        SCRPTERRLOG("Unknown creature, '%s'", crtr_name);
        return;
    }
    if ((amount < 0) || (amount >= CREATURES_COUNT))
    {
        SCRPTERRLOG("Invalid number of '%s' creatures for pool, %d", crtr_name, amount);
        return;
    }
    command_add_value(Cmd_ADD_CREATURE_TO_POOL, ALL_PLAYERS, crtr_id, amount, 0);
}

void command_reset_action_point(long apt_num)
{
    long apt_idx = action_point_number_to_index(apt_num);
    if (!action_point_exists_idx(apt_idx))
    {
        SCRPTERRLOG("Non-existing Action Point, no %d", apt_num);
        return;
  }
  command_add_value(Cmd_RESET_ACTION_POINT, ALL_PLAYERS, apt_idx, 0, 0);
}

void command_set_creature_max_level(long plr_range_id, const char *crtr_name, long crtr_level)
{
    long crtr_id = get_rid(creature_desc, crtr_name);
    if (crtr_id == -1)
    {
        SCRPTERRLOG("Unknown creature, '%s'", crtr_name);
        return;
  }
  if ((crtr_level < 1) || (crtr_level > CREATURE_MAX_LEVEL))
  {
    SCRPTERRLOG("Invalid '%s' experience level, %d", crtr_name, crtr_level);
  }
  command_add_value(Cmd_SET_CREATURE_MAX_LEVEL, plr_range_id, crtr_id, crtr_level-1, 0);
}

void command_set_music(long val)
{
  if (script_current_condition != CONDITION_ALWAYS)
  {
    SCRPTWRNLOG("Music set inside conditional block; condition ignored");
  }
  if (val >= FIRST_TRACK && val <= max_track)
  {
    game.audiotrack = val;
  }
  else
  {
    SCRPTERRLOG("Invalid music track %d, track must be between %d and %d", val,FIRST_TRACK,max_track);
    return;
  }
}

void command_set_hate(long trgt_plr_range_id, long enmy_plr_range_id, long hate_val)
{
    // Verify enemy player
    long enmy_plr_id = get_players_range_single(enmy_plr_range_id);
    if (enmy_plr_id < 0) {
        SCRPTERRLOG("Given enemy player is not supported in this command");
        return;
    }
    command_add_value(Cmd_SET_HATE, trgt_plr_range_id, enmy_plr_id, hate_val, 0);
}

void command_if_available(long plr_range_id, const char *varib_name, const char *operatr, long value)
{
    long varib_type;
    if (gameadd.script.conditions_num >= CONDITIONS_COUNT)
    {
      SCRPTERRLOG("Too many (over %d) conditions in script", CONDITIONS_COUNT);
      return;
    }
    // Recognize variable
    long varib_id = -1;
    if (varib_id == -1)
    {
      varib_id = get_id(door_desc, varib_name);
      varib_type = SVar_AVAILABLE_DOOR;
    }
    if (varib_id == -1)
    {
      varib_id = get_id(trap_desc, varib_name);
      varib_type = SVar_AVAILABLE_TRAP;
    }
    if (varib_id == -1)
    {
      varib_id = get_id(room_desc, varib_name);
      varib_type = SVar_AVAILABLE_ROOM;
    }
    if (varib_id == -1)
    {
      varib_id = get_id(power_desc, varib_name);
      varib_type = SVar_AVAILABLE_MAGIC;
    }
    if (varib_id == -1)
    {
      varib_id = get_id(creature_desc, varib_name);
      varib_type = SVar_AVAILABLE_CREATURE;
    }
    if (varib_id == -1)
    {
      SCRPTERRLOG("Unrecognized VARIABLE, '%s'", varib_name);
      return;
    }
    // Recognize comparison
    long opertr_id = get_id(comparison_desc, operatr);
    if (opertr_id == -1)
    {
      SCRPTERRLOG("Unknown comparison name, '%s'", operatr);
      return;
    }
    { // Warn if using the command for a player without Dungeon struct
        int plr_start;
        int plr_end;
        if (get_players_range(plr_range_id, &plr_start, &plr_end) >= 0) {
            struct Dungeon* dungeon = get_dungeon(plr_start);
            if ((plr_start+1 == plr_end) && dungeon_invalid(dungeon)) {
                SCRPTWRNLOG("Found player without dungeon used in IF_AVAILABLE clause in script; this will not work correctly");
            }
        }
    }
    // Add the condition to script structure
    command_add_condition(plr_range_id, opertr_id, varib_type, varib_id, value);
}

void command_if_controls(long plr_range_id, const char *varib_name, const char *operatr, long value)
{
    long varib_id;
    if (gameadd.script.conditions_num >= CONDITIONS_COUNT)
    {
      SCRPTERRLOG("Too many (over %d) conditions in script", CONDITIONS_COUNT);
      return;
    }
    // Recognize variable
    long varib_type = get_id(controls_variable_desc, varib_name);
    if (varib_type == -1)
      varib_id = -1;
    else
      varib_id = 0;
    if (varib_id == -1)
    {
      varib_id = get_id(creature_desc, varib_name);
      varib_type = SVar_CONTROLS_CREATURE;
    }
    if (varib_id == -1)
    {
      SCRPTERRLOG("Unrecognized VARIABLE, '%s'", varib_name);
      return;
    }
    // Recognize comparison
    long opertr_id = get_id(comparison_desc, operatr);
    if (opertr_id == -1)
    {
      SCRPTERRLOG("Unknown comparison name, '%s'", operatr);
      return;
    }
    { // Warn if using the command for a player without Dungeon struct
        int plr_start;
        int plr_end;
        if (get_players_range(plr_range_id, &plr_start, &plr_end) >= 0) {
            struct Dungeon* dungeon = get_dungeon(plr_start);
            if ((plr_start+1 == plr_end) && dungeon_invalid(dungeon)) {
                SCRPTWRNLOG("Found player without dungeon used in IF_CONTROLS clause in script; this will not work correctly");
            }
        }
    }
    // Add the condition to script structure
    command_add_condition(plr_range_id, opertr_id, varib_type, varib_id, value);
}

void command_set_computer_globals(long plr_range_id, long val1, long val2, long val3, long val4, long val5, long val6)
{
  int plr_start;
  int plr_end;
  if (get_players_range(plr_range_id, &plr_start, &plr_end) < 0) {
      SCRPTERRLOG("Given owning player range %d is not supported in this command",(int)plr_range_id);
      return;
  }
  if (script_current_condition != CONDITION_ALWAYS)
  {
    SCRPTWRNLOG("Computer globals altered inside conditional block; condition ignored");
  }
  for (long i = plr_start; i < plr_end; i++)
  {
      struct Computer2* comp = get_computer_player(i);
      if (computer_player_invalid(comp))
      {
          continue;
    }
    comp->field_1C = val1;
    comp->field_14 = val2;
    comp->field_18 = val3;
    comp->max_room_build_tasks = val4;
    comp->field_2C = val5;
    comp->sim_before_dig = val6;
  }
}

void command_set_computer_checks(long plr_range_id, const char *chkname, long val1, long val2, long val3, long val4, long val5)
{
  int plr_start;
  int plr_end;
  if (get_players_range(plr_range_id, &plr_start, &plr_end) < 0) {
      SCRPTERRLOG("Given owning player range %d is not supported in this command",(int)plr_range_id);
      return;
  }
  if (script_current_condition != CONDITION_ALWAYS)
  {
    SCRPTWRNLOG("Computer check altered inside conditional block; condition ignored");
  }
  long n = 0;
  for (long i = plr_start; i < plr_end; i++)
  {
      struct Computer2* comp = get_computer_player(i);
      if (computer_player_invalid(comp)) {
          continue;
      }
      for (long k = 0; k < COMPUTER_CHECKS_COUNT; k++)
      {
          struct ComputerCheck* ccheck = &comp->checks[k];
          if ((ccheck->flags & ComChk_Unkn0002) != 0)
            break;
          if (ccheck->name == NULL)
            break;
          if (strcasecmp(chkname, ccheck->name) == 0)
          {
            ccheck->turns_interval = val1;
            ccheck->param1 = val2;
            ccheck->param2 = val3;
            ccheck->param3 = val4;
            ccheck->last_run_turn = val5;
            n++;
          }
      }
  }
  if (n == 0)
  {
    SCRPTERRLOG("No computer check found named '%s' in players %d to %d",chkname,(int)plr_start,(int)plr_end-1);
    return;
  }
  SCRIPTDBG(6,"Altered %d checks named '%s'",n,chkname);
}


void refresh_trap_anim(long trap_id)
{
    int k = 0;
    const struct StructureList* slist = get_list_for_thing_class(TCls_Trap);
    int i = slist->index;
    while (i != 0)
    {
        struct Thing* traptng = thing_get(i);
        if (thing_is_invalid(traptng))
        {
            ERRORLOG("Jump to invalid thing detected");
            break;
        }
        i = traptng->next_of_class;
        // Per thing code
        if (traptng->model == trap_id)
        {
            traptng->anim_sprite = gameadd.trap_stats[trap_id].sprite_anim_idx;
            struct TrapStats* trapstat = &gameadd.trap_stats[traptng->model];
            char start_frame;
            if (trapstat->field_13) {
                start_frame = -1;
            }
            else {
                start_frame = 0;
            }
            set_thing_draw(traptng, trapstat->sprite_anim_idx, trapstat->anim_speed, trapstat->sprite_size_max, trapstat->unanimated, start_frame, 2);
        }
        // Per thing code ends
        k++;
        if (k > slist->index)
        {
            ERRORLOG("Infinite loop detected when sweeping things list");
            break;
        }
    }
}

static void set_trap_configuration_check(const struct ScriptLine* scline)
{
    ALLOCATE_SCRIPT_VALUE(scline->command, 0);

    const char *trapname = scline->tp[0];
    short trap_id = get_id(trap_desc, trapname);
    if (trap_id == -1)
    {
        SCRPTERRLOG("Unknown trap, '%s'", trapname);
        DEALLOCATE_SCRIPT_VALUE
        return;
    }

    short trapvar = get_id(trap_config_desc, scline->tp[1]);
    if (trapvar == -1)
    {
        SCRPTERRLOG("Unknown trap variable");
        DEALLOCATE_SCRIPT_VALUE
        return;
    }

    value->shorts[0] = trap_id;
    value->shorts[1] = trapvar;
    if (trapvar == 3) // SymbolSprites
    {
        char *tmp = malloc(strlen(scline->tp[2]) + strlen(scline->tp[3]) + 3);
        // Pass two vars along as one merged val like: first\nsecond\m
        strcpy(tmp, scline->tp[2]);
        strcat(tmp, "|");
        strcat(tmp,scline->tp[3]);
        value->str2 = script_strdup(tmp); // first\0second
        value->str2[strlen(scline->tp[2])] = 0;
        free(tmp);
        if (value->str2 == NULL)
        {
            SCRPTERRLOG("Run out script strings space");
            DEALLOCATE_SCRIPT_VALUE
            return;
        }
    }
    else if (
        (trapvar != 4) && // PointerSprites
        (trapvar != 12) // Model
        )
    {
        if ((scline->np[2] > 0xFFFF) || (scline->np[2] < 0))
        {
            SCRPTERRLOG("Value out of range: %d", scline->np[2]);
            DEALLOCATE_SCRIPT_VALUE
            return;
        }
        value->shorts[2] = (short)scline->np[2];
    }
    else
    {
        value->str2 = script_strdup(scline->tp[2]);
        if (value->str2 == NULL)
        {
            SCRPTERRLOG("Run out script strings space");
            DEALLOCATE_SCRIPT_VALUE
            return;
        }
    }
    SCRIPTDBG(7, "Setting trap %s property %s to %d", trapname, trapvar, value->shorts[2]);
    PROCESS_SCRIPT_VALUE(scline->command);
}

void set_trap_configuration_process(struct ScriptContext *context)
{
    long trap_type = context->value->shorts[0];
    struct TrapConfigStats *trapst = &gameadd.trapdoor_conf.trap_cfgstats[trap_type];
    struct ManfctrConfig *mconf = &gameadd.traps_config[trap_type];
    struct ManufactureData *manufctr = get_manufacture_data(trap_type);
    short value = context->value->shorts[2];
    switch (context->value->shorts[1])
    {
        case 1: // NameTextID
            trapst->name_stridx = value;
            break;
        case 2: // TooltipTextID
            trapst->tooltip_stridx = value;
            break;
        case 3: // SymbolSprites
        {
            trapst->bigsym_sprite_idx = get_icon_id(context->value->str2); // First
            trapst->medsym_sprite_idx = get_icon_id(context->value->str2 + strlen(context->value->str2) + 1); // Second
            if (trapst->bigsym_sprite_idx < 0)
                trapst->bigsym_sprite_idx = bad_icon_id;
            if (trapst->medsym_sprite_idx < 0)
                trapst->medsym_sprite_idx = bad_icon_id;
            manufctr->bigsym_sprite_idx = trapst->bigsym_sprite_idx;
            manufctr->medsym_sprite_idx = trapst->medsym_sprite_idx;
            update_trap_tab_to_config();
        }
            break;
        case 4: // PointerSprites
            trapst->pointer_sprite_idx = get_icon_id(context->value->str2);
            if (trapst->pointer_sprite_idx < 0)
                trapst->pointer_sprite_idx = bad_icon_id;
            update_trap_tab_to_config();
            break;
        case 5: // PanelTabIndex
            trapst->panel_tab_idx = value;
            manufctr->panel_tab_idx = value;
            update_trap_tab_to_config();
            break;
        case 6: // Crate
            gameadd.object_conf.object_to_door_or_trap[value] = trap_type;
            gameadd.object_conf.workshop_object_class[value] = TCls_Trap;
            gameadd.trapdoor_conf.trap_to_object[trap_type] = value;
            break;
        case 7: // ManufactureLevel
            mconf->manufct_level = value;
            break;
        case 8: // ManufactureRequired
            mconf->manufct_required = value;
            break;
        case 9: // Shots
            mconf->shots = value;
            break;
        case 10: // TimeBetweenShots
            mconf->shots_delay = value;
            break;
        case 11: // SellingValue
            mconf->selling_value = value;
            break;
        case 12: // Model
        {
            struct Objects obj_tmp;
            gameadd.trap_stats[trap_type].sprite_anim_idx = get_anim_id(context->value->str2, &obj_tmp);
            refresh_trap_anim(trap_type);
        }
            break;
        case 13: // ModelSize
            gameadd.trap_stats[trap_type].sprite_size_max = value;
            refresh_trap_anim(trap_type);
            break;
        case 14: // AnimationSpeed
            gameadd.trap_stats[trap_type].anim_speed = value;
            refresh_trap_anim(trap_type);
            break;
        case 15: // TriggerType
            gameadd.trap_stats[trap_type].trigger_type = value;
            break;
        case 16: // ActivationType
            gameadd.trap_stats[trap_type].activation_type = value;
            break;
        case 17: // EffectType
            gameadd.trap_stats[trap_type].created_itm_model = value;
            break;
        case 18: // Hidden
            trapst->hidden = value;
            break;
        case 19: // TriggerAlarm
            trapst->notify = value;
            break;
        case 20: // Slappable
            trapst->slappable = value;
            break;
        case 21: // Unanimated
            gameadd.trap_stats[trap_type].unanimated = value;
            refresh_trap_anim(trap_type);
            break;
        default:
            WARNMSG("Unsupported Trap configuration, variable %d.", context->value->shorts[1]);
            break;
    }
}

static void set_door_configuration_check(const struct ScriptLine* scline)
{
    ALLOCATE_SCRIPT_VALUE(scline->command, 0);

    const char *doorname = scline->tp[0];
    short door_id = get_id(door_desc, doorname);
    if (door_id == -1)
    {
        SCRPTERRLOG("Unknown door, '%s'", doorname);
        DEALLOCATE_SCRIPT_VALUE
        return;
    }

    short doorvar = get_id(door_config_desc, scline->tp[1]);
    if (doorvar == -1)
    {
        SCRPTERRLOG("Unknown door variable");
        DEALLOCATE_SCRIPT_VALUE
        return;
    }

    value->shorts[0] = door_id;
    value->shorts[1] = doorvar;
    if (doorvar == 8) // SymbolSprites
    {
        char *tmp = malloc(strlen(scline->tp[2]) + strlen(scline->tp[3]) + 3);
        // Pass two vars along as one merged val like: first\nsecond\m
        strcpy(tmp, scline->tp[2]);
        strcat(tmp, "|");
        strcat(tmp,scline->tp[3]);
        value->str2 = script_strdup(tmp); // first\0second
        value->str2[strlen(scline->tp[2])] = 0;
        free(tmp);
        if (value->str2 == NULL)
        {
            SCRPTERRLOG("Run out script strings space");
            DEALLOCATE_SCRIPT_VALUE
            return;
        }
    }
    else if (doorvar != 9) // PointerSprites
    {
        if ((scline->np[2] > 0xFFFF) || (scline->np[2] < 0))
        {
            SCRPTERRLOG("Value out of range: %d", scline->np[2]);
            DEALLOCATE_SCRIPT_VALUE
            return;
        }
        value->shorts[2] = (short)scline->np[2];
    }
    else
    {
        value->str2 = script_strdup(scline->tp[2]);
        if (value->str2 == NULL)
        {
            SCRPTERRLOG("Run out script strings space");
            DEALLOCATE_SCRIPT_VALUE
            return;
        }
    }
    SCRIPTDBG(7, "Setting door %s property %s to %d", doorname, doorvar, value->shorts[2]);
    PROCESS_SCRIPT_VALUE(scline->command);
}

void set_door_configuration_process(struct ScriptContext *context)
{
    long door_type = context->value->shorts[0];
    struct DoorConfigStats *doorst = get_door_model_stats(door_type);
    struct ManfctrConfig *mconf = &gameadd.doors_config[door_type];
    struct ManufactureData *manufctr = get_manufacture_data(gameadd.trapdoor_conf.trap_types_count - 1 + door_type);
    short value = context->value->shorts[2];
    switch (context->value->shorts[1])
    {
        case 1: // ManufactureLevel
            mconf->manufct_level = value;
            break;
        case 2: // ManufactureRequired
            mconf->manufct_required = value;
            break;
        case 3: // Health
            if (door_type < DOOR_TYPES_COUNT)
            {
                door_stats[door_type][0].health = value;
                door_stats[door_type][1].health = value;
            }
            update_all_door_stats();
            break;
        case 4: //SellingValue
            mconf->selling_value = value;
            break;
        case 5: // NametextId
            doorst->name_stridx = value;
            break;
        case 6: // TooltipTextId
            doorst->tooltip_stridx = value;
            break;
        case 7: // Crate
            gameadd.object_conf.object_to_door_or_trap[value] = door_type;
            gameadd.object_conf.workshop_object_class[value] = TCls_Door;
            gameadd.trapdoor_conf.door_to_object[door_type] = value;
            break;
        case 8: //SymbolSprites
            {
                doorst->bigsym_sprite_idx = get_icon_id(context->value->str2); // First
                doorst->medsym_sprite_idx = get_icon_id(context->value->str2 + strlen(context->value->str2) + 1); // Second
                if (doorst->bigsym_sprite_idx < 0)
                    doorst->bigsym_sprite_idx = bad_icon_id;
                if (doorst->medsym_sprite_idx < 0)
                    doorst->medsym_sprite_idx = bad_icon_id;
                manufctr->bigsym_sprite_idx = doorst->bigsym_sprite_idx;
                manufctr->medsym_sprite_idx = doorst->medsym_sprite_idx;
                update_trap_tab_to_config();
            }
            break;
        case 9: // PointerSprites
            doorst->pointer_sprite_idx = get_icon_id(context->value->str2);
            if (doorst->pointer_sprite_idx < 0)
                doorst->pointer_sprite_idx = bad_icon_id;
            update_trap_tab_to_config();
            break;
        case 10: // PanelTabIndex
            doorst->panel_tab_idx = value;
            manufctr->panel_tab_idx = value;
            update_trap_tab_to_config();
            break;
        default:
            WARNMSG("Unsupported Door configuration, variable %d.", context->value->shorts[1]);
            break;
    }
}

void command_set_computer_events(long plr_range_id, const char *evntname, long val1, long val2, long val3, long val4, long val5)
{
  int plr_start;
  int plr_end;
  if (get_players_range(plr_range_id, &plr_start, &plr_end) < 0) {
      SCRPTERRLOG("Given owning player range %d is not supported in this command",(int)plr_range_id);
      return;
  }
  if (script_current_condition != CONDITION_ALWAYS)
  {
    SCRPTWRNLOG("Computer event altered inside conditional block; condition ignored");
  }
  long n = 0;
  for (long i = plr_start; i < plr_end; i++)
  {
      struct Computer2* comp = get_computer_player(i);
      if (computer_player_invalid(comp)) {
          continue;
      }
      for (long k = 0; k < COMPUTER_EVENTS_COUNT; k++)
      {
          struct ComputerEvent* event = &comp->events[k];
          if (event->name == NULL)
              break;
          if (strcasecmp(evntname, event->name) == 0)
          {
              if (level_file_version > 0)
              {
                  SCRIPTDBG(7, "Changing computer %d event '%s' config from (%d,%d,%d,%d,%d) to (%d,%d,%d,%d,%d)", (int)i, event->name,
                      (int)event->test_interval, (int)event->param1, (int)event->param2, (int)event->param3, (int)event->last_test_gameturn, (int)val1, (int)val2, (int)val3, (int)val4);
                  event->test_interval = val1;
                  event->param1 = val2;
                  event->param2 = val3;
                  event->param3 = val4;
                  event->last_test_gameturn = val5;
                  n++;
              } else
              {
                SCRIPTDBG(7, "Changing computer %d event '%s' config from (%d,%d) to (%d,%d)", (int)i, event->name,
                  (int)event->param1, (int)event->param2, (int)val1, (int)val2);
                  event->param1 = val1;
                  event->param2 = val2;
                  n++;
              }
          }
      }
  }
  if (n == 0)
  {
    SCRPTERRLOG("No computer event found named '%s' in players %d to %d", evntname,(int)plr_start,(int)plr_end-1);
    return;
  }
  SCRIPTDBG(6,"Altered %d events named '%s'",n,evntname);
}

void command_set_computer_process(long plr_range_id, const char *procname, long val1, long val2, long val3, long val4, long val5)
{
  int plr_start;
  int plr_end;
  if (get_players_range(plr_range_id, &plr_start, &plr_end) < 0) {
      SCRPTERRLOG("Given owning player range %d is not supported in this command",(int)plr_range_id);
      return;
  }
  if (script_current_condition != CONDITION_ALWAYS)
  {
    SCRPTWRNLOG("Computer process altered inside conditional block; condition ignored");
  }
  long n = 0;
  for (long i = plr_start; i < plr_end; i++)
  {
      struct Computer2* comp = get_computer_player(i);
      if (computer_player_invalid(comp)) {
          continue;
      }
      for (long k = 0; k < COMPUTER_PROCESSES_COUNT; k++)
      {
          struct ComputerProcess* cproc = &comp->processes[k];
          if ((cproc->flags & ComProc_Unkn0002) != 0)
              break;
          if (cproc->name == NULL)
              break;
          if (strcasecmp(procname, cproc->name) == 0)
          {
              SCRIPTDBG(7,"Changing computer %d process '%s' config from (%d,%d,%d,%d,%d) to (%d,%d,%d,%d,%d)",(int)i,cproc->name,
                  (int)cproc->priority,(int)cproc->confval_2,(int)cproc->confval_3,(int)cproc->confval_4,(int)cproc->confval_5,
                  (int)val1,(int)val2,(int)val3,(int)val4,(int)val5);
              cproc->priority = val1;
              cproc->confval_2 = val2;
              cproc->confval_3 = val3;
              cproc->confval_4 = val4;
              cproc->confval_5 = val5;
              n++;
          }
      }
  }
  if (n == 0)
  {
    SCRPTERRLOG("No computer process found named '%s' in players %d to %d", procname,(int)plr_start,(int)plr_end-1);
    return;
  }
  SCRIPTDBG(6,"Altered %d processes named '%s'",n,procname);
}

void command_set_creature_health(const char *crtr_name, long val)
{
    long crtr_id = get_rid(creature_desc, crtr_name);
    if (crtr_id == -1)
    {
        SCRPTERRLOG("Unknown creature, '%s'", crtr_name);
        return;
  }
  if ((val < 0) || (val > 65535))
  {
    SCRPTERRLOG("Invalid '%s' health value, %d", crtr_name, val);
    return;
  }
  command_add_value(Cmd_SET_CREATURE_HEALTH, ALL_PLAYERS, crtr_id, val, 0);
}

void command_set_creature_strength(const char *crtr_name, long val)
{
    long crtr_id = get_rid(creature_desc, crtr_name);
    if (crtr_id == -1)
    {
        SCRPTERRLOG("Unknown creature, '%s'", crtr_name);
        return;
  }
  if ((val < 0) || (val > 255))
  {
    SCRPTERRLOG("Invalid '%s' strength value, %d", crtr_name, val);
    return;
  }
  command_add_value(Cmd_SET_CREATURE_STRENGTH, ALL_PLAYERS, crtr_id, val, 0);
}

void command_set_creature_armour(const char *crtr_name, long val)
{
    long crtr_id = get_rid(creature_desc, crtr_name);
    if (crtr_id == -1)
    {
        SCRPTERRLOG("Unknown creature, '%s'", crtr_name);
        return;
  }
  if ((val < 0) || (val > 255))
  {
    SCRPTERRLOG("Invalid '%s' armour value, %d", crtr_name, val);
    return;
  }
  command_add_value(Cmd_SET_CREATURE_ARMOUR, ALL_PLAYERS, crtr_id, val, 0);
}

void command_set_creature_fear_wounded(const char *crtr_name, long val)
{
    long crtr_id = get_rid(creature_desc, crtr_name);
    if (crtr_id == -1)
    {
        SCRPTERRLOG("Unknown creature, '%s'", crtr_name);
        return;
  }
  if ((val < 0) || (val > 255))
  {
    SCRPTERRLOG("Invalid '%s' fear value, %d", crtr_name, val);
    return;
  }
  command_add_value(Cmd_SET_CREATURE_FEAR_WOUNDED, ALL_PLAYERS, crtr_id, val, 0);
}

void command_set_creature_fear_stronger(const char *crtr_name, long val)
{
    long crtr_id = get_rid(creature_desc, crtr_name);
    if (crtr_id == -1)
    {
        SCRPTERRLOG("Unknown creature, '%s'", crtr_name);
        return;
  }
  if ((val < 0) || (val > 32767))
  {
    SCRPTERRLOG("Invalid '%s' fear value, %d", crtr_name, val);
    return;
  }
  command_add_value(Cmd_SET_CREATURE_FEAR_STRONGER, ALL_PLAYERS, crtr_id, val, 0);
}

void command_set_creature_fearsome_factor(const char* crtr_name, long val)
{
    long crtr_id = get_rid(creature_desc, crtr_name);
    if (crtr_id == -1)
    {
        SCRPTERRLOG("Unknown creature, '%s'", crtr_name);
        return;
    }
    if ((val < 0) || (val > 32767))
    {
        SCRPTERRLOG("Invalid '%s' fearsome value, %d", crtr_name, val);
        return;
    }
    command_add_value(Cmd_SET_CREATURE_FEARSOME_FACTOR, ALL_PLAYERS, crtr_id, val, 0);
}

void command_set_creature_property(const char* crtr_name, long property, short val)
{
    long crtr_id = get_rid(creature_desc, crtr_name);
    if (crtr_id == -1)
    {
        SCRPTERRLOG("Unknown creature, '%s'", crtr_name);
        return;
    }
    command_add_value(Cmd_SET_CREATURE_PROPERTY, ALL_PLAYERS, crtr_id, property, val);
}

/**
 * Enables or disables an alliance between two players.
 *
 * @param plr1_range_id First player range identifier.
 * @param plr2_range_id Second player range identifier.
 * @param ally Controls whether the alliance is being created or being broken.
 */
void command_ally_players(long plr1_range_id, long plr2_range_id, TbBool ally)
{
    // Verify enemy player
    long plr2_id = get_players_range_single(plr2_range_id);
    if (plr2_id < 0) {
        SCRPTERRLOG("Given second player is not supported in this command");
        return;
    }
    command_add_value(Cmd_ALLY_PLAYERS, plr1_range_id, plr2_id, ally, 0);
}

void command_quick_objective(int idx, const char *msgtext, const char *where, long x, long y)
{
  TbMapLocation location;
  if ((idx < 0) || (idx >= QUICK_MESSAGES_COUNT))
  {
    SCRPTERRLOG("Invalid QUICK OBJECTIVE number (%d)", idx);
    return;
  }
  if (strlen(msgtext) >= MESSAGE_TEXT_LEN)
  {
      SCRPTWRNLOG("Objective TEXT too long; truncating to %d characters", MESSAGE_TEXT_LEN-1);
  }
  if ((gameadd.quick_messages[idx][0] != '\0') && (strcmp(gameadd.quick_messages[idx],msgtext) != 0))
  {
      SCRPTWRNLOG("Quick Objective no %d overwritten by different text", idx);
  }
  strncpy(gameadd.quick_messages[idx], msgtext, MESSAGE_TEXT_LEN-1);
  gameadd.quick_messages[idx][MESSAGE_TEXT_LEN-1] = '\0';
  if (!get_map_location_id(where, &location))
    return;
  command_add_value(Cmd_QUICK_OBJECTIVE, ALL_PLAYERS, idx, location, get_subtile_number(x,y));
}

void command_quick_information(int idx, const char *msgtext, const char *where, long x, long y)
{
  TbMapLocation location;
  if ((idx < 0) || (idx >= QUICK_MESSAGES_COUNT))
  {
    SCRPTERRLOG("Invalid information ID number (%d)", idx);
    return;
  }
  if (strlen(msgtext) > MESSAGE_TEXT_LEN)
  {
      SCRPTWRNLOG("Information TEXT too long; truncating to %d characters", MESSAGE_TEXT_LEN-1);
  }
  if ((gameadd.quick_messages[idx][0] != '\0') && (strcmp(gameadd.quick_messages[idx],msgtext) != 0))
  {
      SCRPTWRNLOG("Quick Message no %d overwritten by different text", idx);
  }
  strncpy(gameadd.quick_messages[idx], msgtext, MESSAGE_TEXT_LEN-1);
  gameadd.quick_messages[idx][MESSAGE_TEXT_LEN-1] = '\0';
  if (!get_map_location_id(where, &location))
    return;
  command_add_value(Cmd_QUICK_INFORMATION, ALL_PLAYERS, idx, location, get_subtile_number(x,y));
}

void command_play_message(long plr_range_id, const char *msgtype, int msg_num)
{
    long msgtype_id = get_id(msgtype_desc, msgtype);
    if (msgtype_id == -1)
    {
        SCRPTERRLOG("Unrecognized message type, '%s'", msgtype);
        return;
  }
  command_add_value(Cmd_PLAY_MESSAGE, plr_range_id, msgtype_id, msg_num, 0);
}

void command_add_gold_to_player(long plr_range_id, long amount)
{
    command_add_value(Cmd_ADD_GOLD_TO_PLAYER, plr_range_id, amount, 0, 0);
}

void command_set_creature_tendencies(long plr_range_id, const char *tendency, long value)
{
    long tend_id = get_rid(tendency_desc, tendency);
    if (tend_id == -1)
    {
      SCRPTERRLOG("Unrecognized tendency type, '%s'", tendency);
      return;
    }
    command_add_value(Cmd_SET_CREATURE_TENDENCIES, plr_range_id, tend_id, value, 0);
}

void command_reveal_map_rect(long plr_range_id, long x, long y, long w, long h)
{
    command_add_value(Cmd_REVEAL_MAP_RECT, plr_range_id, x, y, (h<<16)+w);
}

void command_change_slab_owner(long x, long y, long plr_range_id)
{
    command_add_value(Cmd_CHANGE_SLAB_OWNER, plr_range_id, x, y, 0);
}

void command_change_slab_type(long x, long y, long slab_type)
{
    command_add_value(Cmd_CHANGE_SLAB_TYPE, 0, x, y, slab_type);
}

void command_reveal_map_location(long plr_range_id, const char *locname, long range)
{
    TbMapLocation location;
    if (!get_map_location_id(locname, &location)) {
        return;
    }
    command_add_value(Cmd_REVEAL_MAP_LOCATION, plr_range_id, location, range, 0);
}

void command_message(const char *msgtext, unsigned char kind)
{
  const char *cmd;
  if (kind == 80)
    cmd = script_get_command_name(Cmd_PRINT);
  else
    cmd = script_get_command_name(Cmd_MESSAGE);
  SCRPTWRNLOG("Command '%s' is only supported in Dungeon Keeper Beta", cmd);
}

void command_quick_message(int idx, const char *msgtext, const char *range_id)
{
  if ((idx < 0) || (idx >= QUICK_MESSAGES_COUNT))
  {
      SCRPTERRLOG("Invalid information ID number (%d)", idx);
      return;
  }
  if (strlen(msgtext) > MESSAGE_TEXT_LEN)
  {
      SCRPTWRNLOG("Information TEXT too long; truncating to %d characters", MESSAGE_TEXT_LEN-1);
  }
  if ((gameadd.quick_messages[idx][0] != '\0') && (strcmp(gameadd.quick_messages[idx],msgtext) != 0))
  {
      SCRPTWRNLOG("Quick Message no %d overwritten by different text", idx);
  }
  strncpy(gameadd.quick_messages[idx], msgtext, MESSAGE_TEXT_LEN-1);
  gameadd.quick_messages[idx][MESSAGE_TEXT_LEN-1] = '\0';
  char id = get_player_number_from_value(range_id);
  command_add_value(Cmd_QUICK_MESSAGE, 0, id, idx, 0);
}

void command_display_message(int msg_num, const char *range_id)
{
    char id = get_player_number_from_value(range_id);
    command_add_value(Cmd_DISPLAY_MESSAGE, 0, id, msg_num, 0);
}

void command_swap_creature(const char *ncrt_name, const char *crtr_name)
{
    long ncrt_id = get_rid(newcrtr_desc, ncrt_name);
    if (ncrt_id == -1)
    {
        SCRPTERRLOG("Unknown new creature, '%s'", ncrt_name);
        return;
  }
  long crtr_id = get_rid(creature_desc, crtr_name);
  if (crtr_id == -1)
  {
      SCRPTERRLOG("Unknown creature, '%s'", crtr_name);
      return;
  }
  struct CreatureModelConfig* crconf = &gameadd.crtr_conf.model[crtr_id];
  if ((crconf->model_flags & CMF_IsSpecDigger) != 0)
  {
      SCRPTERRLOG("Unable to swap special diggers");
  }
  if (script_current_condition != CONDITION_ALWAYS)
  {
      SCRPTWRNLOG("Creature swapping placed inside conditional statement");
  }
  if (!swap_creature(ncrt_id, crtr_id))
  {
      SCRPTERRLOG("Error swapping creatures '%s'<->'%s'", ncrt_name, crtr_name);
  }
}

void command_kill_creature(long plr_range_id, const char *crtr_name, const char *criteria, int count)
{
    SCRIPTDBG(11, "Starting");
    if (count <= 0)
    {
        SCRPTERRLOG("Bad creatures count, %d", count);
        return;
  }
  long crtr_id = parse_creature_name(crtr_name);
  if (crtr_id == CREATURE_NONE) {
    SCRPTERRLOG("Unknown creature, '%s'", crtr_name);
    return;
  }
  long select_id = parse_criteria(criteria);
  if (select_id == -1)
  {
    SCRPTERRLOG("Unknown select criteria, '%s'", criteria);
    return;
  }
  command_add_value(Cmd_KILL_CREATURE, plr_range_id, crtr_id, select_id, count);
}

void command_level_up_creature(long plr_range_id, const char *crtr_name, const char *criteria, int count)
{
    SCRIPTDBG(11, "Starting");
    if (count <= 0)
    {
        SCRPTERRLOG("Bad count, %d", count);
        return;
  }
  long crtr_id = parse_creature_name(crtr_name);
  if (crtr_id == CREATURE_NONE)
  {
    SCRPTERRLOG("Unknown creature, '%s'", crtr_name);
    return;
  }
  long select_id = parse_criteria(criteria);
  if (select_id == -1) {
    SCRPTERRLOG("Unknown select criteria, '%s'", criteria);
    return;
  }
  if (count < 1)
  {
    SCRPTERRLOG("Parameter has no positive value; discarding command");
    return;
  }
  if (count > 9)
  {
      count = 9;
  }
  command_add_value(Cmd_LEVEL_UP_CREATURE, plr_range_id, crtr_id, select_id, count);
}

void command_use_power_on_creature(long plr_range_id, const char *crtr_name, const char *criteria, long caster_plyr_idx, const char *magname, int splevel, char free)
{
  SCRIPTDBG(11, "Starting");
  if (splevel < 1)
  {
    SCRPTWRNLOG("Spell %s level too low: %d, setting to 1.", magname, splevel);
    splevel = 1;
  }
  if (splevel > MAGIC_OVERCHARGE_LEVELS)
  {
    SCRPTWRNLOG("Spell %s level too high: %d, setting to %d.", magname, splevel, MAGIC_OVERCHARGE_LEVELS);
    splevel = MAGIC_OVERCHARGE_LEVELS;
  }
  splevel--;
  long mag_id = get_rid(power_desc, magname);
  if (mag_id == -1)
  {
    SCRPTERRLOG("Unknown magic, '%s'", magname);
    return;
  }
  long crtr_id = parse_creature_name(crtr_name);
  if (crtr_id == CREATURE_NONE) {
    SCRPTERRLOG("Unknown creature, '%s'", crtr_name);
    return;
  }
  long select_id = parse_criteria(criteria);
  if (select_id == -1) {
    SCRPTERRLOG("Unknown select criteria, '%s'", criteria);
    return;
  }
  PowerKind pwr = mag_id;
  if((PlayerNumber) caster_plyr_idx > PLAYER3)
  {
    if(pwr == PwrK_CALL2ARMS || pwr == PwrK_LIGHTNING)
    {
        SCRPTERRLOG("Only players 0-3 can cast %s", magname);
        return;
    }
  }

  // encode params: free, magic, caster, level -> into 4xbyte: FMCL
  long fmcl_bytes;
  {
      signed char f = free, m = mag_id, c = caster_plyr_idx, lvl = splevel;
      fmcl_bytes = (f << 24) | (m << 16) | (c << 8) | lvl;
  }
  command_add_value(Cmd_USE_POWER_ON_CREATURE, plr_range_id, crtr_id, select_id, fmcl_bytes);
}

void command_use_power_at_pos(long plr_range_id, int stl_x, int stl_y, const char *magname, int splevel, char free)
{
  SCRIPTDBG(11, "Starting");
  if (splevel < 1)
  {
    SCRPTWRNLOG("Spell %s level too low: %d, setting to 1.", magname, splevel);
    splevel = 1;
  }
  if (splevel > MAGIC_OVERCHARGE_LEVELS)
  {
    SCRPTWRNLOG("Spell %s level too high: %d, setting to %d.", magname, splevel, MAGIC_OVERCHARGE_LEVELS);
    splevel = MAGIC_OVERCHARGE_LEVELS;
  }
  splevel--;
  long mag_id = get_rid(power_desc, magname);
  if (mag_id == -1)
  {
    SCRPTERRLOG("Unknown magic, '%s'", magname);
    return;
  }
  PowerKind pwr = mag_id;
  if((PlayerNumber) plr_range_id > PLAYER3)
  {
    if(pwr == PwrK_CALL2ARMS || pwr == PwrK_LIGHTNING)
    {
        SCRPTERRLOG("Only players 0-3 can cast %s", magname);
        return;
    }
  }

  // encode params: free, magic, level -> into 3xbyte: FML
  long fml_bytes;
  {
      signed char f = free, m = mag_id, lvl = splevel;
      fml_bytes = (f << 16) | (m << 8) | lvl;
  }
  command_add_value(Cmd_USE_POWER_AT_POS, plr_range_id, stl_x, stl_y, fml_bytes);
}

void command_use_power_at_location(long plr_range_id, const char *locname, const char *magname, int splevel, char free)
{
  SCRIPTDBG(11, "Starting");
  if (splevel < 1)
  {
    SCRPTWRNLOG("Spell %s level too low: %d, setting to 1.", magname, splevel);
    splevel = 1;
  }
  if (splevel > MAGIC_OVERCHARGE_LEVELS)
  {
    SCRPTWRNLOG("Spell %s level too high: %d, setting to %d.", magname, splevel, MAGIC_OVERCHARGE_LEVELS);
    splevel = MAGIC_OVERCHARGE_LEVELS;
  }
  splevel--;
  long mag_id = get_rid(power_desc, magname);
  if (mag_id == -1)
  {
    SCRPTERRLOG("Unknown magic, '%s'", magname);
    return;
  }
  PowerKind pwr = mag_id;
  if((PlayerNumber) plr_range_id > PLAYER3)
  {
    if(pwr == PwrK_CALL2ARMS || pwr == PwrK_LIGHTNING)
    {
        SCRPTERRLOG("Only players 0-3 can cast %s", magname);
        return;
    }
  }

  TbMapLocation location;
  if (!get_map_location_id(locname, &location))
  {
    SCRPTWRNLOG("Use power script command at invalid location: %s", locname);
    return;
  }

  // encode params: free, magic, level -> into 3xbyte: FML
  long fml_bytes;
  {
      signed char f = free, m = mag_id, lvl = splevel;
      fml_bytes = (f << 16) | (m << 8) | lvl;
  }
  command_add_value(Cmd_USE_POWER_AT_LOCATION, plr_range_id, location, fml_bytes, 0);
}

void command_use_power(long plr_range_id, const char *magname, char free)
{
    SCRIPTDBG(11, "Starting");
    long mag_id = get_rid(power_desc, magname);
    if (mag_id == -1)
    {
        SCRPTERRLOG("Unknown magic, '%s'", magname);
        return;
    }
    PowerKind pwr = mag_id;
    if (pwr == PwrK_ARMAGEDDON && (PlayerNumber) plr_range_id > PLAYER3)
    {
        SCRPTERRLOG("Only players 0-3 can cast %s", magname);
        return;
    }
    command_add_value(Cmd_USE_POWER, plr_range_id, mag_id, free, 0);
}

void command_use_special_increase_level(long plr_range_id, long count)
{
    if (count < 1)
    {
        SCRPTWRNLOG("Invalid count: %d, setting to 1.", count);
        count = 1;
    }

    if (count > 9)
    {
        SCRPTWRNLOG("Count too high: %d, setting to 9.", count);
        count = 9;
    }
    command_add_value(Cmd_USE_SPECIAL_INCREASE_LEVEL, plr_range_id, count, 0, 0);
}

void command_use_special_multiply_creatures(long plr_range_id, long count)
{
    if (count < 1)
    {
        SCRPTWRNLOG("Invalid count: %d, setting to 1.", count);
        count = 1;
    }

    if (count > 9)
    {
        SCRPTWRNLOG("Count too high: %d, setting to 9.", count);
        count = 9;
    }
    command_add_value(Cmd_USE_SPECIAL_MULTIPLY_CREATURES, plr_range_id, count, 0, 0);
}

void command_use_special_make_safe(long plr_range_id)
{
    command_add_value(Cmd_USE_SPECIAL_MAKE_SAFE, plr_range_id, 0, 0, 0);
}

void command_use_special_locate_hidden_world()
{
    command_add_value(Cmd_USE_SPECIAL_LOCATE_HIDDEN_WORLD, 0, 0, 0, 0);
}

/**
 * Modifies player's creatures' anger.
 * @param plyr_idx target player
 * @param anger anger value. Use double AnnoyLevel (from creature's config file) to fully piss creature. More for longer calm time
 */
TbBool script_change_creatures_annoyance(PlayerNumber plyr_idx, ThingModel crmodel, long operation, long anger)
{
    SYNCDBG(8, "Starting");
    struct Dungeon* dungeon = get_players_num_dungeon(plyr_idx);
    unsigned long k = 0;
    int i = dungeon->creatr_list_start;
    while (i != 0)
    {
        struct Thing* thing = thing_get(i);
        TRACE_THING(thing);
        struct CreatureControl* cctrl = creature_control_get_from_thing(thing);
        if (thing_is_invalid(thing) || creature_control_invalid(cctrl))
        {
            ERRORLOG("Jump to invalid creature detected");
            break;
        }
        i = cctrl->players_next_creature_idx;
        // Per creature code
        if (thing->model == crmodel || crmodel == 0)
        {
            i = cctrl->players_next_creature_idx;
            if (operation == SOpr_SET)
            {
                anger_set_creature_anger(thing, anger, AngR_Other);
            }
            else if (operation == SOpr_INCREASE)
            {
                anger_increase_creature_anger(thing, anger, AngR_Other);
            }
            else if (operation == SOpr_DECREASE)
            {
                anger_reduce_creature_anger(thing, -anger, AngR_Other);
            }
            else if (operation == SOpr_MULTIPLY)
            {
                anger_set_creature_anger(thing, cctrl->annoyance_level[AngR_Other] * anger, AngR_Other);
            }

        }
        // Thing list loop body ends
        k++;
        if (k > CREATURES_COUNT)
        {
            ERRORLOG("Infinite loop detected when sweeping creatures list");
            break;
        }
    }
    SYNCDBG(19, "Finished");
    return true;
}

static void change_creatures_annoyance_check(const struct ScriptLine* scline)
{
    long crtr_id = parse_creature_name(scline->tp[1]);
    if (crtr_id == CREATURE_NONE)
    {
        SCRPTERRLOG("Unknown creature, '%s'", scline->tp[1]);
        return;
    }
    long op_id = get_rid(script_operator_desc, scline->tp[2]);
    if (op_id == -1)
    {
        SCRPTERRLOG("Invalid operation for changing creatures' annoyance: '%s'", scline->tp[2]);
        return;
    }
    command_add_value(Cmd_CHANGE_CREATURES_ANNOYANCE, scline->np[0], crtr_id, op_id, scline->np[3]);
}

static void change_creatures_annoyance_process(struct ScriptContext* context)
{
    for (int i = context->plr_start; i < context->plr_end; i++)
    {
        script_change_creatures_annoyance(i, context->value->arg0, context->value->arg1, context->value->arg2);
    }
}

void command_change_creature_owner(long origin_plyr_idx, const char *crtr_name, const char *criteria, long dest_plyr_idx)
{
    SCRIPTDBG(11, "Starting");
    long crtr_id = parse_creature_name(crtr_name);
    if (crtr_id == CREATURE_NONE)
    {
        SCRPTERRLOG("Unknown creature, '%s'", crtr_name);
        return;
  }
  long select_id = parse_criteria(criteria);
  if (select_id == -1) {
    SCRPTERRLOG("Unknown select criteria, '%s'", criteria);
    return;
  }
  command_add_value(Cmd_CHANGE_CREATURE_OWNER, origin_plyr_idx, crtr_id, select_id, dest_plyr_idx);
}


void command_computer_dig_to_location(long plr_range_id, const char* origin, const char* destination)
{
    TbMapLocation orig_loc;
    if (!get_map_location_id(origin, &orig_loc))
    {
        SCRPTWRNLOG("Dig to location script command has invalid source location: %s", origin);
        return;
    }
    TbMapLocation dest_loc;
    if (!get_map_location_id(destination, &dest_loc))
    {
        SCRPTWRNLOG("Dig to location script command has invalid destination location: %s", destination);
        return;
    }

    command_add_value(Cmd_COMPUTER_DIG_TO_LOCATION, plr_range_id, orig_loc, dest_loc, 0);
}

void command_set_campaign_flag(long plr_range_id, const char *cmpflgname, long val)
{
    long flg_id = get_rid(campaign_flag_desc, cmpflgname);
    if (flg_id == -1)
    {
        SCRPTERRLOG("Unknown campaign flag, '%s'", cmpflgname);
        return;
  }
  command_add_value(Cmd_SET_CAMPAIGN_FLAG, plr_range_id, flg_id, val, 0);
}

void command_add_to_campaign_flag(long plr_range_id, const char *cmpflgname, long val)
{
    long flg_id = get_rid(campaign_flag_desc, cmpflgname);
    if (flg_id == -1)
    {
        SCRPTERRLOG("Unknown campaign flag, '%s'", cmpflgname);
        return;
  }
  command_add_value(Cmd_ADD_TO_CAMPAIGN_FLAG, plr_range_id, flg_id, val, 0);
}

void command_export_variable(long plr_range_id, const char *varib_name, const char *cmpflgname)
{
    long src_type;
    long src_id;
    // Recognize flag
    long flg_id = get_rid(campaign_flag_desc, cmpflgname);
    if (flg_id == -1)
    {
        SCRPTERRLOG("Unknown CAMPAIGN FLAG, '%s'", cmpflgname);
        return;
    }
    if (!parse_get_varib(varib_name, &src_id, &src_type))
    {
        SCRPTERRLOG("Unknown VARIABLE, '%s'", varib_name);
        return;
    }
    command_add_value(Cmd_EXPORT_VARIABLE, plr_range_id, src_type, src_id, flg_id);
}

void command_set_game_rule(const char* objectv, unsigned long roomvar)
{
    long ruledesc = get_id(game_rule_desc, objectv);
    if (ruledesc == -1)
    {
        SCRPTERRLOG("Unknown game rule variable");
        return;
    }
    command_add_value(Cmd_SET_GAME_RULE, 0, ruledesc, roomvar, 0);
}

void command_use_spell_on_creature(long plr_range_id, const char *crtr_name, const char *criteria, const char *magname, int splevel)
{
  SCRIPTDBG(11, "Starting");
  long mag_id = get_rid(spell_desc, magname);
  if (splevel < 1)
  {
    if ( (mag_id == SplK_Heal) || (mag_id == SplK_Armour) || (mag_id == SplK_Speed) || (mag_id == SplK_Disease) || (mag_id == SplK_Invisibility) || (mag_id == SplK_Chicken) )
    {
        SCRPTWRNLOG("Spell %s level too low: %d, setting to 1.", magname, splevel);
    }
    splevel = 1;
  }
  if (splevel > (MAGIC_OVERCHARGE_LEVELS+1)) //Creatures cast spells from level 1 to 10, but 10=9.
  {
    SCRPTWRNLOG("Spell %s level too high: %d, setting to %d.", magname, splevel, (MAGIC_OVERCHARGE_LEVELS+1));
    splevel = MAGIC_OVERCHARGE_LEVELS;
  }
  splevel--;
  if (mag_id == -1)
  {
    SCRPTERRLOG("Unknown magic, '%s'", magname);
    return;
  }
  long crtr_id = parse_creature_name(crtr_name);
  if (crtr_id == CREATURE_NONE) {
    SCRPTERRLOG("Unknown creature, '%s'", crtr_name);
    return;
  }
  long select_id = parse_criteria(criteria);
  if (select_id == -1) {
    SCRPTERRLOG("Unknown select criteria, '%s'", criteria);
    return;
  }
  // SpellKind sp = mag_id;
  // encode params: free, magic, caster, level -> into 4xbyte: FMCL
  long fmcl_bytes;
  {
      signed char m = mag_id, lvl = splevel;
      fmcl_bytes = (m << 8) | lvl;
  }
  command_add_value(Cmd_USE_SPELL_ON_CREATURE, plr_range_id, crtr_id, select_id, fmcl_bytes);
}

void command_creature_entrance_level(long plr_range_id, unsigned char val)
{
  command_add_value(Cmd_CREATURE_ENTRANCE_LEVEL, plr_range_id, val, 0, 0);
}

void command_randomise_flag(long plr_range_id, const char *flgname, long val)
{
    long flg_id;
    long flag_type;
    if (!parse_set_varib(flgname, &flg_id, &flag_type))
    {
        SCRPTERRLOG("Unknown flag, '%s'", flgname);
        return;
    }
  command_add_value(Cmd_RANDOMISE_FLAG, plr_range_id, flg_id, val, flag_type);
}

void command_compute_flag(long plr_range_id, const char *flgname, const char *operator_name, long src_plr_range_id, const char *src_flgname, long alt)
{
    long flg_id;
    long flag_type;
    if (!parse_set_varib(flgname, &flg_id, &flag_type))
    {
        SCRPTERRLOG("Unknown target flag, '%s'", flgname);
        return;
    }

    long src_flg_id;
    long src_flag_type;
    // try to identify source flag as a power, if it agrees, change flag type to SVar_AVAILABLE_MAGIC, keep power id
    // with rooms, traps, doors, etc. parse_get_varib assumes we want the count flag of them. Change it later in 'alt' switch if 'available' flag is needed
    src_flg_id = get_id(power_desc, src_flgname);
    if (src_flg_id == -1)
    {
        if (!parse_get_varib(src_flgname, &src_flg_id, &src_flag_type))
        {
            SCRPTERRLOG("Unknown source flag, '%s'", src_flgname);
            return;
        }
    } else
    {
        src_flag_type = SVar_AVAILABLE_MAGIC;
    }

    long op_id = get_rid(script_operator_desc, operator_name);
    if (op_id == -1)
    {
        SCRPTERRLOG("Invalid operation for modifying flag's value: '%s'", operator_name);
        return;
    }

    if (alt != 0)
    {
        switch (src_flag_type)
        {
            case SVar_CREATURE_NUM:
                src_flag_type = SVar_CONTROLS_CREATURE;
                break;
            case SVar_TOTAL_CREATURES:
                src_flag_type = SVar_CONTROLS_TOTAL_CREATURES;
                break;
            case SVar_TOTAL_DIGGERS:
                src_flag_type = SVar_CONTROLS_TOTAL_DIGGERS;
                break;
            case SVar_GOOD_CREATURES:
                src_flag_type = SVar_CONTROLS_GOOD_CREATURES;
                break;
            case SVar_EVIL_CREATURES:
                src_flag_type = SVar_CONTROLS_EVIL_CREATURES;
                break;
            case SVar_DOOR_NUM:
                src_flag_type = SVar_AVAILABLE_DOOR;
                break;
            case SVar_TRAP_NUM:
                src_flag_type = SVar_AVAILABLE_TRAP;
                break;
            case SVar_ROOM_SLABS:
                src_flag_type = SVar_AVAILABLE_ROOM;
                break;
        }
    }
    // encode 4 byte params into 4xbyte integer (from high-order bit to low-order):
    // 1st byte: src player range idx
    // 2nd byte: operation id
    // 3rd byte: flag type
    // 4th byte: src flag type
    long srcplr_op_flagtype_srcflagtype = (src_plr_range_id << 24) | (op_id << 16) | (flag_type << 8) | src_flag_type;
    command_add_value(Cmd_COMPUTE_FLAG, plr_range_id, srcplr_op_flagtype_srcflagtype, flg_id, src_flg_id);
}

/** Adds a script command to in-game structures.
 *
 * @param cmd_desc
 * @param scline
 */
void script_add_command(const struct CommandDesc *cmd_desc, const struct ScriptLine *scline)
{
    if (cmd_desc->check_fn != NULL)
    {
        cmd_desc->check_fn(scline);
        return;
    }
    switch (cmd_desc->index)
    {
    case Cmd_CREATE_PARTY:
        command_create_party(scline->tp[0]);
        break;
    case Cmd_ADD_PARTY_TO_LEVEL:
        command_add_party_to_level(scline->np[0], scline->tp[1], scline->tp[2], scline->np[3]);
        break;
    case Cmd_ADD_CREATURE_TO_LEVEL:
        command_add_creature_to_level(scline->np[0], scline->tp[1], scline->tp[2], scline->np[3], scline->np[4], scline->np[5]);
        break;
    case Cmd_ADD_OBJECT_TO_LEVEL:
        command_add_object_to_level(scline->tp[0], scline->tp[1], scline->np[2]);
        break;
    case Cmd_IF:
        command_if(scline->np[0], scline->tp[1], scline->tp[2], scline->np[3]);
        break;
    case Cmd_ENDIF:
        pop_condition();
        break;
    case Cmd_SET_HATE:
        command_set_hate(scline->np[0], scline->np[1], scline->np[2]);
        break;
    case Cmd_SET_GENERATE_SPEED:
        command_set_generate_speed(scline->np[0]);
        break;
    case Cmd_START_MONEY:
        command_set_start_money(scline->np[0], scline->np[1]);
        break;
    case Cmd_ROOM_AVAILABLE:
        command_room_available(scline->np[0], scline->tp[1], scline->np[2], scline->np[3]);
        break;
    case Cmd_CREATURE_AVAILABLE:
        if (level_file_version > 0) {
            command_creature_available(scline->np[0], scline->tp[1], scline->np[2], scline->np[3]);
        } else {
            command_creature_available(scline->np[0], scline->tp[1], scline->np[3], 0);
        }
        break;
    case Cmd_MAGIC_AVAILABLE:
        command_magic_available(scline->np[0], scline->tp[1], scline->np[2], scline->np[3]);
        break;
    case Cmd_TRAP_AVAILABLE:
        command_trap_available(scline->np[0], scline->tp[1], scline->np[2], scline->np[3]);
        break;
    case Cmd_RESEARCH:
        command_research(scline->np[0], scline->tp[1], scline->tp[2], scline->np[3]);
        break;
    case Cmd_RESEARCH_ORDER:
        command_research_order(scline->np[0], scline->tp[1], scline->tp[2], scline->np[3]);
        break;
    case Cmd_COMPUTER_PLAYER:
        command_computer_player(scline->np[0], scline->np[1]);
        break;
    case Cmd_SET_TIMER:
        command_set_timer(scline->np[0], scline->tp[1]);
        break;
    case Cmd_IF_ACTION_POINT:
        command_if_action_point(scline->np[0], scline->np[1]);
        break;
    case Cmd_ADD_TUNNELLER_TO_LEVEL:
        command_add_tunneller_to_level(scline->np[0], scline->tp[1], scline->tp[2], scline->np[3], scline->np[4], scline->np[5]);
        break;
    case Cmd_WIN_GAME:
        command_win_game();
        break;
    case Cmd_LOSE_GAME:
        command_lose_game();
        break;
    case Cmd_SET_FLAG:
        command_set_flag(scline->np[0], scline->tp[1], scline->np[2]);
        break;
    case Cmd_MAX_CREATURES:
        command_max_creatures(scline->np[0], scline->np[1]);
        break;
    case Cmd_NEXT_COMMAND_REUSABLE:
        next_command_reusable = 2;
        break;
    case Cmd_DOOR_AVAILABLE:
        command_door_available(scline->np[0], scline->tp[1], scline->np[2], scline->np[3]);
        break;
    case Cmd_DISPLAY_INFORMATION:
        if (level_file_version > 0)
          command_display_information(scline->np[0], scline->tp[1], 0, 0);
        else
          command_display_information(scline->np[0], "ALL_PLAYERS", 0, 0);
        break;
    case Cmd_ADD_TUNNELLER_PARTY_TO_LEVEL:
        command_add_tunneller_party_to_level(scline->np[0], scline->tp[1], scline->tp[2], scline->tp[3], scline->np[4], scline->np[5], scline->np[6]);
        break;
    case Cmd_ADD_CREATURE_TO_POOL:
        command_add_creature_to_pool(scline->tp[0], scline->np[1]);
        break;
    case Cmd_RESET_ACTION_POINT:
        command_reset_action_point(scline->np[0]);
        break;
    case Cmd_TUTORIAL_FLASH_BUTTON:
        command_tutorial_flash_button(scline->np[0], scline->np[1]);
        break;
    case Cmd_SET_CREATURE_MAX_LEVEL:
        command_set_creature_max_level(scline->np[0], scline->tp[1], scline->np[2]);
        break;
    case Cmd_SET_MUSIC:
        command_set_music(scline->np[0]);
        break;
    case Cmd_SET_CREATURE_HEALTH:
        command_set_creature_health(scline->tp[0], scline->np[1]);
        break;
    case Cmd_SET_CREATURE_STRENGTH:
        command_set_creature_strength(scline->tp[0], scline->np[1]);
        break;
    case Cmd_SET_CREATURE_ARMOUR:
        command_set_creature_armour(scline->tp[0], scline->np[1]);
        break;
    case Cmd_SET_CREATURE_FEAR_WOUNDED:
        if (level_file_version > 0)
            command_set_creature_fear_wounded(scline->tp[0], scline->np[1]);
        else
            command_set_creature_fear_wounded(scline->tp[0], 101*scline->np[1]/255); // old fear was scaled 0..255
        break;
    case Cmd_SET_CREATURE_FEAR_STRONGER:
        command_set_creature_fear_stronger(scline->tp[0], scline->np[1]);
        break;
    case Cmd_SET_CREATURE_FEARSOME_FACTOR:
        command_set_creature_fearsome_factor(scline->tp[0], scline->np[1]);
        break;
    case Cmd_SET_CREATURE_PROPERTY:
        command_set_creature_property(scline->tp[0], scline->np[1], scline->np[2]);
        break;
    case Cmd_IF_AVAILABLE:
        command_if_available(scline->np[0], scline->tp[1], scline->tp[2], scline->np[3]);
        break;
    case Cmd_IF_CONTROLS:
        command_if_controls(scline->np[0], scline->tp[1], scline->tp[2], scline->np[3]);
        break;
    case Cmd_IF_SLAB_OWNER:
        command_if_slab_owner(scline->np[0], scline->np[1], scline->np[2]);
        break;
    case Cmd_IF_SLAB_TYPE:
        command_if_slab_type(scline->np[0], scline->np[1], scline->np[2]);
        break;
    case Cmd_SET_COMPUTER_GLOBALS:
        command_set_computer_globals(scline->np[0], scline->np[1], scline->np[2], scline->np[3], scline->np[4], scline->np[5], scline->np[6]);
        break;
    case Cmd_SET_COMPUTER_CHECKS:
        command_set_computer_checks(scline->np[0], scline->tp[1], scline->np[2], scline->np[3], scline->np[4], scline->np[5], scline->np[6]);
        break;
    case Cmd_SET_COMPUTER_EVENT:
        command_set_computer_events(scline->np[0], scline->tp[1], scline->np[2], scline->np[3], scline->np[4], scline->np[5], scline->np[6]);
        break;
    case Cmd_SET_COMPUTER_PROCESS:
        command_set_computer_process(scline->np[0], scline->tp[1], scline->np[2], scline->np[3], scline->np[4], scline->np[5], scline->np[6]);
        break;
    case Cmd_ALLY_PLAYERS:
        if (level_file_version > 0)
            command_ally_players(scline->np[0], scline->np[1], scline->np[2]);
        else
            command_ally_players(scline->np[0], scline->np[1], true);
        break;
    case Cmd_DEAD_CREATURES_RETURN_TO_POOL:
        command_dead_creatures_return_to_pool(scline->np[0]);
        break;
    case Cmd_DISPLAY_INFORMATION_WITH_POS:
        command_display_information(scline->np[0], NULL, scline->np[1], scline->np[2]);
        break;
    case Cmd_BONUS_LEVEL_TIME:
        command_bonus_level_time(scline->np[0], scline->np[1]);
        break;
    case Cmd_QUICK_OBJECTIVE:
        command_quick_objective(scline->np[0], scline->tp[1], scline->tp[2], 0, 0);
        break;
    case Cmd_QUICK_INFORMATION:
        if (level_file_version > 0)
          command_quick_information(scline->np[0], scline->tp[1], scline->tp[2], 0, 0);
        else
          command_quick_information(scline->np[0], scline->tp[1], "ALL_PLAYERS", 0, 0);
        break;
    case Cmd_QUICK_OBJECTIVE_WITH_POS:
        command_quick_objective(scline->np[0], scline->tp[1], NULL, scline->np[2], scline->np[3]);
        break;
    case Cmd_QUICK_INFORMATION_WITH_POS:
        command_quick_information(scline->np[0], scline->tp[1], NULL, scline->np[2], scline->np[3]);
        break;
    case Cmd_SWAP_CREATURE:
        command_swap_creature(scline->tp[0], scline->tp[1]);
        break;
    case Cmd_PRINT:
        command_message(scline->tp[0],80);
        break;
    case Cmd_QUICK_MESSAGE:
        command_quick_message(scline->np[0], scline->tp[1], scline->tp[2]);
        break;
    case Cmd_DISPLAY_MESSAGE:
        command_display_message(scline->np[0], scline->tp[1]);
        break;
    case Cmd_MESSAGE:
        command_message(scline->tp[0],68);
        break;
    case Cmd_PLAY_MESSAGE:
        command_play_message(scline->np[0], scline->tp[1], scline->np[2]);
        break;
    case Cmd_ADD_GOLD_TO_PLAYER:
        command_add_gold_to_player(scline->np[0], scline->np[1]);
        break;
    case Cmd_SET_CREATURE_TENDENCIES:
        command_set_creature_tendencies(scline->np[0], scline->tp[1], scline->np[2]);
        break;
    case Cmd_REVEAL_MAP_RECT:
        command_reveal_map_rect(scline->np[0], scline->np[1], scline->np[2], scline->np[3], scline->np[4]);
        break;
    case Cmd_REVEAL_MAP_LOCATION:
        command_reveal_map_location(scline->np[0], scline->tp[1], scline->np[2]);
        break;
    case Cmd_KILL_CREATURE:
        command_kill_creature(scline->np[0], scline->tp[1], scline->tp[2], scline->np[3]);
        break;
    case Cmd_LEVEL_UP_CREATURE:
        command_level_up_creature(scline->np[0], scline->tp[1], scline->tp[2], scline->np[3]);
        break;
    case Cmd_USE_POWER_ON_CREATURE:
        command_use_power_on_creature(scline->np[0], scline->tp[1], scline->tp[2], scline->np[3], scline->tp[4], scline->np[5], scline->np[6]);
        break;
    case Cmd_USE_SPELL_ON_CREATURE:
        command_use_spell_on_creature(scline->np[0], scline->tp[1], scline->tp[2], scline->tp[3], scline->np[4]);
        break;
    case Cmd_USE_POWER_AT_POS:
        command_use_power_at_pos(scline->np[0], scline->np[1], scline->np[2], scline->tp[3], scline->np[4], scline->np[5]);
        break;
    case Cmd_USE_POWER_AT_LOCATION:
        command_use_power_at_location(scline->np[0], scline->tp[1], scline->tp[2], scline->np[3], scline->np[4]);
        break;
    case Cmd_USE_POWER:
        command_use_power(scline->np[0], scline->tp[1], scline->np[2]);
        break;
    case Cmd_USE_SPECIAL_INCREASE_LEVEL:
        command_use_special_increase_level(scline->np[0], scline->np[1]);
        break;
    case Cmd_USE_SPECIAL_MULTIPLY_CREATURES:
        command_use_special_multiply_creatures(scline->np[0], scline->np[1]);
        break;
    case Cmd_USE_SPECIAL_MAKE_SAFE:
        command_use_special_make_safe(scline->np[0]);
        break;
    case Cmd_USE_SPECIAL_LOCATE_HIDDEN_WORLD:
        command_use_special_locate_hidden_world();
        break;
    case Cmd_CHANGE_CREATURE_OWNER:
        command_change_creature_owner(scline->np[0], scline->tp[1], scline->tp[2], scline->np[3]);
        break;
    case Cmd_LEVEL_VERSION:
        level_file_version = scline->np[0];
        SCRPTLOG("Level files version %d.",level_file_version);
        break;
    case Cmd_ADD_TO_FLAG:
        command_add_to_flag(scline->np[0], scline->tp[1], scline->np[2]);
        break;
    case Cmd_SET_CAMPAIGN_FLAG:
        command_set_campaign_flag(scline->np[0], scline->tp[1], scline->np[2]);
        break;
    case Cmd_ADD_TO_CAMPAIGN_FLAG:
        command_add_to_campaign_flag(scline->np[0], scline->tp[1], scline->np[2]);
        break;
    case Cmd_EXPORT_VARIABLE:
        command_export_variable(scline->np[0], scline->tp[1], scline->tp[2]);
        break;
    case Cmd_RUN_AFTER_VICTORY:
        if (scline->np[0] == 1)
        {
            game.system_flags |= GSF_RunAfterVictory;
        }
        break;
    case Cmd_SET_GAME_RULE:
        command_set_game_rule(scline->tp[0], scline->np[1]);
        break;
    case Cmd_CHANGE_SLAB_OWNER:
        command_change_slab_owner(scline->np[0], scline->np[1], scline->np[2]);
        break;
    case Cmd_CHANGE_SLAB_TYPE:
        command_change_slab_type(scline->np[0], scline->np[1], scline->np[2]);
        break;
    case Cmd_COMPUTER_DIG_TO_LOCATION:
        command_computer_dig_to_location(scline->np[0], scline->tp[1], scline->tp[2]);
        break;
    case Cmd_CREATURE_ENTRANCE_LEVEL:
        command_creature_entrance_level(scline->np[0], scline->np[1]);
        break;
    case Cmd_RANDOMISE_FLAG:
        command_randomise_flag(scline->np[0], scline->tp[1], scline->np[2]);
        break;
    case Cmd_COMPUTE_FLAG:
        command_compute_flag(scline->np[0], scline->tp[1], scline->tp[2], scline->np[3], scline->tp[4], scline->np[5]);
        break;
    default:
        SCRPTERRLOG("Unhandled SCRIPT command '%s'", scline->tcmnd);
        break;
    }
}

static TbBool script_command_param_to_number(char type_chr, struct ScriptLine *scline, int idx, TbBool extended)
{
    switch (toupper(type_chr))
    {
    case 'N':
    {
        char* text;
        scline->np[idx] = strtol(scline->tp[idx], &text, 0);
        if (text != &scline->tp[idx][strlen(scline->tp[idx])]) {
            SCRPTWRNLOG("Numerical value \"%s\" interpreted as %ld", scline->tp[idx], scline->np[idx]);
        }
        break;
    }
    case 'P':{
        long plr_range_id;
        if (!get_player_id(scline->tp[idx], &plr_range_id)) {
            return false;
        }
        scline->np[idx] = plr_range_id;
        };break;
    case 'C':{
        long crtr_id = get_rid(creature_desc, scline->tp[idx]);
        if (extended)
        {
            if (crtr_id == -1)
            {
                if (0 == strcmp(scline->tp[idx], "ANY_CREATURE"))
                {
                    crtr_id = 0;
                }
            }
        }
        if (crtr_id == -1)
        {
            SCRPTERRLOG("Unknown creature, \"%s\"", scline->tp[idx]);
            return false;
        }
        scline->np[idx] = crtr_id;
        };break;
    case 'R':{
        long room_id = get_rid(room_desc, scline->tp[idx]);
        if (room_id == -1)
        {
            SCRPTERRLOG("Unknown room kind, \"%s\"", scline->tp[idx]);
            return false;
        }
        scline->np[idx] = room_id;
        };break;
    case 'S': {
        long slab_id = get_rid(slab_desc, scline->tp[idx]);
        if (slab_id == -1)
        {
            SCRPTERRLOG("Unknown slab kind, \"%s\"", scline->tp[idx]);
            return false;
        }
        scline->np[idx] = slab_id;
    }; break;
    case 'L':{
        TbMapLocation loc;
        if (!get_map_location_id(scline->tp[idx], &loc)) {
            return false;
        }
        scline->np[idx] = loc;
        };break;
    case 'O':{
        long opertr_id = get_rid(comparison_desc, scline->tp[idx]);
        if (opertr_id == -1) {
            SCRPTERRLOG("Unknown operator, \"%s\"", scline->tp[idx]);
            return false;
        }
        scline->np[idx] = opertr_id;
        };break;
    case 'X': {
        long prop_id = get_rid(creatmodel_properties_commands, scline->tp[idx]);
        if (prop_id == -1)
        {
            SCRPTERRLOG("Unknown creature property kind, \"%s\"", scline->tp[idx]);
            return false;
        }
        scline->np[idx] = prop_id;
    }; break;
    case 'A':
        break;
    case '!': // extended sign
        return true;
    default:
        return false;
    }
    return true;
}

TbBool script_command_param_to_text(char type_chr, struct ScriptLine *scline, int idx)
{
    switch (toupper(type_chr))
    {
    case 'N':
        itoa(scline->np[idx], scline->tp[idx], 10);
        break;
    case 'P':
        strcpy(scline->tp[idx], player_code_name(scline->np[idx]));
        break;
    case 'C':
        strcpy(scline->tp[idx], creature_code_name(scline->np[idx]));
        break;
    case 'R':
        strcpy(scline->tp[idx], room_code_name(scline->np[idx]));
        break;
    case 'L':
        get_map_location_code_name(scline->np[idx], scline->tp[idx]);
        break;
    case 'A':
        break;
    case '!': // extended sign
        return true;
    default:
        return false;
    }
    return true;
}

static int count_required_parameters(const char *args)
{
    int required = 0;
    for (int i = 0; i < COMMANDDESC_ARGS_COUNT; i++)
    {
        char chr = args[i];
        if (isupper(chr)) // Required arguments have upper-case type letters
        {
            required++;
        }
        else if (chr == '!')
        {
            continue;
        }
        else
            break;
    }
    return required;
}

int script_recognize_params(char **line, const struct CommandDesc *cmd_desc, struct ScriptLine *scline, int *para_level, int expect_level)
{
    int dst, src;
    for (dst = 0, src = 0; dst <= COMMANDDESC_ARGS_COUNT; dst++, src++)
    {
        TbBool extended = false;
        char chr = cmd_desc->args[src];
        if (*para_level < expect_level)
            break;
        if (chr == '!')
        {
            dst--;
            continue;
        }
        // Read the next parameter
        const struct CommandDesc *funcmd_desc;
        {
            char* funline = *line;
            int funpara_level = *para_level;
            char funcmd_buf[MAX_TEXT_LENGTH];
            LbMemorySet(funcmd_buf, 0, MAX_TEXT_LENGTH);
            funcmd_desc = get_next_word(&funline, funcmd_buf, &funpara_level, subfunction_desc);
            if (funpara_level < expect_level+1) {
                // Break the loop keeping variables as if the parameter wasn't read
                break;
            }
            if (funpara_level > (*para_level)+(dst > 0 ? 0 : 1)) {
                SCRPTWRNLOG("Unexpected paraenesis in parameter %d of command \"%s\"", dst + 1, scline->tcmnd);
            }
            *line = funline;
            *para_level = funpara_level;
            if (!isalpha(chr))
            {
                // Don't show parameter index - it may be bad, as we're decreasing dst to not overflow cmd_desc->args
                SCRPTWRNLOG("Excessive parameter of command \"%s\", value \"%s\"; ignoring", scline->tcmnd, funcmd_buf);
                dst--;
                continue;
            }
            // Access tp[dst] only if we're sure dst < COMMANDDESC_ARGS_COUNT
            LbMemoryCopy(scline->tp[dst], funcmd_buf, MAX_TEXT_LENGTH);
        }
        if (funcmd_desc != NULL)
        {
            struct ScriptLine* funscline = (struct ScriptLine*)LbMemoryAlloc(sizeof(struct ScriptLine));
            if (funscline == NULL) {
                SCRPTERRLOG("Can't allocate buffer to recognize line");
                return -1;
            }
            LbMemorySet(funscline, 0, sizeof(struct ScriptLine));
            LbMemoryCopy(funscline->tcmnd, scline->tp[dst], MAX_TEXT_LENGTH);
            int args_count = script_recognize_params(line, funcmd_desc, funscline, para_level, *para_level);
            if (args_count < 0)
            {
                LbMemoryFree(funscline);
                return -1;
            }
            // Count valid args
            if (args_count < COMMANDDESC_ARGS_COUNT)
            {
                int required = count_required_parameters(funcmd_desc->args);
                if (args_count < required)
                {
                  SCRPTERRLOG("Not enough parameters for \"%s\", got only %d", funcmd_desc->textptr,(int)args_count);
                  LbMemoryFree(funscline);
                  return -1;
                }
            }
            switch (funcmd_desc->index)
            {
            case Cmd_RANDOM:
            case Cmd_DRAWFROM:{
                // Create array of value ranges
                long range_total = 0;
                int fi;
                struct MinMax ranges[COMMANDDESC_ARGS_COUNT];
                if (level_file_version > 0)
                {
                    chr = cmd_desc->args[src];
                    int ri;
                    for (fi = 0, ri = 0; fi < COMMANDDESC_ARGS_COUNT; fi++, ri++)
                    {
                        if (funscline->tp[fi][0] == '\0') {
                            break;
                        }
                        if (toupper(chr) == 'A')
                        {
                            // Values which do not support range
                            if (strcmp(funscline->tp[fi],"~") == 0) {
                                SCRPTERRLOG("Parameter %d of function \"%s\" within command \"%s\" does not support range", fi+1, funcmd_desc->textptr, scline->tcmnd);
                                LbMemoryFree(funscline);
                                return -1;
                            }
                            // Values of that type cannot define ranges, as we cannot interpret them
                            ranges[ri].min = fi;
                            ranges[ri].max = fi;
                            range_total += 1;
                        } else
                        if ((ri > 0) && (strcmp(funscline->tp[fi],"~") == 0))
                        {
                            // Second step of defining range
                            ri--;
                            fi++;
                            if (!script_command_param_to_number(chr, funscline, fi, false)) {
                                SCRPTERRLOG("Parameter %d of function \"%s\" within command \"%s\" has unexpected range end value; discarding command", fi+1, funcmd_desc->textptr, scline->tcmnd);
                                LbMemoryFree(funscline);
                                return -1;
                            }
                            ranges[ri].max = funscline->np[fi];
                            if (ranges[ri].max < ranges[ri].min) {
                                SCRPTWRNLOG("Range definition in argument of function \"%s\" within command \"%s\" should have lower value first", funcmd_desc->textptr, scline->tcmnd);
                                ranges[ri].max = ranges[ri].min;
                            }
                            range_total += ranges[ri].max - ranges[ri].min; // +1 was already added
                        } else
                        {
                            // Single value or first step of defining range
                            if (!script_command_param_to_number(chr, funscline, fi, false)) {
                                SCRPTERRLOG("Parameter %d of function \"%s\" within command \"%s\" has unexpected value; discarding command", fi+1, funcmd_desc->textptr, scline->tcmnd);
                                LbMemoryFree(funscline);
                                return -1;
                            }
                            ranges[ri].min = funscline->np[fi];
                            ranges[ri].max = funscline->np[fi];
                            range_total += 1;
                        }
                    }
                } else
                {
                    // Old RANDOM command accepts only one range, and gives only numbers
                    fi = 0;
                    {
                        ranges[fi].min = atol(funscline->tp[0]);
                        ranges[fi].max = atol(funscline->tp[1]);
                    }
                    if (ranges[fi].max < ranges[fi].min) {
                        SCRPTWRNLOG("Range definition in argument of function \"%s\" within command \"%s\" should have lower value first", funcmd_desc->textptr, scline->tcmnd);
                        ranges[fi].max = ranges[fi].min;
                    }
                    range_total += ranges[fi].max - ranges[fi].min + 1;
                    fi++;
                }
                if (range_total <= 0) {
                    SCRPTERRLOG("Arguments of function \"%s\" within command \"%s\" define no values to select from", funcmd_desc->textptr, scline->tcmnd);
                    break;
                }
                if ((funcmd_desc->index != Cmd_RANDOM) && (level_file_version == 0)) {
                    SCRPTERRLOG("The function \"%s\" used within command \"%s\" is not supported in old level format", funcmd_desc->textptr, scline->tcmnd);
                    break;
                }
                // The new RANDOM command stores values to allow selecting different one every turn during gameplay
                if ((funcmd_desc->index == Cmd_RANDOM) && (level_file_version > 0))
                {
                    //TODO RANDOM make implementation - store ranges as variable to be used for selecting random value during gameplay
                    SCRPTERRLOG("The function \"%s\" used within command \"%s\" is not supported yet", funcmd_desc->textptr, scline->tcmnd);
                    break;
                }
                // DRAWFROM support - select random index now
                long range_index = rand() % range_total;
                // Get value from ranges array
                range_total = 0;
                for (fi=0; fi < COMMANDDESC_ARGS_COUNT; fi++)
                {
                    if ((range_index >= range_total) && (range_index <= range_total + ranges[fi].max - ranges[fi].min)) {
                        chr = cmd_desc->args[src];
                        if (toupper(chr) == 'A') {
                            strcpy(scline->tp[dst], funscline->tp[ranges[fi].min]);
                        } else {
                            scline->np[dst] = ranges[fi].min + range_index - range_total;
                            // Set text value for that number
                            script_command_param_to_text(chr, scline, dst);
                        }
                        break;
                    }
                    range_total += ranges[fi].max - ranges[fi].min + 1;
                }
                SCRPTLOG("Function \"%s\" returned value \"%s\"", funcmd_desc->textptr, scline->tp[dst]);
                };break;
            case Cmd_IMPORT:
            {
                long player_id = get_id(player_desc, funscline->tp[0]);
                if (player_id >= PLAYERS_FOR_CAMPAIGN_FLAGS)
                {
                    SCRPTERRLOG("Cannot fetch flag values for player, '%s'", funscline->tp[0]);
                    strcpy(scline->tp[dst], "0");
                    break;
                }
                long flag_id = get_id(campaign_flag_desc, funscline->tp[1]);
                if (flag_id == -1)
                {
                    SCRPTERRLOG("Unknown campaign flag name, '%s'", funscline->tp[1]);
                    strcpy(scline->tp[dst], "0");
                    break;
                }
                SCRPTLOG("Function \"%s\" returned value \"%ld\"", funcmd_desc->textptr,
                    intralvl.campaign_flags[player_id][flag_id]);
                ltoa(intralvl.campaign_flags[player_id][flag_id], scline->tp[dst], 10);
                break;
            }
            default:
                SCRPTWRNLOG("Parameter value \"%s\" is a command which isn't supported as function", scline->tp[dst]);
                break;
            }
            LbMemoryFree(funscline);
        }
        if (scline->tp[dst][0] == '\0') {
          break;
        }
        if (*para_level > expect_level+2) {
            SCRPTWRNLOG("Parameter %d of command \"%s\", value \"%s\", is at too high paraenesis level %d", dst + 1, scline->tcmnd, scline->tp[dst], (int)*para_level);
        }
        chr = cmd_desc->args[src];
        if (cmd_desc->args[src + 1] == '+')
        {
            // All other parameters will be same
            src -= 1;
        }
        if (cmd_desc->args[src + 1] == '!') //extended set (dst.e. ANY_CREATURE)
        {
            extended = true;
        }
        if (!script_command_param_to_number(chr, scline, dst, extended)) {
            SCRPTERRLOG("Parameter %d of command \"%s\", type %c, has unexpected value; discarding command", dst + 1, scline->tcmnd, chr);
            return -1;
        }
    }
    return dst;
}

long script_scan_line(char *line,TbBool preloaded)
{
    const struct CommandDesc *cmd_desc;
    SCRIPTDBG(12,"Starting");
    struct ScriptLine* scline = (struct ScriptLine*)LbMemoryAlloc(sizeof(struct ScriptLine));
    if (scline == NULL)
    {
      SCRPTERRLOG("Can't allocate buffer to recognize line");
      return 0;
    }
    int para_level = 0;
    LbMemorySet(scline, 0, sizeof(struct ScriptLine));
    if (next_command_reusable > 0)
        next_command_reusable--;
    if (level_file_version > 0)
    {
        cmd_desc = get_next_word(&line, scline->tcmnd, &para_level, command_desc);
    } else
    {
        cmd_desc = get_next_word(&line, scline->tcmnd, &para_level, dk1_command_desc);
    }
    if (cmd_desc == NULL)
    {
        if (isalnum(scline->tcmnd[0])) {
          SCRPTERRLOG("Invalid command, '%s' (lev ver %d)", scline->tcmnd,level_file_version);
        }
        LbMemoryFree(scline);
        return 0;
    }
    SCRIPTDBG(12,"Executing command %lu",cmd_desc->index);
    // Handling comments
    if (cmd_desc->index == Cmd_REM)
    {
        LbMemoryFree(scline);
        return 0;
    }
    scline->command = cmd_desc->index;
    // selecting only preloaded/not preloaded commands
    if (script_is_preloaded_command(cmd_desc->index) != preloaded)
    {
        LbMemoryFree(scline);
        return 0;
    }
    // Recognizing parameters
    int args_count = script_recognize_params(&line, cmd_desc, scline, &para_level, 0);
    if (args_count < 0)
    {
        LbMemoryFree(scline);
        return -1;
    }
    if (args_count < COMMANDDESC_ARGS_COUNT)
    {
        int required = count_required_parameters(cmd_desc->args);
        if (args_count < required) // Required arguments have upper-case type letters
        {
            SCRPTERRLOG("Not enough parameters for \"%s\", got only %d", cmd_desc->textptr,(int)args_count);
            LbMemoryFree(scline);
            return -1;
        }
    }
    script_add_command(cmd_desc, scline);
    LbMemoryFree(scline);
    SCRIPTDBG(13,"Finished");
    return 0;
}

short clear_script(void)
{
    LbMemorySet(&game.script, 0, sizeof(struct LevelScriptOld));
    LbMemorySet(&gameadd.script, 0, sizeof(struct LevelScript));
    gameadd.script.next_string = gameadd.script.strings;
    script_current_condition = CONDITION_ALWAYS;
    text_line_number = 1;
    return true;
}

short clear_quick_messages(void)
{
    for (long i = 0; i < QUICK_MESSAGES_COUNT; i++)
        LbMemorySet(gameadd.quick_messages[i], 0, MESSAGE_TEXT_LEN);
    return true;
}

static char* process_multiline_comment(char *buf, char *buf_end)
{
    for (char *p = buf; p < buf_end - 1; p++)
    {
        if ((*p == ' ') || (*p == 9)) // Tabs or spaces
            continue;
        if (p[0] == '/') // /
        {
            if (p[1] != '*') // /*
                break;
            p += 2;
            for (; p < buf_end - 1; p++)
            {
                if ((p[0] == '*') && (p[1] == '/'))
                {
                    buf = p + 2;
                    break;
                }
            }
            break;
        }
        else
            break;
    }
    return buf;
}

short preload_script(long lvnum)
{
  SYNCDBG(7,"Starting");
  script_current_condition = CONDITION_ALWAYS;
  next_command_reusable = 0;
  text_line_number = 1;
  level_file_version = DEFAULT_LEVEL_VERSION;
  clear_quick_messages();
  // Load the file
  long script_len = 1;
  char* script_data = (char*)load_single_map_file_to_buffer(lvnum, "txt", &script_len, LMFF_None);
  if (script_data == NULL)
    return false;
  // Process the file lines
  char* buf = script_data;
  char* buf_end = script_data + script_len;
  while (buf < buf_end)
  {
      // Check for long comment
      buf = process_multiline_comment(buf, buf_end);
    // Find end of the line
    int lnlen = 0;
    while (&buf[lnlen] < buf_end)
    {
      if ((buf[lnlen] == '\r') || (buf[lnlen] == '\n'))
        break;
      lnlen++;
    }
    // Get rid of the next line characters
    buf[lnlen] = 0;
    lnlen++;
    if (&buf[lnlen] < buf_end)
    {
      if ((buf[lnlen] == '\r') || (buf[lnlen] == '\n'))
        lnlen++;
    }
    //SCRPTLOG("Analyse");
    // Analyze the line
    script_scan_line(buf, true);
    // Set new line start
    text_line_number++;
    buf += lnlen;
  }
  LbMemoryFree(script_data);
  SYNCDBG(8,"Finished");
  return true;
}

short load_script(long lvnum)
{
    SYNCDBG(7,"Starting");

    // Clear script data
    gui_set_button_flashing(0, 0);
    clear_script();
    script_current_condition = CONDITION_ALWAYS;
    next_command_reusable = 0;
    text_line_number = 1;
    game.bonus_time = 0;
    game.flags_gui &= ~GGUI_CountdownTimer;
    game.flags_cd |= MFlg_DeadBackToPool;
    reset_creature_max_levels();
    reset_script_timers_and_flags();
    if ((game.operation_flags & GOF_ColumnConvert) != 0)
    {
        convert_old_column_file(lvnum);
        game.operation_flags &= ~GOF_ColumnConvert;
    }
    // Load the file
    long script_len = 1;
    char* script_data = (char*)load_single_map_file_to_buffer(lvnum, "txt", &script_len, LMFF_None);
    if (script_data == NULL)
      return false;
    // Process the file lines
    char* buf = script_data;
    char* buf_end = script_data + script_len;
    while (buf < buf_end)
    {
        buf = process_multiline_comment(buf, buf_end);
      // Find end of the line
      int lnlen = 0;
      while (&buf[lnlen] < buf_end)
      {
        if ((buf[lnlen] == '\r') || (buf[lnlen] == '\n'))
          break;
        lnlen++;
      }
      // Get rid of the next line characters
      buf[lnlen] = 0;
      lnlen++;
      if (&buf[lnlen] < buf_end)
      {
        if ((buf[lnlen] == '\r') || (buf[lnlen] == '\n'))
          lnlen++;
      }
      // Analyze the line
      script_scan_line(buf, false);
      // Set new line start
      text_line_number++;
      buf += lnlen;
    }
    LbMemoryFree(script_data);
    if (gameadd.script.win_conditions_num == 0)
      WARNMSG("No WIN GAME conditions in script file.");
    if (script_current_condition != CONDITION_ALWAYS)
      WARNMSG("Missing ENDIF's in script file.");
    JUSTLOG("Used script resources: %d/%d tunneller triggers, %d/%d party triggers, %d/%d script values, %d/%d IF conditions, %d/%d party definitions",
        (int)gameadd.script.tunneller_triggers_num,TUNNELLER_TRIGGERS_COUNT,
        (int)gameadd.script.party_triggers_num,PARTY_TRIGGERS_COUNT,
        (int)gameadd.script.values_num,SCRIPT_VALUES_COUNT,
        (int)gameadd.script.conditions_num,CONDITIONS_COUNT,
        (int)gameadd.script.creature_partys_num,CREATURE_PARTYS_COUNT);
    return true;
}

void script_process_win_game(PlayerNumber plyr_idx)
{
    struct PlayerInfo* player = get_player(plyr_idx);
    set_player_as_won_level(player);
}

void script_process_lose_game(PlayerNumber plyr_idx)
{
    struct PlayerInfo* player = get_player(plyr_idx);
    set_player_as_lost_level(player);
}

struct Thing *create_thing_at_position_then_move_to_valid_and_add_light(struct Coord3d *pos, unsigned char tngclass, unsigned char tngmodel, unsigned char tngowner)
{
    struct Thing* thing = create_thing(pos, tngclass, tngmodel, tngowner, -1);
    if (thing_is_invalid(thing))
    {
        return INVALID_THING;
    }
    thing->mappos.z.val = get_thing_height_at(thing, &thing->mappos);
    // Try to move thing out of the solid wall if it's inside one
    if (thing_in_wall_at(thing, &thing->mappos))
    {
        if (!move_creature_to_nearest_valid_position(thing)) {
            ERRORLOG("The %s was created in wall, removing",thing_model_name(thing));
            delete_thing_structure(thing, 0);
            return INVALID_THING;
        }
    }

    if (thing_is_creature(thing))
    {
        struct CreatureControl* cctrl = creature_control_get_from_thing(thing);
        cctrl->flee_pos.x.val = thing->mappos.x.val;
        cctrl->flee_pos.y.val = thing->mappos.y.val;
        cctrl->flee_pos.z.val = thing->mappos.z.val;
        cctrl->flee_pos.z.val = get_thing_height_at(thing, &thing->mappos);
        cctrl->party.target_plyr_idx = -1;
    }

    long light_rand = GAME_RANDOM(8); // this may be unsynced random
    if (light_rand < 2)
    {
        struct InitLight ilght;
        LbMemorySet(&ilght, 0, sizeof(struct InitLight));
        ilght.mappos.x.val = thing->mappos.x.val;
        ilght.mappos.y.val = thing->mappos.y.val;
        ilght.mappos.z.val = thing->mappos.z.val;
        if (light_rand == 1)
        {
            ilght.intensity = 48;
            ilght.field_3 = 5;
        } else
        {
            ilght.intensity = 36;
            ilght.field_3 = 1;
        }
        ilght.is_dynamic = 1;
        ilght.radius = 2560;
        thing->light_id = light_create_light(&ilght);
        if (thing->light_id != 0) {
            light_set_light_never_cache(thing->light_id);
        } else {
            ERRORLOG("Cannot allocate light to new hero");
        }
    }
    return thing;
}

static TbBool get_coords_at_hero_door(struct Coord3d *pos, long gate_num, unsigned char random_factor)
{
    SYNCDBG(7,"Starting at HG%d", (int)gate_num);
    if (gate_num <= 0)
    {
        ERRORLOG("Script error - invalid hero gate index %d",(int)gate_num);
        return false;
    }
    struct Thing* gatetng = find_hero_gate_of_number(gate_num);
    if (thing_is_invalid(gatetng))
    {
        ERRORLOG("Script error - attempt to create thing at non-existing hero gate index %d",(int)gate_num);
        return false;
    }
    pos->x.val = gatetng->mappos.x.val;
    pos->y.val = gatetng->mappos.y.val;
    pos->z.val = gatetng->mappos.z.val + 384;
    return true;
}

static TbBool get_coords_at_action_point(struct Coord3d *pos, long apt_idx, unsigned char random_factor)
{
    SYNCDBG(7,"Starting at action point %d", (int)apt_idx);

    struct ActionPoint* apt = action_point_get(apt_idx);
    if (!action_point_exists(apt))
    {
        ERRORLOG("Script error - attempt to create thing at non-existing action point %d",(int)apt_idx);
        return false;
    }

    if ( (random_factor == 0) || (apt->range == 0) )
    {
        pos->x.val = apt->mappos.x.val;
        pos->y.val = apt->mappos.y.val;
    } else
    {
        long direction = GAME_RANDOM(2 * LbFPMath_PI);
        long delta_x = (apt->range * LbSinL(direction) >> 8);
        long delta_y = (apt->range * LbCosL(direction) >> 8);
        pos->x.val = apt->mappos.x.val + (delta_x >> 8);
        pos->y.val = apt->mappos.y.val - (delta_y >> 8);
    }
    return true;
}

/**
 * Creates a thing on given players dungeon heart.
 * Originally was script_support_create_creature_at_dungeon_heart().
 * @param plyr_idx
 */
TbBool get_coords_at_dungeon_heart(struct Coord3d *pos, PlayerNumber plyr_idx)
{
    SYNCDBG(7,"Starting at player %d", (int)plyr_idx);
    struct Thing* heartng = get_player_soul_container(plyr_idx);
    TRACE_THING(heartng);
    if (thing_is_invalid(heartng))
    {
        ERRORLOG("Script error - attempt to create thing in player %d dungeon with no heart",(int)plyr_idx);
        return false;
    }
    pos->x.val = heartng->mappos.x.val + PLAYER_RANDOM(plyr_idx, 65) - 32;
    pos->y.val = heartng->mappos.y.val + PLAYER_RANDOM(plyr_idx, 65) - 32;
    pos->z.val = heartng->mappos.z.val;
    return true;
}

TbBool get_coords_at_meta_action(struct Coord3d *pos, PlayerNumber target_plyr_idx, long i)
{
    SYNCDBG(7,"Starting with loc:%ld", i);
    struct Coord3d *src;
    PlayerNumber loc_player = i & 0xF;
    if (loc_player == 15) // CURRENT_PLAYER
        loc_player = gameadd.script_current_player;

    struct DungeonAdd* dungeonadd = get_dungeonadd(loc_player);

    switch (i >> 8)
    {
    case MML_LAST_EVENT:
        src = &gameadd.triggered_object_location;
        break;
    case MML_RECENT_COMBAT:
        src = &dungeonadd->last_combat_location;
        break;
    default:
        return false;
    }

    pos->x.val = src->x.val + PLAYER_RANDOM(target_plyr_idx, 33) - 16;
    pos->y.val = src->y.val + PLAYER_RANDOM(target_plyr_idx, 33) - 16;
    pos->z.val = src->z.val;

    return true;
}

long send_tunneller_to_point(struct Thing *thing, struct Coord3d *pos)
{
    struct CreatureControl* cctrl = creature_control_get_from_thing(thing);
    cctrl->party.target_plyr_idx = -1;
    setup_person_tunnel_to_position(thing, pos->x.stl.num, pos->y.stl.num, 0);
    thing->continue_state = CrSt_TunnellerDoingNothing;
    return 1;
}

TbBool script_support_send_tunneller_to_action_point(struct Thing *thing, long apt_idx)
{
    SYNCDBG(7,"Starting");
    struct ActionPoint* apt = action_point_get(apt_idx);
    struct Coord3d pos;
    if (action_point_exists(apt)) {
        pos.x.val = apt->mappos.x.val;
        pos.y.val = apt->mappos.y.val;
    } else {
        ERRORLOG("Attempt to send to non-existing action point %d",(int)apt_idx);
        pos.x.val = subtile_coord_center(map_subtiles_x/2);
        pos.y.val = subtile_coord_center(map_subtiles_y/2);
    }
    pos.z.val = subtile_coord(1,0);
    send_tunneller_to_point(thing, &pos);
    return true;
}

TbBool script_support_send_tunneller_to_dungeon(struct Thing *creatng, PlayerNumber plyr_idx)
{
    SYNCDBG(7,"Send %s to player %d",thing_model_name(creatng),(int)plyr_idx);
    struct Thing* heartng = get_player_soul_container(plyr_idx);
    TRACE_THING(heartng);
    if (thing_is_invalid(heartng))
    {
        WARNLOG("Tried to send %s to player %d which has no heart", thing_model_name(creatng), (int)plyr_idx);
        return false;
    }
    struct Coord3d pos;
    if (!get_random_position_in_dungeon_for_creature(plyr_idx, CrWaS_WithinDungeon, creatng, &pos)) {
        WARNLOG("Tried to send %s to player %d but can't find position", thing_model_name(creatng), (int)plyr_idx);
        return send_tunneller_to_point_in_dungeon(creatng, plyr_idx, &heartng->mappos);
    }
    if (!send_tunneller_to_point_in_dungeon(creatng, plyr_idx, &pos)) {
        WARNLOG("Tried to send %s to player %d but can't start the task", thing_model_name(creatng), (int)plyr_idx);
        return false;
    }
    SYNCDBG(17,"Moving %s to (%d,%d)",thing_model_name(creatng),(int)pos.x.stl.num,(int)pos.y.stl.num);
    return true;
}

TbBool script_support_send_tunneller_to_dungeon_heart(struct Thing *creatng, PlayerNumber plyr_idx)
{
    SYNCDBG(7,"Send %s to player %d",thing_model_name(creatng),(int)plyr_idx);
    struct Thing* heartng = get_player_soul_container(plyr_idx);
    TRACE_THING(heartng);
    if (thing_is_invalid(heartng)) {
        WARNLOG("Tried to send %s to player %d which has no heart", thing_model_name(creatng), (int)plyr_idx);
        return false;
    }
    if (!send_tunneller_to_point_in_dungeon(creatng, plyr_idx, &heartng->mappos)) {
        WARNLOG("Tried to send %s to player %d but can't start the task", thing_model_name(creatng), (int)plyr_idx);
        return false;
    }
    SYNCDBG(17,"Moving %s to (%d,%d)",thing_model_name(creatng),(int)heartng->mappos.x.stl.num,(int)heartng->mappos.y.stl.num);
    return true;
}

TbBool script_support_send_tunneller_to_appropriate_dungeon(struct Thing *creatng)
{
    SYNCDBG(7,"Starting");
    //return _DK_script_support_send_tunneller_to_appropriate_dungeon(thing);
    PlayerNumber plyr_idx;
    struct Coord3d pos;
    plyr_idx = get_best_dungeon_to_tunnel_to(creatng);
    if (plyr_idx == -1) {
        ERRORLOG("Could not find appropriate dungeon to send %s to",thing_model_name(creatng));
        return false;
    }
    if (!get_random_position_in_dungeon_for_creature(plyr_idx, CrWaS_WithinDungeon, creatng, &pos)) {
        WARNLOG("Tried to send %s to player %d but can't find position", thing_model_name(creatng), (int)plyr_idx);
        return false;
    }
    return send_tunneller_to_point_in_dungeon(creatng, plyr_idx, &pos);
}

static struct Thing *script_create_creature_at_location(PlayerNumber plyr_idx, ThingModel crmodel, TbMapLocation location)
{
    long effect;
    long i = get_map_location_longval(location);
    struct Coord3d pos;
    TbBool fall_from_gate = false;

    const unsigned char tngclass = TCls_Creature;

    switch (get_map_location_type(location))
    {
    case MLoc_ACTIONPOINT:
        if (!get_coords_at_action_point(&pos, i, 1))
        {
            return INVALID_THING;
        }
        effect = 1;
        break;
    case MLoc_HEROGATE:
        if (!get_coords_at_hero_door(&pos, i, 1))
        {
            return INVALID_THING;
        }
        effect = 0;
        fall_from_gate = true;
        break;
    case MLoc_PLAYERSHEART:
        if (!get_coords_at_dungeon_heart(&pos, i))
        {
            return INVALID_THING;
        }
        effect = 0;
        break;
    case MLoc_METALOCATION:
        if (!get_coords_at_meta_action(&pos, plyr_idx, i))
        {
            return INVALID_THING;
        }
        effect = 0;
        break;
    case MLoc_CREATUREKIND:
    case MLoc_OBJECTKIND:
    case MLoc_ROOMKIND:
    case MLoc_THING:
    case MLoc_PLAYERSDUNGEON:
    case MLoc_APPROPRTDUNGEON:
    case MLoc_DOORKIND:
    case MLoc_TRAPKIND:
    case MLoc_NONE:
    default:
        effect = 0;
        return INVALID_THING;
    }
    struct Thing* thing = create_thing_at_position_then_move_to_valid_and_add_light(&pos, tngclass, crmodel, plyr_idx);
    if (thing_is_invalid(thing))
    {
        ERRORLOG("Couldn't create %s at location %d",thing_class_and_model_name(tngclass, crmodel),(int)location);
            // Error is already logged
        return INVALID_THING;
    }
    struct CreatureControl* cctrl = creature_control_get_from_thing(thing);
    if (fall_from_gate)
    {
        cctrl->field_AE |= 0x02;
        cctrl->spell_flags |= CSAfF_MagicFall;
        thing->veloc_push_add.x.val += PLAYER_RANDOM(plyr_idx, 193) - 96;
        thing->veloc_push_add.y.val += PLAYER_RANDOM(plyr_idx, 193) - 96;
        if ((thing->movement_flags & TMvF_Flying) != 0) {
            thing->veloc_push_add.z.val -= PLAYER_RANDOM(plyr_idx, 32);
        } else {
            thing->veloc_push_add.z.val += PLAYER_RANDOM(plyr_idx, 96) + 80;
        }
        thing->state_flags |= TF1_PushAdd;
    }

    if (thing->owner != PLAYER_NEUTRAL)
    {   // Was set only when spawned from action point

        struct Thing* heartng = get_player_soul_container(thing->owner);
        if (thing_exists(heartng) && creature_can_navigate_to(thing, &heartng->mappos, NavRtF_NoOwner))
        {
            cctrl->field_AE |= 0x01;
        }
    }

    if ((get_creature_model_flags(thing) & CMF_IsLordOTLand) != 0)
    {
        output_message(SMsg_LordOfLandComming, MESSAGE_DELAY_LORD, 1);
        output_message(SMsg_EnemyLordQuote + UNSYNC_RANDOM(8), MESSAGE_DELAY_LORD, 1);
    }
    switch (effect)
    {
    case 1:
        if (plyr_idx == game.hero_player_num)
        {
            thing->mappos.z.val = get_ceiling_height(&thing->mappos);
            create_effect(&thing->mappos, TngEff_CeilingBreach, thing->owner);
            initialise_thing_state(thing, CrSt_CreatureHeroEntering);
            thing->field_4F |= TF4F_Unknown01;
            cctrl->countdown_282 = 24;
        }
    default:
        break;
    }
    return thing;
}

struct Thing *script_process_new_tunneler(unsigned char plyr_idx, TbMapLocation location, TbMapLocation heading, unsigned char crtr_level, unsigned long carried_gold)
{
    ThingModel diggerkind = get_players_special_digger_model(game.hero_player_num);
    struct Thing* creatng = script_create_creature_at_location(plyr_idx, diggerkind, location);
    if (thing_is_invalid(creatng))
        return INVALID_THING;
    creatng->creature.gold_carried = carried_gold;
    init_creature_level(creatng, crtr_level);
    switch (get_map_location_type(heading))
    {
    case MLoc_ACTIONPOINT:
        script_support_send_tunneller_to_action_point(creatng, get_map_location_longval(heading));
        break;
    case MLoc_PLAYERSDUNGEON:
        script_support_send_tunneller_to_dungeon(creatng, get_map_location_longval(heading));
        break;
    case MLoc_PLAYERSHEART:
        script_support_send_tunneller_to_dungeon_heart(creatng, get_map_location_longval(heading));
        break;
    case MLoc_APPROPRTDUNGEON:
        script_support_send_tunneller_to_appropriate_dungeon(creatng);
        break;
    default:
        ERRORLOG("Invalid Heading objective %d",(int)get_map_location_type(heading));
        break;
    }
    return creatng;
}

static struct Thing *script_process_new_object(long tngmodel, TbMapLocation location, long arg)
{
    long i = get_map_location_longval(location);
    int tngowner = 5; // Neutral
    struct Coord3d pos;

    const unsigned char tngclass = TCls_Object;

    // TODO: move into a function
    switch (get_map_location_type(location))
    {
    case MLoc_ACTIONPOINT:
        if (!get_coords_at_action_point(&pos, i, 1))
        {
            return INVALID_THING;
        }
        break;
    case MLoc_HEROGATE:
        if (!get_coords_at_hero_door(&pos, i, 1))
        {
            return INVALID_THING;
        }
        break;
    case MLoc_PLAYERSHEART:
        if (!get_coords_at_dungeon_heart(&pos, i))
        {
            return INVALID_THING;
        }
        break;
    case MLoc_METALOCATION:
        if (!get_coords_at_meta_action(&pos, 0, i))
        {
            return INVALID_THING;
        }
        break;
    case MLoc_CREATUREKIND:
    case MLoc_OBJECTKIND:
    case MLoc_ROOMKIND:
    case MLoc_THING:
    case MLoc_PLAYERSDUNGEON:
    case MLoc_APPROPRTDUNGEON:
    case MLoc_DOORKIND:
    case MLoc_TRAPKIND:
    case MLoc_NONE:
    default:
        return INVALID_THING;
    }
    struct Thing* thing = create_thing(&pos, tngclass, tngmodel, tngowner, -1);
    if (thing_is_invalid(thing))
    {
        ERRORLOG("Couldn't create %s at location %d",thing_class_and_model_name(tngclass, tngmodel),(int)location);
        return INVALID_THING;
    }
    thing->mappos.z.val = get_thing_height_at(thing, &thing->mappos);
    // Try to move thing out of the solid wall if it's inside one
    if (thing_in_wall_at(thing, &thing->mappos))
    {
        if (!move_creature_to_nearest_valid_position(thing)) {
            ERRORLOG("The %s was created in wall, removing",thing_model_name(thing));
            delete_thing_structure(thing, 0);
            return INVALID_THING;
        }
    }
    switch (tngmodel)
    {
        case OBJECT_TYPE_SPECBOX_CUSTOM: // Custom box from SPECBOX_HIDNWRL
            thing->custom_box.box_kind = (unsigned char)arg;
            break;
        case 3:
        case 6: //GOLD
        case 43:
            thing->valuable.gold_stored = arg;
            break;
    }
    return thing;
}

/**
 * Spawns new creature parties. Makes given amount of the parties.
 * @param party The party to be spawned.
 * @param plyr_idx Player to own the creatures within group.
 * @param location Where the party will be spawned.
 * @param copies_num Amount of copies to be spawned.
 * @return Gives leader of last party spawned.
 */
struct Thing *script_process_new_party(struct Party *party, PlayerNumber plyr_idx, TbMapLocation location, long copies_num)
{
    struct Thing* leadtng = INVALID_THING;
    for (long i = 0; i < copies_num; i++)
    {
        struct Thing* grptng = INVALID_THING;
        for (long k = 0; k < party->members_num; k++)
        {
          if (k >= GROUP_MEMBERS_COUNT)
          {
              ERRORLOG("Party too big, %d is the limit",GROUP_MEMBERS_COUNT);
              break;
          }
          struct PartyMember* member = &(party->members[k]);
          struct Thing* thing = script_create_new_creature(plyr_idx, member->crtr_kind, location, member->carried_gold, member->crtr_level);
          if (!thing_is_invalid(thing))
          {
              struct CreatureControl* cctrl = creature_control_get_from_thing(thing);
              cctrl->party_objective = member->objectv;
              cctrl->wait_to_turn = game.play_gameturn + member->countdown;
              if (thing_is_invalid(grptng))
              {
                  // If it is the first creature - set it as only group member and leader
                  // Inside the thing, we don't need to mark it in any way (two creatures are needed to form a real group)
                  SYNCDBG(5,"First member %s index %d",thing_model_name(thing),(int)thing->index);
                  leadtng = thing;
                  grptng = thing;
              } else
              {
                  struct Thing* bestng = get_best_creature_to_lead_group(grptng);
                  struct CreatureControl* bestctrl = creature_control_get_from_thing(bestng);
                  // If current leader wants to defend, and current unit has an objective, new unit will be group leader.
                  if ((cctrl->party_objective != CHeroTsk_DefendParty) && (bestctrl->party_objective == CHeroTsk_DefendParty))
                  {
                      add_creature_to_group_as_leader(thing, grptng);
                      leadtng = thing;
                  } else
                  // if best and current unit want to defend party, or neither do, the strongest will be leader
                  if (((cctrl->party_objective == CHeroTsk_DefendParty) && (bestctrl->party_objective == CHeroTsk_DefendParty)) || ((cctrl->party_objective != CHeroTsk_DefendParty) && (bestctrl->party_objective != CHeroTsk_DefendParty)))
                  {
                      if ((cctrl->explevel > bestctrl->explevel) || ((cctrl->explevel == bestctrl->explevel) && (get_creature_thing_score(thing) > get_creature_thing_score(bestng))))
                      {
                          add_creature_to_group_as_leader(thing, grptng);
                          leadtng = thing;
                      }
                      else
                      // If it's weaker than the current leader, joind as a group
                      {
                          add_creature_to_group(thing, grptng);
                      }
                  }
                  else
                  // If it wants to defend, but the group leader has an objective, just add it to group
                  {
                      add_creature_to_group(thing, grptng);
                  }
              }
          }
        }
    }
    return leadtng;
}

struct Thing *script_create_new_creature(PlayerNumber plyr_idx, ThingModel crmodel, TbMapLocation location, long carried_gold, long crtr_level)
{
    struct Thing* creatng = script_create_creature_at_location(plyr_idx, crmodel, location);
    if (thing_is_invalid(creatng))
        return INVALID_THING;
    creatng->creature.gold_carried = carried_gold;
    init_creature_level(creatng, crtr_level);
    return creatng;
}

void script_process_new_tunneller_party(PlayerNumber plyr_idx, long prty_id, TbMapLocation location, TbMapLocation heading, unsigned char crtr_level, unsigned long carried_gold)
{
    struct Thing* ldthing = script_process_new_tunneler(plyr_idx, location, heading, crtr_level, carried_gold);
    if (thing_is_invalid(ldthing))
    {
        ERRORLOG("Couldn't create tunneling group leader");
        return;
    }
    struct Thing* gpthing = script_process_new_party(&gameadd.script.creature_partys[prty_id], plyr_idx, location, 1);
    if (thing_is_invalid(gpthing))
    {
        ERRORLOG("Couldn't create creature group");
        return;
    }
    add_creature_to_group_as_leader(ldthing, gpthing);
}

void script_process_new_creatures(PlayerNumber plyr_idx, long crmodel, long location, long copies_num, long carried_gold, long crtr_level)
{
    for (long i = 0; i < copies_num; i++)
    {
        script_create_new_creature(plyr_idx, crmodel, location, carried_gold, crtr_level);
    }
}

struct Thing *get_creature_in_range_around_any_of_enemy_heart(PlayerNumber plyr_idx, ThingModel crmodel, MapSubtlDelta range)
{
    int n = GAME_RANDOM(PLAYERS_COUNT);
    for (int i = 0; i < PLAYERS_COUNT; i++, n = (n + 1) % PLAYERS_COUNT)
    {
        if (!players_are_enemies(plyr_idx, n))
            continue;
        struct Thing* heartng = get_player_soul_container(n);
        if (thing_exists(heartng))
        {
            struct Thing* creatng = get_creature_in_range_of_model_owned_and_controlled_by(heartng->mappos.x.val, heartng->mappos.y.val, range, crmodel, plyr_idx);
            if (!thing_is_invalid(creatng)) {
                return creatng;
            }
        }
    }
    return INVALID_THING;
}

static struct Thing *script_get_creature_by_criteria(PlayerNumber plyr_idx, long crmodel, long criteria) {
    switch (filter_criteria_type(criteria))
    {
    case CSelCrit_Any:
        return get_random_players_creature_of_model(plyr_idx, crmodel);
    case CSelCrit_MostExperienced:
        return find_players_highest_level_creature_of_breed_and_gui_job(crmodel, CrGUIJob_Any, plyr_idx, 0);
    case CSelCrit_MostExpWandering:
        return find_players_highest_level_creature_of_breed_and_gui_job(crmodel, CrGUIJob_Wandering, plyr_idx, 0);
    case CSelCrit_MostExpWorking:
        return find_players_highest_level_creature_of_breed_and_gui_job(crmodel, CrGUIJob_Working, plyr_idx, 0);
    case CSelCrit_MostExpFighting:
        return find_players_highest_level_creature_of_breed_and_gui_job(crmodel, CrGUIJob_Fighting, plyr_idx, 0);
    case CSelCrit_LeastExperienced:
        return find_players_lowest_level_creature_of_breed_and_gui_job(crmodel, CrGUIJob_Any, plyr_idx, 0);
    case CSelCrit_LeastExpWandering:
        return find_players_lowest_level_creature_of_breed_and_gui_job(crmodel, CrGUIJob_Wandering, plyr_idx, 0);
    case CSelCrit_LeastExpWorking:
        return find_players_lowest_level_creature_of_breed_and_gui_job(crmodel, CrGUIJob_Working, plyr_idx, 0);
    case CSelCrit_LeastExpFighting:
        return find_players_lowest_level_creature_of_breed_and_gui_job(crmodel, CrGUIJob_Fighting, plyr_idx, 0);
    case CSelCrit_NearOwnHeart:
    {
        const struct Coord3d* pos = dungeon_get_essential_pos(plyr_idx);
        return get_creature_near_and_owned_by(pos->x.val, pos->y.val, plyr_idx, crmodel);
    }
    case CSelCrit_NearEnemyHeart:
        return get_creature_in_range_around_any_of_enemy_heart(plyr_idx, crmodel, 11);
    case CSelCrit_OnEnemyGround:
        return get_random_players_creature_of_model_on_territory(plyr_idx, crmodel, 0);
    case CSelCrit_OnFriendlyGround:
        return get_random_players_creature_of_model_on_territory(plyr_idx, crmodel, 1);
    case CSelCrit_NearAP:
    {
        int loc = filter_criteria_loc(criteria);
        struct ActionPoint *apt = action_point_get(loc);
        if (!action_point_exists(apt))
        {
            WARNLOG("Action point is invalid:%d", apt->num);
            return INVALID_THING;
        }
        if (apt->range == 0)
        {
            WARNLOG("Action point with zero range:%d", apt->num);
            return INVALID_THING;
        }
        // Action point range should be inside spiral in subtiles
        int dist = 2 * coord_subtile(apt->range + COORD_PER_STL - 1 ) + 1;
        dist = dist * dist;

        Thing_Maximizer_Filter filter = near_map_block_creature_filter_diagonal_random;
        struct CompoundTngFilterParam param;
        param.model_id = crmodel;
        param.plyr_idx = (unsigned char)plyr_idx;
        param.num1 = apt->mappos.x.val;
        param.num2 = apt->mappos.y.val;
        param.num3 = apt->range;
        return get_thing_spiral_near_map_block_with_filter(apt->mappos.x.val, apt->mappos.y.val,
                                                           dist,
                                                           filter, &param);
    }
    default:
        ERRORLOG("Invalid level up criteria %d",(int)criteria);
        return INVALID_THING;
    }
}

/**
 * Kills a creature which meets given criteria.
 * @param plyr_idx The player whose creature will be affected.
 * @param crmodel Model of the creature to find.
 * @param criteria Criteria, from CreatureSelectCriteria enumeration.
 * @return True if a creature was found and killed.
 */
TbBool script_kill_creature_with_criteria(PlayerNumber plyr_idx, long crmodel, long criteria)
{
    struct Thing *thing = script_get_creature_by_criteria(plyr_idx, crmodel, criteria);
    if (thing_is_invalid(thing)) {
        SYNCDBG(5,"No matching player %d creature of model %d found to kill",(int)plyr_idx,(int)crmodel);
        return false;
    }
    kill_creature(thing, INVALID_THING, -1, CrDed_NoUnconscious);
    return true;
}
/**
 * Changes owner of a creature which meets given criteria.
 * @param origin_plyr_idx The player whose creature will be affected.
 * @param dest_plyr_idx The player who will receive the creature.
 * @param crmodel Model of the creature to find.
 * @param criteria Criteria, from CreatureSelectCriteria enumeration.
 * @return True if a creature was found and changed owner.
 */
TbBool script_change_creature_owner_with_criteria(PlayerNumber origin_plyr_idx, long crmodel, long criteria, PlayerNumber dest_plyr_idx)
{
    struct Thing *thing = script_get_creature_by_criteria(origin_plyr_idx, crmodel, criteria);
    if (thing_is_invalid(thing)) {
        SYNCDBG(5,"No matching player %d creature of model %d found to kill",(int)origin_plyr_idx,(int)crmodel);
        return false;
    }
    change_creature_owner(thing, dest_plyr_idx);
    return true;
}

void script_kill_creatures(PlayerNumber plyr_idx, long crmodel, long criteria, long copies_num)
{
    SYNCDBG(3,"Killing %d of %s owned by player %d.",(int)copies_num,creature_code_name(crmodel),(int)plyr_idx);
    for (long i = 0; i < copies_num; i++)
    {
        script_kill_creature_with_criteria(plyr_idx, crmodel, criteria);
    }
}

/**
 * Increase level of  a creature which meets given criteria.
 * @param plyr_idx The player whose creature will be affected.
 * @param crmodel Model of the creature to find.
 * @param criteria Criteria, from CreatureSelectCriteria enumeration.
 * @return True if a creature was found and leveled.
 */
TbBool script_level_up_creature(PlayerNumber plyr_idx, long crmodel, long criteria, int count)
{
    struct Thing *thing = script_get_creature_by_criteria(plyr_idx, crmodel, criteria);
    if (thing_is_invalid(thing)) {
        SYNCDBG(5,"No matching player %d creature of model %d found to level up",(int)plyr_idx,(int)crmodel);
        return false;
    }
    creature_increase_multiple_levels(thing,count);
    return true;
}

/**
 * Cast a spell on a creature which meets given criteria.
 * @param plyr_idx The player whose creature will be affected.
 * @param crmodel Model of the creature to find.
 * @param criteria Criteria, from CreatureSelectCriteria enumeration.
 * @param fmcl_bytes encoded bytes: f=cast for free flag,m=power kind,c=caster player index,l=spell level.
 * @return TbResult whether the spell was successfully cast
 */
TbResult script_use_power_on_creature(PlayerNumber plyr_idx, long crmodel, long criteria, long fmcl_bytes)
{
    struct Thing *thing = script_get_creature_by_criteria(plyr_idx, crmodel, criteria);
    if (thing_is_invalid(thing)) {
        SYNCDBG(5,"No matching player %d creature of model %d found to use power on.",(int)plyr_idx,(int)crmodel);
        return Lb_FAIL;
    }

    char is_free = (fmcl_bytes >> 24) != 0;
    PowerKind pwkind = (fmcl_bytes >> 16) & 255;
    PlayerNumber caster =  (fmcl_bytes >> 8) & 255;
    long splevel = fmcl_bytes & 255;

    if (thing_is_in_power_hand_list(thing, plyr_idx))
    {
        char block = pwkind == PwrK_SLAP;
        block |= pwkind == PwrK_CALL2ARMS;
        block |= pwkind == PwrK_CAVEIN;
        block |= pwkind == PwrK_LIGHTNING;
        block |= pwkind == PwrK_MKDIGGER;
        block |= pwkind == PwrK_SIGHT;
        if (block)
        {
          SYNCDBG(5,"Found creature to use power on but it is being held.");
          return Lb_FAIL;
        }
    }

    MapSubtlCoord stl_x = thing->mappos.x.stl.num;
    MapSubtlCoord stl_y = thing->mappos.y.stl.num;
    unsigned long spell_flags = is_free ? PwMod_CastForFree : 0;

    switch (pwkind)
    {
      case PwrK_HEALCRTR:
        return magic_use_power_heal(caster, thing, 0, 0, splevel, spell_flags);
      case PwrK_SPEEDCRTR:
        return magic_use_power_speed(caster, thing, 0, 0, splevel, spell_flags);
      case PwrK_PROTECT:
        return magic_use_power_armour(caster, thing, 0, 0, splevel, spell_flags);
      case PwrK_CONCEAL:
        return magic_use_power_conceal(caster, thing, 0, 0, splevel, spell_flags);
      case PwrK_DISEASE:
        return magic_use_power_disease(caster, thing, 0, 0, splevel, spell_flags);
      case PwrK_CHICKEN:
        return magic_use_power_chicken(caster, thing, 0, 0, splevel, spell_flags);
      case PwrK_SLAP:
        return magic_use_power_slap_thing(caster, thing, spell_flags);
      case PwrK_CALL2ARMS:
        return magic_use_power_call_to_arms(caster, stl_x, stl_y, splevel, spell_flags);
      case PwrK_LIGHTNING:
        return magic_use_power_lightning(caster, stl_x, stl_y, splevel, spell_flags);
      case PwrK_CAVEIN:
        return magic_use_power_cave_in(caster, stl_x, stl_y, splevel, spell_flags);
      case PwrK_MKDIGGER:
        return magic_use_power_imp(caster, stl_x, stl_y, spell_flags);
      case PwrK_SIGHT:
        return magic_use_power_sight(caster, stl_x, stl_y, splevel, spell_flags);
      default:
        SCRPTERRLOG("Power not supported for this command: %d", (int) pwkind);
        return Lb_FAIL;
    }
}

TbResult script_use_spell_on_creature(PlayerNumber plyr_idx, long crmodel, long criteria, long fmcl_bytes)
{
    struct Thing *thing = script_get_creature_by_criteria(plyr_idx, crmodel, criteria);
    if (thing_is_invalid(thing)) {
        SYNCDBG(5,"No matching player %d creature of model %d found to use spell on.",(int)plyr_idx,(int)crmodel);
        return Lb_FAIL;
    }
    SpellKind spkind = (fmcl_bytes >> 8) & 255;
    const struct SpellInfo* spinfo = get_magic_info(spkind);

    if (spinfo->caster_affected ||
            (spkind == SplK_Freeze) || (spkind == SplK_Slow) || // These four should be also marked at configs somehow
            ( (spkind == SplK_Disease) && ((get_creature_model_flags(thing) & CMF_NeverSick) == 0) ) ||
            ( (spkind == SplK_Chicken) && ((get_creature_model_flags(thing) & CMF_NeverChickens) == 0) ) )
    {
        if (thing_is_picked_up(thing))
        {
            SYNCDBG(5,"Found creature to cast the spell on but it is being held.");
            return Lb_FAIL;
        }
        unsigned short sound;
        if (spinfo->caster_affected)
        {
            sound = spinfo->caster_affect_sound;
        }
        else if ( (spkind == SplK_Freeze) || (spkind == SplK_Slow) )
        {
            sound = 50;
        }
        else if (spkind == SplK_Disease)
        {
            sound = 59;
        }
        else if (spkind == SplK_Chicken)
        {
            sound = 109;
        }
        else
        {
            sound = 0;
        }
        long splevel = fmcl_bytes & 255;
        thing_play_sample(thing, sound, NORMAL_PITCH, 0, 3, 0, 4, FULL_LOUDNESS);
        apply_spell_effect_to_thing(thing, spkind, splevel);
        if (spkind == SplK_Disease)
        {
            struct CreatureControl *cctrl;
            cctrl = creature_control_get_from_thing(thing);
            cctrl->disease_caster_plyridx = game.neutral_player_num;
        }
        return Lb_SUCCESS;
    }
    else
    {
        SCRPTERRLOG("Spell not supported for this command: %d", (int)spkind);
        return Lb_FAIL;
    }
}

/**
 * Adds a dig task for the player between 2 map locations.
 * @param plyr_idx: The player who does the task.
 * @param origin: The start location of the disk task.
 * @param destination: The desitination of the disk task.
 * @return TbResult whether the spell was successfully cast
 */
TbResult script_computer_dig_to_location(long plyr_idx, long origin, long destination)
{
    struct Computer2* comp = get_computer_player(plyr_idx);
    long orig_x, orig_y = 0;
    long dest_x, dest_y = 0;

    //dig origin
    find_map_location_coords(origin, &orig_x, &orig_y, plyr_idx, __func__);
    if ((orig_x == 0) && (orig_y == 0))
    {
        WARNLOG("Can't decode origin location %d", origin);
        return Lb_FAIL;
    }
    struct Coord3d startpos;
    startpos.x.val = subtile_coord_center(stl_slab_center_subtile(orig_x));
    startpos.y.val = subtile_coord_center(stl_slab_center_subtile(orig_y));
    startpos.z.val = subtile_coord(1, 0);

    //dig destination
    find_map_location_coords(destination, &dest_x, &dest_y, plyr_idx, __func__);
    if ((dest_x == 0) && (dest_y == 0))
    {
        WARNLOG("Can't decode destination location %d", destination);
        return Lb_FAIL;
    }
    struct Coord3d endpos;
    endpos.x.val = subtile_coord_center(stl_slab_center_subtile(dest_x));
    endpos.y.val = subtile_coord_center(stl_slab_center_subtile(dest_y));
    endpos.z.val = subtile_coord(1, 0);

    if (create_task_dig_to_neutral(comp, startpos, endpos))
    {
        return Lb_SUCCESS;
    }
    return Lb_FAIL;
}

/**
 * Casts spell at a location set by subtiles.
 * @param plyr_idx caster player.
 * @param stl_x subtile's x position.
 * @param stl_y subtile's y position
 * @param fml_bytes encoded bytes: f=cast for free flag,m=power kind,l=spell level.
 * @return TbResult whether the spell was successfully cast
 */
TbResult script_use_power_at_pos(PlayerNumber plyr_idx, MapSubtlCoord stl_x, MapSubtlCoord stl_y, long fml_bytes)
{
    char is_free = (fml_bytes >> 16) != 0;
    PowerKind powerKind = (fml_bytes >> 8) & 255;
    long splevel = fml_bytes & 255;

    unsigned long spell_flags = PwCast_AllGround | PwCast_Unrevealed;
    if (is_free)
        spell_flags |= PwMod_CastForFree;

    return magic_use_power_on_subtile(plyr_idx, powerKind, splevel, stl_x, stl_y, spell_flags);
}

/**
 * Casts spell at a location set by action point/hero gate.
 * @param plyr_idx caster player.
 * @param target action point/hero gate.
 * @param fml_bytes encoded bytes: f=cast for free flag,m=power kind,l=spell level.
 * @return TbResult whether the spell was successfully cast
 */
TbResult script_use_power_at_location(PlayerNumber plyr_idx, TbMapLocation target, long fml_bytes)
{
    SYNCDBG(0, "Using power at location of type %d", target);
    long x = 0;
    long y = 0;
    find_map_location_coords(target, &x, &y, plyr_idx, __func__);
    if ((x == 0) && (y == 0))
    {
        WARNLOG("Can't decode location %d", target);
        return Lb_FAIL;
    }
    return script_use_power_at_pos(plyr_idx, x, y, fml_bytes);
}

/**
 * Casts a spell for player.
 * @param plyr_idx caster player.
 * @param power_kind the spell: magic id.
 * @param free cast for free flag.
 * @return TbResult whether the spell was successfully cast
 */
TbResult script_use_power(PlayerNumber plyr_idx, PowerKind power_kind, char free)
{
    return magic_use_power_on_level(plyr_idx, power_kind, 1, free != 0 ? PwMod_CastForFree : 0); // splevel gets ignored anyway -> pass 1
}

/**
 * Increases creatures' levels for player.
 * @param plyr_idx target player
 * @param count how many times should the level be increased
 */
void script_use_special_increase_level(PlayerNumber plyr_idx, int count)
{
    increase_level(get_player(plyr_idx), count);
}

/**
 * Multiplies every creature for player.
 * @param plyr_idx target player
 */
void script_use_special_multiply_creatures(PlayerNumber plyr_idx)
{
    multiply_creatures(get_player(plyr_idx));
}

/**
 * Fortifies player's dungeon.
 * @param plyr_idx target player
 */
void script_use_special_make_safe(PlayerNumber plyr_idx)
{
    make_safe(get_player(plyr_idx));
}

/**
 * Enables bonus level for current player.
 */
TbBool script_use_special_locate_hidden_world()
{
    return activate_bonus_level(get_player(my_player_number));
}

/**
 * Returns if the action point condition was activated.
 * Action point index and player to be activated should be stored inside condition.
 */
TbBool process_activation_status(struct Condition *condt)
{
    TbBool new_status;
    int plr_start;
    int plr_end;
    if (get_players_range(condt->plyr_range, &plr_start, &plr_end) < 0)
    {
        WARNLOG("Invalid player range %d in CONDITION command %d.",(int)condt->plyr_range,(int)condt->variabl_type);
        return false;
    }
    {
        new_status = false;
        for (long i = plr_start; i < plr_end; i++)
        {
            new_status = action_point_activated_by_player(condt->variabl_idx,i);
            if (new_status) break;
        }
    }
    return new_status;
}

/**
 * Returns if the action point of given index was triggered by given player.
 */
TbBool action_point_activated_by_player(ActionPointId apt_idx, PlayerNumber plyr_idx)
{
    unsigned long i = get_action_point_activated_by_players_mask(apt_idx);
    return ((i & (1 << plyr_idx)) != 0);
}

long get_condition_value(PlayerNumber plyr_idx, unsigned char valtype, unsigned char validx)
{
    SYNCDBG(10,"Checking condition %d for player %d",(int)valtype,(int)plyr_idx);
    struct Dungeon* dungeon;
    struct DungeonAdd* dungeonadd;
    struct Thing* thing;
    switch (valtype)
    {
    case SVar_MONEY:
        dungeon = get_dungeon(plyr_idx);
        return dungeon->total_money_owned;
    case SVar_GAME_TURN:
        return game.play_gameturn;
    case SVar_BREAK_IN:
        dungeon = get_dungeon(plyr_idx);
        return dungeon->times_breached_dungeon;
    case SVar_CREATURE_NUM:
        return count_player_creatures_of_model(plyr_idx, validx);
    case SVar_TOTAL_DIGGERS:
        dungeon = get_dungeon(plyr_idx);
        return dungeon->num_active_diggers;
    case SVar_TOTAL_CREATURES:
        dungeon = get_dungeon(plyr_idx);
        return dungeon->num_active_creatrs;
    case SVar_TOTAL_RESEARCH:
        dungeon = get_dungeon(plyr_idx);
        return dungeon->total_research_points / 256;
    case SVar_TOTAL_DOORS:
        dungeon = get_dungeon(plyr_idx);
        return dungeon->total_doors;
    case SVar_TOTAL_AREA:
        dungeon = get_dungeon(plyr_idx);
        return dungeon->total_area;
    case SVar_TOTAL_CREATURES_LEFT:
        dungeon = get_dungeon(plyr_idx);
        return dungeon->total_creatures_left;
    case SVar_CREATURES_ANNOYED:
        dungeon = get_dungeon(plyr_idx);
        return dungeon->creatures_annoyed;
    case SVar_BATTLES_LOST:
        dungeon = get_dungeon(plyr_idx);
        return dungeon->battles_lost;
    case SVar_BATTLES_WON:
        dungeon = get_dungeon(plyr_idx);
        return dungeon->battles_won;
    case SVar_ROOMS_DESTROYED:
        dungeon = get_dungeon(plyr_idx);
        return dungeon->rooms_destroyed;
    case SVar_SPELLS_STOLEN:
        dungeon = get_dungeon(plyr_idx);
        return dungeon->spells_stolen;
    case SVar_TIMES_BROKEN_INTO:
        dungeon = get_dungeon(plyr_idx);
        return dungeon->times_broken_into;
    case SVar_GHOSTS_RAISED:
        dungeon = get_dungeon(plyr_idx);
        return dungeon->lvstats.ghosts_raised;
    case SVar_SKELETONS_RAISED:
        dungeon = get_dungeon(plyr_idx);
        return dungeon->lvstats.skeletons_raised;
    case SVar_VAMPIRES_RAISED:
        dungeon = get_dungeon(plyr_idx);
        return dungeon->lvstats.vamps_created;
    case SVar_CREATURES_CONVERTED:
        dungeon = get_dungeon(plyr_idx);
        return dungeon->lvstats.creatures_converted;
    case SVar_TIMES_ANNOYED_CREATURE:
        dungeon = get_dungeon(plyr_idx);
        return dungeon->lvstats.lies_told;
    case SVar_TOTAL_DOORS_MANUFACTURED:
        dungeon = get_dungeon(plyr_idx);
        return dungeon->lvstats.manufactured_doors;
    case SVar_TOTAL_TRAPS_MANUFACTURED:
        dungeon = get_dungeon(plyr_idx);
        return dungeon->lvstats.manufactured_traps;
    case SVar_TOTAL_MANUFACTURED:
        dungeon = get_dungeon(plyr_idx);
        return dungeon->lvstats.manufactured_items;
    case SVar_TOTAL_TRAPS_USED:
        dungeon = get_dungeon(plyr_idx);
        return dungeon->lvstats.traps_used;
    case SVar_TOTAL_DOORS_USED:
        dungeon = get_dungeon(plyr_idx);
        return dungeon->lvstats.doors_used;
    case SVar_KEEPERS_DESTROYED:
        dungeon = get_dungeon(plyr_idx);
        return dungeon->lvstats.keepers_destroyed;
    case SVar_TIMES_LEVELUP_CREATURE:
        dungeon = get_dungeon(plyr_idx);
        return dungeon->lvstats.creatures_trained;
    case SVar_TIMES_TORTURED_CREATURE:
        dungeon = get_dungeon(plyr_idx);
        return dungeon->lvstats.creatures_tortured;
    case SVar_CREATURES_SACRIFICED:
        dungeon = get_dungeon(plyr_idx);
        return dungeon->lvstats.creatures_sacrificed;
    case SVar_CREATURES_FROM_SACRIFICE:
        dungeon = get_dungeon(plyr_idx);
        return dungeon->lvstats.creatures_from_sacrifice;
    case SVar_TOTAL_SALARY:
        dungeon = get_dungeon(plyr_idx);
        return dungeon->lvstats.salary_cost;
    case SVar_CURRENT_SALARY:
        dungeon = get_dungeon(plyr_idx);
        return dungeon->creatures_total_pay;
    case SVar_GOLD_POTS_STOLEN:
        dungeon = get_dungeon(plyr_idx);
        return dungeon->gold_pots_stolen;
    case SVar_HEART_HEALTH:
        thing = get_player_soul_container(plyr_idx);
        if (thing_is_dungeon_heart(thing))
        {
            return thing->health;
        }
        return 0;
    case SVar_TIMER:
        dungeon = get_dungeon(plyr_idx);
        if (dungeon->turn_timers[validx].state)
          return game.play_gameturn - dungeon->turn_timers[validx].count;
        else
          return 0;
    case SVar_DUNGEON_DESTROYED:
        return !player_has_heart(plyr_idx);
    case SVar_TOTAL_GOLD_MINED:
        dungeon = get_dungeon(plyr_idx);
        return dungeon->lvstats.gold_mined;
    case SVar_FLAG:
        dungeon = get_dungeon(plyr_idx);
        return dungeon->script_flags[validx];
    case SVar_ROOM_SLABS:
        return get_room_slabs_count(plyr_idx, validx);
    case SVar_DOORS_DESTROYED:
        dungeon = get_dungeon(plyr_idx);
        return dungeon->doors_destroyed;
    case SVar_CREATURES_SCAVENGED_LOST:
        dungeon = get_dungeon(plyr_idx);
        return dungeon->creatures_scavenge_lost;
    case SVar_CREATURES_SCAVENGED_GAINED:
        dungeon = get_dungeon(plyr_idx);
        return dungeon->creatures_scavenge_gain;
    case SVar_AVAILABLE_MAGIC: // IF_AVAILABLE(MAGIC)
        return is_power_available(plyr_idx, validx);
    case SVar_AVAILABLE_TRAP: // IF_AVAILABLE(TRAP)
        dungeonadd = get_dungeonadd(plyr_idx);
        return dungeonadd->mnfct_info.trap_amount_stored[validx%gameadd.trapdoor_conf.trap_types_count]
              + dungeonadd->mnfct_info.trap_amount_offmap[validx%gameadd.trapdoor_conf.trap_types_count];
    case SVar_AVAILABLE_DOOR: // IF_AVAILABLE(DOOR)
        dungeonadd = get_dungeonadd(plyr_idx);
        return dungeonadd->mnfct_info.door_amount_stored[validx%gameadd.trapdoor_conf.door_types_count]
              + dungeonadd->mnfct_info.door_amount_offmap[validx%gameadd.trapdoor_conf.door_types_count];
    case SVar_AVAILABLE_ROOM: // IF_AVAILABLE(ROOM)
        dungeon = get_dungeon(plyr_idx);
        return (dungeon->room_buildable[validx%ROOM_TYPES_COUNT] & 1);
    case SVar_AVAILABLE_CREATURE: // IF_AVAILABLE(CREATURE)
        dungeon = get_dungeon(plyr_idx);
        if (creature_will_generate_for_dungeon(dungeon, validx)) {
            return min(game.pool.crtr_kind[validx%CREATURE_TYPES_COUNT],dungeon->max_creatures_attracted - (long)dungeon->num_active_creatrs);
        }
        return 0;
    case SVar_SLAB_OWNER: //IF_SLAB_OWNER
    {
        long varib_id = get_slab_number(plyr_idx, validx);
        struct SlabMap* slb = get_slabmap_direct(varib_id);
        return slabmap_owner(slb);
    }
    case SVar_SLAB_TYPE: //IF_SLAB_TYPE
    {
        long varib_id = get_slab_number(plyr_idx, validx);
        struct SlabMap* slb = get_slabmap_direct(varib_id);
        return slb->kind;
    }
    case SVar_CONTROLS_CREATURE: // IF_CONTROLS(CREATURE)
        dungeon = get_dungeon(plyr_idx);
        return dungeon->owned_creatures_of_model[validx%CREATURE_TYPES_COUNT]
          - count_player_list_creatures_of_model_matching_bool_filter(plyr_idx, validx, creature_is_kept_in_custody_by_enemy_or_dying);
    case SVar_CONTROLS_TOTAL_CREATURES:// IF_CONTROLS(TOTAL_CREATURES)
        dungeon = get_dungeon(plyr_idx);
        return dungeon->num_active_creatrs - count_player_creatures_not_counting_to_total(plyr_idx);
    case SVar_CONTROLS_TOTAL_DIGGERS:// IF_CONTROLS(TOTAL_DIGGERS)
        dungeon = get_dungeon(plyr_idx);
        return dungeon->num_active_diggers - count_player_diggers_not_counting_to_total(plyr_idx);
    case SVar_ALL_DUNGEONS_DESTROYED:
    {
        struct PlayerInfo* player = get_player(plyr_idx);
        return all_dungeons_destroyed(player);
    }
    case SVar_DOOR_NUM:
        return count_player_deployed_doors_of_model(plyr_idx, validx);
    case SVar_TRAP_NUM:
        return count_player_deployed_traps_of_model(plyr_idx, validx);
    case SVar_GOOD_CREATURES:
        dungeon = get_dungeon(plyr_idx);
        return count_creatures_in_dungeon_of_model_flags(dungeon, 0, CMF_IsEvil|CMF_IsSpectator|CMF_IsSpecDigger);
    case SVar_EVIL_CREATURES:
        dungeon = get_dungeon(plyr_idx);
        return count_creatures_in_dungeon_of_model_flags(dungeon, CMF_IsEvil, CMF_IsSpectator|CMF_IsSpecDigger);
    case SVar_CONTROLS_GOOD_CREATURES:
        dungeon = get_dungeon(plyr_idx);
        return count_creatures_in_dungeon_controlled_and_of_model_flags(dungeon, 0, CMF_IsEvil|CMF_IsSpectator|CMF_IsSpecDigger);
    case SVar_CONTROLS_EVIL_CREATURES:
        dungeon = get_dungeon(plyr_idx);
        return count_creatures_in_dungeon_controlled_and_of_model_flags(dungeon, CMF_IsEvil, CMF_IsSpectator|CMF_IsSpecDigger);
    case SVar_CAMPAIGN_FLAG:
        return intralvl.campaign_flags[plyr_idx][validx];
    case SVar_BOX_ACTIVATED:
        dungeonadd = get_dungeonadd(plyr_idx);
        return dungeonadd->box_info.activated[validx];
    case SVar_SACRIFICED:
        dungeon = get_dungeon(plyr_idx);
        return dungeon->creature_sacrifice[validx];
    case SVar_REWARDED:
        dungeonadd = get_dungeonadd(plyr_idx);
        return dungeonadd->creature_awarded[validx];
    case SVar_EVIL_CREATURES_CONVERTED:
        dungeonadd = get_dungeonadd(plyr_idx);
        return dungeonadd->evil_creatures_converted;
    case SVar_GOOD_CREATURES_CONVERTED:
        dungeonadd = get_dungeonadd(plyr_idx);
        return dungeonadd->good_creatures_converted;
    case SVar_TRAPS_SOLD:
        dungeonadd = get_dungeonadd(plyr_idx);
        return dungeonadd->traps_sold;
    case SVar_DOORS_SOLD:
        dungeonadd = get_dungeonadd(plyr_idx);
        return dungeonadd->doors_sold;
    case SVar_MANUFACTURED_SOLD:
        dungeonadd = get_dungeonadd(plyr_idx);
        return dungeonadd->traps_sold + dungeonadd->doors_sold;
    case SVar_MANUFACTURE_GOLD:
        dungeonadd = get_dungeonadd(plyr_idx);
        return dungeonadd->manufacture_gold;
    case SVar_TOTAL_SCORE:
        dungeon = get_dungeon(plyr_idx);
        return dungeon->total_score;
    case SVar_BONUS_TIME:
        return (game.bonus_time - game.play_gameturn);
    default:
        break;
    };
    return 0;
}

TbBool get_condition_status(unsigned char opkind, long val1, long val2)
{
  return LbMathOperation(opkind, val1, val2) != 0;
}

static TbBool is_condition_met(unsigned char cond_idx)
{
    if (cond_idx >= CONDITIONS_COUNT)
    {
      if (cond_idx == CONDITION_ALWAYS)
          return true;
      else
          return false;
    }
    unsigned long i = gameadd.script.conditions[cond_idx].status;
    return ((i & 0x01) != 0);
}

TbBool condition_inactive(long cond_idx)
{
  if ((cond_idx < 0) || (cond_idx >= CONDITIONS_COUNT))
  {
      return false;
  }
  unsigned long i = gameadd.script.conditions[cond_idx].status;
  if (((i & 0x01) == 0) || ((i & 0x04) != 0))
    return true;
  return false;
}

static void process_condition(struct Condition *condt, int idx)
{
    TbBool new_status;
    int plr_start;
    int plr_end;
    long i;
    SYNCDBG(18,"Starting for type %d, player %d",(int)condt->variabl_type,(int)condt->plyr_range);
    if (condition_inactive(condt->condit_idx))
    {
        set_flag_byte(&condt->status, 0x01, false);
        return;
    }
    if ((condt->variabl_type == SVar_SLAB_OWNER) || (condt->variabl_type == SVar_SLAB_TYPE)) //These variable types abuse the plyr_range, since all slabs don't fit in an unsigned short
    {
        new_status = false;
        long k = get_condition_value(condt->plyr_range, condt->variabl_type, condt->variabl_idx);
        new_status = get_condition_status(condt->operation, k, condt->rvalue);
    }
    else
    {
        if (get_players_range(condt->plyr_range, &plr_start, &plr_end) < 0)
        {
            WARNLOG("Invalid player range %d in CONDITION command %d.", (int)condt->plyr_range, (int)condt->variabl_type);
            return;
        }
        if (condt->variabl_type == SVar_ACTION_POINT_TRIGGERED)
        {
            new_status = false;
            for (i = plr_start; i < plr_end; i++)
            {
                new_status = action_point_activated_by_player(condt->variabl_idx, i);
                if (new_status) break;
            }
        }
        else
        {
            new_status = false;
            for (i = plr_start; i < plr_end; i++)
            {
                long k = get_condition_value(i, condt->variabl_type, condt->variabl_idx);
                new_status = get_condition_status(condt->operation, k, condt->rvalue);
                if (new_status != false)
                {
                  break;
                }
            }
        }
    }
    SYNCDBG(19,"Condition type %d status %d",(int)condt->variabl_type,(int)new_status);
    set_flag_byte(&condt->status, 0x01,  new_status);
    if (((condt->status & 0x01) == 0) || ((condt->status & 0x02) != 0))
    {
        set_flag_byte(&condt->status, 0x04,  false);
    } else
    {
        set_flag_byte(&condt->status, 0x02,  true);
        set_flag_byte(&condt->status, 0x04,  true);
    }
    SCRIPTDBG(19,"Finished");
}

void process_conditions(void)
{
    if (gameadd.script.conditions_num > CONDITIONS_COUNT)
      gameadd.script.conditions_num = CONDITIONS_COUNT;
    for (long i = 0; i < gameadd.script.conditions_num; i++)
    {
      process_condition(&gameadd.script.conditions[i], i);
    }
}

static void process_party(struct PartyTrigger* pr_trig)
{
    struct ScriptContext context = {0};
    long n = pr_trig->creatr_id;

    context.pr_trig = pr_trig;

    switch (pr_trig->flags & TrgF_COMMAND_MASK)
    {
    case TrgF_ADD_TO_PARTY:
        add_to_party_process(&context);
        break;
    case TrgF_DELETE_FROM_PARTY:
        delete_member_from_party(pr_trig->party_id, pr_trig->creatr_id, pr_trig->crtr_level);
        break;
    case TrgF_CREATE_OBJECT:
        n |= ((pr_trig->crtr_level & 7) << 7);
        SYNCDBG(6, "Adding object %d at location %d", (int)n, (int)pr_trig->location);
        script_process_new_object(n, pr_trig->location, pr_trig->carried_gold);
        break;
    case TrgF_CREATE_PARTY:
        SYNCDBG(6, "Adding player %d party %d at location %d", (int)pr_trig->plyr_idx, (int)n, (int)pr_trig->location);
        script_process_new_party(&gameadd.script.creature_partys[n],
            pr_trig->plyr_idx, pr_trig->location, pr_trig->ncopies);
        break;
    case TrgF_CREATE_CREATURE:
        SCRIPTDBG(6, "Adding creature %d", n);
        script_process_new_creatures(pr_trig->plyr_idx, n, pr_trig->location,
            pr_trig->ncopies, pr_trig->carried_gold, pr_trig->crtr_level);
        break;
    }
}

void process_check_new_creature_partys(void)
{
    for (long i = 0; i < gameadd.script.party_triggers_num; i++)
    {
        struct PartyTrigger* pr_trig = &gameadd.script.party_triggers[i];
        if ((pr_trig->flags & TrgF_DISABLED) == 0)
        {
            if (is_condition_met(pr_trig->condit_idx))
            {
                process_party(pr_trig);
                if ((pr_trig->flags & TrgF_REUSABLE) == 0)
                    set_flag_byte(&pr_trig->flags, TrgF_DISABLED, true);
            }
      }
    }
}

void process_check_new_tunneller_partys(void)
{
    for (long i = 0; i < gameadd.script.tunneller_triggers_num; i++)
    {
        struct TunnellerTrigger* tn_trig = &gameadd.script.tunneller_triggers[i];
        if ((tn_trig->flags & TrgF_DISABLED) == 0)
        {
            if (is_condition_met(tn_trig->condit_idx))
            {
                long k = tn_trig->party_id;
                if (k > 0)
                {
                    long n = tn_trig->plyr_idx;
                    SCRIPTDBG(6, "Adding tunneler party %d", k);
                    struct Thing* thing = script_process_new_tunneler(n, tn_trig->location, tn_trig->heading,
                        tn_trig->crtr_level, tn_trig->carried_gold);
                    if (!thing_is_invalid(thing))
                    {
                        struct Thing* grptng = script_process_new_party(&gameadd.script.creature_partys[k - 1], n, tn_trig->location, 1);
                        if (!thing_is_invalid(grptng))
                        {
                            add_creature_to_group_as_leader(thing, grptng);
                        }
                        else
                        {
                            WARNLOG("No party created, only lone %s", thing_model_name(thing));
                        }
                    }
                }
                else
                {
                    SCRIPTDBG(6, "Adding tunneler, heading %d", tn_trig->heading);
                    script_process_new_tunneler(tn_trig->plyr_idx, tn_trig->location, tn_trig->heading,
                        tn_trig->crtr_level, tn_trig->carried_gold);
                }
                if ((tn_trig->flags & TrgF_REUSABLE) == 0)
                    tn_trig->flags |= TrgF_DISABLED;
            }
      }
    }
}

void process_win_and_lose_conditions(PlayerNumber plyr_idx)
{
    long i;
    long k;
    struct PlayerInfo* player = get_player(plyr_idx);
    if ((game.system_flags & GSF_NetworkActive) != 0)
      return;
    for (i=0; i < gameadd.script.win_conditions_num; i++)
    {
      k = gameadd.script.win_conditions[i];
      if (is_condition_met(k)) {
          SYNCDBG(8,"Win condition %d (cond. %d) met for player %d.",(int)i,(int)k,(int)plyr_idx);
          set_player_as_won_level(player);
      }
    }
    for (i=0; i < gameadd.script.lose_conditions_num; i++)
    {
      k = gameadd.script.lose_conditions[i];
      if (is_condition_met(k)) {
          SYNCDBG(8,"Lose condition %d (cond. %d) met for player %d.",(int)i,(int)k,(int)plyr_idx);
          set_player_as_lost_level(player);
      }
    }
}

void process_values(void)
{
    for (long i = 0; i < gameadd.script.values_num; i++)
    {
        struct ScriptValue* value = &gameadd.script.values[i];
        if ((value->flags & TrgF_DISABLED) == 0)
        {
            if (is_condition_met(value->condit_idx))
            {
                script_process_value(value->valtype, value->plyr_range, value->arg0, value->arg1, value->arg2, value);
                if ((value->flags & TrgF_REUSABLE) == 0)
                  set_flag_byte(&value->flags, TrgF_DISABLED, true);
            }
        }
    }

    for (int i = 0; i < gameadd.active_fx_lines; i++)
    {
        if (gameadd.fx_lines[i].used)
        {
            process_fx_line(&gameadd.fx_lines[i]);
        }
    }
    for (int i = gameadd.active_fx_lines; i > 0; i--)
    {
        if (gameadd.fx_lines[i-1].used)
        {
            break;
        }
        gameadd.active_fx_lines--;
    }
}

static void set_variable(int player_idx, long var_type, long var_idx, long new_val)
{
    struct Dungeon *dungeon = get_dungeon(player_idx);
    struct DungeonAdd *dungeonadd = get_dungeonadd(player_idx);
    struct Coord3d pos = {0};

    switch (var_type)
    {
    case SVar_FLAG:
        set_script_flag(player_idx, var_idx, saturate_set_unsigned(new_val, 8));
        break;
    case SVar_CAMPAIGN_FLAG:
        intralvl.campaign_flags[player_idx][var_idx] = new_val;
        break;
    case SVar_BOX_ACTIVATED:
        dungeonadd->box_info.activated[var_idx] = new_val;
        break;
    case SVar_SACRIFICED:
        dungeon->creature_sacrifice[var_idx] = new_val;
        if (find_temple_pool(player_idx, &pos))
        {
            process_sacrifice_creature(&pos, var_idx, player_idx, false);
        }
        break;
    case SVar_REWARDED:
        dungeonadd->creature_awarded[var_idx] = new_val;
        break;
    default:
        WARNLOG("Unexpected type:%d",(int)var_type);
    }
}
/**
 * Processes given VALUE immediately.
 * This processes given script command. It is used to process VALUEs at start when they have
 * no conditions, or during the gameplay when conditions are met.
 */
void script_process_value(unsigned long var_index, unsigned long plr_range_id, long val2, long val3, long val4, struct ScriptValue *value)
{
  struct CreatureStats *crstat;
  struct CreatureModelConfig *crconf;
  struct PlayerInfo *player;
  struct Dungeon *dungeon;
  struct SlabMap *slb;
  int plr_start;
  int plr_end;
  long i;
  if (get_players_range(plr_range_id, &plr_start, &plr_end) < 0)
  {
      WARNLOG("Invalid player range %d in VALUE command %d.",(int)plr_range_id,(int)var_index);
      return;
  }
  //TODO: split and make indexed by var_index
  const struct CommandDesc *desc;
  for (desc = command_desc; desc->textptr != NULL; desc++)
      if (desc-> index == var_index)
          break;
  if (desc == NULL)
  {
      WARNLOG("Unexpected index:%d", var_index);
      return;
  }
  if (desc->process_fn)
  {
      // TODO: move two functions up
      struct ScriptContext context;
      context.plr_start = plr_start;
      context.plr_end = plr_end;
      // TODO: this should be checked for sanity
      //for (i=plr_start; i < plr_end; i++)
      {
          context.player_idx = plr_start;
          context.value = value;
          desc->process_fn(&context);
      }
      return;
  }

  switch (var_index)
  {
  case Cmd_SET_HATE:
      for (i=plr_start; i < plr_end; i++)
      {
        dungeon = get_dungeon(i);
        if (dungeon_invalid(dungeon))
            continue;
        dungeon->hates_player[val2%DUNGEONS_COUNT] = val3;
      }
      break;
  case Cmd_SET_GENERATE_SPEED:
      game.generate_speed = saturate_set_unsigned(val2, 16);
      update_dungeon_generation_speeds();
      break;
  case Cmd_ROOM_AVAILABLE:
      for (i=plr_start; i < plr_end; i++)
      {
        set_room_available(i, val2, val3, val4);
      }
      break;
  case Cmd_CREATURE_AVAILABLE:
      for (i=plr_start; i < plr_end; i++)
      {
          if (!set_creature_available(i,val2,val3,val4)) {
              WARNLOG("Setting creature %s availability for player %d failed.",creature_code_name(val2),(int)i);
          }
      }
      break;
  case Cmd_MAGIC_AVAILABLE:
      for (i=plr_start; i < plr_end; i++)
      {
          if (!set_power_available(i,val2,val3,val4)) {
              WARNLOG("Setting power %s availability for player %d failed.",power_code_name(val2),(int)i);
          }
      }
      break;
  case Cmd_TRAP_AVAILABLE:
      for (i=plr_start; i < plr_end; i++)
      {
          if (!set_trap_buildable_and_add_to_amount(i, val2, val3, val4)) {
              WARNLOG("Setting trap %s availability for player %d failed.",trap_code_name(val2),(int)i);
          }
      }
      break;
  case Cmd_RESEARCH:
      for (i=plr_start; i < plr_end; i++)
      {
          if (!update_or_add_players_research_amount(i, val2, val3, val4)) {
              WARNLOG("Updating research points for type %d kind %d of player %d failed.",(int)val2,(int)val3,(int)i);
          }
      }
      break;
  case Cmd_RESEARCH_ORDER:
      for (i=plr_start; i < plr_end; i++)
      {
        if (!research_overriden_for_player(i))
          remove_all_research_from_player(i);
        add_research_to_player(i, val2, val3, val4);
      }
      break;
  case Cmd_SET_TIMER:
      for (i=plr_start; i < plr_end; i++)
      {
          restart_script_timer(i,val2);
      }
      break;
  case Cmd_SET_FLAG:
      for (i=plr_start; i < plr_end; i++)
      {
          set_variable(i, val4, val2, val3);
      }
      break;
  case Cmd_ADD_TO_FLAG:
      for (i=plr_start; i < plr_end; i++)
      {
          set_variable(i, val4, val2, get_condition_value(i, val4, val2) + val3);
      }
      break;
  case Cmd_MAX_CREATURES:
      for (i=plr_start; i < plr_end; i++)
      {
          SYNCDBG(4,"Setting player %d max attracted creatures to %d.",(int)i,(int)val2);
          dungeon = get_dungeon(i);
          if (dungeon_invalid(dungeon))
              continue;
          dungeon->max_creatures_attracted = val2;
      }
      break;
  case Cmd_DOOR_AVAILABLE:
      for (i=plr_start; i < plr_end; i++) {
          set_door_buildable_and_add_to_amount(i, val2, val3, val4);
      }
      break;
  case Cmd_DISPLAY_INFORMATION:
      if ((my_player_number >= plr_start) && (my_player_number < plr_end)) {
          set_general_information(val2, val3, stl_num_decode_x(val4), stl_num_decode_y(val4));
      }
      break;
  case Cmd_ADD_CREATURE_TO_POOL:
      add_creature_to_pool(val2, val3, 0);
      break;
  case Cmd_RESET_ACTION_POINT:
      action_point_reset_idx(val2);
      break;
  case Cmd_TUTORIAL_FLASH_BUTTON:
      gui_set_button_flashing(val2, val3);
      break;
  case Cmd_SET_CREATURE_MAX_LEVEL:
      for (i=plr_start; i < plr_end; i++)
      {
          dungeon = get_dungeon(i);
          if (dungeon_invalid(dungeon))
              continue;
          dungeon->creature_max_level[val2%CREATURE_TYPES_COUNT] = val3;
      }
      break;
  case Cmd_SET_CREATURE_HEALTH:
      change_max_health_of_creature_kind(val2, val3);
      break;
  case Cmd_SET_CREATURE_STRENGTH:
      crstat = creature_stats_get(val2);
      if (creature_stats_invalid(crstat))
          break;
      crstat->strength = saturate_set_unsigned(val3, 8);
      creature_stats_updated(val2);
      break;
  case Cmd_SET_CREATURE_ARMOUR:
      crstat = creature_stats_get(val2);
      if (creature_stats_invalid(crstat))
          break;
      crstat->armour = saturate_set_unsigned(val3, 8);
      creature_stats_updated(val2);
      break;
  case Cmd_SET_CREATURE_FEAR_WOUNDED:
      crstat = creature_stats_get(val2);
      if (creature_stats_invalid(crstat))
          break;
      crstat->fear_wounded = saturate_set_unsigned(val3, 8);
      creature_stats_updated(val2);
      break;
  case Cmd_SET_CREATURE_FEAR_STRONGER:
      crstat = creature_stats_get(val2);
      if (creature_stats_invalid(crstat))
          break;
      crstat->fear_stronger = saturate_set_unsigned(val3, 16);
      creature_stats_updated(val2);
      break;
  case Cmd_SET_CREATURE_FEARSOME_FACTOR:
      crstat = creature_stats_get(val2);
      if (creature_stats_invalid(crstat))
          break;
      crstat->fearsome_factor = saturate_set_unsigned(val3, 16);
      creature_stats_updated(val2);
      break;
  case Cmd_SET_CREATURE_PROPERTY:
      crconf = &gameadd.crtr_conf.model[val2];
      crstat = creature_stats_get(val2);
      switch (val3)
      {
      case 1: // BLEEDS
          crstat->bleeds = val4;
          break;
      case 2: // UNAFFECTED_BY_WIND
          crstat->affected_by_wind = val4;
          break;
      case 3: // IMMUNE_TO_GAS
          crstat->immune_to_gas = val4;
          break;
      case 4: // HUMANOID_SKELETON
          crstat->humanoid_creature = val4;
          break;
      case 5: // PISS_ON_DEAD
          crstat->piss_on_dead = val4;
          break;
      case 7: // FLYING
          crstat->flying = val4;
          break;
      case 8: // SEE_INVISIBLE
          crstat->can_see_invisible = val4;
          break;
      case 9: // PASS_LOCKED_DOORS
          crstat->can_go_locked_doors = val4;
          break;
      case 10: // SPECIAL_DIGGER
          if (val4 >= 1)
          {
              crconf->model_flags |= CMF_IsSpecDigger;
          }
          else
          {
              crconf->model_flags ^= CMF_IsSpecDigger;
          }
          break;
      case 11: // ARACHNID
          if (val4 >= 1)
          {
              crconf->model_flags |= CMF_IsArachnid;
          }
          else
          {
              crconf->model_flags ^= CMF_IsArachnid;
          }
          break;
      case 12: // DIPTERA
          if (val4 >= 1)
          {
              crconf->model_flags |= CMF_IsDiptera;
          }
          else
          {
              crconf->model_flags ^= CMF_IsDiptera;
          }
          break;
      case 13: // LORD
          if (val4 >= 1)
          {
              crconf->model_flags |= CMF_IsLordOTLand;
          }
          else
          {
              crconf->model_flags ^= CMF_IsLordOTLand;
          }
          break;
      case 14: // SPECTATOR
          if (val4 >= 1)
          {
              crconf->model_flags |= CMF_IsSpectator;
          }
          else
          {
              crconf->model_flags ^= CMF_IsSpectator;
          }
          break;
      case 15: // EVIL
          if (val4 >= 1)
          {
              crconf->model_flags |= CMF_IsEvil;
          }
          else
          {
              crconf->model_flags ^= CMF_IsEvil;
          }
          break;
      case 16: // NEVER_CHICKENS
          if (val4 >= 1)
          {
              crconf->model_flags |= CMF_NeverChickens;
          }
          else
          {
              crconf->model_flags ^= CMF_NeverChickens;
          }
          break;
      case 17: // IMMUNE_TO_BOULDER
          if (val4 >= 1)
          {
              crconf->model_flags |= CMF_ImmuneToBoulder;
          }
          else
          {
              crconf->model_flags ^= CMF_ImmuneToBoulder;
          }
          break;
      case 18: // NO_CORPSE_ROTTING
          if (val4 >= 1)
          {
              crconf->model_flags |= CMF_NoCorpseRotting;
          }
          else
          {
              crconf->model_flags ^= CMF_NoCorpseRotting;
          }
          break;
      case 19: // NO_ENMHEART_ATTCK
          if (val4 >= 1)
          {
              crconf->model_flags |= CMF_NoEnmHeartAttack;
          }
          else
          {
              crconf->model_flags ^= CMF_NoEnmHeartAttack;
          }
          break;
      case 20: // TREMBLING_FAT
          if (val4 >= 1)
          {
              crconf->model_flags |= CMF_TremblingFat;
          }
          else
          {
              crconf->model_flags ^= CMF_TremblingFat;
          }
          break;
      case 21: // FEMALE
          if (val4 >= 1)
          {
              crconf->model_flags |= CMF_Female;
          }
          else
          {
              crconf->model_flags ^= CMF_Female;
          }
          break;
      case 22: // INSECT
          if (val4 >= 1)
          {
              crconf->model_flags |= CMF_Insect;
          }
          else
          {
              crconf->model_flags ^= CMF_Insect;
          }
          break;
      case 23: // ONE_OF_KIND
          if (val4 >= 1)
          {
              crconf->model_flags |= CMF_OneOfKind;
          }
          else
          {
              crconf->model_flags ^= CMF_OneOfKind;
          }
          break;
      case 24: // NO_IMPRISONMENT
          if (val4 >= 1)
          {
              crconf->model_flags |= CMF_NoImprisonment;
          }
          else
          {
              crconf->model_flags ^= CMF_NoImprisonment;
          }
          break;
      case 25: // NEVER_SICK
          if (val4 >= 1)
          {
              crconf->model_flags |= CMF_NeverSick;
          }
          else
          {
              crconf->model_flags ^= CMF_NeverSick;
          }
          break;
      case 26: // ILLUMINATED
          crstat->illuminated = val4;
          break;
      case 27: // ALLURING_SCVNGR
          crstat->entrance_force = val4;
          break;
      default:
          SCRPTERRLOG("Unknown creature property '%d'", val3);
          break;
      }
      creature_stats_updated(val2);
      break;
  case Cmd_ALLY_PLAYERS:
      for (i=plr_start; i < plr_end; i++)
      {
          set_ally_with_player(i, val2, val3);
          set_ally_with_player(val2, i, val3);
      }
      break;
      break;
  case Cmd_DEAD_CREATURES_RETURN_TO_POOL:
      set_flag_byte(&game.flags_cd, MFlg_DeadBackToPool, val2);
      break;
  case Cmd_BONUS_LEVEL_TIME:
      if (val2 > 0) {
          game.bonus_time = game.play_gameturn + val2;
          game.flags_gui |= GGUI_CountdownTimer;
      } else {
          game.bonus_time = 0;
          game.flags_gui &= ~GGUI_CountdownTimer;
      }
      if (level_file_version > 0)
      {
          gameadd.timer_real = (TbBool)val3;
      }
      else
      {
          gameadd.timer_real = false;
      }
      break;
  case Cmd_QUICK_OBJECTIVE:
      if ((my_player_number >= plr_start) && (my_player_number < plr_end))
          process_objective(gameadd.quick_messages[val2%QUICK_MESSAGES_COUNT], val3, stl_num_decode_x(val4), stl_num_decode_y(val4));
      break;
  case Cmd_QUICK_INFORMATION:
      if ((my_player_number >= plr_start) && (my_player_number < plr_end))
          set_quick_information(val2, val3, stl_num_decode_x(val4), stl_num_decode_y(val4));
      break;
  case Cmd_PLAY_MESSAGE:
      if ((my_player_number >= plr_start) && (my_player_number < plr_end))
      {
          switch (val2)
          {
          case 1:
              output_message(val3, 0, true);
              break;
          case 2:
              play_non_3d_sample(val3);
              break;
          }
      }
      break;
  case Cmd_ADD_GOLD_TO_PLAYER:
      for (i=plr_start; i < plr_end; i++)
      {
          if (val2 > SENSIBLE_GOLD)
          {
              val2 = SENSIBLE_GOLD;
              SCRPTWRNLOG("Gold added to player %d reduced to %d", (int)plr_range_id, SENSIBLE_GOLD);
          }
          player_add_offmap_gold(i, val2);
      }
      break;
  case Cmd_SET_CREATURE_TENDENCIES:
      for (i=plr_start; i < plr_end; i++)
      {
          player = get_player(i);
          set_creature_tendencies(player, val2, val3);
          if (is_my_player(player)) {
              dungeon = get_players_dungeon(player);
              game.creatures_tend_imprison = ((dungeon->creature_tendencies & 0x01) != 0);
              game.creatures_tend_flee = ((dungeon->creature_tendencies & 0x02) != 0);
          }
      }
      break;
  case Cmd_REVEAL_MAP_RECT:
      for (i=plr_start; i < plr_end; i++)
      {
          player_reveal_map_area(i, val2, val3, (val4)&0xffff, (val4>>16)&0xffff);
      }
      break;
  case Cmd_REVEAL_MAP_LOCATION:
      for (i=plr_start; i < plr_end; i++)
      {
          player_reveal_map_location(i, val2, val3);
      }
      break;
  case Cmd_CHANGE_SLAB_OWNER:
      if (val2 < 0 || val2 > 85)
      {
          SCRPTERRLOG("Value '%d' out of range. Range 0-85 allowed.", val2);
      } else
      if (val3 < 0 || val3 > 85)
      {
          SCRPTERRLOG("Value '%d' out of range. Range 0-85 allowed.", val3);
      } else
      {
          slb = get_slabmap_block(val2, val3);
          if (slb->room_index)
          {
              struct Room* room = room_get(slb->room_index);
              take_over_room(room, plr_range_id);
          } else
          if (slb->kind >= SlbT_WALLDRAPE && slb->kind <= SlbT_CLAIMED) //All slabs that can be owned but aren't rooms
          {
              short slbkind;
              if (slb->kind == SlbT_PATH)
              {
                  slbkind = SlbT_CLAIMED;
              }
              else
              {
                  slbkind = slb->kind;
              }
              place_slab_type_on_map(slbkind, slab_subtile(val2, 0), slab_subtile(val3, 0), plr_range_id, 0);
          }
      }
      break;
  case Cmd_CHANGE_SLAB_TYPE:
      if (val2 < 0 || val2 > 85)
      {
          SCRPTERRLOG("Value '%d' out of range. Range 0-85 allowed.", val2);
      } else
      if (val3 < 0 || val3 > 85)
      {
          SCRPTERRLOG("Value '%d' out of range. Range 0-85 allowed.", val3);
      } else
      if (val4 < 0 || val4 > 53)
      {
          SCRPTERRLOG("Unsupported slab '%d'. Slabs range 0-53 allowed.", val4);
      } else
      {
          replace_slab_from_script(val2, val3, val4);
      }
      break;
  case Cmd_KILL_CREATURE:
      for (i=plr_start; i < plr_end; i++)
      {
          script_kill_creatures(i, val2, val3, val4);
      }
      break;
    case Cmd_LEVEL_UP_CREATURE:
      for (i=plr_start; i < plr_end; i++)
      {
          script_level_up_creature(i, val2, val3, val4);
      }
      break;
    case Cmd_USE_POWER_ON_CREATURE:
      for (i=plr_start; i < plr_end; i++)
      {
          script_use_power_on_creature(i, val2, val3, val4);
      }
      break;
    case Cmd_USE_SPELL_ON_CREATURE:
      script_use_spell_on_creature(plr_range_id, val2, val3, val4);
      break;
    case Cmd_COMPUTER_DIG_TO_LOCATION:
        for (i = plr_start; i < plr_end; i++)
        {
            script_computer_dig_to_location(i, val2, val3);
        }
        break;
    case Cmd_USE_POWER_AT_POS:
      for (i=plr_start; i < plr_end; i++)
      {
          script_use_power_at_pos(i, val2, val3, val4);
      }
      break;
    case Cmd_USE_POWER_AT_LOCATION:
      for (i=plr_start; i < plr_end; i++)
      {
          script_use_power_at_location(i, val2, val3);
      }
      break;
    case Cmd_USE_POWER:
      for (i=plr_start; i < plr_end; i++)
      {
          script_use_power(i, val2, val3);
      }
      break;
    case Cmd_USE_SPECIAL_INCREASE_LEVEL:
      for (i=plr_start; i < plr_end; i++)
      {
          script_use_special_increase_level(i, val2);
      }
      break;
    case Cmd_USE_SPECIAL_MULTIPLY_CREATURES:
      for (i=plr_start; i < plr_end; i++)
      {
          for (int count = 0; count < val2; count++)
          {
            script_use_special_multiply_creatures(i);
          }
      }
      break;
    case Cmd_USE_SPECIAL_MAKE_SAFE:
      for (i=plr_start; i < plr_end; i++)
      {
          script_use_special_make_safe(i);
      }
      break;
    case Cmd_USE_SPECIAL_LOCATE_HIDDEN_WORLD:
      script_use_special_locate_hidden_world();
      break;
    case Cmd_CHANGE_CREATURE_OWNER:
      for (i=plr_start; i < plr_end; i++)
      {
          script_change_creature_owner_with_criteria(i, val2, val3, val4);
      }
      break;
  case Cmd_SET_CAMPAIGN_FLAG:
      for (i=plr_start; i < plr_end; i++)
      {
          intralvl.campaign_flags[i][val2] = saturate_set_signed(val3, 32);
      }
      break;
  case Cmd_ADD_TO_CAMPAIGN_FLAG:

      for (i=plr_start; i < plr_end; i++)
      {
          intralvl.campaign_flags[i][val2] = saturate_set_signed(intralvl.campaign_flags[i][val2] + val3, 32);
      }
      break;
  case Cmd_EXPORT_VARIABLE:
      for (i=plr_start; i < plr_end; i++)
      {
          SYNCDBG(8, "Setting campaign flag[%ld][%ld] to %ld.", i, val4, get_condition_value(i, val2, val3));
          intralvl.campaign_flags[i][val4] = get_condition_value(i, val2, val3);
      }
      break;
  case Cmd_QUICK_MESSAGE:
  {
      message_add_fmt(val2, "%s", gameadd.quick_messages[val3]);
      break;
  }
  case Cmd_DISPLAY_MESSAGE:
  {
        message_add_fmt(val2, "%s", get_string(val3));
        break;
  }
  case Cmd_CREATURE_ENTRANCE_LEVEL:
  {
    if (val2 > 0)
    {
        struct DungeonAdd* dungeonadd;
        if (plr_range_id == ALL_PLAYERS)
        {
            for (i = PLAYER3; i >= PLAYER0; i--)
            {
                dungeonadd = get_dungeonadd(i);
                if (!dungeonadd_invalid(dungeonadd))
                {
                    dungeonadd->creature_entrance_level = (val2 - 1);
                }
            }
        }
        else
        {
            dungeonadd = get_dungeonadd(plr_range_id);
            if (!dungeonadd_invalid(dungeonadd))
            {
                dungeonadd->creature_entrance_level = (val2 - 1);
            }
        }
    }
    break;
  }
  case Cmd_RANDOMISE_FLAG:
      for (i=plr_start; i < plr_end; i++)
      {
          set_variable(i, val4, val2, (rand() % val3) + 1);
      }
      break;
  case Cmd_COMPUTE_FLAG:
      {
        long src_plr_range = (val2 >> 24) & 255;
        long operation = (val2 >> 16) & 255;
        unsigned char flag_type = (val2 >> 8) & 255;
        unsigned char src_flag_type = val2 & 255;
        int src_plr_start, src_plr_end;
        if (get_players_range(src_plr_range, &src_plr_start, &src_plr_end) < 0)
        {
            WARNLOG("Invalid player range %d in VALUE command %d.",(int)src_plr_range,(int)var_index);
            return;
        }
        long sum = 0;
        for (i=src_plr_start; i < src_plr_end; i++)
        {
            sum += get_condition_value(i, src_flag_type, val4);
        }
        for (i=plr_start; i < plr_end; i++)
        {
            long current_flag_val = get_condition_value(i, flag_type, val3);
            long computed = sum;
            if (operation == SOpr_INCREASE) computed = current_flag_val + sum;
            if (operation == SOpr_DECREASE) computed = current_flag_val - sum;
            if (operation == SOpr_MULTIPLY) computed = current_flag_val * sum;
            computed = min(255, max(0, computed));
            SCRIPTDBG(7,"Changing player%d's %d flag from %d to %d based on flag of type %d.", i, val3, current_flag_val, computed, src_flag_type);
            set_variable(i, flag_type, val3, computed);
        }
      }
      break;
  case Cmd_SET_GAME_RULE:
      switch (val2)
      {
      case 1: //BodiesForVampire
          if (val3 >= 0)
          {
              SCRIPTDBG(7,"Changing rule %d from %d to %d", val2, game.bodies_for_vampire, val3);
              game.bodies_for_vampire = val3;
          }
          else
          {
              SCRPTERRLOG("Rule '%d' value %d out of range", val2, val3);
          }
          break;
      case 2: //PrisonSkeletonChance
          if (val3 >= 0 && val3 <= 100)
          {
              SCRIPTDBG(7, "Changing rule %d from %d to %d", val2, game.prison_skeleton_chance, val3);
              game.prison_skeleton_chance = val3;
          }
          else
          {
              SCRPTERRLOG("Rule '%d' value %d out of range", val2, val3);
          }
          break;
      case 3: //GhostConvertChance
          if (val3 >= 0 && val3 <= 100)
          {
              SCRIPTDBG(7, "Changing rule %d from %d to %d", val2, game.ghost_convert_chance, val3);
              game.ghost_convert_chance = val3;
          }
          else
          {
              SCRPTERRLOG("Rule '%d' value %d out of range", val2, val3);
          }
          break;
      case 4: //TortureConvertChance
          if (val3 >= 0 && val3 <= 100)
          {
              SCRIPTDBG(7, "Changing rule %d from %d to %d", val2, gameadd.torture_convert_chance, val3);
              gameadd.torture_convert_chance = val3;
          }
          else
          {
              SCRPTERRLOG("Rule '%d' value %d out of range", val2, val3);
          }
          break;
      case 5: //TortureDeathChance
          if (val3 >= 0 && val3 <= 100)
          {
              SCRIPTDBG(7, "Changing rule %d from %d to %d", val2, gameadd.torture_death_chance, val3);
              gameadd.torture_death_chance = val3;
          }
          else
          {
              SCRPTERRLOG("Rule '%d' value %d out of range", val2, val3);
          }
          break;
      case 6: //FoodGenerationSpeed
          if (val3 >= 0)
          {
              SCRIPTDBG(7, "Changing rule %d from %d to %d", val2, game.food_generation_speed, val3);
              game.food_generation_speed = val3;
          }
          else
          {
              SCRPTERRLOG("Rule '%d' value %d out of range", val2, val3);
          }
          break;
      case 7: //StunEvilEnemyChance
          if (val3 >= 0 && val3 <= 100)
          {
              SCRIPTDBG(7, "Changing rule %d from %d to %d", val2, gameadd.stun_enemy_chance_evil, val3);
              gameadd.stun_enemy_chance_evil = val3;
          }
          else
          {
              SCRPTERRLOG("Rule '%d' value %d out of range", val2, val3);
          }
          break;
      case 8: //StunGoodEnemyChance
          if (val3 >= 0 && val3 <= 100)
          {
              SCRIPTDBG(7, "Changing rule %d from %d to %d", val2, gameadd.stun_enemy_chance_good, val3);
              gameadd.stun_enemy_chance_good = val3;
          }
          else
          {
              SCRPTERRLOG("Rule '%d' value %d out of range", val2, val3);
          }
          break;
      case 9: //BodyRemainsFor
          if (val3 >= 0)
          {
              SCRIPTDBG(7, "Changing rule %d from %d to %d", val2, game.body_remains_for, val3);
              game.body_remains_for = val3;
          }
          else
          {
              SCRPTERRLOG("Rule '%d' value %d out of range", val2, val3);
          }
          break;
      case 10: //FightHateKillValue
          SCRIPTDBG(7, "Changing rule %d from %d to %d", val2, game.fight_hate_kill_value, val3);
          game.fight_hate_kill_value = val3;
          break;
      case 11: //PreserveClassicBugs
          if (val3 >= 0 && val3 <= 4096)
          {
              SCRIPTDBG(7, "Changing rule %d from %d to %d", val2, gameadd.classic_bugs_flags, val3);
              gameadd.classic_bugs_flags = val3;
          }
          else
          {
              SCRPTERRLOG("Rule '%d' value %d out of range", val2, val3);
          }
          break;
      case 12: //DungeonHeartHealHealth
          SCRIPTDBG(7, "Changing rule %d from %d to %d", val2, game.dungeon_heart_heal_health, val3);
          game.dungeon_heart_heal_health = val3;
          break;
      case 13: //ImpWorkExperience
          SCRIPTDBG(7, "Changing rule %d from %d to %d", val2, gameadd.digger_work_experience, val3);
          gameadd.digger_work_experience = val3;
          break;
      case 14: //GemEffectiveness
          SCRIPTDBG(7, "Changing rule %d from %d to %d", val2, gameadd.gem_effectiveness, val3);
          gameadd.gem_effectiveness = val3;
          break;
      case 15: //RoomSellGoldBackPercent
          SCRIPTDBG(7, "Changing rule %d from %d to %d", val2, gameadd.room_sale_percent, val3);
          gameadd.room_sale_percent = val3;
          break;
      case 16: //DoorSellGoldBackPercent
          SCRIPTDBG(7, "Changing rule %d from %d to %d", val2, gameadd.door_sale_percent, val3);
          gameadd.door_sale_percent = val3;
          break;
      case 17: //TrapSellGoldBackPercent
          SCRIPTDBG(7, "Changing rule %d from %d to %d", val2, gameadd.trap_sale_percent, val3);
          gameadd.trap_sale_percent = val3;
          break;
      case 18: //PayDayGap
          SCRIPTDBG(7, "Changing rule %d from %d to %d", val2, game.pay_day_gap, val3);
          game.pay_day_gap = val3;
          break;
      case 19: //PayDaySpeed
          if (val3 >= 0)
          {
              SCRIPTDBG(7, "Changing rule %s from %d to %d", val2, gameadd.pay_day_speed, val3);
              gameadd.pay_day_speed = val3;
          }
          else
          {
              SCRPTERRLOG("Rule '%d' value %d out of range", val2, val3);
          }
          break;
      case 20: //PayDayProgress
          if (val3 >= 0)
          {
              SCRIPTDBG(7, "Changing rule %d from %d to %d", val2, game.pay_day_progress, val3);
              game.pay_day_progress = val3;
          }
          else
          {
              SCRPTERRLOG("Rule '%d' value %d out of range", val2, val3);
          }
          break;
      case 21: //PlaceTrapsOnSubtiles
          SCRIPTDBG(7, "Changing rule %d from %d to %d", val2, gameadd.place_traps_on_subtiles, val3);
          gameadd.place_traps_on_subtiles = (TbBool)val3;
          break;
      case 22: //DiseaseHPTemplePercentage
          if (val3 >= 0 && val3 <= 100)
          {
              SCRIPTDBG(7, "Changing rule %d from %d to %d", val2, gameadd.disease_to_temple_pct, val3);
              gameadd.disease_to_temple_pct = val3;
          }
          else
          {
              SCRPTERRLOG("Rule '%d' value %d out of range", val2, val3);
          }
          break;
      case 23:  //DungeonHeartHealth
          if (val3 <= SHRT_MAX)
          {
              SCRIPTDBG(7, "Changing rule %d from %d to %d", val2, game.dungeon_heart_health, val3);
              game.dungeon_heart_health = val3;
              game.objects_config[5].health = val3;
              gameadd.object_conf.base_config[5].health = val3;
          }
          else
          {
              SCRPTERRLOG("Rule '%d' value %d out of range. Max %d.", val2, val3, SHRT_MAX);
          }
          break;
      default:
          WARNMSG("Unsupported Game RULE, command %d.", val2);
          break;
      }
      break;
  default:
      WARNMSG("Unsupported Game VALUE, command %d.",var_index);
      break;
  }
}

// TODO: z location
void find_location_pos(long location, PlayerNumber plyr_idx, struct Coord3d *pos, const char *func_name)
{
  struct ActionPoint *apt;
  struct Thing *thing;
  unsigned long i = get_map_location_longval(location);
  memset(pos, 0, sizeof(*pos));

  switch (get_map_location_type(location))
  {
    case MLoc_ACTIONPOINT:
      // Location stores action point index
      apt = action_point_get(i);
      if (!action_point_is_invalid(apt))
      {
        pos->x.val = apt->mappos.x.val;
        pos->y.val = apt->mappos.y.val;
      } else
        WARNMSG("%s: Action Point %d location not found",func_name,i);
      break;
    case MLoc_HEROGATE:
      thing = find_hero_gate_of_number(i);
      if (!thing_is_invalid(thing))
      {
        *pos = thing->mappos;
      } else
        WARNMSG("%s: Hero Gate %d location not found",func_name,i);
      break;
    case MLoc_PLAYERSHEART:
      if (i < PLAYERS_COUNT)
      {
        thing = get_player_soul_container(i);
      } else
        thing = INVALID_THING;
      if (!thing_is_invalid(thing))
      {
        *pos = thing->mappos;
      } else
        WARNMSG("%s: Dungeon Heart location for player %d not found",func_name,i);
      break;
    case MLoc_NONE:
      pos->x.val = 0;
      pos->y.val = 0;
      pos->z.val = 0;
      break;
    case MLoc_THING:
      thing = thing_get(i);
      if (!thing_is_invalid(thing))
      {
        *pos = thing->mappos;
      } else
        WARNMSG("%s: Thing %d location not found",func_name,i);
      break;
    case MLoc_METALOCATION:
      if (!get_coords_at_meta_action(pos, plyr_idx, i))
        WARNMSG("%s: Metalocation not found %d",func_name,i);
      break;
    case MLoc_CREATUREKIND:
    case MLoc_OBJECTKIND:
    case MLoc_ROOMKIND:
    case MLoc_PLAYERSDUNGEON:
    case MLoc_APPROPRTDUNGEON:
    case MLoc_DOORKIND:
    case MLoc_TRAPKIND:
    default:
      WARNMSG("%s: Unsupported location, %lu.",func_name,location);
      break;
  }
  SYNCDBG(15,"From %s; Location %ld, pos(%ld,%ld)",func_name, location, pos->x.stl.num, pos->y.stl.num);
}

char get_player_number_from_value(const char* txt)
{
    char id;
    if (strcasecmp(txt, "None") == 0)
    {
        id = 127;
    }
    else if (strcasecmp(txt, "Kills") == 0)
    {
        id = -114;
    }
    else if (strcasecmp(txt, "Strength") == 0)
    {
        id = -115;
    }
    else if (strcasecmp(txt, "Gold") == 0)
    {
        id = -116;
    }
    else if (strcasecmp(txt, "Wage") == 0)
    {
        id = -117;
    }
    else if (strcasecmp(txt, "Armour") == 0)
    {
        id = -118;
    }
    else if (strcasecmp(txt, "Time") == 0)
    {
        id = -119;
    }
    else if (strcasecmp(txt, "Dexterity") == 0)
    {
        id = -120;
    }
    else if (strcasecmp(txt, "Defence") == 0)
    {
        id = -121;
    }
    else if (strcasecmp(txt, "Luck") == 0)
    {
        id = -122;
    }
    else if (strcasecmp(txt, "Blood") == 0)
    {
        id = -123;
    }
    else
    {
        id = get_rid(player_desc, txt);
    }
    if (id == -1)
    {
        id = get_rid(cmpgn_human_player_options, txt);
        if (id == -1)
        {
            id = get_rid(creature_desc, txt);
            if (id != -1)
            {
                id = (~id) + 1;
            }
            else
            {
                id = get_rid(spell_desc, txt);
                if (id != -1)
                {
                    id = -35 - id;
                }
                else
                {
                    id = get_rid(room_desc, txt);
                    if (id != -1)
                    {
                        id = -78 - id;
                    }
                    else
                    {
                        id = get_rid(power_desc, txt);
                        if (id != -1)
                        {
                            id = -94 - id;
                        }
                        else
                        {
                            id = atoi(txt);
                        }
                    }
                }
            }
        }
    }
    return id;
}
/******************************************************************************/
/**
 * Descriptions of script commands for parser.
 * Arguments are: A-string, N-integer, C-creature model, P- player, R- room kind, L- location, O- operator, S- slab kind, X- creature property
 * Lower case letters are optional arguments.
 */
const struct CommandDesc command_desc[] = {
  {"CREATE_PARTY",                      "A       ", Cmd_CREATE_PARTY, NULL, NULL},
  {"ADD_TO_PARTY",                      "ACNNAN  ", Cmd_ADD_TO_PARTY, &add_to_party_check, NULL},
  {"DELETE_FROM_PARTY",                 "ACN     ", Cmd_DELETE_FROM_PARTY, &delete_from_party_check, NULL},
  {"ADD_PARTY_TO_LEVEL",                "PAAN    ", Cmd_ADD_PARTY_TO_LEVEL, NULL, NULL},
  {"ADD_CREATURE_TO_LEVEL",             "PCANNN  ", Cmd_ADD_CREATURE_TO_LEVEL, NULL, NULL},
  {"ADD_OBJECT_TO_LEVEL",               "AAN     ", Cmd_ADD_OBJECT_TO_LEVEL, NULL, NULL},
  {"IF",                                "PAON    ", Cmd_IF, NULL, NULL},
  {"IF_ACTION_POINT",                   "NP      ", Cmd_IF_ACTION_POINT, NULL, NULL},
  {"ENDIF",                             "        ", Cmd_ENDIF, NULL, NULL},
  {"SET_HATE",                          "PPN     ", Cmd_SET_HATE, NULL, NULL},
  {"SET_GENERATE_SPEED",                "N       ", Cmd_SET_GENERATE_SPEED, NULL, NULL},
  {"REM",                               "        ", Cmd_REM, NULL, NULL},
  {"START_MONEY",                       "PN      ", Cmd_START_MONEY, NULL, NULL},
  {"ROOM_AVAILABLE",                    "PRNN    ", Cmd_ROOM_AVAILABLE, NULL, NULL},
  {"CREATURE_AVAILABLE",                "PCNN    ", Cmd_CREATURE_AVAILABLE, NULL, NULL},
  {"MAGIC_AVAILABLE",                   "PANN    ", Cmd_MAGIC_AVAILABLE, NULL, NULL},
  {"TRAP_AVAILABLE",                    "PANN    ", Cmd_TRAP_AVAILABLE, NULL, NULL},
  {"RESEARCH",                          "PAAN    ", Cmd_RESEARCH, NULL, NULL},
  {"RESEARCH_ORDER",                    "PAAN    ", Cmd_RESEARCH_ORDER, NULL, NULL},
  {"COMPUTER_PLAYER",                   "PN      ", Cmd_COMPUTER_PLAYER, NULL, NULL},
  {"SET_TIMER",                         "PA      ", Cmd_SET_TIMER, NULL, NULL},
  {"ADD_TUNNELLER_TO_LEVEL",            "PAANNN  ", Cmd_ADD_TUNNELLER_TO_LEVEL, NULL, NULL},
  {"WIN_GAME",                          "        ", Cmd_WIN_GAME, NULL, NULL},
  {"LOSE_GAME",                         "        ", Cmd_LOSE_GAME, NULL, NULL},
  {"SET_FLAG",                          "PAN     ", Cmd_SET_FLAG, NULL, NULL},
  {"MAX_CREATURES",                     "PN      ", Cmd_MAX_CREATURES, NULL, NULL},
  {"NEXT_COMMAND_REUSABLE",             "        ", Cmd_NEXT_COMMAND_REUSABLE, NULL, NULL},
  {"DOOR_AVAILABLE",                    "PANN    ", Cmd_DOOR_AVAILABLE, NULL, NULL},
  {"DISPLAY_OBJECTIVE",                 "NL      ", Cmd_DISPLAY_OBJECTIVE, &display_objective_check, &display_objective_process},
  {"DISPLAY_OBJECTIVE_WITH_POS",        "NNN     ", Cmd_DISPLAY_OBJECTIVE_WITH_POS, &display_objective_check, &display_objective_process},
  {"DISPLAY_INFORMATION",               "NL      ", Cmd_DISPLAY_INFORMATION, NULL, NULL},
  {"DISPLAY_INFORMATION_WITH_POS",      "NNN     ", Cmd_DISPLAY_INFORMATION_WITH_POS, NULL, NULL},
  {"ADD_TUNNELLER_PARTY_TO_LEVEL",      "PAAANNN ", Cmd_ADD_TUNNELLER_PARTY_TO_LEVEL, NULL, NULL},
  {"ADD_CREATURE_TO_POOL",              "CN      ", Cmd_ADD_CREATURE_TO_POOL, NULL, NULL},
  {"RESET_ACTION_POINT",                "N       ", Cmd_RESET_ACTION_POINT, NULL, NULL},
  {"SET_CREATURE_MAX_LEVEL",            "PCN     ", Cmd_SET_CREATURE_MAX_LEVEL, NULL, NULL},
  {"SET_MUSIC",                         "N       ", Cmd_SET_MUSIC, NULL, NULL},
  {"TUTORIAL_FLASH_BUTTON",             "NN      ", Cmd_TUTORIAL_FLASH_BUTTON, NULL, NULL},
  {"SET_CREATURE_STRENGTH",             "CN      ", Cmd_SET_CREATURE_STRENGTH, NULL, NULL},
  {"SET_CREATURE_HEALTH",               "CN      ", Cmd_SET_CREATURE_HEALTH, NULL, NULL},
  {"SET_CREATURE_ARMOUR",               "CN      ", Cmd_SET_CREATURE_ARMOUR, NULL, NULL},
  {"SET_CREATURE_FEAR_WOUNDED",         "CN      ", Cmd_SET_CREATURE_FEAR_WOUNDED, NULL, NULL},
  {"SET_CREATURE_FEAR_STRONGER",        "CN      ", Cmd_SET_CREATURE_FEAR_STRONGER, NULL, NULL},
  {"SET_CREATURE_FEARSOME_FACTOR",      "CN      ", Cmd_SET_CREATURE_FEARSOME_FACTOR, NULL, NULL},
  {"SET_CREATURE_PROPERTY",             "CXN     ", Cmd_SET_CREATURE_PROPERTY, NULL, NULL},
  {"IF_AVAILABLE",                      "PAON    ", Cmd_IF_AVAILABLE, NULL, NULL},
  {"IF_CONTROLS",                       "PAON    ", Cmd_IF_CONTROLS, NULL, NULL},
  {"SET_COMPUTER_GLOBALS",              "PNNNNNN ", Cmd_SET_COMPUTER_GLOBALS, NULL, NULL},
  {"SET_COMPUTER_CHECKS",               "PANNNNN ", Cmd_SET_COMPUTER_CHECKS, NULL, NULL},
  {"SET_COMPUTER_EVENT",                "PANNNNN ", Cmd_SET_COMPUTER_EVENT, NULL, NULL},
  {"SET_COMPUTER_PROCESS",              "PANNNNN ", Cmd_SET_COMPUTER_PROCESS, NULL, NULL},
  {"ALLY_PLAYERS",                      "PPN     ", Cmd_ALLY_PLAYERS, NULL, NULL},
  {"DEAD_CREATURES_RETURN_TO_POOL",     "N       ", Cmd_DEAD_CREATURES_RETURN_TO_POOL, NULL, NULL},
  {"BONUS_LEVEL_TIME",                  "Nn      ", Cmd_BONUS_LEVEL_TIME, NULL, NULL},
  {"QUICK_OBJECTIVE",                   "NAL     ", Cmd_QUICK_OBJECTIVE, NULL, NULL},
  {"QUICK_INFORMATION",                 "NAL     ", Cmd_QUICK_INFORMATION, NULL, NULL},
  {"QUICK_OBJECTIVE_WITH_POS",          "NANN    ", Cmd_QUICK_OBJECTIVE_WITH_POS, NULL, NULL},
  {"QUICK_INFORMATION_WITH_POS",        "NANN    ", Cmd_QUICK_INFORMATION_WITH_POS, NULL, NULL},
  {"SWAP_CREATURE",                     "AC      ", Cmd_SWAP_CREATURE, NULL, NULL},
  {"PRINT",                             "A       ", Cmd_PRINT, NULL, NULL},
  {"MESSAGE",                           "A       ", Cmd_MESSAGE, NULL, NULL},
  {"PLAY_MESSAGE",                      "PAN     ", Cmd_PLAY_MESSAGE, NULL, NULL},
  {"ADD_GOLD_TO_PLAYER",                "PN      ", Cmd_ADD_GOLD_TO_PLAYER, NULL, NULL},
  {"SET_CREATURE_TENDENCIES",           "PAN     ", Cmd_SET_CREATURE_TENDENCIES, NULL, NULL},
  {"REVEAL_MAP_RECT",                   "PNNNN   ", Cmd_REVEAL_MAP_RECT, NULL, NULL},
  {"CONCEAL_MAP_RECT",                  "PNNNNa  ", Cmd_CONCEAL_MAP_RECT, &conceal_map_rect_check, &conceal_map_rect_process},
  {"REVEAL_MAP_LOCATION",               "PNN     ", Cmd_REVEAL_MAP_LOCATION, NULL, NULL},
  {"LEVEL_VERSION",                     "N       ", Cmd_LEVEL_VERSION, NULL, NULL},
  {"KILL_CREATURE",                     "PC!AN   ", Cmd_KILL_CREATURE, NULL, NULL},
  {"COMPUTER_DIG_TO_LOCATION",          "PLL     ", Cmd_COMPUTER_DIG_TO_LOCATION, NULL, NULL},
  {"USE_POWER_ON_CREATURE",             "PC!APANN", Cmd_USE_POWER_ON_CREATURE, NULL, NULL},
  {"USE_POWER_AT_POS",                  "PNNANN  ", Cmd_USE_POWER_AT_POS, NULL, NULL},
  {"USE_POWER_AT_SUBTILE",              "PNNANN  ", Cmd_USE_POWER_AT_POS, NULL, NULL},  //todo: Remove after mapmakers have received time to use USE_POWER_AT_POS
  {"USE_POWER_AT_LOCATION",             "PNANN   ", Cmd_USE_POWER_AT_LOCATION, NULL, NULL},
  {"USE_POWER",                         "PAN     ", Cmd_USE_POWER, NULL, NULL},
  {"USE_SPECIAL_INCREASE_LEVEL",        "PN      ", Cmd_USE_SPECIAL_INCREASE_LEVEL, NULL, NULL},
  {"USE_SPECIAL_MULTIPLY_CREATURES",    "PN      ", Cmd_USE_SPECIAL_MULTIPLY_CREATURES, NULL, NULL},
  {"USE_SPECIAL_MAKE_SAFE",             "P       ", Cmd_USE_SPECIAL_MAKE_SAFE, NULL, NULL},
  {"USE_SPECIAL_LOCATE_HIDDEN_WORLD",   "        ", Cmd_USE_SPECIAL_LOCATE_HIDDEN_WORLD, NULL, NULL},
  {"CHANGE_CREATURES_ANNOYANCE",        "PC!AN   ", Cmd_CHANGE_CREATURES_ANNOYANCE, &change_creatures_annoyance_check, &change_creatures_annoyance_process},
  {"ADD_TO_FLAG",                       "PAN     ", Cmd_ADD_TO_FLAG, NULL, NULL},
  {"SET_CAMPAIGN_FLAG",                 "PAN     ", Cmd_SET_CAMPAIGN_FLAG, NULL, NULL},
  {"ADD_TO_CAMPAIGN_FLAG",              "PAN     ", Cmd_ADD_TO_CAMPAIGN_FLAG, NULL, NULL},
  {"EXPORT_VARIABLE",                   "PAA     ", Cmd_EXPORT_VARIABLE, NULL, NULL},
  {"RUN_AFTER_VICTORY",                 "N       ", Cmd_RUN_AFTER_VICTORY, NULL, NULL},
  {"LEVEL_UP_CREATURE",                 "PC!AN   ", Cmd_LEVEL_UP_CREATURE, NULL, NULL},
  {"CHANGE_CREATURE_OWNER",             "PC!AP   ", Cmd_CHANGE_CREATURE_OWNER, NULL, NULL},
  {"SET_GAME_RULE",                     "AN      ", Cmd_SET_GAME_RULE, NULL, NULL},
  {"SET_TRAP_CONFIGURATION",            "AANn    ", Cmd_SET_TRAP_CONFIGURATION, &set_trap_configuration_check, &set_trap_configuration_process},
  {"SET_DOOR_CONFIGURATION",            "AANn    ", Cmd_SET_DOOR_CONFIGURATION, &set_door_configuration_check, &set_door_configuration_process},
  {"SET_OBJECT_CONFIGURATION",          "AAA     ", Cmd_SET_OBJECT_CONFIGURATION, &set_object_configuration_check, &set_object_configuration_process},
  {"SET_CREATURE_CONFIGURATION",        "CAAn    ", Cmd_SET_CREATURE_CONFIGURATION, &set_creature_configuration_check, &set_creature_configuration_process},
  {"SET_SACRIFICE_RECIPE",              "AAA+    ", Cmd_SET_SACRIFICE_RECIPE, &set_sacrifice_recipe_check, &set_sacrifice_recipe_process},
  {"REMOVE_SACRIFICE_RECIPE",           "A+      ", Cmd_REMOVE_SACRIFICE_RECIPE, &remove_sacrifice_recipe_check, &set_sacrifice_recipe_process},
  {"SET_BOX_TOOLTIP",                   "NA      ", Cmd_SET_BOX_TOOLTIP, &set_box_tooltip, &null_process},
  {"SET_BOX_TOOLTIP_ID",                "NN      ", Cmd_SET_BOX_TOOLTIP_ID, &set_box_tooltip_id, &null_process},
  {"CHANGE_SLAB_OWNER",                 "NNP     ", Cmd_CHANGE_SLAB_OWNER, NULL, NULL},
  {"CHANGE_SLAB_TYPE",                  "NNS     ", Cmd_CHANGE_SLAB_TYPE, NULL, NULL},
  {"CREATE_EFFECTS_LINE",               "LLNNNN  ", Cmd_CREATE_EFFECTS_LINE, &create_effects_line_check, &create_effects_line_process},
  {"IF_SLAB_OWNER",                     "NNP     ", Cmd_IF_SLAB_OWNER, NULL, NULL},
  {"IF_SLAB_TYPE",                      "NNS     ", Cmd_IF_SLAB_TYPE, NULL, NULL},
  {"QUICK_MESSAGE",                     "NAA     ", Cmd_QUICK_MESSAGE, NULL, NULL},
  {"DISPLAY_MESSAGE",                   "NA      ", Cmd_DISPLAY_MESSAGE, NULL, NULL},
  {"USE_SPELL_ON_CREATURE",             "PC!AAN  ", Cmd_USE_SPELL_ON_CREATURE, NULL, NULL},
  {"SET_HEART_HEALTH",                  "PN      ", Cmd_SET_HEART_HEALTH, &set_heart_health_check, &set_heart_health_process},
  {"ADD_HEART_HEALTH",                  "PNn     ", Cmd_ADD_HEART_HEALTH, &add_heart_health_check, &add_heart_health_process},
  {"CREATURE_ENTRANCE_LEVEL",           "PN      ", Cmd_CREATURE_ENTRANCE_LEVEL, NULL, NULL},
  {"RANDOMISE_FLAG",                    "PAN     ", Cmd_RANDOMISE_FLAG, NULL, NULL},
  {"COMPUTE_FLAG",                      "PAAPAN  ", Cmd_COMPUTE_FLAG, NULL, NULL},
  {"DISPLAY_TIMER",                     "PAn     ", Cmd_DISPLAY_TIMER, &display_timer_check, &display_timer_process},
  {"ADD_TO_TIMER",                      "PAN     ", Cmd_ADD_TO_TIMER, &add_to_timer_check, &add_to_timer_process},
  {"ADD_BONUS_TIME",                    "N       ", Cmd_ADD_BONUS_TIME, &add_bonus_time_check, &add_bonus_time_process},
  {"DISPLAY_VARIABLE",                  "PAnn    ", Cmd_DISPLAY_VARIABLE, &display_variable_check, &display_variable_process},
  {"DISPLAY_COUNTDOWN",                 "PANn    ", Cmd_DISPLAY_COUNTDOWN, &display_countdown_check, &display_timer_process},
  {"HIDE_TIMER",                        "        ", Cmd_HIDE_TIMER, &cmd_no_param_check, &hide_timer_process},
  {"HIDE_VARIABLE",                     "        ", Cmd_HIDE_VARIABLE, &cmd_no_param_check, &hide_variable_process},
  {"CREATE_EFFECT",                     "AAn     ", Cmd_CREATE_EFFECT, &create_effect_check, &create_effect_process},
  {"CREATE_EFFECT_AT_POS",              "ANNn    ", Cmd_CREATE_EFFECT_AT_POS, &create_effect_at_pos_check, &create_effect_process},
  {"HEART_LOST_QUICK_OBJECTIVE",        "NAl     ", Cmd_HEART_LOST_QUICK_OBJECTIVE, &heart_lost_quick_objective_check, &heart_lost_quick_objective_process},
  {"HEART_LOST_OBJECTIVE",              "Nl      ", Cmd_HEART_LOST_OBJECTIVE, &heart_lost_objective_check, &heart_lost_objective_process},
  {NULL,                                "        ", Cmd_NONE, NULL, NULL},
};

const struct CommandDesc dk1_command_desc[] = {
  {"CREATE_PARTY",                 "A       ", Cmd_CREATE_PARTY, NULL, NULL},
  {"ADD_TO_PARTY",                 "ACNNAN  ", Cmd_ADD_TO_PARTY, &add_to_party_check, NULL},
  {"ADD_PARTY_TO_LEVEL",           "PAAN    ", Cmd_ADD_PARTY_TO_LEVEL, NULL, NULL},
  {"ADD_CREATURE_TO_LEVEL",        "PCANNN  ", Cmd_ADD_CREATURE_TO_LEVEL, NULL, NULL},
  {"IF",                           "PAON    ", Cmd_IF, NULL, NULL},
  {"IF_ACTION_POINT",              "NP      ", Cmd_IF_ACTION_POINT, NULL, NULL},
  {"ENDIF",                        "        ", Cmd_ENDIF, NULL, NULL},
  {"SET_HATE",                     "PPN     ", Cmd_SET_HATE, NULL, NULL},
  {"SET_GENERATE_SPEED",           "N       ", Cmd_SET_GENERATE_SPEED, NULL, NULL},
  {"REM",                          "        ", Cmd_REM, NULL, NULL},
  {"START_MONEY",                  "PN      ", Cmd_START_MONEY, NULL, NULL},
  {"ROOM_AVAILABLE",               "PRNN    ", Cmd_ROOM_AVAILABLE, NULL, NULL},
  {"CREATURE_AVAILABLE",           "PCNN    ", Cmd_CREATURE_AVAILABLE, NULL, NULL},
  {"MAGIC_AVAILABLE",              "PANN    ", Cmd_MAGIC_AVAILABLE, NULL, NULL},
  {"TRAP_AVAILABLE",               "PANN    ", Cmd_TRAP_AVAILABLE, NULL, NULL},
  {"RESEARCH",                     "PAAN    ", Cmd_RESEARCH_ORDER, NULL, NULL},
  {"COMPUTER_PLAYER",              "PN      ", Cmd_COMPUTER_PLAYER, NULL, NULL},
  {"SET_TIMER",                    "PA      ", Cmd_SET_TIMER, NULL, NULL},
  {"ADD_TUNNELLER_TO_LEVEL",       "PAANNN  ", Cmd_ADD_TUNNELLER_TO_LEVEL, NULL, NULL},
  {"WIN_GAME",                     "        ", Cmd_WIN_GAME, NULL, NULL},
  {"LOSE_GAME",                    "        ", Cmd_LOSE_GAME, NULL, NULL},
  {"SET_FLAG",                     "PAN     ", Cmd_SET_FLAG, NULL, NULL},
  {"MAX_CREATURES",                "PN      ", Cmd_MAX_CREATURES, NULL, NULL},
  {"NEXT_COMMAND_REUSABLE",        "        ", Cmd_NEXT_COMMAND_REUSABLE, NULL, NULL},
  {"DOOR_AVAILABLE",               "PANN    ", Cmd_DOOR_AVAILABLE, NULL, NULL},
  {"DISPLAY_OBJECTIVE",            "NA      ", Cmd_DISPLAY_OBJECTIVE, &display_objective_check, &display_objective_process},
  {"DISPLAY_OBJECTIVE_WITH_POS",   "NNN     ", Cmd_DISPLAY_OBJECTIVE_WITH_POS, &display_objective_check, &display_objective_process},
  {"DISPLAY_INFORMATION",          "N       ", Cmd_DISPLAY_INFORMATION, NULL, NULL},
  {"DISPLAY_INFORMATION_WITH_POS", "NNN     ", Cmd_DISPLAY_INFORMATION_WITH_POS, NULL, NULL},
  {"ADD_TUNNELLER_PARTY_TO_LEVEL", "PAAANNN ", Cmd_ADD_TUNNELLER_PARTY_TO_LEVEL, NULL, NULL},
  {"ADD_CREATURE_TO_POOL",         "CN      ", Cmd_ADD_CREATURE_TO_POOL, NULL, NULL},
  {"RESET_ACTION_POINT",           "N       ", Cmd_RESET_ACTION_POINT, NULL, NULL},
  {"SET_CREATURE_MAX_LEVEL",       "PCN     ", Cmd_SET_CREATURE_MAX_LEVEL, NULL, NULL},
  {"SET_MUSIC",                    "N       ", Cmd_SET_MUSIC, NULL, NULL},
  {"TUTORIAL_FLASH_BUTTON",        "NN      ", Cmd_TUTORIAL_FLASH_BUTTON, NULL, NULL},
  {"SET_CREATURE_STRENGTH",        "CN      ", Cmd_SET_CREATURE_STRENGTH, NULL, NULL},
  {"SET_CREATURE_HEALTH",          "CN      ", Cmd_SET_CREATURE_HEALTH, NULL, NULL},
  {"SET_CREATURE_ARMOUR",          "CN      ", Cmd_SET_CREATURE_ARMOUR, NULL, NULL},
  {"SET_CREATURE_FEAR",            "CN      ", Cmd_SET_CREATURE_FEAR_WOUNDED, NULL, NULL},
  {"IF_AVAILABLE",                 "PAON    ", Cmd_IF_AVAILABLE, NULL, NULL},
  {"SET_COMPUTER_GLOBALS",         "PNNNNNN ", Cmd_SET_COMPUTER_GLOBALS, NULL, NULL},
  {"SET_COMPUTER_CHECKS",          "PANNNNN ", Cmd_SET_COMPUTER_CHECKS, NULL, NULL},
  {"SET_COMPUTER_EVENT",           "PANN    ", Cmd_SET_COMPUTER_EVENT, NULL, NULL},
  {"SET_COMPUTER_PROCESS",         "PANNNNN ", Cmd_SET_COMPUTER_PROCESS, NULL, NULL},
  {"ALLY_PLAYERS",                 "PP      ", Cmd_ALLY_PLAYERS, NULL, NULL},
  {"DEAD_CREATURES_RETURN_TO_POOL","N       ", Cmd_DEAD_CREATURES_RETURN_TO_POOL, NULL, NULL},
  {"BONUS_LEVEL_TIME",             "N       ", Cmd_BONUS_LEVEL_TIME, NULL, NULL},
  {"QUICK_OBJECTIVE",              "NAA     ", Cmd_QUICK_OBJECTIVE, NULL, NULL},
  {"QUICK_INFORMATION",            "NA      ", Cmd_QUICK_INFORMATION, NULL, NULL},
  {"SWAP_CREATURE",                "AC      ", Cmd_SWAP_CREATURE, NULL, NULL},
  {"PRINT",                        "A       ", Cmd_PRINT, NULL, NULL},
  {"MESSAGE",                      "A       ", Cmd_MESSAGE, NULL, NULL},
  {"LEVEL_VERSION",                "N       ", Cmd_LEVEL_VERSION, NULL, NULL},
  {NULL,                           "        ", Cmd_NONE, NULL, NULL},
};

/******************************************************************************/
#ifdef __cplusplus
}
#endif<|MERGE_RESOLUTION|>--- conflicted
+++ resolved
@@ -1624,12 +1624,8 @@
     }
     strncpy(gameadd.quick_messages[scline->np[0]], scline->tp[1], MESSAGE_TEXT_LEN-1);
     gameadd.quick_messages[scline->np[0]][MESSAGE_TEXT_LEN-1] = '\0';
-<<<<<<< HEAD
     
     TbMapLocation location;
-=======
-    value->arg0 = scline->np[0];
->>>>>>> aca33412
     if (scline->tp[2][0] != '\0')
     {
         get_map_location_id(scline->tp[2], &location);
