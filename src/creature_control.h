--- conflicted
+++ resolved
@@ -408,17 +408,14 @@
     unsigned char stopped_for_hand_turns;
     long following_leader_since;
     unsigned char follow_leader_fails;
-<<<<<<< HEAD
-    GameTurn unsummon_turn;
-    ThingIndex summoner_idx;
-    ThingIndex familiar_idx[8]; //todo magic number
-=======
     GameTurn dropped_turn;
     unsigned long timebomb_countdown;
     ThingIndex timebomb_countdown_id;
     ThingIndex timebomb_target_id;
     TbBool timebomb_death;
->>>>>>> ac1a22bd
+    GameTurn unsummon_turn;
+    ThingIndex summoner_idx;
+    ThingIndex familiar_idx[8]; //todo magic number
 };
 
 struct CreatureStats { // These stats are not compatible with original DK - they have more fields
