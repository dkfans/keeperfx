--- conflicted
+++ resolved
@@ -2053,11 +2053,7 @@
     }
     if (creatng->owner == slabmap_owner(slb))
     {
-<<<<<<< HEAD
         if (thing_is_creature_digger(creatng)) 
-=======
-        if (thing_is_creature_special_digger(creatng))
->>>>>>> f336d85c
         {
             if (creature_is_for_dungeon_diggers_list(creatng))
             {
