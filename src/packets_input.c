/******************************************************************************/
// Free implementation of Bullfrog's Dungeon Keeper strategy game.
/******************************************************************************/
/** @file packets_input.c
 *     Packet processing routines.
 * @par Purpose:
 *     Here we should map frontend actions and create outgoing packets
 * @par Comment:
 *     None.
 * @author   KeeperFX Team
 * @date     20 Sep 2020 - 23 Nov 2020
 * @par  Copying and copyrights:
 *     This program is free software; you can redistribute it and/or modify
 *     it under the terms of the GNU General Public License as published by
 *     the Free Software Foundation; either version 2 of the License, or
 *     (at your option) any later version.
 */
/******************************************************************************/
#include "packets.h"

#include "bflib_sound.h"
#include "config_players.h"
#include "config_terrain.h"
#include "creature_states.h"
#include "front_input.h"
#include "frontend.h"
#include "frontmenu_ingame_tabs.h"
#include "game_legacy.h"
#include "gui_frontmenu.h"
#include "gui_soundmsgs.h"
#include "hist_actions.h"
#include "keeperfx.hpp"
#include "kjm_input.h"
#include "magic.h"
#include "map_blocks.h"
#include "player_instances.h"
#include "player_states.h"
#include "player_utils.h"
#include "power_hand.h"

extern void update_double_click_detection(int plyr_idx, struct Packet* packet);
extern void clear_input(struct Packet* packet);
extern TbBool player_sell_room_at_subtile(long plyr_idx, long stl_x, long stl_y);
extern TbBool process_dungeon_control_packet_spell_overcharge(struct PlayerInfo* player, struct Packet* packet);
extern TbBool packets_process_cheats(
          long plyr_idx,
          MapCoord x, MapCoord y,
          struct Packet *packet,
          MapSubtlCoord stl_x, MapSubtlCoord stl_y,
          MapSlabCoord slb_x, MapSlabCoord slb_y,
          short *influence_own_creatures);

static void create_tag_action(struct PlayerInfo* player, MapSubtlCoord stl_x, MapSubtlCoord stl_y, unsigned short flag)
{
<<<<<<< HEAD
    NETDBG(6, "%s x:%d y:%d", flag?"untag":"tag", stl_x, stl_y);
    struct BigActionPacket * big = create_packet_action_big(player, PckA_TagUntag, 0);
    big->head.arg[0] = stl_x;
    big->head.arg[1] = stl_y;
    big->head.arg[2] = flag;
}

static void set_untag_mode(struct PlayerInfo* player)
{
    int i = get_subtile_number(stl_slab_center_subtile(player->hand_stl_x), stl_slab_center_subtile(player->hand_stl_y));
    if (find_from_task_list(player->id_number, i) != -1)
        player->allocflags |= PlaF_Unknown20;
=======
    struct PlayerInfo* player = get_player(plyr_idx);
    struct PlayerInfoAdd* playeradd = get_playeradd(plyr_idx);
    // The commented out section is the old way, this check is now performed as part of keeper_highlight_roomspace() in roomspace.cabs
    // which sets render_roomspace.untag_mode
    /*long i;
    i = get_subtile_number(stl_slab_center_subtile(stl_x),stl_slab_center_subtile(stl_y));
    if (find_from_task_list(plyr_idx,i) != -1)
        player->allocflags |= PlaF_ChosenSlabHasActiveTask;
    else
        player->allocflags &= ~PlaF_ChosenSlabHasActiveTask;*/

    if (playeradd->render_roomspace.untag_mode)
        player->allocflags |= PlaF_ChosenSlabHasActiveTask;
>>>>>>> ba02a14f
    else
        player->allocflags &= ~PlaF_Unknown20;
}

static TbBool process_dungeon_control_packet_dungeon_build_room(long plyr_idx)
{
    struct PlayerInfo* player = get_player(plyr_idx);
    struct PlayerInfoAdd* playeradd = get_playeradd(plyr_idx);
    struct Packet* pckt = get_packet_direct(player->packet_num);
    MapCoord x = ((unsigned short)pckt->pos_x);
    MapCoord y = ((unsigned short)pckt->pos_y);
    MapSubtlCoord stl_x = coord_subtile(x);
    MapSubtlCoord stl_y = coord_subtile(y);
    if ((pckt->control_flags & PCtr_MapCoordsValid) == 0)
    {
      if (((pckt->control_flags & PCtr_LBtnRelease) != 0) && (player->field_4AF != 0))
      {
        player->field_4AF = 0;
        clear_input(pckt);
      }
      return false;
    }
    player->field_4A4 = 1;
    if (is_my_player(player))
    {
        gui_room_type_highlighted = player->chosen_room_kind;
    }
<<<<<<< HEAD
    TbBool drag_check = ((is_game_key_pressed(Gkey_BestRoomSpace, &keycode, true) || is_game_key_pressed(Gkey_SquareRoomSpace, &keycode, true)) && ((pckt->control_flags & PCtr_LBtnHeld) == PCtr_LBtnHeld));
    get_dungeon_build_user_roomspace(player->id_number, player->chosen_room_kind, stl_x, stl_y, &mode, drag_check);
    long i = tag_cursor_blocks_place_room(player->id_number, stl_x, stl_y, player->field_4A4);

    if (mode != drag_placement_mode) // allows the user to hold the left mouse to use "paint mode"
=======
    get_dungeon_build_user_roomspace(&playeradd->render_roomspace, player->id_number, player->chosen_room_kind, stl_x, stl_y, playeradd->roomspace_mode);
    long i = tag_cursor_blocks_place_room(player->id_number, stl_x, stl_y, player->full_slab_cursor);
    if (playeradd->roomspace_mode != drag_placement_mode) // allows the user to hold the left mouse to use "paint mode"
>>>>>>> ba02a14f
    {
        if ((pckt->control_flags & PCtr_LBtnClick) == 0)
        {
            if (((pckt->control_flags & PCtr_LBtnRelease) != 0) && (player->field_4AF != 0))
            {
                player->field_4AF = 0;
                clear_input(pckt);
            }
            return false;
        }
    }
    else if ((pckt->control_flags & PCtr_LBtnHeld) == PCtr_LBtnHeld)
    {
        if ( (player->boxsize == 0) || (!can_build_room_at_slab(player->id_number, player->chosen_room_kind, subtile_slab_fast(stl_x), subtile_slab_fast(stl_y))) )
        {
            return false; //stops attempts at invalid rooms, if left mouse button held (i.e. don't repeat failure sound repeatedly in paint mode)
        }
    }
    if (i == 0)
    {
<<<<<<< HEAD
      if (is_my_player(player))
      {
        play_non_3d_sample(119);
        clear_input(pckt);
      }
=======
        if (can_build_room_at_slab(player->id_number, player->chosen_room_kind, subtile_slab_fast(stl_x), subtile_slab_fast(stl_y)))
        {
            struct Dungeon* dungeon = get_dungeon(player->id_number);
            if (playeradd->render_roomspace.total_roomspace_cost > dungeon->total_money_owned)
            {
                if (is_my_player(player))
                {
                    output_message(SMsg_GoldNotEnough, 0, true);
                }
            }
        }
        else
        {
            if (is_my_player(player))
            {
                play_non_3d_sample(119);
            }
        }
        unset_packet_control(pckt, PCtr_LBtnClick);
>>>>>>> ba02a14f
      return false;
    }
    if (player->boxsize > 0)
    {
<<<<<<< HEAD
        keeper_build_roomspace(render_roomspace);
=======
        keeper_build_roomspace(plyr_idx, &playeradd->render_roomspace);
>>>>>>> ba02a14f
    }
    else
    {
        if (is_my_player(player))
        {
            play_non_3d_sample(119);
        }
    }
    clear_input(pckt);
    return true;
}

static TbBool process_dungeon_power_hand_state(struct PlayerInfo* player, struct Packet* pckt)
{
<<<<<<< HEAD
=======
    struct PlayerInfo* player = get_player(plyr_idx);
    struct PlayerInfoAdd* playeradd = get_playeradd(plyr_idx);
    struct Packet* pckt = get_packet_direct(player->packet_num);
>>>>>>> ba02a14f
    MapCoord x = ((unsigned short)pckt->pos_x);
    MapCoord y = ((unsigned short)pckt->pos_y);
    MapSubtlCoord stl_x = coord_subtile(x);
    MapSubtlCoord stl_y = coord_subtile(y);

    player->field_3 &= ~Pf3F_Unkn02;
    if ((player->field_455 != P454_Unkn0) && (player->field_455 != P454_Unkn3))
    {
      if (player->instance_num != PI_Grab) {
          delete_power_hand(player->id_number);
      }
      return false;
    }
<<<<<<< HEAD
    struct Thing* thing = get_nearest_thing_for_hand_or_slap(player->id_number, x, y);
    if (!thing_is_invalid(thing))
=======
    struct Thing* thing = get_nearest_thing_for_hand_or_slap(plyr_idx, x, y);
    if (!thing_is_invalid(thing) && (!playeradd->one_click_lock_cursor))
>>>>>>> ba02a14f
    {
      SYNCDBG(19,"Thing %d under hand at (%d,%d)",(int)thing->index,(int)thing->mappos.x.stl.num,(int)thing->mappos.y.stl.num);
      if (player->hand_thing_idx == 0)
        create_power_hand(player->id_number);
      player->thing_under_hand = thing->index;
    }
    thing = get_first_thing_in_power_hand(player);
    if (!thing_is_invalid(thing))
    {
<<<<<<< HEAD
      if (player->hand_thing_idx == 0) {
        create_power_hand(player->id_number);
      }
      long i = thing_is_creature_special_digger(thing);
      if (can_drop_thing_here(stl_x, stl_y, player->id_number, i)
        || !can_dig_here(stl_x, stl_y, player->id_number))
      {
        tag_cursor_blocks_thing_in_hand(player->id_number, stl_x, stl_y, i, player->field_4A4);
      } else
      {
        player->field_3 |= Pf3F_Unkn02;
        tag_cursor_blocks_dig(player->id_number, stl_x, stl_y, player->field_4A4);
      }
    }
    if (player->hand_thing_idx != 0)
    {
      if ((player->instance_num != PI_Grab) && (player->instance_num != PI_Drop) &&
          (player->instance_num != PI_Whip) && (player->instance_num != PI_WhipEnd))
      {
        thing = get_first_thing_in_power_hand(player);
        if ((player->thing_under_hand != 0) || thing_is_invalid(thing))
        {
          set_power_hand_graphic(player->id_number, 782, 256);
          if (!thing_is_invalid(thing))
            thing->field_4F |= TF4F_Unknown01;
        } else
        if ((thing->class_id == TCls_Object) && object_is_gold_pile(thing))
        {
          set_power_hand_graphic(player->id_number, 781, 256);
          thing->field_4F &= ~TF4F_Unknown01;
        } else
        {
          set_power_hand_graphic(player->id_number, 784, 256);
          thing->field_4F &= ~TF4F_Unknown01;
=======
        if (player->hand_thing_idx == 0) {
            create_power_hand(player->id_number);
        }
        long i = thing_is_creature_special_digger(thing);
        if ((can_drop_thing_here(stl_x, stl_y, player->id_number, i)
             || !can_dig_here(stl_x, stl_y, player->id_number, true))
            && (!playeradd->one_click_lock_cursor))
        {
            playeradd->render_roomspace = create_box_roomspace(playeradd->render_roomspace, 1, 1, subtile_slab(stl_x), subtile_slab(stl_y));
            player->full_slab_cursor = (playeradd->roomspace_mode != single_subtile_mode);
            tag_cursor_blocks_thing_in_hand(plyr_idx, stl_x, stl_y, i, player->full_slab_cursor);
        } else
        {
            player->additional_flags |= PlaAF_ChosenSubTileIsHigh;
            get_dungeon_highlight_user_roomspace(&playeradd->render_roomspace, player->id_number, stl_x, stl_y);
            tag_cursor_blocks_dig(player->id_number, stl_x, stl_y, player->full_slab_cursor);
>>>>>>> ba02a14f
        }
      }
    }
    return true;
}

static TbBool client_control_dungeon_build_room(struct PlayerInfo* player, struct Packet* pckt)
{
    MapCoord x = ((unsigned short)pckt->pos_x);
    MapCoord y = ((unsigned short)pckt->pos_y);
    MapSubtlCoord stl_x = coord_subtile(x);
    MapSubtlCoord stl_y = coord_subtile(y);
    int mode = box_placement_mode;
    long keycode = 0;
    if ((pckt->control_flags & PCtr_MapCoordsValid) == 0)
    {
      if (((pckt->control_flags & PCtr_LBtnRelease) != 0) && (player->field_4AF != 0))
      {
        player->field_4AF = 0;
        clear_input(pckt);
      }
      return false;
    }
    player->field_4A4 = 1;
    if (is_my_player(player))
    {
        gui_room_type_highlighted = player->chosen_room_kind;
    }
    TbBool drag_check = ((is_game_key_pressed(Gkey_BestRoomSpace, &keycode, true) || is_game_key_pressed(Gkey_SquareRoomSpace, &keycode, true)) && ((pckt->control_flags & PCtr_LBtnHeld) == PCtr_LBtnHeld));
    get_dungeon_build_user_roomspace(player->id_number, player->chosen_room_kind, stl_x, stl_y, &mode, drag_check);
    long i = tag_cursor_blocks_place_room(player->id_number, stl_x, stl_y, player->field_4A4);

    if (mode != drag_placement_mode) // allows the user to hold the left mouse to use "paint mode"
    {
        if ((pckt->control_flags & PCtr_LBtnClick) == 0)
        {
            if (((pckt->control_flags & PCtr_LBtnRelease) != 0) && (player->field_4AF != 0))
            {
                player->field_4AF = 0;
                clear_input(pckt);
            }
            return false;
        }
    }
    else if ((pckt->control_flags & PCtr_LBtnHeld) == PCtr_LBtnHeld)
    {
        if (player->boxsize == 0)
        {
            return false; //stops attempts at invalid rooms, if left mouse button held (i.e. don't repeat failure sound repeatedly in paint mode)
        }
    }
    if (i == 0)
    {
      if (is_my_player(player))
      {
        play_non_3d_sample(119);
        clear_input(pckt);
      }
      return false;
    }
    NETDBG(5, "x:%d y:%d plyr:%d room:%d", stl_x, stl_y, player->id_number, player->chosen_room_kind);
    struct BigActionPacket * big = create_packet_action_big(player, PckA_BuildRoom, 0);
    big->head.arg[0] = stl_x;
    big->head.arg[1] = stl_y;
    big->head.arg[2] = player->chosen_room_kind;

    if (player->boxsize > 0)
    {
        //keeper_build_roomspace(render_roomspace);
        if (player->boxsize > 1)
            message_add(10, "Merge required");
    }
    else
    {
        if (is_my_player(player))
        {
            play_non_3d_sample(119);
        }
    }
    clear_input(pckt);
    return true;
}

static void client_control_use_power_on_subtile(
          struct PlayerInfo* player, PowerKind pwkind, unsigned short splevel,
          MapSubtlCoord stl_x, MapSubtlCoord stl_y)
{
    NETDBG(5, "x:%d y:%d plyr:%d power:%d %s level:%d",
        stl_x, stl_y, player->id_number, (int)pwkind, power_code_name(pwkind), (int)splevel);
    struct BigActionPacket * big = create_packet_action_big(player, PckA_UsePower, AP_PlusTwo);
    big->head.arg[0] = pwkind | (splevel << 8);
    big->head.arg[1] = 0;
    big->head.arg[2] = stl_x;
    big->head.arg[3] = stl_y;
}

static void client_control_use_power_on_thing(
          struct PlayerInfo* player, PowerKind pwkind, unsigned short splevel,
          MapSubtlCoord stl_x, MapSubtlCoord stl_y, unsigned short thing_idx)
{
    NETDBG(5, "x:%d y:%d plyr:%d power:%d %s level:%d",
        stl_x, stl_y, player->id_number, (int)pwkind, power_code_name(pwkind), (int)splevel);
    struct BigActionPacket * big = create_packet_action_big(player, PckA_UsePower, 0);
    big->head.arg[0] = pwkind | (splevel << 8);
    big->head.arg[1] = thing_idx;
    big->head.arg[2] = stl_x;
    big->head.arg[3] = stl_y;
}

static TbBool process_dungeon_control_packet_dungeon_control(struct PlayerInfo* player, struct Packet* pckt)
{
    struct Thing *thing;
<<<<<<< HEAD
    int plyr_idx = player->id_number;
    long i;
    struct Dungeon* dungeon = get_players_dungeon(player);
=======
    struct PlayerInfo* player = get_player(plyr_idx);
    struct PlayerInfoAdd* playeradd = get_playeradd(plyr_idx);
    struct Dungeon* dungeon = get_players_dungeon(player);
    struct Packet* pckt = get_packet_direct(player->packet_num);
>>>>>>> ba02a14f
    MapCoord x = ((unsigned short)pckt->pos_x);
    MapCoord y = ((unsigned short)pckt->pos_y);
    MapSubtlCoord stl_x = coord_subtile(x);
    MapSubtlCoord stl_y = coord_subtile(y);
    MapSubtlCoord cx = stl_slab_starting_subtile(stl_x);
    MapSubtlCoord cy = stl_slab_starting_subtile(stl_y);
    if ((pckt->control_flags & PCtr_LBtnAnyAction) == 0)
<<<<<<< HEAD
      player->field_455 = P454_Unkn0;
    player->field_454 = (unsigned short)(pckt->additional_packet_values & PCAdV_ContextMask) >> 1;
=======
        player->secondary_cursor_state = CSt_DefaultArrow;
    player->primary_cursor_state = (unsigned short)(pckt->additional_packet_values & PCAdV_ContextMask) >> 1; // get current cursor state from pckt->additional_packet_values
    playeradd->render_roomspace.highlight_mode = false; // reset one-click highlight mode
>>>>>>> ba02a14f

    process_dungeon_power_hand_state(player, pckt);

    if ((pckt->control_flags & PCtr_MapCoordsValid) != 0)
    {
      if (is_my_player(player) && !game_is_busy_doing_gui())
      {
        if (player->field_454 == P454_Unkn1)
          tag_cursor_blocks_dig(player->id_number, stl_x, stl_y, player->field_4A4);
      }
      if ((pckt->control_flags & PCtr_LBtnClick) != 0)
      {
        player->hand_stl_x = stl_x;
        player->hand_stl_y = stl_y;
        player->field_4AF = 1;
        player->field_455 = player->field_454;
        switch (player->field_454)
        {
<<<<<<< HEAD
        case P454_Unkn1:
          set_untag_mode(player);
          break;
        case P454_Unkn2:
          thing = get_door_for_position(player->hand_stl_x, player->hand_stl_y);
          if (thing_is_invalid(thing))
          {
            ERRORLOG("Door thing not found at map pos (%d,%d)", (int)player->hand_stl_x, (int)player->hand_stl_y);
            break;
          }
          create_packet_action(player, PckA_ToggleObject, thing->index, thing->door.is_locked);
          break;
        case P454_Unkn3:
          if (player->thing_under_hand == 0)
          {
            set_untag_mode(player);
            player->field_3 |= Pf3F_Unkn01;
          }
          break;
=======
            get_dungeon_highlight_user_roomspace(&playeradd->render_roomspace, player->id_number, stl_x, stl_y);
            tag_cursor_blocks_dig(player->id_number, stl_x, stl_y, player->full_slab_cursor);
        }
        if ((pckt->control_flags & PCtr_LBtnClick) != 0)
        {
            player->cursor_stl_x = stl_x;
            player->cursor_stl_y = stl_y;
            player->cursor_button_down = 1;
            player->secondary_cursor_state = player->primary_cursor_state;
            switch (player->primary_cursor_state)
            {
                case CSt_PickAxe:
                    set_tag_untag_mode(plyr_idx, stl_x, stl_y);
                    break;
                case CSt_DoorKey:
                    thing = get_door_for_position(player->cursor_stl_x, player->cursor_stl_y);
                    if (thing_is_invalid(thing))
                    {
                        ERRORLOG("Door thing not found at map pos (%d,%d)",(int)player->cursor_stl_x,(int)player->cursor_stl_y);
                        break;
                    }
                    if (thing->door.is_locked)
                        unlock_door(thing);
                    else
                        lock_door(thing);
                    break;
                case CSt_PowerHand:
                    if (player->thing_under_hand == 0)
                    {
                        set_tag_untag_mode(plyr_idx, stl_x, stl_y);
                        player->additional_flags |= PlaAF_NoThingUnderPowerHand;
                    }
                    break;
            }
            unset_packet_control(pckt, PCtr_LBtnClick);
        }
        if ((pckt->control_flags & PCtr_RBtnClick) != 0)
        {
            player->cursor_stl_x = stl_x;
            player->cursor_stl_y = stl_y;
            player->cursor_button_down = 1;
            unset_packet_control(pckt, PCtr_RBtnClick);
>>>>>>> ba02a14f
        }
        clear_input(pckt);
      }
      if ((pckt->control_flags & PCtr_RBtnClick) != 0)
      {
        player->hand_stl_x = stl_x;
        player->hand_stl_y = stl_y;
        player->field_4AF = 1;
        clear_input(pckt);
      }
    }

    if ((pckt->control_flags & PCtr_LBtnHeld) != 0)
    {
        if (player->field_455 == P454_Unkn0)
        {
          player->field_455 = player->field_454;
          if (player->field_454 == P454_Unkn1)
          {
            i = get_subtile_number(stl_slab_center_subtile(stl_x),stl_slab_center_subtile(stl_y));
            if (find_from_task_list(plyr_idx,i) != -1)
                player->allocflags |= PlaF_Unknown20;
            else
                player->allocflags &= ~PlaF_Unknown20;
          }
        }
        if (player->field_4AF != 0)
        {
<<<<<<< HEAD
          if (player->field_454 == player->field_455)
          {
            if (player->field_455 == P454_Unkn1)
            {
              if ((player->allocflags & PlaF_Unknown20) != 0)
              {
                create_tag_action(player, cx, cy, 1);
              } else
              if (dungeon->task_count < 300)
              {
                create_tag_action(player, cx, cy, 0);
              } else
              if (is_my_player(player))
              {
                output_message(SMsg_WorkerJobsLimit, 500, true);
              }
            } else
            if ((player->field_455 == P454_Unkn3) && ((player->field_3 & Pf3F_Unkn01) != 0))
            {
              if ((player->allocflags & PlaF_Unknown20) != 0)
              {
                create_tag_action(player, cx, cy, 1);
              } else
              if (dungeon->task_count < 300)
              {
                if (can_dig_here(stl_x, stl_y, player->id_number))
                {
                  create_tag_action(player, cx, cy, 0);
=======
            if (!playeradd->render_roomspace.drag_mode) // allow drag and click to not place on LMB hold
            {
                if (player->primary_cursor_state == player->secondary_cursor_state)
                {
                    if (player->secondary_cursor_state == CSt_PickAxe)
                    {
                        keeper_highlight_roomspace(plyr_idx, &playeradd->render_roomspace, 0);
                    } else
                    if ((player->secondary_cursor_state == CSt_PowerHand) && ((player->additional_flags & PlaAF_NoThingUnderPowerHand) != 0))
                    {
                        keeper_highlight_roomspace(plyr_idx, &playeradd->render_roomspace, 0);
                    }
>>>>>>> ba02a14f
                }
              } else
              if (is_my_player(player))
              {
                output_message(SMsg_WorkerJobsLimit, 500, true);
              }
            }
          }
          clear_input(pckt);
        }
    }
    if ((pckt->control_flags & PCtr_RBtnHeld) != 0)
    {
      if (player->field_4AF != 0)
        clear_input(pckt);
    }
    if ((pckt->control_flags & PCtr_LBtnRelease) != 0)
    {
<<<<<<< HEAD
      if (player->field_455 == P454_Unkn0)
        player->field_455 = player->field_454;
      if (player->field_4AF != 0)
      {
        thing = thing_get(player->thing_under_hand);
        if ((player->thing_under_hand != 0) && (player->input_crtr_control != 0)
          && (dungeon->things_in_hand[0] != player->thing_under_hand))
        {
            client_control_use_power_on_thing(player, PwrK_POSSESS, 0, stl_x, stl_y, thing->index);
            /*set_player_state(player, PSt_CtrlDirect, 0);
            if (magic_use_available_power_on_thing(plyr_idx, PwrK_POSSESS, 0, stl_x, stl_y, thing, PwMod_Default) == Lb_FAIL) {
                set_player_state(player, player->continue_work_state, 0);
            }*/
            clear_input(pckt);
=======
        if (player->secondary_cursor_state == CSt_DefaultArrow)
            player->secondary_cursor_state = player->primary_cursor_state;
        if (playeradd->ignore_next_PCtr_LBtnRelease)
        {
            playeradd->ignore_next_PCtr_LBtnRelease = false;
            if ((pckt->control_flags & PCtr_RBtnHeld) == 0)
            {
                player->cursor_button_down = 0;
            }
            unset_packet_control(pckt, PCtr_LBtnRelease);
>>>>>>> ba02a14f
        } else
        if (player->input_crtr_query != 0)
        {
          thing = get_creature_near(x, y);
          if (!can_thing_be_queried(thing, plyr_idx))
          {
              player->thing_under_hand = 0;
          }
          else
          {
              player->thing_under_hand = thing->index;
          }
          if (player->thing_under_hand > 0)
          {
            if (player->thing_under_hand != player->controlled_thing_idx)
            {
              if (is_my_player(player))
              {
                turn_off_all_panel_menus();
                turn_on_menu(GMnu_CREATURE_QUERY1);
              }
              player->influenced_thing_idx = player->thing_under_hand;
              set_player_state(player, PSt_CreatrQuery, 0);
              set_player_instance(player, PI_QueryCrtr, 0);
            }
            clear_input(pckt);
          }
        } else
        if (player->field_455 == player->field_454)
        {
          if (player->field_454 == P454_Unkn1)
          {
            if ((player->allocflags & PlaF_Unknown20) != 0)
            {
              create_tag_action(player, cx, cy, 1);
            } else
            if (300-dungeon->task_count >= 9)
            {
              create_tag_action(player, cx, cy, 0);
            } else
            if (is_my_player(player))
            {
<<<<<<< HEAD
              output_message(SMsg_WorkerJobsLimit, 500, true);
            }
          } else
          if (player->field_454 == P454_Unkn3)
          {
            if (player->thing_under_hand != 0) {
                //TODO: It is a hard thing - it creates "object of a hand"
                client_use_power_hand(plyr_idx, stl_x, stl_y, 0);
            }
          }
=======
                if ((player->primary_cursor_state == CSt_PickAxe) || ((player->primary_cursor_state == CSt_PowerHand) && playeradd->render_roomspace.drag_mode))
                {
                    keeper_highlight_roomspace(plyr_idx, &playeradd->render_roomspace, 9);
                } else
                if (player->primary_cursor_state == CSt_PowerHand)
                {
                    if (player->thing_under_hand != 0) {
                        // TODO SPELLS it's not a good idea to use this directly; change to magic_use_available_power_on_*()
                        magic_use_power_hand(plyr_idx, stl_x, stl_y, 0);
                    }
                }
            }
            if ((pckt->control_flags & PCtr_RBtnHeld) == 0)
            {
                player->cursor_button_down = 0;
                playeradd->one_click_lock_cursor = false;
            }
            unset_packet_control(pckt, PCtr_LBtnRelease);
            if (playeradd->render_roomspace.drag_mode)
            {
                if ((pckt->control_flags & PCtr_RBtnHeld) == 0)
                {
                    playeradd->render_roomspace.drag_mode = false;
                }
                else
                {
                    playeradd->render_roomspace.untag_mode = !playeradd->render_roomspace.untag_mode;
                    set_tag_untag_mode(plyr_idx, stl_x, stl_y);
                }
            }
            player->secondary_cursor_state = CSt_DefaultArrow;
            player->additional_flags &= ~PlaAF_NoThingUnderPowerHand;
>>>>>>> ba02a14f
        }
        player->field_4AF = 0;
        clear_input(pckt);
        player->field_455 = P454_Unkn0;
        player->field_3 &= ~Pf3F_Unkn01;
      }
    }

    if ((pckt->control_flags & PCtr_RBtnRelease) != 0)
    {
<<<<<<< HEAD
      if (player->field_4AF != 0)
      {
        if (!power_hand_is_empty(player))
        {
          create_packet_action(player, PckA_UsePwrHandDrop, stl_x, stl_y);
          /*
          if (dump_first_held_thing_on_map(player->id_number, stl_x, stl_y, 1)) {
              player->field_4AF = 0;
              clear_input(pckt);
          }
          */
        } else
        {
          if (player->field_454 == P454_Unkn3) {
              thing = get_nearest_thing_for_slap(plyr_idx, subtile_coord_center(stl_x), subtile_coord_center(stl_y));
              //magic_use_available_power_on_thing(plyr_idx, PwrK_SLAP, 0, stl_x, stl_y, thing, PwMod_Default);
              client_control_use_power_on_thing(player, PwrK_SLAP, 0, stl_x, stl_y, thing->index);
          }
          player->field_4AF = 0;
          clear_input(pckt);
=======
        if (playeradd->ignore_next_PCtr_RBtnRelease && (!playeradd->one_click_lock_cursor))
        {
            playeradd->ignore_next_PCtr_RBtnRelease = false;
            if ((pckt->control_flags & PCtr_LBtnHeld) == 0)
            {
                player->cursor_button_down = 0;
            }
            unset_packet_control(pckt, PCtr_RBtnRelease);
        } else
        if (player->cursor_button_down != 0)
        {
            if (!power_hand_is_empty(player) && (!playeradd->one_click_lock_cursor))
            {
                if (dump_first_held_thing_on_map(player->id_number, stl_x, stl_y, 1)) {
                    if ((pckt->control_flags & PCtr_LBtnHeld) == 0)
                    {
                        player->cursor_button_down = 0;
                    }
                    unset_packet_control(pckt, PCtr_RBtnRelease);
                }
            } else
            {
                if (player->primary_cursor_state == CSt_PowerHand && (!playeradd->one_click_lock_cursor)) {
                    thing = get_nearest_thing_for_slap(plyr_idx, subtile_coord_center(stl_x), subtile_coord_center(stl_y));
                    magic_use_available_power_on_thing(plyr_idx, PwrK_SLAP, 0, stl_x, stl_y, thing, PwMod_Default);
                }
                if ((pckt->control_flags & PCtr_LBtnHeld) == 0)
                {
                    player->cursor_button_down = 0;
                    playeradd->one_click_lock_cursor = false;
                }
                unset_packet_control(pckt, PCtr_RBtnRelease);
            }
        }
    }
    if ((player->cursor_button_down == 0) || (!playeradd->one_click_lock_cursor))
    {
        //if (untag_or_tag_completed_or_cancelled)
        playeradd->swap_to_untag_mode = 0; // no
        if ((player->cursor_button_down == 0) && ((pckt->control_flags & PCtr_LBtnHeld) == 0))
        {
            playeradd->one_click_lock_cursor = false;
>>>>>>> ba02a14f
        }
      }
    }
    return true;
}

/*
  Client side
*/
static void process_dungeon_control_packet_sell_operation(long plyr_idx, struct Packet* pckt)
{
    struct PlayerInfo* player = get_player(plyr_idx);
<<<<<<< HEAD
    long keycode = 0;
=======
    struct PlayerInfoAdd* playeradd = get_playeradd(plyr_idx);
    struct Packet* pckt = get_packet_direct(player->packet_num);
>>>>>>> ba02a14f
    if ((pckt->control_flags & PCtr_MapCoordsValid) == 0)
    {
        if (((pckt->control_flags & PCtr_LBtnRelease) != 0) && (player->field_4AF != 0))
        {
            player->field_4AF = 0;
            clear_input(pckt);
        }
        return;
    }
    MapCoord x = ((unsigned short)pckt->pos_x);
    MapCoord y = ((unsigned short)pckt->pos_y);
    MapSubtlCoord stl_x = coord_subtile(x);
    MapSubtlCoord stl_y = coord_subtile(y);
<<<<<<< HEAD
    player->field_4A4 = 1;
    if (is_my_player(player))
=======
    player->full_slab_cursor = (playeradd->roomspace_mode != single_subtile_mode);
    get_dungeon_sell_user_roomspace(&playeradd->render_roomspace, player->id_number, stl_x, stl_y);
    tag_cursor_blocks_sell_area(plyr_idx, stl_x, stl_y, player->full_slab_cursor);
    if ((pckt->control_flags & PCtr_LBtnClick) == 0)
>>>>>>> ba02a14f
    {
        if (!game_is_busy_doing_gui())
        {
            get_dungeon_sell_user_roomspace(stl_x, stl_y);
            tag_cursor_blocks_sell_area(player->id_number, stl_x, stl_y, player->field_4A4, (is_game_key_pressed(Gkey_SellTrapOnSubtile, &keycode, true)));
        }
    }
    if ((pckt->control_flags & PCtr_LBtnClick) == 0)
    {
      if (((pckt->control_flags & PCtr_LBtnRelease) != 0) && (player->field_4AF != 0))
      {
          player->field_4AF = 0;
          clear_input(pckt);
      }
      return;
    }
    if (!is_game_key_pressed(Gkey_SellTrapOnSubtile, &keycode, true))
    {
        //Slab Mode
<<<<<<< HEAD
        if (render_roomspace.slab_count > 1)
        {
            struct BigActionPacket * big = create_packet_action_big(player, PckA_SellRoom, 0);
            big->head.arg[0] = plyr_idx;
            big->head.arg[1] = subtile_slab(render_roomspace.left) | (subtile_slab(render_roomspace.top) << 8);
            big->head.arg[2] = subtile_slab(render_roomspace.right) | (subtile_slab(render_roomspace.bottom) << 8);
=======
        if (playeradd->render_roomspace.slab_count > 0)
        {
            keeper_sell_roomspace(plyr_idx, &playeradd->render_roomspace);
>>>>>>> ba02a14f
        }
        else
        {
            struct SlabMap* slb = get_slabmap_for_subtile(stl_x, stl_y);
            if (slabmap_owner(slb) != plyr_idx)
            {
                WARNLOG("Player %d can't sell item on %s owned by player %d at subtile (%d,%d).", (int)plyr_idx, slab_code_name(slb->kind), (int)slabmap_owner(slb), (int)stl_x, (int)stl_y);
                clear_input(pckt);
                return;
            }
            // Trying to sell room
            if (subtile_is_sellable_room(plyr_idx, stl_x, stl_y))
            {
                //player_sell_room_at_subtile(plyr_idx, stl_x, stl_y);
                struct BigActionPacket * big = create_packet_action_big(player, PckA_SellRoom, 0);
                big->head.arg[0] = plyr_idx;
                big->head.arg[1] = subtile_slab(stl_x) | (subtile_slab(stl_y) << 8);
                big->head.arg[2] = subtile_slab(stl_x) | (subtile_slab(stl_y) << 8);
            } else
            {
                create_packet_action(player, PckA_SellObject, 0,
                    stl_x | (stl_y << 8));
            }
        }
    }
    else
    {
        struct SlabMap* slb = get_slabmap_for_subtile(stl_x, stl_y);
        if (slabmap_owner(slb) != plyr_idx)
        {
            WARNLOG("Player %d can't sell item on %s owned by player %d at subtile (%d,%d).", (int)plyr_idx, slab_code_name(slb->kind), (int)slabmap_owner(slb), (int)stl_x, (int)stl_y);
            clear_input(pckt);
            return;
        }
        // Subtile Mode
        create_packet_action(player, PckA_SellObject, 0,
                             stl_x | (stl_y << 8));
    }
    clear_input(pckt);
}

static TbBool process_dungeon_control_packet_dungeon_place_trap(long plyr_idx, struct Packet* pckt)
{
    struct PlayerInfo* player = get_player(plyr_idx);
    MapCoord x = ((unsigned short)pckt->pos_x);
    MapCoord y = ((unsigned short)pckt->pos_y);
    MapSubtlCoord stl_x = coord_subtile(x);
    MapSubtlCoord stl_y = coord_subtile(y);

    if ((pckt->control_flags & PCtr_MapCoordsValid) == 0)
    {
        if (((pckt->control_flags & PCtr_LBtnRelease) != 0) && (player->field_4AF != 0))
        {
          player->field_4AF = 0;
          clear_input(pckt);
        }
        return false;
    }
    player->field_4A4 = 1;
    long i = tag_cursor_blocks_place_trap(player->id_number, stl_x, stl_y);
    if ((pckt->control_flags & PCtr_LBtnClick) == 0)
    {
      if (((pckt->control_flags & PCtr_LBtnRelease) != 0) && (player->field_4AF != 0))
      {
        player->field_4AF = 0;
        clear_input(pckt);
      }
      return false;
    }
    if (i == 0)
    {
        if (is_my_player(player))
            play_non_3d_sample(119);
        clear_input(pckt);
        return false;
    }
    // Big packet used for addendum
    struct BigActionPacket *big = create_packet_action_big(player, PckA_PlaceTrap, 0);
    big->head.arg0 = player->chosen_trap_kind;
    big->head.arg1 = stl_x | (stl_y << 8);

    clear_input(pckt);
    return true;
}

/*
    This function should work only on client side. 
    It should emit other packets
*/
TbBool process_dungeon_control_packet_clicks(struct PlayerInfo* player, struct Packet* pckt)
{
    struct Thing *thing;
    PowerKind pwkind;
<<<<<<< HEAD
    int plyr_idx = player->id_number;
    SYNCDBG(6,"Starting for player:%d state:%s", 
                (int)player->id_number, player_state_code_name(player->work_state));

    if (pckt->control_flags & (PCtr_LBtnAnyAction | PCtr_RBtnAnyAction))
    {
        NETDBG(7, "turn:%04ld control_flags:%04x x:%03d y:%03d",
            game.play_gameturn, (int)pckt->control_flags, (int)pckt->pos_x, (int)pckt->pos_y);
    }

    player->field_4A4 = 1;
=======
    struct PlayerInfo* player = get_player(plyr_idx);
    struct PlayerInfoAdd *playeradd = get_playeradd(plyr_idx);
    struct Packet* pckt = get_packet_direct(player->packet_num);
    SYNCDBG(6,"Starting for player %d state %s",(int)plyr_idx,player_state_code_name(player->work_state));
    player->full_slab_cursor = 1;
>>>>>>> ba02a14f
    packet_left_button_double_clicked[plyr_idx] = 0;
    if ((pckt->control_flags & PCtr_Unknown4000) != 0)
      return false;
    TbBool ret = true;

    process_dungeon_control_packet_spell_overcharge(player, pckt);
    if ((pckt->control_flags & PCtr_RBtnHeld) != 0)
    {
      player->field_4D6++;
    } else
    if ((pckt->control_flags & PCtr_RBtnRelease) == 0)
    {
      player->boxsize = 1;
      player->field_4D6 = 0;
    }
    update_double_click_detection(plyr_idx, pckt);
    player->thing_under_hand = 0;
    MapCoord x = ((unsigned short)pckt->pos_x);
    MapCoord y = ((unsigned short)pckt->pos_y);
    MapSubtlCoord stl_x = coord_subtile(x);
    MapSubtlCoord stl_y = coord_subtile(y);
    short influence_own_creatures = false;
    long i;
    MapSlabCoord slb_x = subtile_slab_fast(stl_x);
    MapSlabCoord slb_y = subtile_slab_fast(stl_y);
    switch (player->work_state)
    {
    case PSt_CtrlDungeon:
        influence_own_creatures = 1;
        process_dungeon_control_packet_dungeon_control(player, pckt);
        break;
    case PSt_BuildRoom:
        client_control_dungeon_build_room(player, pckt);
        break;
    case PSt_CallToArms:
    case PSt_CaveIn:
    case PSt_SightOfEvil:
        if (((pckt->control_flags & PCtr_LBtnRelease) != 0) && ((pckt->control_flags & PCtr_MapCoordsValid) != 0))
        {
            pwkind = player_state_to_power_kind[player->work_state];
            i = get_power_overcharge_level(player);
            // magic_use_available_power_on_subtile(plyr_idx, pwkind, i, stl_x, stl_y, PwCast_None);
            client_control_use_power_on_subtile(player, pwkind, i, stl_x, stl_y);
            clear_input(pckt);
        }
        break;
    case PSt_Slap:
        influence_own_creatures = 1;
        thing = get_creature_near_to_be_keeper_power_target(x, y, PwrK_SLAP, plyr_idx);
        if (thing_is_invalid(thing)) {
            player->thing_under_hand = 0;
        } else {
            player->thing_under_hand = thing->index;
        }
        if (((pckt->control_flags & PCtr_LBtnRelease) != 0) && ((pckt->control_flags & PCtr_MapCoordsValid) != 0))
        {
            // magic_use_available_power_on_thing(plyr_idx, PwrK_SLAP, 0, stl_x, stl_y, thing, PwMod_Default);
            client_control_use_power_on_thing(player, PwrK_SLAP, 0, stl_x, stl_y, thing->index);
            clear_input(pckt);
        }
        break;
    case PSt_CtrlPassngr:
    case PSt_FreeCtrlPassngr:
        influence_own_creatures = 1;
        if (player->work_state == PSt_CtrlPassngr)
            thing = get_creature_near_and_owned_by(x, y, plyr_idx);
        else
            thing = get_creature_near_and_owned_by(x, y, -1);
        if (thing_is_invalid(thing))
            player->thing_under_hand = 0;
        else
            player->thing_under_hand = thing->index;
        if ((pckt->control_flags & PCtr_LBtnRelease) != 0)
        {
          if (player->thing_under_hand > 0)
          {
            player->influenced_thing_idx = player->thing_under_hand;
            set_player_instance(player, PI_PsngrCtrl, 0);
            clear_input(pckt);
          }
        }
        if ((pckt->control_flags & PCtr_RBtnRelease) != 0)
        {
          if (player->instance_num != PI_PsngrCtrl)
          {
            set_player_state(player, player->continue_work_state, 0);
            clear_input(pckt);
          }
        }
        break;
    case PSt_CtrlDirect:
    case PSt_FreeCtrlDirect:
        influence_own_creatures = 1;
        if (player->work_state == PSt_CtrlDirect)
            thing = get_creature_near_for_controlling(plyr_idx, x, y);
        else
            thing = get_creature_near(x, y);
        if (thing_is_invalid(thing))
          player->thing_under_hand = 0;
        else
          player->thing_under_hand = thing->index;
        if ((pckt->control_flags & PCtr_LBtnRelease) != 0)
        {
          if (player->thing_under_hand > 0)
          {
              //magic_use_available_power_on_thing(plyr_idx, PwrK_POSSESS, 0, stl_x, stl_y, thing, PwMod_Default);
              client_control_use_power_on_thing(player, PwrK_POSSESS, 0, stl_x, stl_y, thing->index);
              clear_input(pckt);
          }
        }
        if ((pckt->control_flags & PCtr_RBtnRelease) != 0)
        {
          if (player->instance_num != PI_DirctCtrl)
          {
            set_player_state(player, player->continue_work_state, 0);
            clear_input(pckt);
          }
        }
        break;
    case PSt_CreatrQuery:
    case PSt_CreatrInfo:
        influence_own_creatures = 1;
        thing = get_creature_near_and_owned_by(x, y, plyr_idx);
        TbBool CanQuery = can_thing_be_queried(thing, plyr_idx);
        if (!CanQuery)
        {
            player->thing_under_hand = 0;
        }
        else
        {
            player->thing_under_hand = thing->index;
        }
        if ((pckt->control_flags & PCtr_LBtnRelease) != 0)
        {
          if (player->thing_under_hand > 0)
          {
            if (player->controlled_thing_idx != player->thing_under_hand)
            {
              if (is_my_player(player))
              {
                turn_off_all_panel_menus();
                initialise_tab_tags_and_menu(GMnu_CREATURE_QUERY1);
                turn_on_menu(GMnu_CREATURE_QUERY1);
              }
              player->influenced_thing_idx = player->thing_under_hand;
              set_player_instance(player, PI_QueryCrtr, 0);
            }
            clear_input(pckt);
          }
        }
        if (player->work_state == PSt_CreatrInfo)
        {
          thing = thing_get(player->controlled_thing_idx);
          if ((pckt->control_flags & PCtr_RBtnRelease) != 0)
          {
            if (is_my_player(player))
            {
              turn_off_query_menus();
              turn_on_main_panel_menu();
            }
            set_player_instance(player, PI_UnqueryCrtr, 0);
            clear_input(pckt);
          } else
          if (creature_is_dying(thing))
          {
            set_player_instance(player, PI_UnqueryCrtr, 0);
            if (is_my_player(player))
            {
              turn_off_query_menus();
              turn_on_main_panel_menu();
            }
          }
        }
        break;
    case PSt_PlaceTrap:
        process_dungeon_control_packet_dungeon_place_trap(plyr_idx, pckt);
        break;
    case PSt_Lightning:
        player->thing_under_hand = 0;
        if (((pckt->control_flags & PCtr_LBtnRelease) != 0) && ((pckt->control_flags & PCtr_MapCoordsValid) != 0))
        {
            i = get_power_overcharge_level(player);
            //magic_use_available_power_on_subtile(plyr_idx, PwrK_LIGHTNING, i, stl_x, stl_y, PwCast_None);
            client_control_use_power_on_subtile(player, PwrK_LIGHTNING, i, stl_x, stl_y);
            clear_input(pckt);
        }
        break;
    case PSt_PlaceDoor:
    {
        if ((pckt->control_flags & PCtr_MapCoordsValid) != 0)
        {
            player->field_4A4 = 1;
            // Make the frame around active slab
            if ((pckt->control_flags & PCtr_LBtnClick) != 0)
            {
                // Big packet used for addendum
                struct BigActionPacket *big = create_packet_action_big(player, PckA_PlaceDoor, 0);
                big->head.arg0 = player->chosen_door_kind;
                big->head.arg1 = stl_x | (stl_y << 8);
            }
            clear_input(pckt);
        }
        if ((pckt->control_flags & PCtr_LBtnRelease) != 0)
        {
            if (player->field_4AF != 0)
            {
              player->field_4AF = 0;
              clear_input(pckt);
            }
        }
        break;
    }
    case PSt_SpeedUp:
    case PSt_Armour:
    case PSt_Conceal:
    case PSt_Heal:
        influence_own_creatures = true;
        pwkind = player_state_to_power_kind[player->work_state];
        thing = get_creature_near_to_be_keeper_power_target(x, y, pwkind, plyr_idx);
        if (thing_is_invalid(thing))
        {
            player->thing_under_hand = 0;
            break;
        }
        player->thing_under_hand = thing->index;
        if ((pckt->control_flags & PCtr_LBtnRelease) != 0)
        {
            i = get_power_overcharge_level(player);
            //magic_use_available_power_on_thing(plyr_idx, pwkind, i, stl_x, stl_y, thing, PwMod_Default);
            client_control_use_power_on_thing(player, pwkind, i, stl_x, stl_y, thing->index);
            clear_input(pckt);
        }
        break;
    case PSt_Sell:
        process_dungeon_control_packet_sell_operation(plyr_idx, pckt);
        break;
    case PSt_CreateDigger:
    case PSt_DestroyWalls:
        if (((pckt->control_flags & PCtr_LBtnRelease) != 0) && ((pckt->control_flags & PCtr_MapCoordsValid) != 0))
        {
            pwkind = player_state_to_power_kind[player->work_state];
            i = get_power_overcharge_level(player);
            //magic_use_available_power_on_subtile(plyr_idx, pwkind, i, stl_x, stl_y, PwCast_None);
            client_control_use_power_on_subtile(player, pwkind, i, stl_x, stl_y);
            clear_input(pckt);
        }
        break;
    case PSt_CastDisease:
        pwkind = player_state_to_power_kind[player->work_state];
        thing = get_creature_near_to_be_keeper_power_target(x, y, pwkind, plyr_idx);
        if (thing_is_invalid(thing))
        {
            player->thing_under_hand = 0;
            break;
        }
        player->thing_under_hand = thing->index;
        if ((pckt->control_flags & PCtr_LBtnRelease) != 0)
        {
            i = get_power_overcharge_level(player);
            //magic_use_available_power_on_thing(plyr_idx, pwkind, i, stl_x, stl_y, thing, PwMod_Default);
            client_control_use_power_on_thing(player, pwkind, i, stl_x, stl_y, thing->index);
            clear_input(pckt);
        }
        break;
    case PSt_TurnChicken:
        influence_own_creatures = true;
        pwkind = player_state_to_power_kind[player->work_state];
        thing = get_creature_near_to_be_keeper_power_target(x, y, pwkind, plyr_idx);
        if (thing_is_invalid(thing))
        {
            player->thing_under_hand = 0;
            break;
        }
        player->thing_under_hand = thing->index;
        if ((pckt->control_flags & PCtr_LBtnRelease) != 0)
        {
            i = get_power_overcharge_level(player);
            //magic_use_available_power_on_thing(plyr_idx, pwkind, i, stl_x, stl_y, thing, PwMod_Default);
            client_control_use_power_on_thing(player, pwkind, i, stl_x, stl_y, thing->index);
            clear_input(pckt);
        }
        break;
    default:
        if (!packets_process_cheats(plyr_idx, x, y, pckt,
                stl_x, stl_y, slb_x, slb_y, &influence_own_creatures))
        {
            ERRORLOG("Unrecognized player %d work state: %d", (int)plyr_idx, (int)player->work_state);
            ret = false;
        }
        break;
    }
    // resetting position variables - they may have been changed
    x = ((unsigned short)pckt->pos_x);
    y = ((unsigned short)pckt->pos_y);
    stl_x = coord_subtile(x);
    stl_y = coord_subtile(y);
    if (player->thing_under_hand == 0)
    {
      if ((x != 0) && (y != 0))  //originally was (y == 0), but it was probably a mistake
      {
          thing = get_queryable_object_near(x, y, plyr_idx);
          if (!thing_is_invalid(thing)) {
              player->thing_under_hand = thing->index;
          }
      }
    }
    if (((pckt->control_flags & PCtr_HeldAnyButton) != 0) && (influence_own_creatures))
    {
<<<<<<< HEAD
      if ((player->field_455 == P454_Unkn0) || (player->field_455 == P454_Unkn3))
        stop_creatures_around_hand(plyr_idx, stl_x, stl_y);
=======
        if (((player->secondary_cursor_state == CSt_DefaultArrow) || (player->secondary_cursor_state == CSt_PowerHand)) && (!playeradd->one_click_lock_cursor))
            stop_creatures_around_hand(plyr_idx, stl_x, stl_y);
>>>>>>> ba02a14f
    }
    return ret;
}<|MERGE_RESOLUTION|>--- conflicted
+++ resolved
@@ -52,20 +52,6 @@
 
 static void create_tag_action(struct PlayerInfo* player, MapSubtlCoord stl_x, MapSubtlCoord stl_y, unsigned short flag)
 {
-<<<<<<< HEAD
-    NETDBG(6, "%s x:%d y:%d", flag?"untag":"tag", stl_x, stl_y);
-    struct BigActionPacket * big = create_packet_action_big(player, PckA_TagUntag, 0);
-    big->head.arg[0] = stl_x;
-    big->head.arg[1] = stl_y;
-    big->head.arg[2] = flag;
-}
-
-static void set_untag_mode(struct PlayerInfo* player)
-{
-    int i = get_subtile_number(stl_slab_center_subtile(player->hand_stl_x), stl_slab_center_subtile(player->hand_stl_y));
-    if (find_from_task_list(player->id_number, i) != -1)
-        player->allocflags |= PlaF_Unknown20;
-=======
     struct PlayerInfo* player = get_player(plyr_idx);
     struct PlayerInfoAdd* playeradd = get_playeradd(plyr_idx);
     // The commented out section is the old way, this check is now performed as part of keeper_highlight_roomspace() in roomspace.cabs
@@ -79,7 +65,15 @@
 
     if (playeradd->render_roomspace.untag_mode)
         player->allocflags |= PlaF_ChosenSlabHasActiveTask;
->>>>>>> ba02a14f
+    else
+        player->allocflags &= ~PlaF_ChosenSlabHasActiveTask;
+}
+
+static void set_untag_mode(struct PlayerInfo* player)
+{
+    int i = get_subtile_number(stl_slab_center_subtile(player->hand_stl_x), stl_slab_center_subtile(player->hand_stl_y));
+    if (find_from_task_list(player->id_number, i) != -1)
+        player->allocflags |= PlaF_Unknown20;
     else
         player->allocflags &= ~PlaF_Unknown20;
 }
@@ -107,17 +101,9 @@
     {
         gui_room_type_highlighted = player->chosen_room_kind;
     }
-<<<<<<< HEAD
-    TbBool drag_check = ((is_game_key_pressed(Gkey_BestRoomSpace, &keycode, true) || is_game_key_pressed(Gkey_SquareRoomSpace, &keycode, true)) && ((pckt->control_flags & PCtr_LBtnHeld) == PCtr_LBtnHeld));
-    get_dungeon_build_user_roomspace(player->id_number, player->chosen_room_kind, stl_x, stl_y, &mode, drag_check);
-    long i = tag_cursor_blocks_place_room(player->id_number, stl_x, stl_y, player->field_4A4);
-
-    if (mode != drag_placement_mode) // allows the user to hold the left mouse to use "paint mode"
-=======
     get_dungeon_build_user_roomspace(&playeradd->render_roomspace, player->id_number, player->chosen_room_kind, stl_x, stl_y, playeradd->roomspace_mode);
     long i = tag_cursor_blocks_place_room(player->id_number, stl_x, stl_y, player->full_slab_cursor);
     if (playeradd->roomspace_mode != drag_placement_mode) // allows the user to hold the left mouse to use "paint mode"
->>>>>>> ba02a14f
     {
         if ((pckt->control_flags & PCtr_LBtnClick) == 0)
         {
@@ -138,13 +124,6 @@
     }
     if (i == 0)
     {
-<<<<<<< HEAD
-      if (is_my_player(player))
-      {
-        play_non_3d_sample(119);
-        clear_input(pckt);
-      }
-=======
         if (can_build_room_at_slab(player->id_number, player->chosen_room_kind, subtile_slab_fast(stl_x), subtile_slab_fast(stl_y)))
         {
             struct Dungeon* dungeon = get_dungeon(player->id_number);
@@ -164,16 +143,11 @@
             }
         }
         unset_packet_control(pckt, PCtr_LBtnClick);
->>>>>>> ba02a14f
       return false;
     }
     if (player->boxsize > 0)
     {
-<<<<<<< HEAD
-        keeper_build_roomspace(render_roomspace);
-=======
         keeper_build_roomspace(plyr_idx, &playeradd->render_roomspace);
->>>>>>> ba02a14f
     }
     else
     {
@@ -188,12 +162,9 @@
 
 static TbBool process_dungeon_power_hand_state(struct PlayerInfo* player, struct Packet* pckt)
 {
-<<<<<<< HEAD
-=======
     struct PlayerInfo* player = get_player(plyr_idx);
     struct PlayerInfoAdd* playeradd = get_playeradd(plyr_idx);
     struct Packet* pckt = get_packet_direct(player->packet_num);
->>>>>>> ba02a14f
     MapCoord x = ((unsigned short)pckt->pos_x);
     MapCoord y = ((unsigned short)pckt->pos_y);
     MapSubtlCoord stl_x = coord_subtile(x);
@@ -207,13 +178,8 @@
       }
       return false;
     }
-<<<<<<< HEAD
-    struct Thing* thing = get_nearest_thing_for_hand_or_slap(player->id_number, x, y);
-    if (!thing_is_invalid(thing))
-=======
     struct Thing* thing = get_nearest_thing_for_hand_or_slap(plyr_idx, x, y);
     if (!thing_is_invalid(thing) && (!playeradd->one_click_lock_cursor))
->>>>>>> ba02a14f
     {
       SYNCDBG(19,"Thing %d under hand at (%d,%d)",(int)thing->index,(int)thing->mappos.x.stl.num,(int)thing->mappos.y.stl.num);
       if (player->hand_thing_idx == 0)
@@ -223,20 +189,23 @@
     thing = get_first_thing_in_power_hand(player);
     if (!thing_is_invalid(thing))
     {
-<<<<<<< HEAD
-      if (player->hand_thing_idx == 0) {
-        create_power_hand(player->id_number);
-      }
-      long i = thing_is_creature_special_digger(thing);
-      if (can_drop_thing_here(stl_x, stl_y, player->id_number, i)
-        || !can_dig_here(stl_x, stl_y, player->id_number))
-      {
-        tag_cursor_blocks_thing_in_hand(player->id_number, stl_x, stl_y, i, player->field_4A4);
-      } else
-      {
-        player->field_3 |= Pf3F_Unkn02;
-        tag_cursor_blocks_dig(player->id_number, stl_x, stl_y, player->field_4A4);
-      }
+        if (player->hand_thing_idx == 0) {
+            create_power_hand(player->id_number);
+        }
+        long i = thing_is_creature_special_digger(thing);
+        if ((can_drop_thing_here(stl_x, stl_y, player->id_number, i)
+             || !can_dig_here(stl_x, stl_y, player->id_number, true))
+            && (!playeradd->one_click_lock_cursor))
+        {
+            playeradd->render_roomspace = create_box_roomspace(playeradd->render_roomspace, 1, 1, subtile_slab(stl_x), subtile_slab(stl_y));
+            player->full_slab_cursor = (playeradd->roomspace_mode != single_subtile_mode);
+            tag_cursor_blocks_thing_in_hand(plyr_idx, stl_x, stl_y, i, player->full_slab_cursor);
+        } else
+        {
+            player->additional_flags |= PlaAF_ChosenSubTileIsHigh;
+            get_dungeon_highlight_user_roomspace(&playeradd->render_roomspace, player->id_number, stl_x, stl_y);
+            tag_cursor_blocks_dig(player->id_number, stl_x, stl_y, player->full_slab_cursor);
+        }
     }
     if (player->hand_thing_idx != 0)
     {
@@ -258,24 +227,6 @@
         {
           set_power_hand_graphic(player->id_number, 784, 256);
           thing->field_4F &= ~TF4F_Unknown01;
-=======
-        if (player->hand_thing_idx == 0) {
-            create_power_hand(player->id_number);
-        }
-        long i = thing_is_creature_special_digger(thing);
-        if ((can_drop_thing_here(stl_x, stl_y, player->id_number, i)
-             || !can_dig_here(stl_x, stl_y, player->id_number, true))
-            && (!playeradd->one_click_lock_cursor))
-        {
-            playeradd->render_roomspace = create_box_roomspace(playeradd->render_roomspace, 1, 1, subtile_slab(stl_x), subtile_slab(stl_y));
-            player->full_slab_cursor = (playeradd->roomspace_mode != single_subtile_mode);
-            tag_cursor_blocks_thing_in_hand(plyr_idx, stl_x, stl_y, i, player->full_slab_cursor);
-        } else
-        {
-            player->additional_flags |= PlaAF_ChosenSubTileIsHigh;
-            get_dungeon_highlight_user_roomspace(&playeradd->render_roomspace, player->id_number, stl_x, stl_y);
-            tag_cursor_blocks_dig(player->id_number, stl_x, stl_y, player->full_slab_cursor);
->>>>>>> ba02a14f
         }
       }
     }
@@ -284,29 +235,19 @@
 
 static TbBool client_control_dungeon_build_room(struct PlayerInfo* player, struct Packet* pckt)
 {
+    struct Thing *thing;
+    struct PlayerInfo* player = get_player(plyr_idx);
+    struct PlayerInfoAdd* playeradd = get_playeradd(plyr_idx);
+    struct Dungeon* dungeon = get_players_dungeon(player);
+    struct Packet* pckt = get_packet_direct(player->packet_num);
     MapCoord x = ((unsigned short)pckt->pos_x);
     MapCoord y = ((unsigned short)pckt->pos_y);
     MapSubtlCoord stl_x = coord_subtile(x);
     MapSubtlCoord stl_y = coord_subtile(y);
-    int mode = box_placement_mode;
-    long keycode = 0;
-    if ((pckt->control_flags & PCtr_MapCoordsValid) == 0)
-    {
-      if (((pckt->control_flags & PCtr_LBtnRelease) != 0) && (player->field_4AF != 0))
-      {
-        player->field_4AF = 0;
-        clear_input(pckt);
-      }
-      return false;
-    }
-    player->field_4A4 = 1;
-    if (is_my_player(player))
-    {
-        gui_room_type_highlighted = player->chosen_room_kind;
-    }
-    TbBool drag_check = ((is_game_key_pressed(Gkey_BestRoomSpace, &keycode, true) || is_game_key_pressed(Gkey_SquareRoomSpace, &keycode, true)) && ((pckt->control_flags & PCtr_LBtnHeld) == PCtr_LBtnHeld));
-    get_dungeon_build_user_roomspace(player->id_number, player->chosen_room_kind, stl_x, stl_y, &mode, drag_check);
-    long i = tag_cursor_blocks_place_room(player->id_number, stl_x, stl_y, player->field_4A4);
+    if ((pckt->control_flags & PCtr_LBtnAnyAction) == 0)
+        player->secondary_cursor_state = CSt_DefaultArrow;
+    player->primary_cursor_state = (unsigned short)(pckt->additional_packet_values & PCAdV_ContextMask) >> 1; // get current cursor state from pckt->additional_packet_values
+    playeradd->render_roomspace.highlight_mode = false; // reset one-click highlight mode
 
     if (mode != drag_placement_mode) // allows the user to hold the left mouse to use "paint mode"
     {
@@ -388,16 +329,9 @@
 static TbBool process_dungeon_control_packet_dungeon_control(struct PlayerInfo* player, struct Packet* pckt)
 {
     struct Thing *thing;
-<<<<<<< HEAD
     int plyr_idx = player->id_number;
     long i;
     struct Dungeon* dungeon = get_players_dungeon(player);
-=======
-    struct PlayerInfo* player = get_player(plyr_idx);
-    struct PlayerInfoAdd* playeradd = get_playeradd(plyr_idx);
-    struct Dungeon* dungeon = get_players_dungeon(player);
-    struct Packet* pckt = get_packet_direct(player->packet_num);
->>>>>>> ba02a14f
     MapCoord x = ((unsigned short)pckt->pos_x);
     MapCoord y = ((unsigned short)pckt->pos_y);
     MapSubtlCoord stl_x = coord_subtile(x);
@@ -405,14 +339,8 @@
     MapSubtlCoord cx = stl_slab_starting_subtile(stl_x);
     MapSubtlCoord cy = stl_slab_starting_subtile(stl_y);
     if ((pckt->control_flags & PCtr_LBtnAnyAction) == 0)
-<<<<<<< HEAD
       player->field_455 = P454_Unkn0;
     player->field_454 = (unsigned short)(pckt->additional_packet_values & PCAdV_ContextMask) >> 1;
-=======
-        player->secondary_cursor_state = CSt_DefaultArrow;
-    player->primary_cursor_state = (unsigned short)(pckt->additional_packet_values & PCAdV_ContextMask) >> 1; // get current cursor state from pckt->additional_packet_values
-    playeradd->render_roomspace.highlight_mode = false; // reset one-click highlight mode
->>>>>>> ba02a14f
 
     process_dungeon_power_hand_state(player, pckt);
 
@@ -431,27 +359,6 @@
         player->field_455 = player->field_454;
         switch (player->field_454)
         {
-<<<<<<< HEAD
-        case P454_Unkn1:
-          set_untag_mode(player);
-          break;
-        case P454_Unkn2:
-          thing = get_door_for_position(player->hand_stl_x, player->hand_stl_y);
-          if (thing_is_invalid(thing))
-          {
-            ERRORLOG("Door thing not found at map pos (%d,%d)", (int)player->hand_stl_x, (int)player->hand_stl_y);
-            break;
-          }
-          create_packet_action(player, PckA_ToggleObject, thing->index, thing->door.is_locked);
-          break;
-        case P454_Unkn3:
-          if (player->thing_under_hand == 0)
-          {
-            set_untag_mode(player);
-            player->field_3 |= Pf3F_Unkn01;
-          }
-          break;
-=======
             get_dungeon_highlight_user_roomspace(&playeradd->render_roomspace, player->id_number, stl_x, stl_y);
             tag_cursor_blocks_dig(player->id_number, stl_x, stl_y, player->full_slab_cursor);
         }
@@ -494,7 +401,6 @@
             player->cursor_stl_y = stl_y;
             player->cursor_button_down = 1;
             unset_packet_control(pckt, PCtr_RBtnClick);
->>>>>>> ba02a14f
         }
         clear_input(pckt);
       }
@@ -523,10 +429,7 @@
         }
         if (player->field_4AF != 0)
         {
-<<<<<<< HEAD
-          if (player->field_454 == player->field_455)
-          {
-            if (player->field_455 == P454_Unkn1)
+            if (!playeradd->render_roomspace.drag_mode) // allow drag and click to not place on LMB hold
             {
               if ((player->allocflags & PlaF_Unknown20) != 0)
               {
@@ -551,12 +454,7 @@
               {
                 if (can_dig_here(stl_x, stl_y, player->id_number))
                 {
-                  create_tag_action(player, cx, cy, 0);
-=======
-            if (!playeradd->render_roomspace.drag_mode) // allow drag and click to not place on LMB hold
-            {
-                if (player->primary_cursor_state == player->secondary_cursor_state)
-                {
+
                     if (player->secondary_cursor_state == CSt_PickAxe)
                     {
                         keeper_highlight_roomspace(plyr_idx, &playeradd->render_roomspace, 0);
@@ -565,7 +463,6 @@
                     {
                         keeper_highlight_roomspace(plyr_idx, &playeradd->render_roomspace, 0);
                     }
->>>>>>> ba02a14f
                 }
               } else
               if (is_my_player(player))
@@ -584,22 +481,6 @@
     }
     if ((pckt->control_flags & PCtr_LBtnRelease) != 0)
     {
-<<<<<<< HEAD
-      if (player->field_455 == P454_Unkn0)
-        player->field_455 = player->field_454;
-      if (player->field_4AF != 0)
-      {
-        thing = thing_get(player->thing_under_hand);
-        if ((player->thing_under_hand != 0) && (player->input_crtr_control != 0)
-          && (dungeon->things_in_hand[0] != player->thing_under_hand))
-        {
-            client_control_use_power_on_thing(player, PwrK_POSSESS, 0, stl_x, stl_y, thing->index);
-            /*set_player_state(player, PSt_CtrlDirect, 0);
-            if (magic_use_available_power_on_thing(plyr_idx, PwrK_POSSESS, 0, stl_x, stl_y, thing, PwMod_Default) == Lb_FAIL) {
-                set_player_state(player, player->continue_work_state, 0);
-            }*/
-            clear_input(pckt);
-=======
         if (player->secondary_cursor_state == CSt_DefaultArrow)
             player->secondary_cursor_state = player->primary_cursor_state;
         if (playeradd->ignore_next_PCtr_LBtnRelease)
@@ -610,7 +491,6 @@
                 player->cursor_button_down = 0;
             }
             unset_packet_control(pckt, PCtr_LBtnRelease);
->>>>>>> ba02a14f
         } else
         if (player->input_crtr_query != 0)
         {
@@ -653,18 +533,6 @@
             } else
             if (is_my_player(player))
             {
-<<<<<<< HEAD
-              output_message(SMsg_WorkerJobsLimit, 500, true);
-            }
-          } else
-          if (player->field_454 == P454_Unkn3)
-          {
-            if (player->thing_under_hand != 0) {
-                //TODO: It is a hard thing - it creates "object of a hand"
-                client_use_power_hand(plyr_idx, stl_x, stl_y, 0);
-            }
-          }
-=======
                 if ((player->primary_cursor_state == CSt_PickAxe) || ((player->primary_cursor_state == CSt_PowerHand) && playeradd->render_roomspace.drag_mode))
                 {
                     keeper_highlight_roomspace(plyr_idx, &playeradd->render_roomspace, 9);
@@ -697,7 +565,6 @@
             }
             player->secondary_cursor_state = CSt_DefaultArrow;
             player->additional_flags &= ~PlaAF_NoThingUnderPowerHand;
->>>>>>> ba02a14f
         }
         player->field_4AF = 0;
         clear_input(pckt);
@@ -708,28 +575,7 @@
 
     if ((pckt->control_flags & PCtr_RBtnRelease) != 0)
     {
-<<<<<<< HEAD
-      if (player->field_4AF != 0)
-      {
-        if (!power_hand_is_empty(player))
-        {
-          create_packet_action(player, PckA_UsePwrHandDrop, stl_x, stl_y);
-          /*
-          if (dump_first_held_thing_on_map(player->id_number, stl_x, stl_y, 1)) {
-              player->field_4AF = 0;
-              clear_input(pckt);
-          }
-          */
-        } else
-        {
-          if (player->field_454 == P454_Unkn3) {
-              thing = get_nearest_thing_for_slap(plyr_idx, subtile_coord_center(stl_x), subtile_coord_center(stl_y));
-              //magic_use_available_power_on_thing(plyr_idx, PwrK_SLAP, 0, stl_x, stl_y, thing, PwMod_Default);
-              client_control_use_power_on_thing(player, PwrK_SLAP, 0, stl_x, stl_y, thing->index);
-          }
-          player->field_4AF = 0;
-          clear_input(pckt);
-=======
+
         if (playeradd->ignore_next_PCtr_RBtnRelease && (!playeradd->one_click_lock_cursor))
         {
             playeradd->ignore_next_PCtr_RBtnRelease = false;
@@ -739,8 +585,8 @@
             }
             unset_packet_control(pckt, PCtr_RBtnRelease);
         } else
-        if (player->cursor_button_down != 0)
-        {
+        {
+
             if (!power_hand_is_empty(player) && (!playeradd->one_click_lock_cursor))
             {
                 if (dump_first_held_thing_on_map(player->id_number, stl_x, stl_y, 1)) {
@@ -772,7 +618,6 @@
         if ((player->cursor_button_down == 0) && ((pckt->control_flags & PCtr_LBtnHeld) == 0))
         {
             playeradd->one_click_lock_cursor = false;
->>>>>>> ba02a14f
         }
       }
     }
@@ -785,12 +630,9 @@
 static void process_dungeon_control_packet_sell_operation(long plyr_idx, struct Packet* pckt)
 {
     struct PlayerInfo* player = get_player(plyr_idx);
-<<<<<<< HEAD
     long keycode = 0;
-=======
     struct PlayerInfoAdd* playeradd = get_playeradd(plyr_idx);
     struct Packet* pckt = get_packet_direct(player->packet_num);
->>>>>>> ba02a14f
     if ((pckt->control_flags & PCtr_MapCoordsValid) == 0)
     {
         if (((pckt->control_flags & PCtr_LBtnRelease) != 0) && (player->field_4AF != 0))
@@ -804,23 +646,19 @@
     MapCoord y = ((unsigned short)pckt->pos_y);
     MapSubtlCoord stl_x = coord_subtile(x);
     MapSubtlCoord stl_y = coord_subtile(y);
-<<<<<<< HEAD
     player->field_4A4 = 1;
     if (is_my_player(player))
-=======
+    {
+        if (!game_is_busy_doing_gui())
+        {
+            get_dungeon_sell_user_roomspace(stl_x, stl_y);
+            tag_cursor_blocks_sell_area(player->id_number, stl_x, stl_y, player->field_4A4, (is_game_key_pressed(Gkey_SellTrapOnSubtile, &keycode, true)));
+        }
+    }
     player->full_slab_cursor = (playeradd->roomspace_mode != single_subtile_mode);
     get_dungeon_sell_user_roomspace(&playeradd->render_roomspace, player->id_number, stl_x, stl_y);
     tag_cursor_blocks_sell_area(plyr_idx, stl_x, stl_y, player->full_slab_cursor);
     if ((pckt->control_flags & PCtr_LBtnClick) == 0)
->>>>>>> ba02a14f
-    {
-        if (!game_is_busy_doing_gui())
-        {
-            get_dungeon_sell_user_roomspace(stl_x, stl_y);
-            tag_cursor_blocks_sell_area(player->id_number, stl_x, stl_y, player->field_4A4, (is_game_key_pressed(Gkey_SellTrapOnSubtile, &keycode, true)));
-        }
-    }
-    if ((pckt->control_flags & PCtr_LBtnClick) == 0)
     {
       if (((pckt->control_flags & PCtr_LBtnRelease) != 0) && (player->field_4AF != 0))
       {
@@ -832,18 +670,9 @@
     if (!is_game_key_pressed(Gkey_SellTrapOnSubtile, &keycode, true))
     {
         //Slab Mode
-<<<<<<< HEAD
-        if (render_roomspace.slab_count > 1)
-        {
-            struct BigActionPacket * big = create_packet_action_big(player, PckA_SellRoom, 0);
-            big->head.arg[0] = plyr_idx;
-            big->head.arg[1] = subtile_slab(render_roomspace.left) | (subtile_slab(render_roomspace.top) << 8);
-            big->head.arg[2] = subtile_slab(render_roomspace.right) | (subtile_slab(render_roomspace.bottom) << 8);
-=======
         if (playeradd->render_roomspace.slab_count > 0)
         {
             keeper_sell_roomspace(plyr_idx, &playeradd->render_roomspace);
->>>>>>> ba02a14f
         }
         else
         {
@@ -937,7 +766,6 @@
 {
     struct Thing *thing;
     PowerKind pwkind;
-<<<<<<< HEAD
     int plyr_idx = player->id_number;
     SYNCDBG(6,"Starting for player:%d state:%s", 
                 (int)player->id_number, player_state_code_name(player->work_state));
@@ -949,13 +777,11 @@
     }
 
     player->field_4A4 = 1;
-=======
     struct PlayerInfo* player = get_player(plyr_idx);
     struct PlayerInfoAdd *playeradd = get_playeradd(plyr_idx);
     struct Packet* pckt = get_packet_direct(player->packet_num);
     SYNCDBG(6,"Starting for player %d state %s",(int)plyr_idx,player_state_code_name(player->work_state));
     player->full_slab_cursor = 1;
->>>>>>> ba02a14f
     packet_left_button_double_clicked[plyr_idx] = 0;
     if ((pckt->control_flags & PCtr_Unknown4000) != 0)
       return false;
@@ -1264,13 +1090,8 @@
     }
     if (((pckt->control_flags & PCtr_HeldAnyButton) != 0) && (influence_own_creatures))
     {
-<<<<<<< HEAD
-      if ((player->field_455 == P454_Unkn0) || (player->field_455 == P454_Unkn3))
-        stop_creatures_around_hand(plyr_idx, stl_x, stl_y);
-=======
         if (((player->secondary_cursor_state == CSt_DefaultArrow) || (player->secondary_cursor_state == CSt_PowerHand)) && (!playeradd->one_click_lock_cursor))
             stop_creatures_around_hand(plyr_idx, stl_x, stl_y);
->>>>>>> ba02a14f
     }
     return ret;
 }