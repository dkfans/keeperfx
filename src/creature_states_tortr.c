/******************************************************************************/
// Free implementation of Bullfrog's Dungeon Keeper strategy game.
/******************************************************************************/
/** @file creature_states_tortr.c
 *     Creature state machine functions for their job in various rooms.
 * @par Purpose:
 *     Defines elements of states[] array, containing valid creature states.
 * @par Comment:
 *     None.
 * @author   KeeperFX Team
 * @date     23 Sep 2009 - 05 Jan 2011
 * @par  Copying and copyrights:
 *     This program is free software; you can redistribute it and/or modify
 *     it under the terms of the GNU General Public License as published by
 *     the Free Software Foundation; either version 2 of the License, or
 *     (at your option) any later version.
 */
/******************************************************************************/
#include "pre_inc.h"
#include "creature_states_tortr.h"
#include "globals.h"

#include "bflib_math.h"
#include "creature_states.h"
#include "thing_list.h"
#include "creature_states_prisn.h"
#include "creature_control.h"
#include "creature_battle.h"
#include "creature_instances.h"
#include "config_creature.h"
#include "config_rules.h"
#include "config_terrain.h"
#include "thing_stats.h"
#include "thing_objects.h"
#include "thing_effects.h"
#include "thing_navigate.h"
#include "thing_physics.h"
#include "room_data.h"
#include "room_jobs.h"
#include "map_blocks.h"
#include "gui_soundmsgs.h"
#include "game_legacy.h"
#include "post_inc.h"

/******************************************************************************/
/** State triggered when creature reached torture chamber and is ready to start kinky torture action.
 *
 * @param thing The creature.
 * @return
 */
short at_kinky_torture_room(struct Thing *thing)
{
    struct CreatureControl* cctrl = creature_control_get_from_thing(thing);
    cctrl->target_room_id = 0;
    struct Room* room = get_room_thing_is_on(thing);
    if (!room_initially_valid_as_type_for_thing(room, get_room_role_for_job(Job_KINKY_TORTURE), thing))
    {
        WARNLOG("Room %s owned by player %d is invalid for %s",room_code_name(room->kind),(int)room->owner,thing_model_name(thing));
        set_start_state(thing);
        return 0;
    }
    if (!add_creature_to_work_room(thing, room, Job_KINKY_TORTURE))
    {
        set_start_state(thing);
        return 0;
    }
    add_creature_to_torture_room(thing, room);
    cctrl->tortured.assigned_torturer = 0;
    cctrl->turns_at_job = game.play_gameturn;
    cctrl->tortured.start_gameturn = game.play_gameturn;
    cctrl->tortured.state_start_turn = game.play_gameturn;
    cctrl->tortured.vis_state = CTVS_TortureGoToDevice;
    cctrl->tortured.torturer_start_turn = game.play_gameturn;
    internal_set_thing_state(thing, get_continue_state_for_job(Job_KINKY_TORTURE));
    return 1;
}

/** State triggered when creature reached (was dropped to) torture chamber and is ready to start torture action.
 *
 * @param thing The creature.
 * @return
 */
short at_torture_room(struct Thing *thing)
{
    struct CreatureControl* cctrl = creature_control_get_from_thing(thing);
    cctrl->target_room_id = 0;
    struct Room* room = get_room_thing_is_on(thing);
    if (!room_initially_valid_as_type_for_thing(room, get_room_role_for_job(Job_PAINFUL_TORTURE), thing))
    {
        WARNLOG("Room %s owned by player %d is invalid for %s",room_code_name(room->kind),(int)room->owner,thing_model_name(thing));
        set_start_state(thing);
        return 0;
    }
    if (!add_creature_to_work_room(thing, room, Job_PAINFUL_TORTURE))
    {
        output_room_message(room->owner, room->kind, OMsg_RoomTooSmall);
        set_start_state(thing);
        return 0;
    }
    add_creature_to_torture_room(thing, room);
    cctrl->creature_control_flags |= CCFlg_NoCompControl;
    cctrl->tortured.assigned_torturer = 0;
    cctrl->turns_at_job = game.play_gameturn;
    cctrl->tortured.start_gameturn = game.play_gameturn;
    cctrl->tortured.state_start_turn = game.play_gameturn;
    cctrl->tortured.vis_state = CTVS_TortureGoToDevice;
    cctrl->tortured.torturer_start_turn = game.play_gameturn;
    internal_set_thing_state(thing, get_continue_state_for_job(Job_PAINFUL_TORTURE));
    return 1;
}

short cleanup_torturing(struct Thing *creatng)
{
    struct CreatureControl* cctrl = creature_control_get_from_thing(creatng);
    if (cctrl->tortured.assigned_torturer > 0)
    {
        struct Thing* thing = thing_get(cctrl->tortured.assigned_torturer);
        if (thing_exists(thing)) {
            thing->torturer.belongs_to = 0;
            thing->rendering_flags &= ~TRF_Invisible;
        }
        cctrl->tortured.assigned_torturer = 0;
    }
    // If the creature has flight ability, return it to flying state
    restore_creature_flight_flag(creatng);
    cctrl->creature_control_flags &= ~CCFlg_NoCompControl;
    remove_creature_from_torture_room(creatng);
    state_cleanup_in_room(creatng);
    return 1;
}

long setup_torture_move_to_device(struct Thing *creatng, struct Room *room, CreatureJob jobpref)
{
    unsigned long k;
    long n = THING_RANDOM(creatng, room->slabs_count);
    SlabCodedCoords slbnum = room->slabs_list;
    for (k = n; k > 0; k--)
    {
        if (slbnum == 0)
            break;
        slbnum = get_next_slab_number_in_room(slbnum);
    }
    if (slbnum == 0) {
        ERRORLOG("Taking random slab (%d/%d) in %s index %d failed - internal inconsistency.",(int)n,(int)room->slabs_count,room_code_name(room->kind),(int)room->index);
        slbnum = room->slabs_list;
    }
    k = 0;
    while (1)
    {
        MapSlabCoord slb_x = slb_num_decode_x(slbnum);
        MapSlabCoord slb_y = slb_num_decode_y(slbnum);
        struct Thing* tortrtng = find_base_thing_on_mapwho(TCls_Object, ObjMdl_Torturer, slab_subtile_center(slb_x), slab_subtile_center(slb_y));
        if (!thing_is_invalid(tortrtng) && (tortrtng->torturer.belongs_to == 0))
        {
            if (!setup_person_move_to_coord(creatng, &tortrtng->mappos, NavRtF_Default))
            {
                ERRORLOG("Move failed in torture");
                break;
            }
            struct CreatureControl* cctrl = creature_control_get_from_thing(creatng);
            creatng->continue_state = get_continue_state_for_job(jobpref);
            tortrtng->torturer.belongs_to = creatng->index;
            tortrtng->torturer.cssize = tortrtng->sprite_size;
            cctrl->tortured.assigned_torturer = tortrtng->index;
            return 1;
        }
        slbnum = get_next_slab_number_in_room(slbnum);
        if (slbnum == 0) {
            slbnum = room->slabs_list;
        }
        k++;
        if (k >= room->slabs_count) {
            break;
        }
    }
    return 0;
}

long process_torture_visuals(struct Thing *creatng, struct Room *room, CreatureJob jobpref)
{
    struct CreatureControl *cctrl;
    struct Thing *sectng;
    cctrl = creature_control_get_from_thing(creatng);
    GameTurnDelta dturn;
    switch (cctrl->tortured.vis_state)
    {
    case CTVS_TortureRandMove:
        if (game.play_gameturn - cctrl->tortured.state_start_turn > 100) {
            cctrl->tortured.vis_state = CTVS_TortureGoToDevice;
        }
        if (!creature_setup_adjacent_move_for_job_within_room(creatng, room, jobpref)) {
            return CrStRet_Unchanged;
        }
        creatng->continue_state = get_continue_state_for_job(jobpref);
        return 1;
    case CTVS_TortureGoToDevice:
        if (!setup_torture_move_to_device(creatng, room, jobpref)) {
            cctrl->tortured.vis_state = CTVS_TortureRandMove;
            cctrl->tortured.state_start_turn = game.play_gameturn;
            return CrStRet_Unchanged;
        }
        cctrl->tortured.vis_state = CTVS_TortureInDevice;
        cctrl->tortured.state_start_turn = game.play_gameturn;
        return 1;
    case CTVS_TortureInDevice:
        sectng = thing_get(cctrl->tortured.assigned_torturer);
        if (creature_turn_to_face_angle(creatng, sectng->move_angle_xy) >= DEGREES_15) {
            return CrStRet_Unchanged;
        }
        creatng->movement_flags &= ~TMvF_Flying;
        cctrl->spell_flags &= ~CSAfF_Flying;
        creatng->mappos.z.val = get_thing_height_at(creatng, &creatng->mappos);
        if (cctrl->instance_id == CrInst_NULL) {
            set_creature_instance(creatng, CrInst_TORTURED, 0, 0);
        }
        if (thing_exists(sectng)) {
            sectng->rendering_flags |= TRF_Invisible;
        } else {
            ERRORLOG("No device for torture");
        }
        dturn = game.play_gameturn - cctrl->tortured.torturer_start_turn;
        if ((dturn > 32) || (creature_under_spell_effect(creatng, CSAfF_Speed) && (dturn > 16)))
        {
            play_creature_sound(creatng, CrSnd_Torture, 2, 0);
            cctrl->tortured.torturer_start_turn = game.play_gameturn;
        }
        return CrStRet_Unchanged;
    default:
        WARNLOG("Invalid creature state in torture room");
        cctrl->tortured.state_start_turn = game.play_gameturn;
        cctrl->tortured.vis_state = CTVS_TortureGoToDevice;
        break;
    }
    return CrStRet_Unchanged;
}

short kinky_torturing(struct Thing *thing)
{
    TRACE_THING(thing);
    struct Room* room = get_room_thing_is_on(thing);
    if (creature_job_in_room_no_longer_possible(room, Job_KINKY_TORTURE, thing))
    {
        remove_creature_from_work_room(thing);
        set_start_state(thing);
        return CrStRet_ResetFail;
    }
    struct CreatureModelConfig* crconf = creature_stats_get_from_thing(thing);
    struct CreatureControl* cctrl = creature_control_get_from_thing(thing);
    if ((game.play_gameturn-cctrl->turns_at_job > crconf->torture_break_time) && !is_neutral_thing(thing))
    {
        set_start_state(thing);
        return CrStRet_ResetOk;
    }
    switch (process_kinky_function(thing))
    {
    case CrCkRet_Deleted:
        return CrStRet_Deleted;
    case CrCkRet_Available:
        process_torture_visuals(thing, room, Job_KINKY_TORTURE);
        return CrStRet_Modified;
    default:
        return CrStRet_ResetOk;
    }
}

CrCheckRet process_kinky_function(struct Thing *thing)
{
    struct CreatureModelConfig* crconf = creature_stats_get_from_thing(thing);
    anger_apply_anger_to_creature(thing, crconf->annoy_in_torture, AngR_Other, 1);
    return CrCkRet_Available;
}

void convert_creature_to_ghost(struct Room *room, struct Thing *thing)
{
    struct CreatureModelConfig* crconf = creature_stats_get_from_thing(thing);
    ThingModel crmodel = crconf->torture_kind;
    if ((crmodel > game.conf.crtr_conf.model_count) || (crmodel <= 0))
    {
        // If not assigned or is unknown, default to the room creature creation.
        crmodel = get_room_create_creature_model(room->kind);
    }
    struct Thing* newthing = INVALID_THING;
    if (creature_count_below_map_limit(1))
    {
        newthing = create_creature(&thing->mappos, crmodel, room->owner);
        if (thing_is_invalid(newthing))
        {
            ERRORLOG("Couldn't create creature %s in %s room", creature_code_name(crmodel), room_code_name(room->kind));
            return;
        }
    } else
    {
        WARNLOG("Could not create creature %s to transform %s to due to creature limit", creature_code_name(crmodel), thing_model_name(thing));
    }
    struct CreatureControl* cctrl = creature_control_get_from_thing(thing);
    struct CreatureControl* newcctrl = creature_control_get_from_thing(newthing);
    init_creature_level(newthing, cctrl->exp_level);
    if (creature_model_bleeds(thing->model)) {
        create_effect_around_thing(newthing, TngEff_Blood5); // TODO CONFIG: make this effect configurable?
    }
    set_start_state(newthing);
    strcpy(newcctrl->creature_name, cctrl->creature_name);
    kill_creature(thing, INVALID_THING, -1, CrDed_NoEffects|CrDed_DiedInBattle);
    struct Dungeon* dungeon = get_dungeon(room->owner);
    if (!dungeon_invalid(dungeon)) {
        dungeon->lvstats.ghosts_raised++;
    }
    if (is_my_player_number(room->owner)) {
        output_message(SMsg_TortureMadeGhost, 0);
    }
}

void convert_tortured_creature_owner(struct Thing *creatng, PlayerNumber new_owner)
{
    if (is_my_player_number(new_owner))
    {
        output_message(SMsg_TortureConverted, 0);
    } else
    if (is_my_player_number(creatng->owner))
    {
        output_message(SMsg_CreatureJoinedEnemy, 0);
    }
    change_creature_owner(creatng, new_owner);
    anger_set_creature_anger_all_types(creatng, 0);
    struct Dungeon* dungeon = get_dungeon(new_owner);
    if (!dungeon_invalid(dungeon))
    {
        dungeon->lvstats.creatures_converted++;
        if (((get_creature_model_flags(creatng) & CMF_IsSpectator) == 0) && ((get_creature_model_flags(creatng) & CMF_IsSpecDigger) == 0))
        {
            if (get_creature_model_flags(creatng) & CMF_IsEvil)
            {
                dungeon->evil_creatures_converted++;
            }
            else
            {
                dungeon->good_creatures_converted++;
            }
        }
    }
}

long reveal_players_map_to_player(struct Thing *thing, PlayerNumber benefit_plyr_idx)
{
    SlabCodedCoords slb_num;
    struct SlabMap *slb;
    MapSubtlCoord revealstl_x;
    MapSubtlCoord revealstl_y;
    MapSlabCoord slb_x;
    MapSlabCoord slb_y;
    TRACE_THING(thing);
    struct Thing* heartng = get_player_soul_container(thing->owner);
    if (!thing_is_invalid(heartng))
    {
        TRACE_THING(heartng);
        revealstl_x = heartng->mappos.x.stl.num;
        revealstl_y = heartng->mappos.y.stl.num;
    } else
    {
        setup_combat_flee_position(thing);
        struct CreatureControl* cctrl = creature_control_get_from_thing(thing);
        revealstl_x = cctrl->flee_pos.x.stl.num;
        revealstl_y = cctrl->flee_pos.y.stl.num;
    }
    TbBool reveal_success = 0;

    unsigned char* ownership_map = (unsigned char*)malloc(game.map_tiles_y * game.map_tiles_x);
    memset(ownership_map,0,game.map_tiles_y*game.map_tiles_x);
    for (slb_y=0; slb_y < game.map_tiles_y; slb_y++)
    {
        for (slb_x=0; slb_x < game.map_tiles_x; slb_x++)
        {
            slb_num = get_slab_number(slb_x, slb_y);
            slb = get_slabmap_direct(slb_num);
            if (slabmap_owner(slb) != thing->owner)
                ownership_map[slb_num] |= 0x01;
        }
    }
    struct USPOINT_2D* revealed_pts = (struct USPOINT_2D*)malloc((game.map_tiles_y * game.map_tiles_x) * sizeof(struct USPOINT_2D));
    unsigned int pts_to_reveal = 32;
    unsigned int pts_count = 0;
    unsigned int pt_idx = 0;

    slb_x = subtile_slab(revealstl_x);
    slb_y = subtile_slab(revealstl_y);
    slb_num = get_slab_number(slb_x, slb_y);
    ownership_map[slb_num] |= 0x02;
    do
    {
        // Reveal given point
        if ( !subtile_revealed(slab_subtile_center(slb_x), slab_subtile_center(slb_y), benefit_plyr_idx) )
        {
            reveal_success = 1;
            clear_slab_dig(slb_x, slb_y, benefit_plyr_idx);
            set_slab_explored(benefit_plyr_idx, slb_x, slb_y);
            pts_to_reveal--;
            if (pts_to_reveal == 0)
              break;
        }
        // Add sibling points to reveal list
        slb_num = get_slab_number(slb_x-1, slb_y);
        if ((ownership_map[slb_num] & 0x03) == 0)
        {
            ownership_map[slb_num] |= 0x02;
            slb = get_slabmap_direct(slb_num);
            if (slabmap_owner(slb) == thing->owner) {
                revealed_pts[pts_count].x = slb_x - 1;
                revealed_pts[pts_count].y = slb_y;
                pts_count++;
            }
        }
        slb_num = get_slab_number(slb_x+1, slb_y);
        if ((ownership_map[slb_num] & 0x03) == 0)
        {
            ownership_map[slb_num] |= 0x02;
            slb = get_slabmap_direct(slb_num);
            if (slabmap_owner(slb) == thing->owner) {
                revealed_pts[pts_count].x = slb_x + 1;
                revealed_pts[pts_count].y = slb_y;
                pts_count++;
            }
        }
        slb_num = get_slab_number(slb_x, slb_y-1);
        if ((ownership_map[slb_num] & 0x03) == 0)
        {
            ownership_map[slb_num] |= 0x02;
            slb = get_slabmap_direct(slb_num);
            if (slabmap_owner(slb) == thing->owner) {
                revealed_pts[pts_count].x = slb_x;
                revealed_pts[pts_count].y = slb_y - 1;
                pts_count++;
            }
        }
        slb_num = get_slab_number(slb_x, slb_y+1);
        if ((ownership_map[slb_num] & 0x03) == 0)
        {
            ownership_map[slb_num] |= 0x02;
            slb = get_slabmap_direct(slb_num);
            if (slabmap_owner(slb) == thing->owner) {
                revealed_pts[pts_count].x = slb_x;
                revealed_pts[pts_count].y = slb_y + 1;
                pts_count++;
            }
        }
        slb_x = revealed_pts[pt_idx].x;
        slb_y = revealed_pts[pt_idx].y;
        pt_idx++;
    }
    while ( pts_count >= pt_idx );
    free(revealed_pts);
    free(ownership_map);

    if (reveal_success)
    {
        if (is_my_player_number(benefit_plyr_idx)) {
          output_message(SMsg_TortureInformation, 0);
          return 1;
        }
        if (is_my_player_number(thing->owner)) {
          output_message(SMsg_CreatureRevealInfo, 0);
          return 1;
        }
    }
    return 1;
}

/**
 * Computes the average time required for a torture victim to be converted in given room.
 *
 * @param thing The victim creature.
 * @param room The torture chamber room.
 */
long compute_torture_convert_time(const struct Thing *thing, const struct Room *room)
{
    struct CreatureControl *cctrl = creature_control_get_from_thing(thing);
    long i = ((long)game.play_gameturn - cctrl->tortured.start_gameturn) * room->efficiency / ROOM_EFFICIENCY_MAX;
    if (creature_under_spell_effect(thing, CSAfF_Speed))
    {
        i = (4 * i) / 3;
    }
    if (creature_affected_by_slap(thing))
    {
        i = (5 * i) / 4;
    }
    return i;
}

/**
 * Computes the average time required for a torture victim to start revealing information.
 *
 * @param thing The victim creature.
 * @param room The torture chamber room.
 */
long compute_torture_broke_chance(const struct Thing *thing)
{
    struct CreatureControl* cctrl = creature_control_get_from_thing(thing);
    struct CreatureModelConfig* crconf = creature_stats_get_from_thing(thing);
    long i = ((long)game.play_gameturn - cctrl->tortured.start_gameturn) - (long)crconf->torture_break_time;
    return (i/64 + 1);
}

CrCheckRet process_torture_function(struct Thing *creatng)
{
    long i;
    struct Room *room = get_room_creature_works_in(creatng);
    if (!room_still_valid_as_type_for_thing(room, RoRoF_Torture, creatng))
    {
        WARNLOG("Room %s owned by player %d is bad work place for %s owned by played %d", room_code_name(room->kind), (int)room->owner, thing_model_name(creatng), (int)creatng->owner);
        set_start_state(creatng);
        return CrCkRet_Continue;
    }
    if ((game.conf.rules[room->owner].game.classic_bugs_flags & ClscBug_NeutralTortureConverts) == 0)
    {
        if (room->owner == game.neutral_player_num || is_neutral_thing(creatng))
        {
            return CrCkRet_Available;
        }
    }
    struct CreatureModelConfig *crconf = creature_stats_get_from_thing(creatng);
    struct CreatureControl *cctrl = creature_control_get_from_thing(creatng);
    anger_apply_anger_to_creature(creatng, crconf->annoy_in_torture, AngR_Other, 1);
    if ((long)game.play_gameturn >= cctrl->turns_at_job + game.conf.rules[room->owner].health.turns_per_torture_health_loss)
    {
        HitPoints torture_damage = compute_creature_max_health(game.conf.rules[room->owner].health.torture_health_loss, cctrl->exp_level);
        remove_health_from_thing_and_display_health(creatng, torture_damage);
        cctrl->turns_at_job = (long)game.play_gameturn;
    }
    // Check if we should convert the creature into ghost.
    if ((creatng->health < 0) && (game.conf.rules[room->owner].rooms.ghost_convert_chance > 0))
    {
<<<<<<< HEAD
        if (CREATURE_RANDOM(creatng, 100) < game.conf.rules[room->owner].rooms.ghost_convert_chance)
=======
        if (THING_RANDOM(creatng, 100) < game.conf.rules.rooms.ghost_convert_chance)
>>>>>>> 6417db6a
        {
            convert_creature_to_ghost(room, creatng);
            return CrCkRet_Deleted;
        }
    }
    // Other torture functions are available only when torturing enemies.
    if (room->owner == creatng->owner)
    {
        return CrCkRet_Available;
    }
    // Torture must take some time before it has any affect.
    i = compute_torture_convert_time(creatng, room);
    if ((i < crconf->torture_break_time) || (cctrl->tortured.assigned_torturer == 0))
    {
        return CrCkRet_Available;
    }
    // After that, every time broke chance is hit, do something.
    if (THING_RANDOM(creatng, 100) < compute_torture_broke_chance(creatng))
    {
<<<<<<< HEAD
        if (CREATURE_RANDOM(creatng, 100) >= (int)game.conf.rules[room->owner].rooms.torture_death_chance)
        {
            SYNCDBG(4, "The %s has been broken", thing_model_name(creatng));
            if (CREATURE_RANDOM(creatng, 100) < (int)game.conf.rules[room->owner].rooms.torture_convert_chance)
=======
        if (THING_RANDOM(creatng, 100) >= (int)game.conf.rules.rooms.torture_death_chance)
        {
            SYNCDBG(4, "The %s has been broken", thing_model_name(creatng));
            if (THING_RANDOM(creatng, 100) < (int)game.conf.rules.rooms.torture_convert_chance)
>>>>>>> 6417db6a
            { // Converting creature and ending the torture.
                convert_tortured_creature_owner(creatng, room->owner);
                return CrCkRet_Continue;
            }
            else
            { // Revealing information about enemy and continuing the torture.
                cctrl->tortured.start_gameturn = (long)game.play_gameturn - (long)crconf->torture_break_time / 2;
                reveal_players_map_to_player(creatng, room->owner);
                return CrCkRet_Available;
            }
        }
        else
        {
            SYNCDBG(4, "The %s died from torture", thing_model_name(creatng));
<<<<<<< HEAD
            if (CREATURE_RANDOM(creatng, 100) < game.conf.rules[room->owner].rooms.ghost_convert_chance)
=======
            if (THING_RANDOM(creatng, 100) < game.conf.rules.rooms.ghost_convert_chance)
>>>>>>> 6417db6a
            {
                convert_creature_to_ghost(room, creatng);
                return CrCkRet_Deleted;
            }
            else
            {
                creatng->health = -1;
            }
        }
    }
    return CrCkRet_Available;
}

CrStateRet torturing(struct Thing *thing)
{
    TRACE_THING(thing);
    struct Room* room = get_room_thing_is_on(thing);
    if (creature_job_in_room_no_longer_possible(room, Job_PAINFUL_TORTURE, thing))
    {
        remove_creature_from_work_room(thing);
        set_start_state(thing);
        return CrStRet_ResetFail;
    }
    switch (process_torture_function(thing))
    {
    case CrCkRet_Deleted:
        return CrStRet_Deleted;
    case CrCkRet_Available:
        process_torture_visuals(thing, room, Job_PAINFUL_TORTURE);
        return CrStRet_Modified;
    default:
        return CrStRet_ResetOk;
    }
}

/******************************************************************************/<|MERGE_RESOLUTION|>--- conflicted
+++ resolved
@@ -528,11 +528,7 @@
     // Check if we should convert the creature into ghost.
     if ((creatng->health < 0) && (game.conf.rules[room->owner].rooms.ghost_convert_chance > 0))
     {
-<<<<<<< HEAD
-        if (CREATURE_RANDOM(creatng, 100) < game.conf.rules[room->owner].rooms.ghost_convert_chance)
-=======
-        if (THING_RANDOM(creatng, 100) < game.conf.rules.rooms.ghost_convert_chance)
->>>>>>> 6417db6a
+        if (THING_RANDOM(creatng, 100) < game.conf.rules[room->owner].rooms.ghost_convert_chance)
         {
             convert_creature_to_ghost(room, creatng);
             return CrCkRet_Deleted;
@@ -552,17 +548,10 @@
     // After that, every time broke chance is hit, do something.
     if (THING_RANDOM(creatng, 100) < compute_torture_broke_chance(creatng))
     {
-<<<<<<< HEAD
-        if (CREATURE_RANDOM(creatng, 100) >= (int)game.conf.rules[room->owner].rooms.torture_death_chance)
+        if (THING_RANDOM(creatng, 100) >= (int)game.conf.rules[room->owner].rooms.torture_death_chance)
         {
             SYNCDBG(4, "The %s has been broken", thing_model_name(creatng));
-            if (CREATURE_RANDOM(creatng, 100) < (int)game.conf.rules[room->owner].rooms.torture_convert_chance)
-=======
-        if (THING_RANDOM(creatng, 100) >= (int)game.conf.rules.rooms.torture_death_chance)
-        {
-            SYNCDBG(4, "The %s has been broken", thing_model_name(creatng));
-            if (THING_RANDOM(creatng, 100) < (int)game.conf.rules.rooms.torture_convert_chance)
->>>>>>> 6417db6a
+            if (THING_RANDOM(creatng, 100) < (int)game.conf.rules[room->owner].rooms.torture_convert_chance)
             { // Converting creature and ending the torture.
                 convert_tortured_creature_owner(creatng, room->owner);
                 return CrCkRet_Continue;
@@ -577,11 +566,7 @@
         else
         {
             SYNCDBG(4, "The %s died from torture", thing_model_name(creatng));
-<<<<<<< HEAD
-            if (CREATURE_RANDOM(creatng, 100) < game.conf.rules[room->owner].rooms.ghost_convert_chance)
-=======
-            if (THING_RANDOM(creatng, 100) < game.conf.rules.rooms.ghost_convert_chance)
->>>>>>> 6417db6a
+            if (THING_RANDOM(creatng, 100) < game.conf.rules[room->owner].rooms.ghost_convert_chance)
             {
                 convert_creature_to_ghost(room, creatng);
                 return CrCkRet_Deleted;
