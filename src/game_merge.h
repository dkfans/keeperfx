/******************************************************************************/
// Free implementation of Bullfrog's Dungeon Keeper strategy game.
/******************************************************************************/
/** @file game_merge.h
 *     Header file for game_merge.c.
 * @par Purpose:
 *     Saved games maintain functions.
 * @par Comment:
 *     Just a header file - #defines, typedefs, function prototypes etc.
 * @author   Tomasz Lis
 * @date     21 Oct 2009 - 25 Nov 2009
 * @par  Copying and copyrights:
 *     This program is free software; you can redistribute it and/or modify
 *     it under the terms of the GNU General Public License as published by
 *     the Free Software Foundation; either version 2 of the License, or
 *     (at your option) any later version.
 */
/******************************************************************************/

#ifndef DK_GAMEMERGE_H
#define DK_GAMEMERGE_H

#include "bflib_basics.h"
#include "globals.h"

#include "config_creature.h"
#include "config_crtrmodel.h"
#include "config_objects.h"
#include "config_rules.h"
#include "creature_control.h"
#include "dungeon_data.h"
#include "gui_msgs.h"
<<<<<<< HEAD
#include "light_data.h"
#include "net_game.h"
#include "packets.h"
#include "thing_creature.h"
=======
#include "thing_creature.h"
#include "thing_objects.h"
#include "light_data.h"
#include "lvl_script.h"
>>>>>>> d522feb0

#ifdef __cplusplus
extern "C" {
#endif
/******************************************************************************/
#define MESSAGE_TEXT_LEN           1024
#define QUICK_MESSAGES_COUNT         50
#define BONUS_LEVEL_STORAGE_COUNT     6
#define PLAYERS_FOR_CAMPAIGN_FLAGS    5
#define CAMPAIGN_FLAGS_PER_PLAYER     8

// UNSYNC_RANDOM is not synced at all. For synced choices the more specific random is better.
// So priority is  CREATURE_RANDOM >> PLAYER_RANDOM >> GAME_RANDOM

// Deprecated. Used only once. Maybe it is sound-specific UNSYNC_RANDOM
#define SOUND_RANDOM(range) LbRandomSeries(range, &sound_seed, __func__, __LINE__, "sound")
// This RNG should not be used to affect anything related affecting game state
#define UNSYNC_RANDOM(range) LbRandomSeries(range, &game.unsync_rand_seed, __func__, __LINE__, "unsync")
<<<<<<< HEAD
#define GAME_RANDOM(range) LbRandomSeries(range, &game.action_rand_seed, __func__, __LINE__, "game")
#define CREATURE_RANDOM(thing, range) \
    LbRandomSeries(range, &gameadd.things[thing->index].rand_seed, __func__, __LINE__, "creature")
#define AI_RANDOM(range) LbRandomSeries(range, &game.action_rand_seed, __func__, __LINE__, "ai")
#define PLAYER_RANDOM(plyr, range) LbRandomSeries(range, &game.action_rand_seed, __func__, __LINE__, "ai")

#define LAND_RANDOM(slb_x, slb_y, plyr, range) get_land_random_f(slb_x, slb_y, plyr, range, __func__)
=======
// This RNG should be used only for "whole game" events (i.e. from script)
#define GAME_RANDOM(range) LbRandomSeries(range, &game.action_rand_seed, __func__, __LINE__, "game")
// This RNG is for anything related to creatures or their shots. So creatures should act independent
#define CREATURE_RANDOM(thing, range) \
    LbRandomSeries(range, &game.action_rand_seed, __func__, __LINE__, "creature")
// This is messy. Used only for AI choices. Maybe it should be merged with PLAYER_RANDOM.
#define AI_RANDOM(range) LbRandomSeries(range, &game.action_rand_seed, __func__, __LINE__, "ai")
// This RNG is about something related to specific player
#define PLAYER_RANDOM(plyr, range) LbRandomSeries(range, &game.action_rand_seed, __func__, __LINE__, "player")
// RNG related to effects. I am unsure about its relationship with game state.
// It should be replaced either with CREATURE_RANDOM or with UNSYNC_RANDOM on case by case basis.
#define EFFECT_RANDOM(thing, range) \
    LbRandomSeries(range, &game.action_rand_seed, __func__, __LINE__, "effect")
#define ACTION_RANDOM(range) \
    LbRandomSeries(range, &game.action_rand_seed, __func__, __LINE__, "action")
>>>>>>> d522feb0

enum GameSystemFlags {
    GSF_NetworkActive    = 0x0001,
    GSF_NetGameNoSync    = 0x0002,
    GSF_NetSeedNoSync    = 0x0004,
    GSF_CaptureMovie     = 0x0008,
    GSF_CaptureSShot     = 0x0010,
    GSF_AllowOnePlayer   = 0x0040,
    GSF_RunAfterVictory  = 0x0080,
};

enum GameGUIFlags {
    GGUI_1Player         = 0x0001,
    GGUI_CountdownTimer  = 0x0002,
<<<<<<< HEAD
    GGUI_ShowTickTime    = 0x0040,
=======
    GGUI_ScriptTimer     = 0x0004,
    GGUI_Variable        = 0x0008,
>>>>>>> d522feb0
    GGUI_SoloChatEnabled = 0x0080
};

enum ClassicBugFlags {
    ClscBug_None                   = 0x0000,
    ClscBug_ResurrectForever       = 0x0001,
    ClscBug_Overflow8bitVal        = 0x0002,
    ClscBug_ClaimRoomAllThings     = 0x0004,
    ClscBug_ResurrectRemoved       = 0x0008,
    ClscBug_NoHandPurgeOnDefeat    = 0x0010,
    ClscBug_MustObeyKeepsNotDoJobs = 0x0020,
    ClscBug_BreakNeutralWalls      = 0x0040,
    ClscBug_AlwaysTunnelToRed      = 0x0080,
    ClscBug_FullyHappyWithGold     = 0x0100,
    ClscBug_FaintedImmuneToBoulder = 0x0200,
    ClscBug_RebirthKeepsSpells     = 0x0400,
    ClscBug_FriendlyFaint          = 0x0800,
    ClscBug_PassiveNeutrals        = 0x1000,
};

enum GameFlags2 {
    GF2_ClearPauseOnSync          = 0x0001,
    GF2_ClearPauseOnPacket        = 0x0002,
<<<<<<< HEAD
    GF2_Server                    = 0x0004,
    GF2_Connect                   = 0x0008,
    GF2_ShowEventLog              = 0x00010000,
    GF2_ShowPlot                  = 0x00020000,
=======
    GF2_Timer                     = 0x0004,
    GF2_Server                    = 0x0008,
    GF2_Connect                   = 0x0010,
    GF2_ShowEventLog              = 0x00010000,
>>>>>>> d522feb0
    GF2_PERSISTENT_FLAGS          = 0xFFFF0000
};
/******************************************************************************/
#pragma pack(1)

struct PlayerInfo;

/** Structure which stores state of scrollable message with text.
 */
struct TextScrollWindow {
    char text[MESSAGE_TEXT_LEN];
    long start_y;
    char action;
    long text_height;
    long window_height;
};

/**
 * Structure which stores data copied between levels.
 * This data is not lost between levels of a campaign.
 */
struct IntralevelData {
    unsigned char bonuses_found[BONUS_LEVEL_STORAGE_COUNT];
    struct CreatureStorage transferred_creature;
    long campaign_flags[PLAYERS_FOR_CAMPAIGN_FLAGS][CAMPAIGN_FLAGS_PER_PLAYER];
};

/**
 * Defines additional elements, which are not stored in main 'Game' struct.
 */
struct GameAdd {
    struct CreatureStats creature_stats[CREATURE_TYPES_MAX];
    struct CreatureConfig crtr_conf;
    unsigned long turn_last_checked_for_gold;
    unsigned long flee_zone_radius;
    unsigned long time_between_prison_break;
    unsigned long time_in_prison_without_break;
    unsigned char prison_break_chance;
    unsigned short game_turns_unconscious;
    unsigned char stun_enemy_chance_evil;
    unsigned char stun_enemy_chance_good;
    long critical_health_permil;
    long friendly_fight_area_damage_permil;
    long friendly_fight_area_range_permil;
    unsigned char torture_death_chance;
    unsigned char torture_convert_chance;
    unsigned short bag_gold_hold;
    TbBool scavenge_good_allowed;
    TbBool scavenge_neutral_allowed;
    long scavenge_effectiveness_evil; //unused
    long scavenge_effectiveness_good; //unused
    TbBool armegeddon_teleport_neutrals;
    unsigned long classic_bugs_flags;
    unsigned short computer_chat_flags;
    /** The creature model used for determining amount of sacrifices which decrease digger cost. */
    ThingModel cheaper_diggers_sacrifice_model;
    char quick_messages[QUICK_MESSAGES_COUNT][MESSAGE_TEXT_LEN];
    struct GuiMessage messages[GUI_MESSAGES_COUNT];
    struct SacrificeRecipe sacrifice_recipes[MAX_SACRIFICE_RECIPES];
    struct LightSystemState lightst;
    long digger_work_experience;
    unsigned long gem_effectiveness;
    long door_sale_percent;
    long room_sale_percent;
    long trap_sale_percent;
    unsigned long pay_day_speed;
    unsigned short disease_to_temple_pct;
    TbBool place_traps_on_subtiles;
    unsigned long gold_per_hoard;

#define TRAPDOOR_TYPES_MAX 128

    struct ManfctrConfig traps_config[TRAPDOOR_TYPES_MAX];
    struct ManfctrConfig doors_config[TRAPDOOR_TYPES_MAX];
    struct TrapStats trap_stats[TRAPDOOR_TYPES_MAX];
    struct TrapDoorConfig trapdoor_conf;

    uint8_t               max_custom_box_kind;
    unsigned long         current_player_turn; // Actually it is a hack. We need to rewrite scripting for current player
    int                   script_current_player;
    struct Coord3d        triggered_object_location; //Position of `TRIGGERED_OBJECT`

    char                  box_tooltip[CUSTOM_BOX_COUNT][MESSAGE_TEXT_LEN];
    struct ScriptFxLine   fx_lines[FX_LINES_COUNT];
    int                   active_fx_lines;

    struct DungeonAdd dungeon[DUNGEONS_COUNT];
<<<<<<< HEAD
    unsigned long action_turn_rand_seed; // This is a base for action_rand_seed each turn
    unsigned long land_random_seed;

    struct ThingAdd things[THINGS_COUNT];
    Thingid         first_ghost;

    Thingid         first_updated_land; // List of all my creatures that updated land this tick
    PlayerNumber    unit_update_player;
    Thingid         unit_update_thing; // next thing to send across net
    TbBool          unit_update_list_idx; // diggers_list or creatures_list

    Thingid         first_updated_combatant; // first thing who started combat now
=======

    struct ThingAdd things[THINGS_COUNT];

    struct Objects thing_objects_data[OBJECT_TYPES_COUNT];
    struct ObjectsConfig object_conf;

    LevelNumber last_level; // Used to restore custom sprites
    struct LevelScript script;
    PlayerNumber script_player;
    unsigned char script_timer_id;
    unsigned long script_timer_limit;
    TbBool timer_real;
    unsigned char script_value_type;
    unsigned char script_value_id;
    long script_variable_target;
    unsigned char script_variable_target_type;
    TbBool heart_lost_display_message;
    TbBool heart_lost_quick_message;
    unsigned long heart_lost_message_id;
    long heart_lost_message_target;
    unsigned char slab_ext_data[85 * 85];
    struct PlayerInfoAdd players[PLAYERS_COUNT];
>>>>>>> d522feb0
};

extern unsigned long game_flags2; // Should be reset to zero on new level

#pragma pack()

<<<<<<< HEAD
extern unsigned long game_flags2; // Should be reset to zero on new level

extern unsigned long ui_turn;
extern TbClockMSec tick_time; // time of a tick in ms
/******************************************************************************/
extern int net_max_failed_login_turns;
=======
>>>>>>> d522feb0
/******************************************************************************/
extern struct GameAdd gameadd;
extern struct IntralevelData intralvl;
extern struct PacketEx ex_packets[PACKETS_COUNT];
/******************************************************************************/
LevelNumber get_loaded_level_number(void);
LevelNumber set_loaded_level_number(LevelNumber lvnum);
LevelNumber get_continue_level_number(void);
LevelNumber set_continue_level_number(LevelNumber lvnum);
LevelNumber get_selected_level_number(void);
LevelNumber set_selected_level_number(LevelNumber lvnum);
TbBool activate_bonus_level(struct PlayerInfo *player);
TbBool is_bonus_level_visible(struct PlayerInfo *player, long bn_lvnum);
void hide_all_bonus_levels(struct PlayerInfo *player);
unsigned short get_extra_level_kind_visibility(unsigned short elv_kind);
short is_extra_level_visible(struct PlayerInfo *player, long ex_lvnum);
void update_extra_levels_visibility(void);
TbBool set_bonus_level_visibility_for_singleplayer_level(struct PlayerInfo *player, unsigned long sp_lvnum, short visible);

struct ThingAdd *get_thingadd(Thingid thing_idx);
void set_creature_random_seed(Thingid thing_idx, unsigned long seed);
unsigned long get_creature_random_seed(Thingid thing_idx);
unsigned long get_land_random_f(int slb_x, int slb_y, PlayerNumber player, unsigned long range, const char *func_name);
/******************************************************************************/

struct ThingAdd *get_thingadd(Thingid thing_idx);

#ifdef __cplusplus
}
#endif
#endif<|MERGE_RESOLUTION|>--- conflicted
+++ resolved
@@ -30,18 +30,11 @@
 #include "creature_control.h"
 #include "dungeon_data.h"
 #include "gui_msgs.h"
-<<<<<<< HEAD
-#include "light_data.h"
 #include "net_game.h"
 #include "packets.h"
-#include "thing_creature.h"
-=======
-#include "thing_creature.h"
 #include "thing_objects.h"
 #include "light_data.h"
 #include "lvl_script.h"
->>>>>>> d522feb0
-
 #ifdef __cplusplus
 extern "C" {
 #endif
@@ -59,15 +52,6 @@
 #define SOUND_RANDOM(range) LbRandomSeries(range, &sound_seed, __func__, __LINE__, "sound")
 // This RNG should not be used to affect anything related affecting game state
 #define UNSYNC_RANDOM(range) LbRandomSeries(range, &game.unsync_rand_seed, __func__, __LINE__, "unsync")
-<<<<<<< HEAD
-#define GAME_RANDOM(range) LbRandomSeries(range, &game.action_rand_seed, __func__, __LINE__, "game")
-#define CREATURE_RANDOM(thing, range) \
-    LbRandomSeries(range, &gameadd.things[thing->index].rand_seed, __func__, __LINE__, "creature")
-#define AI_RANDOM(range) LbRandomSeries(range, &game.action_rand_seed, __func__, __LINE__, "ai")
-#define PLAYER_RANDOM(plyr, range) LbRandomSeries(range, &game.action_rand_seed, __func__, __LINE__, "ai")
-
-#define LAND_RANDOM(slb_x, slb_y, plyr, range) get_land_random_f(slb_x, slb_y, plyr, range, __func__)
-=======
 // This RNG should be used only for "whole game" events (i.e. from script)
 #define GAME_RANDOM(range) LbRandomSeries(range, &game.action_rand_seed, __func__, __LINE__, "game")
 // This RNG is for anything related to creatures or their shots. So creatures should act independent
@@ -83,7 +67,6 @@
     LbRandomSeries(range, &game.action_rand_seed, __func__, __LINE__, "effect")
 #define ACTION_RANDOM(range) \
     LbRandomSeries(range, &game.action_rand_seed, __func__, __LINE__, "action")
->>>>>>> d522feb0
 
 enum GameSystemFlags {
     GSF_NetworkActive    = 0x0001,
@@ -98,12 +81,8 @@
 enum GameGUIFlags {
     GGUI_1Player         = 0x0001,
     GGUI_CountdownTimer  = 0x0002,
-<<<<<<< HEAD
-    GGUI_ShowTickTime    = 0x0040,
-=======
     GGUI_ScriptTimer     = 0x0004,
     GGUI_Variable        = 0x0008,
->>>>>>> d522feb0
     GGUI_SoloChatEnabled = 0x0080
 };
 
@@ -127,17 +106,10 @@
 enum GameFlags2 {
     GF2_ClearPauseOnSync          = 0x0001,
     GF2_ClearPauseOnPacket        = 0x0002,
-<<<<<<< HEAD
-    GF2_Server                    = 0x0004,
-    GF2_Connect                   = 0x0008,
-    GF2_ShowEventLog              = 0x00010000,
-    GF2_ShowPlot                  = 0x00020000,
-=======
     GF2_Timer                     = 0x0004,
     GF2_Server                    = 0x0008,
     GF2_Connect                   = 0x0010,
     GF2_ShowEventLog              = 0x00010000,
->>>>>>> d522feb0
     GF2_PERSISTENT_FLAGS          = 0xFFFF0000
 };
 /******************************************************************************/
@@ -225,7 +197,6 @@
     int                   active_fx_lines;
 
     struct DungeonAdd dungeon[DUNGEONS_COUNT];
-<<<<<<< HEAD
     unsigned long action_turn_rand_seed; // This is a base for action_rand_seed each turn
     unsigned long land_random_seed;
 
@@ -238,9 +209,6 @@
     TbBool          unit_update_list_idx; // diggers_list or creatures_list
 
     Thingid         first_updated_combatant; // first thing who started combat now
-=======
-
-    struct ThingAdd things[THINGS_COUNT];
 
     struct Objects thing_objects_data[OBJECT_TYPES_COUNT];
     struct ObjectsConfig object_conf;
@@ -261,22 +229,17 @@
     long heart_lost_message_target;
     unsigned char slab_ext_data[85 * 85];
     struct PlayerInfoAdd players[PLAYERS_COUNT];
->>>>>>> d522feb0
-};
-
+};
 extern unsigned long game_flags2; // Should be reset to zero on new level
 
 #pragma pack()
 
-<<<<<<< HEAD
 extern unsigned long game_flags2; // Should be reset to zero on new level
 
 extern unsigned long ui_turn;
 extern TbClockMSec tick_time; // time of a tick in ms
 /******************************************************************************/
 extern int net_max_failed_login_turns;
-=======
->>>>>>> d522feb0
 /******************************************************************************/
 extern struct GameAdd gameadd;
 extern struct IntralevelData intralvl;
