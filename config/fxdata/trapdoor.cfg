; KeeperFX Traps and Doors Configuration file version 1.0.

; Doors configuration.

[door0]
Name = NODOOR
NameTextID = 201
TooltipTextID = 201
SymbolSprites = 0 0
PointerSprites = 0
PanelTabIndex = 0
Crate = NULL
ManufactureLevel = 0
ManufactureRequired = 0
SellingValue = 0
Unsellable = 0
Health = 0
SlabKind = HARD HARD
OpenSpeed = 256
Properties = 
PlaceSound = 0

[door1]
; Name is the item identifier which should be used in level script.
Name = WOOD
; Language-specific name of the item, as index in translation strings file.
NameTextID = 590
; Language-specific description of the item, shown as tooltip.
TooltipTextID = 594
; Sprite with big size and medium size icon of the item.
SymbolSprites = 144 166
; Sprite for mouse, used when placing the item.
PointerSprites = 11
; Position of the item in the panel, 0 is hidden, 1-16 first page, 17-32 second page. Place in 4x4 grid.
PanelTabIndex = 9
; Crate object model which stores this item before it's deployed.
Crate = WRKBOX_WOOD
; Number of workshop tiles needed in dungeon to build item:
; 0 - Any workshop
; 1 - 10 or more
; 2 - 17 or more
; 3 - 26 or more
; 4 - 37 or more
ManufactureLevel = 0
; Amount of workshop points it takes to create it. See creature workshop skill.
ManufactureRequired = 18000
; Gold revenue when selling this item.
SellingValue = 250
; Will make it impossible to sell.
Unsellable = 0
; Amount of hit points the item have.
Health = 400
SlabKind = DOOR_WOODEN DOOR_WOODEN2
OpenSpeed = 256
; Special properties of door - options:
; SECRET Hidden to enemies, but can be spotted when looking closely, or when your own units open it with the enemy looking.
; THICK this door is 3 subtiles thick instead of the normal 1.
; RESIST_NON_MAGIC if it receives damage from non magical source only 10% get applied.
<<<<<<< HEAD
; FREESTANDING doesn't need to be placed in between 2 walls
=======
; MIDAS takes gold from owner before it takes damage. One gold prevents the base HP worth of damage.
>>>>>>> 02d28b25
Properties = 
PlaceSound = 117

[door2]
Name = BRACED
NameTextID = 591
TooltipTextID = 595
SymbolSprites = 146 168
PointerSprites = 12
PanelTabIndex = 10
Crate = WRKBOX_BRACE
ManufactureLevel = 2
ManufactureRequired = 24000
SellingValue = 500
Unsellable = 0
Health = 1000
SlabKind = DOOR_BRACE DOOR_BRACE2
OpenSpeed = 256
Properties = 
PlaceSound = 117

[door3]
Name = STEEL
NameTextID = 592
TooltipTextID = 596
SymbolSprites = 148 170
PointerSprites = 13
PanelTabIndex = 11
Crate = WRKBOX_STEEL
ManufactureLevel = 3
ManufactureRequired = 26000
SellingValue = 750
Unsellable = 0
Health = 2500
SlabKind = DOOR_STEEL DOOR_STEEL2
OpenSpeed = 256
Properties = 
PlaceSound = 117

[door4]
Name = MAGIC
NameTextID = 593
TooltipTextID = 597
SymbolSprites = 150 172
PointerSprites = 14
PanelTabIndex = 12
Crate = WRKBOX_MAGIC
ManufactureLevel = 4
ManufactureRequired = 50000
SellingValue = 1500
Unsellable = 0
Health = 1250
SlabKind = DOOR_MAGIC DOOR_MAGIC2
OpenSpeed = 256
Properties = RESIST_NON_MAGIC
PlaceSound = 117

[door5]
Name = SECRET
NameTextID = 935
TooltipTextID = 936
SymbolSprites = SECRET_DOOR_BIG SECRET_DOOR_SMALL
PointerSprites = SECRET_DOOR_CURSOR
PanelTabIndex = 13
Crate = WRKBOX_SECRET
ManufactureLevel = 4
ManufactureRequired = 50000
SellingValue = 1500
Unsellable = 0
Health = 1250
SlabKind = DOOR_SECRET DOOR_SECRET2
OpenSpeed = 256
Properties = SECRET THICK
PlaceSound = 117

[door6]
Name = MIDAS
NameTextID = 1076
TooltipTextID = 1077
SymbolSprites = MIDAS_DOOR_BIG MIDAS_DOOR_SMALL
PointerSprites = MIDAS_DOOR_CURSOR
PanelTabIndex = 14
Crate = WRKBOX_MIDAS
ManufactureLevel = 4
ManufactureRequired = 60000
SellingValue = 25
Unsellable = 0
Health = 5
SlabKind = DOOR_MIDAS DOOR_MIDAS2
OpenSpeed = 128
Properties = MIDAS
PlaceSound = 117

; Traps configuration.

[trap0]
Name = NOTRAP
NameTextID = 201
TooltipTextID = 201
SymbolSprites = 0 0
PointerSprites = 0
PanelTabIndex = 0
Crate = NULL
ManufactureLevel = 0
ManufactureRequired = 0
; How many time a trap can trigger. Set at 255 for infinite shots.
Shots = 0
TimeBetweenShots = 0
; If set the trap is on 'reloading phase' at placement, value defines how long in game turns before it can start shooting.
InitialDelay = 0
SellingValue = 0
; The ID of the sprite used for the animation.
AnimationID = 0
; The ID for the animation as the trap triggers.
AttackAnimationID = 0
; The ID of trap while it cannot shoot yet for because it just shot. Leave at 0 to use AnimationID.
RechargeAnimationID = 0
ModelSize = 0
AnimationSpeed = 0
; Unanimated means the Model animation does not loop.
Unanimated = 0
; How to trigger the trap.
; 1: Line of sight 90 degrees.
; 2: Pressure activated (tile).
; 3: Line of sight.
; 4: Pressure activated (subtile).
; 5: Whenever after reloading.
TriggerType = 0
; Type of effect on activation.
; 1: Trap shot head for target.
; 2: Trap effect.
; 3: Trap shot stay on trap.
; 4: Change the slab into another slab type.
; 5: Shoot like a creature would.
; 6: Spawns a creature, at level 1.
; 7: Keeper spell.
ActivationType = 0
; The shot/effect/slab number/creature number/keeper power, dependent on the Activation Type.
EffectType = 0
; If the trap is visible before getting triggered.
Hidden = 0
; Can the trap be triggered by activating it. Set to 1 to activate by slap, set to 2 to make it target nearest enemy in range on slap.
Slappable = 0
; Can the trap be destroyed by shooting it. If 1 it can by any attack, 0 only by units with 'Disarm ability', -1 by nobody.
Destructible = 0
; Will the trap trigger a shot when destroyed. If 0 it won't, 1 it will when attacked, 2 it even will when disarmed.
Unstable = 0
; Will there be an event message when the trap is triggered.
TriggerAlarm = 0
; If set to 1 allows the trap to be placed on bridges.
PlaceOnBridge = 0
; If set to 1 allows the trap to be placed anywhere on a slab. This results in up to 9 traps per tile.
PlaceOnSubtile = 0
; Allows the trap to be triggered by invisible creatures.
DetectInvisible = 0
; The hitpoints of the object.
Health = 0
Unshaded = 0
RandomStartFrame = 0
; The size of the hitbox of the trap, floorspace and height.
ThingSize = 0 0
; Controls which things will be affected by the AreaDamage of the spell (1~8), see magic.cfg.
HitType = 0
; Will make it impossible to sell.
Unsellable = 0
LightRadius = 0
LightIntensity = 0
LightFlags = 0
; Makes object transparent in different ways. Range: 0~3, where 3 is both 1 and 2 together.
TransparencyFlags = 0
; Place where a shot fired by the trap originates, relative to trap position.
ShotOrigin = 0 0 0
ShotVector = 0 0 0
; Index of the sound to play when placing the trap.
PlaceSound = 0
; Index of the sound to play when trap is triggered.
TriggerSound = 0
; Effect shown upon destruction of the trap if destructible was enabled. Takes the name of the effect or effect element, see 'effects.toml'.
DestroyedEffect = 0
; Sprite number for a secondary sprite drawn on top of the first one. Not shown on depleted traps.
FlameAnimationID = 0
; The speed of the flame animation.
FlameAnimationSpeed = 0
; The size of the secondary sprite. Assume 300 is a normal size.
FlameAnimationSize = 0
; Position of the secondary sprite compared to the first one. First x-y for possession, then x-y in normal view.
FlameAnimationOffset = 0 0 0 0
; Flame can have a different transparency from main object.
FlameTransparencyFlags = 0

[trap1]
Name = BOULDER
NameTextID = 578
TooltipTextID = 584
SymbolSprites = 130 152
PointerSprites = 5
PanelTabIndex = 5
Crate = WRKBOX_BOULDER
ManufactureLevel = 3
ManufactureRequired = 25000
Shots = 1
TimeBetweenShots = 0
SellingValue = 1000
AnimationID = 861
ModelSize = 384
AnimationSpeed = 0
Unanimated = 1
TriggerType = 1
ActivationType = 1
EffectType = 15
Hidden = 0
Slappable = 1
PlaceOnBridge = 0
PlaceOnSubtile = 0
DetectInvisible = 1
Health = 128
Unshaded = 0
RandomStartFrame = 0
ThingSize = 640 512
HitType = 9
LightRadius = 0
LightIntensity = 0
LightFlags = 0
TransparencyFlags = 0
ShotOrigin = 0 0 0
ShotVector = 0 0 0
PlaceSound = 117
TriggerSound = 176

[trap2]
Name = ALARM
NameTextID = 579
TooltipTextID = 585
SymbolSprites = 132 154
PointerSprites = 9
PanelTabIndex = 1
Crate = WRKBOX_ALARM
ManufactureLevel = 0
ManufactureRequired = 18000
Shots = 12
TimeBetweenShots = 2000
SellingValue = 250
AnimationID = 844
AttackAnimationID = 844
RechargeAnimationID = TRAP_RED_DIS
ModelSize = 256
AnimationSpeed = 256
TriggerType = 2
ActivationType = 3
EffectType = 19
Hidden = 1
TriggerAlarm = 1
PlaceOnBridge = 0
PlaceOnSubtile = 0
DetectInvisible = 1
Health = 1
Unshaded = 0
RandomStartFrame = 0
ThingSize = 128 256
HitType = 2
LightRadius = 0
LightIntensity = 0
LightFlags = 0
TransparencyFlags = 0
ShotOrigin = 0 0 0
ShotVector = 0 0 0
PlaceSound = 117
TriggerSound = 176

[trap3]
Name = POISON_GAS
NameTextID = 580
TooltipTextID = 586
SymbolSprites = 134 156
PointerSprites = 7
PanelTabIndex = 2
Crate = WRKBOX_POISONG
ManufactureLevel = 1
ManufactureRequired = 20000
Shots = 5
TimeBetweenShots = 200
SellingValue = 350
AnimationID = 845
AttackAnimationID = 845
RechargeAnimationID = TRAP_BLUE_DIS
ModelSize = 256
AnimationSpeed = 256
TriggerType = 2
ActivationType = 2
EffectType = 13
Hidden = 1
PlaceOnBridge = 0
PlaceOnSubtile = 0
DetectInvisible = 1
Health = 1
Unshaded = 0
RandomStartFrame = 0
ThingSize = 128 256
HitType = 4
LightRadius = 0
LightIntensity = 0
LightFlags = 0
TransparencyFlags = 0
ShotOrigin = 0 0 0
ShotVector = 0 0 0
PlaceSound = 117
TriggerSound = 176

[trap4]
Name = LIGHTNING
NameTextID = 581
TooltipTextID = 587
SymbolSprites = 136 158
PointerSprites = 8
PanelTabIndex = 3
Crate = WRKBOX_LIGHTNG
ManufactureLevel = 2
ManufactureRequired = 20000
Shots = 6
TimeBetweenShots = 140
SellingValue = 500
AnimationID = 846
AttackAnimationID = 846
RechargeAnimationID = TRAP_PURPLE_DIS
ModelSize = 256
AnimationSpeed = 256
TriggerType = 2
ActivationType = 3
EffectType = 29
Hidden = 1
PlaceOnBridge = 0
PlaceOnSubtile = 0
DetectInvisible = 1
Health = 1
Unshaded = 0
RandomStartFrame = 0
ThingSize = 128 256
HitType = 4
LightRadius = 0
LightIntensity = 0
LightFlags = 0
TransparencyFlags = 0
ShotOrigin = 0 0 0
ShotVector = 0 0 0
PlaceSound = 117
TriggerSound = 176

[trap5]
Name = WORD_OF_POWER
NameTextID = 582
TooltipTextID = 588
SymbolSprites = 138 160
PointerSprites = 6
PanelTabIndex = 6
Crate = WRKBOX_WRDOFPW
ManufactureLevel = 4
ManufactureRequired = 20000
Shots = 3
TimeBetweenShots = 84
SellingValue = 750
AnimationID = 844
AttackAnimationID = 844
RechargeAnimationID = TRAP_RED_DIS
ModelSize = 256
AnimationSpeed = 256
TriggerType = 2
ActivationType = 3
EffectType = 31
Hidden = 1
PlaceOnBridge = 0
PlaceOnSubtile = 0
DetectInvisible = 1
Health = 1
Unshaded = 0
RandomStartFrame = 0
ThingSize = 128 256
HitType = 4
LightRadius = 0
LightIntensity = 0
LightFlags = 0
TransparencyFlags = 0
ShotOrigin = 0 0 0
ShotVector = 0 0 0
PlaceSound = 117
TriggerSound = 176

[trap6]
Name = LAVA
NameTextID = 583
TooltipTextID = 589
SymbolSprites = 140 162
PointerSprites = 10
PanelTabIndex = 4
Crate = WRKBOX_LAVA
ManufactureLevel = 3
ManufactureRequired = 20000
Shots = 1
TimeBetweenShots = 0
SellingValue = 750
AnimationID = 845
RechargeAnimationID = TRAP_BLUE_DIS
ModelSize = 256
AnimationSpeed = 256
TriggerType = 2
ActivationType = 4
EffectType = 12
Hidden = 1
PlaceOnBridge = 0
PlaceOnSubtile = 0
DetectInvisible = 1
Health = 1
Unshaded = 0
RandomStartFrame = 0
ThingSize = 128 256
HitType = 4
LightRadius = 0
LightIntensity = 0
LightFlags = 0
TransparencyFlags = 0
ShotOrigin = 0 0 0
ShotVector = 0 0 0
PlaceSound = 117
TriggerSound = 176

[trap7]
Name = TNT
NameTextID = 1036
TooltipTextID = 1037
SymbolSprites = TNT64 TNT32
PointerSprites = TNT_CURSOR
PanelTabIndex = 7
Crate = WRKBOX_DEMOLTN
ManufactureLevel = 4
ManufactureRequired = 75000
Shots = 1
TimeBetweenShots = 0
SellingValue = 1350
AnimationID = BOOM_BARREL
ModelSize = 512
AnimationSpeed = 128
Unanimated = 0
TriggerType = 0
ActivationType = 3
EffectType = 32
Hidden = 0
Slappable = 1
Destructible = 1
Unstable = 1
PlaceOnBridge = 0
PlaceOnSubtile = 0
DetectInvisible = 0
Health = 256
Unshaded = 0
RandomStartFrame = 0
ThingSize = 640 512
HitType = 9
Unsellable = 1
LightRadius = 0
LightIntensity = 0
LightFlags = 0
TransparencyFlags = 0
ShotOrigin = 0 0 0
ShotVector = 0 0 0
PlaceSound = 117
TriggerSound = 141
DestroyedEffect = EFFECT_EXPLOSION_1<|MERGE_RESOLUTION|>--- conflicted
+++ resolved
@@ -56,11 +56,8 @@
 ; SECRET Hidden to enemies, but can be spotted when looking closely, or when your own units open it with the enemy looking.
 ; THICK this door is 3 subtiles thick instead of the normal 1.
 ; RESIST_NON_MAGIC if it receives damage from non magical source only 10% get applied.
-<<<<<<< HEAD
+; MIDAS takes gold from owner before it takes damage. One gold prevents the base HP worth of damage.
 ; FREESTANDING doesn't need to be placed in between 2 walls
-=======
-; MIDAS takes gold from owner before it takes damage. One gold prevents the base HP worth of damage.
->>>>>>> 02d28b25
 Properties = 
 PlaceSound = 117
 
