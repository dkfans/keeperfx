/******************************************************************************/
// Free implementation of Bullfrog's Dungeon Keeper strategy game.
/******************************************************************************/
/** @file power_process.c
 *     Keeper powers process functions.
 * @par Purpose:
 *     Functions to check availability and use keeper powers.
 * @par Comment:
 *     None.
 * @author   Tomasz Lis
 * @date     11 Mar 2010 - 21 Nov 2012
 * @par  Copying and copyrights:
 *     This program is free software; you can redistribute it and/or modify
 *     it under the terms of the GNU General Public License as published by
 *     the Free Software Foundation; either version 2 of the License, or
 *     (at your option) any later version.
 */
/******************************************************************************/
#include "pre_inc.h"
#include "power_process.h"

#include "globals.h"
#include "bflib_basics.h"

#include "bflib_math.h"
#include "bflib_planar.h"

#include "player_data.h"
#include "dungeon_data.h"
#include "player_utils.h"
#include "thing_shots.h"
#include "thing_objects.h"
#include "thing_physics.h"
#include "thing_effects.h"
#include "thing_navigate.h"
#include "creature_instances.h"
#include "creature_states.h"
#include "creature_senses.h"
#include "ariadne_wallhug.h"
#include "config_terrain.h"
#include "config_creature.h"
#include "config_effects.h"
#include "front_simple.h"
#include "slab_data.h"
#include "game_legacy.h"
#include "power_hand.h"
#include "player_instances.h"

#include "keeperfx.hpp"
#include "post_inc.h"

#ifdef __cplusplus
extern "C" {
#endif
/******************************************************************************/
static unsigned char backup_explored[26][26];
/******************************************************************************/
#ifdef __cplusplus
}
#endif
/******************************************************************************/
/**
 * Sets keeper power selected by local human player.
 *
 * @param pwkind Power to select.
 * @param sptooltip Tooltip string index.
 * @note Was set_chosen_spell()
 */
void set_chosen_power(PowerKind pwkind, TextStringId sptooltip)
{
    const struct PowerConfigStats* powerst = get_power_model_stats(pwkind);
    if (power_model_stats_invalid(powerst))
      pwkind = 0;
    SYNCDBG(6,"Setting to %u",pwkind);
    game.chosen_spell_type = pwkind;
    game.chosen_spell_spridx = powerst->bigsym_sprite_idx;
    game.chosen_spell_tooltip = sptooltip;
}

void set_chosen_power_none(void)
{
    SYNCDBG(6,"Setting to %d",0);
    game.chosen_spell_type = 0;
    game.chosen_spell_spridx = 0;
    game.chosen_spell_tooltip = 0;
}

unsigned char general_expand_check(void)
{
    struct PlayerInfo* player = get_my_player();
    return (player->cast_expand_level != 0);
}

unsigned char sight_of_evil_expand_check(void)
{
    struct PlayerInfo* myplyr = get_my_player();
    return (myplyr->cast_expand_level != 0) && (!player_uses_power_sight(myplyr->id_number));
}

unsigned char call_to_arms_expand_check(void)
{
    struct PlayerInfo* myplyr = get_my_player();
    return (myplyr->cast_expand_level != 0) && (!player_uses_power_call_to_arms(myplyr->id_number));
}

void process_armageddon(void)
{
    struct PlayerInfo *player;
    long i;
    SYNCDBG(6,"Starting");
    if (game.armageddon_cast_turn == 0)
        return;
    if (game.armageddon.count_down+game.armageddon_cast_turn > game.play_gameturn)
    {
        if (player_cannot_win(game.armageddon_caster_idx))
        {
            // Stop the armageddon if its originator is just losing
            game.armageddon_cast_turn = 0;
        }
    } else
    if (game.armageddon.count_down+game.armageddon_cast_turn == game.play_gameturn)
    {
        for (i=0; i < PLAYERS_COUNT; i++)
        {
            player = get_player(i);
            if (player_exists(player))
            {
              if (player->is_active == 1)
                reveal_whole_map(player);
            }
        }
    } else
    if (game.armageddon.count_down+game.armageddon_cast_turn < game.play_gameturn)
    {
        for (i=0; i < PLAYERS_COUNT; i++)
        {
            player = get_player(i);
            if ( (player_exists(player)) && (player->is_active == 1) )
            {
                struct Dungeon* dungeon = get_dungeon(player->id_number);
                if ((player->victory_state == VicS_Undecided) && (dungeon->num_active_creatrs == 0))
                {
                    event_kill_all_players_events(i);
                    set_player_as_lost_level(player);
                    if (is_my_player_number(i))
                        LbPaletteSet(engine_palette);
                    struct Thing* heartng = get_player_soul_container(player->id_number);
                    if (thing_exists(heartng)) {
                        heartng->health = -1;
                    }
                }
            }
        }
    }
}

void teleport_armageddon_influenced_creature(struct Thing* creatng)
{
    struct CreatureControl* cctrl = creature_control_get_from_thing(creatng);
    cctrl->armageddon_teleport_turn = 0;
    create_effect(&creatng->mappos, imp_spangle_effects[get_player_color_idx(creatng->owner)], creatng->owner);
    move_thing_in_map(creatng, &game.armageddon.mappos);
    cleanup_current_thing_state(creatng);
    reset_interpolation_of_thing(creatng);
}

void process_armageddon_influencing_creature(struct Thing *creatng)
{
    if (game.armageddon_cast_turn != 0)
    {
        struct CreatureControl* cctrl = creature_control_get_from_thing(creatng);
        // If Armageddon is on, teleport creature to its position
        if ((cctrl->armageddon_teleport_turn != 0) && (cctrl->armageddon_teleport_turn <= game.play_gameturn))
        {
            teleport_armageddon_influenced_creature(creatng);
        }
    }
}

void process_disease(struct Thing *creatng)
{
    SYNCDBG(18, "Starting");
    struct CreatureControl *cctrl = creature_control_get_from_thing(creatng);
    struct CreatureControl *tngcctrl;
    if (!creature_under_spell_effect(creatng, CSAfF_Disease))
    {
        return;
    }
<<<<<<< HEAD
    if (CREATURE_RANDOM(creatng, 100) < game.conf.rules[creatng->owner].magic.disease_transfer_percentage)
=======
    if (THING_RANDOM(creatng, 100) < game.conf.rules.magic.disease_transfer_percentage)
>>>>>>> 6417db6a
    {
        SubtlCodedCoords stl_num = get_subtile_number(creatng->mappos.x.stl.num, creatng->mappos.y.stl.num);
        for (long n = 0; n < AROUND_MAP_LENGTH; n++)
        {
            struct Map *mapblk = get_map_block_at_pos(stl_num + game.around_map[n]);
            unsigned long k = 0;
            long i = get_mapwho_thing_index(mapblk);
            while (i != 0)
            {
                struct Thing *thing = thing_get(i);
                if (thing_is_invalid(thing))
                {
                    WARNLOG("Jump out of things array");
                    break;
                }
                i = thing->next_on_mapblk;
                // Per thing code.
                tngcctrl = creature_control_get_from_thing(thing);
                if (thing_is_creature(thing)
                && !creature_is_for_dungeon_diggers_list(thing)
                && (thing->owner != cctrl->disease_caster_plyridx)
                && !creature_under_spell_effect(thing, CSAfF_Disease)
                && !creature_is_immune_to_spell_effect(thing, CSAfF_Disease)
                && (cctrl->disease_caster_plyridx != game.neutral_player_num))
                { // Apply the spell kind stored in 'active_disease_spell'.
                    apply_spell_effect_to_thing(thing, cctrl->active_disease_spell, cctrl->exp_level, creatng->owner);
                    tngcctrl->disease_caster_plyridx = cctrl->disease_caster_plyridx;
                }
                // Per thing code ends.
                k++;
                if (k > THINGS_COUNT)
                {
                    ERRORLOG("Infinite loop detected when sweeping things list");
                    break_mapwho_infinite_chain(mapblk);
                    break;
                }
            }
        }
    }
    if (((game.play_gameturn - cctrl->disease_start_turn) % game.conf.rules[creatng->owner].magic.disease_lose_health_time) == 0)
    {
        apply_damage_to_thing_and_display_health(creatng, game.conf.rules[creatng->owner].magic.disease_lose_percentage_health * cctrl->max_health / 100, cctrl->disease_caster_plyridx);
    }
}

void lightning_modify_palette(struct Thing *thing)
{
    struct PlayerInfo* myplyr = get_my_player();

    if (thing->health == 0)
    {
      PaletteSetPlayerPalette(myplyr, engine_palette);
      myplyr->additional_flags &= ~PlaAF_LightningPaletteIsActive;
      return;
    }
    if (myplyr->acamera == NULL)
    {
        ERRORLOG("No active camera");
        return;
    }
    if (((thing->health % 8) != 7) && (thing->health != 1) && (UNSYNC_RANDOM(4) != 0))
    {
        if ((myplyr->additional_flags & PlaAF_LightningPaletteIsActive) != 0)
        {
            if (get_chessboard_distance(&myplyr->acamera->mappos, &thing->mappos) < 11520)
            {
                PaletteSetPlayerPalette(myplyr, engine_palette);
                myplyr->additional_flags &= ~PlaAF_LightningPaletteIsActive;
            }
        }
        return;
    }
    if ((myplyr->view_mode != PVM_ParchFadeIn) && (myplyr->view_mode != PVM_ParchFadeOut) && (myplyr->view_mode != PVM_ParchmentView))
    {
        if ((myplyr->additional_flags & PlaAF_LightningPaletteIsActive) == 0)
        {
            if (get_chessboard_distance(&myplyr->acamera->mappos, &thing->mappos) < 11520)
            {
              PaletteSetPlayerPalette(myplyr, lightning_palette);
              myplyr->additional_flags |= PlaAF_LightningPaletteIsActive;
            }
        }
    }
}

void update_god_lightning_ball(struct Thing *thing)
{
    if (thing->health <= 0)
    {
        lightning_modify_palette(thing);
        return;
    }
    struct ShotConfigStats* shotst;
    long i = (game.play_gameturn - thing->creation_turn) % 16;
    struct Thing* target;
    switch (i)
    {
    case 0:
        god_lightning_choose_next_creature(thing);
        break;
    case 1:
        target = thing_get(thing->shot.target_idx);
        if (thing_is_invalid(target))
            break;
        shotst = get_shot_model_stats(thing->model);
        draw_lightning(&thing->mappos,&target->mappos, shotst->effect_spacing, shotst->effect_id);
        break;
    case 2:
    {
        target = thing_get(thing->shot.target_idx);
        if (thing_is_invalid(target))
            break;
        shotst = get_shot_model_stats(thing->model);
        apply_damage_to_thing_and_display_health(target, shotst->damage, thing->owner);
        if (target->health < 0)
        {
            struct CreatureControl* cctrl = creature_control_get_from_thing(target);
            cctrl->shot_model = thing->model;
            kill_creature(target, INVALID_THING, thing->owner, CrDed_DiedInBattle);
        }
        thing->shot.target_idx = 0;
        break;
    }
    }
}

void god_lightning_choose_next_creature(struct Thing *shotng)
{
    SYNCDBG(16,"Starting for %s index %d owner %d",thing_model_name(shotng),(int)shotng->index,(int)shotng->owner);

    long best_dist = LONG_MAX;
    struct Thing* best_thing = INVALID_THING;
    const struct StructureList* slist = get_list_for_thing_class(TCls_Creature);
    struct ShotConfigStats* shotst = get_shot_model_stats(shotng->model);
    unsigned long k = 0;
    int i = slist->index;
    while (i != 0)
    {
        struct Thing* thing = thing_get(i);
        if (thing_is_invalid(thing))
        {
            ERRORLOG("Jump to invalid thing detected");
            break;
        }
        i = thing->next_of_class;
        // Per-thing code
        //TODO use hit_type instead of hard coded conditions
        if (!players_are_mutual_allies(shotng->owner,thing->owner) && !thing_is_picked_up(thing)
            && !creature_is_being_unconscious(thing) && !creature_is_dying(thing))
        {
            long dist = get_2d_distance(&shotng->mappos, &thing->mappos);
            if (dist < best_dist)
            {
                if (shotst->max_range > dist)
                {
                    if (line_of_sight_2d(&shotng->mappos, &thing->mappos)) {
                        best_dist = dist;
                        best_thing = thing;
                    }
                }
            }
        }
        // Per-thing code ends
        k++;
        if (k > slist->count)
        {
            ERRORLOG("Infinite loop detected when sweeping things list");
            break;
        }
    }
    SYNCDBG(8,"The best target for %s index %d owner %d is %s index %d owner %d",
        thing_model_name(shotng),(int)shotng->index,(int)shotng->owner,
        thing_model_name(best_thing),(int)best_thing->index,(int)best_thing->owner);
    if (!thing_is_invalid(best_thing)) {
        shotng->shot.target_idx = best_thing->index;
    } else {
        shotng->shot.target_idx = 0;
    }
}

void draw_god_lightning(struct Thing *shotng)
{
    struct PlayerInfo* player = get_player(shotng->owner);
    const struct Camera* cam = player->acamera;
    if (cam == NULL) {
        return;
    }
    for (int i = DEGREES_45; i < DEGREES_360; i += DEGREES_90)
    {
        struct Coord3d locpos;
        locpos.x.val = (shotng->mappos.x.val + (LbSinL(i + cam->rotation_angle_x) >> (LbFPMath_TrigmBits - 10))) + 128;
        locpos.y.val = (shotng->mappos.y.val - (LbCosL(i + cam->rotation_angle_x) >> (LbFPMath_TrigmBits - 10))) + 128;
        locpos.z.val = shotng->mappos.z.val + subtile_coord(12,0);
        struct ShotConfigStats* shotst = get_shot_model_stats(shotng->model); //default ShM_GodLightning
        draw_lightning(&locpos, &shotng->mappos, shotst->effect_spacing, shotst->effect_id);
    }
}

TbBool player_uses_power_call_to_arms(PlayerNumber plyr_idx)
{
    struct Dungeon* dungeon = get_players_num_dungeon(plyr_idx);
    return (dungeon->cta_start_turn != 0);
}

void creature_stop_affected_by_call_to_arms(struct Thing *thing)
{
    struct CreatureControl *cctrl = creature_control_get_from_thing(thing);
    cctrl->called_to_arms = false;
    if (!thing_is_picked_up(thing) && !creature_is_being_unconscious(thing))
    {
        if (creature_is_called_to_arms(thing))
        {
            set_start_state(thing);
        }
    }
}

TbBool reset_creature_if_affected_by_cta(struct Thing *thing)
{
    if (creature_affected_by_call_to_arms(thing))
    {
        creature_stop_affected_by_call_to_arms(thing);
        return true;
    }
    return false;
}

void turn_off_power_call_to_arms(PlayerNumber plyr_idx)
{
    if (!player_uses_power_call_to_arms(plyr_idx)) {
        return;
    }
    struct PlayerInfo* player = get_player(plyr_idx);
    {
        struct Thing* objtng = thing_get(player->cta_flag_idx);
        set_call_to_arms_as_dying(objtng);
        struct Dungeon* dungeon = get_players_dungeon(player);
        dungeon->cta_start_turn = 0;
    }
    reset_all_players_creatures_affected_by_cta(plyr_idx);
}

void store_backup_explored_flags_for_power_sight(struct PlayerInfo *player, struct Coord3d *soe_pos)
{
    struct Dungeon* dungeon = get_players_dungeon(player);
    MapSubtlCoord stl_y = (long)soe_pos->y.stl.num - MAX_SOE_RADIUS;
    for (long soe_y = 0; soe_y < 2 * MAX_SOE_RADIUS; soe_y++, stl_y++)
    {
        MapSubtlCoord stl_x = (long)soe_pos->x.stl.num - MAX_SOE_RADIUS;
        for (long soe_x = 0; soe_x < 2 * MAX_SOE_RADIUS; soe_x++, stl_x++)
        {
            if (dungeon->soe_explored_flags[soe_y][soe_x])
            {
                struct Map* mapblk = get_map_block_at(stl_x, stl_y);
                if (!map_block_invalid(mapblk))
                {
                    if (map_block_revealed(mapblk, player->id_number))
                        backup_explored[soe_y][soe_x] |= 0x01;
                    if ((mapblk->flags & SlbAtFlg_Unexplored) != 0)
                        backup_explored[soe_y][soe_x] |= 0x02;
                    if ((mapblk->flags & SlbAtFlg_TaggedValuable) != 0)
                        backup_explored[soe_y][soe_x] |= 0x04;
                }
            }
        }
    }
}

void update_vertical_explored_flags_for_power_sight(struct PlayerInfo *player, struct Coord3d *soe_pos)
{
    struct Dungeon* dungeon = get_players_dungeon(player);
    MapSubtlCoord stl_y = (long)soe_pos->y.stl.num - MAX_SOE_RADIUS;
    for (long soe_y = 0; soe_y < 2 * MAX_SOE_RADIUS; soe_y++, stl_y++)
    {
        if ( (stl_y >= 0) && (stl_y <= game.map_subtiles_y) )
        {
            MapSubtlCoord stl_x = (long)soe_pos->x.stl.num - MAX_SOE_RADIUS;
            for (long soe_x = 0; soe_x <= MAX_SOE_RADIUS; soe_x++, stl_x++)
            {
                if (dungeon->soe_explored_flags[soe_y][soe_x])
                {
                    soe_x++;
                    // Find max value for delta
                    long delta = 0;
                    long i;
                    for (i = 1; soe_x < 2 * MAX_SOE_RADIUS; soe_x++, i++)
                    {
                        if (dungeon->soe_explored_flags[soe_y][soe_x])
                            delta = i;
                    }
                    long boundstl_x = stl_x + delta;
                    if (stl_x < 0)
                    {
                        stl_x = 0;
                    } else
                    if (stl_x > game.map_subtiles_x-1)
                    {
                        stl_x = game.map_subtiles_x-1;
                    }
                    if (boundstl_x < 0)
                    {
                        boundstl_x = 0;
                    } else
                    if (boundstl_x > game.map_subtiles_x-1)
                    {
                        boundstl_x = game.map_subtiles_x-1;
                    }
                    if (boundstl_x >= stl_x)
                    {
                        delta = boundstl_x - stl_x + 1;
                        long slb_y = subtile_slab(stl_y);
                        for (i=0; i < delta; i++)
                        {
                            struct Map* mapblk = get_map_block_at(stl_x + i, stl_y);
                            reveal_map_block(mapblk, player->id_number);
                            long slb_x = subtile_slab(stl_x + i);
                            struct SlabMap* slb = get_slabmap_block(slb_x, slb_y);
                            struct SlabConfigStats* slabst = get_slab_stats(slb);
                            if ( !slabst->is_diggable )
                                mapblk->flags &= ~(SlbAtFlg_TaggedValuable|SlbAtFlg_Unexplored);
                            mapblk++;
                        }
                        stl_x += delta;
                    }
                }
            }
        }
    }
}

TbBool player_uses_power_sight(PlayerNumber plyr_idx)
{
    struct PlayerInfo* player = get_player(plyr_idx);
    if (!player_exists(player)) {
        return false;
    }
    struct Dungeon* dungeon = get_players_dungeon(player);
    return (dungeon->sight_casted_thing_idx > 0);
}

TbBool player_uses_power_obey(PlayerNumber plyr_idx)
{
    struct PlayerInfo* player = get_player(plyr_idx);
    if (!player_exists(player)) {
        return false;
    }
    struct Dungeon* dungeon = get_players_dungeon(player);
    return (dungeon->must_obey_turn != 0);
}

TbBool player_uses_power_hold_audience(PlayerNumber plyr_idx)
{
    struct PlayerInfo* player = get_player(plyr_idx);
    if (!player_exists(player)) {
        return false;
    }
    struct Dungeon* dungeon = get_players_dungeon(player);
    return (dungeon->hold_audience_cast_turn != 0);
}

void update_horizonal_explored_flags_for_power_sight(struct PlayerInfo *player, struct Coord3d *soe_pos)
{
    struct Dungeon* dungeon = get_players_dungeon(player);
    long stl_x = (long)soe_pos->x.stl.num - MAX_SOE_RADIUS;
    for (long soe_x = 0; soe_x < 2 * MAX_SOE_RADIUS; soe_x++, stl_x++)
    {
        if ( (stl_x >= 0) && (stl_x <= 255) )
        {
            long stl_y = (long)soe_pos->y.stl.num - MAX_SOE_RADIUS;
            for (long soe_y = 0; soe_y <= MAX_SOE_RADIUS; soe_y++, stl_y++)
            {
                if (dungeon->soe_explored_flags[soe_y][soe_x])
                {
                    soe_y++;
                    // Find max value for delta
                    long delta = 0;
                    long i;
                    for (i = 1; soe_y < 2 * MAX_SOE_RADIUS; soe_y++, i++)
                    {
                        if (dungeon->soe_explored_flags[soe_y][soe_x])
                            delta = i;
                    }
                    long boundstl_y = stl_y + delta;
                    if (boundstl_y < 0)
                    {
                        boundstl_y = 0;
                    } else
                    if (boundstl_y > game.map_subtiles_y-1)
                    {
                        boundstl_y = game.map_subtiles_y-1;
                    }
                    if (stl_y < 0)
                    {
                        stl_y = 0;
                    } else
                    if (stl_y > game.map_subtiles_y-1)
                    {
                        stl_y = game.map_subtiles_y-1;
                    }
                    if (stl_y <= boundstl_y)
                    {
                      delta = boundstl_y - stl_y + 1;
                      long slb_x = subtile_slab(stl_x);
                      for (i=0; i < delta; i++)
                      {
                          long slb_y = subtile_slab(stl_y + i);
                          struct Map* mapblk = get_map_block_at(stl_x, stl_y + i);
                          reveal_map_block(mapblk, player->id_number);
                          struct SlabMap* slb = get_slabmap_block(slb_x, slb_y);
                          struct SlabConfigStats* slabst = get_slab_stats(slb);
                          if ( !slabst->is_diggable )
                              mapblk->flags &= ~(SlbAtFlg_TaggedValuable|SlbAtFlg_Unexplored);
                      }
                      stl_y += delta;
                    }
                }
            }
        }
    }
}

void update_explored_flags_for_power_sight(struct PlayerInfo *player)
{
    SYNCDBG(9,"Starting");
    struct Dungeon* dungeon = get_players_dungeon(player);
    memset(backup_explored, 0, sizeof(backup_explored));
    if (dungeon->sight_casted_thing_idx == 0) {
        return;
    }
    struct Thing* thing = thing_get(dungeon->sight_casted_thing_idx);
    if (!thing_is_object(thing)) {
        ERRORLOG("Sight thing index %d invalid", (int)dungeon->sight_casted_thing_idx);
        turn_off_power_sight_of_evil(player->id_number);
        dungeon->sight_casted_thing_idx = 0;
        return;
    }
    TRACE_THING(thing);
    // Fill the backup_explored array
    store_backup_explored_flags_for_power_sight(player, &thing->mappos);
    update_vertical_explored_flags_for_power_sight(player, &thing->mappos);
    update_horizonal_explored_flags_for_power_sight(player, &thing->mappos);

}

void remove_explored_flags_for_power_sight(struct PlayerInfo *player)
{
    SYNCDBG(9, "Starting");
    unsigned char backup_flags;
    struct Dungeon *dungeon = get_players_dungeon(player);

    if (!dungeon->sight_casted_thing_idx)
        return;
    struct Thing *sightng = thing_get(dungeon->sight_casted_thing_idx);
    struct Coord3d *soe_pos = &sightng->mappos;

    MapSubtlCoord stl_y = (long)soe_pos->y.stl.num - MAX_SOE_RADIUS;
    for (long soe_y = 0; soe_y < 2 * MAX_SOE_RADIUS; soe_y++, stl_y++)
    {
        MapSubtlCoord stl_x = (long)soe_pos->x.stl.num - MAX_SOE_RADIUS;
        for (long soe_x = 0; soe_x < 2 * MAX_SOE_RADIUS; soe_x++, stl_x++)
        {
            if (dungeon->soe_explored_flags[soe_y][soe_x])
            {
                struct Map* mapblk = get_map_block_at(stl_x, stl_y);
                if (!map_block_invalid(mapblk))
                {
                    backup_flags = backup_explored[soe_y][soe_x];
                    conceal_map_block(mapblk, player->id_number);
                    if ((backup_flags & 1) != 0)
                        reveal_map_block(mapblk, player->id_number);
                    if ((backup_flags & 2) != 0)
                        mapblk->flags |= SlbAtFlg_Unexplored;
                    if ((backup_flags & 4) != 0)
                        mapblk->flags |= SlbAtFlg_TaggedValuable;
                }
            }
        }
    }
}

void process_timebomb(struct Thing *creatng)
{
    SYNCDBG(18,"Starting");
    if (!creature_under_spell_effect(creatng, CSAfF_Timebomb))
    {
        return;
    }
    if (thing_is_picked_up(creatng))
    {
        return;
    }
    update_creature_speed(creatng);
    struct CreatureControl* cctrl = creature_control_get_from_thing(creatng);
    struct Thing* timetng = thing_get(cctrl->timebomb_countdown_id);
    if (thing_is_invalid(timetng))
    {
        if ((cctrl->timebomb_countdown % game_num_fps) == 0)
        {
            long time = (cctrl->timebomb_countdown / game_num_fps);
            timetng = create_price_effect(&creatng->mappos, creatng->owner, time);
            cctrl->timebomb_countdown_id = timetng->index;
            thing_play_sample(creatng, 853, NORMAL_PITCH, 0, 3, 0, 2, FULL_LOUDNESS); // 853 is hardcoded ticking sound, could be configurable.
        }
    }
    else
    {
        if (timetng->health <= 0)
        {
            delete_thing_structure(timetng, 0);
            cctrl->timebomb_countdown_id = 0;
        }
        else
        {
            struct Coord3d pos;
            pos.x.val = creatng->mappos.x.val;
            pos.y.val = creatng->mappos.y.val;
            pos.z.val = timetng->mappos.z.val;
            move_thing_in_map(timetng, &pos);
        }
    }
    struct Thing* trgtng = thing_get(cctrl->timebomb_target_id);
    if (!thing_is_invalid(trgtng))
    {
        if ((creatng->mappos.x.stl.num == trgtng->mappos.x.stl.num) && (creatng->mappos.y.stl.num == trgtng->mappos.y.stl.num))
        {
            if (abs(creatng->mappos.z.val - trgtng->mappos.z.val) <= creatng->solid_size_z)
            {
                timebomb_explode(creatng);
                return;
            }
        }
    }
    if (cctrl->timebomb_countdown != 0)
    {
        cctrl->timebomb_countdown--;
    }
    else
    {
        timebomb_explode(creatng);
    }
}

#define WEIGHT_DIVISOR 64

void timebomb_explode(struct Thing *creatng)
{
    struct CreatureControl *cctrl = creature_control_get_from_thing(creatng);
    struct SpellConfig *spconf = get_spell_config(cctrl->active_timebomb_spell);
    struct ShotConfigStats *shotst = get_shot_model_stats(spconf->shot_model);
    SYNCDBG(8, "Explode Timebomb");
    long weight = compute_creature_weight(creatng);
    if (shotst->area_range != 0)
    {
        struct CreatureModelConfig *crconf = creature_stats_get_from_thing(creatng);
        long dist = (compute_creature_attack_range(shotst->area_range * COORD_PER_STL, crconf->luck, cctrl->exp_level) * weight) / WEIGHT_DIVISOR;
        long damage = (compute_creature_attack_spell_damage(shotst->area_damage, crconf->luck, cctrl->exp_level, creatng) * weight) / WEIGHT_DIVISOR;
        HitTargetFlags hit_targets = hit_type_to_hit_targets(shotst->area_hit_type);
        explosion_affecting_area(creatng, &creatng->mappos, dist, damage, (shotst->area_blow * weight) / WEIGHT_DIVISOR, hit_targets);
    }
    struct Thing *efftng = create_used_effect_or_element(&creatng->mappos, TngEff_Explosion5, creatng->owner, creatng->index);
    if (!thing_is_invalid(efftng))
    {
        create_used_effect_or_element(&creatng->mappos, shotst->explode.effect1_model, creatng->owner, creatng->index);
        create_used_effect_or_element(&creatng->mappos, shotst->explode.effect2_model, creatng->owner, creatng->index);
        if (shotst->explode.around_effect1_model != 0)
        {
            create_effect_around_thing(creatng, shotst->explode.around_effect1_model);
        }
        if (shotst->explode.around_effect2_model > 0)
        {
            create_effect_around_thing(creatng, shotst->explode.around_effect2_model);
        }
        if (creature_model_bleeds(creatng->model))
        {
            create_effect_around_thing(creatng, TngEff_Blood5);
        }
        HitTargetFlags hit_targets = hit_type_to_hit_targets(shotst->area_hit_type);
        cctrl->timebomb_death = ((shotst->model_flags & ShMF_Exploding) != 0);
        MapCoord max_dist = (shotst->area_range * weight) / WEIGHT_DIVISOR;
        HitPoints max_damage = (shotst->area_damage * weight) / WEIGHT_DIVISOR;
        long blow_strength = (shotst->area_blow * weight) / WEIGHT_DIVISOR;
        kill_creature(creatng, INVALID_THING, -1, CrDed_NoUnconscious);
        explosion_affecting_area(efftng, &efftng->mappos, max_dist, max_damage, blow_strength, hit_targets);
    }
}
/******************************************************************************/<|MERGE_RESOLUTION|>--- conflicted
+++ resolved
@@ -186,11 +186,7 @@
     {
         return;
     }
-<<<<<<< HEAD
-    if (CREATURE_RANDOM(creatng, 100) < game.conf.rules[creatng->owner].magic.disease_transfer_percentage)
-=======
-    if (THING_RANDOM(creatng, 100) < game.conf.rules.magic.disease_transfer_percentage)
->>>>>>> 6417db6a
+    if (THING_RANDOM(creatng, 100) < game.conf.rules[creatng->owner].magic.disease_transfer_percentage)
     {
         SubtlCodedCoords stl_num = get_subtile_number(creatng->mappos.x.stl.num, creatng->mappos.y.stl.num);
         for (long n = 0; n < AROUND_MAP_LENGTH; n++)
