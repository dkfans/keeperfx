/******************************************************************************/
// Free implementation of Bullfrog's Dungeon Keeper strategy game.
/******************************************************************************/
/** @file player_utils.c
 *     Player data structures definitions.
 * @par Purpose:
 *     Defines functions for player-related structures support.
 * @par Comment:
 *     None.
 * @author   Tomasz Lis
 * @date     10 Nov 2009 - 20 Nov 2012
 * @par  Copying and copyrights:
 *     This program is free software; you can redistribute it and/or modify
 *     it under the terms of the GNU General Public License as published by
 *     the Free Software Foundation; either version 2 of the License, or
 *     (at your option) any later version.
 */
/******************************************************************************/
#include "player_utils.h"

#include "globals.h"
#include "bflib_basics.h"
#include "bflib_memory.h"
#include "bflib_math.h"
#include "bflib_sound.h"

#include "player_data.h"
#include "player_instances.h"
#include "player_states.h"
#include "player_computer.h"
#include "dungeon_data.h"
#include "power_hand.h"
#include "thing_objects.h"
#include "thing_effects.h"
#include "frontmenu_ingame_evnt.h"
#include "front_simple.h"
#include "front_lvlstats.h"
#include "gui_msgs.h"
#include "gui_soundmsgs.h"
#include "gui_frontmenu.h"
#include "config_settings.h"
#include "config_terrain.h"
#include "map_blocks.h"
#include "map_utils.h"
#include "ariadne_wallhug.h"
#include "game_saves.h"
#include "game_legacy.h"
#include "frontend.h"
#include "magic.h"
#include "engine_redraw.h"
#include "frontmenu_ingame_tabs.h"
#include "frontmenu_ingame_map.h"
#include "keeperfx.hpp"
#include "kjm_input.h"

/******************************************************************************/
/******************************************************************************/
DLLIMPORT void _DK_fill_in_explored_area(unsigned char plyr_idx, short stl_x, short stl_y);
/******************************************************************************/
TbBool player_has_won(PlayerNumber plyr_idx)
{
    struct PlayerInfo* player = get_player(plyr_idx);
    if (player_invalid(player))
        return false;
    return (player->victory_state == VicS_WonLevel);
}

TbBool player_has_lost(PlayerNumber plyr_idx)
{
    struct PlayerInfo* player = get_player(plyr_idx);
    if (player_invalid(player))
        return false;
    return (player->victory_state == VicS_LostLevel);
}

/**
 * Returns whether given player has no longer any chance to win.
 * @param plyr_idx
 * @return
 */
TbBool player_cannot_win(PlayerNumber plyr_idx)
{
    if (plyr_idx == game.neutral_player_num)
        return true;
    struct PlayerInfo* player = get_player(plyr_idx);
    if (!player_exists(player))
        return true;
    if (player->victory_state == VicS_LostLevel)
        return true;
    struct Thing* heartng = get_player_soul_container(player->id_number);
    if (!thing_exists(heartng) || (heartng->active_state == ObSt_BeingDestroyed))
        return true;
    return false;
}

void set_player_as_won_level(struct PlayerInfo *player)
{
  if (player->victory_state != VicS_Undecided)
  {
      //WARNLOG("Player fate is already decided to %d",(int)player->victory_state);
      return;
  }
  if (is_my_player(player))
    frontstats_initialise();
  player->victory_state = VicS_WonLevel;
  struct Dungeon* dungeon = get_dungeon(player->id_number);
  if ( timer_enabled() )
  {
    if (TimerGame)
    {
        TimerTurns = dungeon->lvstats.hopes_dashed;
        update_time();
    }
    else
    {
        show_real_time_taken();
    }
    struct GameTime GameT = get_game_time(dungeon->lvstats.hopes_dashed, game.num_fps);
    SYNCMSG("Won level %ld. Total turns taken: %ld (%02d:%02d:%02d at %d fps). Real time elapsed: %02d:%02d:%02d:%03d.", game.loaded_level_number, dungeon->lvstats.hopes_dashed, GameT.Hours, GameT.Minutes, GameT.Seconds, game.num_fps, Timer.Hours, Timer.Minutes, Timer.Seconds, Timer.MSeconds);
  }
  // Computing player score
  dungeon->lvstats.player_score = compute_player_final_score(player, dungeon->max_gameplay_score);
  dungeon->lvstats.allow_save_score = 1;
  if ((game.system_flags & GSF_NetworkActive) == 0)
    player->field_4EB = game.play_gameturn + 300;
  if (is_my_player(player))
  {
    if (lord_of_the_land_in_prison_or_tortured())
    {
        SYNCLOG("Lord Of The Land kept captive. Torture tower unlocked.");
        player->additional_flags |= PlaAF_UnlockedLordTorture;
    }
    output_message(SMsg_LevelWon, 0, true);
  }
}

void set_player_as_lost_level(struct PlayerInfo *player)
{
    if (player->victory_state != VicS_Undecided)
    {
        // Suppress redundant warnings
        if ((game.system_flags & GSF_RunAfterVictory) == 0)
        {
            WARNLOG("Victory state already set to %d",(int)player->victory_state);
        }
        return;
    }
    SYNCLOG("Player %d lost",(int)player->id_number);
    if (is_my_player(player))
    {
        frontstats_initialise();
    }
    player->victory_state = VicS_LostLevel;
    struct Dungeon* dungeon = get_dungeon(player->id_number);
    // Computing player score
    dungeon->lvstats.player_score = compute_player_final_score(player, dungeon->max_gameplay_score);
    if (is_my_player(player))
    {
        output_message(SMsg_LevelFailed, 0, true);
        turn_off_all_menus();
        clear_transfered_creature();
    }
    if ((gameadd.classic_bugs_flags & ClscBug_NoHandPurgeOnDefeat) == 0) {
        clear_things_in_hand(player);
        dungeon->num_things_in_hand = 0;
    }
    if (player_uses_power_call_to_arms(player->id_number))
        turn_off_power_call_to_arms(player->id_number);
    if (player_uses_power_sight(player->id_number))
    {
        struct Thing* thing = thing_get(dungeon->sight_casted_thing_idx);
        delete_thing_structure(thing, 0);
        dungeon->sight_casted_thing_idx = 0;
    }
    if (is_my_player(player))
        gui_set_button_flashing(0, 0);
    set_player_mode(player, PVT_DungeonTop);
    set_player_state(player, PSt_CtrlDungeon, 0);
    if ((game.system_flags & GSF_NetworkActive) == 0)
        player->field_4EB = game.play_gameturn + 300;
    if ((game.system_flags & GSF_NetworkActive) != 0)
        reveal_whole_map(player);
    if ((dungeon->computer_enabled & 0x01) != 0)
        toggle_computer_player(player->id_number);
}

long compute_player_final_score(struct PlayerInfo *player, long gameplay_score)
{
    long i;
    if (((game.system_flags & GSF_NetworkActive) != 0)
      || !is_singleplayer_level(game.loaded_level_number)) {
        i = 2 * gameplay_score;
    } else {
        i = gameplay_score + 10 * gameplay_score * array_index_for_singleplayer_level(game.loaded_level_number) / 100;
    }
    if (player_has_lost(player->id_number))
        i /= 2;
    return i;
}

/**
 * Takes money from hoards stored in given room.
 * @param room The room which contains gold hoards.
 * @param amount_take Amount of gold to be taken.
 * @return Gives amount of gold taken from room.
 */
GoldAmount take_money_from_room(struct Room *room, GoldAmount amount_take)
{
    GoldAmount amount = amount_take;
    // Remove gold from room border slabs
    unsigned long k = 0;
    unsigned long slbnum = room->slabs_list;
    while (slbnum > 0)
    {
        struct SlabMap* slb = get_slabmap_direct(slbnum);
        if (slabmap_block_invalid(slb)) {
            ERRORLOG("Jump to invalid room slab detected");
            break;
        }
        // Per-slab code starts
        MapSlabCoord slb_x = slb_num_decode_x(slbnum);
        MapSlabCoord slb_y = slb_num_decode_y(slbnum);
        MapSubtlCoord stl_x = slab_subtile_center(slb_x);
        MapSubtlCoord stl_y = slab_subtile_center(slb_y);
        if (slab_is_area_outer_border(slb_x, slb_y))
        {
            struct Thing* hrdtng = find_gold_hoard_at(stl_x, stl_y);
            if (!thing_is_invalid(hrdtng)) {
                amount -= remove_gold_from_hoarde(hrdtng, room, amount);
            }
        }
        if (amount <= 0)
          break;
        // Per-slab code ends
        slbnum = get_next_slab_number_in_room(slbnum);
        k++;
        if (k > map_tiles_x * map_tiles_y)
        {
            ERRORLOG("Infinite loop detected when sweeping room slabs");
            break;
        }
    }
    if (amount <= 0)
        return amount_take-amount;
    // Remove gold from room center only if borders are clear
    k = 0;
    slbnum = room->slabs_list;
    while (slbnum > 0)
    {
        struct SlabMap* slb = get_slabmap_direct(slbnum);
        if (slabmap_block_invalid(slb)) {
            ERRORLOG("Jump to invalid room slab detected");
            break;
        }
        // Per-slab code starts
        MapSubtlCoord stl_x = slab_subtile_center(slb_num_decode_x(slbnum));
        MapSubtlCoord stl_y = slab_subtile_center(slb_num_decode_y(slbnum));
        {
            struct Thing* hrdtng = find_gold_hoard_at(stl_x, stl_y);
            if (!thing_is_invalid(hrdtng)) {
                amount -= remove_gold_from_hoarde(hrdtng, room, amount);
            }
        }
        if (amount <= 0)
          break;
        // Per-slab code ends
        slbnum = get_next_slab_number_in_room(slbnum);
        k++;
        if (k > map_tiles_x * map_tiles_y)
        {
            ERRORLOG("Infinite loop detected when sweeping room slabs");
            break;
        }
    }
    return amount_take-amount;
}

long take_money_from_dungeon_f(PlayerNumber plyr_idx, GoldAmount amount_take, TbBool only_whole_sum, const char *func_name)
{
    struct Dungeon* dungeon = get_players_num_dungeon(plyr_idx);
    if (dungeon_invalid(dungeon)) {
        WARNLOG("%s: Cannot take gold from player %d with no dungeon",func_name,(int)plyr_idx);
        return -1;
    }
    GoldAmount take_remain = amount_take;
    GoldAmount total_money = dungeon->total_money_owned;
    if (take_remain <= 0) {
        WARNLOG("%s: No gold needed to be taken from player %d",func_name,(int)plyr_idx);
        return 0;
    }
    if (take_remain > total_money)
    {
        SYNCDBG(7,"%s: Player %d has only %d gold, cannot get %d from him",func_name,(int)plyr_idx,(int)total_money,(int)take_remain);
        if ((only_whole_sum) || (total_money == 0)) {
            return -1;
        }
        take_remain = dungeon->total_money_owned;
        amount_take = dungeon->total_money_owned;
    }
    GoldAmount offmap_money = dungeon->offmap_money_owned;
    if (offmap_money > 0)
    {
        if (take_remain <= offmap_money)
        {
            dungeon->offmap_money_owned -= take_remain;
            dungeon->total_money_owned -= take_remain;
            return amount_take;
        }
        take_remain -= offmap_money;
        dungeon->total_money_owned -= offmap_money;
        dungeon->offmap_money_owned = 0;
    }
    long i = dungeon->room_kind[RoK_TREASURE];
    unsigned long k = 0;
    while (i != 0)
    {
        struct Room* room = room_get(i);
        if (room_is_invalid(room))
        {
          ERRORLOG("Jump to invalid room detected");
          break;
        }
        i = room->next_of_owner;
        // Per-room code
        if (room->capacity_used_for_storage > 0)
        {
            take_remain -= take_money_from_room(room, take_remain);
            if (take_remain <= 0)
            {
                if (is_my_player_number(plyr_idx))
                {
                  if ((total_money >= 1000) && (total_money - amount_take < 1000)) {
                      output_message(SMsg_GoldLow, MESSAGE_DELAY_TREASURY, true);
                  }
                }
                return amount_take;
            }
        }
        // Per-room code ends
        k++;
        if (k > ROOMS_COUNT)
        {
          ERRORLOG("Infinite loop detected when sweeping rooms list");
          break;
        }
    }
    WARNLOG("%s: Player %d could not give %d gold, %d was missing; his total gold was %d",func_name,(int)plyr_idx,(int)amount_take,(int)take_remain,(int)total_money);
    return -1;
}

long update_dungeon_generation_speeds(void)
{
    int plyr_idx;
    // Get value of generation
    int max_manage_score = 0;
    for (plyr_idx=0; plyr_idx < PLAYERS_COUNT; plyr_idx++)
    {
        struct PlayerInfo* player = get_player(plyr_idx);
        if (player_exists(player) && (player->is_active == 1))
        {
            struct Dungeon* dungeon = get_players_dungeon(player);
            if (dungeon->total_score > max_manage_score)
                max_manage_score = dungeon->manage_score;
        }
    }
    // Update the values
    for (plyr_idx = 0; plyr_idx < PLAYERS_COUNT; plyr_idx++)
    {
        struct PlayerInfo* player = get_player(plyr_idx);
        if (player_exists(player) && (player->is_active == 1))
        {
            struct Dungeon* dungeon = get_players_dungeon(player);
            if (dungeon->manage_score > 0)
                dungeon->turns_between_entrance_generation = max_manage_score * game.generate_speed / dungeon->manage_score;
            else
                dungeon->turns_between_entrance_generation = game.generate_speed;
        }
    }

    return 1;
}

void calculate_dungeon_area_scores(void)
{
    //_DK_calculate_dungeon_area_scores();
    // Zero dungeon areas
    for (PlayerNumber plyr_idx = 0; plyr_idx < PLAYERS_COUNT; plyr_idx++)
    {
        struct Dungeon* dungeon = get_players_num_dungeon(plyr_idx);
        if (!dungeon_invalid(dungeon))
        {
            dungeon->total_area = 0;
            dungeon->room_manage_area = 0;
        }
    }
    // Compute new values for dungeon areas
    for (MapSlabCoord slb_y = 0; slb_y < map_tiles_y; slb_y++)
    {
        for (MapSlabCoord slb_x = 0; slb_x < map_tiles_x; slb_x++)
        {
            SlabCodedCoords slb_num = get_slab_number(slb_x, slb_y);
            struct SlabMap* slb = get_slabmap_direct(slb_num);
            const struct SlabAttr* slbattr = get_slab_attrs(slb);
            if (slbattr->category == SlbAtCtg_RoomInterior)
            {
                struct Dungeon *dungeon;
                if (slabmap_owner(slb) != game.neutral_player_num) {
                    dungeon = get_players_num_dungeon(slabmap_owner(slb));
                } else {
                    dungeon = INVALID_DUNGEON;
                }
                if (!dungeon_invalid(dungeon))
                {
                    dungeon->total_area++;
                    dungeon->room_manage_area++;
                }
            } else
            if (slbattr->category == SlbAtCtg_FortifiedGround)
            {
                struct Dungeon *dungeon;
                if (slabmap_owner(slb) != game.neutral_player_num) {
                    dungeon = get_players_num_dungeon(slabmap_owner(slb));
                } else {
                    dungeon = INVALID_DUNGEON;
                }
                if (!dungeon_invalid(dungeon))
                {
                    dungeon->total_area++;
                }
            }
        }
    }
}

void init_player_music(struct PlayerInfo *player)
{
    LevelNumber lvnum = get_loaded_level_number();
    game.audiotrack = 3 + ((lvnum - 1) % 4);
}

TbBool map_position_has_sibling_slab(MapSlabCoord slb_x, MapSlabCoord slb_y, SlabKind slbkind, PlayerNumber plyr_idx)
{
    for (int n = 0; n < SMALL_AROUND_LENGTH; n++)
    {
        int dx = small_around[n].delta_x;
        int dy = small_around[n].delta_y;
        struct SlabMap* slb = get_slabmap_block(slb_x + dx, slb_y + dy);
        if ((slb->kind == slbkind) && (slabmap_owner(slb) == plyr_idx)) {
            return true;
        }
    }
    return false;
}

TbBool map_position_initially_explored_for_player(PlayerNumber plyr_idx, MapSlabCoord slb_x, MapSlabCoord slb_y)
{
    struct SlabMap* slb = get_slabmap_block(slb_x, slb_y);
    struct Map* mapblk = get_map_block_at(slab_subtile_center(slb_x), slab_subtile_center(slb_y));
    // All owned ground is visible
    if (slabmap_owner(slb) == plyr_idx) {
        return true;
    }
    // All Rocks are visible
    if (slb->kind == SlbT_ROCK) {
        return true;
    }
    // Neutral entrances are visible
    struct Room* room = room_get(slb->room_index);
    if (((mapblk->flags & SlbAtFlg_IsRoom) != 0) && (room->kind == RoK_ENTRANCE) && (slabmap_owner(slb) == game.neutral_player_num)) {
        return true;
    }
    // Slabs with specific flag are visible
    if ((mapblk->flags & SlbAtFlg_Valuable) != 0) {
        return true;
    }
    // Area around entrances is visible
    if (map_position_has_sibling_slab(slb_x, slb_y, SlbT_ENTRANCE, game.neutral_player_num)) {
        return true;
    }
    return false;
}

void fill_in_explored_area(PlayerNumber plyr_idx, MapSubtlCoord stl_x, MapSubtlCoord stl_y)
{
    _DK_fill_in_explored_area(plyr_idx, stl_x, stl_y); return;
}

void init_keeper_map_exploration_by_terrain(struct PlayerInfo *player)
{
    //_DK_init_keeper_map_exploration(player); return;
    struct Thing* heartng = get_player_soul_container(player->id_number);
    if (thing_exists(heartng)) {
        fill_in_explored_area(player->id_number, heartng->mappos.x.stl.num, heartng->mappos.y.stl.num);
    }
    for (MapSlabCoord slb_y = 0; slb_y < map_tiles_y; slb_y++)
    {
        for (MapSlabCoord slb_x = 0; slb_x < map_tiles_x; slb_x++)
        {
            if (map_position_initially_explored_for_player(player->id_number, slb_x, slb_y)) {
                set_slab_explored(player->id_number, slb_x, slb_y);
            }
        }
    }
}

TbBool check_map_explored_at_current_pos(struct Thing *creatng)
{
    check_map_explored(creatng, creatng->mappos.x.stl.num, creatng->mappos.y.stl.num);
    return true;
}

void init_keeper_map_exploration_by_creatures(struct PlayerInfo *player)
{
    do_to_players_all_creatures_of_model(player->id_number, CREATURE_ANY, check_map_explored_at_current_pos);
}

void init_player_as_single_keeper(struct PlayerInfo *player)
{
    struct InitLight ilght;
    memset(&ilght, 0, sizeof(struct InitLight));
    player->field_4CD = 0;
    ilght.radius = 2560;
    ilght.intensity = 48;
    ilght.field_3 = 5;
    ilght.is_dynamic = 1;
    unsigned short idx = light_create_light(&ilght);
    player->field_460 = idx;
    if (idx != 0) {
        light_set_light_never_cache(idx);
    } else {
        WARNLOG("Cannot allocate light to player %d.",(int)player->id_number);
    }
}

void init_player(struct PlayerInfo *player, short no_explore)
{
    SYNCDBG(5,"Starting");
    player->minimap_pos_x = 11;
    player->minimap_pos_y = 11;
    player->minimap_zoom = settings.minimap_zoom;
    player->field_4D1 = player->id_number;
    setup_engine_window(0, 0, MyScreenWidth, MyScreenHeight);
    player->continue_work_state = PSt_CtrlDungeon;
    player->work_state = PSt_CtrlDungeon;
    player->field_14 = 2;
    player->main_palette = engine_palette;
    if (is_my_player(player))
    {
        set_flag_byte(&game.operation_flags,GOF_ShowPanel,true);
        set_gui_visible(true);
        init_gui();
        turn_on_menu(GMnu_MAIN);
        turn_on_menu(GMnu_ROOM);
    }
    switch (game.game_kind)
    {
    case GKind_LocalGame:
        init_player_as_single_keeper(player);
        init_player_start(player, false);
        reset_player_mode(player, PVT_DungeonTop);
        if ( !no_explore ) {
          init_keeper_map_exploration_by_terrain(player);
          init_keeper_map_exploration_by_creatures(player);
        }
        break;
    case GKind_MultiGame:
        if (player->is_active != 1)
        {
          ERRORLOG("Non Keeper in Keeper game");
          break;
        }
        init_player_as_single_keeper(player);
        init_player_start(player, false);
        reset_player_mode(player, PVT_DungeonTop);
        init_keeper_map_exploration_by_terrain(player);
        init_keeper_map_exploration_by_creatures(player);
        break;
    default:
        ERRORLOG("How do I set up this player?");
        break;
    }
    init_player_cameras(player);
    pannel_map_update(0, 0, map_subtiles_x+1, map_subtiles_y+1);
    player->mp_message_text[0] = '\0';
    if (is_my_player(player))
    {
        init_player_music(player);
    }
    // By default, player is his own ally
    player->allied_players = (1 << player->id_number);
    player->hand_busy_until_turn = 0;
}

void init_players(void)
{
    for (int i = 0; i < PLAYERS_COUNT; i++)
    {
        struct PlayerInfo* player = get_player(i);
        if ((game.packet_save_head.players_exist & (1 << i)) != 0)
            player->allocflags |= PlaF_Allocated;
        else
            player->allocflags &= ~PlaF_Allocated;
        if (player_exists(player))
        {
            player->id_number = i;
            if ((game.packet_save_head.players_comp & (1 << i)) != 0)
                player->allocflags |= PlaF_CompCtrl;
            else
                player->allocflags &= ~PlaF_CompCtrl;
            if ((player->allocflags & PlaF_CompCtrl) == 0)
            {
              game.active_players_count++;
              player->is_active = 1;
              game.game_kind = GKind_MultiGame;
              init_player(player, 0);
            }
        }
    }
}

TbBool wp_check_map_pos_valid(struct Wander *wandr, SubtlCodedCoords stl_num)
{
    SYNCDBG(16,"Starting");
    MapSubtlCoord stl_x = stl_num_decode_x(stl_num);
    MapSubtlCoord stl_y = stl_num_decode_y(stl_num);
    if (wandr->wandr_slot == CrWaS_WithinDungeon)
    {
        struct Map* mapblk = get_map_block_at_pos(stl_num);
        // Add only tiles which are revealed to the wandering player, unless it's heroes - for them, add all
        if ((wandr->plyr_idx == game.hero_player_num) || map_block_revealed(mapblk, wandr->plyr_idx))
        {
            struct SlabMap* slb = get_slabmap_for_subtile(stl_x, stl_y);
            if (((mapblk->flags & SlbAtFlg_Blocking) == 0) && ((get_navigation_map(stl_x, stl_y) & NAVMAP_UNSAFE_SURFACE) == 0)
             && players_creatures_tolerate_each_other(wandr->plyr_idx,slabmap_owner(slb)))
            {
                return true;
            }
        }
    } else
    {
        struct Map* mapblk = get_map_block_at_pos(stl_num);
        // Add only tiles which are not revealed to the wandering player, unless it's heroes - for them, do nothing
        if ((wandr->plyr_idx != game.hero_player_num) && !map_block_revealed(mapblk, wandr->plyr_idx))
        {
            if (((mapblk->flags & SlbAtFlg_Blocking) == 0) && ((get_navigation_map(stl_x, stl_y) & NAVMAP_UNSAFE_SURFACE) == 0))
            {
                struct Thing* heartng = get_player_soul_container(wandr->plyr_idx);
                if (!thing_is_invalid(heartng))
                {
                    struct Coord3d dstpos;
                    dstpos.x.val = subtile_coord_center(stl_x);
                    dstpos.y.val = subtile_coord_center(stl_y);
                    dstpos.z.val = subtile_coord(1,0);
                    if (navigation_points_connected(&heartng->mappos, &dstpos))
                      return true;
                }
            }
        }
    }
    return false;
}

TbBool wander_point_add(struct Wander *wandr, SubtlCodedCoords stl_num)
{
    unsigned long i = wandr->point_insert_idx;
    wandr->points[i].stl_x = stl_num_decode_x(stl_num);
    wandr->points[i].stl_y = stl_num_decode_y(stl_num);
    wandr->point_insert_idx = (i + 1) % WANDER_POINTS_COUNT;
    if (wandr->points_count < WANDER_POINTS_COUNT)
      wandr->points_count++;
    return true;
}

/**
 * Stores up to given amount of wander points into given wander structure.
 * If required, selects several evenly distributed points from the input array.
 * @param wandr
 * @param stl_num_list
 * @param stl_num_count
 * @param max_to_store
 * @return
 */
TbBool store_wander_points_up_to(struct Wander *wandr, const SubtlCodedCoords stl_num_list[], long stl_num_count, long max_to_store)
{
    long i;
    if (stl_num_count > max_to_store)
    {
        if (wandr->max_found_per_check <= 0)
            return 1;
        wandr->point_insert_idx %= WANDER_POINTS_COUNT;
        double delta = ((double)stl_num_count) / max_to_store;
        double realidx = 0.1; // A little above zero to avoid float rounding errors
        for (i = 0; i < max_to_store; i++)
        {
            wander_point_add(wandr, stl_num_list[(unsigned int)(realidx)]);
            realidx += delta;
        }
    } else
    {
        // Otherwise, add all points to the wander array
        for (i = 0; i < stl_num_count; i++)
        {
            wander_point_add(wandr, stl_num_list[i]);
        }
    }
    return true;
}

long wander_point_initialise(struct Wander *wandr, PlayerNumber plyr_idx, unsigned char wandr_slot)
{
    wandr->wandr_slot = wandr_slot;
    wandr->plyr_idx = plyr_idx;
    wandr->point_insert_idx = 0;
    wandr->last_checked_slb_num = 0;
    wandr->plyr_bit = (1 << plyr_idx);
    wandr->num_check_per_run = 20;
    wandr->max_found_per_check = 4;
    wandr->wdrfield_14 = 0;

    long stl_num_list_count = 0;
    SubtlCodedCoords* stl_num_list = (SubtlCodedCoords*)scratch;
    SlabCodedCoords slb_num = 0;
    while (1)
    {
        MapSlabCoord slb_x = slb_num_decode_x(slb_num);
        MapSlabCoord slb_y = slb_num_decode_y(slb_num);
        SubtlCodedCoords stl_num = get_subtile_number_at_slab_center(slb_x, slb_y);
        if (wp_check_map_pos_valid(wandr, stl_num))
        {
            if (stl_num_list_count >= 0x10000/sizeof(SubtlCodedCoords)-1)
                break;
            stl_num_list[stl_num_list_count] = stl_num;
            stl_num_list_count++;
        }
        slb_num++;
        if (slb_num >= map_tiles_x*map_tiles_y) {
            break;
        }
    }
    // Check if we have found anything
    if (stl_num_list_count <= 0)
        return 1;
    // If we have too many points, use only some of them
    store_wander_points_up_to(wandr, stl_num_list, stl_num_list_count, WANDER_POINTS_COUNT);
    return 1;
}

#define LOCAL_LIST_SIZE 20
long wander_point_update(struct Wander *wandr)
{
    SubtlCodedCoords stl_num_list[LOCAL_LIST_SIZE];
    SYNCDBG(6,"Starting");
    // Find up to 20 numbers (starting where we ended last time) and store them in local array
    SlabCodedCoords slb_num = wandr->last_checked_slb_num;
    long stl_num_list_count = 0;
    for (long i = 0; i < wandr->num_check_per_run; i++)
    {
        MapSlabCoord slb_x = slb_num_decode_x(slb_num);
        MapSlabCoord slb_y = slb_num_decode_y(slb_num);
        SubtlCodedCoords stl_num = get_subtile_number_at_slab_center(slb_x, slb_y);
        if (wp_check_map_pos_valid(wandr, stl_num))
        {
            if (stl_num_list_count >= LOCAL_LIST_SIZE)
                break;
            stl_num_list[stl_num_list_count] = stl_num;
            stl_num_list_count++;
            if ((wandr->wdrfield_14 != 0) && (stl_num_list_count == wandr->max_found_per_check))
            {
                slb_num = (wandr->num_check_per_run + wandr->last_checked_slb_num) % (map_tiles_x*map_tiles_y);
                break;
            }
        }
        slb_num++;
        if (slb_num >= map_tiles_x*map_tiles_y) {
            slb_num = 0;
        }
    }
    wandr->last_checked_slb_num = slb_num;
    // Check if we have found anything
    if (stl_num_list_count <= 0)
        return 1;
    // If we have too many points, use only some of them
    store_wander_points_up_to(wandr, stl_num_list, stl_num_list_count, wandr->max_found_per_check);
    return 1;
}
#undef LOCAL_LIST_SIZE

void post_init_player(struct PlayerInfo *player)
{
    switch (game.game_kind)
    {
    case GKind_Unknown3:
        break;
    case GKind_LocalGame:
    case GKind_MultiGame:
        wander_point_initialise(&player->wandr_within, player->id_number, CrWaS_WithinDungeon);
        wander_point_initialise(&player->wandr_outside, player->id_number, CrWaS_OutsideDungeon);
        break;
    default:
        if ((player->allocflags & PlaF_CompCtrl) == 0) {
            ERRORLOG("Invalid GameMode");
        }
        break;
    }
}

void post_init_players(void)
{
    for (PlayerNumber plyr_idx = 0; plyr_idx < PLAYERS_COUNT; plyr_idx++)
    {
        struct PlayerInfo* player = get_player(plyr_idx);
        if ((player->allocflags & PlaF_Allocated) != 0) {
            post_init_player(player);
        }
    }
}

void init_players_local_game(void)
{
    SYNCDBG(4,"Starting");
    struct PlayerInfo* player = get_my_player();
    player->id_number = my_player_number;
    player->allocflags |= PlaF_Allocated;
    if (settings.video_rotate_mode < 1)
      player->view_mode_restore = PVM_IsometricView;
    else
      player->view_mode_restore = PVM_FrontView;
    init_player(player, 0);
}

void process_player_states(void)
{
    SYNCDBG(6,"Starting");
    for (PlayerNumber plyr_idx = 0; plyr_idx < PLAYERS_COUNT; plyr_idx++)
    {
        struct PlayerInfo* player = get_player(plyr_idx);
        if (player_exists(player) && ((player->allocflags & PlaF_CompCtrl) == 0))
        {
            if ( (player->work_state == PSt_CreatrInfo) || (player->work_state == PSt_CreatrInfoAll) )
            {
                struct Thing* thing = thing_get(player->controlled_thing_idx);
                struct Camera* cam = player->acamera;
                if ((cam != NULL) && thing_exists(thing)) {
                    cam->mappos.x.val = thing->mappos.x.val;
                    cam->mappos.y.val = thing->mappos.y.val;
                }
            }
        }
    }
}

void process_players(void)
{
    SYNCDBG(5,"Starting");
    update_roomspaces();
    process_player_instances();
    process_player_states();
    for (int i = 0; i < PLAYERS_COUNT; i++)
    {
        struct PlayerInfo* player = get_player(i);
        if (player_exists(player) && (player->is_active == 1))
        {
            SYNCDBG(6,"Doing updates for player %d",i);
            wander_point_update(&player->wandr_within);
            wander_point_update(&player->wandr_outside);
            update_power_sight_explored(player);
            update_player_objectives(i);
        }
    }
    TbBigChecksum sum = 0;
    sum += compute_players_checksum();
    sum += game.action_rand_seed;
    player_packet_checksum_add(my_player_number,sum,"players");
    SYNCDBG(17,"Finished");
}

TbBool player_sell_trap_at_subtile(PlayerNumber plyr_idx, MapSubtlCoord stl_x, MapSubtlCoord stl_y)
{
    struct Thing *thing;
    struct Coord3d pos;
    MapSlabCoord slb_x = subtile_slab_fast(stl_x);
    MapSlabCoord slb_y = subtile_slab_fast(stl_y);
    long sell_value = 0;
<<<<<<< HEAD
    struct PlayerInfo* player = get_player(plyr_idx);
    if (player->full_slab_cursor == false)
=======
    unsigned long traps_sold;
    if (is_key_pressed(KC_LALT, KMod_DONTCARE))
>>>>>>> cad316f3
    {
        thing = get_trap_for_position(stl_x, stl_y);
        if (thing_is_invalid(thing))
        {
            return false;
        }
        set_coords_to_subtile_center(&pos,stl_x,stl_y,1);
        traps_sold = remove_trap_on_subtile(stl_x, stl_y, &sell_value);
    }
    else
    {
        thing = get_trap_for_slab_position(subtile_slab_fast(stl_x), subtile_slab_fast(stl_y));
        if (thing_is_invalid(thing))
        {
            return false;
        }
        set_coords_to_slab_center(&pos,slb_x,slb_y);
        traps_sold = remove_traps_around_subtile(slab_subtile_center(slb_x), slab_subtile_center(slb_y), &sell_value);
    }

	struct DungeonAdd* dungeonadd = get_dungeonadd(thing->owner);
	dungeonadd->traps_sold += traps_sold;
	dungeonadd->manufacture_gold += sell_value;

    struct Dungeon* dungeon = get_players_num_dungeon(thing->owner);
    if (is_my_player_number(plyr_idx))
    {
        play_non_3d_sample(115);
    }
    dungeon->camera_deviate_jump = 192;
    if (sell_value != 0)
    {
        create_price_effect(&pos, plyr_idx, sell_value);
        player_add_offmap_gold(plyr_idx,sell_value);
    } else
    {
        WARNLOG("Sold traps at (%d,%d) which didn't cost anything",(int)stl_x,(int)stl_y);
    }
    // Add the trap location to related computer player, in case we'll want to place a trap again
    struct Computer2* comp = get_computer_player(plyr_idx);
    if (!computer_player_invalid(comp))
    {
        add_to_trap_location(comp, &pos);
    }
    return true;
}

TbBool player_sell_door_at_subtile(PlayerNumber plyr_idx, MapSubtlCoord stl_x, MapSubtlCoord stl_y)
{
    MapSubtlCoord cstl_x = stl_slab_center_subtile(stl_x);
    MapSubtlCoord cstl_y = stl_slab_center_subtile(stl_y);
    struct Thing* thing = get_door_for_position(cstl_x, cstl_y);
    if (thing_is_invalid(thing))
    {
        return false;
    }

	struct Dungeon* dungeon = get_players_num_dungeon(thing->owner);
	dungeon->camera_deviate_jump = 192;
    long sell_value = compute_value_percentage(gameadd.doors_config[thing->model].selling_value, gameadd.door_sale_percent);

	struct DungeonAdd* dungeonadd = get_dungeonadd(thing->owner);
	dungeonadd->doors_sold++;
	dungeonadd->manufacture_gold += sell_value;

    destroy_door(thing);
    if (is_my_player_number(plyr_idx))
        play_non_3d_sample(115);
    struct Coord3d pos;
    set_coords_to_slab_center(&pos,subtile_slab_fast(stl_x),subtile_slab_fast(stl_y));
    if (sell_value != 0)
    {
        create_price_effect(&pos, plyr_idx, sell_value);
        player_add_offmap_gold(plyr_idx, sell_value);
    }
    { // Add the trap location to related computer player, in case we'll want to place a trap again
        struct Computer2* comp = get_computer_player(plyr_idx);
        if (!computer_player_invalid(comp)) {
            add_to_trap_location(comp, &pos);
        }
    }
    return true;
}

void compute_and_update_player_payday_total(PlayerNumber plyr_idx)
{
    SYNCDBG(15,"Starting for player %d",(int)plyr_idx);
    struct Dungeon* dungeon = get_players_num_dungeon(plyr_idx);
    dungeon->creatures_total_pay = compute_player_payday_total(dungeon);
}

/******************************************************************************/<|MERGE_RESOLUTION|>--- conflicted
+++ resolved
@@ -881,13 +881,8 @@
     MapSlabCoord slb_x = subtile_slab_fast(stl_x);
     MapSlabCoord slb_y = subtile_slab_fast(stl_y);
     long sell_value = 0;
-<<<<<<< HEAD
     struct PlayerInfo* player = get_player(plyr_idx);
     if (player->full_slab_cursor == false)
-=======
-    unsigned long traps_sold;
-    if (is_key_pressed(KC_LALT, KMod_DONTCARE))
->>>>>>> cad316f3
     {
         thing = get_trap_for_position(stl_x, stl_y);
         if (thing_is_invalid(thing))
