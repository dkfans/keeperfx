--- conflicted
+++ resolved
@@ -709,11 +709,7 @@
     if (field->argnum == -1)
     {
         snprintf(concatenated_values, sizeof(concatenated_values), "%s %s %s %s", scline->tp[2],scline->tp[3],scline->tp[4],scline->tp[5]);
-<<<<<<< HEAD
-        value->longlongs[1] = parse_named_field_value(field, concatenated_values,named_fields_set,id,flags);
-=======
-        value->longs[1] = parse_named_field_value(field, concatenated_values,named_fields_set,id,src_str,ccf_SplitExecution|ccf_DuringLevel);
->>>>>>> f3fc065c
+        value->longlongs[1] = parse_named_field_value(field, concatenated_values,named_fields_set,id,ccs_DkScript);
     }
     else
     {
@@ -734,11 +730,7 @@
             {
                 break;
             }
-<<<<<<< HEAD
-            value->longs[1 + i] = parse_named_field_value(&named_fields_set->named_fields[property_id + i], valuestrings[i],named_fields_set,id,flags);
-=======
-            value->longs[1 + i] = parse_named_field_value(&named_fields_set->named_fields[property_id + i], valuestrings[i],named_fields_set,id,src_str,ccf_SplitExecution|ccf_DuringLevel);
->>>>>>> f3fc065c
+            value->longs[1 + i] = parse_named_field_value(&named_fields_set->named_fields[property_id + i], valuestrings[i],named_fields_set,id,ccs_DkScript);
         }
     }
 
@@ -763,7 +755,6 @@
     {
         for (size_t i = 0; i < MAX_CONFIG_VALUES; i++)
         {
-<<<<<<< HEAD
             if( named_fields_set->named_fields[property_id + i].name == NULL || 
                 (strcmp(named_fields_set->named_fields[property_id + i].name, named_fields_set->named_fields[property_id].name) != 0))
             {
@@ -773,9 +764,6 @@
             {
                 assign_named_field_value(&named_fields_set->named_fields[property_id + i],context->value->longs[i+1],named_fields_set,id, flags);
             }
-=======
-            assign_named_field_value(&named_fields_set->named_fields[property_id + i],context->value->longs[i+1],named_fields_set,id,src_str,ccf_SplitExecution|ccf_DuringLevel);
->>>>>>> f3fc065c
         }
     }
 }
