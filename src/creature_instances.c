--- conflicted
+++ resolved
@@ -443,19 +443,18 @@
     struct CreatureControl *cctrl;
     TRACE_THING(thing);
     cctrl = creature_control_get_from_thing(thing);
-<<<<<<< HEAD
+    SYNCDBG(19, "Starting for %s index %d instance %d", thing_model_name(thing), (int)thing->index, (int)cctrl->instance_id);
     if (cctrl->inst_turn > cctrl->inst_total_turns)
     {
         if (!cctrl->inst_repeat)
         {
+            SYNCDBG(18,"Finalize %s for %s index %d.",creature_instance_code_name(cctrl->instance_id),thing_model_name(thing),(int)thing->index);
             cctrl->instance_id = CrInst_NULL;
+            thing->creature.volley_fire = false;
             return;
         }
     }
     cctrl->inst_repeat = 0;
-=======
-    SYNCDBG(19, "Starting for %s index %d instance %d", thing_model_name(thing), (int)thing->index, (int)cctrl->instance_id);
->>>>>>> be78dedc
     if (cctrl->instance_id != CrInst_NULL)
     {
         cctrl->inst_turn++;
@@ -474,19 +473,7 @@
         }
         if (cctrl->inst_repeat)
         {
-<<<<<<< HEAD
             cctrl->inst_turn--;
-=======
-            if (cctrl->inst_repeat)
-            {
-                cctrl->inst_turn--;
-                cctrl->inst_repeat = 0;
-                return;
-            }
-            SYNCDBG(18,"Finalize %s for %s index %d.",creature_instance_code_name(cctrl->instance_id),thing_model_name(thing),(int)thing->index);
-            cctrl->instance_id = CrInst_NULL;
-            thing->creature.volley_fire = false;
->>>>>>> be78dedc
         }
         cctrl->inst_repeat = 0;
     }
