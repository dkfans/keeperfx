/******************************************************************************/
// Free implementation of Bullfrog's Dungeon Keeper strategy game.
/******************************************************************************/
/** @file player_computer.c
 *     Computer player definitions and activities.
 * @par Purpose:
 *     Defines a computer player control variables and events/checks/processes
 *      functions.
 * @par Comment:
 *     None.
 * @author   Tomasz Lis
 * @date     10 Mar 2009 - 20 Mar 2009
 * @par  Copying and copyrights:
 *     This program is free software; you can redistribute it and/or modify
 *     it under the terms of the GNU General Public License as published by
 *     the Free Software Foundation; either version 2 of the License, or
 *     (at your option) any later version.
 */
/******************************************************************************/
#include "player_computer.h"

#include <limits.h>

#include "globals.h"
#include "bflib_basics.h"
#include "bflib_fileio.h"
#include "bflib_dernc.h"
#include "bflib_memory.h"
#include "bflib_math.h"

#include "config.h"
#include "config_compp.h"
#include "config_terrain.h"
#include "config_creature.h"
#include "creature_states.h"
#include "ariadne_wallhug.h"
#include "spdigger_stack.h"
#include "magic.h"
#include "map_utils.h"
#include "thing_traps.h"
#include "thing_navigate.h"
#include "player_complookup.h"
#include "power_hand.h"
#include "room_data.h"
#include "game_legacy.h"
#include "keeperfx.hpp"

#ifdef __cplusplus
extern "C" {
#endif
/******************************************************************************/
ComputerType computer_assist_types[] = { 6, 7, 8, 9 };


char const event_pay_day_text[] = "EVENT PAY DAY";
char const event_save_imps_text[] = "EVENT SAVE IMPS";
char const event_check_room_text[] = "EVENT CHECK ROOMS FULL";
char const event_magic_foe_text[] = "EVENT MAGIC FOE";
char const event_check_fighters_text[] = "EVENT CHECK FIGHTERS";
char const event_fight_test_text[] = "EVENT FIGHT TEST";
char const event_fight_text[] = "EVENT FIGHT";
char const event_living_space_full_text[] = "EVENT LIVING SPACE FULL";
char const event_treasure_room_full_text[] = "EVENT TREASURE ROOM FULL";
char const event_heart_under_attack_text[] = "EVENT HEART UNDER ATTACK";
char const event_room_attack_text[] = "EVENT ROOM ATTACK";
char const event_dungeon_breach_text[] = "EVENT DUNGEON BREACH";

char const check_money_text[] = "CHECK MONEY";
char const check_expand_room_text[] = "CHECK EXPAND ROOM";
char const check_avail_trap_text[] = "CHECK AVAILIABLE TRAP";
char const check_neutral_places_text[] = "CHECK FOR NEUTRAL PLACES";
char const check_avail_door_text[] = "CHECK AVAILIABLE DOOR";
char const check_enemy_entrances_text[] = "CHECK FOR ENEMY ENTRANCES";
char const check_for_slap_imp_text[] = "CHECK FOR SLAP IMP";
char const check_for_speed_up_text[] = "CHECK FOR SPEED UP";
char const check_for_quick_attack_text[] = "CHECK FOR QUICK ATTACK";
char const check_to_pretty_text[] = "CHECK TO PRETTY";
char const check_enough_imps_text[] = "CHECK FOR ENOUGH IMPS";
char const move_creature_to_train_text[] = "MOVE CREATURE TO TRAINING";
char const move_creature_to_best_text[] = "MOVE CREATURE TO BEST ROOM";
char const computer_check_hates_text[] = "COMPUTER CHECK HATES";

/******************************************************************************/
DLLIMPORT long _DK_count_creatures_for_defend_pickup(struct Computer2 *comp);
DLLIMPORT long _DK_computer_finds_nearest_room_to_pos(struct Computer2 *comp, struct Room **retroom, struct Coord3d *nearpos);

/******************************************************************************/
// Function definition needed to compare pointers - remove pending
long computer_setup_dig_to_gold(struct Computer2 *comp, struct ComputerProcess *cproc);
long computer_check_dig_to_gold(struct Computer2 *comp, struct ComputerProcess *cproc);
long computer_setup_any_room(struct Computer2 *comp, struct ComputerProcess *cproc);

/******************************************************************************/
struct Computer2 *get_computer_player_f(long plyr_idx,const char *func_name)
{
    if ((plyr_idx >= 0) && (plyr_idx < PLAYERS_COUNT))
        return &game.computer[plyr_idx];
    ERRORMSG("%s: Tried to get non-existing computer player %d!",func_name,(int)plyr_idx);
    return INVALID_COMPUTER_PLAYER;
}

TbBool computer_player_invalid(const struct Computer2 *comp)
{
    if (comp == INVALID_COMPUTER_PLAYER)
        return true;
    return (comp < &game.computer[0]);
}

TbBool computer_player_in_emergency_state(const struct Computer2 *comp)
{
    struct Dungeon* dungeon = comp->dungeon;
    if (get_computer_money_less_cost(comp) < -1000)
        return true;
    if (dungeon->num_active_diggers < 3)
        return true;
    return false;
}

GoldAmount get_dungeon_money_less_cost(const struct Dungeon *dungeon)
{
    // As payday need, take amount planned for next payday
    GoldAmount money_payday = dungeon->creatures_total_pay;
    // In case payday expenses are low, require enough money to make special digger
    GoldAmount money_mkdigger = compute_power_price(dungeon->owner, PwrK_MKDIGGER, 0);
    if (money_payday < money_mkdigger)
        money_payday = money_mkdigger;
    return dungeon->total_money_owned - money_payday;
}

GoldAmount get_computer_money_less_cost(const struct Computer2 *comp)
{
    return get_dungeon_money_less_cost(comp->dungeon);
}

long set_autopilot_type(PlayerNumber plyr_idx, long aptype)
{
    setup_a_computer_player(plyr_idx, computer_assist_types[aptype-1]);
    return 1;
}

struct ComputerTask * able_to_build_room_at_task(struct Computer2 *comp, RoomKind rkind, long width_slabs, long height_slabs, long area, long a6)
{
    long i = comp->task_idx;
    unsigned long k = 0;
    while (i != 0)
    {
        struct ComputerTask* ctask = get_computer_task(i);
        if (computer_task_invalid(ctask))
        {
            ERRORLOG("Jump to invalid task detected");
            break;
        }
        i = ctask->next_task;
        // Per-task code
        if (((ctask->flags & ComTsk_Unkn0001) != 0) && ((ctask->flags & ComTsk_Unkn0002) != 0))
        {
            unsigned short max_radius = ctask->create_room.width / 2;
            if (max_radius <= ctask->create_room.height / 2)
              max_radius = ctask->create_room.height / 2;
            struct ComputerTask* roomtask = able_to_build_room(comp, &ctask->pos_64, rkind, width_slabs, height_slabs, area + max_radius + 1, a6);
            if (!computer_task_invalid(roomtask)) {
                return roomtask;
            }
        }
        // Per-task code ends
        k++;
        if (k > COMPUTER_TASKS_COUNT)
        {
            ERRORLOG("Infinite loop detected when sweeping tasks list");
            break;
        }
    }
    return NULL;
}

/**
 * Checks if we are able to build a room starting out from already build room of given kind.
 * @param comp Computer player being checked.
 * @param rkind The room kind to be built.
 * @param look_kind The room kind which we'd like to search as starting point for new corridor.
 * @param width_slabs
 * @param height_slabs
 * @param area
 * @param a6
 * @return
 */
struct ComputerTask * able_to_build_room_from_room(struct Computer2 *comp, RoomKind rkind, RoomKind look_kind, long width_slabs, long height_slabs, long area, long require_perfect)
{
    struct Dungeon* dungeon = comp->dungeon;
    long i = dungeon->room_kind[look_kind];
    unsigned long k = 0;
    while (i != 0)
    {
        struct Room* room = room_get(i);
        if (room_is_invalid(room))
        {
            ERRORLOG("Jump to invalid room detected");
            break;
        }
        i = room->next_of_owner;
        // Per-room code
        struct Coord3d pos;
        pos.x.val = subtile_coord_center(room->central_stl_x);
        pos.y.val = subtile_coord_center(room->central_stl_y);
        pos.z.val = subtile_coord(1,0);
        struct ComputerTask* roomtask = able_to_build_room(comp, &pos, rkind, width_slabs, height_slabs, area, require_perfect);
        if (!computer_task_invalid(roomtask)) {
            return roomtask;
        }
        // Per-room code ends
        k++;
        if (k > ROOMS_COUNT)
        {
            ERRORLOG("Infinite loop detected when sweeping rooms list");
            break;
        }
    }
    return INVALID_COMPUTER_TASK;
}

struct ComputerTask *computer_setup_build_room(struct Computer2 *comp, RoomKind rkind, long width_slabs, long height_slabs, long look_randstart)
{
    struct Dungeon* dungeon = comp->dungeon;
    long i;
    long max_slabs = height_slabs;
    if (max_slabs < width_slabs)
        max_slabs = width_slabs;
    long area_min = (max_slabs + 1) / 2 + 1;
    long area_max = area_min / 3 + 2 * area_min;
    if (rkind == RoK_LAIR)
    {
        if (width_slabs*height_slabs < dungeon->max_creatures_attracted)
        {
            i = LbSqrL(dungeon->max_creatures_attracted);
            width_slabs = i + 1;
            height_slabs = i + 1;
        }
    }
    const long arr_length = sizeof(look_through_rooms)/sizeof(look_through_rooms[0]);
    for (long area = area_min; area < area_max; area++)
    {
        for (long aparam = 1; aparam >= 0; aparam--)
        {
            unsigned int look_kind = look_randstart;
            if (look_randstart < 0)
            {
                look_kind = AI_RANDOM(arr_length);
            }
            for (i=0; i < arr_length; i++)
            {
                struct ComputerTask *roomtask;
                if (look_kind == RoK_TYPES_COUNT)
                {
                    roomtask = able_to_build_room_at_task(comp, rkind, width_slabs, height_slabs, area, aparam);
                } else
                {
                    roomtask = able_to_build_room_from_room(comp, rkind, look_kind, width_slabs, height_slabs, area, aparam);
                }
                if (!computer_task_invalid(roomtask)) {
                    return roomtask;
                }
                look_kind = (look_kind + 1) % arr_length;
            }
        }
    }
    SYNCLOG("Player %d dungeon has no place for %s sized %dx%d", (int)dungeon->owner, room_code_name(rkind), (int)width_slabs, (int)height_slabs);
    return INVALID_COMPUTER_TASK;
}

/**
 * Finds a room which would be a good place to start digging for a gold vein.
 *
 * @param dungeon
 * @param gldlook
 * @param nearroom
 * @return Distance to the selected room in subtiles, or LONG_MAX if no room was found.
 */
long computer_finds_nearest_room_to_gold_lookup(const struct Dungeon *dungeon, const struct GoldLookup *gldlook, struct Room **nearroom)
{
    *nearroom = INVALID_ROOM;
    struct Coord3d gold_pos;
    gold_pos.x.val = 0;
    gold_pos.y.val = 0;
    gold_pos.z.val = 0;
    gold_pos.x.stl.num = gldlook->x_stl_num;
    gold_pos.y.stl.num = gldlook->y_stl_num;
    long min_distance = LONG_MAX;
    long distance = LONG_MAX;
    for (long rkind = 1; rkind < ROOM_TYPES_COUNT; rkind++)
    {
        struct Room* room = find_room_nearest_to_position(dungeon->owner, rkind, &gold_pos, &distance);
        if (!room_is_invalid(room))
        {
            // Convert to subtiles
            distance = coord_subtile(distance);
            // Decrease the value by gold area radius
            distance -= LbSqrL(gldlook->num_gold_slabs * STL_PER_SLB);
            distance -= LbSqrL(gldlook->num_gem_slabs * STL_PER_SLB * 4);
            // We can accept longer distances if digging directly to treasure room
            if (room->kind == RoK_TREASURE)
                distance -= TREASURE_ROOM_PREFERENCE_WHILE_DIGGING_GOLD;
            if (min_distance > distance)
            {
                *nearroom = room;
                min_distance = distance;
            }
        }
    }
    return min_distance;
}

long computer_finds_nearest_task_to_gold(const struct Computer2 *comp, const struct GoldLookup *gldlook, struct ComputerTask ** near_task)
{
    struct Coord3d task_pos;
    task_pos.x.val = 0;
    task_pos.y.val = 0;
    task_pos.z.val = 0;
    task_pos.x.stl.num = gldlook->x_stl_num;
    task_pos.y.stl.num = gldlook->y_stl_num;
    long min_distance = LONG_MAX;
    long i = comp->task_idx;
    unsigned long k = 0;
    while (i != 0)
    {
        struct ComputerTask* ctask = get_computer_task(i);
        if (computer_task_invalid(ctask))
        {
            ERRORLOG("Jump to invalid task detected");
            break;
        }
        i = ctask->next_task;
        // Per-task code
        if ( ((ctask->flags & ComTsk_Unkn0001) != 0) && ((ctask->flags & ComTsk_Unkn0002) != 0) )
        {
            MapCoordDelta delta_x = ctask->pos_64.x.val - (MapCoordDelta)task_pos.x.val;
            MapCoordDelta delta_y = ctask->pos_64.y.val - (MapCoordDelta)task_pos.y.val;
            long distance = LbDiagonalLength(abs(delta_x), abs(delta_y));
            // Convert to subtiles
            distance = coord_subtile(distance);
            // Decrease the value by gold area radius
            distance -= LbSqrL(gldlook->num_gold_slabs * STL_PER_SLB);
            distance -= LbSqrL(gldlook->num_gem_slabs * STL_PER_SLB * 4);
            if (min_distance > distance)
            {
                *near_task = ctask;
                min_distance = distance;
            }
        }
        // Per-task code ends
        k++;
        if (k > COMPUTER_TASKS_COUNT)
        {
            ERRORLOG("Infinite loop detected when sweeping tasks list");
            break;
        }
    }
    return min_distance;
}

/**
 * Finds nearest place to start digging gold from, and the target GoldLookup to be digged.
 *
 * @param comp Computer player which considers starting the digging.
 * @param pos Resurns position to start digging from.
 * @param gldlookref Returns reference to GoldLookup containing coords of the place to dig to.
 * @return Lower or equal 0 on failure, positive amount of subtiles if gold digging is ready to go.
 */
long computer_finds_nearest_room_to_gold(struct Computer2 *comp, struct Coord3d *pos, struct GoldLookup **gldlookref)
{
    SYNCDBG(5,"Starting");
    struct Dungeon* dungeon = comp->dungeon;
    struct GoldLookup* gldlooksel = NULL;
    *gldlookref = gldlooksel;
    struct Coord3d locpos;
    locpos.x.val = 0;
    locpos.y.val = 0;
    locpos.z.val = 0;
    struct Coord3d* spos = &locpos;
    long lookups_checked = 0;
    long dig_distance = LONG_MAX;
    for (long i = 0; i < GOLD_LOOKUP_COUNT; i++)
    {
        struct GoldLookup* gldlook = get_gold_lookup(i);
        if ((gldlook->flags & 0x01) == 0)
            continue;
        SYNCDBG(18,"Valid vein at (%d,%d)",(int)gldlook->x_stl_num,(int)gldlook->y_stl_num);
        if ((gldlook->player_interested[dungeon->owner] & 0x03) != 0)
            continue;
        SYNCDBG(8,"Searching for place to reach (%d,%d)",(int)gldlook->x_stl_num,(int)gldlook->y_stl_num);
        lookups_checked++;
        struct Room *room = INVALID_ROOM;
        long new_dist = computer_finds_nearest_room_to_gold_lookup(dungeon, gldlook, &room);
        if (dig_distance > new_dist)
        {
            locpos.x.val = subtile_coord_center(room->central_stl_x);
            locpos.y.val = subtile_coord_center(room->central_stl_y);
            locpos.z.val = subtile_coord(1,0);
            spos = &locpos;
            dig_distance = new_dist;
            gldlooksel = gldlook;
            SYNCDBG(8,"Distance from room at (%d,%d) is %d",(int)spos->x.stl.num,(int)spos->y.stl.num,(int)dig_distance);
        }
        struct ComputerTask *ctask = NULL;
        new_dist = computer_finds_nearest_task_to_gold(comp, gldlook, &ctask);
        if (dig_distance > new_dist)
        {
            spos = &ctask->pos_64;
            dig_distance = new_dist;
            gldlooksel = gldlook;
            SYNCDBG(8,"Distance from task at (%d,%d) is %d",(int)spos->x.stl.num,(int)spos->y.stl.num,(int)dig_distance);
        }
    }
    if (gldlooksel == NULL)
    {
        SYNCDBG(8,"Checked %d lookups, but no gold to dig found",(int)lookups_checked);
        if (lookups_checked == 0)
        {
            return -1;
        } else
        {
            return 0;
        }
    }
    SYNCDBG(8,"Best digging start to reach (%d,%d) is on subtile (%d,%d); distance is %d",(int)gldlooksel->x_stl_num,(int)gldlooksel->y_stl_num,(int)spos->x.stl.num,(int)spos->y.stl.num,(int)dig_distance);
    *gldlookref = gldlooksel;
    pos->x.val = spos->x.val;
    pos->y.val = spos->y.val;
    pos->z.val = spos->z.val;
    if (dig_distance < 1)
        dig_distance = 1;
    if (dig_distance > LONG_MAX)
        dig_distance = LONG_MAX;
    return dig_distance;
}

long count_creatures_availiable_for_fight(struct Computer2 *comp, struct Coord3d *pos)
{
    //return _DK_count_creatures_availiable_for_fight(comp, pos);
    SYNCDBG(8,"Starting");
    struct Dungeon* dungeon = comp->dungeon;
    unsigned long count = 0;
    unsigned long k = 0;
    int i = dungeon->creatr_list_start;
    while (i != 0)
    {
        struct Thing* thing = thing_get(i);
        TRACE_THING(thing);
        struct CreatureControl* cctrl = creature_control_get_from_thing(thing);
        if (thing_is_invalid(thing) || creature_control_invalid(cctrl))
        {
            ERRORLOG("Jump to invalid creature detected");
            break;
        }
        i = cctrl->players_next_creature_idx;
        // Thing list loop body
        if (cctrl->combat_flags == 0)
        {
            if ((pos == NULL) || creature_can_navigate_to(thing, pos, 1)) {
                count++;
            }
        }
        // Thing list loop body ends
        k++;
        if (k > CREATURES_COUNT)
        {
            ERRORLOG("Infinite loop detected when sweeping creatures list");
            break;
        }
    }
    SYNCDBG(19,"Finished");
    return count;
}

TbBool is_there_an_attack_task(const struct Computer2 *comp)
{
    static const ComputerTaskType attack_tasks[] = {
        CTT_DigToAttack,
        CTT_MagicCallToArms,
        CTT_PickupForAttack,
        CTT_MoveCreatureToRoom,
        CTT_MoveCreatureToPos,
        CTT_MoveCreaturesToDefend,
        CTT_None,
    };
    const struct ComputerTask* ctask = get_task_in_progress_in_list(comp, attack_tasks);
    return !computer_task_invalid(ctask);
}

/**
 * Gathers information about players hatred to other players.
 *
 * @param comp Computer player to be considered.
 * @param hates The output hatred array. The array size should be PLAYERS_COUNT.
 *   The function will fill the array with hatred information, and sort it so that
 *   first entry informs of the player toward whom the hatred is highest.
 */
void get_opponent(struct Computer2 *comp, struct THate hates[])
{
    SYNCDBG(7,"Starting");
    struct Dungeon* dungeon = comp->dungeon;
    long i;
    // Initialize hate struct
    for (i=0; i < PLAYERS_COUNT; i++)
    {
        struct THate* hate = &hates[i];
        struct OpponentRelation* oprel = &comp->opponent_relations[i];
        hate->amount = oprel->hate_amount;
        hate->plyr_idx = i;
        hate->pos_near = NULL;
        hate->distance_near = LONG_MAX;
    }
    // Sort the hates, using basic sorting algorithm
    for (i=0; i < PLAYERS_COUNT; i++)
    {
        for (long n = 0; n < PLAYERS_COUNT - 1; n++)
        {
            struct THate* hat1 = &hates[n];
            struct THate* hat2 = &hates[n + 1];
            if (hat2->amount > hat1->amount)
            {
                // Switch hates so larger one is first
                struct THate tmp;
                LbMemoryCopy(&tmp,hat2,sizeof(struct THate));
                LbMemoryCopy(hat2,hat1,sizeof(struct THate));
                LbMemoryCopy(hat1,&tmp,sizeof(struct THate));
            }
        }
    }
    // Get position of a possible attack - select one of minimum distance to our heart
    struct Thing* heartng = get_player_soul_container(dungeon->owner);
    MapSubtlCoord dnstl_x = heartng->mappos.x.stl.num;
    MapSubtlCoord dnstl_y = heartng->mappos.y.stl.num;
    for (i=0; i < PLAYERS_COUNT; i++)
    {
        struct THate* hate = &hates[i];
        struct OpponentRelation* oprel = &comp->opponent_relations[hate->plyr_idx];
        int ptidx = oprel->field_4;
        if (ptidx > 0)
          ptidx--;
        for (long n = 0; n < COMPUTER_SPARK_POSITIONS_COUNT; n++)
        {
            struct Coord3d* pos = &oprel->pos_A[ptidx];
            if ((pos->x.val > 0) && (pos->y.val > 0))
            {
                if (search_spiral(pos, hate->plyr_idx, 25, xy_walkable) == 25)
                {
                    pos->x.val = 0;
                } else
                if (find_from_task_list_by_subtile(dungeon->owner, pos->x.stl.num, pos->y.stl.num) >= 0)
                {
                    pos->x.val = 0;
                } else
                {
                    long dist = abs((MapSubtlCoord)pos->x.stl.num - dnstl_x) + abs((MapSubtlCoord)pos->y.stl.num - dnstl_y);
                    if (hate->distance_near >= dist)
                    {
                        hate->distance_near = dist;
                        hate->pos_near = pos;
                    }
                }
            }
            ptidx = (ptidx + 1) % COMPUTER_SPARK_POSITIONS_COUNT;
        }
    }
}

long computer_finds_nearest_room_to_pos(struct Computer2 *comp, struct Room **retroom, struct Coord3d *nearpos)
{
    return _DK_computer_finds_nearest_room_to_pos(comp, retroom, nearpos);
}

long setup_computer_attack(struct Computer2 *comp, struct ComputerProcess *cproc, struct Coord3d *pos, long victim_plyr_idx)
{
    struct Room *room;
    SYNCDBG(8,"Starting player %d attack on %d",(int)comp->dungeon->owner,(int)victim_plyr_idx);
    if (!computer_finds_nearest_room_to_pos(comp, &room, pos)) {
        SYNCDBG(7,"Cannot find owned room near (%d,%d), giving up",(int)pos->x.stl.num,(int)pos->y.stl.num);
        return 0;
    }
    struct Coord3d startpos;
    startpos.x.val = subtile_coord_center(stl_slab_center_subtile(room->central_stl_x));
    startpos.y.val = subtile_coord_center(stl_slab_center_subtile(room->central_stl_y));
    startpos.z.val = subtile_coord(1,0);
    struct Coord3d endpos;
    endpos.x.val = pos->x.val;
    endpos.y.val = pos->y.val;
    endpos.z.val = pos->z.val;
    long parent_cproc_idx = computer_process_index(comp, cproc);
    if (!create_task_dig_to_attack(comp, startpos, endpos, victim_plyr_idx, parent_cproc_idx)) {
        SYNCDBG(7,"Cannot create task to dig to (%d,%d), giving up",(int)pos->x.stl.num,(int)pos->y.stl.num);
        return 0;
    }
    SYNCDBG(7,"Attack setup complete for destination (%d,%d)",(int)pos->x.stl.num,(int)pos->y.stl.num);
    return 1;
}

long count_entrances(const struct Computer2 *comp, PlayerNumber plyr_idx)
{
    const struct Dungeon* dungeon = comp->dungeon;
    long count = 0;
    long i = game.entrance_room_id;
    unsigned long k = 0;
    while (i != 0)
    {
        const struct Room* room = room_get(i);
        if (room_is_invalid(room))
        {
            ERRORLOG("Jump to invalid room detected");
            break;
        }
        i = room->next_of_kind;
        // Per-room code
        if ((room->player_interested[dungeon->owner] & 0x01) == 0)
        {
            if ((plyr_idx < 0) || (room->owner == plyr_idx))
                count++;
        }
        // Per-room code ends
        k++;
        if (k > ROOMS_COUNT)
        {
            ERRORLOG("Infinite loop detected when sweeping rooms list");
            break;
        }
    }
    return count;
}

long count_creatures_in_dungeon(const struct Dungeon *dungeon)
{
    return count_player_list_creatures_of_model(dungeon->creatr_list_start, 0);
}

long count_diggers_in_dungeon(const struct Dungeon *dungeon)
{
    return count_player_list_creatures_of_model(dungeon->digger_list_start, 0);
}

/**
 * Returns amount of traps in workshop of given manufacturable model.
 * @param dungeon
 * @param trmodel
 */
long buildable_traps_amount(struct Dungeon *dungeon, ThingModel trmodel)
{
    if ((trmodel < 1) || (trmodel >= trapdoor_conf.trap_types_count))
        return 0;

    struct DungeonAdd *dungeonadd = get_dungeonadd(dungeon->owner);
    if ((dungeonadd->mnfct_info.trap_build_flags[trmodel] & MnfBldF_Manufacturable) != 0)
    {
        return dungeonadd->mnfct_info.trap_amount_stored[trmodel];
    }
    return 0;
}

/**
 * Retrieves count of different trap kinds of which given dungeon has at least given number.
 * @param dungeon
 * @param base_amount
 */
long get_number_of_trap_kinds_with_amount_at_least(struct Dungeon *dungeon, long base_amount)
{
    long kinds = 0;
    for (long i = 1; i < TRAP_TYPES_COUNT; i++)
    {
        if (buildable_traps_amount(dungeon, i) >= base_amount)
        {
            kinds++;
        }
    }
    return kinds;
}

/**
 * Retrieves count of different trap kinds of which given dungeon has at least given number.
 * @param dungeon
 * @param base_amount
 */
long get_nth_of_trap_kinds_with_amount_at_least(struct Dungeon *dungeon, long base_amount, long n)
{
    for (long i = 1; i < TRAP_TYPES_COUNT; i++)
    {
        if (buildable_traps_amount(dungeon, i) >= base_amount)
        {
            if (n <= 0)
                return i;
            n--;
        }
    }
    return 0;
}

/**
 * Retrieves best kind of trap to place in dungeon.
 * @param dungeon The dungeon which owns the spare traps.
 * @param allow_last Accept kind of which only one box exists.
 * @param kind_preselect If possible, try to use given kind; only if it's not accessible, check others.
 */
long computer_choose_best_trap_kind_to_place(struct Dungeon *dungeon, long allow_last, ThingModel kind_preselect)
{
    // If there are multiple buildable traps of preselected kind
    if ((kind_preselect > 0) && (buildable_traps_amount(dungeon, kind_preselect) >= 2))
        return kind_preselect;
    // No pre-selection - check if there are other multiple traps
    long kinds_multiple = get_number_of_trap_kinds_with_amount_at_least(dungeon, 2);
    if (kinds_multiple > 0) {
        SYNCDBG(18,"Returning one of %d plentiful traps",(int)kinds_multiple);
        return get_nth_of_trap_kinds_with_amount_at_least(dungeon, 2, AI_RANDOM(kinds_multiple));
    }
    // If there are no multiple traps, and we're not allowing to spend last one
    if (!allow_last)
        return 0;
    // If there are buildable traps of preselected kind
    if ((kind_preselect > 0) && (buildable_traps_amount(dungeon, kind_preselect) >= 1))
        return kind_preselect;
    long kinds_single = get_number_of_trap_kinds_with_amount_at_least(dungeon, 1);
    if (kinds_single > 0) {
        SYNCDBG(18,"Returning one of %d single traps",(int)kinds_single);
        return get_nth_of_trap_kinds_with_amount_at_least(dungeon, 1, AI_RANDOM(kinds_single));
    }
    return 0;
}

int computer_find_more_trap_place_locations_around_room(struct Computer2 *comp, const struct Room *room)
{
    //TODO implement finding trap locations
    return 0;
}

int computer_find_more_trap_place_locations(struct Computer2 *comp)
{
    SYNCDBG(8,"Starting");
    struct Dungeon* dungeon = comp->dungeon;
    int num_added = 0;
    RoomKind rkind = AI_RANDOM(ROOM_TYPES_COUNT);
    for (int m = 0; m < ROOM_TYPES_COUNT; m++, rkind = (rkind + 1) % ROOM_TYPES_COUNT)
    {
        unsigned long k = 0;
        int i = dungeon->room_kind[rkind];
        while (i != 0)
        {
            struct Room* room = room_get(i);
            if (room_is_invalid(room))
            {
                ERRORLOG("Jump to invalid room detected");
                break;
            }
            i = room->next_of_owner;
            // Per-room code
            int nadded = computer_find_more_trap_place_locations_around_room(comp, room);
            if (nadded < 0)
                break;
            num_added += nadded;
            // Per-room code ends
            k++;
            if (k > ROOMS_COUNT)
            {
              ERRORLOG("Infinite loop detected when sweeping rooms list");
              break;
            }
        }
    }
    return num_added;
}

TbBool computer_get_trap_place_location_and_update_locations(struct Computer2 *comp, ThingModel trapmodel, struct Coord3d *retloc)
{
    struct Dungeon* dungeon = comp->dungeon;
    for (long i = 0; i < COMPUTER_TRAP_LOC_COUNT; i++)
    {
        struct Coord3d* location = &comp->trap_locations[i];
        // Check if the entry has coords stored
        if ((location->x.val <= 0) && (location->y.val <= 0))
            continue;
        MapSlabCoord slb_x = subtile_slab(location->x.stl.num);
        MapSlabCoord slb_y = subtile_slab(location->y.stl.num);
        struct SlabMap* slb = get_slabmap_block(slb_x, slb_y);
        if (slabmap_block_invalid(slb)) {
            ERRORLOG("Trap location contained off-map point (%d,%d)",(int)location->x.stl.num,(int)location->y.stl.num);
            location->x.val = 0;
            location->y.val = 0;
            continue;
        }
        if (can_place_trap_on(dungeon->owner, location->x.stl.num, location->y.stl.num))
        { // If it's our owned claimed ground, give it a try
            retloc->x.val = location->x.val;
            retloc->y.val = location->y.val;
            retloc->z.val = 0;
            location->x.val = 0;
            location->y.val = 0;
            return true;
        } else
        if (slb->kind != SlbT_PATH)
        { // If it would be a path, we could wait for someone to claim it; but if it's not..
            if (find_from_task_list_by_slab(dungeon->owner, slb_x, slb_y) < 0)
            { // If we have no intention of doing a task there - remove it from list
                WARNLOG("Removing player %d trap location (%d,%d) because of %s there",(int)dungeon->owner,(int)location->x.stl.num,(int)location->y.stl.num,slab_code_name(slb->kind));
                location->x.val = 0;
                location->y.val = 0;
                continue;
            }
        }
    }
    return false;
}

long computer_check_for_place_trap(struct Computer2 *comp, struct ComputerCheck * check)
{
    SYNCDBG(8,"Starting");
    struct Dungeon* dungeon = comp->dungeon;
    if (dungeon_invalid(dungeon) || !player_has_heart(dungeon->owner)) {
        SYNCDBG(7,"Computer players %d dungeon in invalid or has no heart",(int)dungeon->owner);
        return CTaskRet_Unk4;
    }
    long kind_chosen = computer_choose_best_trap_kind_to_place(dungeon, check->param1, check->param2);
    if (kind_chosen <= 0)
        return CTaskRet_Unk4;
    struct Coord3d pos;
    if (!computer_get_trap_place_location_and_update_locations(comp, kind_chosen, &pos))
    {
        // update list of locations and try to get location again
        if (computer_find_more_trap_place_locations(comp) <= 0) {
            SYNCDBG(7,"Computer players %d could not find any new locations for traps",(int)dungeon->owner);
            return CTaskRet_Unk4;
        }
        if (!computer_get_trap_place_location_and_update_locations(comp, kind_chosen, &pos)) {
            SYNCDBG(7,"Computer players %d could not find place for trap",(int)dungeon->owner);
            return CTaskRet_Unk4;
        }
    }
    // Only allow to place trap at position where there's no traps already
    SYNCDBG(8,"Trying to place %s trap at (%d,%d)",trap_code_name(kind_chosen),(int)pos.x.stl.num,(int)pos.y.stl.num);
    TbResult ret = try_game_action(comp, dungeon->owner, GA_PlaceTrap, 0, pos.x.stl.num, pos.y.stl.num, kind_chosen, 0);
    if (ret > Lb_OK)
      return CTaskRet_Unk1;
    return CTaskRet_Unk4;
}

/**
 * Picks creatures which are currently training or scavenging and places them into lair.
 * @param comp
 * @param room
 * @param thing_idx
 * @param tasks_limit
 * @return Gives the amount of creatures moved.
 */
long computer_pick_training_or_scavenging_creatures_and_place_on_room(struct Computer2 *comp, struct Room *room, long thing_idx, long tasks_limit)
{
    long new_tasks = 0;
    // Sweep through creatures list
    long i = thing_idx;
    unsigned long k = 0;
    while (i != 0)
    {
        struct Thing* thing = thing_get(i);
        if (thing_is_invalid(thing))
        {
            ERRORLOG("Jump to invalid thing detected");
            break;
      }
      struct CreatureControl* cctrl = creature_control_get_from_thing(thing);
      i = cctrl->players_next_creature_idx;
      // Per creature code
      if (creature_is_training(thing) || creature_is_scavengering(thing)) // originally, only CrSt_Training and CrSt_Scavengering were accepted
      {
        if (!create_task_move_creature_to_subtile(comp, thing, room->central_stl_x, room->central_stl_y, CrSt_CreatureDoingNothing))
          break;
        new_tasks++;
        if (new_tasks >= tasks_limit)
          break;
      }
      // Per creature code ends
      k++;
      if (k > THINGS_COUNT)
      {
        ERRORLOG("Infinite loop detected when sweeping things list");
        break;
      }
    }
    return new_tasks;
}

/** Picks creatures and workers from given dungeon who are doing expensive jobs, then places them on lair.
 *
 * @param comp Computer player who controls the target dungeon.
 * @param tasks_limit Max amount of computer tasks to create.
 * @return Amount of new computer tasks created.
 */
long computer_pick_expensive_job_creatures_and_place_on_lair(struct Computer2 *comp, long tasks_limit)
{
    struct Dungeon* dungeon = comp->dungeon;
    struct Room* room = room_get(dungeon->room_kind[RoK_LAIR]);
    long new_tasks = 0;
    // If we don't have lair, then don't even bother
    if (room_is_invalid(room)) {
        return new_tasks;
    }
    // If we can't pick up creatures, admit the failure now
    if (!computer_able_to_use_power(comp, PwrK_HAND, 1, 1)) {
        return new_tasks;
    }
    // Sweep through creatures list
    new_tasks += computer_pick_training_or_scavenging_creatures_and_place_on_room(comp, room, dungeon->creatr_list_start, tasks_limit);
    if (new_tasks >= tasks_limit)
        return new_tasks;
    // Sweep through workers list
    new_tasks += computer_pick_training_or_scavenging_creatures_and_place_on_room(comp, room, dungeon->digger_list_start, tasks_limit-new_tasks);
    return new_tasks;
}

/**
 * Checks how much money the player lacks for next payday.
 * @param comp Computer player who controls the target dungeon.
 * @param check The check being executed; param1 is low gold value, param2 is critical gold value.
 * @note check->param1 is the gold surplus minimum below which we will take a standard action.
 * @note check->param2 is the gold surplus critical value below which we will take an aggressive action.
 */

long computer_check_for_money(struct Computer2 *comp, struct ComputerCheck * check)
{
    SYNCDBG(18,"Starting");
    long ret = CTaskRet_Unk4;
    struct Dungeon* dungeon = comp->dungeon;
    if (dungeon_invalid(dungeon) || !player_has_heart(dungeon->owner)) {
        SYNCDBG(7,"Computer players %d dungeon in invalid or has no heart",(int)dungeon->owner);
        return CTaskRet_Unk4;
    }
    // Check how much money we will have left after payday (or other expenses)
    GoldAmount money_left = get_computer_money_less_cost(comp);
    // Try increasing priority of digging for gold process
    if ((money_left < check->param2) || (money_left < check->param1))
    {
        SYNCDBG(8,"Increasing player %d gold dig process priority",(int)dungeon->owner);
        for (long i = 0; i <= COMPUTER_PROCESSES_COUNT; i++)
        {
            struct ComputerProcess* cproc = &comp->processes[i];
            if ((cproc->flags & ComProc_Unkn0002) != 0)
                break;
            //TODO COMPUTER_PLAYER comparing function pointers is a bad practice
            if (cproc->func_check == computer_check_dig_to_gold)
            {
                cproc->priority++;
                if (game.play_gameturn - cproc->last_run_turn > 20) {
                    cproc->last_run_turn = 0;
                }
            }
        }
    }
    // Try selling traps and doors - aggressive way
    if ((money_left < check->param2) && dungeon_has_room(dungeon, RoK_WORKSHOP))
    {
        if (dungeon_has_any_buildable_traps(dungeon) || dungeon_has_any_buildable_doors(dungeon) ||
            player_has_deployed_trap_of_model(dungeon->owner, -1) || player_has_deployed_door_of_model(dungeon->owner, -1, 0))
        {
            if (!is_task_in_progress(comp, CTT_SellTrapsAndDoors))
            {
                SYNCDBG(8,"Creating task to sell any player %d traps and doors",(int)dungeon->owner);
                if (create_task_sell_traps_and_doors(comp, 5, max(check->param2-money_left,1),true)) {
                    ret = CTaskRet_Unk1;
                }
            }
        }
    }
    // Try selling traps and doors - cautious way
    if ((money_left < check->param1) && dungeon_has_room(dungeon, RoK_WORKSHOP))
    {
        if (dungeon_has_any_buildable_traps(dungeon) || dungeon_has_any_buildable_doors(dungeon))
        {
            if (!is_task_in_progress(comp, CTT_SellTrapsAndDoors))
            {
                SYNCDBG(8,"Creating task to sell player %d trap and door boxes",(int)dungeon->owner);
                if (create_task_sell_traps_and_doors(comp, 5, max(check->param1-money_left,1),false)) {
                    ret = CTaskRet_Unk1;
                }
            }
        }
    }
    // Power hand tasks are exclusive, so select randomly
    int pwhand_task_choose = AI_RANDOM(100);
    // Cautious selling of traps can be used as base for stable economy.
    // If we were able to use it, do not try to move creatures from their jobs.
    if ((ret == CTaskRet_Unk1) && (pwhand_task_choose < 33)) {
        pwhand_task_choose += 33;
    }
    // Move creatures away from rooms which cost a lot to use
    if ((money_left < check->param1) && (pwhand_task_choose < 33))
    {
        int num_to_move = 3;
        if (!is_task_in_progress_using_hand(comp) && computer_able_to_use_power(comp, PwrK_HAND, 1, num_to_move))
        {
            SYNCDBG(8,"Creating task to pick player %d creatures from expensive jobs",(int)dungeon->owner);
            if (computer_pick_expensive_job_creatures_and_place_on_lair(comp, num_to_move) > 0) {
                ret = CTaskRet_Unk1;
            }
        }
    }
    // Drop imps on gold/gems mining sites
    if ((money_left < check->param1) && (pwhand_task_choose < 66) && dungeon_has_room(dungeon, RoK_TREASURE))
    {
        int num_to_move = 3;
        // If there's already task in progress which uses hand, then don't add more
        // content of the hand could be used by wrong task by mistake
        if (!is_task_in_progress_using_hand(comp) && computer_able_to_use_power(comp, PwrK_HAND, 1, num_to_move))
        {
            MapSubtlCoord stl_x = -1;
            MapSubtlCoord stl_y = -1;
            // Find a gold digging site which could use a worker
            int tsk_id = get_random_mining_undug_area_position_for_digger_drop(dungeon->owner, &stl_x, &stl_y);
            if (tsk_id >= 0)
            {
                struct Coord3d pos;
                pos.x.val = subtile_coord_center(stl_x);
                pos.y.val = subtile_coord_center(stl_y);
                pos.z.val = subtile_coord(1,0);
                SYNCDBG(8,"Creating task to move player %d diggers near gold to mine",(int)dungeon->owner);
                if (move_imp_to_mine_here(comp, &pos, num_to_move) > 0) {
                    ret = CTaskRet_Unk1;
                }
            }
        }
    }
    // Move any gold laying around to treasure room
    if ((money_left < check->param1) && dungeon_has_room(dungeon, RoK_TREASURE))
    {
        int num_to_move = 10;
        // If there's already task in progress which uses hand, then don't add more
        // content of the hand could be used by wrong task by mistake
        if (!is_task_in_progress_using_hand(comp) && computer_able_to_use_power(comp, PwrK_HAND, 1, num_to_move))
        {
            SYNCDBG(8,"Creating task to move neutral gold to treasury");
            if (create_task_move_gold_to_treasury(comp, num_to_move, 2*dungeon->creatures_total_pay)) {
                ret = CTaskRet_Unk1;
            }
        }
    }
    return ret;
}

long count_creatures_for_defend_pickup(struct Computer2 *comp)
{
    return _DK_count_creatures_for_defend_pickup(comp);
}

/**
 * Modifies given position into nearest one where thing can be dropped.
 * @param comp
 * @param pos
 */
TbBool computer_find_non_solid_block(const struct Computer2 *comp, struct Coord3d *pos)
{
    //return _DK_computer_find_non_solid_block(comp, pos);
    for (unsigned long n = 0; n < MID_AROUND_LENGTH; n++)
    {
        MapSubtlCoord arstl_x = pos->x.stl.num + STL_PER_SLB * start_at_around[n].delta_x;
        MapSubtlCoord arstl_y = pos->y.stl.num + STL_PER_SLB * start_at_around[n].delta_y;
        for (unsigned long k = 0; k < MID_AROUND_LENGTH; k++)
        {
            MapSubtlCoord sstl_x = arstl_x + start_at_around[k].delta_x;
            MapSubtlCoord sstl_y = arstl_y + start_at_around[k].delta_y;
            if (can_drop_thing_here(sstl_x, sstl_y, comp->dungeon->owner, 0))
            {
              pos->x.val = subtile_coord_center(sstl_x);
              pos->y.val = subtile_coord_center(sstl_y);
              return true;
            }
        }
    }
    return false;
}

/**
 * Returns whether computer player is able to use given keeper power.
 * Originally was computer_able_to_use_magic(), returning 0..4.
 * @param comp
 * @param pwkind
 * @param pwlevel
 * @param amount
 * @return
 */
TbBool computer_able_to_use_power(struct Computer2 *comp, PowerKind pwkind, long pwlevel, long amount)
{
    struct Dungeon* dungeon = comp->dungeon;
    if (!is_power_available(dungeon->owner, pwkind)) {
        return false;
    }
    if (pwlevel >= MAGIC_OVERCHARGE_LEVELS)
        pwlevel = MAGIC_OVERCHARGE_LEVELS;
    if (pwlevel < 0)
        pwlevel = 0;
    GoldAmount money = get_computer_money_less_cost(comp);
    GoldAmount price = compute_power_price(dungeon->owner, pwkind, pwlevel);
    if ((price > 0) && (amount * price > money)) {
        return false;
    }
    return true;
}

long check_call_to_arms(struct Computer2 *comp)
{
    SYNCDBG(8,"Starting for player %d",(int)comp->dungeon->owner);
    long ret = 1;
    if (comp->dungeon->cta_start_turn != 0)
    {
        long i = comp->task_idx;
        unsigned long k = 0;
        while (i != 0)
        {
            const struct ComputerTask* ctask = get_computer_task(i);
            if (computer_task_invalid(ctask))
            {
                ERRORLOG("Jump to invalid task detected");
                break;
            }
            i = ctask->next_task;
            // Per-task code
            if ((ctask->flags & ComTsk_Unkn0001) != 0)
            {
                if ((ctask->ttype == CTT_MagicCallToArms) && (ctask->task_state == CTaskSt_Select))
                {
                    if (ret == 1) {
                        SYNCDBG(8,"Found existing CTA task");
                        ret = 0;
                    }
                    if (ctask->field_60 + ctask->lastrun_turn - (long)game.play_gameturn < ctask->field_60 - ctask->field_60/10) {
                        SYNCDBG(8,"Less than 90% turns");
                        ret = -1;
                        break;
                    }
                }
            }
            // Per-task code ends
            k++;
            if (k > COMPUTER_TASKS_COUNT)
            {
                ERRORLOG("Infinite loop detected when sweeping tasks list");
                break;
            }
        }
    }
    return ret;
}

TbBool setup_a_computer_player(PlayerNumber plyr_idx, long comp_model)
{
    struct ComputerProcess *newproc;
    struct ComputerCheck *newchk;
    long i;
    if ((plyr_idx >= PLAYERS_COUNT) || (plyr_idx == game.hero_player_num)
        || (plyr_idx == game.neutral_player_num)) {
        WARNLOG("Tried to setup player %d which can't be used this way",(int)plyr_idx);
        return false;
    }
    struct Computer2* comp = get_computer_player(plyr_idx);
    if (computer_player_invalid(comp)) {
        ERRORLOG("Tried to setup player %d which has no computer capability",(int)plyr_idx);
        return false;
    }
    LbMemorySet(comp, 0, sizeof(struct Computer2));
    struct ComputerProcessTypes* cpt = get_computer_process_type_template(comp_model);
    comp->dungeon = get_players_num_dungeon(plyr_idx);
    comp->model = comp_model;
    if (dungeon_invalid(comp->dungeon)) {
        WARNLOG("Tried to setup player %d which has no dungeon",(int)plyr_idx);
        comp->dungeon = INVALID_DUNGEON;
        comp->model = 0;
        return false;
    }
    comp->field_18 = cpt->field_C;
    comp->field_14 = cpt->field_8;
    comp->max_room_build_tasks = cpt->max_room_build_tasks;
    comp->field_2C = cpt->field_14;
    comp->sim_before_dig = cpt->sim_before_dig;
    comp->field_C = 1;
    comp->task_state = CTaskSt_Select;

    for (i=0; i < PLAYERS_COUNT; i++)
    {
        struct OpponentRelation* oprel = &comp->opponent_relations[i];
        oprel->field_0 = 0;
        oprel->field_4 = 0;
        if (i == plyr_idx) {
            oprel->hate_amount = LONG_MIN;
        } else {
            oprel->hate_amount = 0;
        }
    }
    comp->field_1C = cpt->field_4;

    for (i=0; i < COMPUTER_PROCESSES_COUNT; i++)
    {
        struct ComputerProcess* cproc = cpt->processes[i];
        newproc = &comp->processes[i];
        if ((cproc == NULL) || (cproc->name == NULL))
        {
          newproc->name = NULL;
          break;
        }
        LbMemoryCopy(newproc, cproc, sizeof(struct ComputerProcess));
        newproc->parent = cproc;
    }
    newproc = &comp->processes[i];
    newproc->flags |= ComProc_Unkn0002;

    for (i=0; i < COMPUTER_CHECKS_COUNT; i++)
    {
        struct ComputerCheck* ccheck = &cpt->checks[i];
        newchk = &comp->checks[i];
        if ((ccheck == NULL) || (ccheck->name == NULL))
        {
            newchk->name = NULL;
            break;
        }
        LbMemoryCopy(newchk, ccheck, sizeof(struct ComputerCheck));
    }
    // Note that we don't have special, empty check at end of array
    // The check with 0x02 flag identifies end of active checks
    // (the check with 0x02 flag is invalid - only previous checks are in use)
    //newchk = &comp->checks[i];
    newchk->flags |= ComTsk_Unkn0002;

    for (i=0; i < COMPUTER_EVENTS_COUNT; i++)
    {
        struct ComputerEvent* event = &cpt->events[i];
        struct ComputerEvent* newevnt = &comp->events[i];
        if ((event == NULL) || (event->name == NULL))
        {
            newevnt->name = NULL;
            break;
        }
        LbMemoryCopy(newevnt, event, sizeof(struct ComputerEvent));
    }
    return true;
}

void computer_check_events(struct Computer2 *comp)
{
    SYNCDBG(17,"Starting");
    struct Dungeon* dungeon = comp->dungeon;
    for (long i = 0; i < COMPUTER_EVENTS_COUNT; i++)
    {
        struct ComputerEvent* cevent = &comp->events[i];
        if (cevent->name == NULL)
            break;
        switch (cevent->cetype)
        {
        case 0:
            if ((long)game.play_gameturn < (cevent->last_test_gameturn + cevent->test_interval))
            {
                break;
            }
            for (long n = 0; n < EVENTS_COUNT; n++)
            {
                struct Event* event = &game.event[n];
                if ( ((event->flags & EvF_Exists) != 0) &&
                      (event->owner == dungeon->owner) &&
                      (event->kind == cevent->mevent_kind) )
                {
                    if (cevent->func_event(comp, cevent, event) == 1) {
                        SYNCDBG(5,"Player %d reacted on %s",(int)dungeon->owner,cevent->name);
                        cevent->last_test_gameturn = game.play_gameturn;
                    }
                }
            }
            break;
        case 1:
        case 2:
        case 3:
        case 4:
            if ((long)game.play_gameturn < (cevent->last_test_gameturn + cevent->test_interval)) {
                break;
            }
            {
                if (cevent->func_test(comp,cevent) == 1) {
                    SYNCDBG(5,"Player %d reacted on %s",(int)dungeon->owner,cevent->name);
                }
                // Update test turn no matter if event triggered something
                cevent->last_test_gameturn = game.play_gameturn;
            }
            break;
        default:
            ERRORLOG("Unhandled Computer Event Type %d",(int)cevent->cetype);
            break;
        }
    }
}

TbBool process_checks(struct Computer2 *comp)
{
    SYNCDBG(17,"Starting");
    for (long i = 0; i < COMPUTER_CHECKS_COUNT; i++)
    {
        struct ComputerCheck* ccheck = &comp->checks[i];
        if (comp->tasks_did <= 0)
            break;
        if ((ccheck->flags & ComChk_Unkn0002) != 0)
            break;
        if ((ccheck->flags & ComChk_Unkn0001) == 0)
        {
            long delta = (game.play_gameturn - ccheck->last_run_turn);
            if ((delta > ccheck->turns_interval) && (ccheck->func != NULL))
            {
                SYNCDBG(8,"Executing check %ld, \"%s\"",i,ccheck->name);
                ccheck->func(comp, ccheck);
                ccheck->last_run_turn = game.play_gameturn;
            }
        }
    }
    return true;
}

TbBool process_processes_and_task(struct Computer2 *comp)
{
  SYNCDBG(17,"Starting");
  for (int i = comp->tasks_did; i > 0; i--)
  {
    if (comp->tasks_did <= 0)
        return false;
    if ((game.play_gameturn % comp->field_18) == 0)
        process_tasks(comp);
    switch (comp->task_state)
    {
    case CTaskSt_Wait:
        comp->gameturn_wait--;
        if (comp->gameturn_wait <= 0)
        {
            comp->gameturn_wait = comp->gameturn_delay;
            set_next_process(comp);
        }
        break;
    case CTaskSt_Select:
        set_next_process(comp);
        break;
    case CTaskSt_Perform:
    {
        if ((comp->ongoing_process > 0) && (comp->ongoing_process <= COMPUTER_PROCESSES_COUNT))
        {
            Comp_Process_Func callback = NULL;
            struct ComputerProcess* cproc = get_computer_process(comp, comp->ongoing_process);
            if (cproc != NULL) {
                callback = cproc->func_task;
                SYNCDBG(7,"Performing process \"%s\"",cproc->name);
            } else {
                ERRORLOG("Invalid computer process %d referenced",(int)comp->ongoing_process);
            }
            if (callback != NULL) {
                callback(comp,cproc);
            }
        } else
        {
            ERRORLOG("No Process %d for a computer player",(int)comp->ongoing_process);
            comp->task_state = CTaskSt_Wait;
        }
        break;
    }
    default:
        ERRORLOG("Invalid task state %d",(int)comp->task_state);
        break;
    }
  }
  return true;
}

void process_computer_player2(PlayerNumber plyr_idx)
{
    SYNCDBG(7,"Starting for player %d",(int)plyr_idx);
    if (plyr_idx >= PLAYERS_COUNT) {
        return;
    }
    struct Computer2* comp = get_computer_player(plyr_idx);
    if (computer_player_invalid(comp)) {
        ERRORLOG("Player %d has no computer capability",(int)plyr_idx);
        return;
    }
    if (dungeon_invalid(comp->dungeon)) {
        ERRORLOG("Computer player %d has invalid dungeon",(int)plyr_idx);
        return;
    }
    if ((comp->field_14 != 0) && (comp->field_2C <= game.play_gameturn))
      comp->tasks_did = 1;
    else
      comp->tasks_did = 0;
    if (comp->tasks_did <= 0) {
        return;
    }
    computer_check_events(comp);
    process_checks(comp);
    process_processes_and_task(comp);
    if (comp->tasks_did > 1) {
        ERRORLOG("Computer player %d performed %d tasks instead of up to one",(int)plyr_idx,(int)comp->tasks_did);
    }
}

struct ComputerProcess *computer_player_find_process_by_func_setup(PlayerNumber plyr_idx,Comp_Process_Func func_setup)
{
    struct Computer2* comp = get_computer_player(plyr_idx);
    if (computer_player_invalid(comp))
    {
        ERRORLOG("Player %d has no computer capability", (int)plyr_idx);
        return NULL;
  }
  struct ComputerProcess* cproc = &comp->processes[0];
  while ((cproc->flags & ComProc_Unkn0002) == 0)
  {
      if (cproc->func_setup == func_setup)
      {
          return cproc;
      }
      cproc++;
  }
  return NULL;
}

TbBool computer_player_demands_gold_check(PlayerNumber plyr_idx)
{
  //TODO COMPUTER_PLAYER comparing function pointers is a bad practice
  struct ComputerProcess* dig_process = computer_player_find_process_by_func_setup(plyr_idx, computer_setup_dig_to_gold);
  // If this computer player has no gold digging process
  if (dig_process == NULL)
  {
      SYNCDBG(18,"Player %d has no digging ability.",(int)plyr_idx);
      return false;
  }
  if ((dig_process->flags & ComProc_Unkn0004) == 0)
  {
      SYNCDBG(18,"Player %d isn't interested in digging.",(int)plyr_idx);
      return false;
  }
  SYNCDBG(8,"Player %d wants to start digging.",(int)plyr_idx);
  // If the computer player needs to dig for gold
  if (gameadd.turn_last_checked_for_gold+GOLD_DEMAND_CHECK_INTERVAL < game.play_gameturn)
  {
      dig_process->flags &= ~ComProc_Unkn0004;
      return true;
  }
  return false;
}

void process_computer_players2(void)
{
    TbBool needs_gold_check = false;
#ifdef PETTER_AI
    SAI_run_shared();
#endif
    for (int i = 0; i < PLAYERS_COUNT; i++)
    {
        struct PlayerInfo* player = get_player(i);
        struct Dungeon* dungeon = get_players_dungeon(player);
        if (!player_exists(player) || dungeon_invalid(dungeon))
            continue;
        if (((player->allocflags & PlaF_CompCtrl) != 0) || ((dungeon->computer_enabled & 0x01) != 0))
        {
          if (player->field_2C == 1)
          {
#ifdef PETTER_AI
            SAI_run_for_player(i);
#else
            process_computer_player2(i);
            if (computer_player_demands_gold_check(i))
            {
                needs_gold_check = true;
            }
#endif
          }
        }
    }
    if (needs_gold_check)
    {
      SYNCDBG(0,"Computer players demand gold check.");
      gameadd.turn_last_checked_for_gold = game.play_gameturn;
      check_map_for_gold();
    } else
    if (gameadd.turn_last_checked_for_gold > game.play_gameturn)
    {
      gameadd.turn_last_checked_for_gold = 0;
    }
}

void setup_computer_players2(void)
{
  int i;
  gameadd.turn_last_checked_for_gold = game.play_gameturn;
  check_map_for_gold();
  for (i=0; i < COMPUTER_TASKS_COUNT; i++)
  {
    LbMemorySet(&game.computer_task[i], 0, sizeof(struct ComputerTask));
  }
#ifdef PETTER_AI
  SAI_init_for_map();
#endif

  // Using a seed for rand() based on the current time, so that the same
  // random results aren't used in the same order every time.
  srand((unsigned) time(NULL));

  for (i=0; i < PLAYERS_COUNT; i++)
  {
      struct PlayerInfo* player = get_player(i);
      if (player_exists(player))
      {
          if (player->field_2C == 1)
          {
#ifdef PETTER_AI
        SAI_init_for_player(i);
#else
        // The range from which the computer model is selected
        // is between minSkirmishAI and maxSkirmishAI, inclusive of both. User defined in keepcompp.cfg
        int minSkirmishAI = comp_player_conf.skirmish_first;
        int maxSkirmishAI = comp_player_conf.skirmish_last;

        int skirmish_AI_type = rand() % (maxSkirmishAI + 1 - minSkirmishAI) + minSkirmishAI;
        // Always set human player to computer7 (a computer assistant) by default
        if (i == game.local_plyr_idx)
        {
            skirmish_AI_type = 7;
        }
        setup_a_computer_player(i, skirmish_AI_type);
<<<<<<< HEAD
        if ((game.flags_font & FFlg_AlexCheat) != 0)
        {
            message_add_fmt(i, "ai model %d", skirmish_AI_type);
=======
        if ((gameadd.computer_chat_flags & CChat_TasksScarce) != 0)
        {
            message_add_fmt(i, "Ai model %d", skirmish_AI_type);
>>>>>>> 9194b057
        }
        if (i != game.local_plyr_idx)
        {
            JUSTMSG("No model defined for Player %d, assigned computer model %d", i, skirmish_AI_type);
        }
#endif
      }
    }
  }
}

void restore_computer_player_after_load(void)
{
    SYNCDBG(7,"Starting");
    for (long plyr_idx = 0; plyr_idx < PLAYERS_COUNT; plyr_idx++)
    {
        struct PlayerInfo* player = get_player(plyr_idx);
        struct Computer2* comp = get_computer_player(plyr_idx);
        if (computer_player_invalid(comp)) {
            ERRORLOG("Player %d has no computer capability",(int)plyr_idx);
            continue;
        }
        if (!player_exists(player)) {
            LbMemorySet(comp, 0, sizeof(struct Computer2));
            comp->dungeon = INVALID_DUNGEON;
            continue;
        }
        if (player->field_2C != 1)
        {
            LbMemorySet(comp, 0, sizeof(struct Computer2));
            comp->dungeon = get_players_dungeon(player);
            continue;
        }
        comp->dungeon = get_players_dungeon(player);
        struct ComputerProcessTypes* cpt = get_computer_process_type_template(comp->model);

        long i;
        for (i = 0; i < COMPUTER_PROCESSES_COUNT; i++)
        {
            if (cpt->processes[i] == NULL)
                break;
            //if (cpt->processes[i]->name == NULL)
            //    break;
            SYNCDBG(12,"Player %ld process %ld is \"%s\"",plyr_idx,i,cpt->processes[i]->name);
            comp->processes[i].name = cpt->processes[i]->name;
            comp->processes[i].parent = cpt->processes[i];
            comp->processes[i].func_check = cpt->processes[i]->func_check;
            comp->processes[i].func_setup = cpt->processes[i]->func_setup;
            comp->processes[i].func_task = cpt->processes[i]->func_task;
            comp->processes[i].func_complete = cpt->processes[i]->func_complete;
            comp->processes[i].func_pause = cpt->processes[i]->func_pause;
        }
        for (i=0; i < COMPUTER_CHECKS_COUNT; i++)
        {
            if (cpt->checks[i].name == NULL)
              break;
            SYNCDBG(12,"Player %ld check %ld is \"%s\"",plyr_idx,i,cpt->checks[i].name);
            comp->checks[i].name = cpt->checks[i].name;
            comp->checks[i].func = cpt->checks[i].func;
        }
        for (i=0; i < COMPUTER_EVENTS_COUNT; i++)
        {
            if (cpt->events[i].name == NULL)
              break;
            comp->events[i].name = cpt->events[i].name;
            comp->events[i].func_event = cpt->events[i].func_event;
            comp->events[i].func_test = cpt->events[i].func_test;
            comp->events[i].process = cpt->events[i].process;
        }
    }
}

/******************************************************************************/
#ifdef __cplusplus
}
#endif<|MERGE_RESOLUTION|>--- conflicted
+++ resolved
@@ -1515,15 +1515,9 @@
             skirmish_AI_type = 7;
         }
         setup_a_computer_player(i, skirmish_AI_type);
-<<<<<<< HEAD
-        if ((game.flags_font & FFlg_AlexCheat) != 0)
-        {
-            message_add_fmt(i, "ai model %d", skirmish_AI_type);
-=======
         if ((gameadd.computer_chat_flags & CChat_TasksScarce) != 0)
         {
             message_add_fmt(i, "Ai model %d", skirmish_AI_type);
->>>>>>> 9194b057
         }
         if (i != game.local_plyr_idx)
         {
