--- conflicted
+++ resolved
@@ -187,11 +187,8 @@
     Cmd_CHANGE_SLAB_TEXTURE                = 174,
     Cmd_MOVE_PLAYER_CAMERA_TO              = 175,
     Cmd_ADD_OBJECT_TO_LEVEL_AT_POS         = 176,
-<<<<<<< HEAD
-    Cmd_SET_DIGGER                 = 177,
-=======
     Cmd_PLACE_DOOR                         = 177,
->>>>>>> f336d85c
+    Cmd_SET_DIGGER                         = 178,
 };
 
 struct ScriptLine {
