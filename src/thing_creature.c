--- conflicted
+++ resolved
@@ -1299,11 +1299,7 @@
     if (cspell->duration == splconf->duration / 2)
     {
         PlayerNumber plyr_idx = get_appropriate_player_for_creature(thing);
-<<<<<<< HEAD
-        struct DungeonAdd* dungeonadd = get_dungeonadd(plyr_idx);
-=======
         struct PlayerInfoAdd* playeradd = get_playeradd(plyr_idx);
->>>>>>> 3df6530f
         struct Coord3d pos;
         pos.x.val = subtile_coord_center(cctrl->teleport_x);
         pos.y.val = subtile_coord_center(cctrl->teleport_y);
@@ -1312,11 +1308,7 @@
         {
             const struct Coord3d* newpos = NULL;
             struct Coord3d room_pos;
-<<<<<<< HEAD
-            switch(dungeonadd->teleport_destination)
-=======
             switch(playeradd->teleport_destination)
->>>>>>> 3df6530f
             {
                 case 6: // Dungeon Heart
                 {
@@ -1328,28 +1320,16 @@
                     if (active_battle_exists(thing->owner))
                     {
                         long count = 0;
-<<<<<<< HEAD
-                        if (dungeonadd->battleid > BATTLES_COUNT)
-                        {
-                            dungeonadd->battleid = 1;
-                        }
-                        for (i = dungeonadd->battleid; i <= BATTLES_COUNT; i++)
-=======
                         if (playeradd->battleid > BATTLES_COUNT)
                         {
                             playeradd->battleid = 1;
                         }
                         for (i = playeradd->battleid; i <= BATTLES_COUNT; i++)
->>>>>>> 3df6530f
                         {
                             if (i > BATTLES_COUNT)
                             {
                                 i = 1;
-<<<<<<< HEAD
-                                dungeonadd->battleid = 1;
-=======
                                 playeradd->battleid = 1;
->>>>>>> 3df6530f
                             }
                             count++;
                             struct CreatureBattle* battle = creature_battle_get(i);
@@ -1361,31 +1341,19 @@
                                 {
                                     pos.x.val = tng->mappos.x.val;
                                     pos.y.val = tng->mappos.y.val;
-<<<<<<< HEAD
-                                    dungeonadd->battleid = i + 1;
-=======
                                     playeradd->battleid = i + 1;
->>>>>>> 3df6530f
                                     break;
                                 }
                             }
                             if (count >= BATTLES_COUNT)
                             {
-<<<<<<< HEAD
-                                dungeonadd->battleid = 1;
-=======
                                 playeradd->battleid = 1;
->>>>>>> 3df6530f
                                 break;
                             }
                             if (i >= BATTLES_COUNT)
                             {
                                 i = 0;
-<<<<<<< HEAD
-                                dungeonadd->battleid = 1;
-=======
                                 playeradd->battleid = 1;
->>>>>>> 3df6530f
                                 continue;
                             }
                         }
@@ -1424,11 +1392,7 @@
                 }
                 default:
                 {
-<<<<<<< HEAD
-                    rkind = zoom_key_room_order[dungeonadd->teleport_destination];
-=======
                     rkind = zoom_key_room_order[playeradd->teleport_destination];
->>>>>>> 3df6530f
                 }
             }
             if (rkind > 0)
@@ -1521,11 +1485,7 @@
             thing->veloc_push_add.z.val += CREATURE_RANDOM(thing, 96) + 40;
             thing->state_flags |= TF1_PushAdd;
         }
-<<<<<<< HEAD
-        dungeonadd->teleport_destination = 18;
-=======
         playeradd->teleport_destination = 18;
->>>>>>> 3df6530f
     }
 }
 
@@ -5828,11 +5788,7 @@
                 }
                 else
                 {
-<<<<<<< HEAD
-                    if (is_thing_directly_controlled_by_player(thing, player->id_number))
-=======
                     if (is_thing_directly_controlled_by_player(creatng, plyr_idx))
->>>>>>> 3df6530f
                     {
                         if (is_my_player_number(plyr_idx))
                         {
@@ -5863,11 +5819,7 @@
                     }
                     else
                     {
-<<<<<<< HEAD
-                        if (is_thing_directly_controlled_by_player(thing, player->id_number))
-=======
                         if (is_thing_directly_controlled_by_player(creatng, plyr_idx))
->>>>>>> 3df6530f
                         {
                             if (is_my_player_number(plyr_idx))
                             {
@@ -5878,11 +5830,7 @@
                     }
                 }
             }
-<<<<<<< HEAD
-            controlled_creature_pick_thing_up(thing, picktng, player->id_number);
-=======
-            controlled_creature_pick_thing_up(creatng, picktng);
->>>>>>> 3df6530f
+            controlled_creature_pick_thing_up(creatng, picktng, plyr_idx);
         }
         else
         {
