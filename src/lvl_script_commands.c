--- conflicted
+++ resolved
@@ -3399,133 +3399,9 @@
 
 static void set_object_configuration_process(struct ScriptContext *context)
 {
-<<<<<<< HEAD
-    ThingModel model = context->value->longs[0];
-    struct ObjectConfigStats* objst = &game.conf.object_conf.object_cfgstats[model];
-    long val1 = context->value->longs[1];
-    switch (context->value->shorts[4])
-    {
-        case 2: // GENRE
-            objst->genre = val1;
-            break;
-        case 3: // RELATEDCREATURE
-            objst->related_creatr_model = val1;
-            break;
-        case 4: // PROPERTIES
-            objst->model_flags = val1;
-            break;
-        case 5: // ANIMATIONID
-            objst->sprite_anim_idx = val1;
-            break;
-        case 6: // ANIMATIONSPEED
-            objst->anim_speed = val1;
-            break;
-        case 7: //SIZE_XY
-            objst->size_xy = val1;
-            break;
-        case 8: // SIZE_Z
-            objst->size_z = val1;
-            break;
-        case 9: // MAXIMUMSIZE
-            objst->sprite_size_max = val1;
-            break;
-        case 10: // DESTROYONLIQUID
-            objst->destroy_on_liquid = val1;
-            break;
-        case 11: // DESTROYONLAVA
-            objst->destroy_on_lava = val1;
-            break;
-        case 12: // HEALTH
-            objst->health = val1;
-            break;
-        case 13: // FALLACCELERATION
-            objst->fall_acceleration = val1;
-            break;
-        case 14: // LIGHTUNAFFECTED
-            objst->light_unaffected = val1;
-            break;
-        case 15: // LIGHTINTENSITY
-            objst->ilght.intensity = val1;
-            break;
-        case 16: // LIGHTRADIUS
-            objst->ilght.radius = val1 * COORD_PER_STL;
-            break;
-        case 17: // LIGHTISDYNAMIC
-            objst->ilght.is_dynamic = val1;
-            break;
-        case 18: // MAPICON
-            objst->map_icon = val1;
-            break;
-        case 19: // AMBIENCESOUND
-            objst->fp_smpl_idx = val1;
-            break;
-        case 20: // UPDATEFUNCTION
-            objst->updatefn_idx = val1;
-            break;
-        case 21: // DRAWCLASS
-            objst->draw_class = val1;
-            break;
-        case 22: // PERSISTENCE
-            objst->persistence = val1;
-            break;
-        case 23: // Immobile
-            objst->immobile = val1;
-            break;
-        case 24: // INITIALSTATE
-            objst->initial_state = val1;
-            break;
-        case 25: // RANDOMSTARTFRAME
-            objst->random_start_frame = val1;
-            break;
-        case 26: // TRANSPARENCYFLAGS
-            objst->transparency_flags = val1<<4;
-            break;
-        case 27: // EFFECTBEAM
-            objst->effect.beam = val1;
-            break;
-        case 28: // EFFECTPARTICLE
-            objst->effect.particle = val1;
-            break;
-        case 29: // EFFECTEXPLOSION1
-            objst->effect.explosion1 = val1;
-            break;
-        case 30: // EFFECTEXPLOSION2
-            objst->effect.explosion2 = val1;
-            break;
-        case 31: // EFFECTSPACING
-            objst->effect.spacing = val1;
-            break;
-        case 32: // EFFECTSOUND
-            objst->effect.sound_idx = val1;
-            objst->effect.sound_range = (unsigned char)context->value->shorts[5];
-            break;
-        case 33: // FLAMEANIMATIONID
-            objst->flame.animation_id = val1;
-            break;
-        case 34: // FLAMEANIMATIONSPEED
-            objst->flame.anim_speed = val1;
-            break;
-        case 35: // FLAMEANIMATIONSIZE
-            objst->flame.sprite_size = val1;
-            break;
-        case 36: // FLAMEANIMATIONOFFSET
-            objst->flame.fp_add_x = context->value->chars[5];
-            objst->flame.fp_add_y = context->value->chars[6];
-            objst->flame.td_add_x = context->value->chars[7];
-            objst->flame.td_add_y = context->value->chars[8];
-            break;
-        case 37: // FLAMETRANSPARENCYFLAGS
-            objst->flame.transparency_flags = val1 << 4;
-            break;
-        default:
-            WARNMSG("Unsupported Object configuration, variable %d.", context->value->shorts[4]);
-            break;
-    }
-=======
     set_config_process(&objects_named_fields_set, context);
     
     ThingModel model = context->value->shorts[0];
->>>>>>> 3f23b913
     update_all_objects_of_model(model);
 }
 
