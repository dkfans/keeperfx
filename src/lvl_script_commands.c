--- conflicted
+++ resolved
@@ -2754,13 +2754,8 @@
             value->longs[1] = atoi(new_value);
             value->shorts[5] = second_value;
     }
-<<<<<<< HEAD
-    
+
     SCRIPTDBG(7, "Setting object %s property %s to %ld", objectname, property, number_value);
-=======
-
-    SCRIPTDBG(7, "Setting object %s property %s to %d", objectname, property, number_value);
->>>>>>> 436d6e8b
     value->longs[0] = objct_id;
     value->shorts[4] = objectvar;
     PROCESS_SCRIPT_VALUE(scline->command);
