/******************************************************************************/
// Free implementation of Bullfrog's Dungeon Keeper strategy game.
/******************************************************************************/
/** @file config_trapdoor.c
 *     Slabs, rooms, traps and doors configuration loading functions.
 * @par Purpose:
 *     Support of configuration files for trap and door elements.
 * @par Comment:
 *     None.
 * @author   Tomasz Lis
 * @date     25 May 2009 - 26 Jul 2009
 * @par  Copying and copyrights:
 *     This program is free software; you can redistribute it and/or modify
 *     it under the terms of the GNU General Public License as published by
 *     the Free Software Foundation; either version 2 of the License, or
 *     (at your option) any later version.
 */
/******************************************************************************/
#include "pre_inc.h"
#include "config_trapdoor.h"
#include "globals.h"

#include "bflib_basics.h"
#include "bflib_memory.h"
#include "bflib_fileio.h"
#include "bflib_dernc.h"
#include "bflib_sound.h"

#include "config.h"
#include "config_strings.h"
#include "console_cmd.h"
#include "thing_doors.h"
#include "player_instances.h"
#include "config_players.h"
#include "game_legacy.h"
#include "custom_sprites.h"
#include "post_inc.h"

#ifdef __cplusplus
extern "C" {
#endif
/******************************************************************************/
const char keeper_trapdoor_file[]="trapdoor.cfg";

const struct NamedCommand trapdoor_door_commands[] = {
  {"NAME",                  1},
  {"NAMETEXTID",            2},
  {"TOOLTIPTEXTID",         3},
  {"SYMBOLSPRITES",         4},
  {"POINTERSPRITES",        5},
  {"PANELTABINDEX",         6},
  {"CRATE",                 7},
  {"MANUFACTURELEVEL",      8},
  {"MANUFACTUREREQUIRED",   9},
  {"HEALTH",               10},
  {"SLABKIND",             11},
  {"OPENSPEED",            12},
  {"PROPERTIES",           13},
  {"SELLINGVALUE",         14},
  {"UNSELLABLE",           15},
  {"PLACESOUND",           16},
  {NULL,                    0},
};

const struct NamedCommand trapdoor_trap_commands[] = {
  {"NAME",                    1},
  {"MANUFACTURELEVEL",        2},
  {"MANUFACTUREREQUIRED",     3},
  {"SHOTS",                   4},
  {"TIMEBETWEENSHOTS",        5},
  {"SELLINGVALUE",            6},
  {"NAMETEXTID",              7},
  {"TOOLTIPTEXTID",           8},
  {"CRATE",                   9},
  {"SYMBOLSPRITES",          10},
  {"POINTERSPRITES",         11},
  {"PANELTABINDEX",          12},
  {"TRIGGERTYPE",            13},
  {"ACTIVATIONTYPE",         14},
  {"EFFECTTYPE",             15},
  {"ANIMATIONID",            16},
  {"MODEL",                  16}, // Backward compatibility.
  {"MODELSIZE",              17},
  {"ANIMATIONSPEED",         18},
  {"UNANIMATED",             19},
  {"HIDDEN",                 20},
  {"SLAPPABLE",              21},
  {"TRIGGERALARM",           22},
  {"HEALTH",                 23},
  {"UNSHADED",               24},
  {"RANDOMSTARTFRAME",       25},
  {"THINGSIZE",              26},
  {"HITTYPE",                27},
  {"LIGHTRADIUS",            28},
  {"LIGHTINTENSITY",         29},
  {"LIGHTFLAGS",             30},
  {"TRANSPARENCYFLAGS",      31},
  {"SHOTVECTOR",             32},
  {"DESTRUCTIBLE",           33},
  {"UNSTABLE",               34},
  {"UNSELLABLE",             35},
  {"PLACEONBRIDGE",          36},
  {"SHOTORIGIN",             37},
  {"PLACESOUND",             38},
  {"TRIGGERSOUND",           39},
  {"RECHARGEANIMATIONID",    40},
  {"ATTACKANIMATIONID",      41},
  {"DESTROYEDEFFECT",        42},
  {"INITIALDELAY",           43},
  {"PLACEONSUBTILE",         44},
  {"FLAMEANIMATIONID",       45},
  {"FLAMEANIMATIONSPEED",    46},
  {"FLAMEANIMATIONSIZE",     47},
  {"FLAMEANIMATIONOFFSET",   48},
  {"FLAMETRANSPARENCYFLAGS", 49},
  {"DETECTINVISIBLE",        50},
  {"INSTANTPLACEMENT",       51},
  {"REMOVEONCEDEPLETED",     52},
  {NULL,                      0},
};

const struct NamedCommand door_properties_commands[] = {
  {"RESIST_NON_MAGIC",     1},
  {"SECRET",               2},
  {"THICK",                3},  
  {"MIDAS",                4},
  {NULL,                   0},
};

/******************************************************************************/
struct NamedCommand trap_desc[TRAPDOOR_TYPES_MAX];
struct NamedCommand door_desc[TRAPDOOR_TYPES_MAX];
/******************************************************************************/
struct TrapConfigStats *get_trap_model_stats(int tngmodel)
{
    if (tngmodel >= game.conf.trapdoor_conf.trap_types_count)
        return &game.conf.trapdoor_conf.trap_cfgstats[0];
    return &game.conf.trapdoor_conf.trap_cfgstats[tngmodel];
}

struct DoorConfigStats *get_door_model_stats(int tngmodel)
{
    if (tngmodel >= game.conf.trapdoor_conf.door_types_count)
        return &game.conf.trapdoor_conf.door_cfgstats[0];
    return &game.conf.trapdoor_conf.door_cfgstats[tngmodel];
}

/**
 * Returns manufacture data for a given manufacture index.
 * @param manufctr_idx Manufacture array index.
 * @return Dummy entry pinter if not found, manufacture data pointer otherwise.
 */
struct ManufactureData *get_manufacture_data(int manufctr_idx)
{
    if ((manufctr_idx < 0) || (manufctr_idx >= game.conf.trapdoor_conf.manufacture_types_count)) {
        return &game.conf.trapdoor_conf.manufacture_data[0];
    }
    return &game.conf.trapdoor_conf.manufacture_data[manufctr_idx];
}

/**
 * Finds index into manufactures data array for a given trap/door class and model.
 * @param tngclass Manufacturable thing class.
 * @param tngmodel Manufacturable thing model.
 * @return 0 if not found, otherwise index where 1 <= index < manufacture_types_count
 */
int get_manufacture_data_index_for_thing(ThingClass tngclass, ThingModel tngmodel)
{
    for (int i = 1; i < game.conf.trapdoor_conf.manufacture_types_count; i++)
    {
        struct ManufactureData* manufctr = &game.conf.trapdoor_conf.manufacture_data[i];
        if ((manufctr->tngclass == tngclass) && (manufctr->tngmodel == tngmodel)) {
            return i;
        }
    }
    return 0;
}

TbBool parse_trapdoor_trap_blocks(char *buf, long len, const char *config_textname, unsigned short flags)
{
  struct TrapConfigStats *trapst;
  // Block name and parameter word store variables
  SYNCDBG(19,"Starting");
  // Initialize the traps array
  if ((flags & CnfLd_AcceptPartial) == 0)
  {
      for (int i=0; i < TRAPDOOR_TYPES_MAX; i++)
      {
          trapst = &game.conf.trapdoor_conf.trap_cfgstats[i];
          LbMemorySet(trapst->code_name, 0, COMMAND_WORD_LEN);
          trapst->name_stridx = GUIStr_Empty;
          trapst->tooltip_stridx = GUIStr_Empty;
          trapst->bigsym_sprite_idx = 0;
          trapst->medsym_sprite_idx = 0;
          trapst->pointer_sprite_idx = 0;
          trapst->panel_tab_idx = 0;
          trapst->manufct_level = 0;
          trapst->manufct_required = 0;
          trapst->shots = 0;
          trapst->shots_delay = 0;
          trapst->initial_delay = 0;
          trapst->trigger_type = 0;
          trapst->activation_type = 0;
          trapst->created_itm_model = 0;
          trapst->hit_type = 0;
          trapst->hidden = true;
          trapst->slappable = 0;
          trapst->detect_invisible = true; // Set to true by default: backward compatibility for custom traps made before this implementation.
          trapst->notify = false;
          trapst->place_on_bridge = false;
          trapst->place_on_subtile = false;
<<<<<<< HEAD
          trapst->instant_placement = false;
          // Default destroyed_effect is TngEffElm_Blast2.
          trapst->destroyed_effect = -39;

          game.conf.trap_stats[i].health = 0;
          game.conf.trap_stats[i].sprite_anim_idx = 0;
          game.conf.trap_stats[i].recharge_sprite_anim_idx = 0;
          game.conf.trap_stats[i].attack_sprite_anim_idx = 0;
          game.conf.trap_stats[i].sprite_size_max = 0;
          game.conf.trap_stats[i].unanimated = 0;
          game.conf.trap_stats[i].anim_speed = 0;
          game.conf.trap_stats[i].unshaded = 0;
          game.conf.trap_stats[i].transparency_flag = 0;
          game.conf.trap_stats[i].random_start_frame = 0;
          game.conf.trap_stats[i].size_xy = 0;
          game.conf.trap_stats[i].size_z = 0;
          game.conf.trap_stats[i].trigger_type = 0;
          game.conf.trap_stats[i].activation_type = 0;
          game.conf.trap_stats[i].created_itm_model = 0;
          game.conf.trap_stats[i].hit_type = 0;
          game.conf.trap_stats[i].light_radius = 0;
          game.conf.trap_stats[i].light_intensity = 0;
          game.conf.trap_stats[i].light_flag = 0;
          game.conf.trap_stats[i].shotvector.x = 0;
          game.conf.trap_stats[i].shotvector.y = 0;
          game.conf.trap_stats[i].shotvector.z = 0;
          game.conf.trap_stats[i].shot_shift_x = 0;
          game.conf.trap_stats[i].shot_shift_y = 0;
          game.conf.trap_stats[i].shot_shift_z = 0;
          game.conf.trap_stats[i].initial_delay = 0;
          game.conf.trap_stats[i].detect_invisible = 1; // Set to 1 by default: backward compatibility for custom traps made before this implementation.
          game.conf.trap_stats[i].remove_once_depleted = false;
          mconf = &game.conf.traps_config[i];
          mconf->manufct_level = 0;
          mconf->manufct_required = 0;
          mconf->shots = 0;
          mconf->shots_delay = 0;
          mconf->selling_value = 0;
=======
          trapst->health = 1;
          trapst->destructible = 0;
          trapst->unstable = 0;
          trapst->destroyed_effect = -39; // Default destroyed_effect is TngEffElm_Blast2.
          trapst->size_xy = 0;
          trapst->size_z = 0;
          trapst->sprite_anim_idx = 0;
          trapst->attack_sprite_anim_idx = 0;
          trapst->recharge_sprite_anim_idx = 0;
          trapst->sprite_size_max = 0;
          trapst->anim_speed = 0;
          trapst->unanimated = 0;
          trapst->unshaded = 0;
          trapst->random_start_frame = 0;
          trapst->light_radius = 0;
          trapst->light_intensity = 0;
          trapst->light_flag = 0;
          trapst->transparency_flag = 0;
          trapst->shot_shift_x = 0;
          trapst->shot_shift_y = 0;
          trapst->shot_shift_z = 0;
          trapst->shotvector.x = 0;
          trapst->shotvector.y = 0;
          trapst->shotvector.z = 0;
          trapst->selling_value = 0;
          trapst->unsellable = false;
          trapst->place_sound_idx = 117; // Default trap sounds, so that they aren't broken if custom trap are bundled into map.
          trapst->trigger_sound_idx = 176;
>>>>>>> 628de770
          trap_desc[i].name = trapst->code_name;
          trap_desc[i].num = i;
      }
  }
  trap_desc[TRAPDOOR_TYPES_MAX - 1].name = NULL; // must be null for get_id
  // Parse every numbered block within range
  const char * blockname = NULL;
  int blocknamelen = 0;
  long pos = 0;
  int k = 0;
  while (iterate_conf_blocks(buf, &pos, len, &blockname, &blocknamelen))
  {
    // look for blocks starting with "trap", followed by one or more digits
    if (blocknamelen < 5) {
        continue;
    } else if (memcmp(blockname, "trap", 4) != 0) {
        continue;
    }
    const int i = natoi(&blockname[4], blocknamelen - 4);
    if (i < 0 || i >= TRAPDOOR_TYPES_MAX) {
        continue;
    } else if (i >= game.conf.trapdoor_conf.trap_types_count) {
        game.conf.trapdoor_conf.trap_types_count = i + 1;
    }
    trapst = &game.conf.trapdoor_conf.trap_cfgstats[i];
#define COMMAND_TEXT(cmd_num) get_conf_parameter_text(trapdoor_trap_commands,cmd_num)
    while (pos<len)
    {
      // Finding command number in this line
      int cmd_num = recognize_conf_command(buf, &pos, len, trapdoor_trap_commands);
      SYNCDBG(19,"Command %s",COMMAND_TEXT(cmd_num));
      // Now store the config item in correct place
      if (cmd_num == ccr_endOfBlock) break; // if next block starts
      if ((flags & CnfLd_ListOnly) != 0) {
          // In "List only" mode, accept only name command
          if (cmd_num > 1) {
              cmd_num = 0;
          }
      }
      int n = 0;
      char word_buf[COMMAND_WORD_LEN];
      switch (cmd_num)
      {
      case 1: // NAME
          if (get_conf_parameter_single(buf,&pos,len,trapst->code_name,COMMAND_WORD_LEN) <= 0)
          {
            CONFWRNLOG("Couldn't read \"%s\" parameter in [%.*s] block of %s file.",
                COMMAND_TEXT(cmd_num), blocknamelen, blockname, config_textname);
            break;
          }
          break;
      case 2: // MANUFACTURELEVEL
          if (get_conf_parameter_single(buf,&pos,len,word_buf,sizeof(word_buf)) > 0)
          {
            k = atoi(word_buf);
            trapst->manufct_level = k;
            n++;
          }
          if (n < 1)
          {
            CONFWRNLOG("Incorrect value of \"%s\" parameter in [%.*s] block of %s file.",
                COMMAND_TEXT(cmd_num), blocknamelen, blockname, config_textname);
          }
          break;
      case 3: // MANUFACTUREREQUIRED
          if (get_conf_parameter_single(buf,&pos,len,word_buf,sizeof(word_buf)) > 0)
          {
            k = atoi(word_buf);
            trapst->manufct_required = k;
            n++;
          }
          if (n < 1)
          {
            CONFWRNLOG("Incorrect value of \"%s\" parameter in [%.*s] block of %s file.",
                COMMAND_TEXT(cmd_num), blocknamelen, blockname, config_textname);
          }
          break;
      case 4: // SHOTS
          if (get_conf_parameter_single(buf,&pos,len,word_buf,sizeof(word_buf)) > 0)
          {
            k = atoi(word_buf);
            trapst->shots = k;
            n++;
          }
          if (n < 1)
          {
            CONFWRNLOG("Incorrect value of \"%s\" parameter in [%.*s] block of %s file.",
                COMMAND_TEXT(cmd_num), blocknamelen, blockname, config_textname);
          }
          break;
      case 5: // TIMEBETWEENSHOTS
          if (get_conf_parameter_single(buf,&pos,len,word_buf,sizeof(word_buf)) > 0)
          {
            k = atoi(word_buf);
            trapst->shots_delay = k;
            n++;
          }
          if (n < 1)
          {
            CONFWRNLOG("Incorrect value of \"%s\" parameter in [%.*s] block of %s file.",
                COMMAND_TEXT(cmd_num), blocknamelen, blockname, config_textname);
          }
          break;
      case 6: // SELLINGVALUE
          if (get_conf_parameter_single(buf,&pos,len,word_buf,sizeof(word_buf)) > 0)
          {
            k = atoi(word_buf);
            trapst->selling_value = k;
            n++;
          }
          if (n < 1)
          {
            CONFWRNLOG("Incorrect value of \"%s\" parameter in [%.*s] block of %s file.",
                COMMAND_TEXT(cmd_num), blocknamelen, blockname, config_textname);
          }
          break;
      case 7: // NAMETEXTID
          if (get_conf_parameter_single(buf,&pos,len,word_buf,sizeof(word_buf)) > 0)
          {
            k = atoi(word_buf);
            if (k > 0)
            {
                trapst->name_stridx = k;
                n++;
            }
          }
          if (n < 1)
          {
            CONFWRNLOG("Incorrect value of \"%s\" parameter in [%.*s] block of %s file.",
                COMMAND_TEXT(cmd_num), blocknamelen, blockname, config_textname);
          }
          break;
      case 8: // TOOLTIPTEXTID
          if (get_conf_parameter_single(buf,&pos,len,word_buf,sizeof(word_buf)) > 0)
          {
            k = atoi(word_buf);
            if (k > 0)
            {
                trapst->tooltip_stridx = k;
                n++;
            }
          }
          if (n < 1)
          {
            CONFWRNLOG("Incorrect value of \"%s\" parameter in [%.*s] block of %s file.",
                COMMAND_TEXT(cmd_num), blocknamelen, blockname, config_textname);
          }
          break;
      case 9: // CRATE
          if (get_conf_parameter_single(buf,&pos,len,word_buf,sizeof(word_buf)) > 0)
          {
              n = get_id(object_desc, word_buf);
          }
          if (n < 0)
          {
              CONFWRNLOG("Incorrect crate object \"%s\" in [%.*s] block of %s file.",
                  word_buf, blocknamelen, blockname, config_textname);
              break;
          }
          game.conf.object_conf.object_to_door_or_trap[n] = i;
          game.conf.object_conf.workshop_object_class[n] = TCls_Trap;
          game.conf.trapdoor_conf.trap_to_object[i] = n;
          break;
      case 10: // SYMBOLSPRITES
          if (get_conf_parameter_single(buf,&pos,len,word_buf,sizeof(word_buf)) > 0)
          {
              trapst->bigsym_sprite_idx = bad_icon_id;
              k = get_icon_id(word_buf);
              if (k >= 0)
              {
                  trapst->bigsym_sprite_idx = k;
                  n++;
              }
          }
          if (get_conf_parameter_single(buf,&pos,len,word_buf,sizeof(word_buf)) > 0)
          {
              trapst->medsym_sprite_idx = bad_icon_id;
              k = get_icon_id(word_buf);
              if (k >= 0)
              {
                  trapst->medsym_sprite_idx = k;
                  n++;
              }
          }
          if (n < 2)
          {
              CONFWRNLOG("Incorrect value of \"%s\" parameter in [%.*s] block of %s file.",
                  COMMAND_TEXT(cmd_num), blocknamelen, blockname, config_textname);
          }
          break;
      case 11: // POINTERSPRITES
          if (get_conf_parameter_single(buf,&pos,len,word_buf,sizeof(word_buf)) > 0)
          {
              k = get_icon_id(word_buf);
              if (k >= 0)
              {
                  trapst->pointer_sprite_idx = k;
                  n++;
              }
          }
          if (n < 1)
          {
            trapst->pointer_sprite_idx = bad_icon_id;
            CONFWRNLOG("Incorrect value of \"%s\" parameter in [%.*s] block of %s file.",
                COMMAND_TEXT(cmd_num), blocknamelen, blockname, config_textname);
          }
          break;
      case 12: // PANELTABINDEX
          if (get_conf_parameter_single(buf,&pos,len,word_buf,sizeof(word_buf)) > 0)
          {
            k = atoi(word_buf);
            if (k >= 0)
            {
                trapst->panel_tab_idx = k;
                n++;
            }
          }
          if (n < 1)
          {
            CONFWRNLOG("Incorrect value of \"%s\" parameter in [%.*s] block of %s file.",
                COMMAND_TEXT(cmd_num), blocknamelen, blockname, config_textname);
          }
          break;
      case 13: // TRIGGERTYPE
          if (get_conf_parameter_single(buf,&pos,len,word_buf,sizeof(word_buf)) > 0)
          {
            k = atoi(word_buf);
            if (k >= 0)
            {
                trapst->trigger_type = k;
                n++;
            }
          }
          if (n < 1)
          {
            CONFWRNLOG("Incorrect value of \"%s\" parameter in [%.*s] block of %s file.",
                COMMAND_TEXT(cmd_num), blocknamelen, blockname, config_textname);
          }
          break;
      case 14: // ACTIVATIONTYPE
          if (get_conf_parameter_single(buf,&pos,len,word_buf,sizeof(word_buf)) > 0)
          {
            k = atoi(word_buf);
            if (k >= 0)
            {
                trapst->activation_type = k;
                n++;
            }
          }
          if (n < 1)
          {
            CONFWRNLOG("Incorrect value of \"%s\" parameter in [%.*s] block of %s file.",
                COMMAND_TEXT(cmd_num), blocknamelen, blockname, config_textname);
          }
          break;
      case 15: // EFFECTTYPE
          if (get_conf_parameter_single(buf,&pos,len,word_buf,sizeof(word_buf)) > 0)
          {
            k = atoi(word_buf);
            if (k >= 0)
            {
                trapst->created_itm_model = k;
                n++;
            }
          }
          if (n < 1)
          {
            CONFWRNLOG("Incorrect value of \"%s\" parameter in [%.*s] block of %s file.",
                COMMAND_TEXT(cmd_num), blocknamelen, blockname, config_textname);
          }
          break;
      case 16: // ANIMATIONID
          if (get_conf_parameter_single(buf,&pos,len,word_buf,sizeof(word_buf)) > 0)
          {
            k = get_anim_id_(word_buf);
            if (k >= 0)
            {
                trapst->sprite_anim_idx = k;
                n++;
            }
          }
          if (n < 1)
          {
            CONFWRNLOG("Incorrect value of \"%s\" parameter in [%.*s] block of %s file.",
                COMMAND_TEXT(cmd_num), blocknamelen, blockname, config_textname);
          }
          break;
      case 17: // MODELSIZE
          if (get_conf_parameter_single(buf,&pos,len,word_buf,sizeof(word_buf)) > 0)
          {
            k = atoi(word_buf);
            if (k >= 0)
            {
                trapst->sprite_size_max = k;
                n++;
            }
          }
          if (n < 1)
          {
            CONFWRNLOG("Incorrect value of \"%s\" parameter in [%.*s] block of %s file.",
                COMMAND_TEXT(cmd_num), blocknamelen, blockname, config_textname);
          }
          break;
      case 18: // ANIMATIONSPEED
          if (get_conf_parameter_single(buf,&pos,len,word_buf,sizeof(word_buf)) > 0)
          {
            k = atoi(word_buf);
            if (k >= 0)
            {
                trapst->anim_speed = k;
                n++;
            }
          }
          if (n < 1)
          {
            CONFWRNLOG("Incorrect value of \"%s\" parameter in [%.*s] block of %s file.",
                COMMAND_TEXT(cmd_num), blocknamelen, blockname, config_textname);
          }
          break;
      case 19: // UNANIMATED
          if (get_conf_parameter_single(buf,&pos,len,word_buf,sizeof(word_buf)) > 0)
          {
            k = atoi(word_buf);
            if (k >= 0)
            {
                trapst->unanimated = k;
                n++;
            }
          }
          if (n < 1)
          {
            CONFWRNLOG("Incorrect value of \"%s\" parameter in [%.*s] block of %s file.",
                COMMAND_TEXT(cmd_num), blocknamelen, blockname, config_textname);
          }
          break;
      case 20: // HIDDEN
          if (get_conf_parameter_single(buf,&pos,len,word_buf,sizeof(word_buf)) > 0)
          {
            k = atoi(word_buf);
            if (k >= 0)
            {
                trapst->hidden = k;
                n++;
            }
          }
          if (n < 1)
          {
            CONFWRNLOG("Incorrect value of \"%s\" parameter in [%.*s] block of %s file.",
                COMMAND_TEXT(cmd_num), blocknamelen, blockname, config_textname);
          }
          break;
      case 21: // SLAPPABLE
          if (get_conf_parameter_single(buf,&pos,len,word_buf,sizeof(word_buf)) > 0)
          {
            k = atoi(word_buf);
            if (k >= 0)
            {
                trapst->slappable = k;
                n++;
            }
          }
          if (n < 1)
          {
            CONFWRNLOG("Incorrect value of \"%s\" parameter in [%.*s] block of %s file.",
                COMMAND_TEXT(cmd_num), blocknamelen, blockname, config_textname);
          }
          break;
      case 22: // TRIGGERALARM
          if (get_conf_parameter_single(buf,&pos,len,word_buf,sizeof(word_buf)) > 0)
          {
            k = atoi(word_buf);
            if (k >= 0)
            {
                trapst->notify = k;
                n++;
            }
          }
          if (n < 1)
          {
            CONFWRNLOG("Incorrect value of \"%s\" parameter in [%.*s] block of %s file.",
                COMMAND_TEXT(cmd_num), blocknamelen, blockname, config_textname);
          }
          break;
      case 23: // HEALTH
          if (get_conf_parameter_single(buf, &pos, len, word_buf, sizeof(word_buf)) > 0)
          {
              k = atoi(word_buf);
              if (k >= 0)
              {
                  trapst->health = k;
                  n++;
              }
          }
          if (n < 1)
          {
              CONFWRNLOG("Incorrect value of \"%s\" parameter in [%.*s] block of %s file.",
                  COMMAND_TEXT(cmd_num), blocknamelen, blockname, config_textname);
          }
          break;
      case 24: // UNSHADED
          if (get_conf_parameter_single(buf, &pos, len, word_buf, sizeof(word_buf)) > 0)
          {
              k = atoi(word_buf);
              if (k >= 0)
              {
                  trapst->unshaded = k;
                  n++;
              }
          }
          if (n < 1)
          {
              CONFWRNLOG("Incorrect value of \"%s\" parameter in [%.*s] block of %s file.",
                  COMMAND_TEXT(cmd_num), blocknamelen, blockname, config_textname);
          }
          break;
      case 25: // RANDOMSTARTFRAME
          if (get_conf_parameter_single(buf, &pos, len, word_buf, sizeof(word_buf)) > 0)
          {
              k = atoi(word_buf);
              if (k >= 0)
              {
                  trapst->random_start_frame = k;
                  n++;
              }
          }
          if (n < 1)
          {
              CONFWRNLOG("Incorrect value of \"%s\" parameter in [%.*s] block of %s file.",
                  COMMAND_TEXT(cmd_num), blocknamelen, blockname, config_textname);
          }
          break;
      case 26: // THINGSIZE
          if (get_conf_parameter_single(buf, &pos, len, word_buf, sizeof(word_buf)) > 0)
          {
              k = atoi(word_buf);
              if (k >= 0)
              {
                  trapst->size_xy = k;
                  n++;
              }
          }
          if (get_conf_parameter_single(buf, &pos, len, word_buf, sizeof(word_buf)) > 0)
          {
              k = atoi(word_buf);
              if (k >= 0)
              {
                  trapst->size_z = k;
                  n++;
              }
          }
          if (n < 2)
          {
              CONFWRNLOG("Incorrect value of \"%s\" parameter in [%.*s] block of %s file.",
                  COMMAND_TEXT(cmd_num), blocknamelen, blockname, config_textname);
          }
          break;
      case 27: // HITTYPE
          if (get_conf_parameter_single(buf, &pos, len, word_buf, sizeof(word_buf)) > 0)
          {
              k = atoi(word_buf);
              if (k >= 0)
              {
                  trapst->hit_type = k;
                  n++;
              }
          }
          if (n < 1)
          {
              CONFWRNLOG("Incorrect value of \"%s\" parameter in [%.*s] block of %s file.",
                  COMMAND_TEXT(cmd_num), blocknamelen, blockname, config_textname);
          }
          break;
      case 28: // LIGHTRADIUS
          if (get_conf_parameter_single(buf, &pos, len, word_buf, sizeof(word_buf)) > 0)
          {
              k = atoi(word_buf);
              if (k >= 0)
              {
                  trapst->light_radius = k * COORD_PER_STL;
                  n++;
              }
          }
          if (n < 1)
          {
              CONFWRNLOG("Incorrect value of \"%s\" parameter in [%.*s] block of %s file.",
                  COMMAND_TEXT(cmd_num), blocknamelen, blockname, config_textname);
          }
          break;
        case 29: // LIGHTINTENSITY
            if (get_conf_parameter_single(buf, &pos, len, word_buf, sizeof(word_buf)) > 0)
            {
                k = atoi(word_buf);
                if (k >= 0)
                {
                    trapst->light_intensity = k;
                    n++;
                }
            }
            if (n < 1)
            {
                CONFWRNLOG("Incorrect value of \"%s\" parameter in [%.*s] block of %s file.",
                    COMMAND_TEXT(cmd_num), blocknamelen, blockname, config_textname);
            }
            break;
        case 30: // LIGHTFLAGS
            if (get_conf_parameter_single(buf, &pos, len, word_buf, sizeof(word_buf)) > 0)
            {
                k = atoi(word_buf);
                if (k >= 0)
                {
                    trapst->light_flag = k;
                    n++;
                }
            }
            if (n < 1)
            {
                CONFWRNLOG("Incorrect value of \"%s\" parameter in [%.*s] block of %s file.",
                    COMMAND_TEXT(cmd_num), blocknamelen, blockname, config_textname);
            }
            break;
      case 31: // TRANSPARENCY_FLAGS
          if (get_conf_parameter_single(buf, &pos, len, word_buf, sizeof(word_buf)) > 0)
          {
              k = atoi(word_buf);
              if (k >= 0)
              {
                  trapst->transparency_flag = k<<4;
                  n++;
              }
          }
          if (n < 1)
          {
              CONFWRNLOG("Incorrect value of \"%s\" parameter in [%.*s] block of %s file.",
                  COMMAND_TEXT(cmd_num), blocknamelen, blockname, config_textname);
          }
          break;
      case 32: // SHOTVECTOR
          if (get_conf_parameter_single(buf, &pos, len, word_buf, sizeof(word_buf)) > 0)
          {
              k = atoi(word_buf);
              if (k >= 0)
              {
                  trapst->shotvector.x = k;
                  n++;
              }
          }
          if (get_conf_parameter_single(buf, &pos, len, word_buf, sizeof(word_buf)) > 0)
          {
              k = atoi(word_buf);
              if (k >= 0)
              {
                  trapst->shotvector.y = k;
                  n++;
              }
          }
          if (get_conf_parameter_single(buf, &pos, len, word_buf, sizeof(word_buf)) > 0)
          {
              k = atoi(word_buf);
              if (k >= 0)
              {
                  trapst->shotvector.z = k;
                  n++;
              }
          }
          if (n < 3)
          {
              CONFWRNLOG("Incorrect value of \"%s\" parameter in [%.*s] block of %s file.",
                  COMMAND_TEXT(cmd_num), blocknamelen, blockname, config_textname);
          }
          break;
      case 33: // DESTRUCTIBLE
          if (get_conf_parameter_single(buf, &pos, len, word_buf, sizeof(word_buf)) > 0)
          {
              k = atoi(word_buf);
              trapst->destructible = k;
          }
          if (!parameter_is_number(word_buf))
          {
              CONFWRNLOG("Incorrect value of \"%s\" parameter in [%.*s] block of %s file.",
                  COMMAND_TEXT(cmd_num), blocknamelen, blockname, config_textname);
          }
          break;
      case 34: // UNSTABLE
          if (get_conf_parameter_single(buf, &pos, len, word_buf, sizeof(word_buf)) > 0)
          {
              k = atoi(word_buf);
              if (k >= 0)
              {
                  trapst->unstable = k;
                  n++;
              }
          }
          if (n < 1)
          {
              CONFWRNLOG("Incorrect value of \"%s\" parameter in [%.*s] block of %s file.",
                  COMMAND_TEXT(cmd_num), blocknamelen, blockname, config_textname);
          }
          break;
      case 35: // UNSELLABLE
          if (get_conf_parameter_single(buf, &pos, len, word_buf, sizeof(word_buf)) > 0)
          {
              k = atoi(word_buf);
              if (k >= 0)
              {
                  trapst->unsellable = k;
                  n++;
              }
          }
          if (n < 1)
          {
              CONFWRNLOG("Incorrect value of \"%s\" parameter in [%.*s] block of %s file.",
                  COMMAND_TEXT(cmd_num), blocknamelen, blockname, config_textname);
          }
          break;
      case 36: // PLACEONBRIDGE
          if (get_conf_parameter_single(buf, &pos, len, word_buf, sizeof(word_buf)) > 0)
          {
              k = atoi(word_buf);
              if (k >= 0)
              {
                  trapst->place_on_bridge = k;
                  n++;
              }
          }
          if (n < 1)
          {
              CONFWRNLOG("Incorrect value of \"%s\" parameter in [%.*s] block of %s file.",
                  COMMAND_TEXT(cmd_num), blocknamelen, blockname, config_textname);
          }
          break;
      case 37: // SHOTORIGIN
          if (get_conf_parameter_single(buf, &pos, len, word_buf, sizeof(word_buf)) > 0)
          {
              k = atoi(word_buf);
              if (k >= 0)
              {
                  trapst->shot_shift_x = k;
                  n++;
              }
          }
          if (get_conf_parameter_single(buf, &pos, len, word_buf, sizeof(word_buf)) > 0)
          {
              k = atoi(word_buf);
              if (k >= 0)
              {
                  trapst->shot_shift_y = k;
                  n++;
              }
          }
          if (get_conf_parameter_single(buf, &pos, len, word_buf, sizeof(word_buf)) > 0)
          {
              k = atoi(word_buf);
              if (k >= 0)
              {
                  trapst->shot_shift_z = k;
                  n++;
              }
          }
          if (n < 3)
          {
              CONFWRNLOG("Incorrect value of \"%s\" parameter in [%.*s] block of %s file.",
                  COMMAND_TEXT(cmd_num), blocknamelen, blockname, config_textname);
          }
          break;
      case 38: // PLACESOUND
          if (get_conf_parameter_single(buf, &pos, len, word_buf, sizeof(word_buf)) > 0)
          {
              n = atoi(word_buf);
              if ( n < 0 || n > samples_in_bank - 1 )
              {
                  CONFWRNLOG("Incorrect value of \"%s\" parameter in [%.*s] block of %s file.",
                  COMMAND_TEXT(cmd_num), blocknamelen, blockname, config_textname);
              }
              else
              {
                  trapst->place_sound_idx = n;
              }
          }
          break;
      case 39: // TRIGGERSOUND
          if (get_conf_parameter_single(buf, &pos, len, word_buf, sizeof(word_buf)) > 0)
          {
              n = atoi(word_buf);
              if (n < 0 || n > samples_in_bank - 1)
              {
                  CONFWRNLOG("Incorrect value of \"%s\" parameter in [%.*s] block of %s file.",
                      COMMAND_TEXT(cmd_num), blocknamelen, blockname, config_textname);
              }
              else
              {
                  trapst->trigger_sound_idx = n;
              }
          }
          break;
      case 40: // RECHARGEANIMATIONID
          if (get_conf_parameter_single(buf, &pos, len, word_buf, sizeof(word_buf)) > 0)
          {
              struct ObjectConfigStats obj_tmp;
              k = get_anim_id(word_buf, &obj_tmp);
              if (k >= 0)
              {
                  trapst->recharge_sprite_anim_idx = k;
                  n++;
              }
          }
          if (n < 1)
          {
              CONFWRNLOG("Incorrect value of \"%s\" parameter in [%.*s] block of %s file.",
                  COMMAND_TEXT(cmd_num), blocknamelen, blockname, config_textname);
          }
          break;
      case 41: // ATTACKANIMATIONID
          if (get_conf_parameter_single(buf, &pos, len, word_buf, sizeof(word_buf)) > 0)
          {
              struct ObjectConfigStats obj_tmp;
              k = get_anim_id(word_buf, &obj_tmp);
              if (k >= 0)
              {
                  trapst->attack_sprite_anim_idx = k;
                  n++;
              }
          }
          if (n < 1)
          {
              CONFWRNLOG("Incorrect value of \"%s\" parameter in [%.*s] block of %s file.",
                  COMMAND_TEXT(cmd_num), blocknamelen, blockname, config_textname);
          }
          break;
      case 42: // DESTROYEDEFFECT
          if (get_conf_parameter_single(buf, &pos, len, word_buf, sizeof(word_buf)) > 0)
          {
              k = effect_or_effect_element_id(word_buf);
              if (k != 0)
              {
                  trapst->destroyed_effect = k;
                  n++;
              }
              else if (parameter_is_number(word_buf))
              {
                  //No error when it is set to 0
                  n++;
              }
          }
          if (n < 1)
          {
              CONFWRNLOG("Incorrect value of \"%s\" parameter in [%.*s] block of %s file.",
                  COMMAND_TEXT(cmd_num), blocknamelen, blockname, config_textname);
          }
          break;
      case 43: // INITIALDELAY
          if (get_conf_parameter_single(buf, &pos, len, word_buf, sizeof(word_buf)) > 0)
          {
              k = atoi(word_buf);
              if (k >= 0)
              {
                  trapst->initial_delay = k;
                  n++;
              }
          }
          if (n < 1)
          {
              CONFWRNLOG("Incorrect value of \"%s\" parameter in [%.*s] block of %s file.",
                  COMMAND_TEXT(cmd_num), blocknamelen, blockname, config_textname);
          }
          break;
      case 44: // PLACEONSUBTILE
          if (get_conf_parameter_single(buf, &pos, len, word_buf, sizeof(word_buf)) > 0)
          {
              k = atoi(word_buf);
              if (k >= 0)
              {
                  trapst->place_on_subtile = k;
                  n++;
              }
          }
          if (n < 1)
          {
              CONFWRNLOG("Incorrect value of \"%s\" parameter in [%.*s] block of %s file.",
                  COMMAND_TEXT(cmd_num), blocknamelen, blockname, config_textname);
          }
          break;
      case 45: // FLAMEANIMATIONID
          if (get_conf_parameter_single(buf, &pos, len, word_buf, sizeof(word_buf)) > 0)
          {
              k = get_anim_id_(word_buf);
              if (k >= 0)
              {
                  trapst->flame.animation_id = k;
                  n++;
              }
          }
          if (n < 1)
          {
              CONFWRNLOG("Incorrect value of \"%s\" parameter in [%.*s] block of %s file.",
                  COMMAND_TEXT(cmd_num), blocknamelen, blockname, config_textname);
          }
          break;
      case 46: // FLAMEANIMATIONSPEED
          if (get_conf_parameter_single(buf, &pos, len, word_buf, sizeof(word_buf)) > 0)
          {
              k = atoi(word_buf);
              if (k >= 0)
              {
                  trapst->flame.anim_speed = k;
                  n++;
              }
          }
          if (n < 1)
          {
              CONFWRNLOG("Incorrect value of \"%s\" parameter in [%.*s] block of %s file.",
                  COMMAND_TEXT(cmd_num), blocknamelen, blockname, config_textname);
          }
          break;
      case 47: // FLAMEANIMATIONSIZE
          if (get_conf_parameter_single(buf, &pos, len, word_buf, sizeof(word_buf)) > 0)
          {
              k = atoi(word_buf);
              if (k >= 0)
              {
                  trapst->flame.sprite_size = k;
                  n++;
              }
          }
          if (n < 1)
          {
              CONFWRNLOG("Incorrect value of \"%s\" parameter in [%.*s] block of %s file.",
                  COMMAND_TEXT(cmd_num), blocknamelen, blockname, config_textname);
          }
          break;
      case 48: // FLAMEANIMATIONOFFSET
          if (get_conf_parameter_single(buf, &pos, len, word_buf, sizeof(word_buf)) > 0)
          {
              k = atoi(word_buf);
              trapst->flame.fp_add_x = k;
              n++;
          }
          if (get_conf_parameter_single(buf, &pos, len, word_buf, sizeof(word_buf)) > 0)
          {
              k = atoi(word_buf);
              trapst->flame.fp_add_y = k;
              n++;
          }
          if (get_conf_parameter_single(buf, &pos, len, word_buf, sizeof(word_buf)) > 0)
          {
              k = atoi(word_buf);
              trapst->flame.td_add_x = k;
              n++;
          }
          if (get_conf_parameter_single(buf, &pos, len, word_buf, sizeof(word_buf)) > 0)
          {
              k = atoi(word_buf);
              trapst->flame.td_add_y = k;
              n++;
          }
          if (n < 4)
          {
              CONFWRNLOG("Incorrect value of \"%s\" parameter in [%.*s] block of %s file.",
                  COMMAND_TEXT(cmd_num), blocknamelen, blockname, config_textname);
          }
          break;
      case 49: // FLAMETRANSPARENCYFLAGS
          if (get_conf_parameter_single(buf, &pos, len, word_buf, sizeof(word_buf)) > 0)
          {
              k = atoi(word_buf);
              if (k >= 0)
              {
                  trapst->flame.transparency_flags = k << 4;
                  n++;
              }
          }
          if (n < 1)
          {
              CONFWRNLOG("Incorrect value of \"%s\" parameter in [%.*s] block of %s file.",
                  COMMAND_TEXT(cmd_num), blocknamelen, blockname, config_textname);
          }
          break;
      case 50: // DETECTINVISIBLE
          if (get_conf_parameter_single(buf, &pos, len, word_buf, sizeof(word_buf)) > 0)
          {
              k = atoi(word_buf);
              if (k >= 0)
              {
                  trapst->detect_invisible = k;
                  n++;
              }
          }
          if (n < 1)
          {
              CONFWRNLOG("Incorrect value of \"%s\" parameter in [%.*s] block of %s file.",
                  COMMAND_TEXT(cmd_num), blocknamelen, blockname, config_textname);
          }
          break;
      case 51: // INSTANTPLACEMENT
          if (get_conf_parameter_single(buf, &pos, len, word_buf, sizeof(word_buf)) > 0)
          {
              k = atoi(word_buf);
              if (k >= 0)
              {
                  trapst->instant_placement = k;
                  n++;
              }
          }
          if (n < 1)
          {
              CONFWRNLOG("Incorrect value of \"%s\" parameter in [%.*s] block of %s file.",
                  COMMAND_TEXT(cmd_num), blocknamelen, blockname, config_textname);
          }
          break;
      case 52: // REMOVEONCEDEPLETED
          if (get_conf_parameter_single(buf, &pos, len, word_buf, sizeof(word_buf)) > 0)
          {
              k = atoi(word_buf);
              if (k >= 0)
              {
                  game.conf.trap_stats[i].remove_once_depleted = k;
                  n++;
              }
          }
          if (n < 1)
          {
              CONFWRNLOG("Incorrect value of \"%s\" parameter in [%.*s] block of %s file.",
                  COMMAND_TEXT(cmd_num), blocknamelen, blockname, config_textname);
          }
          break;
      case ccr_comment:
          break;
      case ccr_endOfFile:
          break;
      default:
          CONFWRNLOG("Unrecognized command (%d) in [%.*s] block of %s file.",
              cmd_num, blocknamelen, blockname, config_textname);
          break;
      }
      skip_conf_to_next_line(buf,&pos,len);
    }
#undef COMMAND_TEXT
  }
  return true;
}

TbBool parse_trapdoor_door_blocks(char *buf, long len, const char *config_textname, unsigned short flags)
{
  struct DoorConfigStats *doorst;
  // Block name and parameter word store variables
  SYNCDBG(19,"Starting");
  // Initialize the doors array
  if ((flags & CnfLd_AcceptPartial) == 0)
  {
      for (int i=0; i < TRAPDOOR_TYPES_MAX; i++)
      {
          doorst = &game.conf.trapdoor_conf.door_cfgstats[i];
          LbMemorySet(doorst->code_name, 0, COMMAND_WORD_LEN);
          doorst->name_stridx = GUIStr_Empty;
          doorst->tooltip_stridx = GUIStr_Empty;
          doorst->bigsym_sprite_idx = 0;
          doorst->medsym_sprite_idx = 0;
          doorst->pointer_sprite_idx = 0;
          doorst->panel_tab_idx = 0;
          doorst->manufct_level = 0;
          doorst->manufct_required = 0;
          doorst->health = 1;
          doorst->open_speed = 256;
          doorst->selling_value = 0;
          doorst->unsellable = false;
          doorst->place_sound_idx = 117; // Default door placement sound, so that placement sound isn't broken if custom doors are bundled into maps.
          door_desc[i].name = doorst->code_name;
          door_desc[i].num = i;
      }
  }
  door_desc[TRAPDOOR_TYPES_MAX - 1].name = NULL; // must be null for get_id
  // Parse every numbered block within range
  const char * blockname = NULL;
  int blocknamelen = 0, k = 0;
  long pos = 0;
  while (iterate_conf_blocks(buf, &pos, len, &blockname, &blocknamelen))
  {
    // look for blocks starting with "door", followed by one or more digits
    if (blocknamelen < 5) {
        continue;
    } else if (memcmp(blockname, "door", 4) != 0) {
        continue;
    }
    const int i = natoi(&blockname[4], blocknamelen - 4);
    if (i < 0 || i >= TRAPDOOR_TYPES_MAX) {
        continue;
    } else if (i >= game.conf.trapdoor_conf.door_types_count) {
        game.conf.trapdoor_conf.door_types_count = i + 1;
    }
    doorst = &game.conf.trapdoor_conf.door_cfgstats[i];
#define COMMAND_TEXT(cmd_num) get_conf_parameter_text(trapdoor_door_commands,cmd_num)
    while (pos<len)
    {
      // Finding command number in this line
      int cmd_num = recognize_conf_command(buf, &pos, len, trapdoor_door_commands);
      // Now store the config item in correct place
      if (cmd_num == ccr_endOfBlock) break; // if next block starts
      if ((flags & CnfLd_ListOnly) != 0) {
          // In "List only" mode, accept only name command
          if (cmd_num > 1) {
              cmd_num = 0;
          }
      }
      int n = 0;
      char word_buf[COMMAND_WORD_LEN];
      switch (cmd_num)
      {
      case 1: // NAME
          if (get_conf_parameter_single(buf, &pos, len, doorst->code_name, COMMAND_WORD_LEN) <= 0)
          {
              CONFWRNLOG("Couldn't read \"%s\" parameter in [%.*s] block of %s file.",
                  COMMAND_TEXT(cmd_num), blocknamelen, blockname, config_textname);
            break;
          }
          break;
      case 2: // NAMETEXTID
          if (get_conf_parameter_single(buf, &pos, len, word_buf, sizeof(word_buf)) > 0)
          {
              k = atoi(word_buf);
              if (k > 0)
              {
                  doorst->name_stridx = k;
                  n++;
              }
          }
          if (n < 1)
          {
              CONFWRNLOG("Incorrect value of \"%s\" parameter in [%.*s] block of %s file.",
                  COMMAND_TEXT(cmd_num), blocknamelen, blockname, config_textname);
          }
          break;
      case 3: // TOOLTIPTEXTID
          if (get_conf_parameter_single(buf, &pos, len, word_buf, sizeof(word_buf)) > 0)
          {
              k = atoi(word_buf);
              if (k > 0)
              {
                  doorst->tooltip_stridx = k;
                  n++;
              }
          }
          if (n < 1)
          {
              CONFWRNLOG("Incorrect value of \"%s\" parameter in [%.*s] block of %s file.",
                  COMMAND_TEXT(cmd_num), blocknamelen, blockname, config_textname);
          }
          break;
      case 4: // SYMBOLSPRITES
          if (get_conf_parameter_single(buf, &pos, len, word_buf, sizeof(word_buf)) > 0)
          {
              doorst->bigsym_sprite_idx = bad_icon_id;
              k = get_icon_id(word_buf);
              if (k >= 0)
              {
                  doorst->bigsym_sprite_idx = k;
                  n++;
              }
          }
          if (get_conf_parameter_single(buf, &pos, len, word_buf, sizeof(word_buf)) > 0)
          {
              doorst->medsym_sprite_idx = bad_icon_id;
              k = get_icon_id(word_buf);
              if (k >= 0)
              {
                  doorst->medsym_sprite_idx = k;
                  n++;
              }
          }
          if (n < 2)
          {
              CONFWRNLOG("Incorrect value of \"%s\" parameter in [%.*s] block of %s file.",
                  COMMAND_TEXT(cmd_num), blocknamelen, blockname, config_textname);
          }
          break;
      case 5: // POINTERSPRITES
          if (get_conf_parameter_single(buf, &pos, len, word_buf, sizeof(word_buf)) > 0)
          {
              k = get_icon_id(word_buf);
              if (k >= 0)
              {
                  doorst->pointer_sprite_idx = k;
                  n++;
              }
          }
          if (n < 1)
          {
              doorst->pointer_sprite_idx = bad_icon_id;
              CONFWRNLOG("Incorrect value of \"%s\" parameter in [%.*s] block of %s file.",
                  COMMAND_TEXT(cmd_num), blocknamelen, blockname, config_textname);
          }
          break;
      case 6: // PANELTABINDEX
          if (get_conf_parameter_single(buf, &pos, len, word_buf, sizeof(word_buf)) > 0)
          {
              k = atoi(word_buf);
              if (k >= 0)
              {
                  doorst->panel_tab_idx = k;
                  n++;
              }
          }
          if (n < 1)
          {
              CONFWRNLOG("Incorrect value of \"%s\" parameter in [%.*s] block of %s file.",
                  COMMAND_TEXT(cmd_num), blocknamelen, blockname, config_textname);
          }
          break;
      case 7: // CRATE
          if (get_conf_parameter_single(buf, &pos, len, word_buf, sizeof(word_buf)) > 0)
          {
              n = get_id(object_desc, word_buf);
          }
          if (n < 0)
          {
              CONFWRNLOG("Incorrect crate object \"%s\" in [%.*s] block of %s file.",
                  word_buf, blocknamelen, blockname, config_textname);
              break;
          }
          game.conf.object_conf.object_to_door_or_trap[n] = i;
          game.conf.object_conf.workshop_object_class[n] = TCls_Door;
          game.conf.trapdoor_conf.door_to_object[i] = n;
          break;
      case 8: // MANUFACTURELEVEL
          if (get_conf_parameter_single(buf, &pos, len, word_buf, sizeof(word_buf)) > 0)
          {
              k = atoi(word_buf);
              doorst->manufct_level = k;
              n++;
          }
          if (n < 1)
          {
              CONFWRNLOG("Incorrect value of \"%s\" parameter in [%.*s] block of %s file.",
                  COMMAND_TEXT(cmd_num), blocknamelen, blockname, config_textname);
          }
          break;
      case 9: // MANUFACTUREREQUIRED
          if (get_conf_parameter_single(buf, &pos, len, word_buf, sizeof(word_buf)) > 0)
          {
              k = atoi(word_buf);
              doorst->manufct_required = k;
              n++;
          }
          if (n < 1)
          {
              CONFWRNLOG("Incorrect value of \"%s\" parameter in [%.*s] block of %s file.",
                  COMMAND_TEXT(cmd_num), blocknamelen, blockname, config_textname);
          }
          break;
      case 10: // HEALTH
          if (get_conf_parameter_single(buf, &pos, len, word_buf, sizeof(word_buf)) > 0)
          {
              k = atoi(word_buf);
              if (i < game.conf.trapdoor_conf.door_types_count)
              {
                  doorst->health = k;
              }
              n++;
          }
          if (n < 1)
          {
              CONFWRNLOG("Incorrect value of \"%s\" parameter in [%.*s] block of %s file.",
                  COMMAND_TEXT(cmd_num), blocknamelen, blockname, config_textname);
          }
          break;
      case 11: // SLABKIND
          if (get_conf_parameter_single(buf, &pos, len, word_buf, sizeof(word_buf)) > 0)
          {
              k = get_id(slab_desc, word_buf);
              doorst->slbkind[1] = k;
              n++;
          }
          else
          {
              CONFWRNLOG("Incorrect slab name \"%s\" in [%.*s] block of %s file.",
                  word_buf, blocknamelen, blockname, config_textname);
              break;
          }
          if (get_conf_parameter_single(buf, &pos, len, word_buf, sizeof(word_buf)) > 0)
          {
              k = get_id(slab_desc, word_buf);
              doorst->slbkind[0] = k;
              n++;
          }
          else
          {
              CONFWRNLOG("Incorrect slab name \"%s\" in [%.*s] block of %s file.",
                  word_buf, blocknamelen, blockname, config_textname);
          }
          if (n < 2)
          {
              CONFWRNLOG("Couldn't read \"%s\" parameter in [%.*s] block of %s file.",
                  COMMAND_TEXT(cmd_num), blocknamelen, blockname, config_textname);
              break;
          }
          break;
      case 12: // OPENSPEED
          if (get_conf_parameter_single(buf, &pos, len, word_buf, sizeof(word_buf)) > 0)
          {
              k = atoi(word_buf);
              if (k >= 0)
              {
                  doorst->open_speed = k;
                  n++;
              }
          }
          if (n < 1)
          {
              CONFWRNLOG("Incorrect value of \"%s\" parameter in [%.*s] block of %s file.",
                  COMMAND_TEXT(cmd_num), blocknamelen, blockname, config_textname);
          }
          break;
      case 13: // PROPERTIES
          doorst->model_flags = 0;
          while (get_conf_parameter_single(buf, &pos, len, word_buf, sizeof(word_buf)) > 0)
          {
              k = get_id(door_properties_commands, word_buf);
              switch (k)
              {
              case 1: // RESIST_NON_MAGIC
                  doorst->model_flags |= DoMF_ResistNonMagic;
                  n++;
                  break;
              case 2: // SECRET
                  doorst->model_flags |= DoMF_Secret;
                  n++;
                  break;
              case 3: // THICK
                  doorst->model_flags |= DoMF_Thick;
                  n++;
                  break;
              case 4: // MIDAS
                  doorst->model_flags |= DoMF_Midas;
                  n++;
                  break;
              default:
                  CONFWRNLOG("Incorrect value of \"%s\" parameter \"%s\" in [%.*s] block of %s file.",
                      COMMAND_TEXT(cmd_num), word_buf, blocknamelen, blockname, config_textname);
              }
          }
          break;
      case 14: // SELLINGVALUE
          if (get_conf_parameter_single(buf, &pos, len, word_buf, sizeof(word_buf)) > 0)
          {
              k = atoi(word_buf);
              doorst->selling_value = k;
              n++;
          }
          if (n < 1)
          {
              CONFWRNLOG("Incorrect value of \"%s\" parameter in [%.*s] block of %s file.",
                  COMMAND_TEXT(cmd_num), blocknamelen, blockname, config_textname);
          }
          break;
      case 15: // UNSELLABLE
          if (get_conf_parameter_single(buf, &pos, len, word_buf, sizeof(word_buf)) > 0)
          {
              k = atoi(word_buf);
              if (k >= 0)
              {
                  doorst->unsellable = k;
                  n++;
              }
          }
          if (n < 1)
          {
              CONFWRNLOG("Incorrect value of \"%s\" parameter in [%.*s] block of %s file.",
                  COMMAND_TEXT(cmd_num), blocknamelen, blockname, config_textname);
          }
          break;
      case 16: // PLACESOUND
          if (get_conf_parameter_single(buf, &pos, len, word_buf, sizeof(word_buf)) > 0)
          {
              n = atoi(word_buf);
              if (n < 0 || n > samples_in_bank - 1)
              {
                  CONFWRNLOG("Incorrect value of \"%s\" parameter in [%.*s] block of %s file.",
                      COMMAND_TEXT(cmd_num), blocknamelen, blockname, config_textname);
              }
              else
              {
                  doorst->place_sound_idx = n;
              }
          }
          break;
      case ccr_comment:
          break;
      case ccr_endOfFile:
          break;
      default:
          CONFWRNLOG("Unrecognized command (%d) in [%.*s] block of %s file.",
              cmd_num, blocknamelen, blockname, config_textname);
          break;
      }
      skip_conf_to_next_line(buf,&pos,len);
    }
#undef COMMAND_TEXT
  }
  return true;
}

TbBool load_trapdoor_config_file(const char *textname, const char *fname, unsigned short flags)
{
    SYNCDBG(0,"%s %s file \"%s\".",((flags & CnfLd_ListOnly) == 0)?"Reading":"Parsing",textname,fname);
    long len = LbFileLengthRnc(fname);
    if (len < MIN_CONFIG_FILE_SIZE)
    {
        if ((flags & CnfLd_IgnoreErrors) == 0)
            WARNMSG("The %s file \"%s\" doesn't exist or is too small.",textname,fname);
        return false;
    }
    char* buf = (char*)LbMemoryAlloc(len + 256);
    if (buf == NULL)
        return false;
    
    if ((flags & CnfLd_AcceptPartial) == 0)
    {
        for (int i = 0; i < TRAPDOOR_TYPES_MAX; i++)
        {
            game.conf.object_conf.object_to_door_or_trap[i] = 0;
        }
    }

    // Loading file data
    len = LbFileLoadAt(fname, buf);
    TbBool result = (len > 0);
    // Parse blocks of the config file
    if (result)
    {
        result = parse_trapdoor_trap_blocks(buf, len, textname, flags);
        if ((flags & CnfLd_AcceptPartial) != 0)
            result = true;
        if (!result)
            WARNMSG("Parsing %s file \"%s\" trap blocks failed.",textname,fname);
    }
    if (result)
    {
        result = parse_trapdoor_door_blocks(buf, len, textname, flags);
        if ((flags & CnfLd_AcceptPartial) != 0)
            result = true;
        if (!result)
            WARNMSG("Parsing %s file \"%s\" door blocks failed.",textname,fname);
    }
    //Freeing and exiting
    LbMemoryFree(buf);
    SYNCDBG(19,"Done");
    return result;
}

TbBool create_manufacture_array_from_trapdoor_data(void)
{
    int i;
    struct ManufactureData *manufctr;
    // Initialize the manufacture array
    game.conf.trapdoor_conf.manufacture_types_count = 0;
    int arr_size = sizeof(game.conf.trapdoor_conf.manufacture_data) / sizeof(game.conf.trapdoor_conf.manufacture_data[0]);
    for (i=0; i < arr_size; i++)
    {
        manufctr = &game.conf.trapdoor_conf.manufacture_data[i];
        manufctr->tngclass = TCls_Empty;
        manufctr->tngmodel = 0;
        manufctr->work_state = PSt_None;
        manufctr->tooltip_stridx = GUIStr_Empty;
        manufctr->bigsym_sprite_idx = 0;
        manufctr->medsym_sprite_idx = 0;
        manufctr->panel_tab_idx = 0;
    }
    // Let manufacture 0 be empty
    game.conf.trapdoor_conf.manufacture_types_count++;
    // Fill manufacture entries
    for (i=1; i < game.conf.trapdoor_conf.trap_types_count; i++)
    {
        struct TrapConfigStats* trapst = get_trap_model_stats(i);
        manufctr = &game.conf.trapdoor_conf.manufacture_data[game.conf.trapdoor_conf.manufacture_types_count];
        manufctr->tngclass = TCls_Trap;
        manufctr->tngmodel = i;
        manufctr->work_state = PSt_PlaceTrap;
        manufctr->tooltip_stridx = trapst->tooltip_stridx;
        manufctr->bigsym_sprite_idx = trapst->bigsym_sprite_idx;
        manufctr->medsym_sprite_idx = trapst->medsym_sprite_idx;
        manufctr->panel_tab_idx = trapst->panel_tab_idx;
        game.conf.trapdoor_conf.manufacture_types_count++;
    }
    for (i=1; i < game.conf.trapdoor_conf.door_types_count; i++)
    {
        struct DoorConfigStats* doorst = get_door_model_stats(i);
        manufctr = &game.conf.trapdoor_conf.manufacture_data[game.conf.trapdoor_conf.manufacture_types_count];
        manufctr->tngclass = TCls_Door;
        manufctr->tngmodel = i;
        manufctr->work_state = PSt_PlaceDoor;
        manufctr->tooltip_stridx = doorst->tooltip_stridx;
        manufctr->bigsym_sprite_idx = doorst->bigsym_sprite_idx;
        manufctr->medsym_sprite_idx = doorst->medsym_sprite_idx;
        manufctr->panel_tab_idx = doorst->panel_tab_idx;
        game.conf.trapdoor_conf.manufacture_types_count++;
    }
    return true;
}

TbBool load_trapdoor_config(const char *conf_fname, unsigned short flags)
{
    static const char config_global_textname[] = "global traps and doors config";
    static const char config_campgn_textname[] = "campaign traps and doors config";
    static const char config_level_textname[] = "level traps and doors config";
    char* fname = prepare_file_path(FGrp_FxData, conf_fname);
    TbBool result = load_trapdoor_config_file(config_global_textname, fname, flags);
    fname = prepare_file_path(FGrp_CmpgConfig,conf_fname);
    if (strlen(fname) > 0)
    {
        load_trapdoor_config_file(config_campgn_textname,fname,flags|CnfLd_AcceptPartial|CnfLd_IgnoreErrors);
    }
    fname = prepare_file_fmtpath(FGrp_CmpgLvls, "map%05lu.%s", get_selected_level_number(), conf_fname);
    if (strlen(fname) > 0)
    {
        load_trapdoor_config_file(config_level_textname,fname,flags|CnfLd_AcceptPartial|CnfLd_IgnoreErrors);
    }
    // Creating arrays derived from the original config
    create_manufacture_array_from_trapdoor_data();
    //Freeing and exiting
    return result;
}

ThingModel door_crate_object_model(ThingModel tngmodel)
{
    if ((tngmodel <= 0) || (tngmodel >= TRAPDOOR_TYPES_MAX))
        return game.conf.trapdoor_conf.door_to_object[0];
    return game.conf.trapdoor_conf.door_to_object[tngmodel];

}

ThingModel trap_crate_object_model(ThingModel tngmodel)
{
    if ((tngmodel <= 0) || (tngmodel >= TRAPDOOR_TYPES_MAX))
        return game.conf.trapdoor_conf.trap_to_object[0];
    return game.conf.trapdoor_conf.trap_to_object[tngmodel];
}

/**
 * Returns Code Name (name to use in script file) of given door model.
 */
const char *door_code_name(int tngmodel)
{
    const char* name = get_conf_parameter_text(door_desc, tngmodel);
    if (name[0] != '\0')
        return name;
    return "INVALID";
}

/**
 * Returns Code Name (name to use in script file) of given trap model.
 */
const char *trap_code_name(int tngmodel)
{
    const char* name = get_conf_parameter_text(trap_desc, tngmodel);
    if (name[0] != '\0')
        return name;
    return "INVALID";
}

/**
 * Returns the door model identifier for a given code name (found in script file).
 * Linear running time.
 * @param code_name
 * @return A positive integer for the door model if found, otherwise -1
 */
int door_model_id(const char * code_name)
{
    for (int i = 0; i < game.conf.trapdoor_conf.door_types_count; ++i)
    {
        if (strncasecmp(game.conf.trapdoor_conf.door_cfgstats[i].code_name, code_name,
                COMMAND_WORD_LEN) == 0) {
            return i;
        }
    }

    return -1;
}

/**
 * Returns the trap model identifier for a given code name (found in script file).
 * Linear running time.
 * @param code_name
 * @return A positive integer for the trap model if found, otherwise -1
 */
int trap_model_id(const char * code_name)
{
    for (int i = 0; i < game.conf.trapdoor_conf.trap_types_count; ++i)
    {
        if (strncasecmp(game.conf.trapdoor_conf.trap_cfgstats[i].code_name, code_name,
                COMMAND_WORD_LEN) == 0) {
            return i;
        }
    }

    return -1;
}

/**
 * Returns if the trap can be placed by a player.
 * Checks only if it's available and if the player is 'alive'.
 * Doesn't check if map position is on correct spot.
 */
TbBool is_trap_placeable(PlayerNumber plyr_idx, long tngmodel)
{
    struct Dungeon* dungeon = get_players_num_dungeon(plyr_idx);
    // Check if the player even have a dungeon
    if (dungeon_invalid(dungeon)) {
        return false;
    }
    // Player must have dungeon heart to place traps
    if (!player_has_heart(plyr_idx)) {
        return false;
    }
    if ((tngmodel <= 0) || (tngmodel >= game.conf.trapdoor_conf.trap_types_count)) {
        ERRORLOG("Incorrect trap %d (player %d)",(int)tngmodel, (int)plyr_idx);
        return false;
    }
    if (dungeon->mnfct_info.trap_amount_placeable[tngmodel] > 0) {
        return true;
    }
    return false;
}

/**
 * Returns if the trap can be manufactured by a player.
 * Checks only if it's set as buildable in level script.
 * Doesn't check if player has workshop or workforce for the task.
 */
TbBool is_trap_buildable(PlayerNumber plyr_idx, long tngmodel)
{
    struct Dungeon* dungeon = get_players_num_dungeon(plyr_idx);
    // Check if the player even have a dungeon
    if (dungeon_invalid(dungeon)) {
        return false;
    }
    // Player must have dungeon heart to build anything
    if (!player_has_heart(plyr_idx)) {
        return false;
    }
    if ((tngmodel <= 0) || (tngmodel >= game.conf.trapdoor_conf.trap_types_count)) {
        ERRORLOG("Incorrect trap %d (player %d)",(int)tngmodel, (int)plyr_idx);
        return false;
    }
    if ((dungeon->mnfct_info.trap_build_flags[tngmodel] & MnfBldF_Manufacturable) != 0) {
        return true;
    }
    return false;
}

/**
 * Returns if the trap was at least once built by a player.
 */
TbBool is_trap_built(PlayerNumber plyr_idx, long tngmodel)
{
    struct Dungeon* dungeon = get_players_num_dungeon(plyr_idx);
    // Check if the player even have a dungeon
    if (dungeon_invalid(dungeon)) {
        return false;
    }
    if ((tngmodel <= 0) || (tngmodel >= game.conf.trapdoor_conf.trap_types_count)) {
        ERRORLOG("Incorrect trap %d (player %d)",(int)tngmodel, (int)plyr_idx);
        return false;
    }
    if ((dungeon->mnfct_info.trap_build_flags[tngmodel] & MnfBldF_Built) != 0) {
        return true;
    }
    return false;
}

/**
 * Returns if the door can be placed by a player.
 * Checks only if it's available and if the player is 'alive'.
 * Doesn't check if map position is on correct spot.
 */
TbBool is_door_placeable(PlayerNumber plyr_idx, long tngmodel)
{
    struct Dungeon* dungeon = get_players_num_dungeon(plyr_idx);
    // Check if the player even have a dungeon
    if (dungeon_invalid(dungeon)) {
        return false;
    }
    // Player must have dungeon heart to place doors
    if (!player_has_heart(plyr_idx)) {
        return false;
    }
    if ((tngmodel <= 0) || (tngmodel >= game.conf.trapdoor_conf.door_types_count)) {
        ERRORLOG("Incorrect door %d (player %d)",(int)tngmodel, (int)plyr_idx);
        return false;
    }
    if (dungeon->mnfct_info.door_amount_placeable[tngmodel] > 0) {
        return true;
    }
    return false;
}

/**
 * Returns if the door can be manufactured by a player.
 * Checks only if it's set as buildable in level script.
 * Doesn't check if player has workshop or workforce for the task.
 */
TbBool is_door_buildable(PlayerNumber plyr_idx, long door_idx)
{
    struct Dungeon* dungeon = get_players_num_dungeon(plyr_idx);
    // Check if the player even have a dungeon
    if (dungeon_invalid(dungeon)) {
        return false;
    }
    // Player must have dungeon heart to build anything
    if (!player_has_heart(plyr_idx)) {
        return false;
    }
    if ((door_idx <= 0) || (door_idx >= game.conf.trapdoor_conf.door_types_count)) {
        ERRORLOG("Incorrect door %d (player %d)",(int)door_idx, (int)plyr_idx);
        return false;
    }
    if ((dungeon->mnfct_info.door_build_flags[door_idx] & MnfBldF_Manufacturable) != 0) {
        return true;
    }
    return false;
}

/**
 * Returns if the door was at least one built by a player.
 */
TbBool is_door_built(PlayerNumber plyr_idx, long door_idx)
{
    struct Dungeon* dungeon = get_players_num_dungeon(plyr_idx);
    // Check if the player even have a dungeon
    if (dungeon_invalid(dungeon)) {
        return false;
    }
    // Player must have dungeon heart to build anything
    if (!player_has_heart(plyr_idx)) {
        return false;
    }
    if ((door_idx <= 0) || (door_idx >= game.conf.trapdoor_conf.door_types_count)) {
        ERRORLOG("Incorrect door %d (player %d)",(int)door_idx, (int)plyr_idx);
        return false;
    }
    if ((dungeon->mnfct_info.door_build_flags[door_idx] & MnfBldF_Built) != 0) {
        return true;
    }
    return false;
}

/**
 * Makes all door types manufacturable.
 */
TbBool make_available_all_doors(PlayerNumber plyr_idx)
{
  SYNCDBG(0,"Starting");
  struct Dungeon* dungeon = get_players_num_dungeon(plyr_idx);
  if (dungeon_invalid(dungeon)) {
      ERRORDBG(11,"Cannot make doors available; player %d has no dungeon",(int)plyr_idx);
      return false;
  }
  for (long i = 1; i < game.conf.trapdoor_conf.door_types_count; i++)
  {
    if (!set_door_buildable_and_add_to_amount(plyr_idx, i, 1, 0))
    {
        ERRORLOG("Could not make door %s available for player %d", door_code_name(i), plyr_idx);
        return false;
    }
  }
  return true;
}

/**
 * Makes all trap types manufacturable.
 */
TbBool make_available_all_traps(PlayerNumber plyr_idx)
{
  SYNCDBG(0,"Starting");
  struct Dungeon* dungeon = get_players_num_dungeon(plyr_idx);
  if (dungeon_invalid(dungeon)) {
      ERRORDBG(11,"Cannot make traps available; player %d has no dungeon",(int)plyr_idx);
      return false;
  }
  for (long i = 1; i < game.conf.trapdoor_conf.trap_types_count; i++)
  {
    if (!set_trap_buildable_and_add_to_amount(plyr_idx, i, 1, 0))
    {
        ERRORLOG("Could not make trap %s available for player %d", trap_code_name(i), plyr_idx);
        return false;
    }
  }
  return true;
}

/******************************************************************************/
#ifdef __cplusplus
}
#endif<|MERGE_RESOLUTION|>--- conflicted
+++ resolved
@@ -209,46 +209,8 @@
           trapst->notify = false;
           trapst->place_on_bridge = false;
           trapst->place_on_subtile = false;
-<<<<<<< HEAD
           trapst->instant_placement = false;
-          // Default destroyed_effect is TngEffElm_Blast2.
-          trapst->destroyed_effect = -39;
-
-          game.conf.trap_stats[i].health = 0;
-          game.conf.trap_stats[i].sprite_anim_idx = 0;
-          game.conf.trap_stats[i].recharge_sprite_anim_idx = 0;
-          game.conf.trap_stats[i].attack_sprite_anim_idx = 0;
-          game.conf.trap_stats[i].sprite_size_max = 0;
-          game.conf.trap_stats[i].unanimated = 0;
-          game.conf.trap_stats[i].anim_speed = 0;
-          game.conf.trap_stats[i].unshaded = 0;
-          game.conf.trap_stats[i].transparency_flag = 0;
-          game.conf.trap_stats[i].random_start_frame = 0;
-          game.conf.trap_stats[i].size_xy = 0;
-          game.conf.trap_stats[i].size_z = 0;
-          game.conf.trap_stats[i].trigger_type = 0;
-          game.conf.trap_stats[i].activation_type = 0;
-          game.conf.trap_stats[i].created_itm_model = 0;
-          game.conf.trap_stats[i].hit_type = 0;
-          game.conf.trap_stats[i].light_radius = 0;
-          game.conf.trap_stats[i].light_intensity = 0;
-          game.conf.trap_stats[i].light_flag = 0;
-          game.conf.trap_stats[i].shotvector.x = 0;
-          game.conf.trap_stats[i].shotvector.y = 0;
-          game.conf.trap_stats[i].shotvector.z = 0;
-          game.conf.trap_stats[i].shot_shift_x = 0;
-          game.conf.trap_stats[i].shot_shift_y = 0;
-          game.conf.trap_stats[i].shot_shift_z = 0;
-          game.conf.trap_stats[i].initial_delay = 0;
-          game.conf.trap_stats[i].detect_invisible = 1; // Set to 1 by default: backward compatibility for custom traps made before this implementation.
-          game.conf.trap_stats[i].remove_once_depleted = false;
-          mconf = &game.conf.traps_config[i];
-          mconf->manufct_level = 0;
-          mconf->manufct_required = 0;
-          mconf->shots = 0;
-          mconf->shots_delay = 0;
-          mconf->selling_value = 0;
-=======
+          trapst->remove_once_depleted = false;
           trapst->health = 1;
           trapst->destructible = 0;
           trapst->unstable = 0;
@@ -277,7 +239,6 @@
           trapst->unsellable = false;
           trapst->place_sound_idx = 117; // Default trap sounds, so that they aren't broken if custom trap are bundled into map.
           trapst->trigger_sound_idx = 176;
->>>>>>> 628de770
           trap_desc[i].name = trapst->code_name;
           trap_desc[i].num = i;
       }
@@ -1192,7 +1153,7 @@
               k = atoi(word_buf);
               if (k >= 0)
               {
-                  game.conf.trap_stats[i].remove_once_depleted = k;
+                  trapst->remove_once_depleted = k;
                   n++;
               }
           }
