/******************************************************************************/
// Free implementation of Bullfrog's Dungeon Keeper strategy game.
/******************************************************************************/
/** @file thing_shots.c
 *     Shots support functions.
 * @par Purpose:
 *     Functions to support shot things.
 * @par Comment:
 *     None.
 * @author   Tomasz Lis
 * @date     17 Jun 2010 - 07 Jul 2010
 * @par  Copying and copyrights:
 *     This program is free software; you can redistribute it and/or modify
 *     it under the terms of the GNU General Public License as published by
 *     the Free Software Foundation; either version 2 of the License, or
 *     (at your option) any later version.
 */
/******************************************************************************/
#include "thing_shots.h"

#include "globals.h"
#include "bflib_basics.h"
#include "bflib_memory.h"
#include "bflib_math.h"
#include "bflib_sound.h"
#include "creature_states.h"
#include "thing_data.h"
#include "thing_factory.h"
#include "thing_effects.h"
#include "thing_physics.h"
#include "thing_navigate.h"
#include "thing_objects.h"
#include "front_simple.h"
#include "thing_stats.h"
#include "map_blocks.h"
#include "room_garden.h"
#include "config_creature.h"
#include "config_terrain.h"
#include "power_process.h"
#include "gui_topmsg.h"
#include "gui_soundmsgs.h"
#include "creature_states.h"
#include "creature_groups.h"
#include "game_legacy.h"
#include "engine_lenses.h"

#include "keeperfx.hpp"

#ifdef __cplusplus
extern "C" {
#endif
/******************************************************************************/
/******************************************************************************/
TbBool thing_is_shot(const struct Thing *thing)
{
    if (thing_is_invalid(thing))
        return false;
    if (thing->class_id != TCls_Shot)
        return false;
    return true;
}

TbBool shot_is_slappable(const struct Thing *thing, PlayerNumber plyr_idx)
{
    if (thing->owner == plyr_idx)
    {
        // Normally, thing models 15 and 20 are slappable. But this is up to config file.
        struct ShotConfigStats* shotst = get_shot_model_stats(thing->model);
        return ((shotst->model_flags & ShMF_Slappable) != 0);
    }
    return false;
}

TbBool shot_model_is_navigable(long tngmodel)
{
    // Normally, only shot model 6 is navigable
    struct ShotConfigStats* shotst = get_shot_model_stats(tngmodel);
    return ((shotst->model_flags & ShMF_Navigable) != 0);
}

TbBool shot_is_boulder(const struct Thing *shotng)
{
    struct ShotConfigStats* shotst = get_shot_model_stats(shotng->model);
    return ((shotst->model_flags & ShMF_Boulder) != 0);
}

TbBool detonate_shot(struct Thing *shotng)
{
    struct ShotConfigStats* shotst = get_shot_model_stats(shotng->model);
    SYNCDBG(8,"Starting for %s index %d owner %d",thing_model_name(shotng),(int)shotng->index,(int)shotng->owner);
    struct Thing* castng = INVALID_THING;
    struct PlayerInfo* myplyr = get_my_player();
    // Identify the creator if the shot
    if (shotng->index != shotng->parent_idx) {
        castng = thing_get(shotng->parent_idx);
        TRACE_THING(castng);
    }
    // If the shot has area_range, then make area damage
    if (shotst->area_range != 0) {
        struct CreatureStats* crstat = creature_stats_get_from_thing(castng);
        //TODO SPELLS Spell level should be taken from within the shot, not from caster creature
        // Caster may have leveled up, or even may be already dead
        // But currently shot do not store its level, so we don't really have a choice
        struct CreatureControl* cctrl = creature_control_get_from_thing(castng);
        long dist = compute_creature_attack_range(shotst->area_range * COORD_PER_STL, crstat->luck, cctrl->explevel);
        long damage = compute_creature_attack_spell_damage(shotst->area_damage, crstat->luck, cctrl->explevel, shotng);
        HitTargetFlags hit_targets = hit_type_to_hit_targets(shotst->area_hit_type);
        explosion_affecting_area(castng, &shotng->mappos, dist, damage, shotst->area_blow, hit_targets, shotst->damage_type);
    }
    //TODO CONFIG shot model dependency, make config option instead
    switch (shotng->model)
    {
    case ShM_Lightning:
    case ShM_GodLightning:
    case ShM_GodLightBall:
        if (lens_mode != 0) {
            PaletteSetPlayerPalette(myplyr, engine_palette);
        }
        break;
    case ShM_Grenade:
    case ShM_Lizard:
        create_effect(&shotng->mappos, TngEff_Explosion7, shotng->owner);
        create_effect(&shotng->mappos, TngEff_Blood4, shotng->owner);
        break;
    case ShM_Firebomb:
        create_effect(&shotng->mappos, TngEff_Explosion7, shotng->owner);
        break;
    case ShM_Missile:
    case ShM_NaviMissile:
        create_effect(&shotng->mappos, TngEff_ChickenBlood, shotng->owner);
        break;
    case ShM_Boulder:
        create_effect_around_thing(shotng, TngEff_DirtRubble);
        break;
    default:
        break;
    }
    delete_thing_structure(shotng, 0);
    return true;
}

struct Thing *get_shot_collided_with_same_type_on_subtile(struct Thing *shotng, struct Coord3d *nxpos, MapSubtlCoord stl_x, MapSubtlCoord stl_y)
{
    const struct Thing *parentng;
    if (shotng->parent_idx > 0) {
        parentng = thing_get(shotng->parent_idx);
    } else {
        parentng = INVALID_THING;
    }
    struct Map* mapblk = get_map_block_at(stl_x, stl_y);
    if (map_block_invalid(mapblk))
        return INVALID_THING;
    unsigned long k = 0;
    long i = get_mapwho_thing_index(mapblk);
    while (i != 0)
    {
        struct Thing* thing = thing_get(i);
        if (thing_is_invalid(thing))
        {
            WARNLOG("Jump out of things array");
            break;
        }
        i = thing->next_on_mapblk;
        // Per thing code
        if ((thing->index != shotng->index) && collide_filter_thing_is_of_type(thing, parentng, shotng->class_id, shotng->model))
        {
            if (things_collide_while_first_moves_to(shotng, nxpos, thing)) {
                return thing;
            }
        }
        // Per thing code ends
        k++;
        if (k > THINGS_COUNT)
        {
            ERRORLOG("Infinite loop detected when sweeping things list");
            break_mapwho_infinite_chain(mapblk);
            break;
        }
    }
    return INVALID_THING;
}

struct Thing *get_shot_collided_with_same_type(struct Thing *shotng, struct Coord3d *nxpos)
{
    //return _DK_get_shot_collided_with_same_type(thing, nxpos);
    MapSubtlCoord stl_x_beg = coord_subtile(nxpos->x.val - 384);
    if (stl_x_beg < 0)
        stl_x_beg = 0;
    MapSubtlCoord stl_y_beg = coord_subtile(nxpos->y.val - 384);
    if (stl_y_beg < 0)
        stl_y_beg = 0;
    MapSubtlCoord stl_x_end = coord_subtile(nxpos->x.val + 384);
    if (stl_x_end >= map_subtiles_x)
      stl_x_end = map_subtiles_x;
    MapSubtlCoord stl_y_end = coord_subtile(nxpos->y.val + 384);
    if (stl_y_end >= map_subtiles_y)
      stl_y_end = map_subtiles_y;
    for (MapSubtlCoord stl_y = stl_y_beg; stl_y <= stl_y_end; stl_y++)
    {
        for (MapSubtlCoord stl_x = stl_x_beg; stl_x <= stl_x_end; stl_x++)
        {
            struct Thing* thing = get_shot_collided_with_same_type_on_subtile(shotng, nxpos, stl_x, stl_y);
            if (!thing_is_invalid(thing)) {
                return thing;
            }
        }
    }
    return INVALID_THING;
}

TbBool give_gold_to_creature_or_drop_on_map_when_digging(struct Thing *creatng, MapSubtlCoord stl_x, MapSubtlCoord stl_y, long damage)
{
    struct CreatureControl* cctrl = creature_control_get_from_thing(creatng);
    struct CreatureStats* crstat = creature_stats_get_from_thing(creatng);
    struct Dungeon* dungeon = get_dungeon(creatng->owner);
    struct SlabMap* slb = get_slabmap_for_subtile(stl_x, stl_y);
    long gold = calculate_gold_digged_out_of_slab_with_single_hit(damage, creatng->owner, cctrl->explevel, slb);
    creatng->creature.gold_carried += gold;
    if (!dungeon_invalid(dungeon)) {
        dungeon->lvstats.gold_mined += gold;
    }
    if (crstat->gold_hold <= creatng->creature.gold_carried)
    {
        struct Thing* gldtng = drop_gold_pile(creatng->creature.gold_carried, &creatng->mappos);
        creatng->creature.gold_carried = 0;
        struct Room* room;
        room = get_room_thing_is_on(creatng);
        if (!room_is_invalid(room))
        {
            if (room_role_matches(room->kind, RoRoF_GoldStorage))
            {
                if (room->owner == creatng->owner)
                {
                    gold_being_dropped_at_treasury(gldtng, room);
                }
            }
        }
    }
    return true;
}

SubtlCodedCoords process_dig_shot_hit_wall(struct Thing *thing, long blocked_flags, short *health)
{
    MapSubtlCoord stl_x;
    MapSubtlCoord stl_y;
    unsigned short k;
    struct Thing* diggertng = INVALID_THING;
    if (thing->index != thing->parent_idx)
      diggertng = thing_get(thing->parent_idx);
    if (!thing_exists(diggertng))
    {
        ERRORLOG("Digging shot hit wall, but there's no digger creature index %d.",thing->parent_idx);
        return 0;
    }
    TbBool can_dig;
    switch ( blocked_flags )
    {
        case SlbBloF_WalledX:
        {
            k = thing->move_angle_xy & 0xFC00;
            if (k != 0)
            {
              stl_x = thing->mappos.x.stl.num - 1;
              stl_y = thing->mappos.y.stl.num;
            }
            else
            {
              stl_x = thing->mappos.x.stl.num + 1;
              stl_y = thing->mappos.y.stl.num;
            }
            can_dig = true;
            break;
        }
        case SlbBloF_WalledY:
        {
            k = thing->move_angle_xy & 0xFE00;
            if ((k != ANGLE_NORTH) && (k != ANGLE_WEST))
            {
              stl_x = thing->mappos.x.stl.num;
              stl_y = thing->mappos.y.stl.num + 1;
            }
            else
            {
              stl_x = thing->mappos.x.stl.num;
              stl_y = thing->mappos.y.stl.num - 1;
            }
            can_dig = true;
            break;
        }
        case SlbBloF_WalledX|SlbBloF_WalledY:
        case SlbBloF_WalledX|SlbBloF_WalledY|SlbBloF_WalledZ:
        {
            k = (thing->move_angle_xy & 0x700) | 256;
            switch(k)
            {
                case ANGLE_NORTHEAST:
                {
                    stl_x = thing->mappos.x.stl.num + 1;
                    stl_y = thing->mappos.y.stl.num - 1;
                    break;
                }
                case ANGLE_SOUTHEAST:
                {
                    stl_x = thing->mappos.x.stl.num + 1;
                    stl_y = thing->mappos.y.stl.num + 1;
                    break;
                }
                case ANGLE_SOUTHWEST:
                {
                    stl_x = thing->mappos.x.stl.num - 1;
                    stl_y = thing->mappos.y.stl.num + 1;
                    break;
                }
                case ANGLE_NORTHWEST:
                {
                    stl_x = thing->mappos.x.stl.num - 1;
                    stl_y = thing->mappos.y.stl.num - 1;
                    break;
                }
                default:
                {
                    ERRORLOG("Tried to dig from subtile (%d, %d) diagonally, but angle was not diagonal: thing move angle was %d, and got a digging angle of %d.", thing->mappos.x.stl.num, thing->mappos.y.stl.num, thing->move_angle_xy, k);
                    stl_x = thing->mappos.x.stl.num;
                    stl_y = thing->mappos.y.stl.num;
                    break;
                }
            }
            can_dig = subtile_is_diggable_at_diagonal_angle(thing, k, stl_x, stl_y);
            break;
        }
        default:
        {
            stl_x = thing->mappos.x.stl.num;
            stl_y = thing->mappos.y.stl.num;
            can_dig = true;
            break;
        }
    }
    SubtlCodedCoords result = get_subtile_number(stl_x, stl_y);
    struct SlabMap* slb = get_slabmap_for_subtile(stl_x, stl_y);
    *health = slb->health;
    // You can only dig your own tiles or non-fortified neutral ground (dirt/gold)
    // If you're not the tile owner, unless the classic bug mode is enabled.
    if (!(gameadd.classic_bugs_flags & ClscBug_BreakNeutralWalls))
    {
        if (slabmap_owner(slb) != diggertng->owner)
        {
            struct SlabAttr* slbattr = get_slab_attrs(slb);
            // and if it's fortified
            if (slbattr->category == SlbAtCtg_FortifiedWall)
            {
                // digging not allowed
                return result;
            }
        }
    }
    else
    {
        if ((slabmap_owner(slb) != game.neutral_player_num) && (slabmap_owner(slb) != diggertng->owner))
        {
            return result;
        }
    }

    struct Map* mapblk = get_map_block_at(stl_x, stl_y);
    if ((mapblk->flags & SlbAtFlg_IsRoom) != 0)
    {
        if (diggertng->creature.gold_carried > 0)
        {
            struct Thing* gldtng;
            struct Room* room;
            room = get_room_xy(stl_x, stl_y);
            if (!room_is_invalid(room))
            {
                if (room_role_matches(room->kind, RoRoF_GoldStorage))
                {
                    if (room->owner == diggertng->owner)
                    {
                        gldtng = drop_gold_pile(diggertng->creature.gold_carried, &diggertng->mappos);
                        diggertng->creature.gold_carried = 0;
                        gold_being_dropped_at_treasury(gldtng, room);
                    }
                }
            }
        }
        // Room pillars cannot be dug
        return result;
    }

    // Doors cannot be dug
    if ((mapblk->flags & SlbAtFlg_IsDoor) != 0)
    {
        return result;
    }
    if ((mapblk->flags & SlbAtFlg_Blocking) == 0)
    {
        return result;
    }
    if (can_dig)
    {
        int damage = thing->shot.damage;
        if ((damage >= slb->health) && !slab_kind_is_indestructible(slb->kind))
        {
            if ((mapblk->flags & SlbAtFlg_Valuable) != 0)
            { // Valuables require counting gold
                give_gold_to_creature_or_drop_on_map_when_digging(diggertng, stl_x, stl_y, damage);
                mine_out_block(stl_x, stl_y, diggertng->owner);
                thing_play_sample(diggertng, 72+UNSYNC_RANDOM(3), NORMAL_PITCH, 0, 3, 0, 2, FULL_LOUDNESS);
            } else
            if ((mapblk->flags & SlbAtFlg_IsDoor) == 0)
            { // All non-gold and non-door slabs are just destroyed
                dig_out_block(stl_x, stl_y, diggertng->owner);
                thing_play_sample(diggertng, 72+UNSYNC_RANDOM(3), NORMAL_PITCH, 0, 3, 0, 2, FULL_LOUDNESS);
            }
            check_map_explored(diggertng, stl_x, stl_y);
        } else
        {
            if (!slab_kind_is_indestructible(slb->kind))
            {
                slb->health -= damage;
            }
            if ((mapblk->flags & SlbAtFlg_Valuable) != 0)
            {
                give_gold_to_creature_or_drop_on_map_when_digging(diggertng, stl_x, stl_y, damage);
            }
        }
    }
    return result;
}

struct Thing *create_shot_hit_effect(struct Coord3d *effpos, long effowner, long eff_kind, long snd_idx, long snd_range)
{
    struct Thing* efftng = INVALID_THING;
    if (eff_kind > 0) {
        efftng = create_effect(effpos, eff_kind, effowner);
        TRACE_THING(efftng);
    }
    if (snd_idx > 0)
    {
        if (!thing_is_invalid(efftng))
        {
            long i = snd_idx;
            if (snd_range > 1)
                i += UNSYNC_RANDOM(snd_range);
            thing_play_sample(efftng, i, NORMAL_PITCH, 0, 3, 0, 2, FULL_LOUDNESS);
        }
    }
    return efftng;
}

/**
 * Processes hitting a wall by given shot.
 *
 * @param thing The thing to be moved into wall.
 * @param pos Next position of the thing.
 * @return Gives true if the shot hit a wall and was destroyed.
 *     If the shot wasn't detonated, then the function returns false.
 * @note This function may delete the thing given in parameter.
 */
TbBool shot_hit_wall_at(struct Thing *shotng, struct Coord3d *pos)
{
    struct Thing *doortng;
    long i;
    SYNCDBG(8,"Starting for %s index %d",thing_model_name(shotng),(int)shotng->index);

    struct Thing* efftng = INVALID_THING;
    TbBool destroy_shot = 0;
    struct ShotConfigStats* shotst = get_shot_model_stats(shotng->model);
    long blocked_flags = get_thing_blocked_flags_at(shotng, pos);
    TbBool digging = (shotst->model_flags & ShMF_Digging);
    SubtlCodedCoords hit_stl_num;
    short old_health;
    short eff_kind;
    short smpl_idx;
    unsigned char range;
    struct SlabMap* slb;
    if (digging)
    {
        hit_stl_num = process_dig_shot_hit_wall(shotng, blocked_flags, &old_health);
    }

    // If blocked by a higher wall
    if ((blocked_flags & SlbBloF_WalledZ) != 0)
    {
        long cube_id = get_top_cube_at(pos->x.stl.num, pos->y.stl.num, NULL);
        doortng = get_door_for_position(pos->x.stl.num, pos->y.stl.num);
        if (!thing_is_invalid(doortng))
        {
            efftng = create_shot_hit_effect(&shotng->mappos, shotng->owner, shotst->hit_door.effect_model, shotst->hit_door.sndsample_idx, shotst->hit_door.sndsample_range);
            if (!shotst->hit_door.withstand)
              destroy_shot = 1;
            i = calculate_shot_real_damage_to_door(doortng, shotng);
            apply_damage_to_thing(doortng, i, shotst->damage_type, -1);
        } else
        if (cube_is_water(cube_id))
        {
            efftng = create_shot_hit_effect(&shotng->mappos, shotng->owner, shotst->hit_water.effect_model, shotst->hit_water.sndsample_idx, shotst->hit_water.sndsample_range);
            if (!shotst->hit_water.withstand) {
                destroy_shot = 1;
            }
        } else
        if (cube_is_lava(cube_id))
        {
            efftng = create_shot_hit_effect(&shotng->mappos, shotng->owner, shotst->hit_lava.effect_model, shotst->hit_lava.sndsample_idx, shotst->hit_lava.sndsample_range);
            if (!shotst->hit_lava.withstand) {
                destroy_shot = 1;
            }
        } else
            {
                eff_kind = shotst->hit_generic.effect_model;
                smpl_idx = shotst->hit_generic.sndsample_idx;
                range = shotst->hit_generic.sndsample_range;
                if (digging)
                {
                    slb = get_slabmap_for_subtile(stl_num_decode_x(hit_stl_num), stl_num_decode_y(hit_stl_num));
                    if ((old_health > slb->health) || (slb->kind == SlbT_GEMS))
                    {
                        smpl_idx = shotst->dig.sndsample_idx;
                        range = shotst->dig.sndsample_range;
                        eff_kind = shotst->dig.effect_model;
                    }
                }
                efftng = create_shot_hit_effect(&shotng->mappos, shotng->owner, eff_kind, smpl_idx, range);
                if (!shotst->hit_generic.withstand) {
                    destroy_shot = 1;
                }
            }
    }

    if ( !destroy_shot )
    {
        if ((blocked_flags & (SlbBloF_WalledX|SlbBloF_WalledY)) != 0)
        {
            if (shotng->model == ShM_Lizard)
            {
                if (shotng->shot_lizard2.range >= CREATURE_RANDOM(shotng, 90))
                {
                    struct Coord3d target_pos;
                    target_pos.x.val = shotng->shot_lizard.x;
                    target_pos.y.val = shotng->shot_lizard.posint * gameadd.crtr_conf.sprite_size;
                    target_pos.z.val = pos->z.val;
                    const MapCoordDelta dist = get_2d_distance(pos, &target_pos);
                    if (dist <= 800) return detonate_shot(shotng);
                }
            }
            doortng = get_door_for_position(pos->x.stl.num, pos->y.stl.num);
            if (!thing_is_invalid(doortng))
            {
                efftng = create_shot_hit_effect(&shotng->mappos, shotng->owner, shotst->hit_door.effect_model, shotst->hit_door.sndsample_idx, shotst->hit_door.sndsample_range);
                if (!shotst->hit_door.withstand)
                    destroy_shot = 1;
                i = calculate_shot_real_damage_to_door(doortng, shotng);
                apply_damage_to_thing(doortng, i, shotst->damage_type, -1);
            } else
            {
                eff_kind = shotst->hit_generic.effect_model;
                smpl_idx = shotst->hit_generic.sndsample_idx;
                range = shotst->hit_generic.sndsample_range;
                if (digging)
                {
                    slb = get_slabmap_for_subtile(stl_num_decode_x(hit_stl_num), stl_num_decode_y(hit_stl_num));
                    if ((old_health > slb->health) || (slb->kind == SlbT_GEMS))
                    {
                        smpl_idx = shotst->dig.sndsample_idx;
                        range = shotst->dig.sndsample_range;
                        eff_kind = shotst->dig.effect_model;
                    }
                }
                efftng = create_shot_hit_effect(&shotng->mappos, shotng->owner, eff_kind, smpl_idx, range);

                if (!shotst->hit_generic.withstand) {
                    destroy_shot = 1;
                }
            }
        }
    }
    if (!thing_is_invalid(efftng)) {
        efftng->shot_effect.hit_type = shotst->area_hit_type;
    }
    if ( destroy_shot )
    {
        return detonate_shot(shotng);
    }
    if (shotng->bounce_angle <= 0)
    {
        slide_thing_against_wall_at(shotng, pos, blocked_flags);
    }
    else
    {
        bounce_thing_off_wall_at(shotng, pos, blocked_flags);
    }
    return false;
}

/**
 * Processes hitting a door by given shot.
 *
 * @param thing The thing to be moved.
 * @param pos Next position of the thing.
 * @return Gives true if the shot hit a door and was destroyed.
 *     If the shot wasn't detonated, then the function returns false.
 * @note This function may delete the thing given in parameter.
 */
long shot_hit_door_at(struct Thing *shotng, struct Coord3d *pos)
{
    SYNCDBG(18,"Starting for %s index %d",thing_model_name(shotng),(int)shotng->index);
    TbBool shot_explodes = false;
    struct ShotConfigStats* shotst = get_shot_model_stats(shotng->model);
    struct Thing* efftng = INVALID_THING;
    long blocked_flags = get_thing_blocked_flags_at(shotng, pos);
    if (blocked_flags != 0)
    {
        struct Thing* doortng = get_door_for_position(pos->x.stl.num, pos->y.stl.num);
        // If we did found a door to hit
        if (!thing_is_invalid(doortng))
        {
            // If the shot hit is supposed to create effect thing
            int n = shotst->hit_door.effect_model;
            if (n > 0)
            {
                efftng = create_effect(&shotng->mappos, n, shotng->owner);
            }
            // If the shot hit is supposed to create sound
            n = shotst->hit_door.sndsample_idx;
            int i;
            if (n > 0)
            {
                if (!thing_is_invalid(efftng))
                {
                    i = shotst->hit_door.sndsample_range;
                    thing_play_sample(efftng, n + UNSYNC_RANDOM(i), NORMAL_PITCH, 0, 3, 0, 2, FULL_LOUDNESS);
                }
            }
            // Shall the shot be destroyed on impact
            if (!shotst->hit_door.withstand)
            {
                shot_explodes = true;
            }
            // Apply damage to the door
            i = calculate_shot_real_damage_to_door(doortng, shotng);
            apply_damage_to_thing(doortng, i, shotst->damage_type, -1);
      }
    }
    if (!thing_is_invalid(efftng)) {
        efftng->shot_effect.hit_type = shotst->area_hit_type;
    }
    if ( shot_explodes )
    {
        return detonate_shot(shotng);
    }
    if (shotng->bounce_angle <= 0)
    {
        slide_thing_against_wall_at(shotng, pos, blocked_flags);
    }
    else
    {
        bounce_thing_off_wall_at(shotng, pos, blocked_flags);
    }
    return false;
}

TbBool apply_shot_experience(struct Thing *shooter, long exp_factor, long exp_increase, long shot_model)
{
    if (!creature_can_gain_experience(shooter))
        return false;
    struct CreatureControl* shcctrl = creature_control_get_from_thing(shooter);
    struct ShotConfigStats* shotst = get_shot_model_stats(shot_model);
    long exp_mag = shotst->old->experience_given_to_shooter;
    long exp_gained = (exp_mag * (exp_factor + 12 * exp_factor * exp_increase / 100) << 8) / 256;
    shcctrl->prev_exp_points = shcctrl->exp_points;
    shcctrl->exp_points += exp_gained;
    if ( check_experience_upgrade(shooter) ) {
        external_set_thing_state(shooter, CrSt_CreatureBeHappy);
    }
    return true;
}

// originally was apply_shot_experience()
TbBool apply_shot_experience_from_hitting_creature(struct Thing *shooter, struct Thing *target, long shot_model)
{
    struct CreatureControl* tgcctrl = creature_control_get_from_thing(target);
    struct CreatureStats* tgcrstat = creature_stats_get_from_thing(target);
    return apply_shot_experience(shooter, tgcrstat->exp_for_hitting, tgcctrl->explevel, shot_model);
}

long shot_kill_object(struct Thing *shotng, struct Thing *target)
{
    if (thing_is_dungeon_heart(target))
    {
        target->active_state = ObSt_BeingDestroyed;
        target->health = -1;
        if (is_my_player_number(shotng->owner))
        {
            struct PlayerInfo* player = get_player(target->owner);
            if (player_exists(player) && (player->is_active == 1) && (shotng->owner != target->owner))
            {
                output_message(SMsg_DefeatedKeeper, 0, true);
            }
        }
        struct Dungeon* dungeon = get_players_num_dungeon(shotng->owner);
        if (!dungeon_invalid(dungeon)) {
            dungeon->lvstats.keepers_destroyed++;
        }
        return 1;
    }
    else
    if (object_is_mature_food(target) || object_is_growing_food(target))
    {
        destroy_food(target);
    } else
    {
        WARNLOG("Killing %s by %s is not supported",thing_model_name(target),thing_model_name(shotng));
    }
    return 0;
}

static TbBool shot_hit_object_at(struct Thing *shotng, struct Thing *target, struct Coord3d *pos)
{
    struct ShotConfigStats* shotst = get_shot_model_stats(shotng->model);
    if (!thing_is_object(target)) {
        return false;
    }
    if (shotst->model_flags & ShMF_NoHit) {
        return false;
    }
    if (target->health < 0) {
        return false;
    }
    struct ObjectConfig* objconf = get_object_model_stats2(target->model);
    if (objconf->resistant_to_nonmagic && !(shotst->damage_type == DmgT_Magical)) {
        return false;
    }
    struct Thing* shootertng = INVALID_THING;
    if (shotng->parent_idx != shotng->index) {
        shootertng = thing_get(shotng->parent_idx);
    }
    if (thing_is_dungeon_heart(target))
    {
        if (shotng->model == ShM_SwingSword) //TODO CONFIG shot model dependency, make config option instead
        {
            thing_play_sample(target, 136, NORMAL_PITCH, 0, 3, 0, 3, FULL_LOUDNESS);
        } else
        if (shotng->model == ShM_SwingFist) //TODO CONFIG shot model dependency, make config option instead
        {
            thing_play_sample(target, 144+UNSYNC_RANDOM(3), NORMAL_PITCH, 0, 3, 0, 3, FULL_LOUDNESS);
        }
        event_create_event_or_update_nearby_existing_event(
            shootertng->mappos.x.val, shootertng->mappos.y.val,
          EvKind_HeartAttacked, target->owner, shootertng->index);
        if (is_my_player_number(target->owner)) {
            output_message(SMsg_HeartUnderAttack, 400, true);
        }
    } else
    {
        int i = shotst->hit_generic.sndsample_idx;
        if (i > 0) {
            thing_play_sample(target, i, NORMAL_PITCH, 0, 3, 0, 3, FULL_LOUDNESS);
        }
    }

    HitPoints damage_done = 0;
    if (shotng->shot.damage)
    {
        if (object_can_be_damaged(target)) // do not damage objects that cannot be destroyed
        {
            damage_done = apply_damage_to_thing(target, shotng->shot.damage, shotst->damage_type, -1);

            // Drain allows caster to regain half of damage
            if ((shotst->model_flags & ShMF_LifeDrain) && thing_is_creature(shootertng))
            {
                give_shooter_drained_health(shootertng, damage_done / 2);
            }
        }
    }
    create_relevant_effect_for_shot_hitting_thing(shotng, target);
    if (target->health < 0) {
        shot_kill_object(shotng, target);
    }
    if (shotst->old->destroy_on_first_hit) {
        delete_thing_structure(shotng, 0);
        // If thing was deleted something was hit
        // To test this use zero damage shots
        return true;
    }
    return damage_done > 0;
}

long get_damage_of_melee_shot(struct Thing *shotng, const struct Thing *target)
{
    const struct CreatureStats* tgcrstat = creature_stats_get_from_thing(target);
    const struct CreatureControl* tgcctrl = creature_control_get_from_thing(target);
    long crdefense = compute_creature_max_defense(tgcrstat->defense, tgcctrl->explevel);
    long hitchance = ((long)shotng->shot.dexterity - crdefense) / 2;
    if (hitchance < -96)
    {
        hitchance = -96;
    } else
    if (hitchance > 96)
    {
        hitchance = 96;
    }
    if (CREATURE_RANDOM(shotng, 256) < (128 + hitchance))
    {
        return shotng->shot.damage;
    }
    return -1;
}

long project_damage_of_melee_shot(long shot_dexterity, long shot_damage, const struct Thing *target)
{
    const struct CreatureStats* tgcrstat = creature_stats_get_from_thing(target);
    const struct CreatureControl* tgcctrl = creature_control_get_from_thing(target);
    long crdefense = compute_creature_max_defense(tgcrstat->defense, tgcctrl->explevel);
    long hitchance = (shot_dexterity - crdefense) / 2;
    if (hitchance < -96) {
        hitchance = -96;
    } else
    if (hitchance > 96) {
        hitchance = 96;
    }
    // If we'd return something which rounds to 0, change it to 1. Otherwise, just use hit chance in computations.
    if (abs(shot_damage) > 256/(128+hitchance))
        return shot_damage * (128+hitchance)/256;
    else if (shot_damage > 0)
        return 1;
    else if (shot_damage < 0)
        return -1;
    return 0;
}

void create_relevant_effect_for_shot_hitting_thing(struct Thing *shotng, struct Thing *target)
{
    struct Thing* efftng = INVALID_THING;
    if (target->class_id == TCls_Creature)
    {
        switch (shotng->model)
        {
        case ShM_Fireball:
        case ShM_Firebomb:
        case ShM_Lightning:
            efftng = create_effect(&shotng->mappos, TngEff_Explosion1, shotng->owner);
            break;
        case ShM_PoisonCloud:
            efftng = create_effect(&shotng->mappos, TngEff_Gas3, shotng->owner);
            if ( !thing_is_invalid(efftng) ) {
                efftng->shot_effect.hit_type = THit_CrtrsOnly;
            }
            break;
        case ShM_NaviMissile:
        case ShM_Missile:
            efftng = create_effect(&shotng->mappos, TngEff_Blood3, shotng->owner);
            break;
        case ShM_Arrow:
        case ShM_SwingSword:
        case ShM_SwingFist:
            if (creature_affected_by_spell(target, SplK_Freeze)) {
                efftng = create_effect(&shotng->mappos, TngEff_HitFrozenUnit, shotng->owner);
            } else
            if (creature_model_bleeds(target->model)) {
                efftng = create_effect(&shotng->mappos, TngEff_HitBleedingUnit, shotng->owner);
            }
            break;
        }
    }
    TRACE_THING(efftng);
}

long check_hit_when_attacking_door(struct Thing *thing)
{
    if (!thing_is_creature(thing))
    {
        ERRORLOG("The %s in invalid for this check", thing_model_name(thing));
        return 0;
    }
    struct CreatureControl* cctrl = creature_control_get_from_thing(thing);
    if ((cctrl->combat_flags & CmbtF_DoorFight) != 0)
    {
        CrtrStateId crstate = get_creature_state_besides_move(thing);
        if (crstate != CrSt_CreatureCombatFlee)
        {
            set_start_state(thing);
            return 1;
        }
    }
    return 1;
}

/**
 * Kills a creature with given shot.
 * @param shotng The shot which is killing the victim creature.
 * @param creatng The victim creature thing.
 * @return True if the creature is being killed, false if something have failed.
 * @note sometimes named shot_kills_creature().
 */
TbBool shot_kill_creature(struct Thing *shotng, struct Thing *creatng)
{
    struct ShotConfigStats* shotst = get_shot_model_stats(shotng->model);
    creatng->health = -1;
    struct CreatureControl* cctrl = creature_control_get_from_thing(creatng);
    cctrl->shot_model = shotng->model;
    struct Thing *killertng;
    CrDeathFlags dieflags;
    if (shotng->index == shotng->parent_idx) {
        killertng = INVALID_THING;
        dieflags = CrDed_DiedInBattle;
    } else {
        killertng = thing_get(shotng->parent_idx);
        dieflags = CrDed_DiedInBattle | ((shotst->model_flags & ShMF_NoStun)?CrDed_NoUnconscious:0);
    }
    // Friendly fire should kill the creature, not knock out
    if ((shotng->owner == creatng->owner) &! (gameadd.classic_bugs_flags & ClscBug_FriendlyFaint))
    {
        dieflags |= CrDed_NoUnconscious;
    }
    return kill_creature(creatng, killertng, shotng->owner, dieflags);
}

long melee_shot_hit_creature_at(struct Thing *shotng, struct Thing *trgtng, struct Coord3d *pos)
{
    struct ShotConfigStats* shotst = get_shot_model_stats(shotng->model);
    //throw_strength = shotng->fall_acceleration; //this seems to be always 0, this is why it didn't work;
    long throw_strength = shotst->push_on_hit;
    if (trgtng->health < 0)
        return 0;
    struct Thing* shooter = INVALID_THING;
    if (shotng->parent_idx != shotng->index)
        shooter = thing_get(shotng->parent_idx);
    struct CreatureControl* tgcctrl = creature_control_get_from_thing(trgtng);
    long damage = get_damage_of_melee_shot(shotng, trgtng);
    if (damage > 0)
    {
      if (shotst->hit_creature.sndsample_idx > 0)
      {
          thing_play_sample(trgtng, shotst->hit_creature.sndsample_idx, NORMAL_PITCH, 0, 3, 0, 2, FULL_LOUDNESS);
          play_creature_sound(trgtng, CrSnd_Hurt, 3, 0);
      }
      if (!thing_is_invalid(shooter)) {
          apply_damage_to_thing_and_display_health(trgtng, shotng->shot.damage, shotst->damage_type, shooter->owner);
      } else {
          apply_damage_to_thing_and_display_health(trgtng, shotng->shot.damage, shotst->damage_type, -1);
      }
      if (shotst->old->field_24 != 0) {
          tgcctrl->field_B1 = shotst->old->field_24;
      }
      if ( shotst->push_on_hit || creature_is_being_unconscious(trgtng))
      {
          if (creature_is_being_unconscious(trgtng)) {
              throw_strength++;
              throw_strength *= 10;
          }
          trgtng->veloc_push_add.x.val += (throw_strength * (long)shotng->velocity.x.val) / 16;
          trgtng->veloc_push_add.y.val += (throw_strength * (long)shotng->velocity.y.val) / 16;
          trgtng->state_flags |= TF1_PushAdd;
      }
      create_relevant_effect_for_shot_hitting_thing(shotng, trgtng);
      if (trgtng->health >= 0)
      {
          if (trgtng->owner != shotng->owner) {
              check_hit_when_attacking_door(trgtng);
          }
      } else
      {
          shot_kill_creature(shotng,trgtng);
      }
    }
    if (shotst->old->destroy_on_first_hit) {
        delete_thing_structure(shotng, 0);
    }
    return 1;
}

void clear_thing_acceleration(struct Thing *thing)
{
    thing->veloc_push_add.x.val = 0;
    thing->veloc_push_add.y.val = 0;
    thing->veloc_push_add.z.val = 0;
}

void set_thing_acceleration_angles(struct Thing *thing, long angle_xy, long angle_yz)
{
    thing->move_angle_xy = angle_xy;
    thing->move_angle_z = angle_yz;
    struct ComponentVector cvect;
    angles_to_vector(thing->move_angle_xy, thing->move_angle_z, 256, &cvect);
    thing->veloc_base.x.val = cvect.x;
    thing->veloc_base.y.val = cvect.y;
    thing->veloc_base.z.val = cvect.z;
}

TbBool shot_model_makes_flesh_explosion(long shot_model)
{
    if ((shot_model == ShM_Firebomb) || (shot_model == ShM_GodLightBall))
        return true;
    return false;
}

long shot_hit_creature_at(struct Thing *shotng, struct Thing *trgtng, struct Coord3d *pos)
{
    long i;
    long n;
    struct ShotConfigStats* shotst = get_shot_model_stats(shotng->model);
    //amp = shotng->fall_acceleration;
    long amp = shotst->push_on_hit;
    struct Thing* shooter = INVALID_THING;
    if (shotng->parent_idx != shotng->index) {
        shooter = thing_get(shotng->parent_idx);
    }
    // Two fighting creatures gives experience
    if (thing_is_creature(shooter) && thing_is_creature(trgtng))
    {
        apply_shot_experience_from_hitting_creature(shooter, trgtng, shotng->model);
    }
    if (((shotst->model_flags & ShMF_NoHit) != 0) || (trgtng->health < 0)) {
        return 0;
    }
    if (creature_affected_by_spell(trgtng, SplK_Rebound) && !(shotst->model_flags & ShMF_ReboundImmune))
    {
        struct Thing* killertng = INVALID_THING;
        if (shotng->index != shotng->parent_idx) {
            killertng = thing_get(shotng->parent_idx);
        }
        if (!thing_is_invalid(killertng))
        {
            if (shot_model_is_navigable(shotng->model))
            {
                shotng->shot.target_idx = 0;
            }
            struct Coord3d pos2;
            pos2.x.val = killertng->mappos.x.val;
            pos2.y.val = killertng->mappos.y.val;
            pos2.z.val = get_creature_eye_height(killertng) + killertng->mappos.z.val;
            clear_thing_acceleration(shotng);
            set_thing_acceleration_angles(shotng, get_angle_xy_to(&shotng->mappos, &pos2), get_angle_yz_to(&shotng->mappos, &pos2));
            shotng->parent_idx = trgtng->parent_idx;
            shotng->owner = trgtng->owner;
        } else
        {
            clear_thing_acceleration(shotng);
            i = (shotng->move_angle_xy + LbFPMath_PI) & LbFPMath_AngleMask;
            n = (shotng->move_angle_z + LbFPMath_PI) & LbFPMath_AngleMask;
            set_thing_acceleration_angles(shotng, i, n);
            if (trgtng->class_id == TCls_Creature)
            {
                shotng->parent_idx = trgtng->parent_idx;
            }
        }
        return 1;
    }
    if ((shotst->model_flags & ShMF_StrengthBased) != 0)
    {
        return melee_shot_hit_creature_at(shotng, trgtng, pos);
    }
    // Immunity to boulders
    if (shot_is_boulder(shotng))
    {
        if ((get_creature_model_flags(trgtng) & CMF_ImmuneToBoulder) != 0)
        {
            struct Thing* efftng = create_effect(&trgtng->mappos, TngEff_WoPExplosion, trgtng->owner);
            if (!thing_is_invalid(efftng)) {
                efftng->shot_effect.hit_type = THit_HeartOnlyNotOwn;
            }
            shotng->health = -1;
            return 1;
        }
    }
    if (shotng->shot.damage != 0)
    {
        HitPoints damage_done;
        if (!thing_is_invalid(shooter)) {
            damage_done = apply_damage_to_thing_and_display_health(trgtng, shotng->shot.damage, shotst->damage_type, shooter->owner);
        } else {
            damage_done = apply_damage_to_thing_and_display_health(trgtng, shotng->shot.damage, shotst->damage_type, -1);
        }
        if (shotst->model_flags & ShMF_LifeDrain)
        {
            give_shooter_drained_health(shooter, damage_done / 2);
        }
    }
    struct CreatureControl* cctrl = creature_control_get_from_thing(trgtng);
    if (shotst->old->field_24 != 0)
    {
        if (cctrl->field_B1 == 0) {
            cctrl->field_B1 = shotst->old->field_24;
        }
    }
    if (shotst->cast_spell_kind != 0)
    {
        struct CreatureControl* scctrl = creature_control_get_from_thing(shooter);
        if (!creature_control_invalid(scctrl)) {
            n = scctrl->explevel;
        } else {
            n = 0;
        }
        if (shotst->cast_spell_kind == SplK_Disease)
        {
            cctrl->disease_caster_plyridx = shotng->owner;
        }
        apply_spell_effect_to_thing(trgtng, shotst->cast_spell_kind, n);
    }
    if (shotst->model_flags & ShMF_GroupUp)
    {
        if (thing_is_creature(shooter))
        {
            if (get_no_creatures_in_group(shooter) < GROUP_MEMBERS_COUNT) {
                add_creature_to_group(trgtng, shooter);
            }
        } else
        {
            WARNDBG(8,"The %s index %d owner %d cannot group; invalid parent",thing_model_name(shotng),(int)shotng->index,(int)shotng->owner);
        }
    }
    if (shotst->push_on_hit != 0 )
    {
        i = amp * (long)shotng->velocity.x.val;
        trgtng->veloc_push_add.x.val += i / 16;
        i = amp * (long)shotng->velocity.y.val;
        trgtng->veloc_push_add.y.val += i / 16;
        trgtng->state_flags |= TF1_PushAdd;
    }
    if (creature_is_being_unconscious(trgtng))
    {
        amp ++;
        if (gameadd.classic_bugs_flags & ClscBug_FaintedImmuneToBoulder)
        {
            amp *= 5;
            i = amp * (long)shotng->velocity.x.val;
            trgtng->veloc_push_add.x.val += i / 16;
            i = amp * (long)shotng->velocity.y.val;
            trgtng->veloc_push_add.y.val += i / 16;
            trgtng->state_flags |= TF1_PushAdd;
            if (shotst->hit_creature.sndsample_idx != 0)
            {
                play_creature_sound(trgtng, CrSnd_Hurt, 1, 0);
                thing_play_sample(trgtng, shotst->hit_creature.sndsample_idx, NORMAL_PITCH, 0, 3, 0, 2, FULL_LOUDNESS);
            }
        }
        else
        {
            if (shotst->model_flags & ShMF_Boulder) //Boulders move units slightly but without purpose
            {
                if (abs(shotng->velocity.x.val) >= abs(shotng->velocity.y.val))
                {
                    i = amp * (long)shotng->velocity.x.val;
                    trgtng->veloc_push_add.x.val += i / 64;
                    i = amp * (long)shotng->velocity.x.val * (CREATURE_RANDOM(shotng, 3) - 1);
                    trgtng->veloc_push_add.y.val += i / 64;
                }
                else
                {
                    i = amp * (long)shotng->velocity.y.val;
                    trgtng->veloc_push_add.y.val += i / 64;
                    i = amp * (long)shotng->velocity.y.val * (CREATURE_RANDOM(shotng, 3) - 1);
                    trgtng->veloc_push_add.x.val += i / 64;
                }
                trgtng->state_flags |= TF1_PushAdd;
            }
            else // Normal shots blast unconscious units out of the way
            {
                amp *= 5;
                i = amp * (long)shotng->velocity.x.val;
                trgtng->veloc_push_add.x.val += i / 16;
                i = amp * (long)shotng->velocity.y.val;
                trgtng->veloc_push_add.y.val += i / 16;
                trgtng->state_flags |= TF1_PushAdd;
            }
        }
    }
    else // not for unconscious units
    {
        if (shotst->hit_creature.sndsample_idx != 0)
        {
            play_creature_sound(trgtng, CrSnd_Hurt, 1, 0);
            thing_play_sample(trgtng, shotst->hit_creature.sndsample_idx, NORMAL_PITCH, 0, 3, 0, 2, FULL_LOUDNESS);
        }
    }

    create_relevant_effect_for_shot_hitting_thing(shotng, trgtng);
    if (shotst->model_flags & ShMF_Boulder)
    {
        if (creature_is_being_unconscious(trgtng)  && !(gameadd.classic_bugs_flags & ClscBug_FaintedImmuneToBoulder)) //We're not actually hitting the unconscious units with a boulder
        {
            return 0;
        } 
        else
        {
            struct CreatureStats* crstat = creature_stats_get_from_thing(trgtng);
            shotng->health -= crstat->damage_to_boulder;
        }

    }
    if (trgtng->health < 0)
    {
        shot_kill_creature(shotng, trgtng);
    } else
    {
        if (trgtng->owner != shotng->owner) 
        {
            check_hit_when_attacking_door(trgtng);
        }
    }

    if (shotst->area_range != 0)
    {
        detonate_shot(shotng);
    }


    if (shotst->old->destroy_on_first_hit != 0) {
        delete_thing_structure(shotng, 0);
    }
    return 1;
}

TbBool shot_hit_shootable_thing_at(struct Thing *shotng, struct Thing *target, struct Coord3d *pos)
{
    if (!thing_exists(target))
        return false;
    if (target->class_id == TCls_Object) {
        return shot_hit_object_at(shotng, target, pos);
    }
    if (target->class_id == TCls_Creature) {
        return shot_hit_creature_at(shotng, target, pos);
    }
    if (target->class_id == TCls_DeadCreature) {
        //TODO implement shooting dead bodies
    }
    if (target->class_id == TCls_Shot) {
        // On a shot for collision, both shots are destroyed
        //TODO maybe make both shots explode instead?
        shotng->health = -1;
        target->health = -1;
        return true;
    }
    return false;
}

long collide_filter_thing_is_shootable(const struct Thing *thing, const struct Thing *parntng, long hit_targets, long a4)
{
    PlayerNumber shot_owner = -1;
    if (thing_exists(parntng))
        shot_owner = parntng->owner;
    return thing_is_shootable(thing, shot_owner, hit_targets);
}

struct Thing *get_thing_collided_with_at_satisfying_filter_for_subtile(struct Thing *shotng, struct Coord3d *pos, Thing_Collide_Func filter, long param1, long param2, MapSubtlCoord stl_x, MapSubtlCoord stl_y)
{
    struct Thing* parntng = INVALID_THING;
    if (shotng->parent_idx > 0) {
        parntng = thing_get(shotng->parent_idx);
    }
    struct Map* mapblk = get_map_block_at(stl_x, stl_y);
    unsigned long k = 0;
    long i = get_mapwho_thing_index(mapblk);
    while (i != 0)
    {
        struct Thing* thing = thing_get(i);
        TRACE_THING(thing);
        if (thing_is_invalid(thing))
        {
            ERRORLOG("Jump to invalid thing detected");
            break;
        }
        i = thing->next_on_mapblk;
        // Per thing code start
        if (thing->index != shotng->index)
        {
            if (filter(thing, parntng, param1, param2))
            {
                if (things_collide_while_first_moves_to(shotng, pos, thing)) {
                    return thing;
                }
            }
        }
        // Per thing code end
        k++;
        if (k > THINGS_COUNT)
        {
            ERRORLOG("Infinite loop detected when sweeping things list");
            break_mapwho_infinite_chain(mapblk);
            break;
        }
    }
    return false;
}

struct Thing *get_thing_collided_with_at_satisfying_filter(struct Thing *shotng, struct Coord3d *pos, Thing_Collide_Func filter, long hit_targets, long a5)
{
    MapSubtlCoord stl_x_min;
    MapSubtlCoord stl_y_min;
    MapSubtlCoord stl_x_max;
    MapSubtlCoord stl_y_max;
    {
        int radius = 384;
        stl_x_min = coord_subtile(pos->x.val - radius);
        if (stl_x_min < 0)
            stl_x_min = 0;
        stl_y_min = coord_subtile(pos->y.val - radius);
        if (stl_y_min < 0)
            stl_y_min = 0;
        stl_x_max = coord_subtile(pos->x.val + radius);
        if (stl_x_max > map_subtiles_x)
            stl_x_max = map_subtiles_x;
        stl_y_max = coord_subtile(pos->y.val + radius);
        if (stl_y_max > map_subtiles_y)
            stl_y_max = map_subtiles_y;
    }
    for (MapSubtlCoord stl_y = stl_y_min; stl_y <= stl_y_max; stl_y++)
    {
        for (MapSubtlCoord stl_x = stl_x_min; stl_x <= stl_x_max; stl_x++)
        {
            struct Thing* coltng = get_thing_collided_with_at_satisfying_filter_for_subtile(shotng, pos, filter, hit_targets, a5, stl_x, stl_y);
            if (!thing_is_invalid(coltng)) {
                return coltng;
            }
        }
    }
    return INVALID_THING;
}

/**
 * Processes hitting another thing.
 *
 * @param shotng The thing to be moved.
 * @param nxpos Next position of the thing.
 * @return Gives true if the shot hit something and was destroyed.
 *     If the shot wasn't detonated, then the function returns false.
 * @note This function may delete the thing given in parameter.
 */
TbBool shot_hit_something_while_moving(struct Thing *shotng, struct Coord3d *nxpos)
{
    SYNCDBG(18,"Starting for %s index %d, hit type %d",thing_model_name(shotng),(int)shotng->index, (int)shotng->shot.hit_type);
    struct Thing* targetng = INVALID_THING;
    HitTargetFlags hit_targets = hit_type_to_hit_targets(shotng->shot.hit_type);
    targetng = get_thing_collided_with_at_satisfying_filter(shotng, nxpos, collide_filter_thing_is_shootable, hit_targets, 0);
    if (thing_is_invalid(targetng)) {
        return false;
    }
    SYNCDBG(18,"The %s index %d, collided with %s index %d",thing_model_name(shotng),(int)shotng->index,thing_model_name(targetng),(int)targetng->index);
    if (shot_hit_shootable_thing_at(shotng, targetng, nxpos)) {
        return true;
    }
    return false;
}

TngUpdateRet move_shot(struct Thing *shotng)
{
    SYNCDBG(18,"Starting for %s index %d",thing_model_name(shotng),(int)shotng->index);
    TRACE_THING(shotng);

    struct Coord3d pos;
    TbBool move_allowed = get_thing_next_position(&pos, shotng);
    struct ShotConfigStats* shotst = get_shot_model_stats(shotng->model);
    if (!(shotst->model_flags & ShMF_NoHit))
    {
        if (shot_hit_something_while_moving(shotng, &pos)) {
            return TUFRet_Deleted;
        }
    }
    if ((shotng->movement_flags & TMvF_Unknown10) != 0)
    {
      if ((shotst->model_flags & ShMF_StrengthBased) && thing_in_wall_at(shotng, &pos)) {
          if (shot_hit_door_at(shotng, &pos)) {
              return TUFRet_Deleted;
          }
      }
    } else
    {
      if ((!move_allowed) || thing_in_wall_at(shotng, &pos)) {
          if (shot_hit_wall_at(shotng, &pos)) {
              return TUFRet_Deleted;
          }
      }
    }
    move_thing_in_map(shotng, &pos);
    return TUFRet_Modified;
}

TngUpdateRet update_shot(struct Thing *thing)
{
    struct Thing *target;
    struct Coord3d pos1;
    struct Coord3d pos2;
    struct CoordDelta3d dtpos;
    SYNCDBG(18,"Starting for index %d, model %d",(int)thing->index,(int)thing->model);
    TRACE_THING(thing);
    TbBool hit = false;
    struct ShotConfigStats* shotst = get_shot_model_stats(thing->model);
    struct PlayerInfo* myplyr = get_my_player();
    if (shotst->shot_sound != 0)
    {
        if (!S3DEmitterIsPlayingSample(thing->snd_emitter_id, shotst->shot_sound, 0))
            thing_play_sample(thing, shotst->shot_sound, NORMAL_PITCH, 0, 3, 0, 2, FULL_LOUDNESS);
    }
    if (!shotst->no_air_damage)
    {
        thing->health--;
    }
    if (thing->health < 0)
    {
        hit = true;
    } else
    {
        long i;
        if (shotst->model_flags & ShMF_Navigable) //Navigable shot property combines with other shots.
        {
            target = thing_get(thing->shot.target_idx);
            struct ComponentVector cvect;
            if ((thing_exists(target)) && (target->class_id == TCls_Creature))
            {
                pos2.x.val = target->mappos.x.val;
                pos2.y.val = target->mappos.y.val;
                pos2.z.val = target->mappos.z.val;
                pos2.z.val += (target->clipbox_size_yz >> 1);
                thing->move_angle_xy = get_angle_xy_to(&thing->mappos, &pos2);
                thing->move_angle_z = get_angle_yz_to(&thing->mappos, &pos2);
                angles_to_vector(thing->move_angle_xy, thing->move_angle_z, shotst->speed, &cvect);
                dtpos.x.val = cvect.x - thing->veloc_base.x.val;
                dtpos.y.val = cvect.y - thing->veloc_base.y.val;
                dtpos.z.val = cvect.z - thing->veloc_base.z.val;
                cvect.x = dtpos.x.val;
                cvect.y = dtpos.y.val;
                cvect.z = dtpos.z.val;
                i = LbSqrL(dtpos.x.val*(long)dtpos.x.val + dtpos.y.val*(long)dtpos.y.val + dtpos.z.val*(long)dtpos.z.val);
                if (i > 128)
                {
                  dtpos.x.val = ((long)cvect.x << 7) / i;
                  dtpos.y.val = ((long)cvect.y << 7) / i;
                  dtpos.z.val = ((long)cvect.z << 7) / i;
                  cvect.x = dtpos.x.val;
                  cvect.y = dtpos.y.val;
                  cvect.z = dtpos.z.val;
                }
                thing->veloc_push_add.x.val += cvect.x;
                thing->veloc_push_add.y.val += cvect.y;
                thing->veloc_push_add.z.val += cvect.z;
                thing->state_flags |= TF1_PushAdd;
            }
        }
        if (shotst->model_flags & ShMF_AlarmsUnits)
        {
            affect_nearby_friends_with_alarm(thing);
        }
        switch (thing->model)
        {
        case ShM_Firebomb:
            for (i = 2; i > 0; i--)
            {
              pos1.x.val = thing->mappos.x.val - UNSYNC_RANDOM(127) + 63;
              pos1.y.val = thing->mappos.y.val - UNSYNC_RANDOM(127) + 63;
              pos1.z.val = thing->mappos.z.val - UNSYNC_RANDOM(127) + 63;
              create_thing(&pos1, TCls_EffectElem, TngEffElm_Blast1, thing->owner, -1);
            }
            break;
        case ShM_Lightning:
        {
            struct PlayerInfo* player;
            if (lightning_is_close_to_player(myplyr, &thing->mappos))
            {
              if (is_my_player_number(thing->owner))
              {
                  player = get_player(thing->owner);
                  if ((thing->parent_idx != 0) && (myplyr->controlled_thing_idx == thing->parent_idx))
                  {
                      PaletteSetPlayerPalette(player, lightning_palette);
                      myplyr->additional_flags |= PlaAF_LightningPaletteIsActive;
                  }
              }
            }
            break;
        }
        case ShM_Wind:
            for (i = 10; i > 0; i--)
            {
              pos1.x.val = thing->mappos.x.val - UNSYNC_RANDOM(1023) + 511;
              pos1.y.val = thing->mappos.y.val - UNSYNC_RANDOM(1023) + 511;
              pos1.z.val = thing->mappos.z.val - UNSYNC_RANDOM(1023) + 511;
              create_thing(&pos1, TCls_EffectElem, TngEffElm_Leaves1, thing->owner, -1);
            }
            affect_nearby_enemy_creatures_with_wind(thing);
            break;
        case ShM_Grenade:
            thing->move_angle_xy = (thing->move_angle_xy + LbFPMath_PI/9) & LbFPMath_AngleMask;
            break;
        case ShM_Boulder:
        case ShM_SolidBoulder:
            if (apply_wallhug_force_to_boulder(thing))
              hit = true;
            break;
        case ShM_GodLightning:
            draw_god_lightning(thing);
            lightning_modify_palette(thing);
            break;
        /**case ShM_Vortex:
            //Not implemented, due to limited amount of shots, replaced by Lizard
            affect_nearby_stuff_with_vortex(thing);
            break;
            **/
        case ShM_Lizard:
            thing->move_angle_xy = (thing->move_angle_xy + LbFPMath_PI/9) & LbFPMath_AngleMask;
            int skill = thing->shot_lizard2.range;
            target = thing_get(thing->shot_lizard.target_idx);
            if (thing_is_invalid(target)) break;
            MapCoordDelta dist;
            if (skill <= 35)
            {
                dist = get_2d_distance(&thing->mappos, &target->mappos);
                if (dist <= 260) hit = true;
            }
            else
            {
                struct Coord3d target_pos;
                target_pos.x.val = thing->shot_lizard.x;
                target_pos.y.val = thing->shot_lizard.posint * gameadd.crtr_conf.sprite_size;
                target_pos.z.val = target->mappos.z.val;
                dist = get_2d_distance(&thing->mappos, &target_pos);
                if (dist <= 260) hit = true;
            }
            break;
        case ShM_GodLightBall:
            update_god_lightning_ball(thing);
            break;
        case ShM_TrapLightning:
            if (((game.play_gameturn - thing->creation_turn) % 16) == 0)
            {
              thing->shot.spell_level = 5;
              god_lightning_choose_next_creature(thing);
              target = thing_get(thing->shot.target_idx);
              if (thing_exists(target))
              {
                  shotst = get_shot_model_stats(ShM_GodLightBall);
                  draw_lightning(&thing->mappos,&target->mappos, 96, TngEffElm_ElectricBall3);
                  apply_damage_to_thing_and_display_health(target, shotst->damage, shotst->damage_type, thing->owner);
              }
            }
            break;
        case ShM_Disease:
            for (i = 1; i > 0; i--)
            {
              pos1.x.val = thing->mappos.x.val - UNSYNC_RANDOM(511) + 255;
              pos1.y.val = thing->mappos.y.val - UNSYNC_RANDOM(511) + 255;
              pos1.z.val = thing->mappos.z.val - UNSYNC_RANDOM(511) + 255;
              create_thing(&pos1, TCls_EffectElem, TngEffElm_DiseaseFly, thing->owner, -1);
            }
            break;
        default:
            // All shots that do not require special processing
            break;
        }
    }
    if (!thing_exists(thing)) {
        WARNLOG("Thing disappeared during update");
        return TUFRet_Deleted;
    }
    if (hit) {
        detonate_shot(thing);
        return TUFRet_Deleted;
    }
    return move_shot(thing);
}

struct Thing *create_shot(struct Coord3d *pos, unsigned short model, unsigned short owner)
{
    if ( !i_can_allocate_free_thing_structure(FTAF_FreeEffectIfNoSlots) )
    {
        ERRORDBG(3,"Cannot create shot %d for player %d. There are too many things allocated.",(int)model,(int)owner);
        erstat_inc(ESE_NoFreeThings);
        return INVALID_THING;
    }
    struct ShotConfigStats* shotst = get_shot_model_stats(model);
    struct Thing* thing = allocate_free_thing_structure(FTAF_FreeEffectIfNoSlots);
    if (thing->index == 0) {
        ERRORDBG(3,"Should be able to allocate shot %d for player %d, but failed.",(int)model,(int)owner);
        erstat_inc(ESE_NoFreeThings);
        return INVALID_THING;
    }
    thing->creation_turn = game.play_gameturn;
    thing->class_id = TCls_Shot;
    thing->model = model;
    memcpy(&thing->mappos,pos,sizeof(struct Coord3d));
    thing->parent_idx = thing->index;
    thing->owner = owner;
    thing->bounce_angle = shotst->bounce_angle;
    thing->fall_acceleration = shotst->fall_acceleration;
    thing->field_21 = shotst->old->field_10;
    thing->field_23 = shotst->old->field_11;
    thing->field_24 = shotst->old->field_12;
    thing->movement_flags ^= (thing->movement_flags ^ TMvF_Unknown08 * shotst->old->field_13) & TMvF_Unknown08;
    set_thing_draw(thing, shotst->sprite_anim_idx, 256, shotst->sprite_size_max, 0, 0, 2);
<<<<<<< HEAD
    thing->field_4F ^= (thing->field_4F ^ 0x02 * shotst->old->field_6) & TF4F_Unknown02;
    thing->field_4F ^= thing->field_4F ^ ((thing->field_4F ^ TF4F_Transpar_8 * shotst->animation_transparency) & (TF4F_Transpar_Flags));
    thing->field_4F ^= (thing->field_4F ^ shotst->hidden_projectile) & TF4F_Unknown01;
=======
    thing->rendering_flags ^= (thing->rendering_flags ^ 0x02 * shotst->old->field_6) & TRF_Unknown02;
    thing->rendering_flags ^= thing->rendering_flags ^ ((thing->rendering_flags ^ TRF_Transpar_8 * shotst->animation_transparency) & (TRF_Transpar_Flags));
    thing->rendering_flags ^= (thing->rendering_flags ^ shotst->old->field_7) & TRF_Unknown01;
>>>>>>> db23ed4e
    thing->clipbox_size_xy = shotst->size_xy;
    thing->clipbox_size_yz = shotst->size_yz;
    thing->solid_size_xy = shotst->size_xy;
    thing->solid_size_yz = shotst->size_yz;
    thing->shot.damage = shotst->damage;
    thing->shot.dexterity = 255;
    thing->health = shotst->health;
    if (shotst->old->lightf_50)
    {
        struct InitLight ilght;
        LbMemorySet(&ilght, 0, sizeof(struct InitLight));
        memcpy(&ilght.mappos,&thing->mappos,sizeof(struct Coord3d));
        ilght.radius = shotst->old->lightf_50;
        ilght.intensity = shotst->old->lightf_52;
        ilght.is_dynamic = 1;
        ilght.field_3 = shotst->old->lightf_53;
        thing->light_id = light_create_light(&ilght);
        if (thing->light_id == 0) {
            // Being out of free lights is quite common - so info instead of warning here
            SYNCDBG(8,"Cannot allocate dynamic light to %s.",thing_model_name(thing));
        }
    }
    place_thing_in_mapwho(thing);
    add_thing_to_its_class_list(thing);
    return thing;
}


/******************************************************************************/
#ifdef __cplusplus
}
#endif<|MERGE_RESOLUTION|>--- conflicted
+++ resolved
@@ -1586,15 +1586,9 @@
     thing->field_24 = shotst->old->field_12;
     thing->movement_flags ^= (thing->movement_flags ^ TMvF_Unknown08 * shotst->old->field_13) & TMvF_Unknown08;
     set_thing_draw(thing, shotst->sprite_anim_idx, 256, shotst->sprite_size_max, 0, 0, 2);
-<<<<<<< HEAD
-    thing->field_4F ^= (thing->field_4F ^ 0x02 * shotst->old->field_6) & TF4F_Unknown02;
-    thing->field_4F ^= thing->field_4F ^ ((thing->field_4F ^ TF4F_Transpar_8 * shotst->animation_transparency) & (TF4F_Transpar_Flags));
-    thing->field_4F ^= (thing->field_4F ^ shotst->hidden_projectile) & TF4F_Unknown01;
-=======
     thing->rendering_flags ^= (thing->rendering_flags ^ 0x02 * shotst->old->field_6) & TRF_Unknown02;
     thing->rendering_flags ^= thing->rendering_flags ^ ((thing->rendering_flags ^ TRF_Transpar_8 * shotst->animation_transparency) & (TRF_Transpar_Flags));
-    thing->rendering_flags ^= (thing->rendering_flags ^ shotst->old->field_7) & TRF_Unknown01;
->>>>>>> db23ed4e
+    thing->rendering_flags ^= (thing->rendering_flags ^ shotst->hidden_projectile) & TRF_Unknown01;
     thing->clipbox_size_xy = shotst->size_xy;
     thing->clipbox_size_yz = shotst->size_yz;
     thing->solid_size_xy = shotst->size_xy;
