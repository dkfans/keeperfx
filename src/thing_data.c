--- conflicted
+++ resolved
@@ -260,13 +260,8 @@
             add_gold_to_pile(thing, 0); //makes sure scale is correct based on gold value
         }
     }
-<<<<<<< HEAD
-    if (a5 != -1) {
-        set_flag_value(thing->rendering_flags, TRF_AnimateOnce, a5);
-=======
     if (animate_once != -1) {
-        set_flag_byte(&thing->rendering_flags, TRF_AnimateOnce, animate_once);
->>>>>>> 438ba6d9
+        set_flag_value(thing->rendering_flags, TRF_AnimateOnce, animate_once);
     }
     if (start_frame == -2)
     {
