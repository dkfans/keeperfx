/******************************************************************************/
// Free implementation of Bullfrog's Dungeon Keeper strategy game.
/******************************************************************************/
/** @file thing_physics.c
 *     Implementation of physics functions used for things.
 * @par Purpose:
 *     Functions to move things, with acceleration, speed and bouncing/sliding
 *     on walls.
 * @par Comment:
 *     None.
 * @author   Tomasz Lis
 * @date     25 Mar 2009 - 02 Mar 2011
 * @par  Copying and copyrights:
 *     This program is free software; you can redistribute it and/or modify
 *     it under the terms of the GNU General Public License as published by
 *     the Free Software Foundation; either version 2 of the License, or
 *     (at your option) any later version.
 */
/******************************************************************************/
#include "pre_inc.h"
#include "thing_physics.h"

#include "globals.h"
#include "bflib_basics.h"
#include "thing_shots.h"
#include "thing_data.h"
#include "thing_stats.h"
#include "thing_creature.h"
#include "thing_list.h"
#include "thing_navigate.h"
#include "creature_control.h"
#include "config_creature.h"
#include "config_terrain.h"
#include "engine_camera.h"
#include "map_data.h"
#include "map_columns.h"
#include "map_blocks.h"
#include "map_utils.h"
#include "game_merge.h"
#include "post_inc.h"

#ifdef __cplusplus
extern "C" {
#endif
/******************************************************************************/


/******************************************************************************/
TbBool thing_touching_floor(const struct Thing *thing)
{
    return (thing->floor_height == thing->mappos.z.val);
}

TbBool thing_touching_flight_altitude(const struct Thing *thing)
{
    if (thing->veloc_push_add.z.val != 0) {
        return false;
    }
    int floor_height = get_floor_height_under_thing_at(thing, &thing->mappos);
    return (thing->mappos.z.val >= floor_height + 16*NORMAL_FLYING_ALTITUDE/17)
        && (thing->mappos.z.val <= floor_height + 19*NORMAL_FLYING_ALTITUDE/17);
}

TbBool thing_above_flight_altitude(const struct Thing* thing)
{
    int floor_height = get_floor_height_under_thing_at(thing, &thing->mappos);
    return (thing->mappos.z.val > floor_height + 19 * NORMAL_FLYING_ALTITUDE / 17);
}

void slide_thing_against_wall_at(struct Thing *thing, struct Coord3d *pos, long blocked_flags)
{
  MapCoord x_thing;
  MapCoord sizexy;
  MapCoord x_pos;
  MapCoord y_thing;
  MapCoord y_pos;
  switch ( blocked_flags )
  {
    case SlbBloF_WalledX:
      x_thing = thing->mappos.x.val;
      sizexy = thing_nav_sizexy(thing)/2;
      x_pos = pos->x.val;
      if ( x_pos != x_thing )
      {
        if ( x_pos > x_thing )
        {
          pos->x.val = ((x_pos + sizexy) & 0xFFFFFF00) - sizexy - 1;
          return;
        }
        x_thing = (((x_pos - sizexy) & 0xFFFFFF00) + sizexy + COORD_PER_STL);
      }
      pos->x.val = x_thing;
      break;
    case SlbBloF_WalledY:
      y_thing = thing->mappos.y.val;
      sizexy =  thing_nav_sizexy(thing)/2;
      y_pos = pos->y.val;
      if ( y_thing != y_pos )
      {
        if ( y_thing < y_pos )
        {
          pos->y.val = ((y_pos + sizexy) & 0xFFFFFF00) - sizexy - 1;
          return;
        }
        y_thing = (((y_pos - sizexy) & 0xFFFFFF00) + sizexy + COORD_PER_STL);
      }
      pos->y.val = y_thing;
      break;
    case SlbBloF_WalledX|SlbBloF_WalledY:
      x_thing = thing->mappos.x.val;
      sizexy =  thing_nav_sizexy(thing)/2;
      x_pos = pos->x.val;
      if ( x_pos != x_thing )
      {
        if ( x_pos <= x_thing )
          x_thing = (((x_pos - sizexy) & 0xFFFFFF00) + sizexy + COORD_PER_STL);
        else
          x_thing = (((sizexy + x_pos) & 0xFFFFFF00) - sizexy - 1);
      }
      y_thing = thing->mappos.y.val;
      y_pos = pos->y.val;
      if ( y_pos != y_thing )
      {
        if ( y_pos <= y_thing )
          y_thing = (((y_pos - sizexy) & 0xFFFFFF00) + sizexy + COORD_PER_STL);
        else
          y_thing = (((sizexy + y_pos) & 0xFFFFFF00) - sizexy - 1);
      }
      pos->x.val = x_thing;
      pos->y.val = y_thing;
      break;
    case SlbBloF_WalledZ:
      pos->z.val = get_slide_z_coord(thing, pos);
      break;
    case SlbBloF_WalledZ|SlbBloF_WalledX:
      x_thing = thing->mappos.x.val;
      sizexy =  thing_nav_sizexy(thing)/2;
      x_pos = pos->x.val;
      if ( x_pos != x_thing )
      {
        if ( x_pos <= x_thing )
          x_thing = (((x_pos - sizexy) & 0xFFFFFF00) + sizexy + COORD_PER_STL);
        else
          x_thing = (((sizexy + x_pos) & 0xFFFFFF00) - sizexy - 1);
      }
      pos->x.val = x_thing;
      pos->z.val = get_slide_z_coord(thing, pos);
      break;
    case SlbBloF_WalledZ|SlbBloF_WalledY:
      y_thing = thing->mappos.y.val;
      sizexy =  thing_nav_sizexy(thing)/2;
      y_pos = pos->y.val;
      if ( y_thing != y_pos )
      {
        if ( y_thing >= y_pos )
          y_thing = (((y_pos - sizexy) & 0xFFFFFF00) + sizexy + COORD_PER_STL);
        else
          y_thing = (((y_pos + sizexy) & 0xFFFFFF00) - sizexy - 1);
      }
      pos->y.val = y_thing;
      pos->z.val = get_slide_z_coord(thing, pos);
      break;
    case SlbBloF_WalledX|SlbBloF_WalledY|SlbBloF_WalledZ:
      x_thing = thing->mappos.x.val;
      sizexy =  thing_nav_sizexy(thing)/2;
      x_pos = pos->x.val;
      if ( x_pos != x_thing )
      {
        if ( x_pos <= x_thing )
          x_thing = (((x_pos - sizexy) & 0xFFFFFF00) + sizexy + COORD_PER_STL);
        else
          x_thing = (((sizexy + x_pos) & 0xFFFFFF00) - sizexy - 1);
      }
      y_pos = pos->y.val;
      y_thing = thing->mappos.y.val;
      if ( y_pos != y_thing )
      {
        if ( y_pos <= y_thing )
          y_thing = (((y_pos - sizexy) & 0xFFFFFF00) + sizexy + COORD_PER_STL);
        else
          y_thing = (((sizexy + y_pos) & 0xFFFFFF00) - sizexy - 1);
      }
      pos->x.val = x_thing;
      pos->y.val = y_thing;
      pos->z.val = get_slide_z_coord(thing, pos);
      break;
    default:
      return;
  }
}

void bounce_thing_off_wall_at(struct Thing *thing, struct Coord3d *pos, long blocked_flags)
{
  MapCoordDelta x = thing->veloc_base.x.val;
  MapCoordDelta y = thing->veloc_base.y.val;
  MapCoordDelta z = thing->veloc_base.z.val;
  int i;
  switch ( blocked_flags )
  {
    case SlbBloF_WalledX:
      pos->x.val = thing->mappos.x.val;
<<<<<<< HEAD
      thing->veloc_base.x.val = -(short)(x * thing->bounce_angle / 128);
      i = 256 - thing->inertia_floor;
      thing->veloc_base.y.val = i * (short)thing->veloc_base.y.val / 256;
      thing->veloc_base.z.val = i * (short)thing->veloc_base.z.val / 256;
      break;
    case SlbBloF_WalledY:
      pos->y.val = thing->mappos.y.val;
      thing->veloc_base.y.val = -(short)(y * thing->bounce_angle / 128);
      i = 256 - thing->inertia_floor;
      thing->veloc_base.x.val = i * (short)thing->veloc_base.x.val / 256;
      thing->veloc_base.z.val = i * (short)thing->veloc_base.z.val / 256;
=======
      thing->veloc_base.x.val = -(x * thing->bounce_angle / 128);
      i = 256 - thing->field_23;
      thing->veloc_base.y.val = i * thing->veloc_base.y.val / COORD_PER_STL;
      thing->veloc_base.z.val = i * thing->veloc_base.z.val / COORD_PER_STL;
      break;
    case SlbBloF_WalledY:
      pos->y.val = thing->mappos.y.val;
      thing->veloc_base.y.val = -(y * thing->bounce_angle / 128);
      i = 256 - thing->field_23;
      thing->veloc_base.x.val = i * thing->veloc_base.x.val / COORD_PER_STL;
      thing->veloc_base.z.val = i * thing->veloc_base.z.val / COORD_PER_STL;
>>>>>>> 9388ae57
      break;
    case SlbBloF_WalledX|SlbBloF_WalledY:
      pos->x.val = thing->mappos.x.val;
      pos->y.val = thing->mappos.y.val;
      i = thing->bounce_angle;
      thing->veloc_base.x.val = -(i * x / 128);
      thing->veloc_base.y.val = -(i * y / 128);
      break;
    case SlbBloF_WalledZ:
      pos->z.val = thing->mappos.z.val;
<<<<<<< HEAD
      thing->veloc_base.z.val = -(short)(z * thing->bounce_angle / 128);
      i = 256 - thing->inertia_floor;
      thing->veloc_base.x.val = i * (short)thing->veloc_base.x.val / 256;
      thing->veloc_base.y.val = i * (short)thing->veloc_base.y.val / 256;
=======
      thing->veloc_base.z.val = -(z * thing->bounce_angle / 128);
      i = 256 - thing->field_23;
      thing->veloc_base.x.val = i * thing->veloc_base.x.val / COORD_PER_STL;
      thing->veloc_base.y.val = i * thing->veloc_base.y.val / COORD_PER_STL;
>>>>>>> 9388ae57
      break;
    case SlbBloF_WalledZ|SlbBloF_WalledX:
      pos->z.val = thing->mappos.z.val;
      pos->x.val = thing->mappos.x.val;
      i = thing->bounce_angle;
      thing->veloc_base.x.val = -(i * x / 128);
      thing->veloc_base.z.val = -(i * z / 128);
      break;
    case SlbBloF_WalledZ|SlbBloF_WalledY:
      pos->y.val = thing->mappos.y.val;
      pos->z.val = thing->mappos.z.val;
      i = thing->bounce_angle;
      thing->veloc_base.y.val = -(i * y / 128);
      int n = i * y;
<<<<<<< HEAD
      int j = thing->inertia_floor;
      int k = (short)thing->veloc_base.x.val;
      thing->veloc_base.z.val = -(short)(n / 128);
=======
      int j = thing->field_23;
      int k = thing->veloc_base.x.val;
      thing->veloc_base.z.val = -(n / 128);
>>>>>>> 9388ae57
      thing->veloc_base.x.val = k * (256 - j) / 256;
      break;
    case SlbBloF_WalledX|SlbBloF_WalledY|SlbBloF_WalledZ:
      pos->x.val = thing->mappos.x.val;
      pos->y.val = thing->mappos.y.val;
      pos->z.val = thing->mappos.z.val;
      i = thing->bounce_angle;
      thing->veloc_base.x.val = -(i * x / 128);
      thing->veloc_base.y.val = -(i * y / 128);
      thing->veloc_base.z.val = -(i * z / 128);
      break;
    default:
      return;
  }
}

void remove_relevant_forces_from_thing_after_slide(struct Thing *thing, struct Coord3d *pos, long blocked_flags)
{
    switch (blocked_flags)
    {
    case SlbBloF_WalledX:
        thing->veloc_base.x.val = 0;
        break;
    case SlbBloF_WalledY:
        thing->veloc_base.y.val = 0;
        break;
    case SlbBloF_WalledX|SlbBloF_WalledY:
        thing->veloc_base.x.val = 0;
        thing->veloc_base.y.val = 0;
        break;
    case SlbBloF_WalledZ:
        thing->veloc_base.z.val = 0;
        break;
    case SlbBloF_WalledX|SlbBloF_WalledZ:
        thing->veloc_base.x.val = 0;
        thing->veloc_base.z.val = 0;
        break;
    case SlbBloF_WalledY|SlbBloF_WalledZ:
        thing->veloc_base.y.val = 0;
        thing->veloc_base.z.val = 0;
        break;
    case SlbBloF_WalledX|SlbBloF_WalledY|SlbBloF_WalledZ:
        thing->veloc_base.x.val = 0;
        thing->veloc_base.y.val = 0;
        thing->veloc_base.z.val = 0;
        break;
    }
}

TbBool positions_equivalent(const struct Coord3d *pos_a, const struct Coord3d *pos_b)
{
    if (pos_a->x.val != pos_b->x.val)
        return false;
    if (pos_a->y.val != pos_b->y.val)
        return false;
    if (pos_a->z.val != pos_b->z.val)
        return false;
    return true;
}

void creature_set_speed(struct Thing *thing, long speed)
{
    struct CreatureControl* cctrl = creature_control_get_from_thing(thing);
    if (speed < -MAX_VELOCITY)
    {
        cctrl->move_speed = -MAX_VELOCITY;
    } else
    if (speed > MAX_VELOCITY)
    {
        cctrl->move_speed = MAX_VELOCITY;
    } else
    {
        cctrl->move_speed = speed;
    }
    cctrl->flgfield_1 |= CCFlg_Unknown40;
}

TbBool cross_x_boundary_first(const struct Coord3d *pos1, const struct Coord3d *pos2)
{
    int mul_x;
    int mul_y;
    int delta_x = pos2->x.val - (int)pos1->x.val;
    int delta_y = pos2->y.val - (int)pos1->y.val;
    if (delta_x < 0)
    {
        mul_x = pos1->x.stl.pos;
  } else {
      mul_x = 255 - (int)pos1->x.stl.pos;
  }
  if ( delta_y < 0 ) {
      mul_y = pos1->y.stl.pos;
  } else {
      mul_y = 255 - (int)pos1->y.stl.pos;
  }
  return abs(delta_x * mul_y) > abs(mul_x * delta_y);
}

TbBool cross_y_boundary_first(const struct Coord3d *pos1, const struct Coord3d *pos2)
{
    int mul_x;
    int mul_y;
    int delta_x = pos2->x.val - (int)pos1->x.val;
    int delta_y = pos2->y.val - (int)pos1->y.val;
    if (delta_x < 0)
    {
        mul_x = pos1->x.stl.pos;
  } else {
      mul_x = 255 - (int)pos1->x.stl.pos;
  }
  if ( delta_y < 0 ) {
      mul_y = pos1->y.stl.pos;
  } else {
      mul_y = 255 - (int)pos1->y.stl.pos;
  }
  return abs(delta_y * mul_x) > abs(mul_y * delta_x);
}

TbBool position_over_floor_level(const struct Thing *thing, const struct Coord3d *pos)
{
    struct Coord3d modpos;
    modpos.x.val = pos->x.val;
    modpos.y.val = pos->y.val;
    modpos.z.val = pos->z.val;
    if (thing_in_wall_at(thing, &modpos))
    {
        long curr_height = thing->mappos.z.val;
        long norm_height = get_floor_height_under_thing_at(thing, &modpos);
        if (norm_height < curr_height)
        {
            return true;
        }
        modpos.z.val = -1;
        norm_height = get_thing_height_at(thing, &modpos);
        if ((norm_height == -1) || (norm_height - curr_height > 256))
        {
            return true;
        }
    }
    return false;
}

TbBool creature_cannot_move_directly_to(struct Thing *thing, struct Coord3d *pos)
{
    struct Coord3d realpos;
    realpos.x.val = thing->mappos.x.val;
    realpos.y.val = thing->mappos.y.val;
    realpos.z.val = thing->mappos.z.val;
    int delta_x = pos->x.val - (long)realpos.x.val;
    int delta_y = pos->y.val - (long)realpos.y.val;
    // Backup original position - we will have to restore it before each return
    struct Coord3d origpos = thing->mappos;

    if ((pos->x.stl.num != realpos.x.stl.num) && (pos->y.stl.num != realpos.y.stl.num))
    {
        struct Coord3d modpos;

        if (cross_x_boundary_first(&realpos, pos))
        {
            int i;

            if (pos->x.val <= realpos.x.val)
              i = (realpos.x.val & 0xFFFFFF00) - 1;
            else
              i = (realpos.x.val + COORD_PER_STL) & 0xFFFFFF00;
            modpos.x.val = i;
            modpos.y.val = delta_y * (i - origpos.x.val) / delta_x + origpos.y.val;
            modpos.z.val = realpos.z.val;
            if (position_over_floor_level(thing, &modpos)) {
                // No need to restore mappos - it was not modified yet
                return true;
            }
            thing->mappos.x.val = modpos.x.val;
            thing->mappos.y.val = modpos.y.val;
            thing->mappos.z.val = modpos.z.val;
            thing->mappos.z.val = get_thing_height_at(thing, &modpos);

            realpos.x.val = thing->mappos.x.val;
            realpos.y.val = thing->mappos.y.val;
            realpos.z.val = thing->mappos.z.val;

            if (pos->y.val <= realpos.y.val)
              i = (realpos.y.val & 0xFFFFFF00) - 1;
            else
              i = (realpos.y.val + COORD_PER_STL) & 0xFFFFFF00;
            modpos.y.val = i;
            modpos.x.val = delta_x * (i - origpos.y.val) / delta_y + origpos.x.val;
            modpos.z.val = realpos.z.val;
            if (position_over_floor_level(thing, &modpos)) {
                thing->mappos = origpos;
                return true;
            }
            thing->mappos.x.val = modpos.x.val;
            thing->mappos.y.val = modpos.y.val;
            thing->mappos.z.val = modpos.z.val;
            thing->mappos.z.val = get_thing_height_at(thing, &modpos);

            realpos.x.val = thing->mappos.x.val;
            realpos.y.val = thing->mappos.y.val;
            realpos.z.val = thing->mappos.z.val;

            modpos.x.val = pos->x.val;
            modpos.y.val = pos->y.val;
            modpos.z.val = realpos.z.val;
            if (position_over_floor_level(thing, &modpos)) {
                thing->mappos = origpos;
                return true;
            }
            thing->mappos = origpos;
            return false;
        }

        if (cross_y_boundary_first(&realpos, pos))
        {
            int i;

            if (pos->y.val <= realpos.y.val)
              i = (realpos.y.val & 0xFFFFFF00) - 1;
            else
              i = (realpos.y.val + COORD_PER_STL) & 0xFFFFFF00;
            modpos.y.val = i;
            modpos.x.val = delta_x * (i - origpos.y.val) / delta_y + origpos.x.val;
            modpos.z.val = realpos.z.val;
            if (position_over_floor_level(thing, &modpos)) {
                // No need to restore mappos - it was not modified yet
                return true;
            }
            thing->mappos.x.val = modpos.x.val;
            thing->mappos.y.val = modpos.y.val;
            thing->mappos.z.val = modpos.z.val;
            thing->mappos.z.val = get_thing_height_at(thing, &modpos);

            realpos.x.val = thing->mappos.x.val;
            realpos.y.val = thing->mappos.y.val;
            realpos.z.val = thing->mappos.z.val;

            if (pos->x.val <= realpos.x.val)
              i = (realpos.x.val & 0xFFFFFF00) - 1;
            else
              i = (realpos.x.val + COORD_PER_STL) & 0xFFFFFF00;
            modpos.x.val = i;
            modpos.y.val = delta_y * (modpos.x.val - origpos.x.val) / delta_x + origpos.y.val;
            modpos.z.val = realpos.z.val;
            if (position_over_floor_level(thing, &modpos)) {
                thing->mappos = origpos;
                return true;
            }
            thing->mappos.x.val = modpos.x.val;
            thing->mappos.y.val = modpos.y.val;
            thing->mappos.z.val = modpos.z.val;
            thing->mappos.z.val = get_thing_height_at(thing, &modpos);

            realpos.x.val = thing->mappos.x.val;
            realpos.y.val = thing->mappos.y.val;
            realpos.z.val = thing->mappos.z.val;

            modpos.x.val = pos->x.val;
            modpos.y.val = pos->y.val;
            modpos.z.val = realpos.z.val;
            if (position_over_floor_level(thing, &modpos)) {
                thing->mappos = origpos;
                return true;
            }
            thing->mappos = origpos;
            return false;
        }

        if (position_over_floor_level(thing, pos)) {
            thing->mappos = origpos;
            return true;
        }
        thing->mappos = origpos;
        return false;
    }

    if (position_over_floor_level(thing, pos)) {
        return 1;
    }
    return 0;
}

/** Retrieves planned next position for given thing, without collision detection.
 *  Just adds thing velocity to current position and does some clipping. Nothing fancy.
 * @param pos The position to be set.
 * @param thing Source thing which position and velocity is used.
 * @return Gives true if values were in map coords range, false if they were
 *  outside map area and had to be corrected.
 */
TbBool get_thing_next_position(struct Coord3d *pos, const struct Thing *thing)
{
    // Don't clip the Z coord - clipping would make impossible to hit base ground (ie. water drip over water)
    unsigned short flags = (thing_is_exempt_from_z_axis_clipping(thing)) ? MapCoord_ClipX|MapCoord_ClipY : MapCoord_ClipX|MapCoord_ClipY|MapCoord_ClipZ;
    return set_coords_add_velocity(pos, &thing->mappos, &thing->velocity, flags);
}

long get_thing_height_at(const struct Thing *thing, const struct Coord3d *pos)
{
    SYNCDBG(18,"Starting");
    int i;
    if (thing_is_creature(thing)) {
        i = thing_nav_sizexy(thing);
    } else {
        i = thing->clipbox_size_xy;
    }
    int radius = i >> 1;

    return get_thing_height_at_with_radius(thing, pos, radius);

}

long get_thing_height_at_with_radius(const struct Thing *thing, const struct Coord3d *pos, unsigned long radius)
{
    MapCoord pos_x_beg = max((MapCoord)pos->x.val - radius, 0);
    MapCoord pos_y_beg = max((MapCoord)pos->y.val - radius, 0);
    MapCoord pos_x_end = min((MapCoord)pos->x.val + radius, subtile_coord(gameadd.map_subtiles_x, COORD_PER_STL - 1));
    MapCoord pos_y_end = min((MapCoord)pos->y.val + radius, subtile_coord(gameadd.map_subtiles_y, COORD_PER_STL - 1));
    MapSubtlCoord floor_height;
    MapSubtlCoord ceiling_height;
    get_min_floor_and_ceiling_heights_for_rect(coord_subtile(pos_x_beg), coord_subtile(pos_y_beg),
        coord_subtile(pos_x_end), coord_subtile(pos_y_end), &floor_height, &ceiling_height);
    MapCoord pos_z_ceiling = subtile_coord(ceiling_height, 0);
    MapCoord pos_z_floor = subtile_coord(floor_height, 0);
    if (pos_z_floor + thing->clipbox_size_yz >= pos_z_ceiling)
        return  pos->z.val;
    else
        return pos_z_floor;
}

TbBool map_is_solid_at_height(MapSubtlCoord stl_x, MapSubtlCoord stl_y, MapCoord height_beg, MapCoord height_end)
{
    struct Map* mapblk = get_map_block_at(stl_x, stl_y);
    if ((mapblk->flags & SlbAtFlg_Blocking) != 0)
    {
        return true;
    }
    if (get_map_floor_height(mapblk) > height_beg)
    {
        return true;
    }
    if (get_map_ceiling_height(mapblk) < height_end)
    {
        return true;
    }
    return false;
}

TbBool creature_can_pass_through_wall_at(const struct Thing *creatng, const struct Coord3d *pos)
{
    struct CreatureStats* crstat = creature_stats_get_from_thing(creatng);
    if (crstat->can_go_locked_doors)
    {
        long i;
        if (thing_is_creature(creatng)) {
            i = thing_nav_sizexy(creatng);
        } else {
            i = creatng->clipbox_size_xy;
        }
        int radius = i / 2;
        // Base on the radius, determine bounds of the object
        MapCoord height_beg = pos->z.val;
        MapCoord height_end = height_beg + creatng->clipbox_size_yz;
        MapSubtlCoord stl_x_beg = coord_subtile(pos->x.val - radius);
        MapSubtlCoord stl_x_end = coord_subtile(pos->x.val + radius);
        MapSubtlCoord stl_y_beg = coord_subtile(pos->y.val - radius);
        MapSubtlCoord stl_y_end = coord_subtile(pos->y.val + radius);
        TbBool allow = false;
        for (MapSubtlCoord stl_y = stl_y_beg; stl_y <= stl_y_end; stl_y++)
        {
            for (MapSubtlCoord stl_x = stl_x_beg; stl_x <= stl_x_end; stl_x++)
            {
                if (subtile_is_door(stl_x, stl_y)) {
                    allow = true;
                } else
                if (map_is_solid_at_height(stl_x, stl_y, height_beg, height_end)) {
                    return false;
                }
            }
        }
        return allow;
    }
    return false;
}

long thing_in_wall_at(const struct Thing *thing, const struct Coord3d *pos)
{
    long i;
    if (thing_is_creature(thing)) {
        i = thing_nav_sizexy(thing);
    } else {
        i = thing->clipbox_size_xy;
    }
    int radius = i / 2;
    // Base on the radius, determine bounds of the object
    MapCoord height_beg = pos->z.val;
    MapCoord height_end = height_beg + thing->clipbox_size_yz;
    MapSubtlCoord stl_x_beg = coord_subtile(pos->x.val - radius);
    MapSubtlCoord stl_x_end = coord_subtile(pos->x.val + radius);
    MapSubtlCoord stl_y_beg = coord_subtile(pos->y.val - radius);
    MapSubtlCoord stl_y_end = coord_subtile(pos->y.val + radius);
    for (MapSubtlCoord stl_y = stl_y_beg; stl_y <= stl_y_end; stl_y++)
    {
        for (MapSubtlCoord stl_x = stl_x_beg; stl_x <= stl_x_end; stl_x++)
        {
            if (map_is_solid_at_height(stl_x, stl_y, height_beg, height_end)) {
                return 1;
            }
        }
    }
    return 0;
}

long thing_in_wall_at_with_radius(const struct Thing *thing, const struct Coord3d *pos, unsigned long radius)
{
    MapCoord z_beg = pos->z.val;
    MapCoord z_end = z_beg + thing->clipbox_size_yz;
    MapSubtlCoord stl_x_beg = coord_subtile(pos->x.val - radius);
    MapSubtlCoord stl_x_end = coord_subtile(pos->x.val + radius);
    MapSubtlCoord stl_y_beg = coord_subtile(pos->y.val - radius);
    MapSubtlCoord stl_y_end = coord_subtile(pos->y.val + radius);
    for (MapSubtlCoord stl_y = stl_y_beg; stl_y <= stl_y_end; stl_y++)
    {
        for (MapSubtlCoord stl_x = stl_x_beg; stl_x <= stl_x_end; stl_x++)
        {
            struct Map* mapblk = get_map_block_at(stl_x, stl_y);
            if ((mapblk->flags & SlbAtFlg_Blocking) != 0) {
                return true;
            }
            int floor_stl = get_map_floor_filled_subtiles(mapblk);
            if (subtile_coord(floor_stl,0) > z_beg) {
                return true;
            }
            int ceiln_stl = get_map_ceiling_filled_subtiles(mapblk);
            if (ceiln_stl == 0) {
                ceiln_stl = get_mapblk_filled_subtiles(mapblk);
            }
            if (subtile_coord(ceiln_stl,0) < z_end) {
                return true;
            }
        }
    }
    return false;
}

long get_floor_height_under_thing_at(const struct Thing *thing, const struct Coord3d *pos)
{
    long i;
    if (thing_is_creature(thing)) {
        i = thing_nav_sizexy(thing);
    } else {
        i = thing->clipbox_size_xy;
    }
    int radius = i / 2;
    // Get range of coords under thing
    MapCoord pos_x_beg = (pos->x.val - radius);
    if (pos_x_beg < 0)
        pos_x_beg = 0;
    MapCoord pos_x_end = pos->x.val + radius;
    MapCoord pos_y_beg = (pos->y.val - radius);
    if (pos_y_beg < 0)
        pos_y_beg = 0;
    if (pos_x_end >= subtile_coord(gameadd.map_subtiles_x,COORD_PER_STL-1))
        pos_x_end = subtile_coord(gameadd.map_subtiles_x,COORD_PER_STL-1);
    MapCoord pos_y_end = pos->y.val + radius;
    if (pos_y_end >= subtile_coord(gameadd.map_subtiles_y,COORD_PER_STL-1))
        pos_y_end = subtile_coord(gameadd.map_subtiles_y,COORD_PER_STL-1);
    // Find correct floor and ceiling plane for the area
    MapSubtlCoord floor_height;
    MapSubtlCoord ceiling_height;
    get_min_floor_and_ceiling_heights_for_rect(coord_subtile(pos_x_beg), coord_subtile(pos_y_beg),
        coord_subtile(pos_x_end), coord_subtile(pos_y_end), &floor_height, &ceiling_height);
    return subtile_coord(floor_height,0);
}

long get_ceiling_height_above_thing_at(const struct Thing *thing, const struct Coord3d *pos)
{
    long i;
    if (thing_is_creature(thing)) {
        i = thing_nav_sizexy(thing);
    } else {
        i = thing->clipbox_size_xy;
    }
    int radius = i / 2;
    int pos_x_beg = (int)pos->x.val - radius;
    if (pos_x_beg < 0)
        pos_x_beg = 0;
    int pos_y_beg = (int)pos->y.val - radius;
    if (pos_y_beg < 0)
        pos_y_beg = 0;
    int pos_x_end = (int)pos->x.val + radius;
    if (pos_x_end >= subtile_coord(gameadd.map_subtiles_x,COORD_PER_STL-1))
        pos_x_end = subtile_coord(gameadd.map_subtiles_x,COORD_PER_STL-1);
    int pos_y_end = (int)pos->y.val + radius;
    if (pos_y_end >= subtile_coord(gameadd.map_subtiles_y,COORD_PER_STL-1))
        pos_y_end = subtile_coord(gameadd.map_subtiles_y,COORD_PER_STL-1);
    // Set initial values for computing floor and ceiling heights
    MapSubtlCoord floor_height;
    MapSubtlCoord ceiling_height;
    // Sweep through subtiles and select highest floor and lowest ceiling
    get_min_floor_and_ceiling_heights_for_rect(coord_subtile(pos_x_beg), coord_subtile(pos_y_beg),
        coord_subtile(pos_x_end), coord_subtile(pos_y_end), &floor_height, &ceiling_height);
    // Now we can be sure the value is correct
    SYNCDBG(19,"Ceiling %d after (%d,%d)", (int)ceiling_height,(int)pos_x_end>>8,(int)pos_y_end>>8);
    return subtile_coord(ceiling_height,0);
}

void get_floor_and_ceiling_height_under_thing_at(const struct Thing *thing,
    const struct Coord3d *pos, MapCoord *floor_height_cor, MapCoord *ceiling_height_cor)
{
    long i;
    if (thing_is_creature(thing)) {
        i = thing_nav_sizexy(thing);
    } else {
        i = thing->clipbox_size_xy;
    }
    int radius = i / 2;
    // Get range of coords under thing
    MapCoord pos_x_beg = (pos->x.val - radius);
    if (pos_x_beg < 0)
        pos_x_beg = 0;
    MapCoord pos_x_end = pos->x.val + radius;
    MapCoord pos_y_beg = (pos->y.val - radius);
    if (pos_y_beg < 0)
        pos_y_beg = 0;
    if (pos_x_end >= subtile_coord(gameadd.map_subtiles_x,COORD_PER_STL-1))
        pos_x_end = subtile_coord(gameadd.map_subtiles_x,COORD_PER_STL-1);
    MapCoord pos_y_end = pos->y.val + radius;
    if (pos_y_end >= subtile_coord(gameadd.map_subtiles_y,COORD_PER_STL-1))
        pos_y_end = subtile_coord(gameadd.map_subtiles_y,COORD_PER_STL-1);
    // Find correct floor and ceiling plane for the area
    MapSubtlCoord floor_height;
    MapSubtlCoord ceiling_height;
    get_min_floor_and_ceiling_heights_for_rect(coord_subtile(pos_x_beg), coord_subtile(pos_y_beg),
        coord_subtile(pos_x_end), coord_subtile(pos_y_end), &floor_height, &ceiling_height);
    *floor_height_cor = subtile_coord(floor_height,0);
    *ceiling_height_cor = subtile_coord(ceiling_height,0);
}

void apply_transitive_velocity_to_thing(struct Thing *thing, struct ComponentVector *veloc)
{
    thing->veloc_push_once.x.val += veloc->x;
    thing->veloc_push_once.y.val += veloc->y;
    thing->veloc_push_once.z.val += veloc->z;
    thing->state_flags |= TF1_PushOnce;
}

/**
 * Returns if things will collide if first moves to given position.
 * @param firstng
 * @param pos
 * @param sectng
 * @return
 */
TbBool thing_on_thing_at(const struct Thing *firstng, const struct Coord3d *pos, const struct Thing *sectng)
{
    MapCoordDelta dist_collide = (sectng->solid_size_xy + firstng->solid_size_xy) / 2;
    MapCoordDelta dist_x = pos->x.val - (MapCoordDelta)sectng->mappos.x.val;
    MapCoordDelta dist_y = pos->y.val - (MapCoordDelta)sectng->mappos.y.val;
    if ((abs(dist_x) >= dist_collide) || (abs(dist_y) >= dist_collide)) {
        return false;
    }
    dist_collide = (sectng->solid_size_yz + firstng->solid_size_yz) / 2;
    MapCoordDelta dist_z = pos->z.val - (MapCoordDelta)sectng->mappos.z.val - (sectng->solid_size_yz >> 1) + (firstng->solid_size_yz >> 1);
    if (abs(dist_z) >= dist_collide) {
        return false;
    }
    return true;
}

TbBool things_collide_while_first_moves_to(const struct Thing *firstng, const struct Coord3d *dstpos, const struct Thing *sectng)
{
    SYNCDBG(8,"The %s index %d, check with %s index %d",thing_model_name(firstng),(int)firstng->index,thing_model_name(sectng),(int)sectng->index);
    if ((firstng->parent_idx != 0) && (sectng->parent_idx == firstng->parent_idx)) {
        return false;
    }
    // Compute shift in thing position
    struct CoordDelta3d dt;
    dt.x.val = dstpos->x.val - (MapCoordDelta)firstng->mappos.x.val;
    dt.y.val = dstpos->y.val - (MapCoordDelta)firstng->mappos.y.val;
    dt.z.val = dstpos->z.val - (MapCoordDelta)firstng->mappos.z.val;
    // Compute amount of interpoints for collision check
    int interpoints;
    {
        MapCoordDelta dt_max = max(max(dt.x.val, dt.y.val), dt.z.val);
        // Require checking at 1/4 of max collision distance
        MapCoordDelta dt_limit = (sectng->solid_size_xy + firstng->solid_size_xy) / 4 + 1;
        interpoints = dt_max / dt_limit;
    }
    for (int i = 1; i < interpoints; i++)
    {
        struct Coord3d pos;
        pos.x.val = firstng->mappos.x.val + dt.x.val * i / interpoints;
        pos.y.val = firstng->mappos.y.val + dt.y.val * i / interpoints;
        pos.z.val = firstng->mappos.z.val + dt.z.val * i / interpoints;
        if (thing_on_thing_at(firstng, &pos, sectng)) {
            return true;
        }
    }
    return thing_on_thing_at(firstng, dstpos, sectng);
}

TbBool thing_is_exempt_from_z_axis_clipping(const struct Thing *thing)
{
    if (thing_is_shot(thing))
    {
        return (!shot_is_boulder(thing));
    }
    if (thing->class_id == TCls_EffectElem)
    {
        return true;
    }
    if (thing->class_id == TCls_Effect)
    {
        return true;
    }
    return false;
}

unsigned short get_slide_z_coord(const struct Thing *thing, const struct Coord3d *pos)
// function at 451700. Original name unknown.
{
  unsigned short clipbox_size = thing->clipbox_size_yz;
  long height = get_ceiling_height_above_thing_at(thing, pos);
  short z_thing = (short)thing->mappos.z.val;
  short z_pos = (short)pos->z.val;
  if ( (height - 1) <= (z_pos + clipbox_size) )
  {
    return (height - clipbox_size) - 1;
  }
  if ( z_pos == z_thing )
  {
    return pos->z.val;
  }
  if ( z_pos < z_thing )
  {
    return (z_pos & 0xFF00) + COORD_PER_STL;
  }
  return ((((z_pos + clipbox_size) & 0xFFFFFF00) - clipbox_size) + 255);
}

TbBool move_object_to_nearest_free_position(struct Thing *thing)
{
    struct Coord3d pos;
    MapCoordDelta nav_radius = thing_nav_sizexy(thing) / 2;

    MapSubtlCoord start_stl_x = thing->mappos.x.stl.num;
    MapSubtlCoord start_stl_y = thing->mappos.y.stl.num;

    for (int k = 0; k < 120; k++)
    {
        MapSubtlCoord stl_x = spiral_step[k].h + start_stl_x;
        MapSubtlCoord stl_y = spiral_step[k].v + start_stl_y;

        struct Map *mapblk = get_map_block_at(stl_x, stl_y);


        if (!map_block_invalid(mapblk) && (mapblk->flags & SlbAtFlg_Blocking) == 0 && thing_is_invalid(find_base_thing_on_mapwho(TCls_Object, 0, stl_x, stl_y)))
        {
            pos.x.val = subtile_coord_center(stl_x);
            pos.y.val = subtile_coord_center(stl_y);
            pos.z.val = get_thing_height_at_with_radius(thing, &pos, nav_radius);
            if (!thing_in_wall_at_with_radius(thing, &pos, nav_radius))
            {
                pos.z.val = get_thing_height_at(thing, &pos);
                move_thing_in_map(thing, &pos);
                return true;
            }
        }
    }
    ERRORLOG("Could not find a nearby space for thing Class:%d Model:%d",thing->class_id,thing->model);
    return false;

}
/******************************************************************************/
#ifdef __cplusplus
}
#endif<|MERGE_RESOLUTION|>--- conflicted
+++ resolved
@@ -199,31 +199,17 @@
   {
     case SlbBloF_WalledX:
       pos->x.val = thing->mappos.x.val;
-<<<<<<< HEAD
-      thing->veloc_base.x.val = -(short)(x * thing->bounce_angle / 128);
+      thing->veloc_base.x.val = -(x * thing->bounce_angle / 128);
       i = 256 - thing->inertia_floor;
-      thing->veloc_base.y.val = i * (short)thing->veloc_base.y.val / 256;
-      thing->veloc_base.z.val = i * (short)thing->veloc_base.z.val / 256;
-      break;
-    case SlbBloF_WalledY:
-      pos->y.val = thing->mappos.y.val;
-      thing->veloc_base.y.val = -(short)(y * thing->bounce_angle / 128);
-      i = 256 - thing->inertia_floor;
-      thing->veloc_base.x.val = i * (short)thing->veloc_base.x.val / 256;
-      thing->veloc_base.z.val = i * (short)thing->veloc_base.z.val / 256;
-=======
-      thing->veloc_base.x.val = -(x * thing->bounce_angle / 128);
-      i = 256 - thing->field_23;
       thing->veloc_base.y.val = i * thing->veloc_base.y.val / COORD_PER_STL;
       thing->veloc_base.z.val = i * thing->veloc_base.z.val / COORD_PER_STL;
       break;
     case SlbBloF_WalledY:
       pos->y.val = thing->mappos.y.val;
       thing->veloc_base.y.val = -(y * thing->bounce_angle / 128);
-      i = 256 - thing->field_23;
+      i = 256 - thing->inertia_floor;
       thing->veloc_base.x.val = i * thing->veloc_base.x.val / COORD_PER_STL;
       thing->veloc_base.z.val = i * thing->veloc_base.z.val / COORD_PER_STL;
->>>>>>> 9388ae57
       break;
     case SlbBloF_WalledX|SlbBloF_WalledY:
       pos->x.val = thing->mappos.x.val;
@@ -234,17 +220,10 @@
       break;
     case SlbBloF_WalledZ:
       pos->z.val = thing->mappos.z.val;
-<<<<<<< HEAD
-      thing->veloc_base.z.val = -(short)(z * thing->bounce_angle / 128);
+      thing->veloc_base.z.val = -(z * thing->bounce_angle / 128);
       i = 256 - thing->inertia_floor;
-      thing->veloc_base.x.val = i * (short)thing->veloc_base.x.val / 256;
-      thing->veloc_base.y.val = i * (short)thing->veloc_base.y.val / 256;
-=======
-      thing->veloc_base.z.val = -(z * thing->bounce_angle / 128);
-      i = 256 - thing->field_23;
       thing->veloc_base.x.val = i * thing->veloc_base.x.val / COORD_PER_STL;
       thing->veloc_base.y.val = i * thing->veloc_base.y.val / COORD_PER_STL;
->>>>>>> 9388ae57
       break;
     case SlbBloF_WalledZ|SlbBloF_WalledX:
       pos->z.val = thing->mappos.z.val;
@@ -259,15 +238,9 @@
       i = thing->bounce_angle;
       thing->veloc_base.y.val = -(i * y / 128);
       int n = i * y;
-<<<<<<< HEAD
       int j = thing->inertia_floor;
-      int k = (short)thing->veloc_base.x.val;
-      thing->veloc_base.z.val = -(short)(n / 128);
-=======
-      int j = thing->field_23;
       int k = thing->veloc_base.x.val;
       thing->veloc_base.z.val = -(n / 128);
->>>>>>> 9388ae57
       thing->veloc_base.x.val = k * (256 - j) / 256;
       break;
     case SlbBloF_WalledX|SlbBloF_WalledY|SlbBloF_WalledZ:
