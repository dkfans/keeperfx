--- conflicted
+++ resolved
@@ -133,7 +133,6 @@
     } else if (strcmp(key, "style") == 0) {
         SlabCodedCoords slb_num = get_slab_number(slb_x, slb_y);
         lua_pushstring(L, get_conf_parameter_text(texture_pack_desc,gameadd.slab_ext_data[slb_num]));
-<<<<<<< HEAD
     } else if (strcmp(key, "centerpos") == 0) {
         struct Coord3d centerpos;
         centerpos.x.val = subtile_coord_center(slab_subtile_center(slb_x));
@@ -141,12 +140,10 @@
         centerpos.z.val = get_floor_height_at(&centerpos);
         lua_pushPos(L, &centerpos);
         return 1;
-=======
     } else if (try_get_from_methods(L, 1, key)) {
         return 1;
     } else {
         return luaL_error(L, "Unknown field or method '%s' for Player", key);
->>>>>>> 9f7661df
     }
 
     return 1;
