--- conflicted
+++ resolved
@@ -748,35 +748,19 @@
     MapSubtlCoord ahead_stl_y = creatng->mappos.y.stl.num;
     if ( (creatng->move_angle_xy >= 1792) || (creatng->move_angle_xy <= 255) )
     {
-<<<<<<< HEAD
-        ahead_stl_y--;
+        ahead_stl_y = creatng->mappos.y.stl.num - 1;
     }
     else if ( (creatng->move_angle_xy >= 768) && (creatng->move_angle_xy <= 1280) )
     {
-        ahead_stl_y++;
+        ahead_stl_y = creatng->mappos.y.stl.num + 1;
     }
     else if ( (creatng->move_angle_xy >= 1280) && (creatng->move_angle_xy <= 1792) )
     {
-        ahead_stl_x--;
+        ahead_stl_x = creatng->mappos.x.stl.num - 1;
     }
     else if ( (creatng->move_angle_xy >= 256) && (creatng->move_angle_xy <= 768) )
     {
-        ahead_stl_x++; 
-=======
-        ahead_stl_y = creatng->mappos.y.stl.num - 1;
-    }
-    else if ( (creatng->move_angle_xy >= 768) && (creatng->move_angle_xy <= 1280) )
-    {
-        ahead_stl_y = creatng->mappos.y.stl.num + 1;
-    }
-    else if ( (creatng->move_angle_xy >= 1280) && (creatng->move_angle_xy <= 1792) )
-    {
-        ahead_stl_x = creatng->mappos.x.stl.num - 1;
-    }
-    else if ( (creatng->move_angle_xy >= 256) && (creatng->move_angle_xy <= 768) )
-    {
         ahead_stl_x = creatng->mappos.x.stl.num + 1; 
->>>>>>> 9c770f8e
     }
     if ( (first_person_dig_claim_mode) || (!subtile_is_diggable_for_player(creatng->owner, ahead_stl_x, ahead_stl_y, true)) )
     {
