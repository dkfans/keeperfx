--- conflicted
+++ resolved
@@ -5796,20 +5796,12 @@
 #: guitext:996
 msgctxt "Mouse"
 msgid "Scroll Wheel Up"
-<<<<<<< HEAD
 msgstr "Rueda de Ratón"
-=======
-msgstr "Rueda del Ratón"
->>>>>>> c8051f23
 
 #: guitext:997
 msgctxt "Mouse"
 msgid "Scroll Wheel Down"
-<<<<<<< HEAD
-msgstr "Rueda de Ratón"
-=======
 msgstr "Rueda del Ratón"
->>>>>>> c8051f23
 
 #: guitext:998
 msgctxt "Mouse"
