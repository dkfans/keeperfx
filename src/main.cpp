#define WIN32_LEAN_AND_MEAN
#include <windows.h>

#include "keeperfx.hpp"

#include "bflib_coroutine.h"
#include "bflib_math.h"
#include "bflib_memory.h"
#include "bflib_keybrd.h"
#include "bflib_inputctrl.h"
#include "bflib_datetm.h"
#include "bflib_sprfnt.h"
#include "bflib_fileio.h"
#include "bflib_dernc.h"
#include "bflib_sndlib.h"
#include "bflib_cpu.h"
#include "bflib_crash.h"
#include "bflib_video.h"
#include "bflib_vidraw.h"
#include "bflib_guibtns.h"
#include "bflib_sound.h"
#include "bflib_mouse.h"
#include "bflib_filelst.h"
#include "bflib_network.h"
#include "bflib_planar.h"

#include "custom_sprites.h"
#include "version.h"
#include "front_simple.h"
#include "frontend.h"
#include "front_input.h"
#include "gui_parchment.h"
#include "gui_frontmenu.h"
#include "gui_msgs.h"
#include "scrcapt.h"
#include "vidmode.h"
#include "kjm_input.h"
#include "packets.h"
#include "config.h"
#include "config_strings.h"
#include "config_campaigns.h"
#include "config_terrain.h"
#include "config_objects.h"
#include "config_magic.h"
#include "config_creature.h"
#include "config_compp.h"
#include "config_effects.h"
#include "lvl_script.h"
#include "thing_list.h"
#include "player_instances.h"
#include "player_utils.h"
#include "player_states.h"
#include "player_computer.h"
#include "game_heap.h"
#include "game_saves.h"
#include "engine_render.h"
#include "engine_lenses.h"
#include "engine_camera.h"
#include "engine_arrays.h"
#include "engine_textures.h"
#include "engine_redraw.h"
#include "front_easter.h"
#include "front_fmvids.h"
#include "thing_stats.h"
#include "thing_physics.h"
#include "thing_creature.h"
#include "thing_objects.h"
#include "thing_effects.h"
#include "thing_doors.h"
#include "thing_traps.h"
#include "thing_navigate.h"
#include "thing_shots.h"
#include "thing_factory.h"
#include "slab_data.h"
#include "room_data.h"
#include "room_entrance.h"
#include "room_util.h"
#include "map_columns.h"
#include "map_events.h"
#include "map_utils.h"
#include "map_blocks.h"
#include "creature_control.h"
#include "creature_states.h"
#include "creature_instances.h"
#include "creature_graphics.h"
#include "creature_states_mood.h"
#include "lens_api.h"
#include "light_data.h"
#include "magic.h"
#include "power_process.h"
#include "power_hand.h"
#include "game_merge.h"
#include "gui_topmsg.h"
#include "gui_boxmenu.h"
#include "gui_soundmsgs.h"
#include "gui_frontbtns.h"
#include "frontmenu_ingame_tabs.h"
#include "ariadne.h"
#include "sounds.h"
#include "vidfade.h"
#include "KeeperSpeech.h"
#include "config_settings.h"
#include "game_legacy.h"
#include "room_list.h"
#include "game_loop.h"
#include "music_player.h"

#ifdef AUTOTESTING
#include "event_monitoring.h"
#endif

#ifdef _MSC_VER
#define strcasecmp _stricmp
#endif

int test_variable;

char cmndline[CMDLN_MAXLEN+1];
unsigned short bf_argc;
char *bf_argv[CMDLN_MAXLEN+1];
short do_draw;
short default_loc_player = 0;
TbBool force_player_num = false;
struct StartupParameters start_params;

struct Room *droom = &_DK_game.rooms[25];

//static
TbClockMSec last_loop_time=0;

#ifdef __cplusplus
extern "C" {
#endif

// DLLIMPORT int _DK_can_thing_be_queried(struct Thing *thing, long a2);
DLLIMPORT long _DK_ceiling_init(unsigned long a1, unsigned long a2);
DLLIMPORT long _DK_ceiling_block_is_solid_including_corners_return_height(long a1, long a2, long a3);
// Now variables
DLLIMPORT extern HINSTANCE _DK_hInstance;

/******************************************************************************/

extern void faststartup_network_game(CoroutineLoop *context);
extern void faststartup_saved_packet_game(void);
extern TngUpdateRet damage_creatures_with_physical_force(struct Thing *thing, ModTngFilterParam param);
extern CoroutineLoopState set_not_has_quit(CoroutineLoop *context);
extern void startup_network_game(CoroutineLoop *context, TbBool local);

/******************************************************************************/

TbClockMSec timerstarttime = 0;
struct TimerTime Timer;
TbBool TimerGame = false;
TbBool TimerNoReset = false;
TbBool TimerFreeze = false;
/******************************************************************************/


TbPixel get_player_path_colour(unsigned short owner)
{
  return player_path_colours[player_colors_map[owner % PLAYERS_EXT_COUNT]];
}

void setup_stuff(void)
{
    setup_texture_block_mem();
    init_fades_table();
    init_alpha_table();
}

TbBool all_dungeons_destroyed(const struct PlayerInfo *win_player)
{
    long win_plyr_idx;
    long i;
    win_plyr_idx = win_player->id_number;
    for (i=0; i < PLAYERS_COUNT; i++)
    {
      if (i == win_plyr_idx)
        continue;
      if (!player_is_friendly_or_defeated(i,win_plyr_idx))
        return false;
    }
    SYNCDBG(1,"Returning true for player %ld",win_plyr_idx);
    return true;
}

void clear_creature_pool(void)
{
    memset(&game.pool,0,sizeof(struct CreaturePool));
    game.pool.is_empty = true;
}

void give_shooter_drained_health(struct Thing *shooter, long health_delta)
{
    struct CreatureControl *cctrl;
    HitPoints max_health;
    HitPoints health;
    if ( !thing_exists(shooter) )
        return;
    cctrl = creature_control_get_from_thing(shooter);
    max_health = cctrl->max_health;
    health = shooter->health + health_delta;
    if (health < max_health) {
        shooter->health = health;
    } else {
        shooter->health = max_health;
    }
}

long get_foot_creature_has_down(struct Thing *thing)
{
    struct CreatureControl *cctrl;
    unsigned short val;
    long i;
    int n;
    //return _DK_get_foot_creature_has_down(thing);
    cctrl = creature_control_get_from_thing(thing);
    val = thing->field_48;
    if (val == (cctrl->field_CE >> 8))
        return 0;
    unsigned short frame = (creature_is_dragging_something(thing)) ? CGI_Drag : CGI_Ambulate;
    n = get_creature_model_graphics(thing->model, frame);
    i = convert_td_iso(n);
    if (i != thing->anim_sprite)
        return 0;
    if (val == 1)
        return 1;
    if (val == 4)
        return 2;
    return 0;
}

void process_keeper_spell_effect(struct Thing *thing)
{
    struct CreatureControl *cctrl;
    //_DK_process_keeper_spell_effect(thing);
    TRACE_THING(thing);
    cctrl = creature_control_get_from_thing(thing);
    cctrl->field_2AE--;
    if (cctrl->field_2AE <= 0)
    {
        cctrl->field_2B0 = 0;
        return;
    }
    if (cctrl->field_2B0 == 7)
    {
        struct Coord3d pos;
        long amp;
        long direction;
        long delta_x;
        long delta_y;
        amp = 5 * thing->clipbox_size_xy / 8;
        direction = CREATURE_RANDOM(thing, 2*LbFPMath_PI);
        delta_x = (amp * LbSinL(direction) >> 8);
        delta_y = (amp * LbCosL(direction) >> 8);
        pos.x.val = thing->mappos.x.val + (delta_x >> 8);
        pos.y.val = thing->mappos.y.val - (delta_y >> 8);
        pos.z.val = thing->mappos.z.val;
        create_effect_element(&pos, TngEffElm_Heal, thing->owner); // Heal
    }
}

unsigned long lightning_is_close_to_player(struct PlayerInfo *player, struct Coord3d *pos)
{
    //return _DK_lightning_is_close_to_player(player, pos);
    return get_2d_box_distance(&player->acamera->mappos, pos) < subtile_coord(45,0);
}

static TngUpdateRet affect_thing_by_wind(struct Thing *thing, ModTngFilterParam param)
{
    SYNCDBG(18,"Starting for %s index %d",thing_model_name(thing),(int)thing->index);
    if (thing->index == param->num2) {
        return TUFRet_Unchanged;
    }
    struct Thing *shotng;
    shotng = (struct Thing *)param->ptr3;
    if ((thing->index == shotng->index) || (thing->index == shotng->parent_idx)) {
        return TUFRet_Unchanged;
    }
    MapCoordDelta dist;
    dist = LONG_MAX;
    TbBool apply_velocity;
    apply_velocity = false;
    if (thing->class_id == TCls_Creature)
    {
        if (!thing_is_picked_up(thing) && !creature_is_being_unconscious(thing))
        {
            struct CreatureStats *crstat;
            crstat = creature_stats_get_from_thing(thing);
            dist = get_2d_box_distance(&shotng->mappos, &thing->mappos) + 1;
            if ((dist < param->num1) && crstat->affected_by_wind)
            {
                set_start_state(thing);
                struct CreatureControl *cctrl;
                cctrl = creature_control_get_from_thing(thing);
                cctrl->idle.start_gameturn = game.play_gameturn;
                apply_velocity = true;
            }
        }
    } else
    if (thing->class_id == TCls_EffectElem)
    {
        if (!thing_is_picked_up(thing))
        {
            struct EffectElementStats *eestat;
            eestat = get_effect_element_model_stats(thing->model);
            dist = get_2d_box_distance(&shotng->mappos, &thing->mappos) + 1;
            if ((dist < param->num1) && eestat->affected_by_wind)
            {
                apply_velocity = true;
            }
        }
    } else
    if (thing->class_id == TCls_Shot)
    {
        if (!thing_is_picked_up(thing))
        {
            struct ShotConfigStats *shotst;
            shotst = get_shot_model_stats(thing->model);
            dist = get_2d_box_distance(&shotng->mappos, &thing->mappos) + 1;
            if ((dist < param->num1) && !shotst->wind_immune)
            {
                apply_velocity = true;
            }
        }
    } else
    if (thing->class_id == TCls_Effect)
    {
        if (!thing_is_picked_up(thing))
        {

            struct EffectConfigStats *effcst;
            effcst = get_effect_model_stats(thing->model);
            dist = get_2d_box_distance(&shotng->mappos, &thing->mappos) + 1;
            if ((dist < param->num1) && effcst->old->affected_by_wind)
            {
                apply_velocity = true;
            }
        }
    }
    if (apply_velocity)
    {
        struct ComponentVector wind_push;
        wind_push.x = (shotng->veloc_base.x.val * param->num1) / dist;
        wind_push.y = (shotng->veloc_base.y.val * param->num1) / dist;
        wind_push.z = (shotng->veloc_base.z.val * param->num1) / dist;
        SYNCDBG(8,"Applying (%d,%d,%d) to %s index %d",(int)wind_push.x,(int)wind_push.y,(int)wind_push.z,thing_model_name(thing),(int)thing->index);
        apply_transitive_velocity_to_thing(thing, &wind_push);
        return TUFRet_Modified;
    }
    return TUFRet_Unchanged;
}

void affect_nearby_enemy_creatures_with_wind(struct Thing *shotng)
{
    //_DK_affect_nearby_enemy_creatures_with_wind(shotng); return;
    Thing_Modifier_Func do_cb;
    struct CompoundTngFilterParam param;
    param.plyr_idx = -1;
    param.class_id = 0;
    param.model_id = 0;
    param.num1 = 2048;
    param.num2 = shotng->parent_idx;
    param.ptr3 = shotng;
    do_cb = affect_thing_by_wind;
    do_to_things_with_param_spiral_near_map_block(&shotng->mappos, param.num1-COORD_PER_STL, do_cb, &param);
}

void affect_nearby_stuff_with_vortex(struct Thing *thing)
{
    //TODO implement vortex; it's not implemented in original DK
    WARNLOG("Not implemented");
}

void affect_nearby_friends_with_alarm(struct Thing *traptng)
{
    //_DK_affect_nearby_friends_with_alarm(thing);
    SYNCDBG(8,"Starting");
    if (is_neutral_thing(traptng)) {
        return;
    }
    struct Dungeon *dungeon;
    unsigned long k;
    int i;
    dungeon = get_players_num_dungeon(traptng->owner);
    k = 0;
    i = dungeon->creatr_list_start;
    while (i != 0)
    {
        struct CreatureControl *cctrl;
        struct Thing *thing;
        thing = thing_get(i);
        TRACE_THING(thing);
        cctrl = creature_control_get_from_thing(thing);
        if (creature_control_invalid(cctrl))
        {
            ERRORLOG("Jump to invalid creature detected");
            break;
        }
        i = cctrl->players_next_creature_idx;
        // Thing list loop body
        if (!thing_is_picked_up(thing) && !is_thing_directly_controlled(thing) &&
            !creature_is_being_unconscious(thing) && !creature_is_kept_in_custody(thing) &&
            (cctrl->combat_flags == 0) && !creature_is_dragging_something(thing) && !creature_is_dying(thing))
        {
            struct StateInfo *stati;
            stati = get_thing_state_info_num(get_creature_state_besides_interruptions(thing));
            if (stati->react_to_cta && (get_2d_box_distance(&traptng->mappos, &thing->mappos) < 4096))
            {
                creature_mark_if_woken_up(thing);
                if (external_set_thing_state(thing, CrSt_ArriveAtAlarm))
                {
                    if (setup_person_move_to_position(thing, traptng->mappos.x.stl.num, traptng->mappos.y.stl.num, 0))
                    {
                        thing->continue_state = CrSt_ArriveAtAlarm;
                        cctrl->field_2FA = game.play_gameturn + 800;
                        cctrl->alarm_stl_x = traptng->mappos.x.stl.num;
                        cctrl->alarm_stl_y = traptng->mappos.y.stl.num;
                    }
                }
            }
        }
        // Thing list loop body ends
        k++;
        if (k > CREATURES_COUNT)
        {
            ERRORLOG("Infinite loop detected when sweeping creatures list");
            break;
        }
    }
}

long apply_wallhug_force_to_boulder(struct Thing *thing)
{
  unsigned short angle;
  long collide;
  unsigned short new_angle;
  struct Coord3d pos2;
  struct Coord3d pos;
  struct ShotConfigStats *shotst = get_shot_model_stats(thing->model);
  short speed = shotst->speed;
  pos.x.val = move_coord_with_angle_x(thing->mappos.x.val,speed,thing->move_angle_xy);
  pos.y.val = move_coord_with_angle_y(thing->mappos.y.val,speed,thing->move_angle_xy);
  pos.z.val = thing->mappos.z.val;
  if ( (ACTION_RANDOM(8) == 0) && (!thing->velocity.z.val ) )
  {
    if ( thing_touching_floor(thing) )
    {
      long top_cube = get_top_cube_at(thing->mappos.x.stl.num, thing->mappos.y.stl.num, NULL);
      if ( ((top_cube & 0xFFFFFFFE) != 0x28) && (top_cube != 39) )
      {
        thing->veloc_push_add.z.val += 48;
        thing->state_flags |= TF1_PushAdd;
      }
    }
  }
  if ( thing_in_wall_at(thing, &pos) )
  {
    long blocked_flags = get_thing_blocked_flags_at(thing, &pos);
    if ( blocked_flags & SlbBloF_WalledX )
    {
      angle = thing->move_angle_xy;
      if ( (angle) && (angle <= ANGLE_SOUTH) )
        collide = process_boulder_collision(thing, &pos, 1, 0);
      else
        collide = process_boulder_collision(thing, &pos, -1, 0);
    }
    else if ( blocked_flags & SlbBloF_WalledY )
    {
      angle = thing->move_angle_xy;
      if ( (angle <= ANGLE_EAST) || (angle > ANGLE_WEST) )
        collide = process_boulder_collision(thing, &pos, 0, -1);
      else
        collide = process_boulder_collision(thing, &pos, 0, 1);
    }
    else
    {
      collide = 0;
    }
    if ( collide != 1 )
    {
      if ( (thing->model != ShM_SolidBoulder) && (collide == 0) )
      {
        thing->health -= game.boulder_reduce_health_wall;
      }
      slide_thing_against_wall_at(thing, &pos, blocked_flags);
      if ( blocked_flags & SlbBloF_WalledX )
      {
        angle = thing->move_angle_xy;
        if ( (angle) && ( (angle <= ANGLE_EAST) || (angle > ANGLE_WEST) ) )
        {
          unsigned short y = thing->mappos.y.val;
          pos2.x.val = thing->mappos.x.val;
          pos2.z.val = 0;
          pos2.y.val = y - STL_PER_SLB * speed;
          pos2.z.val = get_thing_height_at(thing, &pos2);
          new_angle = (thing_in_wall_at(thing, &pos2) < 1) ? ANGLE_NORTH : ANGLE_SOUTH;
        }
        else
        {
          pos2.x.val = thing->mappos.x.val;
          pos2.z.val = 0;
          pos2.y.val = thing->mappos.y.val + STL_PER_SLB * speed;
          pos2.z.val = get_thing_height_at(thing, &pos2);
          new_angle = (thing_in_wall_at(thing, &pos2) < 1) ? ANGLE_SOUTH : ANGLE_NORTH;
        }
      }
      else if ( blocked_flags & SlbBloF_WalledY )
      {
        angle = thing->move_angle_xy;
        if ( (angle) && (angle <= ANGLE_SOUTH) ) 
        {
          pos2.z.val = 0;
          pos2.y.val = thing->mappos.y.val;
          pos2.x.val = thing->mappos.x.val + STL_PER_SLB * speed;
          pos2.z.val = get_thing_height_at(thing, &pos2);
          new_angle = (thing_in_wall_at(thing, &pos2) < 1) ? ANGLE_EAST : ANGLE_WEST;
        }
        else
        {
          unsigned short x = thing->mappos.x.val;
          pos2.z.val = 0;
          pos2.y.val = thing->mappos.y.val;
          pos2.x.val = x - STL_PER_SLB * speed;
          pos2.z.val = get_thing_height_at(thing, &pos2);
          new_angle = (thing_in_wall_at(thing, &pos2) < 1) ? ANGLE_WEST : ANGLE_EAST;
        }
      }
      else
      {
        ERRORLOG("Cannot find boulder wall hug angle!");
        new_angle = 0;
      }
      thing->move_angle_xy = new_angle;
    }
  }
  angle = thing->move_angle_xy;
  thing->velocity.x.val = distance_with_angle_to_coord_x(shotst->speed,angle);
  thing->velocity.y.val = distance_with_angle_to_coord_y(shotst->speed,angle);
  return 0;
}

long process_boulder_collision(struct Thing *boulder, struct Coord3d *pos, int direction_x, int direction_y)
{ 
    unsigned short boulder_radius = (boulder->clipbox_size_xy >> 1);
    MapSubtlCoord pos_x = (pos->x.val + boulder_radius * direction_x) >> 8;
    MapSubtlCoord pos_y = (pos->y.val + boulder_radius * direction_y) >> 8;
    MapSubtlCoord stl_x = stl_slab_center_subtile(pos_x);
    MapSubtlCoord stl_y = stl_slab_center_subtile(pos_y);

    struct Room *room = subtile_room_get(stl_x, stl_y);
    if (room_exists(room))
    {
        if (room->kind == RoK_GUARDPOST)  // Collide with Guardposts
        {
            if (room->owner != game.neutral_player_num)
            {
                struct Dungeon *dungeon = get_dungeon(room->owner);
                if (!dungeon_invalid(dungeon))
                {
                    dungeon->rooms_destroyed++; // add to player stats
                }
            }
            delete_room_slab(subtile_slab(stl_x), subtile_slab(stl_y), 0); // destroy guardpost
            for (long k = 0; k < AROUND_TILES_COUNT; k++)
            {
                create_dirt_rubble_for_dug_block(stl_x + around[k].delta_x, stl_y + around[k].delta_y, 4, room->owner);
            }
            if (boulder->model != ShM_SolidBoulder) // Solid Boulder (shot20) takes no damage when destroying guardposts
            {
                boulder->health -= game.boulder_reduce_health_room; // decrease boulder health
            }
            return 1; // guardpost destroyed
        }
    }
    else
    {
        if (subtile_has_door_thing_on(stl_x, stl_y)) // Collide with Doors
        {
            struct Thing *doortng = get_door_for_position(stl_x, stl_y);
            short door_health = doortng->health;
            doortng->health -= boulder->health; // decrease door health
            boulder->health -= door_health; // decrease boulder health
            if (doortng->health <= 0)
            {
                return 2; // door destroyed
            }
        }
    }
    return 0; // Default: No collision OR boulder destroyed on door
}

void draw_flame_breath(struct Coord3d *pos1, struct Coord3d *pos2, long delta_step, long num_per_step)
{
  //_DK_draw_flame_breath(pos1, pos2, a3, a4);
  MapCoordDelta dist_x;
  MapCoordDelta dist_y;
  MapCoordDelta dist_z;
  dist_x = pos2->x.val - (MapCoordDelta)pos1->x.val;
  dist_y = pos2->y.val - (MapCoordDelta)pos1->y.val;
  dist_z = pos2->z.val - (MapCoordDelta)pos1->z.val;
  int delta_x;
  int delta_y;
  int delta_z;
  if (dist_x >= 0)
  {
      delta_x = delta_step;
    } else {
        dist_x = -dist_x;
        delta_x = -delta_step;
    }
    if (dist_y >= 0) {
        delta_y = delta_step;
    } else {
        dist_y = -dist_y;
        delta_y = -delta_step;
    }
    if (dist_z >= 0) {
        delta_z = delta_step;
    } else {
        dist_z = -dist_z;
        delta_z = -delta_step;
    }
    // Now our dist_x,dist_y,dist_z is always non-negative,
    // and sign is stored in delta_x,delta_y,delta_z.
    if ((dist_x != 0) || (dist_y != 0) || (dist_z != 0))
    {
        int nsteps;
        // Find max dimension, and scale deltas to it
        if ((dist_z > dist_x) && (dist_z > dist_y))
        {
            nsteps = dist_z / delta_step;
            delta_y = dist_y * delta_y / dist_z;
            delta_x = dist_x * delta_x / dist_z;
        } else
        if ((dist_x > dist_y) && (dist_x > dist_z))
        {
            nsteps = dist_x / delta_step;
            delta_y = dist_y * delta_y / dist_x;
            delta_z = dist_z * delta_z / dist_x;
        } else
        if ((dist_y > dist_x) && (dist_y > dist_z))
        {
            nsteps = dist_y / delta_step;
            delta_x = dist_x * delta_x / dist_y;
            delta_z = dist_z * delta_z / dist_y;
        } else
        { // No dominate direction
            nsteps = (dist_x + dist_y + dist_z) / delta_step;
            delta_x = dist_x * delta_x / (dist_x + dist_y + dist_z);
            delta_y = dist_y * delta_y / (dist_x + dist_y + dist_z);
            delta_z = dist_z * delta_z / (dist_x + dist_y + dist_z);
        }
        struct EffectElementStats *eestat;
        eestat = get_effect_element_model_stats(9);
        int sprsize;
        int delta_size;
        delta_size = ((eestat->sprite_size_max - eestat->sprite_size_min) << 8) / (nsteps+1);
        sprsize = (eestat->sprite_size_min << 8);
        int deviat;
        deviat = 1;
        struct Coord3d curpos;
        curpos.x.val = pos1->x.val;
        curpos.y.val = pos1->y.val;
        curpos.z.val = pos1->z.val;
        int i;
        for (i=nsteps+1; i > 0; i--)
        {
            int devrange;
            devrange = 2 * deviat;
            int k;
            for (k = num_per_step; k > 0; k--)
            {
                struct Coord3d tngpos;
                tngpos.x.val = curpos.x.val + deviat - UNSYNC_RANDOM(devrange); // I hope it is only visual
                tngpos.y.val = curpos.y.val + deviat - UNSYNC_RANDOM(devrange);
                tngpos.z.val = curpos.z.val + deviat - UNSYNC_RANDOM(devrange);
                if ((tngpos.x.val < subtile_coord(map_subtiles_x,0)) && (tngpos.y.val < subtile_coord(map_subtiles_y,0)))
                {
                    struct Thing *eelemtng;
                    eelemtng = create_thing(&tngpos, TCls_EffectElem, TngEffElm_BallOfLight, game.neutral_player_num, -1);
                    if (!thing_is_invalid(eelemtng)) {
                        eelemtng->sprite_size = sprsize >> 8;
                    }
                }
            }
            curpos.x.val += delta_x;
            curpos.y.val += delta_y;
            curpos.z.val += delta_z;
            deviat += 16;
            sprsize += delta_size;
        }
    }
}

void draw_lightning(const struct Coord3d *pos1, const struct Coord3d *pos2, long eeinterspace, long eemodel)
{
    //_DK_draw_lightning(pos1, pos2, a3, a4);
    MapCoordDelta dist_x;
    MapCoordDelta dist_y;
    MapCoordDelta dist_z;
    dist_x = pos2->x.val - (MapCoordDelta)pos1->x.val;
    dist_y = pos2->y.val - (MapCoordDelta)pos1->y.val;
    dist_z = pos2->z.val - (MapCoordDelta)pos1->z.val;
    int delta_x;
    int delta_y;
    int delta_z;
    if (dist_x >= 0) {
        delta_x = eeinterspace;
    } else {
        dist_x = -dist_x;
        delta_x = -eeinterspace;
    }
    if (dist_y >= 0) {
        delta_y = eeinterspace;
    } else {
        dist_y = -dist_y;
        delta_y = -eeinterspace;
    }
    if (dist_z >= 0) {
        delta_z = eeinterspace;
    } else {
        dist_z = -dist_z;
        delta_z = -eeinterspace;
    }
    if ((dist_x != 0) || (dist_y != 0) || (dist_z != 0))
    {
        int nsteps;
        if ((dist_z >= dist_x) && (dist_z >= dist_y))
        {
            nsteps = dist_z / eeinterspace;
            delta_y = delta_y * dist_y / dist_z;
            delta_x = dist_x * delta_x / dist_z;
        } else
        if ((dist_x >= dist_y) && (dist_x >= dist_z))
        {
            nsteps = dist_x / eeinterspace;
            delta_y = delta_y * dist_y / dist_x;
            delta_z = delta_z * dist_z / dist_x;
        } else
        {
            nsteps = dist_y / eeinterspace;
            delta_x = dist_x * delta_x / dist_y;
            delta_z = delta_z * dist_z / dist_y;
        }
        int deviat_x;
        int deviat_y;
        int deviat_z;
        deviat_x = 0;
        deviat_y = 0;
        deviat_z = 0;
        struct Coord3d curpos;
        curpos.x.val = pos1->x.val + UNSYNC_RANDOM(eeinterspace/4);
        curpos.y.val = pos1->y.val + UNSYNC_RANDOM(eeinterspace/4);
        curpos.z.val = pos1->z.val + UNSYNC_RANDOM(eeinterspace/4);
        int i;
        for (i=nsteps+1; i > 0; i--)
        {
            struct Coord3d tngpos;
            tngpos.x.val = curpos.x.val + deviat_x;
            tngpos.y.val = curpos.y.val + deviat_y;
            tngpos.z.val = curpos.z.val + deviat_z;
            if ((tngpos.x.val < subtile_coord(map_subtiles_x,0)) && (tngpos.y.val < subtile_coord(map_subtiles_y,0)))
            {
                create_thing(&tngpos, TCls_EffectElem, eemodel, game.neutral_player_num, -1);
            }
            if (UNSYNC_RANDOM(6) >= 3) {
                deviat_x -= 32;
            } else {
                deviat_x += 32;
            }
            if (UNSYNC_RANDOM(6) >= 3) {
                deviat_y -= 32;
            } else {
                deviat_y += 32;
            }
            if (UNSYNC_RANDOM(6) >= 3) {
                deviat_z -= 32;
            } else {
                deviat_z += 32;
            }
            int deviat_limit;
            long dist;
            dist = get_3d_box_distance(&curpos, pos2);
            deviat_limit = 128;
            if (dist < 1024)
              deviat_limit = (dist * 128) / 1024;
            // Limit deviations
            if (deviat_x >= -deviat_limit) {
                deviat_x = -deviat_limit;
            } else
            if (deviat_x > deviat_limit) {
                deviat_x = deviat_limit;
            }
            if (deviat_y < -deviat_limit) {
                deviat_y = -deviat_limit;
            } else
            if (deviat_y > deviat_limit) {
                deviat_y = deviat_limit;
            }
            if (deviat_z < -deviat_limit) {
                deviat_z = -deviat_limit;
            } else
            if (deviat_z > deviat_limit) {
                deviat_z = deviat_limit;
            }
            curpos.x.val += delta_x;
            curpos.y.val += delta_y;
            curpos.z.val += delta_z;
        }
    }
}

TbBool any_player_close_enough_to_see(const struct Coord3d *pos)
{
    struct PlayerInfo *player;
    int i;
    short limit = 24 * COORD_PER_STL;
    for (i=0; i < PLAYERS_COUNT; i++)
    {
        player = get_player(i);
        if ( (player_exists(player)) && ((player->allocflags & PlaF_CompCtrl) == 0))
        {
            if (player->acamera == NULL)
                continue;
            if (player->acamera->zoom >= CAMERA_ZOOM_MIN)
            {
                limit = SHRT_MAX - (2 * player->acamera->zoom);
            }
            if (get_2d_box_distance(&player->acamera->mappos, pos) <= limit)
            {
                return true;
            }
        }
    }
    return false;
}

void update_thing_animation(struct Thing *thing)
{
    SYNCDBG(18,"Starting for %s",thing_model_name(thing));
    int i;
    struct CreatureControl *cctrl;
    if (thing->class_id == TCls_Creature)
    {
      cctrl = creature_control_get_from_thing(thing);
      if (!creature_control_invalid(cctrl))
        cctrl->field_CE = thing->anim_time;
    }
    if ((thing->anim_speed != 0) && (thing->field_49 != 0))
    {
        thing->anim_time += thing->anim_speed;
        i = (thing->field_49 << 8);
        if (i <= 0) i = 256;
        while (thing->anim_time  < 0)
        {
          thing->anim_time += i;
        }
        if (thing->anim_time > i-1)
        {
<<<<<<< HEAD
          if (thing->field_4F & TF4F_Unmoving)
=======
          if (thing->rendering_flags & TRF_Unknown40)
>>>>>>> db23ed4e
          {
            thing->anim_speed = 0;
            thing->anim_time = i-1;
          } else
          {
            thing->anim_time %= i;
          }
        }
        thing->field_48 = (thing->anim_time >> 8) & 0xFF;
    }
    if (thing->field_4A != 0)
    {
      thing->sprite_size += thing->field_4A;
      if (thing->sprite_size > thing->field_4B)
      {
        if (thing->sprite_size >= thing->field_4D)
        {
          thing->sprite_size = thing->field_4D;
          if ((thing->field_50 & 0x02) != 0)
            thing->field_4A = -thing->field_4A;
          else
            thing->field_4A = 0;
        }
      } else
      {
        thing->sprite_size = thing->field_4B;
        if ((thing->field_50 & 0x02) != 0)
          thing->field_4A = -thing->field_4A;
        else
          thing->field_4A = 0;
      }
    }
}

void init_censorship(void)
{
  if ( censorship_enabled() )
  {
    // Modification for Dark Mistress
      set_creature_model_graphics(20, 14, 48);
  }
}

void engine_init(void)
{
    //_DK_engine_init(); return;
    fill_floor_heights_table();
    generate_wibble_table();
    load_ceiling_table();
}

void init_keeper(void)
{
    SYNCDBG(8,"Starting");
    engine_init();
    init_iso_3d_conversion_tables();
    init_objects();
    init_colours();
    init_spiral_steps();
    init_key_to_strings();
    // Load configs which may have per-campaign part, and even be modified within a level
    load_computer_player_config(CnfLd_Standard);
    load_stats_files();
    check_and_auto_fix_stats();
    init_creature_scores();
    // Load graphics structures
    load_cubes_config(CnfLd_Standard);
    //load_cube_file();
    init_top_texture_to_cube_table();
    load_texture_anim_file();
    game.neutral_player_num = neutral_player_number;
    game.field_14EA34 = 4;
    game.field_14EA38 = 200;
    game.field_14EA28 = 256;
    game.field_14EA2A = 256;
    game.field_14EA2C = 256;
    game.field_14EA2E = 256;
    if (game.generate_speed <= 0)
      game.generate_speed = game.default_generate_speed;
    poly_pool_end = &poly_pool[sizeof(poly_pool)-128];
    lbDisplay.GlassMap = pixmap.ghost;
    lbDisplay.DrawColour = colours[15][15][15];
    game.comp_player_aggressive = 0;
    game.comp_player_defensive = 1;
    game.comp_player_construct = 0;
    game.comp_player_creatrsonly = 0;
    game.creatures_tend_imprison = 0;
    game.creatures_tend_flee = 0;
    game.operation_flags |= GOF_ShowPanel;
    game.numfield_D |= (GNFldD_Unkn20 | GNFldD_Unkn40);
    init_censorship();
    SYNCDBG(9,"Finished");
}

short ceiling_set_info(long height_max, long height_min, long step)
{
    SYNCDBG(6,"Starting");
    long dist;
    if (step <= 0)
    {
      ERRORLOG("Illegal ceiling step value");
      return 0;
    }
    if (height_max > 15)
    {
      ERRORLOG("Max height is too high");
      return 0;
    }
    if (height_min > height_max)
    {
      ERRORLOG("Ceiling max height is smaller than min height");
      return 0;
    }
    dist = (height_max - height_min) / step;
    if ( dist >= 2500 )
      dist = 2500;
    game.field_14A80C = dist;
    if (dist > 20)
    {
      ERRORLOG("Ceiling search distance too big");
      return 0;
    }
    game.field_14A804 = height_max;
    game.field_14A808 = height_min;
    game.field_14A814 = step;
    game.field_14A810 = (2*game.field_14A80C+1) * (2*game.field_14A80C+1);
    return 1;
}

/**
 * Initial video setup - loads only most important files to show startup screens.
 */
TbBool initial_setup(void)
{
    SYNCDBG(6,"Starting");
    // setting this will force video mode change, even if previous one is same
    MinimalResolutionSetup = true;
    // Set size of static textures buffer
    game_load_files[1].SLength = max((ulong)TEXTURE_BLOCKS_STAT_COUNT*block_dimension*block_dimension,(ulong)LANDVIEW_MAP_WIDTH*LANDVIEW_MAP_HEIGHT);
    if (LbDataLoadAll(game_load_files))
    {
        ERRORLOG("Unable to load game_load_files");
        return false;
    }
    // was LoadMcgaData, but minimal should be enough at this point.
    if (!LoadMcgaDataMinimal())
    {
        ERRORLOG("Loading MCGA files failed");
        return false;
    }
    load_pointer_file(0);
    update_screen_mode_data(320, 200);
    clear_game();
    lbDisplay.DrawFlags |= 0x4000u;
    return true;
}

/**
 * Displays 'legal' screens, intro and initializes basic game data.
 * If true is returned, then all files needed for startup were loaded,
 * and there should be the loading screen visible.
 * @return Returns true on success, false on error which makes the
 *   gameplay impossible (usually files loading failure).
 * @note The current screen resolution at end of this function may vary.
 */
short setup_game(void)
{
  struct CPU_INFO cpu_info; // CPU status variable
  short result;
  OSVERSIONINFO v;
  // Do only a very basic setup
  cpu_detect(&cpu_info);
  SYNCMSG("CPU %s type %d family %d model %d stepping %d features %08x",cpu_info.vendor,
      (int)cpu_get_type(&cpu_info),(int)cpu_get_family(&cpu_info),(int)cpu_get_model(&cpu_info),
      (int)cpu_get_stepping(&cpu_info),cpu_info.feature_edx);
  if (cpu_info.BrandString)
  {
      SYNCMSG("%s", &cpu_info.brand[0]);
  }
  v.dwOSVersionInfoSize = sizeof(OSVERSIONINFO);
  if (GetVersionEx(&v))
  {
      SYNCMSG("Operating System: %s %ld.%ld.%ld", (v.dwPlatformId == VER_PLATFORM_WIN32_NT) ? "Windows NT" : "Windows", v.dwMajorVersion,v.dwMinorVersion,v.dwBuildNumber);
  }  
  update_memory_constraits();
  // Enable features that require more resources
  update_features(mem_size);

  //Default feature settings (in case the options are absent from keeperfx.cfg)
  features_enabled |= Ft_Wibble; // enable wibble
  features_enabled |= Ft_LiquidWibble; // enable liquid wibble by default
  features_enabled &= ~Ft_FreezeOnLoseFocus; // don't freeze the game, if the game window loses focus
  features_enabled &= ~Ft_UnlockCursorOnPause; // don't unlock the mouse cursor from the window, if the user pauses the game
  features_enabled |= Ft_LockCursorInPossession; // lock the mouse cursor to the window, when the user enters possession mode (when the cursor is already unlocked)
  features_enabled &= ~Ft_PauseMusicOnGamePause; // don't pause the music, if the user pauses the game
  features_enabled &= ~Ft_MuteAudioOnLoseFocus; // don't mute the audio, if the game window loses focus
  features_enabled &= ~Ft_SkipHeartZoom; // don't skip the dungeon heart zoom in
  features_enabled &= ~Ft_SkipSplashScreens; // don't skip splash screens
  features_enabled &= ~Ft_DisableCursorCameraPanning; // don't disable cursor camera panning
  features_enabled |= Ft_DeltaTime; // enable delta time
  
  // Configuration file
  if ( !load_configuration() )
  {
      ERRORLOG("Configuration load error.");
      return 0;
  }

  LbIKeyboardOpen();

  if (LbDataLoadAll(legal_load_files) != 0)
  {
      ERRORLOG("Error on allocation/loading of legal_load_files.");
      return 0;
  }
    
  // View the legal screen
  if (!setup_screen_mode_zero(get_frontend_vidmode()))
  {
      ERRORLOG("Unable to set display mode for legal screen");
      return 0;
  }

  if (is_feature_on(Ft_SkipSplashScreens) == false)
  {
      result = init_actv_bitmap_screen(RBmp_SplashLegal);
      if ( result )
      {
          result = show_actv_bitmap_screen(3000);
          free_actv_bitmap_screen();
      } else
          SYNCLOG("Legal image skipped");
  } else {
        // Make the white screen into a black screen faster
        draw_clear_screen();
  }

  // Now do more setup
  // Prepare the Game structure
  clear_complete_game();
  // Moon phase calculation
  calculate_moon_phase(true,true);
  // Start the sound system
  if (!init_sound())
    WARNMSG("Sound system disabled.");
  // Note: for some reason, signal handlers must be installed AFTER
  // init_sound(). This will probably change when we'll move sound
  // to SDL - then we'll put that line earlier, before setup_game().
  LbErrorParachuteInstall();
  if (is_feature_on(Ft_SkipSplashScreens) == false)
  {
    // View second splash screen
    result = init_actv_bitmap_screen(RBmp_SplashFx);
    if ( result )
    {
        result = show_actv_bitmap_screen(4000);
        free_actv_bitmap_screen();
    } else
        SYNCLOG("startup_fx image skipped");
  }

  draw_clear_screen();
  // View Bullfrog company logo animation when new moon
  if ( is_new_moon )
    if ( !game.no_intro )
    {
        result = moon_video();
        if ( !result ) {
            ERRORLOG("Unable to play new moon movie");
        }
    }

  result = 1;
  // The 320x200 mode is required only for the intro;
  // loading and no CD screens can run in both 320x2?0 and 640x4?0.
  if ( result && (!game.no_intro) )
  {
      LbPaletteDataFillBlack(engine_palette);
      int mode_ok = LbScreenSetup(get_movies_vidmode(), 320, 200, engine_palette, 2, 0);
      if (mode_ok != 1)
      {
        ERRORLOG("Can't enter movies screen mode to play intro");
        result=0;
      }
  }

  if ( result )
  {
      draw_clear_screen();
      result = wait_for_cd_to_be_available();
  }

  game.frame_skip = start_params.frame_skip;

  if ( result && (!game.no_intro) )
  {
     result = intro_replay();
  }
  // Intro problems shouldn't force the game to quit,
  // so we're re-setting the result flag
  result = 1;

  if ( result )
  {
      display_loading_screen();
  }
  LbDataFreeAll(legal_load_files);

  if ( result )
  {
      if ( !initial_setup() )
        result = 0;
  }

  if ( result )
  {
    load_settings();
    if ( !setup_gui_strings_data() )
      result = 0;
  }

  if ( result )
  {
    if ( !setup_heaps() )
      result = 0;
  }

  if ( result )
  {
      init_keeper();
      switch (start_params.force_ppro_poly)
      {
      case 1:
          gpoly_enable_pentium_pro(true);
          break;
      case 2:
          gpoly_enable_pentium_pro(false);
          break;
      default:
          if (cpu_info.feature_intl == 0)
          {
              gpoly_enable_pentium_pro(false);
          } else
          if ( ((cpu_info.feature_intl>>8) & 0x0F) < 0x06 ) {
              gpoly_enable_pentium_pro(false);
          } else {
              gpoly_enable_pentium_pro(true);
          }
          break;
      }
      set_gamma(settings.gamma_correction, 0);
      SetMusicPlayerVolume(settings.redbook_volume);
      SetSoundMasterVolume(settings.sound_volume);
      SetMusicMasterVolume(settings.sound_volume);
      setup_3d();
      setup_stuff();
      init_lookups();
      result = 1;
  }

  if (result) {
      KEEPERSPEECH_REASON reason = KeeperSpeechInit();
      if (reason == KSR_NO_LIB_INSTALLED) {
          SYNCLOG("Speech recognition disabled: %s",
              KeeperSpeechErrorMessage(reason));
      } else
      if (reason != KSR_OK) {
          ERRORLOG("Failed to initialize Speech recognition module: %s",
              KeeperSpeechErrorMessage(reason));
      }
  }

  return result;
}

/** Returns if cursor for given player is at top of the dungeon in 3D view.
 *  Cursor placed at top of dungeon is marked by green/red "volume box";
 *   if there's no volume box, cursor should be of the field behind it
 *   (the exact field in a line of view through cursor). If cursor is at top
 *   of view, then pointed map field is a bit lower than the line of view
 *   through cursor.
 *
 * @param player
 * @return
 */
TbBool players_cursor_is_at_top_of_view(struct PlayerInfo *player)
{
    int i;
    i = player->work_state;
    if ( (i == PSt_BuildRoom) || (i == PSt_PlaceDoor) || (i == PSt_PlaceTrap) || (i == PSt_SightOfEvil) || (i == PSt_Sell) || (i == PSt_PlaceTerrain) || (i == PSt_MkDigger)
        || (i == PSt_MkGoodCreatr) || (i == PSt_MkBadCreatr) )
        return true;
    if ( (i == PSt_OrderCreatr) && (player->controlled_thing_idx > 0) )
        return true;  
    if ( (i == PSt_CtrlDungeon) && (player->primary_cursor_state != CSt_DefaultArrow) && (player->thing_under_hand == 0) )
        return true;
    return false;
}

TbBool engine_point_to_map(struct Camera *camera, long screen_x, long screen_y, long *map_x, long *map_y)
{
    struct PlayerInfo *player;
    player = get_my_player();
    *map_x = 0;
    *map_y = 0;
    if ( (pointer_x >= 0) && (pointer_y >= 0)
      && (pointer_x < (player->engine_window_width/pixel_size))
      && (pointer_y < (player->engine_window_height/pixel_size)) )
    {
        if ( players_cursor_is_at_top_of_view(player) )
        {
              *map_x = subtile_coord(top_pointed_at_x,top_pointed_at_frac_x);
              *map_y = subtile_coord(top_pointed_at_y,top_pointed_at_frac_y);
        } else
        {
              *map_x = subtile_coord(block_pointed_at_x,pointed_at_frac_x);
              *map_y = subtile_coord(block_pointed_at_y,pointed_at_frac_y);
        }
        // Clipping coordinates
        if (*map_y < 0)
          *map_y = 0;
        else
        if (*map_y > subtile_coord(map_subtiles_y,-1))
          *map_y = subtile_coord(map_subtiles_y,-1);
        if (*map_x < 0)
          *map_x = 0;
        else
        if (*map_x > subtile_coord(map_subtiles_x,-1))
          *map_x = subtile_coord(map_subtiles_x,-1);
        return true;
    }
    return false;
}

TbBool screen_to_map(struct Camera *camera, long screen_x, long screen_y, struct Coord3d *mappos)
{
    TbBool result;
    long x;
    long y;
    SYNCDBG(19,"Starting");
    result = false;
    if (camera != NULL)
    {
      switch (camera->view_mode)
      {
        case PVM_CreatureView:
        case PVM_IsometricView:
        case PVM_FrontView:
          // 3D view mode
          result = engine_point_to_map(camera,screen_x,screen_y,&x,&y);
          break;
        case PVM_ParchmentView: //map mode
          result = point_to_overhead_map(camera,screen_x/pixel_size,screen_y/pixel_size,&x,&y);
          break;
        default:
          result = false;
          break;
      }
    }
    if ( result )
    {
      mappos->x.val = x;
      mappos->y.val = y;
    }
    if ( mappos->x.val > ((map_subtiles_x<<8)-1) )
      mappos->x.val = ((map_subtiles_x<<8)-1);
    if ( mappos->y.val > ((map_subtiles_y<<8)-1) )
      mappos->y.val = ((map_subtiles_y<<8)-1);
    SYNCDBG(19,"Finished");
    return result;
}

void update_creatr_model_activities_list(void)
{
    //_DK_update_breed_activities();
    struct Dungeon *dungeon;
    dungeon = get_my_dungeon();
    ThingModel crmodel;
    int num_breeds;
    num_breeds = no_of_breeds_owned;
    // Add to breed activities
    for (crmodel=1; crmodel < CREATURE_TYPES_COUNT; crmodel++)
    {
        if ((dungeon->owned_creatures_of_model[crmodel] > 0)
            && (crmodel != get_players_spectator_model(my_player_number)))
        {
            int i;
            for (i=0; i < num_breeds; i++)
            {
                if (breed_activities[i] == crmodel)
                {
                    break;
                }
            }
            if (num_breeds == i)
            {
                breed_activities[i] = crmodel;
                num_breeds++;
            }
        }
    }
    // Remove from breed activities
    for (crmodel=1; crmodel < CREATURE_TYPES_COUNT; crmodel++)
    {
        if ((dungeon->owned_creatures_of_model[crmodel] <= 0)
          && (crmodel != get_players_special_digger_model(my_player_number)))
        {
            int i;
            for (i=0; i < num_breeds; i++)
            {
                if (breed_activities[i] == crmodel)
                {
                    for (; i < num_breeds-1;  i++) {
                        breed_activities[i] = breed_activities[i+1];
                    }
                    num_breeds--;
                    breed_activities[i] = 0;
                    break;
                }
            }
        }
        no_of_breeds_owned = num_breeds;
    }
}

void toggle_hero_health_flowers(void)
{
    const char *statstr;
    toggle_flag_byte(&game.flags_cd,MFlg_NoHeroHealthFlower);
    if (game.flags_cd & MFlg_NoHeroHealthFlower)
    {
      statstr = "off";
    } else
    {
      do_sound_menu_click();
      statstr = "on";
    }
    show_onscreen_msg(2*game.num_fps, "Hero health flowers %s", statstr);
}

void reset_gui_based_on_player_mode(void)
{
    struct PlayerInfo *player;
    //_DK_reset_gui_based_on_player_mode();
    player = get_my_player();
    if ((player->view_type == PVT_CreatureContrl) || (player->view_type == PVT_CreaturePasngr))
    {
        turn_on_menu(GMnu_CREATURE_QUERY1);
    } else
    {
        turn_on_menu(GMnu_MAIN);
        if (game.active_panel_mnu_idx > 0)
        {
            initialise_tab_tags(game.active_panel_mnu_idx);
            turn_on_menu(game.active_panel_mnu_idx);
            MenuNumber mnuidx;
            mnuidx = menu_id_to_number(GMnu_MAIN);
            if (mnuidx != MENU_INVALID_ID) {
                setup_radio_buttons(&active_menus[mnuidx]);
            }
        }
        else
        {
            turn_on_menu(GMnu_ROOM);
        }
    }
    set_gui_visible(true);
}

void reinit_tagged_blocks_for_player(PlayerNumber plyr_idx)
{
    //_DK_reinit_tagged_blocks_for_player(plyr_idx); return;
    // Clear tagged blocks
    MapSubtlCoord stl_x;
    MapSubtlCoord stl_y;
    for (stl_y=0; stl_y < map_subtiles_y; stl_y++)
    {
        for (stl_x=0; stl_x < map_subtiles_x; stl_x++)
        {
            struct Map *mapblk;
            mapblk = get_map_block_at(stl_x, stl_y);
            mapblk->flags &= ~SlbAtFlg_Unexplored;
            mapblk->flags &= ~SlbAtFlg_TaggedValuable;
        }
    }
    // Reinit with data from current players dungeon
    struct Dungeon *dungeon;
    dungeon = get_dungeon(plyr_idx);
    int task_idx;
    for (task_idx = 0; task_idx < dungeon->highest_task_number; task_idx++)
    {
        struct MapTask  *mtask;
        mtask = &dungeon->task_list[task_idx];
        MapSubtlCoord taskstl_x;
        MapSubtlCoord taskstl_y;
        taskstl_x = stl_num_decode_x(mtask->coords);
        taskstl_y = stl_num_decode_y(mtask->coords);
        switch (mtask->kind)
        {
        case 2:
            for (stl_y = taskstl_y - 1; stl_y <= taskstl_y + 1; stl_y++)
            {
                for (stl_x = taskstl_x - 1; stl_x <= taskstl_x + 1; stl_x++)
                {
                    struct Map *mapblk;
                    mapblk = get_map_block_at(stl_x, stl_y);
                    mapblk->flags |= SlbAtFlg_TaggedValuable;
                }
            }
            break;
        case 1:
        case 3:
            for (stl_y = taskstl_y - 1; stl_y <= taskstl_y + 1; stl_y++)
            {
                for (stl_x = taskstl_x - 1; stl_x <= taskstl_x + 1; stl_x++)
                {
                    struct Map *mapblk;
                    mapblk = get_map_block_at(stl_x, stl_y);
                    mapblk->flags |= SlbAtFlg_Unexplored;
                }
            }
            break;
        default:
            break;
        }
    }
}

void instant_instance_selected(CrInstance check_inst_id)
{
    //_DK_instant_instance_selected(check_inst_id);
    struct PlayerInfo *player;
    player = get_player(my_player_number);
    struct Thing *ctrltng;
    ctrltng = thing_get(player->controlled_thing_idx);
    struct CreatureStats *crstat;
    crstat = creature_stats_get_from_thing(ctrltng);
    long i;
    long k;
    int avail_pos;
    int match_avail_pos;
    avail_pos = 0;
    match_avail_pos = 0;
    for (i=0; i < CREATURE_MAX_LEVEL; i++)
    {
        k = crstat->learned_instance_id[i];
        if (creature_instance_is_available(ctrltng, k))
        {
            if (k == check_inst_id) {
                match_avail_pos = avail_pos;
                break;
            }
            avail_pos++;
        }
    }
    first_person_instance_top_half_selected = match_avail_pos < 6 && (first_person_instance_top_half_selected || match_avail_pos < 4);
}

short zoom_to_next_annoyed_creature(void)
{
    struct PlayerInfo *player;
    struct Dungeon *dungeon;
    struct Thing *thing;
    player = get_my_player();
    dungeon = get_players_num_dungeon(my_player_number);
    dungeon->zoom_annoyed_creature_idx = find_next_annoyed_creature(player->id_number,dungeon->zoom_annoyed_creature_idx);
    thing = thing_get(dungeon->zoom_annoyed_creature_idx);
    if (thing_is_invalid(thing))
    {
      return false;
    }
    set_players_packet_action(player, PckA_ZoomToPosition, thing->mappos.x.val, thing->mappos.y.val, 0, 0);
    return true;
}

TbBool toggle_computer_player(PlayerNumber plyr_idx)
{
    struct PlayerInfo *player;
    player = get_player(plyr_idx);
    struct Dungeon *dungeon;
    dungeon = get_players_dungeon(player);
    if (dungeon_invalid(dungeon)) {
        ERRORLOG("Player %d has no dungeon",(int)plyr_idx);
        return false;
    }
    if ((dungeon->computer_enabled & 0x01) == 0)
    {
        dungeon->computer_enabled |= 0x01;
    } else
    {
        dungeon->computer_enabled &= ~0x01;
    }
    struct Computer2 *comp;
    comp = get_computer_player(player->id_number);
    computer_force_dump_held_things_on_map(comp, &dungeon->essential_pos);
    return true;
}

void reinit_level_after_load(void)
{
    struct PlayerInfo *player;
    int i;
    SYNCDBG(6,"Starting");
    // Reinit structures from within the game
    player = get_my_player();
    player->lens_palette = 0;
    init_lookups();
    init_navigation();
    reinit_packets_after_load();
    game.flags_font |= start_params.flags_font;
    parchment_loaded = 0;
    for (i=0; i < PLAYERS_COUNT; i++)
    {
      player = get_player(i);
      if (player_exists(player))
        set_engine_view(player, player->view_mode);
    }
    start_rooms = &game.rooms[1];
    end_rooms = &game.rooms[ROOMS_COUNT];
    load_texture_map_file(game.texture_id, 2);
    init_animating_texture_maps();
    init_gui();
    reset_gui_based_on_player_mode();
    erstats_clear();
    player = get_my_player();
    reinit_tagged_blocks_for_player(player->id_number);
    restore_computer_player_after_load();
    sound_reinit_after_load();
}

/**
 * Sets to defaults some basic parameters which are
 * later copied into Game structure.
 */
TbBool set_default_startup_parameters(void)
{
    memset(&start_params, 0, sizeof(struct StartupParameters));
    start_params.packet_checksum_verify = 1;
    set_flag_byte(&start_params.flags_font,FFlg_unk01,false);
    // Set levels to 0, as we may not have the campaign loaded yet
    start_params.selected_level_number = 0;
    start_params.num_fps = 20;
    start_params.one_player = 1;
    start_params.computer_chat_flags = CChat_None;
    set_flag_byte(&start_params.flags_cd,MFlg_IsDemoMode,false);
    set_flag_byte(&start_params.flags_cd,MFlg_unk40,true);
    start_params.force_ppro_poly = 0;
    return true;
}

void clear_slabsets(void)
{
    struct SlabSet *sset;
    struct SlabObj *sobj;
    int i;
    for (i=0; i < SLABSET_COUNT; i++)
    {
        sset = &game.slabset[i];
        memset(sset, 0, sizeof(struct SlabSet));
        game.slabobjs_idx[i] = -1;
    }
    game.slabset_num = SLABSET_COUNT;
    game.slabobjs_num = 0;
    for (i=0; i < SLABOBJS_COUNT; i++)
    {
        sobj = &game.slabobjs[i];
        memset(sobj, 0, sizeof(struct SlabObj));
    }
}

void clear_map(void)
{
    clear_mapmap();
    clear_slabs();
    clear_columns();
    clear_slabsets();
}

void clear_things_and_persons_data(void)
{
    struct Thing *thing;
    long i;
    for (i=0; i < THINGS_COUNT; i++)
    {
        thing = &game.things_data[i];
        memset(thing, 0, sizeof(struct Thing));
        thing->owner = PLAYERS_COUNT;
        thing->mappos.x.val = subtile_coord_center(map_subtiles_x/2);
        thing->mappos.y.val = subtile_coord_center(map_subtiles_y/2);
    }
    for (i=0; i < CREATURES_COUNT; i++)
    {
      memset(&game.cctrl_data[i], 0, sizeof(struct CreatureControl));
    }
}

void clear_computer(void)
{
    long i;
    SYNCDBG(8,"Starting");
    for (i=0; i < COMPUTER_TASKS_COUNT; i++)
    {
        LbMemorySet(&game.computer_task[i], 0, sizeof(struct ComputerTask));
    }
    for (i=0; i < GOLD_LOOKUP_COUNT; i++)
    {
        LbMemorySet(&game.gold_lookup[i], 0, sizeof(struct GoldLookup));
    }
    for (i=0; i < PLAYERS_COUNT; i++)
    {
        LbMemorySet(&game.computer[i], 0, sizeof(struct Computer2));
    }
}

void init_keepers_map_exploration(void)
{
    struct PlayerInfo *player;
    int i;
    for (i=0; i < PLAYERS_COUNT; i++)
    {
      player = get_player(i);
      if (player_exists(player) && (player->is_active == 1))
      {
          // Additional init - the main one is in init_player()
          if ((player->allocflags & PlaF_CompCtrl) != 0) {
              init_keeper_map_exploration_by_terrain(player);
              init_keeper_map_exploration_by_creatures(player);
          }
      }
    }
}

void clear_players_for_save(void)
{
    struct PlayerInfo *player;
    unsigned short id_mem;
    unsigned short mem2;
    unsigned short memflg;
    struct Camera cammem;
    int i;
    for (i=0; i < PLAYERS_COUNT; i++)
    {
      player = get_player(i);
      id_mem = player->id_number;
      mem2 = player->is_active;
      memflg = player->allocflags;
      LbMemoryCopy(&cammem,&player->cameras[CamIV_FirstPerson],sizeof(struct Camera));
      memset(player, 0, sizeof(struct PlayerInfo));
      player->id_number = id_mem;
      player->is_active = mem2;
      set_flag_byte(&player->allocflags,PlaF_Allocated,((memflg & PlaF_Allocated) != 0));
      set_flag_byte(&player->allocflags,PlaF_CompCtrl,((memflg & PlaF_CompCtrl) != 0));
      LbMemoryCopy(&player->cameras[CamIV_FirstPerson],&cammem,sizeof(struct Camera));
      player->acamera = &player->cameras[CamIV_FirstPerson];
    }
}

void delete_all_thing_structures(void)
{
    long i;
    struct Thing *thing;
    for (i=1; i < THINGS_COUNT; i++)
    {
      thing = thing_get(i);
      if (thing_exists(thing)) {
          delete_thing_structure(thing, 1);
      }
    }
    for (i=0; i < THINGS_COUNT-1; i++) {
      game.free_things[i] = i+1;
    }
    game.free_things_start_index = 0;
}

void delete_all_structures(void)
{
    SYNCDBG(6,"Starting");
    delete_all_thing_structures();
    delete_all_control_structures();
    delete_all_room_structures();
    delete_all_action_point_structures();
    light_initialise();
    SYNCDBG(16,"Done");
}

/**
 * Clears game structures at end of level.
 * Also used as part of clearing before new level is loaded.
 */
void clear_game_for_summary(void)
{
    SYNCDBG(6,"Starting");
    delete_all_structures();
    clear_shadow_limits(&game.lish);
    clear_stat_light_map();
    clear_mapwho();
    game.entrance_room_id = 0;
    game.action_rand_seed = 0;
    game.operation_flags &= ~GOF_Unkn04;
    game.operation_flags &= ~GOF_Paused;
    clear_columns();
    clear_action_points();
    clear_players();
    clear_dungeons();
}

void clear_game(void)
{
    SYNCDBG(6,"Starting");
    clear_game_for_summary();
    game.audiotrack = 0;
    clear_map();
    clear_computer();
    clear_script();
    clear_events();
    clear_things_and_persons_data();
    ceiling_set_info(12, 4, 1);
    init_animating_texture_maps();
    init_thing_objects();
}

void clear_game_for_save(void)
{
    SYNCDBG(6,"Starting");
    delete_all_structures();
    light_initialise();
    clear_mapwho();
    game.entrance_room_id = 0;
    game.action_rand_seed = 0;
    set_flag_byte(&game.operation_flags,GOF_Unkn04,false);
    clear_columns();
    clear_players_for_save();
    clear_dungeons();
}

void reset_creature_max_levels(void)
{
    int i;
    int k;
    for (i=0; i < DUNGEONS_COUNT; i++)
    {
        struct Dungeon *dungeon;
        dungeon = get_dungeon(i);
        for (k=1; k < CREATURE_TYPES_COUNT; k++)
        {
            dungeon->creature_max_level[k] = CREATURE_MAX_LEVEL+1;
        }
    }
}

void change_engine_window_relative_size(long w_delta, long h_delta)
{
    struct PlayerInfo *myplyr;
    myplyr=get_my_player();
    setup_engine_window(myplyr->engine_window_x, myplyr->engine_window_y,
        myplyr->engine_window_width+w_delta, myplyr->engine_window_height+h_delta);
}

void PaletteSetPlayerPalette(struct PlayerInfo *player, unsigned char *pal)
{
    if (pal == blue_palette) // if the requested palette is the Freeze palette
    {
      if ((player->additional_flags & PlaAF_FreezePaletteIsActive) != 0)
        return; // Freeze palette is already on
      player->additional_flags |= PlaAF_FreezePaletteIsActive; // flag Freeze palette is active
    } else
    {
      player->additional_flags &= ~PlaAF_FreezePaletteIsActive; // flag Freeze palette is not active
    }
    if ( (player->lens_palette == 0) || ((pal != player->main_palette) && (pal == player->lens_palette)) )
    {
        player->main_palette = pal;
        player->palette_fade_step_pain = 0;
        player->palette_fade_step_possession = 0;
        if (is_my_player(player))
        {
            LbScreenWaitVbi();
            LbPaletteSet(pal);
        }
    }
}

TbBool set_gamma(char corrlvl, TbBool do_set)
{
    char *fname;
    TbBool result = true;
    if (corrlvl < 0)
      corrlvl = 0;
    else
    if (corrlvl > 4)
      corrlvl = 4;
    settings.gamma_correction = corrlvl;
    copy_settings_to_dk_settings();
    fname=prepare_file_fmtpath(FGrp_StdData,"pal%05d.dat",settings.gamma_correction);
    if (!LbFileExists(fname))
    {
      WARNMSG("Palette file \"%s\" doesn't exist.", fname);
      result = false;
    }
    if (result)
    {
      result = (LbFileLoadAt(fname, engine_palette) != -1);
    }
    if ((result) && (do_set))
    {
      struct PlayerInfo *myplyr;
      myplyr=get_my_player();
      PaletteSetPlayerPalette(myplyr, engine_palette);
    }
    if (!result)
      ERRORLOG("Can't load palette file.");
    return result;
}

void centre_engine_window(void)
{
    long x1;
    long y1;
    struct PlayerInfo *player=get_my_player();
    if ((game.operation_flags & GOF_ShowGui) != 0)
      x1 = (MyScreenWidth-player->engine_window_width-status_panel_width) / 2 + status_panel_width;
    else
      x1 = (MyScreenWidth-player->engine_window_width) / 2;
    y1 = (MyScreenHeight-player->engine_window_height) / 2;
    setup_engine_window(x1, y1, player->engine_window_width, player->engine_window_height);
}

void turn_off_query(PlayerNumber plyr_idx)
{
    //_DK_turn_off_query(a);
    struct PlayerInfo *player;
    player = get_player(plyr_idx);
    set_player_instance(player, PI_UnqueryCrtr, 0);
}

void level_lost_go_first_person(PlayerNumber plyr_idx)
{
    struct CreatureControl *cctrl;
    struct PlayerInfo *player;
    struct Dungeon *dungeon;
    struct Thing *thing;
    ThingModel spectator_breed;
    SYNCDBG(6,"Starting for player %d",(int)plyr_idx);
    //_DK_level_lost_go_first_person(plridx);
    player = get_player(plyr_idx);
    dungeon = get_dungeon(player->id_number);
    if (dungeon_invalid(dungeon)) {
        ERRORLOG("Unable to get player %d dungeon",(int)plyr_idx);
        return;
    }
    spectator_breed = get_players_spectator_model(plyr_idx);
    player->dungeon_camera_zoom = get_camera_zoom(player->acamera);
    thing = create_and_control_creature_as_controller(player, spectator_breed, &dungeon->mappos);
    if (thing_is_invalid(thing)) {
        ERRORLOG("Unable to create spectator creature");
        return;
    }
    cctrl = creature_control_get_from_thing(thing);
    cctrl->flgfield_1 |= CCFlg_NoCompControl;
    SYNCDBG(8,"Finished");
}

// TODO: replace this function by find_location_pos
void find_map_location_coords(long location, long *x, long *y, int plyr_idx, const char *func_name)
{
    struct ActionPoint *apt;
    struct Thing *thing;
    struct Coord3d pos;

    long pos_x;
    long pos_y;
    long i;
    SYNCDBG(15,"From %s; Location %ld, pos(%ld,%ld)",func_name, location, *x, *y);
    pos_y = 0;
    pos_x = 0;
    i = get_map_location_longval(location);
    switch (get_map_location_type(location))
    {
    case MLoc_ACTIONPOINT:
        // Location stores action point index
        apt = action_point_get(i);
        if (!action_point_is_invalid(apt))
        {
          pos_y = apt->mappos.y.stl.num;
          pos_x = apt->mappos.x.stl.num;
        } else
          WARNMSG("%s: Action Point %d location not found",func_name,i);
        break;
    case MLoc_HEROGATE:
        thing = find_hero_gate_of_number(i);
        if (!thing_is_invalid(thing))
        {
          pos_y = thing->mappos.y.stl.num;
          pos_x = thing->mappos.x.stl.num;
        } else
          WARNMSG("%s: Hero Gate %d location not found",func_name,i);
        break;
    case MLoc_PLAYERSHEART:
        if (i < PLAYERS_COUNT)
        {
            thing = get_player_soul_container(i);
        } else
          thing = INVALID_THING;
        if (!thing_is_invalid(thing))
        {
          pos_y = thing->mappos.y.stl.num;
          pos_x = thing->mappos.x.stl.num;
        } else
          WARNMSG("%s: Dungeon Heart location for player %d not found",func_name,i);
        break;
    case MLoc_NONE:
        pos_y = *y;
        pos_x = *x;
        break;
    case MLoc_THING:
        thing = thing_get(i);
        if (!thing_is_invalid(thing))
        {
          pos_y = thing->mappos.y.stl.num;
          pos_x = thing->mappos.x.stl.num;
        } else
          WARNMSG("%s: Thing %d location not found",func_name,i);
        break;
    case MLoc_METALOCATION:
        if (get_coords_at_meta_action(&pos, plyr_idx, i))
        {
            pos_x = pos.x.stl.num;
            pos_y = pos.y.stl.num;
        }
        else
          WARNMSG("%s: Metalocation not found %d",func_name,i);
        break;
    case MLoc_CREATUREKIND:
    case MLoc_OBJECTKIND:
    case MLoc_ROOMKIND:
    case MLoc_PLAYERSDUNGEON:
    case MLoc_APPROPRTDUNGEON:
    case MLoc_DOORKIND:
    case MLoc_TRAPKIND:
    default:
          WARNMSG("%s: Unsupported location, %lu.",func_name,location);
        break;
    }
    *y = pos_y;
    *x = pos_x;
}

void set_general_information(long msg_id, long target, long x, long y)
{
    struct PlayerInfo *player;
    long pos_x;
    long pos_y;
    player = get_my_player();
    find_map_location_coords(target, &x, &y, my_player_number, __func__);
    pos_x = 0;
    pos_y = 0;
    if ((x != 0) || (y != 0))
    {
        pos_y = subtile_coord_center(y);
        pos_x = subtile_coord_center(x);
    }
    event_create_event(pos_x, pos_y, EvKind_Information, player->id_number, -msg_id);
}

void set_quick_information(long msg_id, long target, long x, long y)
{
    struct PlayerInfo *player;
    long pos_x;
    long pos_y;
    player = get_my_player();
    find_map_location_coords(target, &x, &y, my_player_number, __func__);
    pos_x = 0;
    pos_y = 0;
    if ((x != 0) || (y != 0))
    {
        pos_y = subtile_coord_center(y);
        pos_x = subtile_coord_center(x);
    }
    event_create_event(pos_x, pos_y, EvKind_QuickInformation, player->id_number, -msg_id);
}

void set_general_objective(long msg_id, long target, long x, long y)
{
    process_objective(get_string(msg_id), target, x, y);
}

void process_objective(const char *msg_text, long target, long x, long y)
{
    struct PlayerInfo *player;
    long pos_x;
    long pos_y;
    player = get_my_player();
    find_map_location_coords(target, &x, &y, my_player_number, __func__);
    pos_y = y;
    pos_x = x;
    set_level_objective(msg_text);
    display_objectives(player->id_number, pos_x, pos_y);
}

short winning_player_quitting(struct PlayerInfo *player, long *plyr_count)
{
    struct PlayerInfo *swplyr;
    int i;
    int k;
    int n;
    if (player->victory_state == VicS_LostLevel)
    {
      return 0;
    }
    k = 0;
    n = 0;
    for (i=0; i < PLAYERS_COUNT; i++)
    {
      swplyr = get_player(i);
      if (player_exists(swplyr))
      {
        if (swplyr->is_active == 1)
        {
          k++;
          if (swplyr->victory_state == VicS_LostLevel)
            n++;
        }
      }
    }
    *plyr_count = k;
    return ((k - n) == 1);
}

short lose_level(struct PlayerInfo *player)
{
    if (!is_my_player(player))
        return false;
    if ((game.system_flags & GSF_NetworkActive) != 0)
    {
        LbNetwork_Stop();
    }
    quit_game = 1;
    return true;
}

short resign_level(struct PlayerInfo *player)
{
    if (!is_my_player(player))
        return false;
    if ((game.system_flags & GSF_NetworkActive) != 0)
    {
        LbNetwork_Stop();
    }
    quit_game = 1;
    return true;
}

short complete_level(struct PlayerInfo *player)
{
    SYNCDBG(6,"Starting");
    if (!is_my_player(player))
        return false;
    if ((game.system_flags & GSF_NetworkActive) != 0)
    {
        LbNetwork_Stop();
        quit_game = 1;
        return true;
    }
    LevelNumber lvnum;
    lvnum = get_continue_level_number();
    if (get_loaded_level_number() == lvnum)
    {
        SYNCDBG(7,"Progressing the campaign");
        move_campaign_to_next_level();
    }
    quit_game = 1;
    return true;
}

void clear_lookups(void)
{
    long i;
    SYNCDBG(8,"Starting");
    for (i=0; i < THINGS_COUNT; i++)
    {
      game.things.lookup[i] = NULL;
    }
    game.things.end = NULL;

    memset(&game.persons, 0, sizeof(struct Persons));

    for (i=0; i < COLUMNS_COUNT; i++)
    {
      game.columns.lookup[i] = NULL;
    }
    game.columns.end = NULL;
}

void set_mouse_light(struct PlayerInfo *player)
{
    SYNCDBG(6,"Starting");
    //_DK_set_mouse_light(player);
    struct Packet *pckt;
    pckt = get_packet_direct(player->packet_num);
    if (player->cursor_light_idx != 0)
    {
        if ((pckt->control_flags & PCtr_MapCoordsValid) != 0)
        {
            struct Coord3d pos;
            pos.x.val = pckt->pos_x;
            pos.y.val = pckt->pos_y;
            pos.z.val = get_floor_height_at(&pos);
            if (is_my_player(player)) {
                game.pos_14C006 = pos;
            }
            light_turn_light_on(player->cursor_light_idx);
            light_set_light_position(player->cursor_light_idx, &pos);
        }
        else
        {
            light_turn_light_off(player->cursor_light_idx);
        }
    }
}

void check_players_won(void)
{
  SYNCDBG(8,"Starting");

    if (!(game.system_flags & GSF_NetworkActive))
        return;

    unsigned int playerIdx = 0;
    for (; playerIdx < PLAYERS_COUNT; ++playerIdx)
    {
        PlayerInfo* curPlayer = get_player(playerIdx);
        if (!player_exists(curPlayer) || curPlayer->is_active != 1 || curPlayer->victory_state != VicS_Undecided)
            continue;

        // check if any other player is still alive
        for (unsigned int secondPlayerIdx = 0; secondPlayerIdx < PLAYERS_COUNT; ++secondPlayerIdx)
        {
            if (secondPlayerIdx == playerIdx)
                continue;

            PlayerInfo* otherPlayer = get_player(secondPlayerIdx);
            if (player_exists(otherPlayer) && otherPlayer->is_active == 1)
            {
                Thing* heartng = get_player_soul_container(secondPlayerIdx);
                if (heartng->active_state != ObSt_BeingDestroyed)
                    goto continueouterloop;
            }
        }
        break;
    continueouterloop:
        ;
    }
    set_player_as_won_level(&game.players[playerIdx]);
}

void check_players_lost(void)
{
  long i;
  SYNCDBG(8,"Starting");
  struct PlayerInfo* player;
  struct DungeonAdd* dungeonadd;
  for (i=0; i < PLAYERS_COUNT; i++)
  {
      player = get_player(i);
      dungeonadd = get_players_dungeonadd(player);
      if (player_exists(player) && (player->is_active == 1))
      {
          struct Thing *heartng;
          heartng = get_player_soul_container(i);
          if ((!thing_exists(heartng) || ((heartng->active_state == ObSt_BeingDestroyed) && !(dungeonadd->backup_heart_idx > 0))) && (player->victory_state == VicS_Undecided))
          {
            event_kill_all_players_events(i);
            set_player_as_lost_level(player);
            //this would easily prevent computer player activities on dead player, but it also makes dead player unable to use
            //floating spirit, so it can't be done this way: player->is_active = 0;
            if (is_my_player_number(i)) {
                LbPaletteSet(engine_palette);
            }
          }
      }
  }
}

void blast_slab(MapSlabCoord slb_x, MapSlabCoord slb_y, PlayerNumber plyr_idx)
{
    struct SlabMap *slb;
    slb = get_slabmap_block(slb_x, slb_y);
    if (slabmap_block_invalid(slb)) {
        return;
    }
    if (slabmap_owner(slb) != plyr_idx) {
        return;
    }
    struct Thing *doortng;
    doortng = get_door_for_position(slab_subtile_center(slb_x), slab_subtile_center(slb_y));
    if (!thing_is_invalid(doortng)) {
        destroy_door(doortng);
    }
    struct SlabAttr *slbattr;
    slbattr = get_slab_attrs(slb);
    if (slbattr->category == SlbAtCtg_FortifiedGround)
    {
      place_slab_type_on_map(SlbT_PATH, slab_subtile_center(slb_x), slab_subtile_center(slb_y), game.neutral_player_num, 1);
      decrease_dungeon_area(plyr_idx, 1);
      do_unprettying(game.neutral_player_num, slb_x, slb_y);
      do_slab_efficiency_alteration(slb_x, slb_y);
      struct Coord3d pos;
      pos.x.val = subtile_coord_center(slab_subtile_center(slb_x));
      pos.y.val = subtile_coord_center(slab_subtile_center(slb_y));
      pos.z.val = get_floor_height_at(&pos);
      create_effect_element(&pos, TngEffElm_RedFlameBig, plyr_idx);
    }
}

static void process_dungeon_devastation_effects(void)
{
    SYNCDBG(8,"Starting");
    //_DK_process_dungeon_devastation_effects(); return;
    int plyr_idx;
    for (plyr_idx=0; plyr_idx < PLAYERS_COUNT; plyr_idx++)
    {
        struct Dungeon *dungeon;
        dungeon = get_players_num_dungeon(plyr_idx);
        if (dungeon->devastation_turn == 0)
            continue;
        if ((game.play_gameturn & 1) != 0)
            continue;
        dungeon->devastation_turn++;
        if (dungeon->devastation_turn >= max(map_tiles_x,map_tiles_y))
            continue;
        MapSlabCoord slb_x;
        MapSlabCoord slb_y;
        int i;
        int range;
        slb_x = subtile_slab(dungeon->devastation_centr_x) - dungeon->devastation_turn;
        slb_y = subtile_slab(dungeon->devastation_centr_y) - dungeon->devastation_turn;
        range = 2*dungeon->devastation_turn;
        for (i = 0; i <= range; i++)
        {
            blast_slab(slb_x + i, slb_y,         dungeon->owner);
            blast_slab(slb_x + i, slb_y + range, dungeon->owner);
        }
        for (i = 0; i <= range; i++)
        {
            blast_slab(slb_x,         slb_y + i, dungeon->owner);
            blast_slab(slb_x + range, slb_y + i, dungeon->owner);
        }
    }
}

void count_players_creatures_being_paid(int *creatures_count)
{
    unsigned long k;
    long i;
    const struct StructureList *slist;
    slist = get_list_for_thing_class(TCls_Creature);
    i = slist->index;
    k = 0;
    while (i != 0)
    {
        struct Thing *thing;
        thing = thing_get(i);
        if (thing_is_invalid(thing))
        {
            ERRORLOG("Jump to invalid thing detected");
            break;
        }
        i = thing->next_of_class;
        // Per-thing code
        if ((thing->owner != game.hero_player_num) && (thing->owner != game.neutral_player_num))
        {
            struct CreatureStats *crstat;
            crstat = creature_stats_get_from_thing(thing);
            if (crstat->pay != 0)
            {
                struct CreatureControl *cctrl;
                cctrl = creature_control_get_from_thing(thing);
                if (cctrl->paydays_advanced > 0)
                {
                    cctrl->paydays_advanced--;
                } else
                {
                    cctrl->paydays_owed++;
                    creatures_count[thing->owner]++;
                }
            }
        }
        // Per-thing code ends
        k++;
        if (k > THINGS_COUNT)
        {
            ERRORLOG("Infinite loop detected when sweeping things list");
            break;
        }
    }
}

void process_payday(void)
{
    //_DK_process_payday();
    game.pay_day_progress = game.pay_day_progress + (gameadd.pay_day_speed / 100);
    PlayerNumber plyr_idx;
    for (plyr_idx=0; plyr_idx < PLAYERS_COUNT; plyr_idx++)
    {
        if ((plyr_idx == game.hero_player_num) || (plyr_idx == game.neutral_player_num)) {
            continue;
        }
        struct PlayerInfo *player;
        player = get_player(plyr_idx);
        if (player_exists(player) && (player->is_active == 1))
        {
            compute_and_update_player_payday_total(plyr_idx);
            compute_and_update_player_backpay_total(plyr_idx);
        }
    }
    if (game.pay_day_gap <= game.pay_day_progress)
    {
        output_message(SMsg_Payday, 0, true);
        game.pay_day_progress = 0;
        // Prepare a list which counts how many creatures of each owner needs pay
        int player_paid_creatures_count[PLAYERS_EXT_COUNT];

        for (plyr_idx=0; plyr_idx < PLAYERS_EXT_COUNT; plyr_idx++)
        {
            player_paid_creatures_count[plyr_idx] = 0;
        }
        count_players_creatures_being_paid(player_paid_creatures_count);
        // Players which have creatures being paid, should get payday notification
        for (plyr_idx=0; plyr_idx < PLAYERS_EXT_COUNT; plyr_idx++)
        {
            if (player_paid_creatures_count[plyr_idx] > 0)
            {
                struct Dungeon *dungeon;
                dungeon = get_players_num_dungeon(plyr_idx);
                event_create_event_or_update_nearby_existing_event(0, 0,
                    EvKind_CreaturePayday, plyr_idx, dungeon->creatures_total_pay);
            }
        }
    }
}

void count_dungeon_stuff(void)
{
  struct PlayerInfo *player;
  struct Dungeon *dungeon;
  int i;

  game.field_14E4A4 = 0;
  game.field_14E4A0 = 0;
  game.field_14E49E = 0;

  for (i=0; i < DUNGEONS_COUNT; i++)
  {
    dungeon = get_dungeon(i);
    player = get_player(i);
    if (player_exists(player))
    {
      game.field_14E4A0 += dungeon->total_money_owned;
      game.field_14E4A4 += dungeon->num_active_diggers;
      game.field_14E49E += dungeon->num_active_creatrs;
    }
  }
}

void process_dungeons(void)
{
  SYNCDBG(7,"Starting");
  check_players_won();
  check_players_lost();
  process_dungeon_power_magic();
  count_dungeon_stuff();
  process_dungeon_devastation_effects();
  process_entrance_generation();
  process_payday();
  process_things_in_dungeon_hand();
  SYNCDBG(9,"Finished");
}

void update_near_creatures_for_footsteps(long *near_creatures, const struct Coord3d *srcpos)
{
    long near_distance[3];
    // Don't allow creatures which are far by over 20 subtiles
    near_distance[0] = subtile_coord(20,0);
    near_distance[1] = subtile_coord(20,0);
    near_distance[2] = subtile_coord(20,0);
    near_creatures[0] = 0;
    near_creatures[1] = 0;
    near_creatures[2] = 0;
    // Find the closest thing for footsteps
    struct Thing *thing;
    unsigned long k;
    long i;
    const struct StructureList *slist;
    slist = get_list_for_thing_class(TCls_Creature);
    i = slist->index;
    k = 0;
    while (i != 0)
    {
        thing = thing_get(i);
        if (thing_is_invalid(thing))
        {
            ERRORLOG("Jump to invalid thing detected");
            break;
        }
        i = thing->next_of_class;
        // Per-thing code
        thing->state_flags &= ~TF1_DoFootsteps;
        if ( (!thing_is_picked_up(thing)) && (!thing_is_dragged_or_pulled(thing)) )
        {
            struct CreatureSound *crsound;
            crsound = get_creature_sound(thing, CrSnd_Foot);
            if (crsound->index > 0)
            {
                struct CreatureControl *cctrl;
                cctrl = creature_control_get_from_thing(thing);
                long ndist;
                ndist = get_2d_box_distance(srcpos, &thing->mappos);
                if (ndist < near_distance[0])
                {
                    if (((cctrl->distance_to_destination != 0) && ((int)thing->floor_height >= (int)thing->mappos.z.val))
                      || ((thing->movement_flags & TMvF_Flying) != 0))
                    {
                        // Insert the new item to our list
                        int n;
                        for (n = 2; n>0; n--)
                        {
                            near_creatures[n] = near_creatures[n-1];
                            near_distance[n] = near_distance[n-1];
                        }
                        near_distance[0] = ndist;
                        near_creatures[0] = thing->index;
                    }
                }
            }
        }
        // Per-thing code ends
        k++;
        if (k > THINGS_COUNT)
        {
            ERRORLOG("Infinite loop detected when sweeping things list");
            break;
        }
    }
}

long stop_playing_flight_sample_in_all_flying_creatures(void)
{
    struct Thing *thing;
    unsigned long k;
    long i;
    long naffected;
    naffected = 0;
    const struct StructureList *slist;
    slist = get_list_for_thing_class(TCls_Creature);
    i = slist->index;
    k = 0;
    while (i != 0)
    {
        thing = thing_get(i);
        if (thing_is_invalid(thing))
        {
          ERRORLOG("Jump to invalid thing detected");
          break;
        }
        i = thing->next_of_class;
        // Per-thing code
        if ((get_creature_model_flags(thing) & CMF_IsDiptera) && ((thing->state_flags & TF1_DoFootsteps) == 0))
        {
            if ( S3DEmitterIsPlayingSample(thing->snd_emitter_id, 25, 0) ) {
                S3DDeleteSampleFromEmitter(thing->snd_emitter_id, 25, 0);
            }
        }
        // Per-thing code ends
        k++;
        if (k > THINGS_COUNT)
        {
          ERRORLOG("Infinite loop detected when sweeping things list");
          break;
        }
    }
    return naffected;
}

void update_footsteps_nearest_camera(struct Camera *cam)
{
    static long timeslice = 0;
    static long near_creatures[3];
    struct Coord3d srcpos;
    SYNCDBG(6,"Starting");
    if (cam == NULL)
        return;
    //_DK_update_footsteps_nearest_camera(camera);
    srcpos.x.val = cam->mappos.x.val;
    srcpos.y.val = cam->mappos.y.val;
    srcpos.z.val = cam->mappos.z.val;
    if (timeslice == 0) {
        update_near_creatures_for_footsteps(near_creatures, &srcpos);
    }
    long i;
    for (i=0; i < 3; i++)
    {
        struct Thing *thing;
        if (near_creatures[i] == 0)
            break;
        thing = thing_get(near_creatures[i]);
        if (thing_is_creature(thing)) {
            thing->state_flags |= TF1_DoFootsteps;
            play_thing_walking(thing);
        }
    }
    if (timeslice == 0)
    {
        stop_playing_flight_sample_in_all_flying_creatures();
    }
    timeslice = (timeslice + 1) % 4;
}

int clear_active_dungeons_stats(void)
{
  struct Dungeon *dungeon;
  int i;
  for (i=0; i <= game.hero_player_num; i++)
  {
      dungeon = get_dungeon(i);
      if (dungeon_invalid(dungeon))
          break;
      memset((char *)dungeon->field_64, 0, CREATURE_TYPES_COUNT * 15 * sizeof(unsigned short));
      memset((char *)dungeon->guijob_all_creatrs_count, 0, CREATURE_TYPES_COUNT*3*sizeof(unsigned short));
      memset((char *)dungeon->guijob_angry_creatrs_count, 0, CREATURE_TYPES_COUNT*3*sizeof(unsigned short));
  }
  return i;
}

TngUpdateRet damage_creatures_with_physical_force(struct Thing *thing, ModTngFilterParam param)
{
    SYNCDBG(18,"Starting for %s index %d",thing_model_name(thing),(int)thing->index);
    if (thing_is_picked_up(thing) || thing_is_dragged_or_pulled(thing))
    {
        return TUFRet_Unchanged;
    }
    if (thing_is_creature(thing))
    {
        apply_damage_to_thing_and_display_health(thing, param->num2, DmgT_Physical, param->num1);
        if (thing->health >= 0)
        {
            if (((thing->alloc_flags & TAlF_IsControlled) == 0) && !creature_is_kept_in_custody(thing))
            {
                if (get_creature_state_besides_interruptions(thing) != CrSt_CreatureEscapingDeath)
                {
                    if (cleanup_current_thing_state(thing) && setup_move_out_of_cave_in(thing))
                        thing->continue_state = CrSt_CreatureEscapingDeath;
                }
            }
            return TUFRet_Modified;
        } else
        {
            kill_creature(thing, INVALID_THING, param->num1, CrDed_NoEffects|CrDed_DiedInBattle);
            return TUFRet_Deleted;
        }
    }
    return TUFRet_Unchanged;
}

TbBool valid_cave_in_position(PlayerNumber plyr_idx, MapSubtlCoord stl_x, MapSubtlCoord stl_y)
{
    struct Map *mapblk;
    mapblk = get_map_block_at(stl_x,stl_y);
    if ((mapblk->flags & SlbAtFlg_Blocking) != 0)
        return false;
    struct SlabMap *slb;
    slb = get_slabmap_for_subtile(stl_x,stl_y);
    return (plyr_idx == game.neutral_player_num) || (slabmap_owner(slb) == game.neutral_player_num) || (slabmap_owner(slb) == plyr_idx);
}

long update_cave_in(struct Thing *thing)
{
    //return _DK_update_cave_in(thing);
    thing->health--;
    thing->rendering_flags |= TRF_Unknown01;
    if (thing->health < 1)
    {
        delete_thing_structure(thing, 0);
        return 1;
    }

    const struct MagicStats *pwrdynst;
    pwrdynst = get_power_dynamic_stats(PwrK_CAVEIN);
    struct Thing *efftng;
    struct Coord3d pos;
    PlayerNumber owner;
    owner = thing->owner;
    if ((game.play_gameturn % 3) == 0)
    {
        int n;
        n = UNSYNC_RANDOM(AROUND_TILES_COUNT);
        pos.x.val = thing->mappos.x.val + UNSYNC_RANDOM(704) * around[n].delta_x;
        pos.y.val = thing->mappos.y.val + UNSYNC_RANDOM(704) * around[n].delta_y;
        if (subtile_has_slab(coord_subtile(pos.x.val),coord_subtile(pos.y.val)))
        {
            pos.z.val = get_ceiling_height(&pos) - 128;
            efftng = create_effect_element(&pos, TngEff_Flash, owner);
            if (!thing_is_invalid(efftng)) {
                efftng->health = pwrdynst->time;
            }
        }
    }

    GameTurnDelta turns_between;
    GameTurnDelta turns_alive;
    turns_between = pwrdynst->time / 5;
    turns_alive = game.play_gameturn - thing->creation_turn;
    if ((turns_alive != 0) && ((turns_between < 1) || (3 * turns_between / 4 == turns_alive % turns_between)))
    {
        pos.x.val = thing->mappos.x.val + UNSYNC_RANDOM(128);
        pos.y.val = thing->mappos.y.val + UNSYNC_RANDOM(128);
        pos.z.val = get_floor_height_at(&pos) + 384;
        create_effect(&pos, TngEff_HarmlessGas4, owner);
    }

    if ((turns_alive % game.turns_per_collapse_dngn_dmg) == 0)
    {
        pos.x.val = thing->mappos.x.val;
        pos.y.val = thing->mappos.y.val;
        pos.z.val = subtile_coord(1,0);
        Thing_Modifier_Func do_cb;
        struct CompoundTngFilterParam param;
        param.plyr_idx = -1;
        param.class_id = 0;
        param.model_id = 0;
        param.num1 = thing->owner;
        param.num2 = game.collapse_dungeon_damage;
        param.ptr3 = 0;
        do_cb = damage_creatures_with_physical_force;
        do_to_things_with_param_around_map_block(&pos, do_cb, &param);
    }

    if ((8 * pwrdynst->time / 10 >= thing->health) && (2 * pwrdynst->time / 10 <= thing->health))
    {
        if ((pwrdynst->time < 10) || ((thing->health % (pwrdynst->time / 10)) == 0))
        {
            int round_idx;
            round_idx = CREATURE_RANDOM(thing, AROUND_TILES_COUNT);
            set_coords_to_slab_center(&pos, subtile_slab(thing->mappos.x.val + 3 * around[round_idx].delta_x), subtile_slab(thing->mappos.y.val + 3 * around[round_idx].delta_y));
            if (subtile_has_slab(coord_subtile(pos.x.val), coord_subtile(pos.y.val)) && valid_cave_in_position(thing->owner, coord_subtile(pos.x.val), coord_subtile(pos.y.val)))
            {
                struct Thing *ncavitng;
                ncavitng = get_cavein_at_subtile_owned_by(coord_subtile(pos.x.val), coord_subtile(pos.y.val), -1);
                if (thing_is_invalid(ncavitng))
                {
                    long dist;
                    struct Coord3d pos2;
                    pos2.x.val = subtile_coord(thing->cave_in.x,0);
                    pos2.y.val = subtile_coord(thing->cave_in.y,0);
                    pos2.z.val = subtile_coord(1,0);
                    dist = get_2d_box_distance(&pos, &pos2);
                    if (pwrdynst->strength[thing->cave_in.model] >= coord_subtile(dist))
                    {
                        ncavitng = create_thing(&pos, TCls_CaveIn, thing->cave_in.model, owner, -1);
                        if (!thing_is_invalid(ncavitng))
                        {
                            thing->health += 5;
                            if (thing->health > 0)
                            {
                                ncavitng->cave_in.x = thing->cave_in.x;
                                ncavitng->cave_in.y = thing->cave_in.y;
                            }
                        }
                    }
                }
            }
        }
    }
    return 1;
}

void update(void)
{
    struct PlayerInfo *player;
    SYNCDBG(4,"Starting for turn %ld",(long)game.play_gameturn);

    process_packets();
    if (quit_game || exit_keeper) {
        return;
    }
    if (game.game_kind == GKind_Unknown1)
    {
        game.field_14EA4B = 0;
        return;
    }
    set_previous_camera_values();
    
    if ((game.operation_flags & GOF_Paused) == 0)
    {
        player = get_my_player();
        if (player->additional_flags & PlaAF_LightningPaletteIsActive)
        {
            PaletteSetPlayerPalette(player, engine_palette);
            set_flag_byte(&player->additional_flags,PlaAF_LightningPaletteIsActive,false);
        }
        clear_active_dungeons_stats();
        update_creature_pool_state();
        if ((game.play_gameturn & 0x01) != 0)
            update_animating_texture_maps();
        update_things();
        process_rooms();
        process_dungeons();
        update_research();
        update_manufacturing();
        event_process_events();
        update_all_events();
        process_level_script();
        if ((game.numfield_D & GNFldD_Unkn04) != 0)
            process_computer_players2();
        process_players();
        process_action_points();
        player = get_my_player();
        if (player->view_mode == PVM_CreatureView)
        {
            struct Thing *thing = thing_get(player->controlled_thing_idx);
            update_first_person_object_ambience(thing);
        }
        update_footsteps_nearest_camera(player->acamera);
        PaletteFadePlayer(player);
        process_armageddon();
#if (BFDEBUG_LEVEL > 9)
        lights_stats_debug_dump();
        things_stats_debug_dump();
        creature_stats_debug_dump();
#endif
    }

    message_update();
    update_all_players_cameras();
    update_player_sounds();
    game.field_14EA4B = 0;
    SYNCDBG(6,"Finished");
}

long near_map_block_thing_filter_queryable_object(const struct Thing *thing, MaxTngFilterParam param, long maximizer)
{
/* Currently this only makes Dungeon Heart blinking; maybe I'll find a purpose for it later
    long dist_x,dist_y;
    if ((thing->class_id == TCls_Object) && (thing->model == 5))
    {
      if (thing->owner == param->plyr_idx)
      {
          // note that abs() is not required because we're computing square of the values
          dist_x = param->num1-(MapCoord)thing->mappos.x.val;
          dist_y = param->num2-(MapCoord)thing->mappos.y.val;
          // This function should return max value when the distance is minimal, so:
          return LONG_MAX-(dist_x*dist_x + dist_y*dist_y);
      }
    }
*/
    // If conditions are not met, return -1 to be sure thing will not be returned.
    return -1;
}

struct Thing *get_queryable_object_near(MapCoord pos_x, MapCoord pos_y, long plyr_idx)
{
    Thing_Maximizer_Filter filter;
    struct CompoundTngFilterParam param;
    SYNCDBG(19,"Starting");
    //return _DK_get_queryable_object_near(pos_x, pos_y, plyr_idx);
    filter = near_map_block_thing_filter_queryable_object;
    param.plyr_idx = plyr_idx;
    param.num1 = pos_x;
    param.num2 = pos_y;
    return get_thing_near_revealed_map_block_with_filter(pos_x, pos_y, filter, &param);
}

void set_player_cameras_position(struct PlayerInfo *player, long pos_x, long pos_y)
{
    player->cameras[CamIV_Parchment].mappos.x.val = pos_x;
    player->cameras[CamIV_FrontView].mappos.x.val = pos_x;
    player->cameras[CamIV_Isometric].mappos.x.val = pos_x;
    player->cameras[CamIV_Parchment].mappos.y.val = pos_y;
    player->cameras[CamIV_FrontView].mappos.y.val = pos_y;
    player->cameras[CamIV_Isometric].mappos.y.val = pos_y;
}

void scale_tmap2(long a1, long flags, long a3, long a4x, long a4y, long a6x, long a6y)
{
    if ((a6x == 0) || (a6y == 0)) {
        return;
    }
    long xstart;
    long ystart;
    long xend;
    long yend;
    char orient;
    switch (flags)
    {
    case 0:
        xstart = 0;
        ystart = 0;
        xend = 2097151 / a6x;
        yend = 2097151 / a6y;
        orient = 0;
        break;
    case 0x10:
        xstart = 2097151;
        ystart = 0;
        xend = -2097151 / a6x;
        yend = 2097151 / a6y;
        orient = 0;
        break;
    case 0x20:
        xstart = 0;
        ystart = 2097151;
        xend = 2097151 / a6x;
        yend = -2097151 / a6y;
        orient = 0;
        break;
    case 0x30:
        xstart = 2097151;
        ystart = 2097151;
        xend = -2097151 / a6x;
        yend = -2097151 / a6y;
        orient = 0;
        break;
    case 0x40:
        ystart = 0;
        xstart = 0;
        yend = 2097151 / a6y;
        xend = 2097151 / a6x;
        orient = 1;
        break;
    case 0x50:
        ystart = 0;
        xstart = 2097151;
        yend = 2097151 / a6y;
        xend = -2097151 / a6x;
        orient = 1;
        break;
    case 0x60:
        ystart = 2097151;
        xstart = 0;
        yend = -2097151 / a6y;
        xend = 2097151 / a6x;
        orient = 1;
        break;
    case 0x70:
        xstart = 2097151;
        ystart = 2097151;
        yend = -2097151 / a6y;
        xend = -2097151 / a6x;
        orient = 1;
        break;
    default:
          return;
    }
    long v10;
    long v12;
    v10 = a4x;
    if (v10 < 0)
    {
        a6x += a4x;
        if (a6x < 0) {
            return;
        }
        xstart -= xend * a4x;
        v10 = 0;
    }
    if (v10 + a6x > vec_window_width)
    {
        a6x = vec_window_width - v10;
        if (a6x < 0) {
            return;
        }
    }
    v12 = a4y;
    if (v12 < 0)
    {
        a6y += a4y;
        if (a6y < 0) {
            return;
        }
        ystart -= a4y * yend;
        v12 = 0;
    }
    if (v12 + a6y > vec_window_height)
    {
        a6y = vec_window_height - v12;
        if (a6y < 0) {
            return;
        }
    }
    int i;
    long hlimits[480];
    long wlimits[640];
    long *xlim;
    long *ylim;
    unsigned char *dbuf;
    unsigned char *block;
    if (!orient)
    {
        xlim = wlimits;
        for (i = a6x; i > 0; i--)
        {
            *xlim = xstart;
            xlim++;
            xstart += xend;
        }
        ylim = hlimits;
        for (i = a6y; i > 0; i--)
        {
            *ylim = ystart;
            ylim++;
            ystart += yend;
        }
        dbuf = &vec_screen[v10 + v12 * vec_screen_width];
        block = block_ptrs[a1];
        ylim = hlimits;
        long px;
        long py;
        int srcx;
        int srcy;
        unsigned char *d;
        if ( a3 >= 0 )
        {
          for (py = a6y; py > 0; py--)
          {
              xlim = wlimits;
              d = dbuf;
              srcy = (((*ylim) & 0xFF0000u) >> 16);
              for (px = a6x; px > 0; px--)
              {
                srcx = (((*xlim) & 0xFF0000u) >> 16);
                xlim++;
                *d = pixmap.fade_tables[256 * a3 + block[(srcy << 8) + srcx]];
                ++d;
              }
              dbuf += vec_screen_width;
              ylim++;
          }
        } else
        {
          for (py = a6y; py > 0; py--)
          {
            xlim = wlimits;
            d = dbuf;
            srcy = (((*ylim) & 0xFF0000u) >> 16);
            for (px = a6x; px > 0; px--)
            {
              srcx = (((*xlim) & 0xFF0000u) >> 16);
              xlim++;
              *d = block[(srcy << 8) + srcx];
              ++d;
            }
            dbuf += vec_screen_width;
            ylim++;
          }
        }
    } else
    {
        ylim = wlimits;
        for (i = a6y; i > 0; i--)
        {
          *ylim = ystart;
          ylim++;
          ystart += yend;
        }
        xlim = hlimits;
        for (i = a6x; i > 0; i--)
        {
          *xlim = xstart;
          xlim++;
          xstart += xend;
        }
        dbuf = &vec_screen[v10 + v12 * vec_screen_width];
        block = block_ptrs[a1];
        ylim = wlimits;
        long px;
        long py;
        int srcx;
        int srcy;
        unsigned char *d;
        if ( a3 >= 0 )
        {
          for (py = a6y; py > 0; py--)
          {
              xlim = hlimits;
              d = dbuf;
              srcy = (((*ylim) & 0xFF0000u) >> 16);
              for (px = a6x; px > 0; px--)
              {
                srcx = (((*xlim) & 0xFF0000u) >> 16);
                xlim++;
                *d = pixmap.fade_tables[256 * a3 + block[(srcx << 8) + srcy]];
                ++d;
              }
              dbuf += vec_screen_width;
              ylim++;
          }
        } else
        {
          for (py = a6y; py > 0; py--)
          {
            xlim = hlimits;
            d = dbuf;
            srcy = (((*ylim) & 0xFF0000u) >> 16);
            for (px = a6x; px > 0; px--)
            {
              srcx = (((*xlim) & 0xFF0000u) >> 16);
              xlim++;
              *d = block[(srcx << 8) + srcy];
              ++d;
            }
            dbuf += vec_screen_width;
            ylim++;
          }
        }
    }
}

void draw_texture(long a1, long a2, long a3, long a4, long a5, long a6, long a7)
{
    //_DK_draw_texture(a1, a2, a3, a4, a5, a6, a7);
    scale_tmap2(a5, a6, a7, a1 / pixel_size, a2 / pixel_size, a3 / pixel_size, a4 / pixel_size);
}

void update_block_pointed(int i,long x, long x_frac, long y, long y_frac)
{
    struct Map *mapblk;
    struct Column *colmn;
    short visible;
    unsigned int smask;
    long k;

    if (i > 0)
    {
      mapblk = get_map_block_at(x,y);
      visible = map_block_revealed_bit(mapblk, player_bit);
      if ((!visible) || ((mapblk->data & 0x7FF) > 0))
      {
        if (visible)
          k = mapblk->data & 0x7FF;
        else
          k = game.unrevealed_column_idx;
        colmn = get_column(k);
        smask = colmn->solidmask;
        if ((temp_cluedo_mode) && (smask != 0))
        {
          if (visible)
            k = mapblk->data & 0x7FF;
          else
            k = game.unrevealed_column_idx;
          colmn = get_column(k);
          if (colmn->solidmask >= 8)
          {
            if ( (!visible) || (((get_navigation_map(x,y) & 0x80) == 0) && ((mapblk->flags & SlbAtFlg_IsRoom) == 0)) )
              smask &= 3;
          }
        }
        if (smask & (1 << (i-1)))
        {
          pointed_at_frac_x = x_frac;
          pointed_at_frac_y = y_frac;
          block_pointed_at_x = x;
          block_pointed_at_y = y;
          me_pointed_at = mapblk;
        }
        if (((!temp_cluedo_mode) && (i == 5)) || ((temp_cluedo_mode) && (i == 2)))
        {
          top_pointed_at_frac_x = x_frac;
          top_pointed_at_frac_y = y_frac;
          top_pointed_at_x = x;
          top_pointed_at_y = y;
        }
      }
    } else
    {
        mapblk = get_map_block_at(x,y);
        floor_pointed_at_x = x;
        floor_pointed_at_y = y;
        block_pointed_at_x = x;
        block_pointed_at_y = y;
        pointed_at_frac_x = x_frac;
        pointed_at_frac_y = y_frac;
        me_pointed_at = mapblk;
    }
}

void update_blocks_pointed(void)
{
    long x;
    long y;
    long x_frac;
    long y_frac;
    long hori_ptr_y;
    long vert_ptr_y;
    long hori_hdelta_y;
    long vert_hdelta_y;
    long hori_ptr_x;
    long vert_ptr_x;
    long hvdiv_x;
    long hvdiv_y;
    long long lltmp;
    long k;
    int i;
    SYNCDBG(19,"Starting");
    if ((!vert_offset[1]) && (!hori_offset[1]))
    {
        block_pointed_at_x = 0;
        block_pointed_at_y = 0;
        me_pointed_at = INVALID_MAP_BLOCK;//get_map_block_at(0,0);
    } else
    {
        hori_ptr_y = (long)hori_offset[0] * (pointer_y - y_init_off);
        vert_ptr_y = (long)vert_offset[0] * (pointer_y - y_init_off);
        hori_hdelta_y = (long)hori_offset[0] * ((long)high_offset[1] >> 8);
        vert_hdelta_y = (long)vert_offset[0] * ((long)high_offset[1] >> 8);
        vert_ptr_x = (long)(vert_offset[1] * (pointer_x - x_init_off)) >> 1;
        hori_ptr_x = (long)(hori_offset[1] * (pointer_x - x_init_off)) >> 1;
        lltmp = hori_offset[0] * (long long)vert_offset[1] - vert_offset[0] * (long long)hori_offset[1];
        hvdiv_x = (lltmp >> 11);
        if (hvdiv_x == 0) hvdiv_x = 1;
        lltmp = vert_offset[0] * (long long)hori_offset[1] - hori_offset[0] * (long long)vert_offset[1];
        hvdiv_y = (lltmp >> 11);
        if (hvdiv_y == 0) hvdiv_y = 1;
        for (i=0; i < 8; i++)
        {
          k = (vert_ptr_x - (vert_ptr_y >> 1)) / hvdiv_x;
          x_frac = (k & 3) << 6;
          x = k >> 2;
          k = (hori_ptr_x - (hori_ptr_y >> 1)) / hvdiv_y;
          y_frac = (k & 3) << 6;
          y = k >> 2;
          if ((x >= 0) && (x < map_subtiles_x) && (y >= 0) && (y < map_subtiles_y))
          {
              update_block_pointed(i,x,x_frac,y,y_frac);
          }
          hori_ptr_y -= hori_hdelta_y;
          vert_ptr_y -= vert_hdelta_y;
        }
    }
    SYNCDBG(19,"Finished");
}

void engine(struct PlayerInfo *player, struct Camera *cam)
{
    TbGraphicsWindow grwnd;
    TbGraphicsWindow ewnd;
    unsigned short flg_mem;

    SYNCDBG(9,"Starting");
    //_DK_engine(cam); return;

    flg_mem = lbDisplay.DrawFlags;
    update_engine_settings(player);
    mx = cam->mappos.x.val;
    my = cam->mappos.y.val;
    mz = cam->mappos.z.val;
    pointer_x = (GetMouseX() - player->engine_window_x) / pixel_size;
    pointer_y = (GetMouseY() - player->engine_window_y) / pixel_size;
    lens = cam->horizontal_fov * scale_value_by_horizontal_resolution(4) / pixel_size;
    if (lens_mode == 0)
        update_blocks_pointed();
    LbScreenStoreGraphicsWindow(&grwnd);
    store_engine_window(&ewnd,pixel_size);
    view_height_over_2 = ewnd.height/2;
    view_width_over_2 = ewnd.width/2;
    LbScreenSetGraphicsWindow(ewnd.x, ewnd.y, ewnd.width, ewnd.height);
    setup_vecs(lbDisplay.GraphicsWindowPtr, 0, lbDisplay.GraphicsScreenWidth,
        ewnd.width, ewnd.height);
    camera_zoom = scale_camera_zoom_to_screen(cam->zoom);
    draw_view(cam, 0);
    lbDisplay.DrawFlags = flg_mem;
    thing_being_displayed = 0;
    LbScreenLoadGraphicsWindow(&grwnd);
}

void find_frame_rate(void)
{
    static TbClockMSec prev_time2=0;
    static TbClockMSec cntr_time2=0;
    unsigned long curr_time;
    curr_time = LbTimerClock();
    cntr_time2++;
    if (curr_time-prev_time2 >= 1000)
    {
        double time_fdelta = 1000.0*((double)(cntr_time2))/(curr_time-prev_time2);
        prev_time2 = curr_time;
        game.time_delta = (unsigned long)(time_fdelta*256.0);
        cntr_time2 = 0;
    }
}

void packet_load_find_frame_rate(unsigned long incr)
{
    static TbClockMSec start_time=0;
    static TbClockMSec extra_frames=0;
    TbClockMSec curr_time;
    curr_time = LbTimerClock();
    if ((curr_time-start_time) < 5000)
    {
        extra_frames += incr;
    } else
    {
        double time_fdelta = 1000.0*((double)(extra_frames+incr))/(curr_time-start_time);
        start_time = curr_time;
        game.time_delta = (unsigned long)(time_fdelta*256.0);
        extra_frames = 0;
    }
}

/**
 * Checks if the game screen needs redrawing.
 */
short display_should_be_updated_this_turn(void)
{
    if ((game.operation_flags & GOF_Paused) != 0)
      return true;
    if ( (game.turns_fastforward == 0) && (!game.numfield_149F38) )
    {
      find_frame_rate();
      if ( (game.frame_skip == 0) || ((game.play_gameturn % game.frame_skip) == 0))
        return true;
    } else
    if ( ((game.play_gameturn & 0x3F)==0) ||
         ((game.numfield_149F38) && ((game.play_gameturn & 7)==0)) )
    {
      packet_load_find_frame_rate(64);
      return true;
    }
    return false;
}

/**
 * Makes last updates to the video buffer, and swaps buffers to show
 * the new image.
 */
TbBool keeper_screen_swap(void)
{
/*  // For resolution 640x480, move the graphics data 40 lines lower
  if ( lbDisplay.ScreenMode == Lb_SCREEN_MODE_640_480_8 )
    if (LbScreenLock() == Lb_SUCCESS)
    {
      int i;
      int scrmove_x=0;
      int scrmove_y=40;
      int scanline_len=640;
      for (i=400;i>=0;i--)
        memcpy(lbDisplay.WScreen+scanline_len*(i+scrmove_y)+scrmove_x, lbDisplay.WScreen+scanline_len*i, scanline_len-scrmove_x);
      memset(lbDisplay.WScreen, 0, scanline_len*scrmove_y);
      LbScreenUnlock();
    }*/
  LbScreenSwap();
  return true;
}

/**
 * Waits until the next game turn. Delay is usually controlled by
 * num_fps variable.
 */
TbBool keeper_wait_for_next_turn(void)
{
    if ((game.numfield_D & GNFldD_Unkn10) != 0)
    {
        // No idea when such situation occurs
        TbClockMSec sleep_end = last_loop_time + 1000;
        LbSleepUntil(sleep_end);
        last_loop_time = LbTimerClock();
        return true;
    }
    if (game.frame_skip == 0)
    {
        // Standard delaying system
        TbClockMSec sleep_end = last_loop_time + 1000/game.num_fps;
        LbSleepUntil(sleep_end);
        last_loop_time = LbTimerClock();
        return true;
    }
    return false;
}

TbBool keeper_wait_for_screen_focus(void)
{
    do {
        if ( !LbWindowsControl() )
        {
          if ((game.system_flags & GSF_NetworkActive) == 0)
          {
            exit_keeper = 1;
            break;
          }
          SYNCLOG("Alex's point reached");
        }
        if (LbIsActive())
          return true;
        if ((game.system_flags & GSF_NetworkActive) != 0)
          return true;
        if (!freeze_game_on_focus_lost())
          return true;
        LbSleepFor(50);
    } while ((!exit_keeper) && (!quit_game));
    return false;
}

void gameplay_loop_logic()
{
    if (is_feature_on(Ft_DeltaTime) == true) {
        if (gameadd.process_turn_time < 1.0) {
            return;
        }
        gameadd.process_turn_time -= 1.0;
    }

    frametime_start_measurement(Frametime_Logic);
    if ((game.flags_font & FFlg_unk10) != 0)
    {
        if (game.play_gameturn == 4)
            LbNetwork_ChangeExchangeTimeout(0);
    }
#ifdef AUTOTESTING
    if ((start_params.autotest_flags & ATF_ExitOnTurn) && (start_params.autotest_exit_turn == game.play_gameturn))
    {
        quit_game = true;
        exit_keeper = true;
        return;
    }
    evm_stat(1, "turn val=%ld,action_seed=%ld,unsync_seed=%ld", game.play_gameturn, game.action_rand_seed, game.unsync_rand_seed);
    if (start_params.autotest_flags & ATF_FixedSeed)
    {
        game.action_rand_seed = game.play_gameturn;
        game.unsync_rand_seed = game.play_gameturn;
        srand(game.play_gameturn);
    }
#endif
    do_draw = display_should_be_updated_this_turn() || (!LbIsActive());
    LbWindowsControl();
    input_eastegg();
    input();
    update();
    frametime_end_measurement(Frametime_Logic);
}

void gameplay_loop_draw()
{
    // Floats are used a lot in the drawing related functions. But keep in mind integers are typically preferred for logic related functions.
    frametime_start_measurement(Frametime_Draw);

    // Update lights
    if ((game.operation_flags & GOF_Paused) == 0) {
        update_light_render_area();
    }

    if (quit_game || exit_keeper) {
        do_draw = false;
    }
    if ( do_draw ) {
        keeper_screen_redraw();
    }
    keeper_wait_for_screen_focus();
    // Direct information/error messages
    if (LbScreenLock() == Lb_SUCCESS) {
        if ( do_draw ) {
            perform_any_screen_capturing();
        }
        draw_onscreen_direct_messages();
        LbScreenUnlock();
    }
    // Move the graphics window to center of screen buffer and swap screen
    if ( do_draw ) {
        keeper_screen_swap();
    }
    frametime_end_measurement(Frametime_Draw);
}

void gameplay_loop_timestep()
{
    frametime_start_measurement(Frametime_Sleep);
    if (is_feature_on(Ft_DeltaTime) == true) {
        gameadd.delta_time = get_delta_time();
        gameadd.process_turn_time += gameadd.delta_time;
    } else {
        // Set to 1 so that these variables don't affect anything. (if something is multiplied by 1 it doesn't change)
        gameadd.delta_time = 1;
        gameadd.process_turn_time = 1;
        // Make delay if the machine is too fast
        if ( (!game.packet_load_enable) || (game.turns_fastforward == 0) ) {
            keeper_wait_for_next_turn();
        }
    }
    if (game.turns_packetoff == game.play_gameturn) {
        exit_keeper = 1;
    }
    frametime_end_measurement(Frametime_Sleep);
}

void keeper_gameplay_loop(void)
{
    struct PlayerInfo *player;
    SYNCDBG(5,"Starting");
    player = get_my_player();
    PaletteSetPlayerPalette(player, engine_palette);
    if ((game.operation_flags & GOF_SingleLevel) != 0) {
        initialise_eye_lenses();
    }
#ifdef AUTOTESTING
    if ((start_params.autotest_flags & ATF_AI_Player) != 0)
    {
        toggle_computer_player(player->id_number);
    }
#endif
    SYNCDBG(0,"Entering the gameplay loop for level %d",(int)get_loaded_level_number());
    KeeperSpeechClearEvents();
    LbErrorParachuteUpdate(); // For some reasone parachute keeps changing; Remove when won't be needed anymore
    initial_time_point();
    //the main gameplay loop starts
    while ((!quit_game) && (!exit_keeper))
    {
        frametime_start_measurement(Frametime_FullFrame);
        gameplay_loop_logic();
        gameplay_loop_draw();
        gameplay_loop_timestep();
        frametime_end_measurement(Frametime_FullFrame);
    } // end while
    SYNCDBG(0,"Gameplay loop finished after %lu turns",(unsigned long)game.play_gameturn);
}

TbBool can_thing_be_queried(struct Thing *thing, PlayerNumber plyr_idx)
{
    // return _DK_can_thing_be_queried(thing, a2);
    if ( (!thing_is_creature(thing)) || !( (thing->owner == plyr_idx) || (creature_is_kept_in_custody_by_player(thing, plyr_idx)) ) || (thing->alloc_flags & TAlF_IsInLimbo) || (thing->state_flags & TF1_InCtrldLimbo) || (thing->active_state == CrSt_CreatureUnconscious) )
    {
        return false;
    }
    unsigned char state = (thing->active_state == CrSt_MoveToPosition) ? thing->continue_state : thing->active_state;
    if ( (state == CrSt_CreatureSacrifice) || (state == CrSt_CreatureBeingSacrificed) || (state == CrSt_CreatureBeingSummoned) )
    {
        return false;
    }
    else
    {
        return true;
    }
}

long packet_place_door(MapSubtlCoord stl_x, MapSubtlCoord stl_y, PlayerNumber plyr_idx, ThingModel tngmodel, unsigned char a5)
{
    //return _DK_packet_place_door(a1, a2, a3, a4, a5);
    if (!a5) {
        if (is_my_player_number(plyr_idx))
            play_non_3d_sample(119);
        return 0;
    }
    if (!player_place_door_at(stl_x, stl_y, plyr_idx, tngmodel)) {
        return 0;
    }
    remove_dead_creatures_from_slab(subtile_slab(stl_x), subtile_slab(stl_y));
    return 1;
}

void initialise_map_collides(void)
{
    SYNCDBG(7,"Starting");
    //_DK_initialise_map_collides(); return;
    MapSlabCoord slb_x;
    MapSlabCoord slb_y;
    for (slb_y=0; slb_y < map_tiles_y; slb_y++)
    {
        for (slb_x=0; slb_x < map_tiles_x; slb_x++)
        {
            struct SlabMap *slb;
            slb = get_slabmap_block(slb_x, slb_y);
            int ssub_x;
            int ssub_y;
            for (ssub_y=0; ssub_y < STL_PER_SLB; ssub_y++)
            {
                for (ssub_x=0; ssub_x < STL_PER_SLB; ssub_x++)
                {
                    MapSubtlCoord stl_x;
                    MapSubtlCoord stl_y;
                    stl_x = slab_subtile(slb_x,ssub_x);
                    stl_y = slab_subtile(slb_y,ssub_y);
                    struct Map *mapblk;
                    mapblk = get_map_block_at(stl_x, stl_y);
                    mapblk->flags = 0;
                    update_map_collide(slb->kind, stl_x, stl_y);
                }
            }
        }
    }
}

void initialise_map_health(void)
{
    SYNCDBG(7,"Starting");
    //_DK_initialise_map_health();
    MapSlabCoord slb_x;
    MapSlabCoord slb_y;
    for (slb_y=0; slb_y < map_tiles_y; slb_y++)
    {
        for (slb_x=0; slb_x < map_tiles_x; slb_x++)
        {
            struct SlabMap *slb;
            slb = get_slabmap_block(slb_x, slb_y);
            struct SlabAttr *slbattr;
            slbattr = get_slab_attrs(slb);
            slb->health = game.block_health[slbattr->block_health_index];
        }
    }
}

long ceiling_block_is_solid_including_corners_return_height(long a1, long a2, long a3)
{
    return _DK_ceiling_block_is_solid_including_corners_return_height(a1, a2, a3);
}

long get_ceiling_filled_subtiles_from_cubes(const struct Column *col)
{
    if (col->solidmask == 0) {
        return 0;
    }
    int i;
    for (i = COLUMN_STACK_HEIGHT-1; i >= 0; i--)
    {
        if (col->cubes[i] != 0)
            break;
    }
    return i + 1;
}

int get_ceiling_or_floor_filled_subtiles(int stl_num)
{
    const struct Map *mapblk;
    mapblk = get_map_block_at_pos(stl_num);
    const struct Column *col;
    col = get_map_column(mapblk);
    if (get_map_ceiling_filled_subtiles(mapblk) > 0) {
        return get_ceiling_filled_subtiles_from_cubes(col);
    } else {
        return get_map_floor_filled_subtiles(mapblk);
    }
}
long ceiling_init(unsigned long a1, unsigned long a2)
{
    return _DK_ceiling_init(a1, a2);
    //TODO Fix, then enable rewritten version
    MapSubtlCoord stl_x;
    MapSubtlCoord stl_y;
    for (stl_y=0; stl_y < map_subtiles_y; stl_y++)
    {
        for (stl_x=0; stl_x < map_subtiles_x; stl_x++)
        {
            int filled_h;
            if (map_pos_solid_at_ceiling(stl_x, stl_y))
            {
                filled_h = get_ceiling_or_floor_filled_subtiles(get_subtile_number(stl_x,stl_y));
            } else
            if (stl_x > 0 && map_pos_solid_at_ceiling(stl_x-1, stl_y))
            {
                filled_h = get_ceiling_or_floor_filled_subtiles(get_subtile_number(stl_x-1,stl_y));
            } else
            if (stl_y > 0 && map_pos_solid_at_ceiling(stl_x, stl_y-1))
            {
                filled_h = get_ceiling_or_floor_filled_subtiles(get_subtile_number(stl_x,stl_y-1));
            } else
            if (stl_x > 0 && stl_y > 0 && map_pos_solid_at_ceiling(stl_x-1, stl_y-1)) {
                filled_h = get_ceiling_or_floor_filled_subtiles(get_subtile_number(stl_x-1,stl_y-1));
            } else {
                filled_h = -1;
            }

            if (filled_h <= -1)
            {
              if (game.field_14A810 <= 0)
              {
                  filled_h = game.field_14A804;
              }
              else
              {
                int i;
                i = 0;
                while ( 1 )
                {
                    struct MapOffset *sstep;
                    sstep = &spiral_step[i];
                    MapSubtlCoord cstl_x;
                    MapSubtlCoord cstl_y;
                    cstl_x = stl_x + sstep->h;
                    cstl_y = stl_y + sstep->v;
                    if ((cstl_x >= 0) && (cstl_x <= map_subtiles_x))
                    {
                        if ((cstl_y >= 0) && (cstl_y <= map_subtiles_y))
                        {
                            filled_h = ceiling_block_is_solid_including_corners_return_height(sstep->both + get_subtile_number(stl_x,stl_y), cstl_x, cstl_y);
                            if (filled_h > -1)
                            {
                                int delta_tmp;
                                int delta_max;
                                delta_tmp = abs(stl_x - cstl_x);
                                delta_max = abs(stl_y - cstl_y);
                                if (delta_max <= delta_tmp)
                                    delta_max = delta_tmp;
                                if (filled_h < game.field_14A804)
                                {
                                    filled_h += game.field_14A814 * delta_max;
                                    if (filled_h >= game.field_14A804)
                                        filled_h = game.field_14A804;
                                } else
                                if ( filled_h > game.field_14A804 )
                                {
                                    filled_h -= game.field_14A814 * delta_max;
                                    if (filled_h <= game.field_14A808)
                                        filled_h = game.field_14A808;
                                }
                                break;
                            }
                        }
                    }
                    ++i;
                    if (i >= game.field_14A810) {
                        filled_h = game.field_14A804;
                        break;
                    }
                }
              }
            }
            struct Map *mapblk;
            mapblk = get_map_block_at(stl_x,stl_y);
            set_mapblk_filled_subtiles(mapblk, filled_h);
        }
    }
    return 1;
}

static TbBool wait_at_frontend(void)
{
    struct PlayerInfo *player;
    // This is an improvised coroutine-like stuff
    CoroutineLoop loop;
    memset(&loop, 0, sizeof(loop));

    SYNCDBG(0,"Falling into frontend menu.");
    // Moon phase calculation
    calculate_moon_phase(true,false);
    update_extra_levels_visibility();
    // Returning from Demo Mode
    if (game.flags_cd & MFlg_IsDemoMode)
    {
      close_packet_file();
      game.packet_load_enable = 0;
    }
    game.numfield_15 = -1;
    // Make sure campaigns are loaded
    if (!load_campaigns_list())
    {
      ERRORLOG("No valid campaign files found");
      exit_keeper = 1;
      return true;
    }
    // Make sure mappacks are loaded
    if (!load_mappacks_list())
    {
      WARNMSG("No valid mappack files found");
    }
    //Set level number and campaign (for single level mode: GOF_SingleLevel)
    if ((start_params.operation_flags & GOF_SingleLevel) != 0)
    {
        TbBool result = false;
        if (start_params.selected_campaign[0] != '\0')
        {
            result = change_campaign(strcat(start_params.selected_campaign,".cfg"));
        }
        if (!result) {
            if (!change_campaign("")) {
                WARNMSG("Unable to load default campaign for the specified level CMD Line parameter");
            }
            else if (start_params.selected_campaign[0] != '\0') { // only show this log message if the user actually specified a campaign
                WARNMSG("Unable to load campaign associated with the specified level CMD Line parameter, default loaded.");
            }
            else {
                JUSTLOG("No campaign specified. Default campaign loaded for selected level (%d).", start_params.selected_level_number);
            }
        }
        set_selected_level_number(start_params.selected_level_number);
        //game.selected_level_number = start_params.selected_level_number;
    }
    else
    {
        set_selected_level_number(first_singleplayer_level());
    }
    // Init load/save catalogue
    initialise_load_game_slots();
    // Prepare to enter PacketLoad game
    if ((game.packet_load_enable) && (!game.numfield_149F47))
    {
      faststartup_saved_packet_game();
      return true;
    }
    // Prepare to enter network/standard game
    if ((game.operation_flags & GOF_SingleLevel) != 0)
    {
      faststartup_network_game(&loop);
      coroutine_process(&loop);
      return true;
    }

    if ( !setup_screen_mode_minimal(get_frontend_vidmode()) )
    {
      FatalError = 1;
      exit_keeper = 1;
      return true;
    }
    LbScreenClear(0);
    LbScreenSwap();
    if (frontend_load_data() != Lb_SUCCESS)
    {
      ERRORLOG("Unable to load frontend data");
      exit_keeper = 1;
      return true;
    }
    memset(scratch, 0, PALETTE_SIZE);
    LbPaletteSet(scratch);
    frontend_set_state(get_startup_menu_state());
    try_restore_frontend_error_box();

    short finish_menu = 0;
    set_flag_byte(&game.flags_cd,MFlg_unk40,false);
    // TODO move to separate function
    // Begin the frontend loop
    long fe_last_loop_time = LbTimerClock();
    do
    {
      if (!LbWindowsControl())
      {
        if ((game.system_flags & GSF_NetworkActive) == 0)
        {
            exit_keeper = 1;
            SYNCDBG(0,"Windows Control exit condition invoked");
            break;
        }
      }
      update_mouse();
      update_key_modifiers();
      old_mouse_over_button = frontend_mouse_over_button;
      frontend_mouse_over_button = 0;

      frontend_input();
      if ( exit_keeper )
      {
        SYNCDBG(0,"Frontend Input exit condition invoked");
        break; // end while
      }

      frontend_update(&finish_menu);
      if ( exit_keeper )
      {
        SYNCDBG(0,"Frontend Update exit condition invoked");
        break; // end while
      }

      if ((!finish_menu) && (LbIsActive()))
      {
        frontend_draw();
        LbScreenSwap();
      }

      if (!SoundDisabled)
      {
        process_3d_sounds();
        process_sound_heap();
        MonitorStreamedSoundTrack();
      }

      if (fade_palette_in)
      {
        fade_in();
        fade_palette_in = 0;
      } else
      {
        LbSleepUntil(fe_last_loop_time + 30);
      }
      fe_last_loop_time = LbTimerClock();
    } while (!finish_menu);

    LbPaletteFade(0, 8, Lb_PALETTE_FADE_CLOSED);
    LbScreenClear(0);
    LbScreenSwap();
    FrontendMenuState prev_state;
    prev_state = frontend_menu_state;
    frontend_set_state(FeSt_INITIAL);
    if (exit_keeper)
    {
      player = get_my_player();
      player->flgfield_6 &= ~PlaF6_PlyrHasQuit;
      return true;
    }
    reenter_video_mode();

    display_loading_screen();

    short flgmem;
    switch (prev_state)
    {
    case FeSt_START_KPRLEVEL:
          my_player_number = default_loc_player;
          game.game_kind = GKind_LocalGame;
          set_flag_byte(&game.system_flags,GSF_NetworkActive,false);
          player = get_my_player();
          player->is_active = 1;
          startup_network_game(&loop, true);
          break;
    case FeSt_START_MPLEVEL:
          set_flag_byte(&game.system_flags,GSF_NetworkActive,true);
          game.game_kind = GKind_MultiGame;
          player = get_my_player();
          player->is_active = 1;
          startup_network_game(&loop, false);
          break;
    case FeSt_LOAD_GAME:
          flgmem = game.numfield_15;
          set_flag_byte(&game.system_flags,GSF_NetworkActive,false);
          LbScreenClear(0);
          LbScreenSwap();
          if (!load_game(game.numfield_15))
          {
              ERRORLOG("Loading game %d failed; quitting.",(int)game.numfield_15);
              quit_game = 1;
          }
          game.numfield_15 = flgmem;
          break;
    case FeSt_PACKET_DEMO:
          game.flags_cd |= MFlg_IsDemoMode;
          startup_saved_packet_game();
          set_gui_visible(false);
          set_flag_byte(&game.operation_flags,GOF_ShowPanel,false);
          break;
    }

    coroutine_add(&loop, &set_not_has_quit);
    coroutine_process(&loop);
    if (loop.error)
    {
        frontend_set_state(FeSt_INITIAL);
        return false;
    }
    return true;
}

void game_loop(void)
{
    //_DK_game_loop(); return;
    unsigned long total_play_turns;
    unsigned long playtime;
    playtime = 0;
    total_play_turns = 0;
    SYNCDBG(0,"Entering gameplay loop.");

    while ( !exit_keeper )
    {
      update_mouse();
      while (!wait_at_frontend())
      {
          if (exit_keeper)
              break;
      }
      if ( exit_keeper )
        break;
      struct PlayerInfo *player;
      player = get_my_player();
      if (game.game_kind == GKind_LocalGame)
      {
        if (game.numfield_15 == -1)
        {
            if (is_feature_on(Ft_SkipHeartZoom) == false) {
                set_player_instance(player, PI_HeartZoom, 0);
            } else { 
                toggle_status_menu(1); // Required when skipping PI_HeartZoom
            }
        } else
        {
          game.numfield_15 = -1;
          set_flag_byte(&game.operation_flags,GOF_Paused,false);
        }
      } else {
          toggle_status_menu(1); // Required when skipping PI_HeartZoom
      }
        
      unsigned long starttime;
      unsigned long endtime;
      struct Dungeon *dungeon;
      // get_my_dungeon() can't be used here because players are not initialized yet
      dungeon = get_dungeon(my_player_number);
      starttime = LbTimerClock();
      dungeon->lvstats.start_time = starttime;
      dungeon->lvstats.end_time = starttime;
      if (!TimerNoReset)
      {
        TimerFreeze = true;
        memset(&Timer, 0, sizeof(Timer));
      }
      LbScreenClear(0);
      LbScreenSwap();
      keeper_gameplay_loop();
      set_pointer_graphic_none();
      LbScreenClear(0);
      LbScreenSwap();
      StopMusicPlayer();
      turn_off_all_menus();
      delete_all_structures();
      clear_mapwho();
      endtime = LbTimerClock();
      quit_game = 0;
      if ((game.operation_flags & GOF_SingleLevel) != 0)
          exit_keeper=true;
      playtime += endtime-starttime;
      SYNCDBG(0,"Play time is %d seconds",playtime>>10);
      total_play_turns += game.play_gameturn;
      reset_eye_lenses();
      close_packet_file();
      game.packet_load_enable = false;
      game.packet_save_enable = false;
    } // end while

    ShutdownMusicPlayer();
    // Stop the movie recording if it's on
    if ((game.system_flags & GSF_CaptureMovie) != 0) {
        movie_record_stop();
    }
    SYNCDBG(7,"Done");
}

short reset_game(void)
{
    SYNCDBG(6,"Starting");

    KeeperSpeechExit();

    LbMouseSuspend();
    LbIKeyboardClose();
    LbScreenReset();
    LbDataFreeAll(game_load_files);
    free_gui_strings_data();
    FreeAudio();
    return LbMemoryReset();
}

short process_command_line(unsigned short argc, char *argv[])
{
  char fullpath[CMDLN_MAXLEN+1];
  snprintf(fullpath, CMDLN_MAXLEN, "%s", argv[0]);

  sprintf( keeper_runtime_directory, fullpath);
  char *endpos = strrchr( keeper_runtime_directory, '\\');
  if (endpos==NULL)
      endpos=strrchr( keeper_runtime_directory, '/');
  if (endpos!=NULL)
      *endpos='\0';
  else
      strcpy(keeper_runtime_directory, ".");

  AssignCpuKeepers = 0;
  SoundDisabled = 0;
  // Note: the working log file is set up in LbBullfrogMain
  LbErrorLogSetup(0, 0, 1);

  set_default_startup_parameters();

  short bad_param;
  LevelNumber level_num;
  bad_param = 0;
  unsigned short narg;
  level_num = LEVELNUMBER_ERROR;
  TbBool one_player_mode = 0;
  narg = 1;
  while ( narg < argc )
  {
      char *par;
      par = argv[narg];
      if ( (par == NULL) || ((par[0] != '-') && (par[0] != '/')) )
          return -1;
      char parstr[CMDLN_MAXLEN+1];
      char pr2str[CMDLN_MAXLEN+1];
      char pr3str[CMDLN_MAXLEN+1];
      snprintf(parstr, CMDLN_MAXLEN, "%s", par + 1);
      if (narg + 1 < argc)
      {
          snprintf(pr2str, CMDLN_MAXLEN, "%s", argv[narg + 1]);
          if (narg + 2 < argc)
              snprintf(pr3str, CMDLN_MAXLEN, "%s", argv[narg + 2]);
          else
              pr3str[0]='\0';
      }
      else
      {
          pr2str[0]='\0';
          pr3str[0]='\0';
      }

      if (strcasecmp(parstr, "nointro") == 0)
      {
        start_params.no_intro = 1;
      } else
      if (strcasecmp(parstr, "nocd") == 0)
      {
          set_flag_byte(&start_params.flags_cd,MFlg_NoCdMusic,true);
      } else
      if (strcasecmp(parstr, "1player") == 0)
      {
          start_params.one_player = 1;
          one_player_mode = 1;
      } else
      if ((strcasecmp(parstr, "s") == 0) || (strcasecmp(parstr, "nosound") == 0))
      {
          SoundDisabled = 1;
      } else
      if (strcasecmp(parstr, "fps") == 0)
      {
          narg++;
          start_params.num_fps = atoi(pr2str);
      } else
      if (strcasecmp(parstr, "human") == 0)
      {
          narg++;
          default_loc_player = atoi(pr2str);
          force_player_num = true;
      } else
      if (strcasecmp(parstr, "vidsmooth") == 0)
      {
          smooth_on = 1;
      } else
      if ( strcasecmp(parstr,"level") == 0 )
      {
        set_flag_byte(&start_params.operation_flags,GOF_SingleLevel,true);
        level_num = atoi(pr2str);
        narg++;
      } else
      if ( strcasecmp(parstr,"campaign") == 0 )
      {
        strcpy(start_params.selected_campaign, pr2str);
        narg++;
      } else
      if ( strcasecmp(parstr,"ppropoly") == 0 )
      {
          start_params.force_ppro_poly = atoi(pr2str);
          narg++;
      } else
      if ( strcasecmp(parstr,"altinput") == 0 )
      {
          SYNCLOG("Mouse auto reset disabled");
          lbMouseGrab = false;
      } else
      if (strcasecmp(parstr,"packetload") == 0)
      {
         if (start_params.packet_save_enable)
            WARNMSG("PacketSave disabled to enable PacketLoad.");
         start_params.packet_load_enable = true;
         start_params.packet_save_enable = false;
         snprintf(start_params.packet_fname, sizeof(start_params.packet_fname), "%s", pr2str);
         narg++;
      } else
      if (strcasecmp(parstr,"packetsave") == 0)
      {
         if (start_params.packet_load_enable)
            WARNMSG("PacketLoad disabled to enable PacketSave.");
         start_params.packet_load_enable = false;
         start_params.packet_save_enable = true;
         snprintf(start_params.packet_fname, sizeof(start_params.packet_fname), "%s", pr2str);
         narg++;
      } else
      if (strcasecmp(parstr,"q") == 0)
      {
         set_flag_byte(&start_params.operation_flags,GOF_SingleLevel,true);
      } else
      if (strcasecmp(parstr,"columnconvert") == 0)
      {
         set_flag_byte(&start_params.operation_flags,GOF_ColumnConvert,true);
      } else
      if (strcasecmp(parstr,"lightconvert") == 0)
      {
         set_flag_byte(&start_params.operation_flags,GOF_LightConvert,true);
      } else
      if (strcasecmp(parstr, "dbgshots") == 0)
      {
          start_params.debug_flags |= DFlg_ShotsDamage;
      } else
      if (strcasecmp(parstr, "dbgpathfind") == 0)
      {
	      start_params.debug_flags |= DFlg_CreatrPaths;
      } else
      if (strcasecmp(parstr, "compuchat") == 0)
      {
          if (strcasecmp(pr2str,"scarce") == 0) {
              start_params.computer_chat_flags = CChat_TasksScarce;
          } else
          if (strcasecmp(pr2str,"frequent") == 0) {
              start_params.computer_chat_flags = CChat_TasksScarce|CChat_TasksFrequent;
          } else {
              start_params.computer_chat_flags = CChat_None;
          }
          narg++;
      } else
      if (strcasecmp(parstr, "sessions") == 0) {
          narg++;
          LbNetwork_InitSessionsFromCmdLine(pr2str);
      } else
      if (strcasecmp(parstr,"alex") == 0)
      {
         set_flag_byte(&start_params.flags_font,FFlg_AlexCheat,true);
      } else
      if (strcasecmp(parstr,"connect") == 0)
      {
          narg++;
          LbNetwork_InitSessionsFromCmdLine(pr2str);
          game_flags2 |= GF2_Connect;
      } else
      if (strcasecmp(parstr,"server") == 0)
      {
          game_flags2 |= GF2_Server;
      } else
      if (strcasecmp(parstr,"frameskip") == 0)
      {
         start_params.frame_skip = atoi(pr2str);
         narg++;
      }
      else if (strcasecmp(parstr, "timer") == 0)
      {
          game_flags2 |= GF2_Timer;
          if (strcasecmp(pr2str, "game") == 0)
          {
              TimerGame = true;
          }
          else if (strcasecmp(pr2str, "continuous") == 0)
          {
              TimerNoReset = true;
          }
          narg++;
      }
#ifdef AUTOTESTING
      else if (strcasecmp(parstr, "exit_at_turn") == 0)
      {
         set_flag_byte(&start_params.autotest_flags, ATF_ExitOnTurn, true);
         start_params.autotest_exit_turn = atol(pr2str);
         narg++;
      } else
      if (strcasecmp(parstr, "fixed_seed") == 0)
      {
         set_flag_byte(&start_params.autotest_flags, ATF_FixedSeed, true);
      } else
      if (strcasecmp(parstr, "tests") == 0)
      {
        set_flag_byte(&start_params.autotest_flags, ATF_TestsCampaign, true);

        if (!change_campaign("../tests/campaign.cfg"))
        {
          ERRORLOG("Unable to load tests campaign");
          bad_param=narg;
        }
      } else
      if (strcasecmp(parstr, "ai_player") == 0)
      {
         set_flag_byte(&start_params.autotest_flags, ATF_AI_Player, true);
         fe_computer_players = 1;
      } else
      if (strcasecmp(parstr, "monitoring") == 0)
      {
          int instance_no = atoi(pr3str);
          evm_init(pr2str, instance_no);
          narg++;
          if ((instance_no > 0) || (strcmp(pr3str, "0") == 0))
              narg++;
      }
#endif
      else
      {
        WARNMSG("Unrecognized command line parameter '%s'.",parstr);
        bad_param=narg;
      }
      narg++;
  }

  if (level_num == LEVELNUMBER_ERROR)
  {
      if (first_singleplayer_level() > 0)
      {
          level_num = first_singleplayer_level();
      }
      else
      {
          level_num = 1;
      }
  }
  else {
      if (one_player_mode) {
          AssignCpuKeepers = 1;
      }
  }
  start_params.selected_level_number = level_num;
  my_player_number = default_loc_player;
  return (bad_param==0);
}

int LbBullfrogMain(unsigned short argc, char *argv[])
{
    short retval;
    retval=0;
    LbErrorLogSetup("/", log_file_name, 5);

    retval = process_command_line(argc,argv);
    if (retval < 1)
    {
        static const char *msg_text="Command line parameters analysis failed.\n";
        error_dialog_fatal(__func__, 1, msg_text);
        LbErrorLogClose();
        return 0;
    }

    retval = true;
    retval &= (LbTimerInit() != Lb_FAIL);
    retval &= (LbScreenInitialize() != Lb_FAIL);
    LbSetTitle(PROGRAM_NAME);
    LbSetIcon(1);
    LbScreenSetDoubleBuffering(true);
#ifdef AUTOTESTING
    if (start_params.autotest_flags & ATF_FixedSeed)
    {
      srand(1);
    }
    else
#else
    srand(LbTimerClock());
#endif
    if (!retval)
    {
        static const char *msg_text="Basic engine initialization failed.\n";
        error_dialog_fatal(__func__, 1, msg_text);
        LbErrorLogClose();
        return 0;
    }

    retval = setup_game();
    if (retval)
    {
      if ((install_info.lang_id == Lang_Japanese) ||
          (install_info.lang_id == Lang_ChineseInt) ||
          (install_info.lang_id == Lang_ChineseTra) ||
          (install_info.lang_id == Lang_Korean))
      {
        switch (install_info.lang_id)
        {
        case Lang_Japanese:
            dbc_set_language(1);
            break;
        case Lang_ChineseInt:
            dbc_set_language(2);
            break;
        case Lang_ChineseTra:
            dbc_set_language(3);
            break;
        case Lang_Korean:
            dbc_set_language(4);
            break;
        }
        if (dbc_initialize("fxdata"))
        {
          ERRORLOG("DBC fonts Initialization failed.");
        }
      }
    }
    if ( retval )
    {
        game_loop();
    }
#ifdef AUTO_TESTING
    ev_done();
#endif
    reset_game();
    LbScreenReset();
    if ( !retval )
    {
        static const char *msg_text="Setting up game failed.\n";
        error_dialog_fatal(__func__, 2, msg_text);
    } else
    {
        SYNCDBG(0,"finished properly");
    }
    LbErrorLogClose();
    return 0;
}

void get_cmdln_args(unsigned short &argc, char *argv[])
{
    char *ptr;
    const char *cmndln_orig;
    cmndln_orig = GetCommandLineA();
    snprintf(cmndline, CMDLN_MAXLEN, "%s", cmndln_orig);
    ptr = cmndline;
    bf_argc = 0;
    while (*ptr != '\0')
    {
        if ((*ptr == '\t') || (*ptr == ' '))
        {
            ptr++;
            continue;
        }
        if (*ptr == '\"')
        {
            ptr++;
            bf_argv[bf_argc] = ptr;
            bf_argc++;
            while (*ptr != '\0')
            {
              if (*ptr == '\"')
              {
                  *ptr++ = '\0';
                  break;
              }
              ptr++;
            }
        } else
        {
            bf_argv[bf_argc] = ptr;
            bf_argc++;
            while (*ptr != '\0')
            {
              if ((*ptr == '\t') || (*ptr == ' '))
              {
                  *ptr++ = '\0';
                  break;
              }
              ptr++;
            }
        }
    }
}

LONG __stdcall Vex_handler(
    _EXCEPTION_POINTERS *ExceptionInfo
)
{
    LbJustLog("=== Crash ===");
    LbCloseLog();
    return 0;
}

int main(int argc, char *argv[])
{
  char *text;
  _DK_hInstance = GetModuleHandle(NULL);

  AddVectoredExceptionHandler(0, &Vex_handler);
  get_cmdln_args(bf_argc, bf_argv);

//TODO DLL_CLEANUP delete when won't be needed anymore
  memcpy(_DK_menu_list,menu_list,40*sizeof(struct GuiMenu *));
  memcpy(_DK_player_instance_info,player_instance_info,17*sizeof(struct PlayerInstanceInfo));
  memcpy(_DK_states,states,145*sizeof(struct StateInfo));

#if (BFDEBUG_LEVEL > 1)
  if (sizeof(struct Game) != SIZEOF_Game)
  {
      long delta1;
      long delta2;
      long delta3;
      if (sizeof(struct PlayerInfo) != SIZEOF_PlayerInfo)
      {
          text = buf_sprintf("Bad compilation - struct PlayerInfo has wrong size!\nThe difference is %d bytes.\n",sizeof(struct PlayerInfo)-SIZEOF_PlayerInfo);
          error_dialog(__func__, 1, text);
          return 1;
      }
      if (sizeof(struct Dungeon) != SIZEOF_Dungeon)
      {
          text = buf_sprintf("Bad compilation - struct Dungeon has wrong size!\nThe difference is %d bytes.\n",sizeof(struct Dungeon)-SIZEOF_Dungeon);
          error_dialog(__func__, 1, text);
          return 1;
      }
      if (sizeof(struct CreatureControl) != SIZEOF_CreatureControl)
      {
          //delta1 =((char *)&game.cctrl_data[0].moveto_pos) - ((char *)&game.cctrl_data);
          text = buf_sprintf("Bad compilation - struct CreatureControl has wrong size!\nThe difference is %d bytes.\n",sizeof(struct CreatureControl)-SIZEOF_CreatureControl);
          error_dialog(__func__, 1, text);
          return 1;
      }
      delta1 =((char *)&game.land_map_start) - ((char *)&game) - 0x1DD40;
      delta2 =((char *)&game.cctrl_data) - ((char *)&game) - 0x66157;
      delta3 =((char *)&game.creature_scores) - ((char *)&game) - 0x14EA4C;
      text = buf_sprintf("Bad compilation - struct Game has wrong size!\nThe difference is %d bytes.\n"
          "Field \"land_map_start\" is moved by %ld bytes.\nField \"cctrl_data\" is moved by %ld bytes.\n"
          "Field \"creature_scores\" is moved by %ld bytes.\n",sizeof(struct Game)-SIZEOF_Game,delta1,delta2,delta3);
      error_dialog(__func__, 1, text);
      return 1;
  }
  if (sizeof(struct S3DSample) != 37)
  {
      text = buf_sprintf("Bad compilation - struct S3DSample has wrong size!\nThe difference is %d bytes.\n",sizeof(struct S3DSample)-37);
      error_dialog(__func__, 1, text);
      return 1;
  }
#endif

  try {
  LbBullfrogMain(bf_argc, bf_argv);
  } catch (...)
  {
      text = buf_sprintf("Exception raised!");
      error_dialog(__func__, 1, text);
      return 1;
  }

//  LbFileSaveAt("!tmp_file", &_DK_game, sizeof(struct Game));

  return 0;
}

void update_time(void)
{
    unsigned long time = ((unsigned long)clock()) - timerstarttime;
    Timer.MSeconds = time % 1000;
    time /= 1000;
    Timer.Seconds = time % 60;
    time /= 60;
    Timer.Minutes = time % 60;
    Timer.Hours = time / 60;
}

__attribute__((regparm(3))) struct GameTime get_game_time(unsigned long turns, unsigned long fps)
{
    struct GameTime GameT;
    unsigned long time = turns / fps;
    GameT.Seconds = time % 60;
    time /= 60;
    GameT.Minutes = time % 60;
    GameT.Hours = time / 60;
    return GameT;
}

#ifdef __cplusplus
}
#endif<|MERGE_RESOLUTION|>--- conflicted
+++ resolved
@@ -858,11 +858,7 @@
         }
         if (thing->anim_time > i-1)
         {
-<<<<<<< HEAD
-          if (thing->field_4F & TF4F_Unmoving)
-=======
-          if (thing->rendering_flags & TRF_Unknown40)
->>>>>>> db23ed4e
+          if (thing->rendering_flags & TRF_Unmoving)
           {
             thing->anim_speed = 0;
             thing->anim_time = i-1;
