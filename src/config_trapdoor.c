/******************************************************************************/
// Free implementation of Bullfrog's Dungeon Keeper strategy game.
/******************************************************************************/
/** @file config_trapdoor.c
 *     Slabs, rooms, traps and doors configuration loading functions.
 * @par Purpose:
 *     Support of configuration files for trap and door elements.
 * @par Comment:
 *     None.
 * @author   Tomasz Lis
 * @date     25 May 2009 - 26 Jul 2009
 * @par  Copying and copyrights:
 *     This program is free software; you can redistribute it and/or modify
 *     it under the terms of the GNU General Public License as published by
 *     the Free Software Foundation; either version 2 of the License, or
 *     (at your option) any later version.
 */
/******************************************************************************/
#include "pre_inc.h"
#include "config_trapdoor.h"
#include "globals.h"

#include "bflib_basics.h"
#include "bflib_memory.h"
#include "bflib_fileio.h"
#include "bflib_dernc.h"
#include "bflib_sound.h"

#include "config.h"
#include "config_strings.h"
#include "console_cmd.h"
#include "thing_doors.h"
#include "player_instances.h"
#include "config_players.h"
#include "game_legacy.h"
#include "custom_sprites.h"
#include "post_inc.h"

#ifdef __cplusplus
extern "C" {
#endif
/******************************************************************************/
const char keeper_trapdoor_file[]="trapdoor.cfg";

const struct NamedCommand trapdoor_door_commands[] = {
  {"NAME",                  1},
  {"NAMETEXTID",            2},
  {"TOOLTIPTEXTID",         3},
  {"SYMBOLSPRITES",         4},
  {"POINTERSPRITES",        5},
  {"PANELTABINDEX",         6},
  {"CRATE",                 7},
  {"MANUFACTURELEVEL",      8},
  {"MANUFACTUREREQUIRED",   9},
  {"HEALTH",               10},
  {"SLABKIND",             11},
  {"OPENSPEED",            12},
  {"PROPERTIES",           13},
  {"SELLINGVALUE",         14},
  {"UNSELLABLE",           15},
  {"PLACESOUND",           16},
  {NULL,                    0},
};

const struct NamedCommand trapdoor_trap_commands[] = {
  {"NAME",                    1},
  {"MANUFACTURELEVEL",        2},
  {"MANUFACTUREREQUIRED",     3},
  {"SHOTS",                   4},
  {"TIMEBETWEENSHOTS",        5},
  {"SELLINGVALUE",            6},
  {"NAMETEXTID",              7},
  {"TOOLTIPTEXTID",           8},
  {"CRATE",                   9},
  {"SYMBOLSPRITES",          10},
  {"POINTERSPRITES",         11},
  {"PANELTABINDEX",          12},
  {"TRIGGERTYPE",            13},
  {"ACTIVATIONTYPE",         14},
  {"EFFECTTYPE",             15},
  {"ANIMATIONID",            16},
  {"MODEL",                  16}, // Backward compatibility.
  {"MODELSIZE",              17},
  {"ANIMATIONSPEED",         18},
  {"UNANIMATED",             19},
  {"HIDDEN",                 20},
  {"SLAPPABLE",              21},
  {"TRIGGERALARM",           22},
  {"HEALTH",                 23},
  {"UNSHADED",               24},
  {"RANDOMSTARTFRAME",       25},
  {"THINGSIZE",              26},
  {"HITTYPE",                27},
  {"LIGHTRADIUS",            28},
  {"LIGHTINTENSITY",         29},
  {"LIGHTFLAGS",             30},
  {"TRANSPARENCYFLAGS",      31},
  {"SHOTVECTOR",             32},
  {"DESTRUCTIBLE",           33},
  {"UNSTABLE",               34},
  {"UNSELLABLE",             35},
  {"PLACEONBRIDGE",          36},
  {"SHOTORIGIN",             37},
  {"PLACESOUND",             38},
  {"TRIGGERSOUND",           39},
  {"RECHARGEANIMATIONID",    40},
  {"ATTACKANIMATIONID",      41},
  {"DESTROYEDEFFECT",        42},
  {"INITIALDELAY",           43},
  {"PLACEONSUBTILE",         44},
  {"FLAMEANIMATIONID",       45},
  {"FLAMEANIMATIONSPEED",    46},
  {"FLAMEANIMATIONSIZE",     47},
  {"FLAMEANIMATIONOFFSET",   48},
  {"FLAMETRANSPARENCYFLAGS", 49},
  {"DETECTINVISIBLE",        50},
  {"INSTANTPLACEMENT",       51},
  {"REMOVEONCEDEPLETED",     52},
<<<<<<< HEAD
=======
  {"PLACEONROOM",            53},
>>>>>>> a99d7172
  {NULL,                      0},
};

const struct NamedCommand door_properties_commands[] = {
  {"RESIST_NON_MAGIC",     1},
  {"SECRET",               2},
  {"THICK",                3},
  {"MIDAS",                4},
  {"WOODEN",               5},
  {"STEELEN",              6},
  {"GOLDEN",               7},
  {NULL,                   0},
};

/******************************************************************************/
struct NamedCommand trap_desc[TRAPDOOR_TYPES_MAX];
struct NamedCommand door_desc[TRAPDOOR_TYPES_MAX];
/******************************************************************************/
struct TrapConfigStats *get_trap_model_stats(int tngmodel)
{
    if (tngmodel >= game.conf.trapdoor_conf.trap_types_count)
        return &game.conf.trapdoor_conf.trap_cfgstats[0];
    return &game.conf.trapdoor_conf.trap_cfgstats[tngmodel];
}

struct DoorConfigStats *get_door_model_stats(int tngmodel)
{
    if (tngmodel >= game.conf.trapdoor_conf.door_types_count)
        return &game.conf.trapdoor_conf.door_cfgstats[0];
    return &game.conf.trapdoor_conf.door_cfgstats[tngmodel];
}

/**
 * Returns manufacture data for a given manufacture index.
 * @param manufctr_idx Manufacture array index.
 * @return Dummy entry pinter if not found, manufacture data pointer otherwise.
 */
struct ManufactureData *get_manufacture_data(int manufctr_idx)
{
    if ((manufctr_idx < 0) || (manufctr_idx >= game.conf.trapdoor_conf.manufacture_types_count)) {
        return &game.conf.trapdoor_conf.manufacture_data[0];
    }
    return &game.conf.trapdoor_conf.manufacture_data[manufctr_idx];
}

/**
 * Finds index into manufactures data array for a given trap/door class and model.
 * @param tngclass Manufacturable thing class.
 * @param tngmodel Manufacturable thing model.
 * @return 0 if not found, otherwise index where 1 <= index < manufacture_types_count
 */
int get_manufacture_data_index_for_thing(ThingClass tngclass, ThingModel tngmodel)
{
    for (int i = 1; i < game.conf.trapdoor_conf.manufacture_types_count; i++)
    {
        struct ManufactureData* manufctr = &game.conf.trapdoor_conf.manufacture_data[i];
        if ((manufctr->tngclass == tngclass) && (manufctr->tngmodel == tngmodel)) {
            return i;
        }
    }
    return 0;
}

TbBool parse_trapdoor_trap_blocks(char *buf, long len, const char *config_textname, unsigned short flags)
{
  struct TrapConfigStats *trapst;
  // Block name and parameter word store variables
  SYNCDBG(19,"Starting");
  // Initialize the traps array
  if ((flags & CnfLd_AcceptPartial) == 0)
  {
      for (int i=0; i < TRAPDOOR_TYPES_MAX; i++)
      {
          trapst = &game.conf.trapdoor_conf.trap_cfgstats[i];
          LbMemorySet(trapst->code_name, 0, COMMAND_WORD_LEN);
          trapst->name_stridx = GUIStr_Empty;
          trapst->tooltip_stridx = GUIStr_Empty;
          trapst->bigsym_sprite_idx = 0;
          trapst->medsym_sprite_idx = 0;
          trapst->pointer_sprite_idx = 0;
          trapst->panel_tab_idx = 0;
          trapst->manufct_level = 0;
          trapst->manufct_required = 0;
          trapst->shots = 0;
          trapst->shots_delay = 0;
          trapst->initial_delay = 0;
          trapst->trigger_type = 0;
          trapst->activation_type = 0;
          trapst->created_itm_model = 0;
          trapst->hit_type = 0;
          trapst->hidden = true;
          trapst->slappable = 0;
          trapst->detect_invisible = true; // Set to true by default: backward compatibility for custom traps made before this implementation.
          trapst->notify = false;
          trapst->place_on_bridge = false;
          trapst->place_on_room = false;
          trapst->place_on_subtile = false;
          trapst->instant_placement = false;
          trapst->remove_once_depleted = false;
          trapst->health = 1;
          trapst->destructible = 0;
          trapst->unstable = 0;
          trapst->destroyed_effect = -39; // Default destroyed_effect is TngEffElm_Blast2.
          trapst->size_xy = 0;
          trapst->size_z = 0;
          trapst->sprite_anim_idx = 0;
          trapst->attack_sprite_anim_idx = 0;
          trapst->recharge_sprite_anim_idx = 0;
          trapst->sprite_size_max = 0;
          trapst->anim_speed = 0;
          trapst->unanimated = 0;
          trapst->unshaded = 0;
          trapst->random_start_frame = 0;
          trapst->light_radius = 0;
          trapst->light_intensity = 0;
          trapst->light_flag = 0;
          trapst->transparency_flag = 0;
          trapst->shot_shift_x = 0;
          trapst->shot_shift_y = 0;
          trapst->shot_shift_z = 0;
          trapst->shotvector.x = 0;
          trapst->shotvector.y = 0;
          trapst->shotvector.z = 0;
          trapst->selling_value = 0;
          trapst->unsellable = false;
          trapst->place_sound_idx = 117; // Default trap sounds, so that they aren't broken if custom trap are bundled into map.
          trapst->trigger_sound_idx = 176;
          trap_desc[i].name = trapst->code_name;
          trap_desc[i].num = i;
      }
  }
  trap_desc[TRAPDOOR_TYPES_MAX - 1].name = NULL; // must be null for get_id
  // Parse every numbered block within range
  const char * blockname = NULL;
  int blocknamelen = 0;
  long pos = 0;
  int k = 0;
  while (iterate_conf_blocks(buf, &pos, len, &blockname, &blocknamelen))
  {
    // look for blocks starting with "trap", followed by one or more digits
    if (blocknamelen < 5) {
        continue;
    } else if (memcmp(blockname, "trap", 4) != 0) {
        continue;
    }
    const int i = natoi(&blockname[4], blocknamelen - 4);
    if (i < 0 || i >= TRAPDOOR_TYPES_MAX) {
        continue;
    } else if (i >= game.conf.trapdoor_conf.trap_types_count) {
        game.conf.trapdoor_conf.trap_types_count = i + 1;
    }
    trapst = &game.conf.trapdoor_conf.trap_cfgstats[i];
#define COMMAND_TEXT(cmd_num) get_conf_parameter_text(trapdoor_trap_commands,cmd_num)
    while (pos<len)
    {
      // Finding command number in this line
      int cmd_num = recognize_conf_command(buf, &pos, len, trapdoor_trap_commands);
      SYNCDBG(19,"Command %s",COMMAND_TEXT(cmd_num));
      // Now store the config item in correct place
      if (cmd_num == ccr_endOfBlock) break; // if next block starts
      if ((flags & CnfLd_ListOnly) != 0) {
          // In "List only" mode, accept only name command
          if (cmd_num > 1) {
              cmd_num = 0;
          }
      }
      int n = 0;
      char word_buf[COMMAND_WORD_LEN];
      switch (cmd_num)
      {
      case 1: // NAME
          if (get_conf_parameter_single(buf,&pos,len,trapst->code_name,COMMAND_WORD_LEN) <= 0)
          {
            CONFWRNLOG("Couldn't read \"%s\" parameter in [%.*s] block of %s file.",
                COMMAND_TEXT(cmd_num), blocknamelen, blockname, config_textname);
            break;
          }
          break;
      case 2: // MANUFACTURELEVEL
          if (get_conf_parameter_single(buf,&pos,len,word_buf,sizeof(word_buf)) > 0)
          {
            k = atoi(word_buf);
            trapst->manufct_level = k;
            n++;
          }
          if (n < 1)
          {
            CONFWRNLOG("Incorrect value of \"%s\" parameter in [%.*s] block of %s file.",
                COMMAND_TEXT(cmd_num), blocknamelen, blockname, config_textname);
          }
          break;
      case 3: // MANUFACTUREREQUIRED
          if (get_conf_parameter_single(buf,&pos,len,word_buf,sizeof(word_buf)) > 0)
          {
            k = atoi(word_buf);
            trapst->manufct_required = k;
            n++;
          }
          if (n < 1)
          {
            CONFWRNLOG("Incorrect value of \"%s\" parameter in [%.*s] block of %s file.",
                COMMAND_TEXT(cmd_num), blocknamelen, blockname, config_textname);
          }
          break;
      case 4: // SHOTS
          if (get_conf_parameter_single(buf,&pos,len,word_buf,sizeof(word_buf)) > 0)
          {
            k = atoi(word_buf);
            trapst->shots = k;
            n++;
          }
          if (n < 1)
          {
            CONFWRNLOG("Incorrect value of \"%s\" parameter in [%.*s] block of %s file.",
                COMMAND_TEXT(cmd_num), blocknamelen, blockname, config_textname);
          }
          break;
      case 5: // TIMEBETWEENSHOTS
          if (get_conf_parameter_single(buf,&pos,len,word_buf,sizeof(word_buf)) > 0)
          {
            k = atoi(word_buf);
            trapst->shots_delay = k;
            n++;
          }
          if (n < 1)
          {
            CONFWRNLOG("Incorrect value of \"%s\" parameter in [%.*s] block of %s file.",
                COMMAND_TEXT(cmd_num), blocknamelen, blockname, config_textname);
          }
          break;
      case 6: // SELLINGVALUE
          if (get_conf_parameter_single(buf,&pos,len,word_buf,sizeof(word_buf)) > 0)
          {
            k = atoi(word_buf);
            trapst->selling_value = k;
            n++;
          }
          if (n < 1)
          {
            CONFWRNLOG("Incorrect value of \"%s\" parameter in [%.*s] block of %s file.",
                COMMAND_TEXT(cmd_num), blocknamelen, blockname, config_textname);
          }
          break;
      case 7: // NAMETEXTID
          if (get_conf_parameter_single(buf,&pos,len,word_buf,sizeof(word_buf)) > 0)
          {
            k = atoi(word_buf);
            if (k > 0)
            {
                trapst->name_stridx = k;
                n++;
            }
          }
          if (n < 1)
          {
            CONFWRNLOG("Incorrect value of \"%s\" parameter in [%.*s] block of %s file.",
                COMMAND_TEXT(cmd_num), blocknamelen, blockname, config_textname);
          }
          break;
      case 8: // TOOLTIPTEXTID
          if (get_conf_parameter_single(buf,&pos,len,word_buf,sizeof(word_buf)) > 0)
          {
            k = atoi(word_buf);
            if (k > 0)
            {
                trapst->tooltip_stridx = k;
                n++;
            }
          }
          if (n < 1)
          {
            CONFWRNLOG("Incorrect value of \"%s\" parameter in [%.*s] block of %s file.",
                COMMAND_TEXT(cmd_num), blocknamelen, blockname, config_textname);
          }
          break;
      case 9: // CRATE
          if (get_conf_parameter_single(buf,&pos,len,word_buf,sizeof(word_buf)) > 0)
          {
              n = get_id(object_desc, word_buf);
          }
          if (n < 0)
          {
              CONFWRNLOG("Incorrect crate object \"%s\" in [%.*s] block of %s file.",
                  word_buf, blocknamelen, blockname, config_textname);
              break;
          }
          game.conf.object_conf.object_to_door_or_trap[n] = i;
          game.conf.object_conf.workshop_object_class[n] = TCls_Trap;
          game.conf.trapdoor_conf.trap_to_object[i] = n;
          break;
      case 10: // SYMBOLSPRITES
          if (get_conf_parameter_single(buf,&pos,len,word_buf,sizeof(word_buf)) > 0)
          {
              trapst->bigsym_sprite_idx = bad_icon_id;
              k = get_icon_id(word_buf);
              if (k >= 0)
              {
                  trapst->bigsym_sprite_idx = k;
                  n++;
              }
          }
          if (get_conf_parameter_single(buf,&pos,len,word_buf,sizeof(word_buf)) > 0)
          {
              trapst->medsym_sprite_idx = bad_icon_id;
              k = get_icon_id(word_buf);
              if (k >= 0)
              {
                  trapst->medsym_sprite_idx = k;
                  n++;
              }
          }
          if (n < 2)
          {
              CONFWRNLOG("Incorrect value of \"%s\" parameter in [%.*s] block of %s file.",
                  COMMAND_TEXT(cmd_num), blocknamelen, blockname, config_textname);
          }
          break;
      case 11: // POINTERSPRITES
          if (get_conf_parameter_single(buf,&pos,len,word_buf,sizeof(word_buf)) > 0)
          {
              k = get_icon_id(word_buf);
              if (k >= 0)
              {
                  trapst->pointer_sprite_idx = k;
                  n++;
              }
          }
          if (n < 1)
          {
            trapst->pointer_sprite_idx = bad_icon_id;
            CONFWRNLOG("Incorrect value of \"%s\" parameter in [%.*s] block of %s file.",
                COMMAND_TEXT(cmd_num), blocknamelen, blockname, config_textname);
          }
          break;
      case 12: // PANELTABINDEX
          if (get_conf_parameter_single(buf,&pos,len,word_buf,sizeof(word_buf)) > 0)
          {
            k = atoi(word_buf);
            if (k >= 0)
            {
                trapst->panel_tab_idx = k;
                n++;
            }
          }
          if (n < 1)
          {
            CONFWRNLOG("Incorrect value of \"%s\" parameter in [%.*s] block of %s file.",
                COMMAND_TEXT(cmd_num), blocknamelen, blockname, config_textname);
          }
          break;
      case 13: // TRIGGERTYPE
          if (get_conf_parameter_single(buf,&pos,len,word_buf,sizeof(word_buf)) > 0)
          {
            k = atoi(word_buf);
            if (k >= 0)
            {
                trapst->trigger_type = k;
                n++;
            }
          }
          if (n < 1)
          {
            CONFWRNLOG("Incorrect value of \"%s\" parameter in [%.*s] block of %s file.",
                COMMAND_TEXT(cmd_num), blocknamelen, blockname, config_textname);
          }
          break;
      case 14: // ACTIVATIONTYPE
          if (get_conf_parameter_single(buf,&pos,len,word_buf,sizeof(word_buf)) > 0)
          {
            k = atoi(word_buf);
            if (k >= 0)
            {
                trapst->activation_type = k;
                n++;
            }
          }
          if (n < 1)
          {
            CONFWRNLOG("Incorrect value of \"%s\" parameter in [%.*s] block of %s file.",
                COMMAND_TEXT(cmd_num), blocknamelen, blockname, config_textname);
          }
          break;
      case 15: // EFFECTTYPE
          if (get_conf_parameter_single(buf, &pos, len, word_buf, sizeof(word_buf)) > 0)
          {
              if (parameter_is_number(word_buf))
              {
                  k = atoi(word_buf);
              }
              else
              {
                  switch (trapst->activation_type)
                  {
                      case TrpAcT_EffectonTrap:
                      {
                          k = get_id(effect_desc, word_buf);
                          break;
                      }
                      case TrpAcT_SlabChange:
                      {
                          k = get_id(slab_desc, word_buf);
                          break;
                      }
                      case TrpAcT_CreatureSpawn:
                      {
                          k = get_id(creature_desc, word_buf);
                          break;
                      }
                      case TrpAcT_Power:
                      {
                          k = get_id(power_desc, word_buf);
                          break;
                      }
                      case TrpAcT_HeadforTarget90:
                      case TrpAcT_ShotonTrap:
                      case TrpAcT_CreatureShot:
                      default:
                      {
                          k = get_id(shot_desc, word_buf);
                          break;
                      }
                  }
              }
              if (k >= 0)
              {
                  trapst->created_itm_model = k;
                  n++;
              }
          }
          if (n < 1)
          {
              CONFWRNLOG("Incorrect value of \"%s\" parameter in [%.*s] block of %s file.",
                  COMMAND_TEXT(cmd_num), blocknamelen, blockname, config_textname);
          }
          break;
      case 16: // ANIMATIONID
          if (get_conf_parameter_single(buf,&pos,len,word_buf,sizeof(word_buf)) > 0)
          {
            k = get_anim_id_(word_buf);
            if (k >= 0)
            {
                trapst->sprite_anim_idx = k;
                n++;
            }
          }
          if (n < 1)
          {
            CONFWRNLOG("Incorrect value of \"%s\" parameter in [%.*s] block of %s file.",
                COMMAND_TEXT(cmd_num), blocknamelen, blockname, config_textname);
          }
          break;
      case 17: // MODELSIZE
          if (get_conf_parameter_single(buf,&pos,len,word_buf,sizeof(word_buf)) > 0)
          {
            k = atoi(word_buf);
            if (k >= 0)
            {
                trapst->sprite_size_max = k;
                n++;
            }
          }
          if (n < 1)
          {
            CONFWRNLOG("Incorrect value of \"%s\" parameter in [%.*s] block of %s file.",
                COMMAND_TEXT(cmd_num), blocknamelen, blockname, config_textname);
          }
          break;
      case 18: // ANIMATIONSPEED
          if (get_conf_parameter_single(buf,&pos,len,word_buf,sizeof(word_buf)) > 0)
          {
            k = atoi(word_buf);
            if (k >= 0)
            {
                trapst->anim_speed = k;
                n++;
            }
          }
          if (n < 1)
          {
            CONFWRNLOG("Incorrect value of \"%s\" parameter in [%.*s] block of %s file.",
                COMMAND_TEXT(cmd_num), blocknamelen, blockname, config_textname);
          }
          break;
      case 19: // UNANIMATED
          if (get_conf_parameter_single(buf,&pos,len,word_buf,sizeof(word_buf)) > 0)
          {
            k = atoi(word_buf);
            if (k >= 0)
            {
                trapst->unanimated = k;
                n++;
            }
          }
          if (n < 1)
          {
            CONFWRNLOG("Incorrect value of \"%s\" parameter in [%.*s] block of %s file.",
                COMMAND_TEXT(cmd_num), blocknamelen, blockname, config_textname);
          }
          break;
      case 20: // HIDDEN
          if (get_conf_parameter_single(buf,&pos,len,word_buf,sizeof(word_buf)) > 0)
          {
            k = atoi(word_buf);
            if (k >= 0)
            {
                trapst->hidden = k;
                n++;
            }
          }
          if (n < 1)
          {
            CONFWRNLOG("Incorrect value of \"%s\" parameter in [%.*s] block of %s file.",
                COMMAND_TEXT(cmd_num), blocknamelen, blockname, config_textname);
          }
          break;
      case 21: // SLAPPABLE
          if (get_conf_parameter_single(buf,&pos,len,word_buf,sizeof(word_buf)) > 0)
          {
            k = atoi(word_buf);
            if (k >= 0)
            {
                trapst->slappable = k;
                n++;
            }
          }
          if (n < 1)
          {
            CONFWRNLOG("Incorrect value of \"%s\" parameter in [%.*s] block of %s file.",
                COMMAND_TEXT(cmd_num), blocknamelen, blockname, config_textname);
          }
          break;
      case 22: // TRIGGERALARM
          if (get_conf_parameter_single(buf,&pos,len,word_buf,sizeof(word_buf)) > 0)
          {
            k = atoi(word_buf);
            if (k >= 0)
            {
                trapst->notify = k;
                n++;
            }
          }
          if (n < 1)
          {
            CONFWRNLOG("Incorrect value of \"%s\" parameter in [%.*s] block of %s file.",
                COMMAND_TEXT(cmd_num), blocknamelen, blockname, config_textname);
          }
          break;
      case 23: // HEALTH
          if (get_conf_parameter_single(buf, &pos, len, word_buf, sizeof(word_buf)) > 0)
          {
              k = atoi(word_buf);
              if (k >= 0)
              {
                  trapst->health = k;
                  n++;
              }
          }
          if (n < 1)
          {
              CONFWRNLOG("Incorrect value of \"%s\" parameter in [%.*s] block of %s file.",
                  COMMAND_TEXT(cmd_num), blocknamelen, blockname, config_textname);
          }
          break;
      case 24: // UNSHADED
          if (get_conf_parameter_single(buf, &pos, len, word_buf, sizeof(word_buf)) > 0)
          {
              k = atoi(word_buf);
              if (k >= 0)
              {
                  trapst->unshaded = k;
                  n++;
              }
          }
          if (n < 1)
          {
              CONFWRNLOG("Incorrect value of \"%s\" parameter in [%.*s] block of %s file.",
                  COMMAND_TEXT(cmd_num), blocknamelen, blockname, config_textname);
          }
          break;
      case 25: // RANDOMSTARTFRAME
          if (get_conf_parameter_single(buf, &pos, len, word_buf, sizeof(word_buf)) > 0)
          {
              k = atoi(word_buf);
              if (k >= 0)
              {
                  trapst->random_start_frame = k;
                  n++;
              }
          }
          if (n < 1)
          {
              CONFWRNLOG("Incorrect value of \"%s\" parameter in [%.*s] block of %s file.",
                  COMMAND_TEXT(cmd_num), blocknamelen, blockname, config_textname);
          }
          break;
      case 26: // THINGSIZE
          if (get_conf_parameter_single(buf, &pos, len, word_buf, sizeof(word_buf)) > 0)
          {
              k = atoi(word_buf);
              if (k >= 0)
              {
                  trapst->size_xy = k;
                  n++;
              }
          }
          if (get_conf_parameter_single(buf, &pos, len, word_buf, sizeof(word_buf)) > 0)
          {
              k = atoi(word_buf);
              if (k >= 0)
              {
                  trapst->size_z = k;
                  n++;
              }
          }
          if (n < 2)
          {
              CONFWRNLOG("Incorrect value of \"%s\" parameter in [%.*s] block of %s file.",
                  COMMAND_TEXT(cmd_num), blocknamelen, blockname, config_textname);
          }
          break;
      case 27: // HITTYPE
          if (get_conf_parameter_single(buf, &pos, len, word_buf, sizeof(word_buf)) > 0)
          {
              k = atoi(word_buf);
              if (k >= 0)
              {
                  trapst->hit_type = k;
                  n++;
              }
          }
          if (n < 1)
          {
              CONFWRNLOG("Incorrect value of \"%s\" parameter in [%.*s] block of %s file.",
                  COMMAND_TEXT(cmd_num), blocknamelen, blockname, config_textname);
          }
          break;
      case 28: // LIGHTRADIUS
          if (get_conf_parameter_single(buf, &pos, len, word_buf, sizeof(word_buf)) > 0)
          {
              k = atoi(word_buf);
              if (k >= 0)
              {
                  trapst->light_radius = k * COORD_PER_STL;
                  n++;
              }
          }
          if (n < 1)
          {
              CONFWRNLOG("Incorrect value of \"%s\" parameter in [%.*s] block of %s file.",
                  COMMAND_TEXT(cmd_num), blocknamelen, blockname, config_textname);
          }
          break;
        case 29: // LIGHTINTENSITY
            if (get_conf_parameter_single(buf, &pos, len, word_buf, sizeof(word_buf)) > 0)
            {
                k = atoi(word_buf);
                if (k >= 0)
                {
                    trapst->light_intensity = k;
                    n++;
                }
            }
            if (n < 1)
            {
                CONFWRNLOG("Incorrect value of \"%s\" parameter in [%.*s] block of %s file.",
                    COMMAND_TEXT(cmd_num), blocknamelen, blockname, config_textname);
            }
            break;
        case 30: // LIGHTFLAGS
            if (get_conf_parameter_single(buf, &pos, len, word_buf, sizeof(word_buf)) > 0)
            {
                k = atoi(word_buf);
                if (k >= 0)
                {
                    trapst->light_flag = k;
                    n++;
                }
            }
            if (n < 1)
            {
                CONFWRNLOG("Incorrect value of \"%s\" parameter in [%.*s] block of %s file.",
                    COMMAND_TEXT(cmd_num), blocknamelen, blockname, config_textname);
            }
            break;
      case 31: // TRANSPARENCY_FLAGS
          if (get_conf_parameter_single(buf, &pos, len, word_buf, sizeof(word_buf)) > 0)
          {
              k = atoi(word_buf);
              if (k >= 0)
              {
                  trapst->transparency_flag = k<<4;
                  n++;
              }
          }
          if (n < 1)
          {
              CONFWRNLOG("Incorrect value of \"%s\" parameter in [%.*s] block of %s file.",
                  COMMAND_TEXT(cmd_num), blocknamelen, blockname, config_textname);
          }
          break;
      case 32: // SHOTVECTOR
          if (get_conf_parameter_single(buf, &pos, len, word_buf, sizeof(word_buf)) > 0)
          {
              k = atoi(word_buf);
              if (k >= 0)
              {
                  trapst->shotvector.x = k;
                  n++;
              }
          }
          if (get_conf_parameter_single(buf, &pos, len, word_buf, sizeof(word_buf)) > 0)
          {
              k = atoi(word_buf);
              if (k >= 0)
              {
                  trapst->shotvector.y = k;
                  n++;
              }
          }
          if (get_conf_parameter_single(buf, &pos, len, word_buf, sizeof(word_buf)) > 0)
          {
              k = atoi(word_buf);
              if (k >= 0)
              {
                  trapst->shotvector.z = k;
                  n++;
              }
          }
          if (n < 3)
          {
              CONFWRNLOG("Incorrect value of \"%s\" parameter in [%.*s] block of %s file.",
                  COMMAND_TEXT(cmd_num), blocknamelen, blockname, config_textname);
          }
          break;
      case 33: // DESTRUCTIBLE
          if (get_conf_parameter_single(buf, &pos, len, word_buf, sizeof(word_buf)) > 0)
          {
              k = atoi(word_buf);
              trapst->destructible = k;
          }
          if (!parameter_is_number(word_buf))
          {
              CONFWRNLOG("Incorrect value of \"%s\" parameter in [%.*s] block of %s file.",
                  COMMAND_TEXT(cmd_num), blocknamelen, blockname, config_textname);
          }
          break;
      case 34: // UNSTABLE
          if (get_conf_parameter_single(buf, &pos, len, word_buf, sizeof(word_buf)) > 0)
          {
              k = atoi(word_buf);
              if (k >= 0)
              {
                  trapst->unstable = k;
                  n++;
              }
          }
          if (n < 1)
          {
              CONFWRNLOG("Incorrect value of \"%s\" parameter in [%.*s] block of %s file.",
                  COMMAND_TEXT(cmd_num), blocknamelen, blockname, config_textname);
          }
          break;
      case 35: // UNSELLABLE
          if (get_conf_parameter_single(buf, &pos, len, word_buf, sizeof(word_buf)) > 0)
          {
              k = atoi(word_buf);
              if (k >= 0)
              {
                  trapst->unsellable = k;
                  n++;
              }
          }
          if (n < 1)
          {
              CONFWRNLOG("Incorrect value of \"%s\" parameter in [%.*s] block of %s file.",
                  COMMAND_TEXT(cmd_num), blocknamelen, blockname, config_textname);
          }
          break;
      case 36: // PLACEONBRIDGE
          if (get_conf_parameter_single(buf, &pos, len, word_buf, sizeof(word_buf)) > 0)
          {
              k = atoi(word_buf);
              if (k >= 0)
              {
                  trapst->place_on_bridge = k;
                  n++;
              }
          }
          if (n < 1)
          {
              CONFWRNLOG("Incorrect value of \"%s\" parameter in [%.*s] block of %s file.",
                  COMMAND_TEXT(cmd_num), blocknamelen, blockname, config_textname);
          }
          break;
      case 37: // SHOTORIGIN
          if (get_conf_parameter_single(buf, &pos, len, word_buf, sizeof(word_buf)) > 0)
          {
              k = atoi(word_buf);
              if (k >= 0)
              {
                  trapst->shot_shift_x = k;
                  n++;
              }
          }
          if (get_conf_parameter_single(buf, &pos, len, word_buf, sizeof(word_buf)) > 0)
          {
              k = atoi(word_buf);
              if (k >= 0)
              {
                  trapst->shot_shift_y = k;
                  n++;
              }
          }
          if (get_conf_parameter_single(buf, &pos, len, word_buf, sizeof(word_buf)) > 0)
          {
              k = atoi(word_buf);
              if (k >= 0)
              {
                  trapst->shot_shift_z = k;
                  n++;
              }
          }
          if (n < 3)
          {
              CONFWRNLOG("Incorrect value of \"%s\" parameter in [%.*s] block of %s file.",
                  COMMAND_TEXT(cmd_num), blocknamelen, blockname, config_textname);
          }
          break;
      case 38: // PLACESOUND
          if (get_conf_parameter_single(buf, &pos, len, word_buf, sizeof(word_buf)) > 0)
          {
              n = atoi(word_buf);
              if ( n < 0 || n > samples_in_bank - 1 )
              {
                  CONFWRNLOG("Incorrect value of \"%s\" parameter in [%.*s] block of %s file.",
                  COMMAND_TEXT(cmd_num), blocknamelen, blockname, config_textname);
              }
              else
              {
                  trapst->place_sound_idx = n;
              }
          }
          break;
      case 39: // TRIGGERSOUND
          if (get_conf_parameter_single(buf, &pos, len, word_buf, sizeof(word_buf)) > 0)
          {
              n = atoi(word_buf);
              if (n < 0 || n > samples_in_bank - 1)
              {
                  CONFWRNLOG("Incorrect value of \"%s\" parameter in [%.*s] block of %s file.",
                      COMMAND_TEXT(cmd_num), blocknamelen, blockname, config_textname);
              }
              else
              {
                  trapst->trigger_sound_idx = n;
              }
          }
          break;
      case 40: // RECHARGEANIMATIONID
          if (get_conf_parameter_single(buf, &pos, len, word_buf, sizeof(word_buf)) > 0)
          {
              struct ObjectConfigStats obj_tmp;
              k = get_anim_id(word_buf, &obj_tmp);
              if (k >= 0)
              {
                  trapst->recharge_sprite_anim_idx = k;
                  n++;
              }
          }
          if (n < 1)
          {
              CONFWRNLOG("Incorrect value of \"%s\" parameter in [%.*s] block of %s file.",
                  COMMAND_TEXT(cmd_num), blocknamelen, blockname, config_textname);
          }
          break;
      case 41: // ATTACKANIMATIONID
          if (get_conf_parameter_single(buf, &pos, len, word_buf, sizeof(word_buf)) > 0)
          {
              struct ObjectConfigStats obj_tmp;
              k = get_anim_id(word_buf, &obj_tmp);
              if (k >= 0)
              {
                  trapst->attack_sprite_anim_idx = k;
                  n++;
              }
          }
          if (n < 1)
          {
              CONFWRNLOG("Incorrect value of \"%s\" parameter in [%.*s] block of %s file.",
                  COMMAND_TEXT(cmd_num), blocknamelen, blockname, config_textname);
          }
          break;
      case 42: // DESTROYEDEFFECT
          if (get_conf_parameter_single(buf, &pos, len, word_buf, sizeof(word_buf)) > 0)
          {
              k = effect_or_effect_element_id(word_buf);
              if (k != 0)
              {
                  trapst->destroyed_effect = k;
                  n++;
              }
              else if (parameter_is_number(word_buf))
              {
                  //No error when it is set to 0
                  n++;
              }
          }
          if (n < 1)
          {
              CONFWRNLOG("Incorrect value of \"%s\" parameter in [%.*s] block of %s file.",
                  COMMAND_TEXT(cmd_num), blocknamelen, blockname, config_textname);
          }
          break;
      case 43: // INITIALDELAY
          if (get_conf_parameter_single(buf, &pos, len, word_buf, sizeof(word_buf)) > 0)
          {
              k = atoi(word_buf);
              if (k >= 0)
              {
                  trapst->initial_delay = k;
                  n++;
              }
          }
          if (n < 1)
          {
              CONFWRNLOG("Incorrect value of \"%s\" parameter in [%.*s] block of %s file.",
                  COMMAND_TEXT(cmd_num), blocknamelen, blockname, config_textname);
          }
          break;
      case 44: // PLACEONSUBTILE
          if (get_conf_parameter_single(buf, &pos, len, word_buf, sizeof(word_buf)) > 0)
          {
              k = atoi(word_buf);
              if (k >= 0)
              {
                  trapst->place_on_subtile = k;
                  n++;
              }
          }
          if (n < 1)
          {
              CONFWRNLOG("Incorrect value of \"%s\" parameter in [%.*s] block of %s file.",
                  COMMAND_TEXT(cmd_num), blocknamelen, blockname, config_textname);
          }
          break;
      case 45: // FLAMEANIMATIONID
          if (get_conf_parameter_single(buf, &pos, len, word_buf, sizeof(word_buf)) > 0)
          {
              k = get_anim_id_(word_buf);
              if (k >= 0)
              {
                  trapst->flame.animation_id = k;
                  n++;
              }
          }
          if (n < 1)
          {
              CONFWRNLOG("Incorrect value of \"%s\" parameter in [%.*s] block of %s file.",
                  COMMAND_TEXT(cmd_num), blocknamelen, blockname, config_textname);
          }
          break;
      case 46: // FLAMEANIMATIONSPEED
          if (get_conf_parameter_single(buf, &pos, len, word_buf, sizeof(word_buf)) > 0)
          {
              k = atoi(word_buf);
              if (k >= 0)
              {
                  trapst->flame.anim_speed = k;
                  n++;
              }
          }
          if (n < 1)
          {
              CONFWRNLOG("Incorrect value of \"%s\" parameter in [%.*s] block of %s file.",
                  COMMAND_TEXT(cmd_num), blocknamelen, blockname, config_textname);
          }
          break;
      case 47: // FLAMEANIMATIONSIZE
          if (get_conf_parameter_single(buf, &pos, len, word_buf, sizeof(word_buf)) > 0)
          {
              k = atoi(word_buf);
              if (k >= 0)
              {
                  trapst->flame.sprite_size = k;
                  n++;
              }
          }
          if (n < 1)
          {
              CONFWRNLOG("Incorrect value of \"%s\" parameter in [%.*s] block of %s file.",
                  COMMAND_TEXT(cmd_num), blocknamelen, blockname, config_textname);
          }
          break;
      case 48: // FLAMEANIMATIONOFFSET
          if (get_conf_parameter_single(buf, &pos, len, word_buf, sizeof(word_buf)) > 0)
          {
              k = atoi(word_buf);
              trapst->flame.fp_add_x = k;
              n++;
          }
          if (get_conf_parameter_single(buf, &pos, len, word_buf, sizeof(word_buf)) > 0)
          {
              k = atoi(word_buf);
              trapst->flame.fp_add_y = k;
              n++;
          }
          if (get_conf_parameter_single(buf, &pos, len, word_buf, sizeof(word_buf)) > 0)
          {
              k = atoi(word_buf);
              trapst->flame.td_add_x = k;
              n++;
          }
          if (get_conf_parameter_single(buf, &pos, len, word_buf, sizeof(word_buf)) > 0)
          {
              k = atoi(word_buf);
              trapst->flame.td_add_y = k;
              n++;
          }
          if (n < 4)
          {
              CONFWRNLOG("Incorrect value of \"%s\" parameter in [%.*s] block of %s file.",
                  COMMAND_TEXT(cmd_num), blocknamelen, blockname, config_textname);
          }
          break;
      case 49: // FLAMETRANSPARENCYFLAGS
          if (get_conf_parameter_single(buf, &pos, len, word_buf, sizeof(word_buf)) > 0)
          {
              k = atoi(word_buf);
              if (k >= 0)
              {
                  trapst->flame.transparency_flags = k << 4;
                  n++;
              }
          }
          if (n < 1)
          {
              CONFWRNLOG("Incorrect value of \"%s\" parameter in [%.*s] block of %s file.",
                  COMMAND_TEXT(cmd_num), blocknamelen, blockname, config_textname);
          }
          break;
      case 50: // DETECTINVISIBLE
          if (get_conf_parameter_single(buf, &pos, len, word_buf, sizeof(word_buf)) > 0)
          {
              k = atoi(word_buf);
              if (k >= 0)
              {
                  trapst->detect_invisible = k;
                  n++;
              }
          }
          if (n < 1)
          {
              CONFWRNLOG("Incorrect value of \"%s\" parameter in [%.*s] block of %s file.",
                  COMMAND_TEXT(cmd_num), blocknamelen, blockname, config_textname);
          }
          break;
      case 51: // INSTANTPLACEMENT
          if (get_conf_parameter_single(buf, &pos, len, word_buf, sizeof(word_buf)) > 0)
          {
              k = atoi(word_buf);
              if (k >= 0)
              {
                  trapst->instant_placement = k;
                  n++;
              }
          }
          if (n < 1)
          {
              CONFWRNLOG("Incorrect value of \"%s\" parameter in [%.*s] block of %s file.",
                  COMMAND_TEXT(cmd_num), blocknamelen, blockname, config_textname);
          }
          break;
      case 52: // REMOVEONCEDEPLETED
          if (get_conf_parameter_single(buf, &pos, len, word_buf, sizeof(word_buf)) > 0)
          {
              k = atoi(word_buf);
              if (k >= 0)
              {
                  trapst->remove_once_depleted = k;
                  n++;
              }
          }
          if (n < 1)
          {
              CONFWRNLOG("Incorrect value of \"%s\" parameter in [%.*s] block of %s file.",
                  COMMAND_TEXT(cmd_num), blocknamelen, blockname, config_textname);
          }
          break;
<<<<<<< HEAD
=======
      case 53: // PLACEONROOM
          if (get_conf_parameter_single(buf, &pos, len, word_buf, sizeof(word_buf)) > 0)
          {
              k = atoi(word_buf);
              if (k >= 0)
              {
                  trapst->place_on_room = k;
                  n++;
              }
          }
          if (n < 1)
          {
              CONFWRNLOG("Incorrect value of \"%s\" parameter in [%.*s] block of %s file.",
                  COMMAND_TEXT(cmd_num), blocknamelen, blockname, config_textname);
          }
          break;
>>>>>>> a99d7172
      case ccr_comment:
          break;
      case ccr_endOfFile:
          break;
      default:
          CONFWRNLOG("Unrecognized command (%d) in [%.*s] block of %s file.",
              cmd_num, blocknamelen, blockname, config_textname);
          break;
      }
      skip_conf_to_next_line(buf,&pos,len);
    }
#undef COMMAND_TEXT
  }
  return true;
}

TbBool parse_trapdoor_door_blocks(char *buf, long len, const char *config_textname, unsigned short flags)
{
  struct DoorConfigStats *doorst;
  // Block name and parameter word store variables
  SYNCDBG(19,"Starting");
  // Initialize the doors array
  if ((flags & CnfLd_AcceptPartial) == 0)
  {
      for (int i=0; i < TRAPDOOR_TYPES_MAX; i++)
      {
          doorst = &game.conf.trapdoor_conf.door_cfgstats[i];
          LbMemorySet(doorst->code_name, 0, COMMAND_WORD_LEN);
          doorst->name_stridx = GUIStr_Empty;
          doorst->tooltip_stridx = GUIStr_Empty;
          doorst->bigsym_sprite_idx = 0;
          doorst->medsym_sprite_idx = 0;
          doorst->pointer_sprite_idx = 0;
          doorst->panel_tab_idx = 0;
          doorst->manufct_level = 0;
          doorst->manufct_required = 0;
          doorst->health = 1;
          doorst->open_speed = 256;
          doorst->selling_value = 0;
          doorst->unsellable = false;
          doorst->place_sound_idx = 117; // Default door placement sound, so that placement sound isn't broken if custom doors are bundled into maps.
          door_desc[i].name = doorst->code_name;
          door_desc[i].num = i;
      }
  }
  door_desc[TRAPDOOR_TYPES_MAX - 1].name = NULL; // must be null for get_id
  // Parse every numbered block within range
  const char * blockname = NULL;
  int blocknamelen = 0, k = 0;
  long pos = 0;
  while (iterate_conf_blocks(buf, &pos, len, &blockname, &blocknamelen))
  {
    // look for blocks starting with "door", followed by one or more digits
    if (blocknamelen < 5) {
        continue;
    } else if (memcmp(blockname, "door", 4) != 0) {
        continue;
    }
    const int i = natoi(&blockname[4], blocknamelen - 4);
    if (i < 0 || i >= TRAPDOOR_TYPES_MAX) {
        continue;
    } else if (i >= game.conf.trapdoor_conf.door_types_count) {
        game.conf.trapdoor_conf.door_types_count = i + 1;
    }
    doorst = &game.conf.trapdoor_conf.door_cfgstats[i];
#define COMMAND_TEXT(cmd_num) get_conf_parameter_text(trapdoor_door_commands,cmd_num)
    while (pos<len)
    {
      // Finding command number in this line
      int cmd_num = recognize_conf_command(buf, &pos, len, trapdoor_door_commands);
      // Now store the config item in correct place
      if (cmd_num == ccr_endOfBlock) break; // if next block starts
      if ((flags & CnfLd_ListOnly) != 0) {
          // In "List only" mode, accept only name command
          if (cmd_num > 1) {
              cmd_num = 0;
          }
      }
      int n = 0;
      char word_buf[COMMAND_WORD_LEN];
      switch (cmd_num)
      {
      case 1: // NAME
          if (get_conf_parameter_single(buf, &pos, len, doorst->code_name, COMMAND_WORD_LEN) <= 0)
          {
              CONFWRNLOG("Couldn't read \"%s\" parameter in [%.*s] block of %s file.",
                  COMMAND_TEXT(cmd_num), blocknamelen, blockname, config_textname);
            break;
          }
          break;
      case 2: // NAMETEXTID
          if (get_conf_parameter_single(buf, &pos, len, word_buf, sizeof(word_buf)) > 0)
          {
              k = atoi(word_buf);
              if (k > 0)
              {
                  doorst->name_stridx = k;
                  n++;
              }
          }
          if (n < 1)
          {
              CONFWRNLOG("Incorrect value of \"%s\" parameter in [%.*s] block of %s file.",
                  COMMAND_TEXT(cmd_num), blocknamelen, blockname, config_textname);
          }
          break;
      case 3: // TOOLTIPTEXTID
          if (get_conf_parameter_single(buf, &pos, len, word_buf, sizeof(word_buf)) > 0)
          {
              k = atoi(word_buf);
              if (k > 0)
              {
                  doorst->tooltip_stridx = k;
                  n++;
              }
          }
          if (n < 1)
          {
              CONFWRNLOG("Incorrect value of \"%s\" parameter in [%.*s] block of %s file.",
                  COMMAND_TEXT(cmd_num), blocknamelen, blockname, config_textname);
          }
          break;
      case 4: // SYMBOLSPRITES
          if (get_conf_parameter_single(buf, &pos, len, word_buf, sizeof(word_buf)) > 0)
          {
              doorst->bigsym_sprite_idx = bad_icon_id;
              k = get_icon_id(word_buf);
              if (k >= 0)
              {
                  doorst->bigsym_sprite_idx = k;
                  n++;
              }
          }
          if (get_conf_parameter_single(buf, &pos, len, word_buf, sizeof(word_buf)) > 0)
          {
              doorst->medsym_sprite_idx = bad_icon_id;
              k = get_icon_id(word_buf);
              if (k >= 0)
              {
                  doorst->medsym_sprite_idx = k;
                  n++;
              }
          }
          if (n < 2)
          {
              CONFWRNLOG("Incorrect value of \"%s\" parameter in [%.*s] block of %s file.",
                  COMMAND_TEXT(cmd_num), blocknamelen, blockname, config_textname);
          }
          break;
      case 5: // POINTERSPRITES
          if (get_conf_parameter_single(buf, &pos, len, word_buf, sizeof(word_buf)) > 0)
          {
              k = get_icon_id(word_buf);
              if (k >= 0)
              {
                  doorst->pointer_sprite_idx = k;
                  n++;
              }
          }
          if (n < 1)
          {
              doorst->pointer_sprite_idx = bad_icon_id;
              CONFWRNLOG("Incorrect value of \"%s\" parameter in [%.*s] block of %s file.",
                  COMMAND_TEXT(cmd_num), blocknamelen, blockname, config_textname);
          }
          break;
      case 6: // PANELTABINDEX
          if (get_conf_parameter_single(buf, &pos, len, word_buf, sizeof(word_buf)) > 0)
          {
              k = atoi(word_buf);
              if (k >= 0)
              {
                  doorst->panel_tab_idx = k;
                  n++;
              }
          }
          if (n < 1)
          {
              CONFWRNLOG("Incorrect value of \"%s\" parameter in [%.*s] block of %s file.",
                  COMMAND_TEXT(cmd_num), blocknamelen, blockname, config_textname);
          }
          break;
      case 7: // CRATE
          if (get_conf_parameter_single(buf, &pos, len, word_buf, sizeof(word_buf)) > 0)
          {
              n = get_id(object_desc, word_buf);
          }
          if (n < 0)
          {
              CONFWRNLOG("Incorrect crate object \"%s\" in [%.*s] block of %s file.",
                  word_buf, blocknamelen, blockname, config_textname);
              break;
          }
          game.conf.object_conf.object_to_door_or_trap[n] = i;
          game.conf.object_conf.workshop_object_class[n] = TCls_Door;
          game.conf.trapdoor_conf.door_to_object[i] = n;
          break;
      case 8: // MANUFACTURELEVEL
          if (get_conf_parameter_single(buf, &pos, len, word_buf, sizeof(word_buf)) > 0)
          {
              k = atoi(word_buf);
              doorst->manufct_level = k;
              n++;
          }
          if (n < 1)
          {
              CONFWRNLOG("Incorrect value of \"%s\" parameter in [%.*s] block of %s file.",
                  COMMAND_TEXT(cmd_num), blocknamelen, blockname, config_textname);
          }
          break;
      case 9: // MANUFACTUREREQUIRED
          if (get_conf_parameter_single(buf, &pos, len, word_buf, sizeof(word_buf)) > 0)
          {
              k = atoi(word_buf);
              doorst->manufct_required = k;
              n++;
          }
          if (n < 1)
          {
              CONFWRNLOG("Incorrect value of \"%s\" parameter in [%.*s] block of %s file.",
                  COMMAND_TEXT(cmd_num), blocknamelen, blockname, config_textname);
          }
          break;
      case 10: // HEALTH
          if (get_conf_parameter_single(buf, &pos, len, word_buf, sizeof(word_buf)) > 0)
          {
              k = atoi(word_buf);
              if (i < game.conf.trapdoor_conf.door_types_count)
              {
                  doorst->health = k;
              }
              n++;
          }
          if (n < 1)
          {
              CONFWRNLOG("Incorrect value of \"%s\" parameter in [%.*s] block of %s file.",
                  COMMAND_TEXT(cmd_num), blocknamelen, blockname, config_textname);
          }
          break;
      case 11: // SLABKIND
          if (get_conf_parameter_single(buf, &pos, len, word_buf, sizeof(word_buf)) > 0)
          {
              k = get_id(slab_desc, word_buf);
              doorst->slbkind[1] = k;
              n++;
          }
          else
          {
              CONFWRNLOG("Incorrect slab name \"%s\" in [%.*s] block of %s file.",
                  word_buf, blocknamelen, blockname, config_textname);
              break;
          }
          if (get_conf_parameter_single(buf, &pos, len, word_buf, sizeof(word_buf)) > 0)
          {
              k = get_id(slab_desc, word_buf);
              doorst->slbkind[0] = k;
              n++;
          }
          else
          {
              CONFWRNLOG("Incorrect slab name \"%s\" in [%.*s] block of %s file.",
                  word_buf, blocknamelen, blockname, config_textname);
          }
          if (n < 2)
          {
              CONFWRNLOG("Couldn't read \"%s\" parameter in [%.*s] block of %s file.",
                  COMMAND_TEXT(cmd_num), blocknamelen, blockname, config_textname);
              break;
          }
          break;
      case 12: // OPENSPEED
          if (get_conf_parameter_single(buf, &pos, len, word_buf, sizeof(word_buf)) > 0)
          {
              k = atoi(word_buf);
              if (k >= 0)
              {
                  doorst->open_speed = k;
                  n++;
              }
          }
          if (n < 1)
          {
              CONFWRNLOG("Incorrect value of \"%s\" parameter in [%.*s] block of %s file.",
                  COMMAND_TEXT(cmd_num), blocknamelen, blockname, config_textname);
          }
          break;
      case 13: // PROPERTIES
          doorst->model_flags = 0;
          while (get_conf_parameter_single(buf, &pos, len, word_buf, sizeof(word_buf)) > 0)
          {
              k = get_id(door_properties_commands, word_buf);
              switch (k)
              {
              case 1: // RESIST_NON_MAGIC
                  doorst->model_flags |= DoMF_ResistNonMagic;
                  n++;
                  break;
              case 2: // SECRET
                  doorst->model_flags |= DoMF_Secret;
                  n++;
                  break;
              case 3: // THICK
                  doorst->model_flags |= DoMF_Thick;
                  n++;
                  break;
              case 4: // MIDAS
                  doorst->model_flags |= DoMF_Midas;
                  n++;
                  break;
              case 5: // WOODEN
                  doorst->model_flags |= DoMF_Wooden;
                  n++;
                  break;
              case 6: // STEELEN
                  doorst->model_flags |= DoMF_Steelen;
                  n++;
                  break;
              case 7: // GOLDEN
                  doorst->model_flags |= DoMF_Golden;
                  n++;
                  break;
              default:
                  CONFWRNLOG("Incorrect value of \"%s\" parameter \"%s\" in [%.*s] block of %s file.",
                      COMMAND_TEXT(cmd_num), word_buf, blocknamelen, blockname, config_textname);
              }
          }
          break;
      case 14: // SELLINGVALUE
          if (get_conf_parameter_single(buf, &pos, len, word_buf, sizeof(word_buf)) > 0)
          {
              k = atoi(word_buf);
              doorst->selling_value = k;
              n++;
          }
          if (n < 1)
          {
              CONFWRNLOG("Incorrect value of \"%s\" parameter in [%.*s] block of %s file.",
                  COMMAND_TEXT(cmd_num), blocknamelen, blockname, config_textname);
          }
          break;
      case 15: // UNSELLABLE
          if (get_conf_parameter_single(buf, &pos, len, word_buf, sizeof(word_buf)) > 0)
          {
              k = atoi(word_buf);
              if (k >= 0)
              {
                  doorst->unsellable = k;
                  n++;
              }
          }
          if (n < 1)
          {
              CONFWRNLOG("Incorrect value of \"%s\" parameter in [%.*s] block of %s file.",
                  COMMAND_TEXT(cmd_num), blocknamelen, blockname, config_textname);
          }
          break;
      case 16: // PLACESOUND
          if (get_conf_parameter_single(buf, &pos, len, word_buf, sizeof(word_buf)) > 0)
          {
              n = atoi(word_buf);
              if (n < 0 || n > samples_in_bank - 1)
              {
                  CONFWRNLOG("Incorrect value of \"%s\" parameter in [%.*s] block of %s file.",
                      COMMAND_TEXT(cmd_num), blocknamelen, blockname, config_textname);
              }
              else
              {
                  doorst->place_sound_idx = n;
              }
          }
          break;
      case ccr_comment:
          break;
      case ccr_endOfFile:
          break;
      default:
          CONFWRNLOG("Unrecognized command (%d) in [%.*s] block of %s file.",
              cmd_num, blocknamelen, blockname, config_textname);
          break;
      }
      skip_conf_to_next_line(buf,&pos,len);
    }
#undef COMMAND_TEXT
  }
  return true;
}

TbBool load_trapdoor_config_file(const char *textname, const char *fname, unsigned short flags)
{
    SYNCDBG(0,"%s %s file \"%s\".",((flags & CnfLd_ListOnly) == 0)?"Reading":"Parsing",textname,fname);
    long len = LbFileLengthRnc(fname);
    if (len < MIN_CONFIG_FILE_SIZE)
    {
        if ((flags & CnfLd_IgnoreErrors) == 0)
            WARNMSG("The %s file \"%s\" doesn't exist or is too small.",textname,fname);
        return false;
    }
    char* buf = (char*)LbMemoryAlloc(len + 256);
    if (buf == NULL)
        return false;
    
    if ((flags & CnfLd_AcceptPartial) == 0)
    {
        for (int i = 0; i < TRAPDOOR_TYPES_MAX; i++)
        {
            game.conf.object_conf.object_to_door_or_trap[i] = 0;
        }
    }

    // Loading file data
    len = LbFileLoadAt(fname, buf);
    TbBool result = (len > 0);
    // Parse blocks of the config file
    if (result)
    {
        result = parse_trapdoor_trap_blocks(buf, len, textname, flags);
        if ((flags & CnfLd_AcceptPartial) != 0)
            result = true;
        if (!result)
            WARNMSG("Parsing %s file \"%s\" trap blocks failed.",textname,fname);
    }
    if (result)
    {
        result = parse_trapdoor_door_blocks(buf, len, textname, flags);
        if ((flags & CnfLd_AcceptPartial) != 0)
            result = true;
        if (!result)
            WARNMSG("Parsing %s file \"%s\" door blocks failed.",textname,fname);
    }
    //Freeing and exiting
    LbMemoryFree(buf);
    SYNCDBG(19,"Done");
    return result;
}

TbBool create_manufacture_array_from_trapdoor_data(void)
{
    int i;
    struct ManufactureData *manufctr;
    // Initialize the manufacture array
    game.conf.trapdoor_conf.manufacture_types_count = 0;
    int arr_size = sizeof(game.conf.trapdoor_conf.manufacture_data) / sizeof(game.conf.trapdoor_conf.manufacture_data[0]);
    for (i=0; i < arr_size; i++)
    {
        manufctr = &game.conf.trapdoor_conf.manufacture_data[i];
        manufctr->tngclass = TCls_Empty;
        manufctr->tngmodel = 0;
        manufctr->work_state = PSt_None;
        manufctr->tooltip_stridx = GUIStr_Empty;
        manufctr->bigsym_sprite_idx = 0;
        manufctr->medsym_sprite_idx = 0;
        manufctr->panel_tab_idx = 0;
    }
    // Let manufacture 0 be empty
    game.conf.trapdoor_conf.manufacture_types_count++;
    // Fill manufacture entries
    for (i=1; i < game.conf.trapdoor_conf.trap_types_count; i++)
    {
        struct TrapConfigStats* trapst = get_trap_model_stats(i);
        manufctr = &game.conf.trapdoor_conf.manufacture_data[game.conf.trapdoor_conf.manufacture_types_count];
        manufctr->tngclass = TCls_Trap;
        manufctr->tngmodel = i;
        manufctr->work_state = PSt_PlaceTrap;
        manufctr->tooltip_stridx = trapst->tooltip_stridx;
        manufctr->bigsym_sprite_idx = trapst->bigsym_sprite_idx;
        manufctr->medsym_sprite_idx = trapst->medsym_sprite_idx;
        manufctr->panel_tab_idx = trapst->panel_tab_idx;
        game.conf.trapdoor_conf.manufacture_types_count++;
    }
    for (i=1; i < game.conf.trapdoor_conf.door_types_count; i++)
    {
        struct DoorConfigStats* doorst = get_door_model_stats(i);
        manufctr = &game.conf.trapdoor_conf.manufacture_data[game.conf.trapdoor_conf.manufacture_types_count];
        manufctr->tngclass = TCls_Door;
        manufctr->tngmodel = i;
        manufctr->work_state = PSt_PlaceDoor;
        manufctr->tooltip_stridx = doorst->tooltip_stridx;
        manufctr->bigsym_sprite_idx = doorst->bigsym_sprite_idx;
        manufctr->medsym_sprite_idx = doorst->medsym_sprite_idx;
        manufctr->panel_tab_idx = doorst->panel_tab_idx;
        game.conf.trapdoor_conf.manufacture_types_count++;
    }
    return true;
}

TbBool load_trapdoor_config(const char *conf_fname, unsigned short flags)
{
    static const char config_global_textname[] = "global traps and doors config";
    static const char config_campgn_textname[] = "campaign traps and doors config";
    static const char config_level_textname[] = "level traps and doors config";
    char* fname = prepare_file_path(FGrp_FxData, conf_fname);
    TbBool result = load_trapdoor_config_file(config_global_textname, fname, flags);
    fname = prepare_file_path(FGrp_CmpgConfig,conf_fname);
    if (strlen(fname) > 0)
    {
        load_trapdoor_config_file(config_campgn_textname,fname,flags|CnfLd_AcceptPartial|CnfLd_IgnoreErrors);
    }
    fname = prepare_file_fmtpath(FGrp_CmpgLvls, "map%05lu.%s", get_selected_level_number(), conf_fname);
    if (strlen(fname) > 0)
    {
        load_trapdoor_config_file(config_level_textname,fname,flags|CnfLd_AcceptPartial|CnfLd_IgnoreErrors);
    }
    // Creating arrays derived from the original config
    create_manufacture_array_from_trapdoor_data();
    //Freeing and exiting
    return result;
}

ThingModel door_crate_object_model(ThingModel tngmodel)
{
    if ((tngmodel <= 0) || (tngmodel >= TRAPDOOR_TYPES_MAX))
        return game.conf.trapdoor_conf.door_to_object[0];
    return game.conf.trapdoor_conf.door_to_object[tngmodel];

}

ThingModel trap_crate_object_model(ThingModel tngmodel)
{
    if ((tngmodel <= 0) || (tngmodel >= TRAPDOOR_TYPES_MAX))
        return game.conf.trapdoor_conf.trap_to_object[0];
    return game.conf.trapdoor_conf.trap_to_object[tngmodel];
}

/**
 * Returns Code Name (name to use in script file) of given door model.
 */
const char *door_code_name(int tngmodel)
{
    const char* name = get_conf_parameter_text(door_desc, tngmodel);
    if (name[0] != '\0')
        return name;
    return "INVALID";
}

/**
 * Returns Code Name (name to use in script file) of given trap model.
 */
const char *trap_code_name(int tngmodel)
{
    const char* name = get_conf_parameter_text(trap_desc, tngmodel);
    if (name[0] != '\0')
        return name;
    return "INVALID";
}

/**
 * Returns the door model identifier for a given code name (found in script file).
 * Linear running time.
 * @param code_name
 * @return A positive integer for the door model if found, otherwise -1
 */
int door_model_id(const char * code_name)
{
    for (int i = 0; i < game.conf.trapdoor_conf.door_types_count; ++i)
    {
        if (strncasecmp(game.conf.trapdoor_conf.door_cfgstats[i].code_name, code_name,
                COMMAND_WORD_LEN) == 0) {
            return i;
        }
    }

    return -1;
}

/**
 * Returns the trap model identifier for a given code name (found in script file).
 * Linear running time.
 * @param code_name
 * @return A positive integer for the trap model if found, otherwise -1
 */
int trap_model_id(const char * code_name)
{
    for (int i = 0; i < game.conf.trapdoor_conf.trap_types_count; ++i)
    {
        if (strncasecmp(game.conf.trapdoor_conf.trap_cfgstats[i].code_name, code_name,
                COMMAND_WORD_LEN) == 0) {
            return i;
        }
    }

    return -1;
}

/**
 * Returns if the trap can be placed by a player.
 * Checks only if it's available and if the player is 'alive'.
 * Doesn't check if map position is on correct spot.
 */
TbBool is_trap_placeable(PlayerNumber plyr_idx, long tngmodel)
{
    struct Dungeon* dungeon = get_players_num_dungeon(plyr_idx);
    // Check if the player even have a dungeon
    if (dungeon_invalid(dungeon)) {
        return false;
    }
    // Player must have dungeon heart to place traps
    if (!player_has_heart(plyr_idx)) {
        return false;
    }
    if ((tngmodel <= 0) || (tngmodel >= game.conf.trapdoor_conf.trap_types_count)) {
        ERRORLOG("Incorrect trap %d (player %d)",(int)tngmodel, (int)plyr_idx);
        return false;
    }
    if (dungeon->mnfct_info.trap_amount_placeable[tngmodel] > 0) {
        return true;
    }
    return false;
}

/**
 * Returns if the trap can be manufactured by a player.
 * Checks only if it's set as buildable in level script.
 * Doesn't check if player has workshop or workforce for the task.
 */
TbBool is_trap_buildable(PlayerNumber plyr_idx, long tngmodel)
{
    struct Dungeon* dungeon = get_players_num_dungeon(plyr_idx);
    // Check if the player even have a dungeon
    if (dungeon_invalid(dungeon)) {
        return false;
    }
    // Player must have dungeon heart to build anything
    if (!player_has_heart(plyr_idx)) {
        return false;
    }
    if ((tngmodel <= 0) || (tngmodel >= game.conf.trapdoor_conf.trap_types_count)) {
        ERRORLOG("Incorrect trap %d (player %d)",(int)tngmodel, (int)plyr_idx);
        return false;
    }
    if ((dungeon->mnfct_info.trap_build_flags[tngmodel] & MnfBldF_Manufacturable) != 0) {
        return true;
    }
    return false;
}

/**
 * Returns if the trap was at least once built by a player.
 */
TbBool is_trap_built(PlayerNumber plyr_idx, long tngmodel)
{
    struct Dungeon* dungeon = get_players_num_dungeon(plyr_idx);
    // Check if the player even have a dungeon
    if (dungeon_invalid(dungeon)) {
        return false;
    }
    if ((tngmodel <= 0) || (tngmodel >= game.conf.trapdoor_conf.trap_types_count)) {
        ERRORLOG("Incorrect trap %d (player %d)",(int)tngmodel, (int)plyr_idx);
        return false;
    }
    if ((dungeon->mnfct_info.trap_build_flags[tngmodel] & MnfBldF_Built) != 0) {
        return true;
    }
    return false;
}

/**
 * Returns if the door can be placed by a player.
 * Checks only if it's available and if the player is 'alive'.
 * Doesn't check if map position is on correct spot.
 */
TbBool is_door_placeable(PlayerNumber plyr_idx, long tngmodel)
{
    struct Dungeon* dungeon = get_players_num_dungeon(plyr_idx);
    // Check if the player even have a dungeon
    if (dungeon_invalid(dungeon)) {
        return false;
    }
    // Player must have dungeon heart to place doors
    if (!player_has_heart(plyr_idx)) {
        return false;
    }
    if ((tngmodel <= 0) || (tngmodel >= game.conf.trapdoor_conf.door_types_count)) {
        ERRORLOG("Incorrect door %d (player %d)",(int)tngmodel, (int)plyr_idx);
        return false;
    }
    if (dungeon->mnfct_info.door_amount_placeable[tngmodel] > 0) {
        return true;
    }
    return false;
}

/**
 * Returns if the door can be manufactured by a player.
 * Checks only if it's set as buildable in level script.
 * Doesn't check if player has workshop or workforce for the task.
 */
TbBool is_door_buildable(PlayerNumber plyr_idx, long door_idx)
{
    struct Dungeon* dungeon = get_players_num_dungeon(plyr_idx);
    // Check if the player even have a dungeon
    if (dungeon_invalid(dungeon)) {
        return false;
    }
    // Player must have dungeon heart to build anything
    if (!player_has_heart(plyr_idx)) {
        return false;
    }
    if ((door_idx <= 0) || (door_idx >= game.conf.trapdoor_conf.door_types_count)) {
        ERRORLOG("Incorrect door %d (player %d)",(int)door_idx, (int)plyr_idx);
        return false;
    }
    if ((dungeon->mnfct_info.door_build_flags[door_idx] & MnfBldF_Manufacturable) != 0) {
        return true;
    }
    return false;
}

/**
 * Returns if the door was at least one built by a player.
 */
TbBool is_door_built(PlayerNumber plyr_idx, long door_idx)
{
    struct Dungeon* dungeon = get_players_num_dungeon(plyr_idx);
    // Check if the player even have a dungeon
    if (dungeon_invalid(dungeon)) {
        return false;
    }
    // Player must have dungeon heart to build anything
    if (!player_has_heart(plyr_idx)) {
        return false;
    }
    if ((door_idx <= 0) || (door_idx >= game.conf.trapdoor_conf.door_types_count)) {
        ERRORLOG("Incorrect door %d (player %d)",(int)door_idx, (int)plyr_idx);
        return false;
    }
    if ((dungeon->mnfct_info.door_build_flags[door_idx] & MnfBldF_Built) != 0) {
        return true;
    }
    return false;
}

/**
 * Makes all door types manufacturable.
 */
TbBool make_available_all_doors(PlayerNumber plyr_idx)
{
  SYNCDBG(0,"Starting");
  struct Dungeon* dungeon = get_players_num_dungeon(plyr_idx);
  if (dungeon_invalid(dungeon)) {
      ERRORDBG(11,"Cannot make doors available; player %d has no dungeon",(int)plyr_idx);
      return false;
  }
  for (long i = 1; i < game.conf.trapdoor_conf.door_types_count; i++)
  {
    if (!set_door_buildable_and_add_to_amount(plyr_idx, i, 1, 0))
    {
        ERRORLOG("Could not make door %s available for player %d", door_code_name(i), plyr_idx);
        return false;
    }
  }
  return true;
}

/**
 * Makes all trap types manufacturable.
 */
TbBool make_available_all_traps(PlayerNumber plyr_idx)
{
  SYNCDBG(0,"Starting");
  struct Dungeon* dungeon = get_players_num_dungeon(plyr_idx);
  if (dungeon_invalid(dungeon)) {
      ERRORDBG(11,"Cannot make traps available; player %d has no dungeon",(int)plyr_idx);
      return false;
  }
  for (long i = 1; i < game.conf.trapdoor_conf.trap_types_count; i++)
  {
    if (!set_trap_buildable_and_add_to_amount(plyr_idx, i, 1, 0))
    {
        ERRORLOG("Could not make trap %s available for player %d", trap_code_name(i), plyr_idx);
        return false;
    }
  }
  return true;
}

/******************************************************************************/
#ifdef __cplusplus
}
#endif<|MERGE_RESOLUTION|>--- conflicted
+++ resolved
@@ -116,10 +116,7 @@
   {"DETECTINVISIBLE",        50},
   {"INSTANTPLACEMENT",       51},
   {"REMOVEONCEDEPLETED",     52},
-<<<<<<< HEAD
-=======
   {"PLACEONROOM",            53},
->>>>>>> a99d7172
   {NULL,                      0},
 };
 
@@ -1208,8 +1205,6 @@
                   COMMAND_TEXT(cmd_num), blocknamelen, blockname, config_textname);
           }
           break;
-<<<<<<< HEAD
-=======
       case 53: // PLACEONROOM
           if (get_conf_parameter_single(buf, &pos, len, word_buf, sizeof(word_buf)) > 0)
           {
@@ -1226,7 +1221,6 @@
                   COMMAND_TEXT(cmd_num), blocknamelen, blockname, config_textname);
           }
           break;
->>>>>>> a99d7172
       case ccr_comment:
           break;
       case ccr_endOfFile:
