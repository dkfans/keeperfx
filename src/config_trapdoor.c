--- conflicted
+++ resolved
@@ -41,6 +41,7 @@
 extern "C" {
 #endif
 /******************************************************************************/
+
 struct NamedCommand trap_desc[TRAPDOOR_TYPES_MAX];
 struct NamedCommand door_desc[TRAPDOOR_TYPES_MAX];
 
@@ -52,8 +53,10 @@
 static const struct NamedCommand door_properties_commands[] = {
     {"RESIST_NON_MAGIC",     DoMF_ResistNonMagic},
     {"SECRET",               DoMF_Secret},
-    {"THICK",                DoMF_Thick},  
+    {"THICK",                DoMF_Thick},
     {"MIDAS",                DoMF_Midas},
+    {"FREESTANDING",         DoMF_Freestanding},
+    {"ALWAYS_LOCKED",        DoMF_AlwaysLocked},
     {NULL,                   0},
   };
 
@@ -190,16 +193,6 @@
     {"trapdoor.cfg","SET_DOOR_CONFIGURATION"},
 };
 
-<<<<<<< HEAD
-const struct NamedCommand door_properties_commands[] = {
-  {"RESIST_NON_MAGIC",     1},
-  {"SECRET",               2},
-  {"THICK",                3},  
-  {"MIDAS",                4},
-  {"FREESTANDING",         5},
-  {"ALWAYS_LOCKED",        6},
-  {NULL,                   0},
-=======
 const struct NamedField trapdoor_trap_named_fields[] = {
     //name           //pos    //field                                                                //default //min     //max    //NamedCommand
     {"NAME",                   0, field(game.conf.trapdoor_conf.trap_cfgstats[0].code_name),                        0,   LONG_MIN,         ULONG_MAX, door_desc,                value_name,    assign_null},
@@ -277,7 +270,6 @@
     sizeof(game.conf.trapdoor_conf.trap_cfgstats[0]),
     game.conf.trapdoor_conf.trap_cfgstats,
     {"trapdoor.cfg","SET_TRAP_CONFIGURATION"},
->>>>>>> 117eb9da
 };
 
 /******************************************************************************/
@@ -326,1416 +318,6 @@
     return 0;
 }
 
-<<<<<<< HEAD
-TbBool parse_trapdoor_trap_blocks(char *buf, long len, const char *config_textname, unsigned short flags)
-{
-  struct TrapConfigStats *trapst;
-  // Block name and parameter word store variables
-  SYNCDBG(19,"Starting");
-  // Initialize the traps array
-  if ((flags & CnfLd_AcceptPartial) == 0)
-  {
-      for (int i=0; i < TRAPDOOR_TYPES_MAX; i++)
-      {
-          trapst = &game.conf.trapdoor_conf.trap_cfgstats[i];
-          LbMemorySet(trapst->code_name, 0, COMMAND_WORD_LEN);
-          trapst->name_stridx = GUIStr_Empty;
-          trapst->tooltip_stridx = GUIStr_Empty;
-          trapst->bigsym_sprite_idx = 0;
-          trapst->medsym_sprite_idx = 0;
-          trapst->pointer_sprite_idx = 0;
-          trapst->panel_tab_idx = 0;
-          trapst->manufct_level = 0;
-          trapst->manufct_required = 0;
-          trapst->shots = 0;
-          trapst->shots_delay = 0;
-          trapst->initial_delay = 0;
-          trapst->trigger_type = 0;
-          trapst->activation_type = 0;
-          trapst->created_itm_model = 0;
-          trapst->hit_type = 0;
-          trapst->hidden = true;
-          trapst->slappable = 0;
-          trapst->detect_invisible = true; // Set to true by default: backward compatibility for custom traps made before this implementation.
-          trapst->notify = false;
-          trapst->place_on_bridge = false;
-          trapst->place_on_subtile = false;
-          trapst->instant_placement = false;
-          trapst->remove_once_depleted = false;
-          trapst->health = 1;
-          trapst->destructible = 0;
-          trapst->unstable = 0;
-          trapst->destroyed_effect = -39; // Default destroyed_effect is TngEffElm_Blast2.
-          trapst->size_xy = 0;
-          trapst->size_z = 0;
-          trapst->sprite_anim_idx = 0;
-          trapst->attack_sprite_anim_idx = 0;
-          trapst->recharge_sprite_anim_idx = 0;
-          trapst->sprite_size_max = 0;
-          trapst->anim_speed = 0;
-          trapst->unanimated = 0;
-          trapst->unshaded = 0;
-          trapst->random_start_frame = 0;
-          trapst->light_radius = 0;
-          trapst->light_intensity = 0;
-          trapst->light_flag = 0;
-          trapst->transparency_flag = 0;
-          trapst->shot_shift_x = 0;
-          trapst->shot_shift_y = 0;
-          trapst->shot_shift_z = 0;
-          trapst->shotvector.x = 0;
-          trapst->shotvector.y = 0;
-          trapst->shotvector.z = 0;
-          trapst->selling_value = 0;
-          trapst->unsellable = false;
-          trapst->place_sound_idx = 117; // Default trap sounds, so that they aren't broken if custom trap are bundled into map.
-          trapst->trigger_sound_idx = 176;
-          trap_desc[i].name = trapst->code_name;
-          trap_desc[i].num = i;
-      }
-  }
-  trap_desc[TRAPDOOR_TYPES_MAX - 1].name = NULL; // must be null for get_id
-  // Parse every numbered block within range
-  const char * blockname = NULL;
-  int blocknamelen = 0;
-  long pos = 0;
-  int k = 0;
-  while (iterate_conf_blocks(buf, &pos, len, &blockname, &blocknamelen))
-  {
-    // look for blocks starting with "trap", followed by one or more digits
-    if (blocknamelen < 5) {
-        continue;
-    } else if (memcmp(blockname, "trap", 4) != 0) {
-        continue;
-    }
-    const int i = natoi(&blockname[4], blocknamelen - 4);
-    if (i < 0 || i >= TRAPDOOR_TYPES_MAX) {
-        continue;
-    } else if (i >= game.conf.trapdoor_conf.trap_types_count) {
-        game.conf.trapdoor_conf.trap_types_count = i + 1;
-    }
-    trapst = &game.conf.trapdoor_conf.trap_cfgstats[i];
-#define COMMAND_TEXT(cmd_num) get_conf_parameter_text(trapdoor_trap_commands,cmd_num)
-    while (pos<len)
-    {
-      // Finding command number in this line
-      int cmd_num = recognize_conf_command(buf, &pos, len, trapdoor_trap_commands);
-      SYNCDBG(19,"Command %s",COMMAND_TEXT(cmd_num));
-      // Now store the config item in correct place
-      if (cmd_num == ccr_endOfBlock) break; // if next block starts
-      if ((flags & CnfLd_ListOnly) != 0) {
-          // In "List only" mode, accept only name command
-          if (cmd_num > 1) {
-              cmd_num = 0;
-          }
-      }
-      int n = 0;
-      char word_buf[COMMAND_WORD_LEN];
-      switch (cmd_num)
-      {
-      case 1: // NAME
-          if (get_conf_parameter_single(buf,&pos,len,trapst->code_name,COMMAND_WORD_LEN) <= 0)
-          {
-            CONFWRNLOG("Couldn't read \"%s\" parameter in [%.*s] block of %s file.",
-                COMMAND_TEXT(cmd_num), blocknamelen, blockname, config_textname);
-            break;
-          }
-          break;
-      case 2: // MANUFACTURELEVEL
-          if (get_conf_parameter_single(buf,&pos,len,word_buf,sizeof(word_buf)) > 0)
-          {
-            k = atoi(word_buf);
-            trapst->manufct_level = k;
-            n++;
-          }
-          if (n < 1)
-          {
-            CONFWRNLOG("Incorrect value of \"%s\" parameter in [%.*s] block of %s file.",
-                COMMAND_TEXT(cmd_num), blocknamelen, blockname, config_textname);
-          }
-          break;
-      case 3: // MANUFACTUREREQUIRED
-          if (get_conf_parameter_single(buf,&pos,len,word_buf,sizeof(word_buf)) > 0)
-          {
-            k = atoi(word_buf);
-            trapst->manufct_required = k;
-            n++;
-          }
-          if (n < 1)
-          {
-            CONFWRNLOG("Incorrect value of \"%s\" parameter in [%.*s] block of %s file.",
-                COMMAND_TEXT(cmd_num), blocknamelen, blockname, config_textname);
-          }
-          break;
-      case 4: // SHOTS
-          if (get_conf_parameter_single(buf,&pos,len,word_buf,sizeof(word_buf)) > 0)
-          {
-            k = atoi(word_buf);
-            trapst->shots = k;
-            n++;
-          }
-          if (n < 1)
-          {
-            CONFWRNLOG("Incorrect value of \"%s\" parameter in [%.*s] block of %s file.",
-                COMMAND_TEXT(cmd_num), blocknamelen, blockname, config_textname);
-          }
-          break;
-      case 5: // TIMEBETWEENSHOTS
-          if (get_conf_parameter_single(buf,&pos,len,word_buf,sizeof(word_buf)) > 0)
-          {
-            k = atoi(word_buf);
-            trapst->shots_delay = k;
-            n++;
-          }
-          if (n < 1)
-          {
-            CONFWRNLOG("Incorrect value of \"%s\" parameter in [%.*s] block of %s file.",
-                COMMAND_TEXT(cmd_num), blocknamelen, blockname, config_textname);
-          }
-          break;
-      case 6: // SELLINGVALUE
-          if (get_conf_parameter_single(buf,&pos,len,word_buf,sizeof(word_buf)) > 0)
-          {
-            k = atoi(word_buf);
-            trapst->selling_value = k;
-            n++;
-          }
-          if (n < 1)
-          {
-            CONFWRNLOG("Incorrect value of \"%s\" parameter in [%.*s] block of %s file.",
-                COMMAND_TEXT(cmd_num), blocknamelen, blockname, config_textname);
-          }
-          break;
-      case 7: // NAMETEXTID
-          if (get_conf_parameter_single(buf,&pos,len,word_buf,sizeof(word_buf)) > 0)
-          {
-            k = atoi(word_buf);
-            if (k > 0)
-            {
-                trapst->name_stridx = k;
-                n++;
-            }
-          }
-          if (n < 1)
-          {
-            CONFWRNLOG("Incorrect value of \"%s\" parameter in [%.*s] block of %s file.",
-                COMMAND_TEXT(cmd_num), blocknamelen, blockname, config_textname);
-          }
-          break;
-      case 8: // TOOLTIPTEXTID
-          if (get_conf_parameter_single(buf,&pos,len,word_buf,sizeof(word_buf)) > 0)
-          {
-            k = atoi(word_buf);
-            if (k > 0)
-            {
-                trapst->tooltip_stridx = k;
-                n++;
-            }
-          }
-          if (n < 1)
-          {
-            CONFWRNLOG("Incorrect value of \"%s\" parameter in [%.*s] block of %s file.",
-                COMMAND_TEXT(cmd_num), blocknamelen, blockname, config_textname);
-          }
-          break;
-      case 9: // CRATE
-          if (get_conf_parameter_single(buf,&pos,len,word_buf,sizeof(word_buf)) > 0)
-          {
-              n = get_id(object_desc, word_buf);
-          }
-          if (n < 0)
-          {
-              CONFWRNLOG("Incorrect crate object \"%s\" in [%.*s] block of %s file.",
-                  word_buf, blocknamelen, blockname, config_textname);
-              break;
-          }
-          game.conf.object_conf.object_to_door_or_trap[n] = i;
-          game.conf.object_conf.workshop_object_class[n] = TCls_Trap;
-          game.conf.trapdoor_conf.trap_to_object[i] = n;
-          break;
-      case 10: // SYMBOLSPRITES
-          if (get_conf_parameter_single(buf,&pos,len,word_buf,sizeof(word_buf)) > 0)
-          {
-              trapst->bigsym_sprite_idx = bad_icon_id;
-              k = get_icon_id(word_buf);
-              if (k >= 0)
-              {
-                  trapst->bigsym_sprite_idx = k;
-                  n++;
-              }
-          }
-          if (get_conf_parameter_single(buf,&pos,len,word_buf,sizeof(word_buf)) > 0)
-          {
-              trapst->medsym_sprite_idx = bad_icon_id;
-              k = get_icon_id(word_buf);
-              if (k >= 0)
-              {
-                  trapst->medsym_sprite_idx = k;
-                  n++;
-              }
-          }
-          if (n < 2)
-          {
-              CONFWRNLOG("Incorrect value of \"%s\" parameter in [%.*s] block of %s file.",
-                  COMMAND_TEXT(cmd_num), blocknamelen, blockname, config_textname);
-          }
-          break;
-      case 11: // POINTERSPRITES
-          if (get_conf_parameter_single(buf,&pos,len,word_buf,sizeof(word_buf)) > 0)
-          {
-              k = get_icon_id(word_buf);
-              if (k >= 0)
-              {
-                  trapst->pointer_sprite_idx = k;
-                  n++;
-              }
-          }
-          if (n < 1)
-          {
-            trapst->pointer_sprite_idx = bad_icon_id;
-            CONFWRNLOG("Incorrect value of \"%s\" parameter in [%.*s] block of %s file.",
-                COMMAND_TEXT(cmd_num), blocknamelen, blockname, config_textname);
-          }
-          break;
-      case 12: // PANELTABINDEX
-          if (get_conf_parameter_single(buf,&pos,len,word_buf,sizeof(word_buf)) > 0)
-          {
-            k = atoi(word_buf);
-            if (k >= 0)
-            {
-                trapst->panel_tab_idx = k;
-                n++;
-            }
-          }
-          if (n < 1)
-          {
-            CONFWRNLOG("Incorrect value of \"%s\" parameter in [%.*s] block of %s file.",
-                COMMAND_TEXT(cmd_num), blocknamelen, blockname, config_textname);
-          }
-          break;
-      case 13: // TRIGGERTYPE
-          if (get_conf_parameter_single(buf,&pos,len,word_buf,sizeof(word_buf)) > 0)
-          {
-            k = atoi(word_buf);
-            if (k >= 0)
-            {
-                trapst->trigger_type = k;
-                n++;
-            }
-          }
-          if (n < 1)
-          {
-            CONFWRNLOG("Incorrect value of \"%s\" parameter in [%.*s] block of %s file.",
-                COMMAND_TEXT(cmd_num), blocknamelen, blockname, config_textname);
-          }
-          break;
-      case 14: // ACTIVATIONTYPE
-          if (get_conf_parameter_single(buf,&pos,len,word_buf,sizeof(word_buf)) > 0)
-          {
-            k = atoi(word_buf);
-            if (k >= 0)
-            {
-                trapst->activation_type = k;
-                n++;
-            }
-          }
-          if (n < 1)
-          {
-            CONFWRNLOG("Incorrect value of \"%s\" parameter in [%.*s] block of %s file.",
-                COMMAND_TEXT(cmd_num), blocknamelen, blockname, config_textname);
-          }
-          break;
-      case 15: // EFFECTTYPE
-          if (get_conf_parameter_single(buf, &pos, len, word_buf, sizeof(word_buf)) > 0)
-          {
-              if (parameter_is_number(word_buf))
-              {
-                  k = atoi(word_buf);
-              }
-              else
-              {
-                  switch (trapst->activation_type)
-                  {
-                      case TrpAcT_EffectonTrap:
-                      {
-                          k = get_id(effect_desc, word_buf);
-                          break;
-                      }
-                      case TrpAcT_SlabChange:
-                      {
-                          k = get_id(slab_desc, word_buf);
-                          break;
-                      }
-                      case TrpAcT_CreatureSpawn:
-                      {
-                          k = get_id(creature_desc, word_buf);
-                          break;
-                      }
-                      case TrpAcT_Power:
-                      {
-                          k = get_id(power_desc, word_buf);
-                          break;
-                      }
-                      case TrpAcT_HeadforTarget90:
-                      case TrpAcT_ShotonTrap:
-                      case TrpAcT_CreatureShot:
-                      default:
-                      {
-                          k = get_id(shot_desc, word_buf);
-                          break;
-                      }
-                  }
-              }
-              if (k >= 0)
-              {
-                  trapst->created_itm_model = k;
-                  n++;
-              }
-          }
-          if (n < 1)
-          {
-              CONFWRNLOG("Incorrect value of \"%s\" parameter in [%.*s] block of %s file.",
-                  COMMAND_TEXT(cmd_num), blocknamelen, blockname, config_textname);
-          }
-          break;
-      case 16: // ANIMATIONID
-          if (get_conf_parameter_single(buf,&pos,len,word_buf,sizeof(word_buf)) > 0)
-          {
-            k = get_anim_id_(word_buf);
-            if (k >= 0)
-            {
-                trapst->sprite_anim_idx = k;
-                n++;
-            }
-          }
-          if (n < 1)
-          {
-            CONFWRNLOG("Incorrect value of \"%s\" parameter in [%.*s] block of %s file.",
-                COMMAND_TEXT(cmd_num), blocknamelen, blockname, config_textname);
-          }
-          break;
-      case 17: // MODELSIZE
-          if (get_conf_parameter_single(buf,&pos,len,word_buf,sizeof(word_buf)) > 0)
-          {
-            k = atoi(word_buf);
-            if (k >= 0)
-            {
-                trapst->sprite_size_max = k;
-                n++;
-            }
-          }
-          if (n < 1)
-          {
-            CONFWRNLOG("Incorrect value of \"%s\" parameter in [%.*s] block of %s file.",
-                COMMAND_TEXT(cmd_num), blocknamelen, blockname, config_textname);
-          }
-          break;
-      case 18: // ANIMATIONSPEED
-          if (get_conf_parameter_single(buf,&pos,len,word_buf,sizeof(word_buf)) > 0)
-          {
-            k = atoi(word_buf);
-            if (k >= 0)
-            {
-                trapst->anim_speed = k;
-                n++;
-            }
-          }
-          if (n < 1)
-          {
-            CONFWRNLOG("Incorrect value of \"%s\" parameter in [%.*s] block of %s file.",
-                COMMAND_TEXT(cmd_num), blocknamelen, blockname, config_textname);
-          }
-          break;
-      case 19: // UNANIMATED
-          if (get_conf_parameter_single(buf,&pos,len,word_buf,sizeof(word_buf)) > 0)
-          {
-            k = atoi(word_buf);
-            if (k >= 0)
-            {
-                trapst->unanimated = k;
-                n++;
-            }
-          }
-          if (n < 1)
-          {
-            CONFWRNLOG("Incorrect value of \"%s\" parameter in [%.*s] block of %s file.",
-                COMMAND_TEXT(cmd_num), blocknamelen, blockname, config_textname);
-          }
-          break;
-      case 20: // HIDDEN
-          if (get_conf_parameter_single(buf,&pos,len,word_buf,sizeof(word_buf)) > 0)
-          {
-            k = atoi(word_buf);
-            if (k >= 0)
-            {
-                trapst->hidden = k;
-                n++;
-            }
-          }
-          if (n < 1)
-          {
-            CONFWRNLOG("Incorrect value of \"%s\" parameter in [%.*s] block of %s file.",
-                COMMAND_TEXT(cmd_num), blocknamelen, blockname, config_textname);
-          }
-          break;
-      case 21: // SLAPPABLE
-          if (get_conf_parameter_single(buf,&pos,len,word_buf,sizeof(word_buf)) > 0)
-          {
-            k = atoi(word_buf);
-            if (k >= 0)
-            {
-                trapst->slappable = k;
-                n++;
-            }
-          }
-          if (n < 1)
-          {
-            CONFWRNLOG("Incorrect value of \"%s\" parameter in [%.*s] block of %s file.",
-                COMMAND_TEXT(cmd_num), blocknamelen, blockname, config_textname);
-          }
-          break;
-      case 22: // TRIGGERALARM
-          if (get_conf_parameter_single(buf,&pos,len,word_buf,sizeof(word_buf)) > 0)
-          {
-            k = atoi(word_buf);
-            if (k >= 0)
-            {
-                trapst->notify = k;
-                n++;
-            }
-          }
-          if (n < 1)
-          {
-            CONFWRNLOG("Incorrect value of \"%s\" parameter in [%.*s] block of %s file.",
-                COMMAND_TEXT(cmd_num), blocknamelen, blockname, config_textname);
-          }
-          break;
-      case 23: // HEALTH
-          if (get_conf_parameter_single(buf, &pos, len, word_buf, sizeof(word_buf)) > 0)
-          {
-              k = atoi(word_buf);
-              if (k >= 0)
-              {
-                  trapst->health = k;
-                  n++;
-              }
-          }
-          if (n < 1)
-          {
-              CONFWRNLOG("Incorrect value of \"%s\" parameter in [%.*s] block of %s file.",
-                  COMMAND_TEXT(cmd_num), blocknamelen, blockname, config_textname);
-          }
-          break;
-      case 24: // UNSHADED
-          if (get_conf_parameter_single(buf, &pos, len, word_buf, sizeof(word_buf)) > 0)
-          {
-              k = atoi(word_buf);
-              if (k >= 0)
-              {
-                  trapst->unshaded = k;
-                  n++;
-              }
-          }
-          if (n < 1)
-          {
-              CONFWRNLOG("Incorrect value of \"%s\" parameter in [%.*s] block of %s file.",
-                  COMMAND_TEXT(cmd_num), blocknamelen, blockname, config_textname);
-          }
-          break;
-      case 25: // RANDOMSTARTFRAME
-          if (get_conf_parameter_single(buf, &pos, len, word_buf, sizeof(word_buf)) > 0)
-          {
-              k = atoi(word_buf);
-              if (k >= 0)
-              {
-                  trapst->random_start_frame = k;
-                  n++;
-              }
-          }
-          if (n < 1)
-          {
-              CONFWRNLOG("Incorrect value of \"%s\" parameter in [%.*s] block of %s file.",
-                  COMMAND_TEXT(cmd_num), blocknamelen, blockname, config_textname);
-          }
-          break;
-      case 26: // THINGSIZE
-          if (get_conf_parameter_single(buf, &pos, len, word_buf, sizeof(word_buf)) > 0)
-          {
-              k = atoi(word_buf);
-              if (k >= 0)
-              {
-                  trapst->size_xy = k;
-                  n++;
-              }
-          }
-          if (get_conf_parameter_single(buf, &pos, len, word_buf, sizeof(word_buf)) > 0)
-          {
-              k = atoi(word_buf);
-              if (k >= 0)
-              {
-                  trapst->size_z = k;
-                  n++;
-              }
-          }
-          if (n < 2)
-          {
-              CONFWRNLOG("Incorrect value of \"%s\" parameter in [%.*s] block of %s file.",
-                  COMMAND_TEXT(cmd_num), blocknamelen, blockname, config_textname);
-          }
-          break;
-      case 27: // HITTYPE
-          if (get_conf_parameter_single(buf, &pos, len, word_buf, sizeof(word_buf)) > 0)
-          {
-              k = atoi(word_buf);
-              if (k >= 0)
-              {
-                  trapst->hit_type = k;
-                  n++;
-              }
-          }
-          if (n < 1)
-          {
-              CONFWRNLOG("Incorrect value of \"%s\" parameter in [%.*s] block of %s file.",
-                  COMMAND_TEXT(cmd_num), blocknamelen, blockname, config_textname);
-          }
-          break;
-      case 28: // LIGHTRADIUS
-          if (get_conf_parameter_single(buf, &pos, len, word_buf, sizeof(word_buf)) > 0)
-          {
-              k = atoi(word_buf);
-              if (k >= 0)
-              {
-                  trapst->light_radius = k * COORD_PER_STL;
-                  n++;
-              }
-          }
-          if (n < 1)
-          {
-              CONFWRNLOG("Incorrect value of \"%s\" parameter in [%.*s] block of %s file.",
-                  COMMAND_TEXT(cmd_num), blocknamelen, blockname, config_textname);
-          }
-          break;
-        case 29: // LIGHTINTENSITY
-            if (get_conf_parameter_single(buf, &pos, len, word_buf, sizeof(word_buf)) > 0)
-            {
-                k = atoi(word_buf);
-                if (k >= 0)
-                {
-                    trapst->light_intensity = k;
-                    n++;
-                }
-            }
-            if (n < 1)
-            {
-                CONFWRNLOG("Incorrect value of \"%s\" parameter in [%.*s] block of %s file.",
-                    COMMAND_TEXT(cmd_num), blocknamelen, blockname, config_textname);
-            }
-            break;
-        case 30: // LIGHTFLAGS
-            if (get_conf_parameter_single(buf, &pos, len, word_buf, sizeof(word_buf)) > 0)
-            {
-                k = atoi(word_buf);
-                if (k >= 0)
-                {
-                    trapst->light_flag = k;
-                    n++;
-                }
-            }
-            if (n < 1)
-            {
-                CONFWRNLOG("Incorrect value of \"%s\" parameter in [%.*s] block of %s file.",
-                    COMMAND_TEXT(cmd_num), blocknamelen, blockname, config_textname);
-            }
-            break;
-      case 31: // TRANSPARENCY_FLAGS
-          if (get_conf_parameter_single(buf, &pos, len, word_buf, sizeof(word_buf)) > 0)
-          {
-              k = atoi(word_buf);
-              if (k >= 0)
-              {
-                  trapst->transparency_flag = k<<4;
-                  n++;
-              }
-          }
-          if (n < 1)
-          {
-              CONFWRNLOG("Incorrect value of \"%s\" parameter in [%.*s] block of %s file.",
-                  COMMAND_TEXT(cmd_num), blocknamelen, blockname, config_textname);
-          }
-          break;
-      case 32: // SHOTVECTOR
-          if (get_conf_parameter_single(buf, &pos, len, word_buf, sizeof(word_buf)) > 0)
-          {
-              k = atoi(word_buf);
-              if (k >= 0)
-              {
-                  trapst->shotvector.x = k;
-                  n++;
-              }
-          }
-          if (get_conf_parameter_single(buf, &pos, len, word_buf, sizeof(word_buf)) > 0)
-          {
-              k = atoi(word_buf);
-              if (k >= 0)
-              {
-                  trapst->shotvector.y = k;
-                  n++;
-              }
-          }
-          if (get_conf_parameter_single(buf, &pos, len, word_buf, sizeof(word_buf)) > 0)
-          {
-              k = atoi(word_buf);
-              if (k >= 0)
-              {
-                  trapst->shotvector.z = k;
-                  n++;
-              }
-          }
-          if (n < 3)
-          {
-              CONFWRNLOG("Incorrect value of \"%s\" parameter in [%.*s] block of %s file.",
-                  COMMAND_TEXT(cmd_num), blocknamelen, blockname, config_textname);
-          }
-          break;
-      case 33: // DESTRUCTIBLE
-          if (get_conf_parameter_single(buf, &pos, len, word_buf, sizeof(word_buf)) > 0)
-          {
-              k = atoi(word_buf);
-              trapst->destructible = k;
-          }
-          if (!parameter_is_number(word_buf))
-          {
-              CONFWRNLOG("Incorrect value of \"%s\" parameter in [%.*s] block of %s file.",
-                  COMMAND_TEXT(cmd_num), blocknamelen, blockname, config_textname);
-          }
-          break;
-      case 34: // UNSTABLE
-          if (get_conf_parameter_single(buf, &pos, len, word_buf, sizeof(word_buf)) > 0)
-          {
-              k = atoi(word_buf);
-              if (k >= 0)
-              {
-                  trapst->unstable = k;
-                  n++;
-              }
-          }
-          if (n < 1)
-          {
-              CONFWRNLOG("Incorrect value of \"%s\" parameter in [%.*s] block of %s file.",
-                  COMMAND_TEXT(cmd_num), blocknamelen, blockname, config_textname);
-          }
-          break;
-      case 35: // UNSELLABLE
-          if (get_conf_parameter_single(buf, &pos, len, word_buf, sizeof(word_buf)) > 0)
-          {
-              k = atoi(word_buf);
-              if (k >= 0)
-              {
-                  trapst->unsellable = k;
-                  n++;
-              }
-          }
-          if (n < 1)
-          {
-              CONFWRNLOG("Incorrect value of \"%s\" parameter in [%.*s] block of %s file.",
-                  COMMAND_TEXT(cmd_num), blocknamelen, blockname, config_textname);
-          }
-          break;
-      case 36: // PLACEONBRIDGE
-          if (get_conf_parameter_single(buf, &pos, len, word_buf, sizeof(word_buf)) > 0)
-          {
-              k = atoi(word_buf);
-              if (k >= 0)
-              {
-                  trapst->place_on_bridge = k;
-                  n++;
-              }
-          }
-          if (n < 1)
-          {
-              CONFWRNLOG("Incorrect value of \"%s\" parameter in [%.*s] block of %s file.",
-                  COMMAND_TEXT(cmd_num), blocknamelen, blockname, config_textname);
-          }
-          break;
-      case 37: // SHOTORIGIN
-          if (get_conf_parameter_single(buf, &pos, len, word_buf, sizeof(word_buf)) > 0)
-          {
-              k = atoi(word_buf);
-              if (k >= 0)
-              {
-                  trapst->shot_shift_x = k;
-                  n++;
-              }
-          }
-          if (get_conf_parameter_single(buf, &pos, len, word_buf, sizeof(word_buf)) > 0)
-          {
-              k = atoi(word_buf);
-              if (k >= 0)
-              {
-                  trapst->shot_shift_y = k;
-                  n++;
-              }
-          }
-          if (get_conf_parameter_single(buf, &pos, len, word_buf, sizeof(word_buf)) > 0)
-          {
-              k = atoi(word_buf);
-              if (k >= 0)
-              {
-                  trapst->shot_shift_z = k;
-                  n++;
-              }
-          }
-          if (n < 3)
-          {
-              CONFWRNLOG("Incorrect value of \"%s\" parameter in [%.*s] block of %s file.",
-                  COMMAND_TEXT(cmd_num), blocknamelen, blockname, config_textname);
-          }
-          break;
-      case 38: // PLACESOUND
-          if (get_conf_parameter_single(buf, &pos, len, word_buf, sizeof(word_buf)) > 0)
-          {
-              n = atoi(word_buf);
-              if ( n < 0 || n > samples_in_bank - 1 )
-              {
-                  CONFWRNLOG("Incorrect value of \"%s\" parameter in [%.*s] block of %s file.",
-                  COMMAND_TEXT(cmd_num), blocknamelen, blockname, config_textname);
-              }
-              else
-              {
-                  trapst->place_sound_idx = n;
-              }
-          }
-          break;
-      case 39: // TRIGGERSOUND
-          if (get_conf_parameter_single(buf, &pos, len, word_buf, sizeof(word_buf)) > 0)
-          {
-              n = atoi(word_buf);
-              if (n < 0 || n > samples_in_bank - 1)
-              {
-                  CONFWRNLOG("Incorrect value of \"%s\" parameter in [%.*s] block of %s file.",
-                      COMMAND_TEXT(cmd_num), blocknamelen, blockname, config_textname);
-              }
-              else
-              {
-                  trapst->trigger_sound_idx = n;
-              }
-          }
-          break;
-      case 40: // RECHARGEANIMATIONID
-          if (get_conf_parameter_single(buf, &pos, len, word_buf, sizeof(word_buf)) > 0)
-          {
-              struct ObjectConfigStats obj_tmp;
-              k = get_anim_id(word_buf, &obj_tmp);
-              if (k >= 0)
-              {
-                  trapst->recharge_sprite_anim_idx = k;
-                  n++;
-              }
-          }
-          if (n < 1)
-          {
-              CONFWRNLOG("Incorrect value of \"%s\" parameter in [%.*s] block of %s file.",
-                  COMMAND_TEXT(cmd_num), blocknamelen, blockname, config_textname);
-          }
-          break;
-      case 41: // ATTACKANIMATIONID
-          if (get_conf_parameter_single(buf, &pos, len, word_buf, sizeof(word_buf)) > 0)
-          {
-              struct ObjectConfigStats obj_tmp;
-              k = get_anim_id(word_buf, &obj_tmp);
-              if (k >= 0)
-              {
-                  trapst->attack_sprite_anim_idx = k;
-                  n++;
-              }
-          }
-          if (n < 1)
-          {
-              CONFWRNLOG("Incorrect value of \"%s\" parameter in [%.*s] block of %s file.",
-                  COMMAND_TEXT(cmd_num), blocknamelen, blockname, config_textname);
-          }
-          break;
-      case 42: // DESTROYEDEFFECT
-          if (get_conf_parameter_single(buf, &pos, len, word_buf, sizeof(word_buf)) > 0)
-          {
-              k = effect_or_effect_element_id(word_buf);
-              if (k != 0)
-              {
-                  trapst->destroyed_effect = k;
-                  n++;
-              }
-              else if (parameter_is_number(word_buf))
-              {
-                  //No error when it is set to 0
-                  n++;
-              }
-          }
-          if (n < 1)
-          {
-              CONFWRNLOG("Incorrect value of \"%s\" parameter in [%.*s] block of %s file.",
-                  COMMAND_TEXT(cmd_num), blocknamelen, blockname, config_textname);
-          }
-          break;
-      case 43: // INITIALDELAY
-          if (get_conf_parameter_single(buf, &pos, len, word_buf, sizeof(word_buf)) > 0)
-          {
-              k = atoi(word_buf);
-              if (k >= 0)
-              {
-                  trapst->initial_delay = k;
-                  n++;
-              }
-          }
-          if (n < 1)
-          {
-              CONFWRNLOG("Incorrect value of \"%s\" parameter in [%.*s] block of %s file.",
-                  COMMAND_TEXT(cmd_num), blocknamelen, blockname, config_textname);
-          }
-          break;
-      case 44: // PLACEONSUBTILE
-          if (get_conf_parameter_single(buf, &pos, len, word_buf, sizeof(word_buf)) > 0)
-          {
-              k = atoi(word_buf);
-              if (k >= 0)
-              {
-                  trapst->place_on_subtile = k;
-                  n++;
-              }
-          }
-          if (n < 1)
-          {
-              CONFWRNLOG("Incorrect value of \"%s\" parameter in [%.*s] block of %s file.",
-                  COMMAND_TEXT(cmd_num), blocknamelen, blockname, config_textname);
-          }
-          break;
-      case 45: // FLAMEANIMATIONID
-          if (get_conf_parameter_single(buf, &pos, len, word_buf, sizeof(word_buf)) > 0)
-          {
-              k = get_anim_id_(word_buf);
-              if (k >= 0)
-              {
-                  trapst->flame.animation_id = k;
-                  n++;
-              }
-          }
-          if (n < 1)
-          {
-              CONFWRNLOG("Incorrect value of \"%s\" parameter in [%.*s] block of %s file.",
-                  COMMAND_TEXT(cmd_num), blocknamelen, blockname, config_textname);
-          }
-          break;
-      case 46: // FLAMEANIMATIONSPEED
-          if (get_conf_parameter_single(buf, &pos, len, word_buf, sizeof(word_buf)) > 0)
-          {
-              k = atoi(word_buf);
-              if (k >= 0)
-              {
-                  trapst->flame.anim_speed = k;
-                  n++;
-              }
-          }
-          if (n < 1)
-          {
-              CONFWRNLOG("Incorrect value of \"%s\" parameter in [%.*s] block of %s file.",
-                  COMMAND_TEXT(cmd_num), blocknamelen, blockname, config_textname);
-          }
-          break;
-      case 47: // FLAMEANIMATIONSIZE
-          if (get_conf_parameter_single(buf, &pos, len, word_buf, sizeof(word_buf)) > 0)
-          {
-              k = atoi(word_buf);
-              if (k >= 0)
-              {
-                  trapst->flame.sprite_size = k;
-                  n++;
-              }
-          }
-          if (n < 1)
-          {
-              CONFWRNLOG("Incorrect value of \"%s\" parameter in [%.*s] block of %s file.",
-                  COMMAND_TEXT(cmd_num), blocknamelen, blockname, config_textname);
-          }
-          break;
-      case 48: // FLAMEANIMATIONOFFSET
-          if (get_conf_parameter_single(buf, &pos, len, word_buf, sizeof(word_buf)) > 0)
-          {
-              k = atoi(word_buf);
-              trapst->flame.fp_add_x = k;
-              n++;
-          }
-          if (get_conf_parameter_single(buf, &pos, len, word_buf, sizeof(word_buf)) > 0)
-          {
-              k = atoi(word_buf);
-              trapst->flame.fp_add_y = k;
-              n++;
-          }
-          if (get_conf_parameter_single(buf, &pos, len, word_buf, sizeof(word_buf)) > 0)
-          {
-              k = atoi(word_buf);
-              trapst->flame.td_add_x = k;
-              n++;
-          }
-          if (get_conf_parameter_single(buf, &pos, len, word_buf, sizeof(word_buf)) > 0)
-          {
-              k = atoi(word_buf);
-              trapst->flame.td_add_y = k;
-              n++;
-          }
-          if (n < 4)
-          {
-              CONFWRNLOG("Incorrect value of \"%s\" parameter in [%.*s] block of %s file.",
-                  COMMAND_TEXT(cmd_num), blocknamelen, blockname, config_textname);
-          }
-          break;
-      case 49: // FLAMETRANSPARENCYFLAGS
-          if (get_conf_parameter_single(buf, &pos, len, word_buf, sizeof(word_buf)) > 0)
-          {
-              k = atoi(word_buf);
-              if (k >= 0)
-              {
-                  trapst->flame.transparency_flags = k << 4;
-                  n++;
-              }
-          }
-          if (n < 1)
-          {
-              CONFWRNLOG("Incorrect value of \"%s\" parameter in [%.*s] block of %s file.",
-                  COMMAND_TEXT(cmd_num), blocknamelen, blockname, config_textname);
-          }
-          break;
-      case 50: // DETECTINVISIBLE
-          if (get_conf_parameter_single(buf, &pos, len, word_buf, sizeof(word_buf)) > 0)
-          {
-              k = atoi(word_buf);
-              if (k >= 0)
-              {
-                  trapst->detect_invisible = k;
-                  n++;
-              }
-          }
-          if (n < 1)
-          {
-              CONFWRNLOG("Incorrect value of \"%s\" parameter in [%.*s] block of %s file.",
-                  COMMAND_TEXT(cmd_num), blocknamelen, blockname, config_textname);
-          }
-          break;
-      case 51: // INSTANTPLACEMENT
-          if (get_conf_parameter_single(buf, &pos, len, word_buf, sizeof(word_buf)) > 0)
-          {
-              k = atoi(word_buf);
-              if (k >= 0)
-              {
-                  trapst->instant_placement = k;
-                  n++;
-              }
-          }
-          if (n < 1)
-          {
-              CONFWRNLOG("Incorrect value of \"%s\" parameter in [%.*s] block of %s file.",
-                  COMMAND_TEXT(cmd_num), blocknamelen, blockname, config_textname);
-          }
-          break;
-      case 52: // REMOVEONCEDEPLETED
-          if (get_conf_parameter_single(buf, &pos, len, word_buf, sizeof(word_buf)) > 0)
-          {
-              k = atoi(word_buf);
-              if (k >= 0)
-              {
-                  trapst->remove_once_depleted = k;
-                  n++;
-              }
-          }
-          if (n < 1)
-          {
-              CONFWRNLOG("Incorrect value of \"%s\" parameter in [%.*s] block of %s file.",
-                  COMMAND_TEXT(cmd_num), blocknamelen, blockname, config_textname);
-          }
-          break;
-      case ccr_comment:
-          break;
-      case ccr_endOfFile:
-          break;
-      default:
-          CONFWRNLOG("Unrecognized command (%d) in [%.*s] block of %s file.",
-              cmd_num, blocknamelen, blockname, config_textname);
-          break;
-      }
-      skip_conf_to_next_line(buf,&pos,len);
-    }
-#undef COMMAND_TEXT
-  }
-  return true;
-}
-
-TbBool parse_trapdoor_door_blocks(char *buf, long len, const char *config_textname, unsigned short flags)
-{
-  struct DoorConfigStats *doorst;
-  // Block name and parameter word store variables
-  SYNCDBG(19,"Starting");
-  // Initialize the doors array
-  if ((flags & CnfLd_AcceptPartial) == 0)
-  {
-      for (int i=0; i < TRAPDOOR_TYPES_MAX; i++)
-      {
-          doorst = &game.conf.trapdoor_conf.door_cfgstats[i];
-          LbMemorySet(doorst->code_name, 0, COMMAND_WORD_LEN);
-          doorst->name_stridx = GUIStr_Empty;
-          doorst->tooltip_stridx = GUIStr_Empty;
-          doorst->bigsym_sprite_idx = 0;
-          doorst->medsym_sprite_idx = 0;
-          doorst->pointer_sprite_idx = 0;
-          doorst->panel_tab_idx = 0;
-          doorst->manufct_level = 0;
-          doorst->manufct_required = 0;
-          doorst->health = 1;
-          doorst->open_speed = 256;
-          doorst->selling_value = 0;
-          doorst->unsellable = false;
-          doorst->place_sound_idx = 117; // Default door placement sound, so that placement sound isn't broken if custom doors are bundled into maps.
-          door_desc[i].name = doorst->code_name;
-          door_desc[i].num = i;
-      }
-  }
-  door_desc[TRAPDOOR_TYPES_MAX - 1].name = NULL; // must be null for get_id
-  // Parse every numbered block within range
-  const char * blockname = NULL;
-  int blocknamelen = 0, k = 0;
-  long pos = 0;
-  while (iterate_conf_blocks(buf, &pos, len, &blockname, &blocknamelen))
-  {
-    // look for blocks starting with "door", followed by one or more digits
-    if (blocknamelen < 5) {
-        continue;
-    } else if (memcmp(blockname, "door", 4) != 0) {
-        continue;
-    }
-    const int i = natoi(&blockname[4], blocknamelen - 4);
-    if (i < 0 || i >= TRAPDOOR_TYPES_MAX) {
-        continue;
-    } else if (i >= game.conf.trapdoor_conf.door_types_count) {
-        game.conf.trapdoor_conf.door_types_count = i + 1;
-    }
-    doorst = &game.conf.trapdoor_conf.door_cfgstats[i];
-#define COMMAND_TEXT(cmd_num) get_conf_parameter_text(trapdoor_door_commands,cmd_num)
-    while (pos<len)
-    {
-      // Finding command number in this line
-      int cmd_num = recognize_conf_command(buf, &pos, len, trapdoor_door_commands);
-      // Now store the config item in correct place
-      if (cmd_num == ccr_endOfBlock) break; // if next block starts
-      if ((flags & CnfLd_ListOnly) != 0) {
-          // In "List only" mode, accept only name command
-          if (cmd_num > 1) {
-              cmd_num = 0;
-          }
-      }
-      int n = 0;
-      char word_buf[COMMAND_WORD_LEN];
-      switch (cmd_num)
-      {
-      case 1: // NAME
-          if (get_conf_parameter_single(buf, &pos, len, doorst->code_name, COMMAND_WORD_LEN) <= 0)
-          {
-              CONFWRNLOG("Couldn't read \"%s\" parameter in [%.*s] block of %s file.",
-                  COMMAND_TEXT(cmd_num), blocknamelen, blockname, config_textname);
-            break;
-          }
-          break;
-      case 2: // NAMETEXTID
-          if (get_conf_parameter_single(buf, &pos, len, word_buf, sizeof(word_buf)) > 0)
-          {
-              k = atoi(word_buf);
-              if (k > 0)
-              {
-                  doorst->name_stridx = k;
-                  n++;
-              }
-          }
-          if (n < 1)
-          {
-              CONFWRNLOG("Incorrect value of \"%s\" parameter in [%.*s] block of %s file.",
-                  COMMAND_TEXT(cmd_num), blocknamelen, blockname, config_textname);
-          }
-          break;
-      case 3: // TOOLTIPTEXTID
-          if (get_conf_parameter_single(buf, &pos, len, word_buf, sizeof(word_buf)) > 0)
-          {
-              k = atoi(word_buf);
-              if (k > 0)
-              {
-                  doorst->tooltip_stridx = k;
-                  n++;
-              }
-          }
-          if (n < 1)
-          {
-              CONFWRNLOG("Incorrect value of \"%s\" parameter in [%.*s] block of %s file.",
-                  COMMAND_TEXT(cmd_num), blocknamelen, blockname, config_textname);
-          }
-          break;
-      case 4: // SYMBOLSPRITES
-          if (get_conf_parameter_single(buf, &pos, len, word_buf, sizeof(word_buf)) > 0)
-          {
-              doorst->bigsym_sprite_idx = bad_icon_id;
-              k = get_icon_id(word_buf);
-              if (k >= 0)
-              {
-                  doorst->bigsym_sprite_idx = k;
-                  n++;
-              }
-          }
-          if (get_conf_parameter_single(buf, &pos, len, word_buf, sizeof(word_buf)) > 0)
-          {
-              doorst->medsym_sprite_idx = bad_icon_id;
-              k = get_icon_id(word_buf);
-              if (k >= 0)
-              {
-                  doorst->medsym_sprite_idx = k;
-                  n++;
-              }
-          }
-          if (n < 2)
-          {
-              CONFWRNLOG("Incorrect value of \"%s\" parameter in [%.*s] block of %s file.",
-                  COMMAND_TEXT(cmd_num), blocknamelen, blockname, config_textname);
-          }
-          break;
-      case 5: // POINTERSPRITES
-          if (get_conf_parameter_single(buf, &pos, len, word_buf, sizeof(word_buf)) > 0)
-          {
-              k = get_icon_id(word_buf);
-              if (k >= 0)
-              {
-                  doorst->pointer_sprite_idx = k;
-                  n++;
-              }
-          }
-          if (n < 1)
-          {
-              doorst->pointer_sprite_idx = bad_icon_id;
-              CONFWRNLOG("Incorrect value of \"%s\" parameter in [%.*s] block of %s file.",
-                  COMMAND_TEXT(cmd_num), blocknamelen, blockname, config_textname);
-          }
-          break;
-      case 6: // PANELTABINDEX
-          if (get_conf_parameter_single(buf, &pos, len, word_buf, sizeof(word_buf)) > 0)
-          {
-              k = atoi(word_buf);
-              if (k >= 0)
-              {
-                  doorst->panel_tab_idx = k;
-                  n++;
-              }
-          }
-          if (n < 1)
-          {
-              CONFWRNLOG("Incorrect value of \"%s\" parameter in [%.*s] block of %s file.",
-                  COMMAND_TEXT(cmd_num), blocknamelen, blockname, config_textname);
-          }
-          break;
-      case 7: // CRATE
-          if (get_conf_parameter_single(buf, &pos, len, word_buf, sizeof(word_buf)) > 0)
-          {
-              n = get_id(object_desc, word_buf);
-          }
-          if (n < 0)
-          {
-              CONFWRNLOG("Incorrect crate object \"%s\" in [%.*s] block of %s file.",
-                  word_buf, blocknamelen, blockname, config_textname);
-              break;
-          }
-          game.conf.object_conf.object_to_door_or_trap[n] = i;
-          game.conf.object_conf.workshop_object_class[n] = TCls_Door;
-          game.conf.trapdoor_conf.door_to_object[i] = n;
-          break;
-      case 8: // MANUFACTURELEVEL
-          if (get_conf_parameter_single(buf, &pos, len, word_buf, sizeof(word_buf)) > 0)
-          {
-              k = atoi(word_buf);
-              doorst->manufct_level = k;
-              n++;
-          }
-          if (n < 1)
-          {
-              CONFWRNLOG("Incorrect value of \"%s\" parameter in [%.*s] block of %s file.",
-                  COMMAND_TEXT(cmd_num), blocknamelen, blockname, config_textname);
-          }
-          break;
-      case 9: // MANUFACTUREREQUIRED
-          if (get_conf_parameter_single(buf, &pos, len, word_buf, sizeof(word_buf)) > 0)
-          {
-              k = atoi(word_buf);
-              doorst->manufct_required = k;
-              n++;
-          }
-          if (n < 1)
-          {
-              CONFWRNLOG("Incorrect value of \"%s\" parameter in [%.*s] block of %s file.",
-                  COMMAND_TEXT(cmd_num), blocknamelen, blockname, config_textname);
-          }
-          break;
-      case 10: // HEALTH
-          if (get_conf_parameter_single(buf, &pos, len, word_buf, sizeof(word_buf)) > 0)
-          {
-              k = atoi(word_buf);
-              if (i < game.conf.trapdoor_conf.door_types_count)
-              {
-                  doorst->health = k;
-              }
-              n++;
-          }
-          if (n < 1)
-          {
-              CONFWRNLOG("Incorrect value of \"%s\" parameter in [%.*s] block of %s file.",
-                  COMMAND_TEXT(cmd_num), blocknamelen, blockname, config_textname);
-          }
-          break;
-      case 11: // SLABKIND
-          if (get_conf_parameter_single(buf, &pos, len, word_buf, sizeof(word_buf)) > 0)
-          {
-              k = get_id(slab_desc, word_buf);
-              doorst->slbkind[1] = k;
-              n++;
-          }
-          else
-          {
-              CONFWRNLOG("Incorrect slab name \"%s\" in [%.*s] block of %s file.",
-                  word_buf, blocknamelen, blockname, config_textname);
-              break;
-          }
-          if (get_conf_parameter_single(buf, &pos, len, word_buf, sizeof(word_buf)) > 0)
-          {
-              k = get_id(slab_desc, word_buf);
-              doorst->slbkind[0] = k;
-              n++;
-          }
-          else
-          {
-              CONFWRNLOG("Incorrect slab name \"%s\" in [%.*s] block of %s file.",
-                  word_buf, blocknamelen, blockname, config_textname);
-          }
-          if (n < 2)
-          {
-              CONFWRNLOG("Couldn't read \"%s\" parameter in [%.*s] block of %s file.",
-                  COMMAND_TEXT(cmd_num), blocknamelen, blockname, config_textname);
-              break;
-          }
-          break;
-      case 12: // OPENSPEED
-          if (get_conf_parameter_single(buf, &pos, len, word_buf, sizeof(word_buf)) > 0)
-          {
-              k = atoi(word_buf);
-              if (k >= 0)
-              {
-                  doorst->open_speed = k;
-                  n++;
-              }
-          }
-          if (n < 1)
-          {
-              CONFWRNLOG("Incorrect value of \"%s\" parameter in [%.*s] block of %s file.",
-                  COMMAND_TEXT(cmd_num), blocknamelen, blockname, config_textname);
-          }
-          break;
-      case 13: // PROPERTIES
-          doorst->model_flags = 0;
-          while (get_conf_parameter_single(buf, &pos, len, word_buf, sizeof(word_buf)) > 0)
-          {
-              k = get_id(door_properties_commands, word_buf);
-              switch (k)
-              {
-              case 1: // RESIST_NON_MAGIC
-                  doorst->model_flags |= DoMF_ResistNonMagic;
-                  n++;
-                  break;
-              case 2: // SECRET
-                  doorst->model_flags |= DoMF_Secret;
-                  n++;
-                  break;
-              case 3: // THICK
-                  doorst->model_flags |= DoMF_Thick;
-                  n++;
-                  break;
-              case 4: // MIDAS
-                  doorst->model_flags |= DoMF_Midas;
-                  n++;
-                  break;
-              case 5: // FREESTANDING
-                  doorst->model_flags |= DoMF_Freestanding;
-                  n++;
-                  break;
-              case 6: // ALWAYS_LOCKED
-                  doorst->model_flags |= DoMF_AlwaysLocked;
-                  n++;
-                  break;
-              default:
-                  CONFWRNLOG("Incorrect value of \"%s\" parameter \"%s\" in [%.*s] block of %s file.",
-                      COMMAND_TEXT(cmd_num), word_buf, blocknamelen, blockname, config_textname);
-              }
-          }
-          break;
-      case 14: // SELLINGVALUE
-          if (get_conf_parameter_single(buf, &pos, len, word_buf, sizeof(word_buf)) > 0)
-          {
-              k = atoi(word_buf);
-              doorst->selling_value = k;
-              n++;
-          }
-          if (n < 1)
-          {
-              CONFWRNLOG("Incorrect value of \"%s\" parameter in [%.*s] block of %s file.",
-                  COMMAND_TEXT(cmd_num), blocknamelen, blockname, config_textname);
-          }
-          break;
-      case 15: // UNSELLABLE
-          if (get_conf_parameter_single(buf, &pos, len, word_buf, sizeof(word_buf)) > 0)
-          {
-              k = atoi(word_buf);
-              if (k >= 0)
-              {
-                  doorst->unsellable = k;
-                  n++;
-              }
-          }
-          if (n < 1)
-          {
-              CONFWRNLOG("Incorrect value of \"%s\" parameter in [%.*s] block of %s file.",
-                  COMMAND_TEXT(cmd_num), blocknamelen, blockname, config_textname);
-          }
-          break;
-      case 16: // PLACESOUND
-          if (get_conf_parameter_single(buf, &pos, len, word_buf, sizeof(word_buf)) > 0)
-          {
-              n = atoi(word_buf);
-              if (n < 0 || n > samples_in_bank - 1)
-              {
-                  CONFWRNLOG("Incorrect value of \"%s\" parameter in [%.*s] block of %s file.",
-                      COMMAND_TEXT(cmd_num), blocknamelen, blockname, config_textname);
-              }
-              else
-              {
-                  doorst->place_sound_idx = n;
-              }
-          }
-          break;
-      case ccr_comment:
-          break;
-      case ccr_endOfFile:
-          break;
-      default:
-          CONFWRNLOG("Unrecognized command (%d) in [%.*s] block of %s file.",
-              cmd_num, blocknamelen, blockname, config_textname);
-          break;
-      }
-      skip_conf_to_next_line(buf,&pos,len);
-    }
-#undef COMMAND_TEXT
-  }
-  return true;
-}
-
-=======
->>>>>>> 117eb9da
 TbBool load_trapdoor_config_file(const char *textname, const char *fname, unsigned short flags)
 {
     SYNCDBG(0,"%s %s file \"%s\".",((flags & CnfLd_ListOnly) == 0)?"Reading":"Parsing",textname,fname);
