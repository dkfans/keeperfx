/******************************************************************************/
// Free implementation of Bullfrog's Dungeon Keeper strategy game.
/******************************************************************************/
/** @file player_comptask.c
 *     Computer player definitions and activities.
 * @par Purpose:
 *     Defines a computer player control variables and events/checks/processes
 *      functions.
 * @par Comment:
 *     None.
 * @author   Tomasz Lis
 * @date     10 Mar 2009 - 20 Mar 2009
 * @par  Copying and copyrights:
 *     This program is free software; you can redistribute it and/or modify
 *     it under the terms of the GNU General Public License as published by
 *     the Free Software Foundation; either version 2 of the License, or
 *     (at your option) any later version.
 */
/******************************************************************************/
#include "player_computer.h"

#include <limits.h>
#include <string.h>

#include "globals.h"
#include "bflib_basics.h"
#include "bflib_fileio.h"
#include "bflib_dernc.h"
#include "bflib_memory.h"
#include "bflib_sound.h"
#include "bflib_math.h"

#include "config.h"
#include "config_creature.h"
#include "config_terrain.h"
#include "creature_states.h"
#include "creature_jobs.h"
#include "creature_states_lair.h"
#include "creature_states_combt.h"
#include "creature_states_mood.h"
#include "magic.h"
#include "thing_traps.h"
#include "thing_physics.h"
#include "thing_effects.h"
#include "player_instances.h"
#include "player_utils.h"
#include "room_jobs.h"
#include "room_workshop.h"

#include "dungeon_data.h"
#include "map_blocks.h"
#include "map_data.h"
#include "map_utils.h"
#include "ariadne_wallhug.h"
#include "slab_data.h"
#include "power_hand.h"
#include "power_process.h"
#include "game_legacy.h"
#include "cursor_tag.h"

#include "keeperfx.hpp"

#ifdef __cplusplus
extern "C" {
#endif
/******************************************************************************/
struct TrapDoorSelling {
    long category;
    long model;
};

struct MoveToBestJob {
    CreatureJob job_kind;
    long priority;
};

struct MyLookup {
    long delta_x;
    long delta_y;
};

/******************************************************************************/
long task_dig_room_passage(struct Computer2 *comp, struct ComputerTask *ctask);
long task_dig_room(struct Computer2 *comp, struct ComputerTask *ctask);
long task_check_room_dug(struct Computer2 *comp, struct ComputerTask *ctask);
long task_place_room(struct Computer2 *comp, struct ComputerTask *ctask);
long task_dig_to_entrance(struct Computer2 *comp, struct ComputerTask *ctask);
long task_dig_to_gold(struct Computer2 *comp, struct ComputerTask *ctask);
long task_dig_to_attack(struct Computer2 *comp, struct ComputerTask *ctask);
long task_magic_call_to_arms(struct Computer2 *comp, struct ComputerTask *ctask);
long task_pickup_for_attack(struct Computer2 *comp, struct ComputerTask *ctask);
long task_move_creature_to_room(struct Computer2 *comp, struct ComputerTask *ctask);
long task_move_creature_to_pos(struct Computer2 *comp, struct ComputerTask *ctask);
long task_move_creatures_to_defend(struct Computer2 *comp, struct ComputerTask *ctask);
long task_slap_imps(struct Computer2 *comp, struct ComputerTask *ctask);
long task_dig_to_neutral(struct Computer2 *comp, struct ComputerTask *ctask);
long task_magic_speed_up(struct Computer2 *comp, struct ComputerTask *ctask);
long task_wait_for_bridge(struct Computer2 *comp, struct ComputerTask *ctask);
long task_attack_magic(struct Computer2 *comp, struct ComputerTask *ctask);
long task_sell_traps_and_doors(struct Computer2 *comp, struct ComputerTask *ctask);
long task_move_gold_to_treasury(struct Computer2 *comp, struct ComputerTask *ctask);
long find_next_gold(struct Computer2 *, struct ComputerTask *);
long check_for_gold(MapSubtlCoord basestl_x, MapSubtlCoord basestl_y, long plyr_idx);
/******************************************************************************/
/**
 * Computer tasks definition array.
 * The task position corresponds to ComputerTaskTypes enumeration index.
 */
const struct TaskFunctions task_function[] = {
    {NULL, NULL},
    {"COMPUTER_DIG_ROOM_PASSAGE", task_dig_room_passage},
    {"COMPUTER_DIG_ROOM",         task_dig_room},
    {"COMPUTER_CHECK_ROOM_DUG",   task_check_room_dug},
    {"COMPUTER_PLACE_ROOM",       task_place_room},
    {"COMPUTER_DIG_TO_ENTRANCE",  task_dig_to_entrance},
    {"COMPUTER_DIG_TO_GOLD",      task_dig_to_gold},
    {"COMPUTER_DIG_TO_ATTACK",    task_dig_to_attack},
    {"COMPUTER_MAGIC_CALL_TO_ARMS", task_magic_call_to_arms},
    {"COMPUTER_PICKUP_FOR_ATTACK", task_pickup_for_attack},
    {"COMPUTER_MOVE_CREATURE_TO_ROOM", task_move_creature_to_room},
    {"COMPUTER_MOVE_CREATURE_TO_POS", task_move_creature_to_pos},
    {"COMPUTER_MOVE_CREATURES_TO_DEFEND", task_move_creatures_to_defend},
    {"COMPUTER_SLAP_IMPS",        task_slap_imps},
    {"COMPUTER_DIG_TO_NEUTRAL",   task_dig_to_neutral},
    {"COMPUTER_MAGIC_SPEED_UP",   task_magic_speed_up},
    {"COMPUTER_WAIT_FOR_BRIDGE",  task_wait_for_bridge},
    {"COMPUTER_ATTACK_MAGIC",     task_attack_magic},
    {"COMPUTER_SELL_TRAPS_AND_DOORS", task_sell_traps_and_doors},
    {"COMPUTER_MOVE_GOLD_TO_TREASURY",task_move_gold_to_treasury},
};

const struct TrapDoorSelling trapdoor_sell[] = {
    {TDSC_DoorCrate,  4},
    {TDSC_TrapCrate,  1},
    {TDSC_TrapCrate,  6},
    {TDSC_DoorCrate,  3},
    {TDSC_TrapCrate,  5},
    {TDSC_TrapCrate,  4},
    {TDSC_DoorCrate,  2},
    {TDSC_TrapCrate,  3},
    {TDSC_DoorCrate,  1},
    {TDSC_TrapCrate,  2},
    {TDSC_DoorPlaced, 4},
    {TDSC_TrapPlaced, 1},
    {TDSC_TrapPlaced, 6},
    {TDSC_DoorPlaced, 3},
    {TDSC_TrapPlaced, 5},
    {TDSC_TrapPlaced, 4},
    {TDSC_DoorPlaced, 2},
    {TDSC_TrapPlaced, 3},
    {TDSC_DoorPlaced, 1},
    {TDSC_TrapPlaced, 2},
    {TDSC_EndList,    0},
};

const struct MoveToBestJob move_to_best_job[] = {
    {Job_TRAIN,       60},
    {Job_RESEARCH,    45},
    {Job_MANUFACTURE, 28},
    {Job_SCAVENGE,    20},
    {Job_GUARD,        2},
    {Job_BARRACK,      1},
    {Job_NULL,         0},
};

const struct MyLookup lookup[] = {
    { 0, -3},
    { 3,  0},
    { 0,  3},
    {-3,  0}
};

/******************************************************************************/
DLLIMPORT long _DK_count_creatures_in_call_to_arms(struct Computer2 *comp);
DLLIMPORT struct ComputerTask *_DK_get_free_task(struct Computer2 *comp, long basestl_y);
<<<<<<< HEAD
DLLIMPORT int _DK_search_spiral(struct Coord3d *pos, int owner, int i3, long (*cb)(long, long, long));
=======
DLLIMPORT long _DK_other_build_here(struct Computer2 *comp, long a2, long round_directn, long plyr_idx, long slabs_dist);
>>>>>>> 51f2b023
/******************************************************************************/
#ifdef __cplusplus
}
#endif
/******************************************************************************/
struct ComputerTask *get_computer_task(long idx)
{
    if ((idx < 1) || (idx >= COMPUTER_TASKS_COUNT))
    {
        return INVALID_COMPUTER_TASK;
    } else
    {
        return &game.computer_task[idx];
    }
}

TbBool computer_task_invalid(const struct ComputerTask *ctask)
{
    if (ctask <= &game.computer_task[0])
        return true;
    return false;
}

int computer_task_index(struct ComputerTask *ctask)
{
    long i;
    i = ((char *)ctask - (char *)&game.computer_task[0]);
    if ( (i < 0) || (i > COMPUTER_TASKS_COUNT*sizeof(struct ComputerTask)) ) {
        ERRORLOG("Task is outside of Game.");
        return 0;
    }
    return i / sizeof(struct ComputerTask);
}

const char *computer_task_code_name(int ctask_type)
{
    const char * ctask_name;
    ctask_name = NULL;
    if ((ctask_type > 0) && (ctask_type < sizeof(task_function)/sizeof(task_function[0]))) {
        ctask_name = task_function[ctask_type].name;
    }
    if (ctask_name == NULL)
        return "INVALID";
    return ctask_name;
}

/** Removes task from Computer2 structure and marks it as unused.
 *
 * @param comp Computer from which task is removed.
 * @param ctask Task to be removed from the computer tasks list.
 * @return
 */
TbBool remove_task(struct Computer2 *comp, struct ComputerTask *ctask)
{
    struct ComputerTask *nxctask;
    long i;
    i = comp->task_idx;
    if (computer_task_index(ctask) == i)
    {
        //Removing first task in list
        comp->task_idx = ctask->next_task;
        ctask->next_task = 0;
        ctask->flags &= ~ComTsk_Unkn0001;
        return true;
    }
    nxctask = get_computer_task(i);
    while (!computer_task_invalid(nxctask))
    {
        i = nxctask->next_task;
        if (computer_task_index(ctask) == i)
        {
          nxctask->next_task = ctask->next_task;
          ctask->next_task = 0;
          ctask->flags &= ~ComTsk_Unkn0001;
          return true;
        }
        nxctask = get_computer_task(i);
    }
    return false;
}

void restart_task_process(struct Computer2 *comp, struct ComputerTask *ctask)
{
    struct ComputerProcess *cproc;
    cproc = get_computer_process(comp, ctask->field_8C);
    if (cproc != NULL)
    {
        struct ComputerProcess *onproc;
        onproc = get_computer_process(comp, comp->ongoing_process);
        if (onproc != cproc)
        {
            cproc->flags &= ~ComProc_Unkn0020;
            cproc->flags &= ~ComProc_Unkn0008;
        }
    } 
    else 
    {
        ERRORLOG("Invalid computer process %d referenced",(int)ctask->field_8C);
    }
    remove_task(comp, ctask);
}

void suspend_task_process(struct Computer2 *comp, struct ComputerTask *ctask)
{
    struct ComputerProcess *cproc;
    cproc = get_computer_process(comp, ctask->field_8C);
    suspend_process(comp, cproc);
    remove_task(comp, ctask);
}

TbResult game_action(PlayerNumber plyr_idx, unsigned short gaction, unsigned short alevel,
    MapSubtlCoord stl_x, MapSubtlCoord stl_y, unsigned short param1, unsigned short param2)
{
    struct Dungeon *dungeon;
    MapSlabCoord slb_x;
    MapSlabCoord slb_y;
    struct Thing *thing;
    long i;
    long k;
    struct SlabMap *slb;
    struct Room *room;
    SYNCDBG(9,"Starting action %d",(int)gaction);
    if (subtile_has_slab(stl_x, stl_y)) {
        slb_x = subtile_slab_fast(stl_x);
        slb_y = subtile_slab_fast(stl_y);
    } else {
        slb_x = -1;
        slb_y = -1;
    }
    dungeon = get_players_num_dungeon(plyr_idx);
    if (dungeon_invalid(dungeon)) {
      return Lb_FAIL;
    }
    switch (gaction)
    {
    case GA_Unk01:
        break;
    case GA_UsePwrHandPick:
        thing = thing_get(param1);
        return magic_use_available_power_on_thing(plyr_idx, PwrK_HAND, 0,thing->mappos.x.stl.num, thing->mappos.y.stl.num, thing, PwMod_Default);
    case GA_UsePwrHandDrop:
        // Note that we can drop things even if we have no hand power
        if (!dump_first_held_thing_on_map(plyr_idx, stl_x, stl_y, 0))
            return Lb_FAIL;
        return Lb_SUCCESS;
    case GA_UseMkDigger:
        return magic_use_available_power_on_subtile(plyr_idx, PwrK_MKDIGGER, alevel, stl_x, stl_y, PwCast_Unrevealed);
    case GA_UsePwrSight:
        return magic_use_available_power_on_subtile(plyr_idx, PwrK_SIGHT, alevel, stl_x, stl_y, PwCast_Unrevealed);
    case GA_UsePwrObey:
        return magic_use_available_power_on_level(plyr_idx, PwrK_OBEY, alevel, PwMod_Default);
    case GA_UsePwrHealCrtr:
        thing = thing_get(param1);
        return magic_use_available_power_on_thing(plyr_idx, PwrK_HEALCRTR, alevel, stl_x, stl_y, thing, PwMod_Default);
    case GA_UsePwrCall2Arms:
        return magic_use_available_power_on_subtile(plyr_idx, PwrK_CALL2ARMS, alevel, stl_x, stl_y, PwCast_Unrevealed);
    case GA_UsePwrCaveIn:
        return magic_use_available_power_on_subtile(plyr_idx, PwrK_CAVEIN, alevel, stl_x, stl_y, PwCast_Unrevealed);
    case GA_StopPwrCall2Arms:
        turn_off_power_call_to_arms(plyr_idx);
        return Lb_SUCCESS;
    case GA_StopPwrHoldAudnc:
        dungeon->hold_audience_cast_turn = 0;
        return Lb_SUCCESS;
    case GA_Unk13:
    case GA_MarkDig:
        slb = get_slabmap_block(slb_x, slb_y);
        if ((slb->kind == SlbT_LAVA) || (slb->kind == SlbT_WATER))
        {
            // Computer player can turn water/lava into path; but only in very special circumstances
            // Normally liquid tiles are not marked for digging by the tool function
            place_slab_type_on_map(SlbT_PATH, stl_x, stl_y, plyr_idx, 0);
            do_slab_efficiency_alteration(slb_x, slb_y);
            i = Lb_SUCCESS;
        } else
        {
            i = tag_blocks_for_digging_in_rectangle_around(slab_subtile(slb_x,0), slab_subtile(slb_y,0), plyr_idx) > 0;
        }
        return i;
    case GA_Unk15:
    case GA_PlaceRoom:
        room = player_build_room_at(stl_x, stl_y, plyr_idx, param2);
        if (room_is_invalid(room))
            break;
        return Lb_SUCCESS;
    case GA_SetTendencies:
        dungeon->creature_tendencies = param1;
        return Lb_SUCCESS;
    case GA_PlaceTrap:
        if (!player_place_trap_at(stl_x, stl_y, plyr_idx, param1))
            break;
        return Lb_SUCCESS;
    case GA_PlaceDoor:
        k = tag_cursor_blocks_place_door(plyr_idx, stl_x, stl_y);
        i = packet_place_door(stl_x, stl_y, plyr_idx, param1, k);
        return i;
    case GA_SellTrap:
        return player_sell_trap_at_subtile(plyr_idx, stl_x, stl_y);
    case GA_SellDoor:
        return player_sell_door_at_subtile(plyr_idx, stl_x, stl_y);
    case GA_UsePwrLightning:
        return magic_use_available_power_on_subtile(plyr_idx, PwrK_LIGHTNING, alevel, stl_x, stl_y, PwMod_Default);
    case GA_UsePwrSpeedUp:
        thing = thing_get(param1);
        return magic_use_available_power_on_thing(plyr_idx, PwrK_SPEEDCRTR, alevel, stl_x, stl_y, thing, PwMod_Default);
    case GA_UsePwrArmour:
        thing = thing_get(param1);
        return magic_use_available_power_on_thing(plyr_idx, PwrK_PROTECT, alevel, stl_x, stl_y, thing, PwMod_Default);
    case GA_UsePwrConceal:
        thing = thing_get(param1);
        return magic_use_available_power_on_thing(plyr_idx, PwrK_CONCEAL, alevel, stl_x, stl_y, thing, PwMod_Default);
    case GA_UsePwrHoldAudnc:
        return magic_use_available_power_on_level(plyr_idx, PwrK_HOLDAUDNC, alevel, PwMod_Default);
    case GA_UsePwrDisease:
        thing = thing_get(param1);
        return magic_use_available_power_on_thing(plyr_idx, PwrK_DISEASE, alevel, stl_x, stl_y, thing, PwMod_Default);
    case GA_UsePwrChicken:
        thing = thing_get(param1);
        return magic_use_available_power_on_thing(plyr_idx, PwrK_CHICKEN, alevel, stl_x, stl_y, thing, PwMod_Default);
    case GA_UseSlap:
    case GA_UsePwrSlap:
        thing = thing_get(param1);
        return magic_use_available_power_on_thing(plyr_idx, PwrK_SLAP, alevel, stl_x, stl_y, thing, PwMod_Default);
    default:
        ERRORLOG("Unknown game action %d", (int)gaction);
        break;
    }
    return Lb_OK;
}

TbResult try_game_action(struct Computer2 *comp, PlayerNumber plyr_idx, unsigned short gaction, unsigned short alevel,
    MapSubtlCoord stl_x, MapSubtlCoord stl_y, unsigned short param1, unsigned short param2)
{
    TbResult result;
    result = game_action(plyr_idx, gaction, alevel, stl_x, stl_y, param1, param2);
    if (result > Lb_OK) {
        comp->tasks_did--;
    }
    SYNCDBG(19,"Returning %d",(int)result);
    return result;
}

/**
 * Returns first task of given type from given computer player in progress tasks list.
 * @param comp The computer player to be checked.
 * @param ttype Task type to search for.
 * @return The task pointer, or invalid task pointer if not found.
 */
struct ComputerTask *get_task_in_progress(struct Computer2 *comp, ComputerTaskType ttype)
{
    struct ComputerTask *ctask;
    long i;
    unsigned long k;
    k = 0;
    i = comp->task_idx;
    while (i != 0)
    {
        if ((i < 0) || (i >= COMPUTER_TASKS_COUNT))
        {
          ERRORLOG("Jump to invalid computer task %ld detected",i);
          break;
        }
        ctask = &game.computer_task[i];
        i = ctask->next_task;
        if ((ctask->flags & ComTsk_Unkn0001) != 0)
        {
            long n;
            n = ctask->ttype;
            // If it's a sub-task, compare the main task behind it
            if (n == CTT_WaitForBridge)
                n = ctask->ottype;
            if (n == ttype) {
                return ctask;
            }
        }
        k++;
        if (k > COMPUTER_TASKS_COUNT)
        {
          ERRORLOG("Infinite loop detected when sweeping computer tasks");
          break;
        }
    }
    // TODO COMPUTER change to INVALID_COMPUTER_TASK when all functions can handle this value correctly
    return NULL;
}

/**
 * Returns first task of given type from given computer player in progress tasks list.
 * @param comp The computer player to be checked.
 * @param ttype Task type to search for.
 * @return The task pointer, or invalid task pointer if not found.
 */
struct ComputerTask *get_task_in_progress_in_list(const struct Computer2 *comp, const ComputerTaskType *ttypes)
{
    struct ComputerTask *ctask;
    long i;
    unsigned long k;
    k = 0;
    i = comp->task_idx;
    while (i != 0)
    {
        if ((i < 0) || (i >= COMPUTER_TASKS_COUNT))
        {
          ERRORLOG("Jump to invalid computer task %ld detected",i);
          break;
        }
        ctask = &game.computer_task[i];
        i = ctask->next_task;
        if ((ctask->flags & ComTsk_Unkn0001) != 0)
        {
            long n;
            n = ctask->ttype;
            // If it's a sub-task, compare the main task behind it
            if (n == CTT_WaitForBridge)
                n = ctask->ottype;
            const ComputerTaskType *ttype;
            for (ttype = ttypes; *ttype > CTT_None; ttype++)
            {
                if (n == *ttype) {
                    return ctask;
                }
            }
        }
        k++;
        if (k > COMPUTER_TASKS_COUNT)
        {
          ERRORLOG("Infinite loop detected when sweeping computer tasks");
          break;
        }
    }
    // TODO COMPUTER change to INVALID_COMPUTER_TASK when all functions can handle this value correctly
    return NULL;
}

/**
 * Checks if given computer player has in progress task of given type.
 * @param comp The computer player to be checked.
 * @param ttype Task type to search for.
 * @return True if computer player has at least one such task, false otherwise.
 */
TbBool is_task_in_progress(struct Computer2 *comp, ComputerTaskType ttype)
{
    const struct ComputerTask *ctask;
    ctask = get_task_in_progress(comp, ttype);
    return !computer_task_invalid(ctask);
}

struct ComputerTask *get_free_task(struct Computer2 *comp, long a2)
{
    return _DK_get_free_task(comp, a2);
}

TbBool is_task_in_progress_using_hand(struct Computer2 *comp)
{
    return is_task_in_progress(comp, CTT_PickupForAttack) ||
        is_task_in_progress(comp, CTT_MoveCreatureToRoom) ||
        is_task_in_progress(comp, CTT_MoveCreatureToPos) ||
        is_task_in_progress(comp, CTT_MoveCreaturesToDefend) ||
        is_task_in_progress(comp, CTT_MoveGoldToTreasury);
}

/**
 * Low level function which unconditionally picks creature by computer player to hand.
 * @param comp
 * @param thing
 */
void computer_pick_thing_by_hand(struct Computer2 *comp, struct Thing *thing)
{
    if (thing_is_creature(thing)) {
        reset_creature_if_affected_by_cta(thing);
        clear_creature_instance(thing);
        external_set_thing_state(thing, CrSt_InPowerHand);
        remove_all_traces_of_combat(thing);
    }
    place_thing_in_limbo(thing);
}

/** Checks if given thing is placed in power hand of given player.
 *
 * @param thing
 * @param plyr_idx
 * @return
 */
TbBool thing_is_in_computer_power_hand_list(const struct Thing *thing, PlayerNumber plyr_idx)
{
    struct Computer2 *comp;
    comp = get_computer_player(plyr_idx);
    return (comp->held_thing_idx == thing->index);
}

/**
 * Dumps computer player held things on map.
 * @param comp
 * @param thing
 * @param pos
 * @note originally named fake_dump_held_creatures_on_map()
 */
short computer_dump_held_things_on_map(struct Computer2 *comp, struct Thing *droptng, struct Coord3d *pos)
{
    if (thing_is_creature(droptng) && (droptng->active_state == CrSt_CreatureUnconscious)) {
        WARNLOG("The %s Held By computer is unconscious", creature_code_name(droptng->model));
    }
    if (thing_is_creature(droptng))
    {
        if (!computer_find_safe_non_solid_block(comp, pos))
        {
            return 0;
        }
    }
    else
    {
        if (!computer_find_non_solid_block(comp, pos))
        {
            return 0;
        }
    }
    if (!can_place_thing_here(droptng, pos->x.stl.num, pos->y.stl.num, comp->dungeon->owner)) {
        return 0;
    }
    struct Coord3d locpos;
    locpos.z.val = 0;
    locpos.x.val = subtile_coord_center(pos->x.stl.num);
    locpos.y.val = subtile_coord_center(pos->y.stl.num);
    locpos.z.val = get_thing_height_at(droptng, &locpos);
    int height;
    int max_height;
    max_height = get_ceiling_height_above_thing_at(droptng, &locpos);
    height = locpos.z.val + droptng->clipbox_size_yz;
    if (max_height <= height) {
        ERRORLOG("Ceiling is too low to drop %s at (%d,%d)", thing_model_name(droptng),(int)locpos.x.stl.num,(int)locpos.y.stl.num);
        return 0;
    }
    int i;
    i = max_height - height;
    if (i < 0) {
        i = 0;
    } else
    if (i > subtile_coord(3,0)) {
        i = subtile_coord(3,0);
    }
    locpos.z.val += i;
    if (thing_is_object(droptng) && object_is_gold_pile(droptng))
    {
        drop_gold_coins(pos, droptng->valuable.gold_stored, comp->dungeon->owner);
        if (is_my_player_number(comp->dungeon->owner)) {
            play_non_3d_sample(88);
        }
        delete_thing_structure(droptng, 0);
    } else
    {
        drop_held_thing_on_ground(comp->dungeon, droptng, &locpos);
    }
    comp->held_thing_idx = 0;
    comp->tasks_did--;
    return 1;
}

long computer_place_thing_in_power_hand(struct Computer2 *comp, struct Thing *thing, struct Coord3d *pos)
{
    SYNCDBG(9,"Player %d picks %s index %d",(int)comp->dungeon->owner,thing_model_name(thing),(int)thing->index);
    if (!can_thing_be_picked_up_by_player(thing, comp->dungeon->owner)) {
        ERRORLOG("Computer tries to pick up %s index %d which is not pickable", thing_model_name(thing),(int)thing->index);
        return 0;
    }
    if ((thing->alloc_flags & TAlF_IsControlled) != 0) {
        SYNCDBG(7,"Computer tries to pick up %s index %d which is being controlled", thing_model_name(thing),(int)thing->index);
        return 0;
    }
    if (!computer_find_non_solid_block(comp, pos)) {
        SYNCDBG(7,"Computer tries to pick up %s index %d which is to be dropped on solid block", thing_model_name(thing),(int)thing->index);
        return 0;
    }
    if (!can_place_thing_here(thing, pos->x.stl.num, pos->y.stl.num, comp->dungeon->owner)) {
        SYNCDBG(7,"Computer tries to pick up %s index %d which cannot be dropped at given place", thing_model_name(thing),(int)thing->index);
        return 0;
    }
    computer_pick_thing_by_hand(comp, thing);
    comp->held_thing_idx = thing->index;
    comp->tasks_did--;
    return 1;
}

/**
 * Dumps computer player held creatures on map, without checking if target position is valid.
 * @param comp
 * @param thing
 * @param pos
 * @note originally named fake_dump_held_creatures_on_map()
 */
TbBool computer_force_dump_held_things_on_map(struct Computer2 *comp, const struct Coord3d *pos)
{
    SYNCDBG(7,"Starting");
    struct Thing *thing;
    // Remove thing from hand
    thing = thing_get(comp->held_thing_idx);
    if (thing_is_invalid(thing)) {
        return false;
    }
    struct Coord3d locpos;
    locpos.z.val = 0;
    locpos.x.val = subtile_coord_center(pos->x.stl.num);
    locpos.y.val = subtile_coord_center(pos->y.stl.num);
    locpos.z.val = get_thing_height_at(thing, &locpos);
    drop_held_thing_on_ground(comp->dungeon, thing, &locpos);
    comp->held_thing_idx = 0;
    return true;
}

TbBool computer_force_dump_specific_held_thing(struct Computer2 *comp, struct Thing *thing, const struct Coord3d *pos)
{
    if (comp->held_thing_idx != thing->index) {
        return false;
    }
    struct Coord3d locpos;
    locpos.z.val = 0;
    locpos.x.val = subtile_coord_center(pos->x.stl.num);
    locpos.y.val = subtile_coord_center(pos->y.stl.num);
    locpos.z.val = get_thing_height_at(thing, &locpos);
    drop_held_thing_on_ground(comp->dungeon, thing, &locpos);
    comp->held_thing_idx = 0;
    return true;
}

TbBool creature_could_be_placed_in_better_room(const struct Computer2 *comp, const struct Thing *thing)
{
    const struct Dungeon *dungeon;
    struct Room *chosen_room;
    long k;
    TbBool better_job_allowed;
    SYNCDBG(19,"Starting for %s index %d owner %d",thing_model_name(thing),(int)thing->index,(int)thing->owner);
    dungeon = comp->dungeon;
    // Choose the room we're currently working in, and check it on the list
    chosen_room = get_room_creature_works_in(thing);
    if (!room_exists(chosen_room)) {
        return true;
    }
    better_job_allowed = false;
    for (k=0; move_to_best_job[k].job_kind != Job_NULL; k++)
    {
        RoomRole rrole;
        rrole = get_room_role_for_job(move_to_best_job[k].job_kind);
        // If we already have this job
        if ((get_room_roles(chosen_room->kind) & rrole) != 0)
        {
            // Jobs below have smaller priority, so we can return here
            return better_job_allowed;
        }
        if (player_has_room_of_role(dungeon->owner, rrole)
         && creature_can_do_job_for_computer_player_in_room_role(thing, dungeon->owner, rrole)
         && (worker_needed_in_dungeons_room_role(dungeon, rrole) > 0)) {
            better_job_allowed = true;
        }
    }
    // If current job wasn't matched, be careful with trying to find better one
    if (better_job_allowed)
    {
        return !creature_is_celebrating(thing) && !creature_is_being_summoned(thing)
            && !creature_is_doing_garden_activity(thing) && !creature_is_taking_salary_activity(thing)
            && !creature_is_sleeping(thing) && !creature_is_doing_toking(thing)
            && !creature_is_being_sacrificed(thing) && !creature_is_being_scavenged(thing);
    }
    return false;
}

CreatureJob get_job_to_place_creature_in_room(const struct Computer2 *comp, const struct Thing *thing)
{
    long chosen_priority;
    CreatureJob chosen_job;
    struct Room *room;
    long total_spare_cap;
    long k;

    const struct Dungeon *dungeon = comp->dungeon;
    const struct DungeonAdd* dungeonadd = get_dungeonadd_by_dungeon(dungeon);

    chosen_job = Job_NULL;
    chosen_priority = LONG_MIN;
    for (k=0; move_to_best_job[k].job_kind != Job_NULL; k++)
    {
        const struct MoveToBestJob * mvto;
        mvto = &move_to_best_job[k];
        if (!creature_can_do_job_for_player(thing, dungeon->owner, mvto->job_kind, JobChk_None)) {
            continue;
        }
        RoomRole rrole;
        rrole = get_room_role_for_job(mvto->job_kind);
        long need_value;
        need_value = worker_needed_in_dungeons_room_role(dungeon, rrole);
        if (need_value == 0) {
            SYNCDBG(9,"Cannot assign %s for %s index %d; no worker needed",creature_job_code_name(mvto->job_kind),thing_model_name(thing),(int)thing->index);
            continue;
        }
        // Find specific room which meets capacity demands
        room = find_room_of_role_with_most_spare_capacity(dungeonadd,rrole,&total_spare_cap);
        if (room_is_invalid(room)) {
            SYNCDBG(9,"Cannot assign %s for %s index %d; no room with spares",creature_job_code_name(mvto->job_kind),thing_model_name(thing),(int)thing->index);
            continue;
        }
        // Check whether putting the creature to that room will make someone go postal
        if (any_worker_will_go_postal_on_creature_in_room(room, thing)) {
            SYNCDBG(9,"Cannot assign %s for %s index %d; others would go postal",creature_job_code_name(mvto->job_kind),thing_model_name(thing),(int)thing->index);
            continue;
        }
        // Work value affects priority
        long work_value;
        work_value = compute_creature_work_value_for_room_role(thing, rrole, room->efficiency);
        work_value = max(work_value/256,1);
        // Now compute the priority
        long new_priority;
        new_priority = (LbSqrL(total_spare_cap) + need_value*need_value + work_value) * mvto->priority;
        SYNCDBG(9,"Checking job %s for %s index %d, cap %ld needval %ld wrkval %ld priority %ld",creature_job_code_name(mvto->job_kind),thing_model_name(thing),(int)thing->index,(long)total_spare_cap,(long)need_value,(long)work_value,(long)new_priority);
        if (chosen_priority < new_priority)
        {
            chosen_priority = new_priority;
            chosen_job = mvto->job_kind;
        }
    }
    SYNCDBG(9,"Chosen %s as best job for %s index %d, with priority %ld",creature_job_code_name(chosen_job),thing_model_name(thing),(int)thing->index,(long)chosen_priority);
    return chosen_job;
}

CreatureJob find_creature_to_be_placed_in_room_for_job(struct Computer2 *comp, struct Room **roomp, struct Thing ** creatngp)
{
    Thing_Maximizer_Filter filter;
    struct CompoundTngFilterParam param;
    struct Dungeon *dungeon;
    struct Thing *thing;
    struct Room *room;
    dungeon = comp->dungeon;
    if (dungeon_invalid(dungeon)) {
        ERRORLOG("Invalid dungeon in computer player");
        return Job_NULL;
    }
    SYNCDBG(9,"Starting for player %d",(int)dungeon->owner);
    param.ptr1 = (void *)comp;
    param.num2 = Job_NULL; // Our filter function will update that
    filter = player_list_creature_filter_needs_to_be_placed_in_room_for_job;
    thing = get_player_list_random_creature_with_filter(dungeon->creatr_list_start, filter, &param, dungeon->owner);
    if (thing_is_invalid(thing)) {
        return Job_NULL;
    }
    SYNCDBG(9,"Player %d wants to move %s index %d for job %s",(int)dungeon->owner,thing_model_name(thing),(int)thing->index,creature_job_code_name(param.num2));
    // We won't allow the creature to be picked if we want it to be placed in the same room it is now.
    // The filter function took care of most such situations, but it is still possible that the creature
    // won't be able or will not want to work in that room, and will be picked up and dropped over and over.
    // This will prevent such situation, at least to the moment when the creature leaves the room.
    room = get_room_thing_is_on(thing);
    if (!room_is_invalid(room) && ((get_room_roles(room->kind) & get_room_role_for_job(param.num2)) != 0) && (room->owner == thing->owner)) {
        // Do not spam with warnings which we know to be expected
        if (!creature_is_called_to_arms(thing) && !creature_is_celebrating(thing)) {
            WARNDBG(4,"The %s index %d owner %d already is in %s, but goes for %s instead of work there",
                thing_model_name(thing),(int)thing->index,(int)thing->owner,room_code_name(room->kind),creatrtng_realstate_name(thing));
        }
        return Job_NULL;
    }
    room = get_room_of_given_role_for_thing(thing, dungeon, get_room_role_for_job(param.num2), 1);
    if (room_is_invalid(room))
        return Job_NULL;
    *roomp = room;
    *creatngp = thing;
    return param.num2;
}

void setup_computer_dig_room(struct ComputerDig *cdig, const struct Coord3d *pos, long a3)
{
    cdig->pos_begin.x.val = pos->x.val;
    cdig->pos_begin.y.val = pos->y.val;
    cdig->pos_begin.z.val = pos->z.val;
    cdig->subfield_30 = 0;
    cdig->subfield_34 = 0;
    cdig->subfield_38 = 0;
    cdig->subfield_3C = 0;
    cdig->subfield_40 = a3;
    cdig->subfield_44 = 0;
    cdig->subfield_2C = 1;
}

long task_dig_room_passage(struct Computer2 *comp, struct ComputerTask *ctask)
{
    SYNCDBG(9,"Starting");
    struct Coord3d pos;
    switch (tool_dig_to_pos2(comp, &ctask->dig, 0, ToolDig_BasicOnly))
    {
    case -5:
        ctask->ottype = ctask->ttype;
        ctask->ttype = CTT_WaitForBridge;
        return CTaskRet_Unk4;
    case -3:
    case -2:
        shut_down_task_process(comp, ctask);
        return 0;
    case -1:
        pos.x.val = ctask->pos_6A.x.val;
        pos.y.val = ctask->pos_6A.y.val;
        pos.z.val = ctask->pos_6A.z.val;
        {
            long round_directn;
            round_directn = small_around_index_towards_destination(ctask->pos_6A.x.stl.num,ctask->pos_6A.y.stl.num,
                ctask->pos_64.x.stl.num,ctask->pos_64.y.stl.num);
            pos_move_in_direction_to_last_allowing_drop(&pos, round_directn, comp->dungeon->owner, ctask->create_room.width+ctask->create_room.height);
        }
        move_imp_to_dig_here(comp, &pos, 1);
        pos.x.val = ctask->pos_64.x.val;
        pos.y.val = ctask->pos_64.y.val;
        pos.z.val = ctask->pos_64.z.val;
        setup_computer_dig_room(&ctask->dig, &pos, ctask->create_room.area);
        ctask->ttype = CTT_DigRoom;
        return 1;
    default:
        if ((ctask->flags & ComTsk_AddTrapLocation) != 0)
        {
            ctask->flags &= ~ComTsk_AddTrapLocation;
            add_to_trap_location(comp, &ctask->dig.pos_next);
        }
        return 2;
    }
}

long task_dig_room(struct Computer2 *comp, struct ComputerTask *ctask)
{
    SYNCDBG(9,"Starting");
    struct Dungeon *dungeon;
    dungeon = comp->dungeon;
    {
        int digger_tasks;
        digger_tasks = dungeon->digger_stack_length;
        if ((digger_tasks > 0) && (comp->dig_stack_size * dungeon->total_area / 100 <= digger_tasks)) {
            return 2;
        }
    }
    MapSubtlCoord stl_x;
    MapSubtlCoord stl_y;
    stl_x = stl_slab_center_subtile(ctask->dig.pos_begin.x.stl.num);
    stl_y = stl_slab_center_subtile(ctask->dig.pos_begin.y.stl.num);
    int i;
    for (i=ctask->dig.subfield_2C; i > 0; i--)
    {
        if (ctask->dig.subfield_38 > 0)
        {
            if ((stl_x < map_subtiles_x) && (stl_y < map_subtiles_y))
            {
                struct SlabMap *slb;
                slb = get_slabmap_for_subtile(stl_x, stl_y);
                const struct SlabAttr *slbattr;
                slbattr = get_slab_attrs(slb);
                struct Map *mapblk;
                mapblk = get_map_block_at(stl_x, stl_y);
                if (slbattr->is_diggable && (slb->kind != SlbT_GEMS))
                {
                    if (((mapblk->flags & SlbAtFlg_Filled) == 0) || (slabmap_owner(slb) == dungeon->owner))
                    {
                        if (find_from_task_list(dungeon->owner, get_subtile_number(stl_x,stl_y)) < 0)
                        {
                            if (try_game_action(comp, dungeon->owner, GA_MarkDig, 0, stl_x, stl_y, 1, 1) <= Lb_OK)
                            {
                                shut_down_task_process(comp, ctask);
                                return 0;
                            }
                        }
                    }
                }
                ctask->dig.subfield_44++;
                if (ctask->dig.subfield_44 >= ctask->dig.subfield_40) {
                    ctask->ttype = CTT_CheckRoomDug;
                    return 1;
                }
            }
            const struct MyLookup *lkp;
            lkp = &lookup[ctask->dig.subfield_3C];
            stl_x += lkp->delta_x;
            stl_y += lkp->delta_y;
        }
        ctask->dig.subfield_38--;
        if (ctask->dig.subfield_38 <= 0)
        {
            ctask->dig.subfield_30++;
            if ((ctask->dig.subfield_30 & 1) != 0) {
                ctask->dig.subfield_34++;
            }
            ctask->dig.subfield_38 = ctask->dig.subfield_34;
            ctask->dig.subfield_3C = (ctask->dig.subfield_3C + 1) & 3;
        }
    }
    ctask->dig.pos_begin.x.stl.num = stl_x;
    ctask->dig.pos_begin.y.stl.num = stl_y;
    return 2;
}

/**
 * Counts the slabs which are supposed to be used for room building, and which cannot be used for the building.
 */
void count_slabs_where_room_cannot_be_built(PlayerNumber plyr_idx, MapSubtlCoord stl_x, MapSubtlCoord stl_y, RoomKind rkind, long slabs_num, long *waiting_slabs, long *wrong_slabs)
{
    SlabKind room_slbkind;
    room_slbkind = room_corresponding_slab(rkind);
    int m;
    int n;
    long nchecked;
    long nwaiting;
    long nwrong;
    int i;
    int imax;
    n = 0;
    imax = 0;
    m = 0;
    nchecked = 0;
    nwaiting = 0;
    nwrong = 0;
    while (n < slabs_num)
    {
        if (nchecked & 1)
          imax++;
        int lkp_x;
        int lkp_y;
        lkp_x = lookup[m].delta_x;
        lkp_y = lookup[m].delta_y;
        for (i = imax; i > 0; i--)
        {
            struct SlabMap *slb;
            slb = get_slabmap_for_subtile(stl_x, stl_y);
            if (!slabmap_block_invalid(slb))
            {
                if (slab_kind_is_liquid(slb->kind) || slab_kind_is_indestructible(slb->kind)) {
                    nwrong++;
                } else
                if ((slb->kind != room_slbkind) && slab_kind_is_room(slb->kind)) {
                    nwrong++;
                } else
                if (((slb->kind != SlbT_CLAIMED) && (slb->kind != room_slbkind)) || (slabmap_owner(slb) != plyr_idx)) {
                    nwaiting++;
                }
                n++;
                if (n >= slabs_num) {
                    (*waiting_slabs) += nwaiting;
                    (*wrong_slabs) += nwrong;
                    return;
                }
            }
            stl_x += lkp_x;
            stl_y += lkp_y;
        }
        m = (m + 1) & 3;
        nchecked++;
    }
    (*waiting_slabs) += nwaiting;
    (*wrong_slabs) += nwrong;
    return;
}

long task_check_room_dug(struct Computer2 *comp, struct ComputerTask *ctask)
{
    SYNCDBG(9,"Starting");
    if (game.play_gameturn - ctask->created_turn > COMPUTER_DIG_ROOM_TIMEOUT) {
        WARNLOG("Task %s couldn't be completed in reasonable time, reset",computer_task_code_name(ctask->ttype));
        restart_task_process(comp, ctask);
        return 0;
    }
    long waiting_slabs;
    long wrong_slabs;
    waiting_slabs = 0; wrong_slabs = 0;
    count_slabs_where_room_cannot_be_built(comp->dungeon->owner, ctask->pos_64.x.stl.num, ctask->pos_64.y.stl.num,
        ctask->create_room.long_80, ctask->create_room.area, &waiting_slabs, &wrong_slabs);
    if (wrong_slabs > 0) {
        WARNLOG("Task %s couldn't be completed as %d wrong slabs are in destination area, reset",computer_task_code_name(ctask->ttype),(int)wrong_slabs);
        restart_task_process(comp, ctask);
        return 0;
    }
    if (waiting_slabs > 0) {
        SYNCDBG(9,"The %d/%d tiles around %d,%d are not ready to place room",(int)wrong_slabs,
            (int)ctask->create_room.area, (int)ctask->pos_64.x.stl.num, (int)ctask->pos_64.y.stl.num);
        return 4;
    }
    // The room digging task is complete - change it to room placing task
    if ((gameadd.computer_chat_flags & CChat_TasksScarce) != 0) {
        struct RoomConfigStats *roomst;
        roomst = &slab_conf.room_cfgstats[ctask->rkind];
        message_add_fmt(comp->dungeon->owner, "Now I can place the %s.",get_string(roomst->name_stridx));
    }
    ctask->ttype = CTT_PlaceRoom;
    setup_computer_dig_room(&ctask->dig, &ctask->pos_64, ctask->create_room.area);
    return 1;
}

void shut_down_task_process(struct Computer2 *comp, struct ComputerTask *ctask)
{
    struct ComputerProcess *cproc;
    SYNCDBG(9,"Starting");
    cproc = get_computer_process(comp, ctask->field_8C);
    if (cproc != NULL)
    {
        if ((cproc->flags & ComProc_Unkn0020) != 0) {
            shut_down_process(comp, cproc);
        }
    } else {
        ERRORLOG("Invalid computer process %d referenced",(int)ctask->field_8C);
    }
    if (!computer_task_invalid(ctask)) {
        remove_task(comp, ctask);
    }
}

long task_place_room(struct Computer2 *comp, struct ComputerTask *ctask)
{
    struct Dungeon *dungeon;
    RoomKind rkind;
    MapSubtlCoord stl_x;
    MapSubtlCoord stl_y;
    int i;
    SYNCDBG(9,"Starting");
    dungeon = comp->dungeon;
    rkind = ctask->create_room.long_80;
    struct RoomConfigStats *roomst;
    roomst = &slab_conf.room_cfgstats[rkind];
    // If we don't have money for the room - don't even try
    if (roomst->cost + 1000 >= dungeon->total_money_owned)
    {
        // Prefer leaving some gold, unless a flag is forcing us to build
        if (((roomst->flags & RoCFlg_BuildToBroke) == 0) || (roomst->cost >= dungeon->total_money_owned)) {
            return 0;
        }
    }
    // If we've lost the ability to build that room - kill the process and remove task (should we really remove task?)
    if (!is_room_available(dungeon->owner, rkind)) {
        shut_down_task_process(comp, ctask);
        return 1;
    }
    stl_x = ctask->dig.pos_begin.x.stl.num;
    stl_y = ctask->dig.pos_begin.y.stl.num;
    for (i = ctask->dig.subfield_2C; i > 0; i--)
    {
        if (ctask->dig.subfield_38 > 0)
        {
            if (slab_has_trap_on(subtile_slab(stl_x), subtile_slab(stl_y))) {
                try_game_action(comp, dungeon->owner, GA_SellTrap, 0, stl_x, stl_y, 1, 0);
            }
            if (can_build_room_at_slab(dungeon->owner, rkind, subtile_slab(stl_x), subtile_slab(stl_y)))
            {
                if (try_game_action(comp, dungeon->owner, GA_PlaceRoom, 0, stl_x, stl_y, 1, rkind) > Lb_OK)
                {
                    ctask->dig.subfield_44++;
                    if (ctask->dig.subfield_40 <= ctask->dig.subfield_44) {
                        shut_down_task_process(comp, ctask);
                        return 1;
                    }
                }
            }
            const struct MyLookup *lkp;
            lkp = &lookup[ctask->dig.subfield_3C];
            stl_x += lkp->delta_x;
            stl_y += lkp->delta_y;
        }
        ctask->dig.subfield_38--;
        if (ctask->dig.subfield_38 <= 0)
        {
            ctask->dig.subfield_30++;
            if (ctask->dig.subfield_30 & 1)
                ctask->dig.subfield_34++;
            ctask->dig.subfield_38 = ctask->dig.subfield_34;
            ctask->dig.subfield_3C = (ctask->dig.subfield_3C + 1) & 3;
        }
    }
    ctask->dig.pos_begin.x.stl.num = stl_x;
    ctask->dig.pos_begin.y.stl.num = stl_y;
    return 0;
}

long task_dig_to_entrance(struct Computer2 *comp, struct ComputerTask *ctask)
{
    SYNCDBG(9,"Starting");
    struct Dungeon *dungeon;
    dungeon = comp->dungeon;
    struct Room *room;
    long dig_ret;
    dig_ret = 0;
    int n;
    for (n=0; n < SMALL_AROUND_LENGTH; n++)
    {
        MapSubtlCoord stl_x;
        MapSubtlCoord stl_y;
        stl_x = stl_slab_center_subtile(ctask->dig.pos_begin.x.stl.num) + small_around[n].delta_x;
        stl_y = stl_slab_center_subtile(ctask->dig.pos_begin.y.stl.num) + small_around[n].delta_y;
        room = subtile_room_get(stl_x, stl_y);
        if (!room_is_invalid(room))
        {
            if (room->index == ctask->dig_to_room.target_room_idx) {
                dig_ret = -1;
                break;
            }
        }
    }
    struct ComputerTask *curtask;
    if (dig_ret == 0)
    {
        dig_ret = tool_dig_to_pos2(comp, &ctask->dig, 0, ToolDig_BasicOnly);
        if ((ctask->flags & ComTsk_AddTrapLocation) != 0) {
            ctask->flags &= ~ComTsk_AddTrapLocation;
            add_to_trap_location(comp, &ctask->dig.pos_next);
        }
    }
    switch ( dig_ret )
    {
    case -5:
        ctask->ottype = ctask->ttype;
        ctask->ttype = CTT_WaitForBridge;
        return 4;
    case -3:
    case -2:
        room = room_get(ctask->dig_to_room.target_room_idx);
        room->player_interested[dungeon->owner] |= 0x02;
        curtask = get_computer_task(comp->task_idx);
        if (!computer_task_invalid(curtask)) {
            remove_task(comp, curtask);
        }
        return dig_ret;
    case -1:
        curtask = get_computer_task(comp->task_idx);
        if (!computer_task_invalid(curtask)) {
            remove_task(comp, curtask);
        }
        return dig_ret;
    default:
        return dig_ret;
    }
}

/**
 * Checks if given room kind is available for building by computer player.
 * @param comp Computer player.
 * @param rkind Room kind.
 * @return Gives IAvail_Never if the room isn't available, IAvail_Now if it's available and IAvail_Later if it's researchable.
 */
ItemAvailability computer_check_room_available(const struct Computer2 * comp, long rkind)
{
    struct Dungeon *dungeon;
    dungeon = comp->dungeon;
    const struct DungeonAdd* dungeonadd = get_dungeonadd_by_dungeon(dungeon);
    if ((rkind < 1) || (rkind >= slab_conf.room_types_count)) {
        return IAvail_Never;
    }
    if (dungeon_invalid(dungeon)) {
        ERRORLOG("Invalid dungeon in computer player.");
        return IAvail_Never;
    }
    if (!dungeonadd->room_resrchable[rkind])
        return IAvail_Never;
    if ((dungeonadd->room_buildable[rkind] & 1) == 0)
        return IAvail_NeedResearch;
    return IAvail_Now;
}

long xy_walkable(MapSubtlCoord stl_x, MapSubtlCoord stl_y, long plyr_idx)
{
    struct SlabAttr *slbattr;
    struct SlabMap *slb;
    slb = get_slabmap_for_subtile(stl_x, stl_y);
    slbattr = get_slab_attrs(slb);
    if ((slabmap_owner(slb) == plyr_idx) || (plyr_idx == -1))
    {
        if (((slbattr->block_flags & SlbAtFlg_Blocking) == 0) && (slb->kind != SlbT_LAVA)) {
            return true;
        }
        if ((slbattr->block_flags & SlbAtFlg_IsRoom) != 0) {
            return true;
        }
    }
    return false;
}

long check_for_perfect_buildable(MapSubtlCoord stl_x, MapSubtlCoord stl_y, long plyr_idx)
{
    struct SlabAttr *slbattr;
    struct SlabMap *slb;
    SubtlCodedCoords stl_num;
    struct Map *mapblk;
    slb = get_slabmap_for_subtile(stl_x, stl_y);
    slbattr = get_slab_attrs(slb);
    if (slb->kind == SlbT_GEMS) {
        return 1;
    }
    if (slbattr->category == SlbAtCtg_RoomInterior) {
        return -1;
    }
    if ((slbattr->block_flags & SlbAtFlg_IsRoom) != 0) {
        return -1;
    }
    if (!slab_good_for_computer_dig_path(slb) || (slb->kind == SlbT_WATER)) {
        return -1;
    }
    stl_num = get_subtile_number(stl_slab_center_subtile(stl_x),stl_slab_center_subtile(stl_y));
    if (find_from_task_list(plyr_idx, stl_num) >= 0) {
        return -1;
    }
    if ((slbattr->block_flags & SlbAtFlg_Valuable) != 0) {
        return -1;
    }
    if (slab_kind_is_liquid(slb->kind)) {
        return 1;
    }
    if ( (slbattr->is_diggable == 0) || (slb->kind == SlbT_GEMS) ) {
        return 1;
    }
    mapblk = get_map_block_at_pos(stl_num);
    return ((mapblk->flags & SlbAtFlg_Filled) != 0) && (slabmap_owner(slb) != plyr_idx);
}

long check_for_buildable(MapSubtlCoord stl_x, MapSubtlCoord stl_y, long plyr_idx)
{
    struct SlabAttr *slbattr;
    struct SlabMap *slb;
    SubtlCodedCoords stl_num;
    struct Map *mapblk;
    slb = get_slabmap_for_subtile(stl_x, stl_y);
    slbattr = get_slab_attrs(slb);
    if (slbattr->category == SlbAtCtg_RoomInterior) {
        return -1;
    }
    if ((slbattr->block_flags & SlbAtFlg_IsRoom) != 0) {
        return -1;
    }
    if (slb->kind == SlbT_GEMS) {
        return 1;
    }
    if (slab_kind_is_liquid(slb->kind)) {
        return 1;
    }
    if (!slab_good_for_computer_dig_path(slb) || (slb->kind == SlbT_WATER)) {
        return 0;
    }
    stl_num = get_subtile_number(stl_slab_center_subtile(stl_x),stl_slab_center_subtile(stl_y));
    if (find_from_task_list(plyr_idx, stl_num) >= 0) {
        return 0;
    }
    if ( (slbattr->is_diggable == 0) || (slb->kind == SlbT_GEMS) ) {
        return 1;
    }
    mapblk = get_map_block_at_pos(stl_num);
    return ((mapblk->flags & SlbAtFlg_Filled) != 0) && (slabmap_owner(slb) != plyr_idx);
}

long get_corridor(struct Coord3d *pos1, struct Coord3d * pos2, unsigned char round_directn, PlayerNumber plyr_idx, unsigned short slabs_dist)
{
    //return _DK_get_corridor(pos1, pos2, a3, a4, a5);
    struct Coord3d mvpos;
    mvpos.x.val = pos1->x.val;
    mvpos.y.val = pos1->y.val;
    mvpos.z.val = pos1->z.val;
    int i;
    // If we're on room, move to non-room tile
    i = pos_move_in_direction_to_outside_player_room(&mvpos, round_directn, plyr_idx, slabs_dist);
    if (i < 0) {
        return 0;
    }
    // Update original position with non-room tile
    pos1->x.val = mvpos.x.val;
    pos1->y.val = mvpos.y.val;
    // Move to a blocking tile which is not a room
    i = pos_move_in_direction_to_blocking_wall_or_lava(&mvpos, round_directn, plyr_idx, slabs_dist);
    if (i < 0) {
        return 0;
    }
    if (i == slabs_dist) {
        pos2->x.val = mvpos.x.val;
        pos2->y.val = mvpos.y.val;
        return 1;
    }
    // Update original position with first slab to dig out
    pos1->x.val = mvpos.x.val;
    pos1->y.val = mvpos.y.val;
    // Move to unowned filled or water
    i = pos_move_in_direction_to_unowned_filled_or_water(&mvpos, round_directn, plyr_idx, slabs_dist);
    if (i < 0) {
        return 0;
    }
    if (i == slabs_dist) {
        pos2->x.val = mvpos.x.val;
        pos2->y.val = mvpos.y.val;
        return 1;
    }
    return 0;
}

TbBool other_build_here(struct Computer2 *comp, MapSubtlCoord stl_x, MapSubtlCoord stl_y, long width_slabs, long height_slabs)
{
    __int32 v5;
    struct ComputerTask *task;
    char ttype;
    __int16 v9;
    int v10;
    int v11;
    int v12;
    signed int v13;
    int v14;
    int v16;
    __int32 idk_x;
    __int32 idk_y;


    v5 = height_slabs;
    if ( height_slabs <= width_slabs )
        v5 = width_slabs;
    v16 = 3 * v5;
    idk_x = (stl_x - 3 * v5) & ((stl_x - 3 * v5 <= 0) - 1);
    idk_y = (stl_y - 3 * v5) & ((stl_y - 3 * v5 <= 0) - 1);
    task = get_computer_task(comp->task_idx);

    if ( task <= (struct ComputerTask *)game.computer_task )
        return 1;
    while ( 1 )
    {


        ttype = task->ttype;
        if ( ttype == CTT_DigRoomPassage || ttype == CTT_DigRoom || ttype == CTT_CheckRoomDug || ttype == CTT_PlaceRoom )
        {
        v9 = task->create_room.width;
        if ( v9 <= SHIWORD(task->field_7C) )
            v9 = HIWORD(task->field_7C);
        v10 = 3 * v9;
        v11 = task->pos_64.y.stl.num - v10 / 2;
        if ( v11 <= 0 )
            v11 = 0;
        v12 = v16;
        if ( v16 <= v10 )
            v12 = v10;
        v13 = v12 + 3;
        v14 = task->pos_64.x.stl.num - v10 / 2;
        if ( v14 <= 0 )
            v14 = 0;
        if ( (int)abs(v14 - idk_x) <= v13 && (int)abs(v11 - idk_y) <= v13 )
            break;
        }
        task = get_computer_task(task->next_task);
        if ( task <= (struct ComputerTask *)game.computer_task )
            return 1;
    }
    return 0;
}

struct ComputerTask * able_to_build_room(struct Computer2 *comp, struct Coord3d *pos, RoomKind rkind, long width_slabs, long height_slabs, long max_slabs_dist, long perfect)
{
    MapSubtlCoord stl_x;
    MapSubtlCoord stl_y;
    struct Coord3d dstpos;
    struct Coord3d startpos;
    struct Coord3d corpos;

    struct Dungeon *dungeon;
    dungeon = comp->dungeon;
    long area_total;
    long area_buildable;
    int i;
    int n;
    n = AI_RANDOM(4);
    if (perfect) {
        area_total = (width_slabs + 1) * (height_slabs + 1);
    } else {
        area_total = width_slabs * height_slabs;
    }
    i = 0;
    dstpos.x.val = 0;
    dstpos.y.val = 0;
    dstpos.z.val = 0;
    while ( 1 )
    {
        startpos.x.val = pos->x.val;
        startpos.y.val = pos->y.val;
        startpos.z.val = pos->z.val;
        if (get_corridor(&startpos, &corpos, n, dungeon->owner, max_slabs_dist))
        {
            stl_x = corpos.x.stl.num;
            stl_y = corpos.y.stl.num;
            if (other_build_here(comp, stl_x, stl_y, width_slabs, height_slabs))
            {
                dstpos.x.stl.num = stl_x;
                dstpos.y.stl.num = stl_y;
                if ( perfect )
                {
                    area_buildable = search_spiral(&dstpos, comp->dungeon->owner, area_total, check_for_perfect_buildable);
                    if (area_buildable >= area_total) {
                        area_buildable = width_slabs * height_slabs;
                        break;
                    }
                } else
                {
                    area_buildable = search_spiral(&dstpos, comp->dungeon->owner, area_total, check_for_buildable);
                    if (area_buildable >= area_total - area_total / 4) {
                        break;
                    }
                }
            }
        }
        i++;
        n = (n + 1) % 4;
        if (i >= 4)
          return 0;
    }
    struct ComputerTask *ctask;
    ctask = get_free_task(comp, 0);
    if (!computer_task_invalid(ctask))
    {
        if ((gameadd.computer_chat_flags & CChat_TasksScarce) != 0) {
            struct RoomConfigStats *roomst;
            roomst = &slab_conf.room_cfgstats[rkind];
            message_add_fmt(comp->dungeon->owner, "It is time to build %s.",get_string(roomst->name_stridx));
        }
        ctask->ttype = CTT_DigRoomPassage;
        ctask->rkind = rkind;
        ctask->pos_64.x.val = subtile_coord_center(stl_slab_center_subtile(stl_x));
        ctask->pos_64.y.val = subtile_coord_center(stl_slab_center_subtile(stl_y));
        ctask->pos_64.z.val = subtile_coord(1,0);
        ctask->pos_6A.x.val = pos->x.val;
        ctask->pos_6A.y.val = pos->y.val;
        ctask->pos_6A.z.val = pos->z.val;
        ctask->create_room.startpos.x.val = startpos.x.val;
        ctask->create_room.startpos.y.val = startpos.y.val;
        ctask->create_room.startpos.z.val = startpos.z.val;
        ctask->create_room.width = width_slabs;
        ctask->create_room.height = height_slabs;
        ctask->create_room.area = area_buildable;
        ctask->create_room.long_80 = rkind;
        ctask->flags |= ComTsk_Unkn0002;
        ctask->flags |= ComTsk_AddTrapLocation;
        ctask->flags |= ComTsk_Urgent;
        setup_dig_to(&ctask->dig, ctask->create_room.startpos, ctask->pos_64);
    }
    return ctask;
}

short get_hug_side(struct ComputerDig * cdig, MapSubtlCoord stl1_x, MapSubtlCoord stl1_y, MapSubtlCoord stl2_x, MapSubtlCoord stl2_y, unsigned short direction, PlayerNumber plyr_idx)
{
    SYNCDBG(4,"Starting");
    MapSubtlCoord stl_b_x;
    MapSubtlCoord stl_b_y;
    MapSubtlCoord stl_a_x;
    MapSubtlCoord stl_a_y;
    int i;
    i = get_hug_side_options(stl1_x, stl1_y, stl2_x, stl2_y, direction, plyr_idx, &stl_a_x, &stl_a_y, &stl_b_x, &stl_b_y);
    if ((i == 0) || (i == 1)) {
        return i;
    }
    i = cdig->hug_side;
    if ((i == 0) || (i == 1)) {
        return i;
    }
    int dist_a;
    int dist_b;
    dist_a = abs(stl_a_y - stl2_y) + abs(stl_a_x - stl1_x);
    dist_b = abs(stl_b_y - stl2_y) + abs(stl_b_x - stl1_x);
    if (dist_b > dist_a) {
        return 1;
    }
    if (dist_b < dist_a) {
        return 0;
    }
    // Random hug side
    return ((stl2_x+stl2_y)>>1)%2;
}

short tool_dig_to_pos2_skip_slabs_which_dont_need_digging_f(const struct Computer2 * comp, struct ComputerDig * cdig, unsigned short digflags,
    MapSubtlCoord *nextstl_x, MapSubtlCoord *nextstl_y, const char *func_name)
{
    struct Dungeon *dungeon;
    dungeon = comp->dungeon;
    MapSlabCoord nextslb_x;
    MapSlabCoord nextslb_y;
    long around_index;
    long i;
    for (i = 0; ; i++)
    {
        struct SlabMap *slb;
        nextslb_x = subtile_slab(*nextstl_x);
        nextslb_y = subtile_slab(*nextstl_y);
        slb = get_slabmap_block(nextslb_x, nextslb_y);
        if (slab_good_for_computer_dig_path(slb) && (slb->kind != SlbT_WATER))
        {
            SubtlCodedCoords stl_num;
            stl_num = get_subtile_number_at_slab_center(nextslb_x,nextslb_y);
            if (find_from_task_list(dungeon->owner, stl_num) < 0) {
                // We've reached a subtile which is good for digging and not in dig tasks list
                break;
            }
        }
        if (slab_kind_is_liquid(slb->kind))
        {
            // We've reached liquid slab - act accordingly
            if ((digflags & ToolDig_AllowLiquidWBridge) != 0) {
                break;
            }
            if (computer_check_room_available(comp, RoK_BRIDGE) != IAvail_Now) {
                break;
            }
        }
        if (slab_kind_is_door(slb->kind) && (slabmap_owner(slb) != dungeon->owner)) {
            // We've reached enemy door
            break;
        }
        cdig->pos_next.x.stl.num = *nextstl_x;
        cdig->pos_next.y.stl.num = *nextstl_y;
        if ((subtile_slab(cdig->pos_dest.x.stl.num) == nextslb_x) && (subtile_slab(cdig->pos_dest.y.stl.num) == nextslb_y))
        {
            SYNCDBG(5,"%s: Reached destination slab (%d,%d)",func_name,(int)nextslb_x,(int)nextslb_y);
            return -1;
        }
        // Move position towards the target subtile, shortest way
        around_index = small_around_index_towards_destination(*nextstl_x,*nextstl_y,cdig->pos_dest.x.stl.num,cdig->pos_dest.y.stl.num);
        (*nextstl_x) += STL_PER_SLB * small_around[around_index].delta_x;
        (*nextstl_y) += STL_PER_SLB * small_around[around_index].delta_y;
        if (i > map_tiles_x+map_tiles_y)
        {
            ERRORLOG("%s: Infinite loop while finding path to dig gold",func_name);
            return -2;
        }
    }
    return i;
}

/**
 * Moves position towards destination, tagging any slabs which require digging.
 * Stops when the straight road towards destination can no longer be continued.
 * Computer player dig helper function.
 * @see tool_dig_to_pos2_f()
 * @param comp
 * @param cdig
 * @param simulation
 * @param digflags
 * @param nextstl_x
 * @param nextstl_y
 * @param func_name
 */
short tool_dig_to_pos2_do_action_on_slab_which_needs_it_f(struct Computer2 * comp, struct ComputerDig * cdig, TbBool simulation, unsigned short digflags,
    MapSubtlCoord *nextstl_x, MapSubtlCoord *nextstl_y, const char *func_name)
{
    struct Dungeon *dungeon;
    dungeon = comp->dungeon;
    MapSlabCoord nextslb_x;
    MapSlabCoord nextslb_y;
    long around_index;
    long i;
    for (i = 0; i < cdig->subfield_2C; i++)
    {
        struct SlabAttr *slbattr;
        struct SlabMap *slb;
        struct Map *mapblk;
        nextslb_x = subtile_slab(*nextstl_x);
        nextslb_y = subtile_slab(*nextstl_y);
        slb = get_slabmap_block(nextslb_x, nextslb_y);
        mapblk = get_map_block_at(*nextstl_x, *nextstl_y);
        slbattr = get_slab_attrs(slb);
        if ( (slbattr->is_diggable == 0) || (slb->kind == SlbT_GEMS)
          || (((mapblk->flags & SlbAtFlg_Filled) != 0) && (slabmap_owner(slb) != dungeon->owner)) )
        {
            if ( ((slbattr->block_flags & SlbAtFlg_Valuable) == 0) || (digflags == 0) ) {
                break;
            }
        }
        if ( !simulation )
        {
            if (try_game_action(comp, dungeon->owner, GA_MarkDig, 0, *nextstl_x, *nextstl_y, 1, 1) <= Lb_OK) {
                ERRORLOG("%s: Could not do game action at subtile (%d,%d)",func_name,(int)*nextstl_x,(int)*nextstl_y);
                break;
            }
            if (digflags != 0)
            {
                if ((slbattr->block_flags & SlbAtFlg_Valuable) != 0) {
                    cdig->valuable_slabs_tagged++;
                }
            }
        }
        cdig->pos_next.x.stl.num = *nextstl_x;
        cdig->pos_next.y.stl.num = *nextstl_y;
        if ((subtile_slab(cdig->pos_dest.x.stl.num) == nextslb_x) && (subtile_slab(cdig->pos_dest.y.stl.num) == nextslb_y))
        {
            SYNCDBG(5,"%s: Reached destination slab (%d,%d)",func_name,(int)nextslb_x,(int)nextslb_y);
            return -1;
        }
        // Move position towards the target subtile, shortest way
        around_index = small_around_index_towards_destination(*nextstl_x,*nextstl_y,cdig->pos_dest.x.stl.num,cdig->pos_dest.y.stl.num);
        (*nextstl_x) += STL_PER_SLB * small_around[around_index].delta_x;
        (*nextstl_y) += STL_PER_SLB * small_around[around_index].delta_y;
        if (i > map_tiles_x*map_tiles_y)
        {
            ERRORLOG("%s: Infinite loop while finding path to dig gold",func_name);
            return -2;
        }
    }
    nextslb_x = subtile_slab(*nextstl_x);
    nextslb_y = subtile_slab(*nextstl_y);
    if ((subtile_slab(cdig->pos_dest.x.stl.num) == nextslb_x) && (subtile_slab(cdig->pos_dest.y.stl.num) == nextslb_y))
    {
        cdig->pos_next.x.stl.num = *nextstl_x;
        cdig->pos_next.y.stl.num = *nextstl_y;
        SYNCDBG(5,"%s: Reached destination slab (%d,%d)",func_name,(int)nextslb_x,(int)nextslb_y);
        return -1;
    }
    return i;
}

/**
 * Tool function to do (or simulate) computer player digging.
 * @param comp Computer player which is doing the task.
 * @param cdig The ComputerDig structure to be changed. Should be dummy if simulating.
 * @param simulation Indicates if we're simulating or doing the real thing.
 * @param digflags These are not really flags, but should be changed into flags when all calls to this func are rewritten. Use values from ToolDigFlags enum.
 * @return
 */
short tool_dig_to_pos2_f(struct Computer2 * comp, struct ComputerDig * cdig, TbBool simulation, unsigned short digflags, const char *func_name)
{
    struct Dungeon *dungeon;
    struct SlabMap *slb;
    struct SlabMap *slbw;
    struct Map *mapblk;
    struct Map *mapblkw;
    MapSubtlCoord gldstl_x;
    MapSubtlCoord gldstl_y;
    MapSubtlCoord digstl_x;
    MapSubtlCoord digstl_y;
    MapSlabCoord digslb_x;
    MapSlabCoord digslb_y;
    long counter1;
    long i;
    SYNCDBG(14,"%s: Starting",func_name);
    dungeon = comp->dungeon;
    // Limit amount of calls
    cdig->calls_count++;
    if (cdig->calls_count >= COMPUTER_TOOL_DIG_LIMIT) {
        WARNLOG("%s: Player %d ComputerDig calls count (%d) exceeds limit for path from (%d,%d) to (%d,%d)",func_name,
            (int)dungeon->owner,(int)cdig->calls_count,(int)coord_slab(cdig->pos_begin.x.val),(int)coord_slab(cdig->pos_begin.y.val),
            (int)coord_slab(cdig->pos_dest.x.val),(int)coord_slab(cdig->pos_dest.y.val));
        return -2;
    }
    gldstl_x = stl_slab_center_subtile(cdig->pos_begin.x.stl.num);
    gldstl_y = stl_slab_center_subtile(cdig->pos_begin.y.stl.num);
    SYNCDBG(4,"%s: Dig slabs from (%d,%d) to (%d,%d)",func_name,subtile_slab(gldstl_x),subtile_slab(gldstl_y),subtile_slab(cdig->pos_dest.x.stl.num),subtile_slab(cdig->pos_dest.y.stl.num));
    if (get_2d_distance(&cdig->pos_begin, &cdig->pos_dest) <= cdig->distance)
    {
        SYNCDBG(4,"%s: Player %d does small distance digging",func_name,(int)dungeon->owner);
        counter1 = tool_dig_to_pos2_skip_slabs_which_dont_need_digging_f(comp, cdig, digflags, &gldstl_x, &gldstl_y, func_name);
        if (counter1 < 0) {
            return counter1;
        }
        // Being here means we didn't reached the destination - we must do some kind of action
        if (slab_is_liquid(subtile_slab(gldstl_x), subtile_slab(gldstl_y)))
        {
            if (computer_check_room_available(comp, RoK_BRIDGE) == IAvail_Now) {
                cdig->pos_next.x.stl.num = gldstl_x;
                cdig->pos_next.y.stl.num = gldstl_y;
                SYNCDBG(5,"%s: Player %d has bridge, so is going through liquid slab (%d,%d)",func_name,
                    (int)dungeon->owner,(int)subtile_slab(gldstl_x),(int)subtile_slab(gldstl_y));
                return -5;
            }
        }
        counter1 = tool_dig_to_pos2_do_action_on_slab_which_needs_it_f(comp, cdig, simulation, digflags, &gldstl_x, &gldstl_y, func_name);
        if (counter1 < 0) {
            return counter1;
        }
        // If the straight road stopped and we were not able to find anything to dig, check other directions
        long around_index;
        around_index = small_around_index_towards_destination(gldstl_x,gldstl_y,cdig->pos_dest.x.stl.num,cdig->pos_dest.y.stl.num);
        if (counter1 > 0)
        {
            cdig->pos_begin.x.stl.num = gldstl_x;
            cdig->pos_begin.y.stl.num = gldstl_y;
            cdig->distance = get_2d_distance(&cdig->pos_next, &cdig->pos_dest);
            // In case we're finishing the easy road, prepare vars for long distance digging
            cdig->hug_side = get_hug_side(cdig, cdig->pos_next.x.stl.num, cdig->pos_next.y.stl.num,
                cdig->pos_dest.x.stl.num, cdig->pos_dest.y.stl.num, around_index, dungeon->owner);
            cdig->direction_around = (around_index + (cdig->hug_side < 1 ? 3 : 1)) & 3;
            SYNCDBG(5,"%s: Going through slab (%d,%d)",func_name,(int)subtile_slab(gldstl_x),(int)subtile_slab(gldstl_y));
            return 0;
        }
        if (cdig->subfield_2C == comp->field_C)
        {
            gldstl_x -= STL_PER_SLB * small_around[around_index].delta_x;
            gldstl_y -= STL_PER_SLB * small_around[around_index].delta_y;
            cdig->pos_begin.x.val = subtile_coord(gldstl_x,0);
            cdig->pos_begin.y.val = subtile_coord(gldstl_y,0);
            cdig->pos_begin.z.val = 0;
            cdig->pos_E.x.val = cdig->pos_begin.x.val;
            cdig->pos_E.y.val = cdig->pos_begin.y.val;
            cdig->pos_E.z.val = cdig->pos_begin.z.val;
        }
        if ((cdig->pos_next.x.val == 0) && (cdig->pos_next.y.val == 0) && (cdig->pos_next.z.val == 0))
        {
            cdig->pos_next.x.val = cdig->pos_E.x.val;
            cdig->pos_next.y.val = cdig->pos_E.y.val;
            cdig->pos_next.z.val = cdig->pos_E.z.val;
        }
        cdig->subfield_48++;
        if ((cdig->subfield_48 > 10) && (cdig->sub4C_stl_x == gldstl_x) && (cdig->sub4C_stl_y == gldstl_y)) {
            SYNCDBG(5,"%s: Positions are equal at subtile (%d,%d)",func_name,(int)gldstl_x,(int)gldstl_y);
            return -2;
        }
        cdig->sub4C_stl_x = gldstl_x;
        cdig->sub4C_stl_y = gldstl_y;
        cdig->distance = get_2d_distance(&cdig->pos_next, &cdig->pos_dest);
        cdig->hug_side = get_hug_side(cdig, cdig->pos_next.x.stl.num, cdig->pos_next.y.stl.num,
                           cdig->pos_dest.x.stl.num, cdig->pos_dest.y.stl.num, around_index, dungeon->owner);
        cdig->direction_around = (around_index + (cdig->hug_side < 1 ? 3 : 1)) & 3;
        i = dig_to_position(dungeon->owner, cdig->pos_next.x.stl.num, cdig->pos_next.y.stl.num,
            cdig->direction_around, cdig->hug_side);
        if (i == -1) {
            SYNCDBG(5,"%s: Player %d short digging to subtile (%d,%d) preparations failed",func_name,(int)dungeon->owner,(int)cdig->pos_next.x.stl.num,(int)cdig->pos_next.y.stl.num);
            return -2;
        }
        digstl_x = stl_num_decode_x(i);
        digstl_y = stl_num_decode_y(i);
        digslb_x = subtile_slab(digstl_x);
        digslb_y = subtile_slab(digstl_y);
        slb = get_slabmap_block(digslb_x, digslb_y);
        if (slab_kind_is_liquid(slb->kind) && (computer_check_room_available(comp, RoK_BRIDGE) == IAvail_Now))
        {
            cdig->pos_next.y.stl.num = digstl_y;
            cdig->pos_next.x.stl.num = digstl_x;
            SYNCDBG(5,"%s: Player %d has bridge, so is going through liquid subtile (%d,%d)",func_name,(int)dungeon->owner,(int)gldstl_x,(int)gldstl_y);
            return -5;
        }
    } else
    {
        SYNCDBG(4,"%s: Player %d does long distance digging",func_name,(int)dungeon->owner);
        i = dig_to_position(dungeon->owner, gldstl_x, gldstl_y, cdig->direction_around, cdig->hug_side);
        if (i == -1) {
            SYNCDBG(5,"%s: Player %d long digging to subtile (%d,%d) preparations failed",func_name,(int)dungeon->owner,(int)gldstl_x,(int)gldstl_y);
            return -2;
        }
        digstl_x = stl_num_decode_x(i);
        digstl_y = stl_num_decode_y(i);
        digslb_x = subtile_slab(digstl_x);
        digslb_y = subtile_slab(digstl_y);
    }
    slb = get_slabmap_block(digslb_x, digslb_y);
    struct SlabAttr *slbattr;
    slbattr = get_slab_attrs(slb);
    if ((slbattr->is_diggable) && (slb->kind != SlbT_GEMS))
    {
        mapblk = get_map_block_at(digstl_x, digstl_y);
        if (((mapblk->flags & SlbAtFlg_Filled) == 0) || (slabmap_owner(slb) == dungeon->owner))
        {
            i = get_subtile_number_at_slab_center(digslb_x,digslb_y);
            if ((find_from_task_list(dungeon->owner, i) < 0) && (!simulation))
            {
                // Only when the computer has enough gold to cast lvl8, will he consider casting lvl3 power, so he has some gold left.
                if( computer_able_to_use_power(comp, PwrK_DESTRWALLS, 8, 1))
                {
                    mapblkw = get_map_block_at(digstl_x, digstl_y-3);
                    slbw = get_slabmap_block(digslb_x, digslb_y-1);
                    if(((mapblkw->flags & SlbAtFlg_Filled) >= 1) && (slabmap_owner(slbw) != dungeon->owner))
                    {
                        magic_use_available_power_on_subtile(dungeon->owner, PwrK_DESTRWALLS, 3, digstl_x, digstl_y-3, PwCast_Unrevealed);
                        return -5;
                    }
                    else
                    {
                        mapblkw = get_map_block_at(digstl_x, digstl_y+3);
                        slbw = get_slabmap_block(digslb_x, digslb_y+1);
                        if(((mapblkw->flags & SlbAtFlg_Filled) >= 1) && (slabmap_owner(slbw) != dungeon->owner))
                        {
                            magic_use_available_power_on_subtile(dungeon->owner, PwrK_DESTRWALLS, 3, digstl_x, digstl_y+3, PwCast_Unrevealed);
                            return -5;
                        }
                        else
                        {
                            mapblkw = get_map_block_at(digstl_x-3, digstl_y);
                            slbw = get_slabmap_block(digslb_x-1, digslb_y);
                            if(((mapblkw->flags & SlbAtFlg_Filled) >= 1) && (slabmap_owner(slbw) != dungeon->owner))
                            {
                                magic_use_available_power_on_subtile(dungeon->owner, PwrK_DESTRWALLS, 3, digstl_x-3, digstl_y, PwCast_Unrevealed);
                                return -5;
                            }
                            else
                            {
                                mapblkw = get_map_block_at(digstl_x+3, digstl_y);
                                slbw = get_slabmap_block(digslb_x+1, digslb_y);
                                if(((mapblkw->flags & SlbAtFlg_Filled) >= 1) && (slabmap_owner(slbw) != dungeon->owner))
                                {
                                    magic_use_available_power_on_subtile(dungeon->owner, PwrK_DESTRWALLS, 3, digstl_x+3, digstl_y, PwCast_Unrevealed);
                                    return -5;
                                }
                            }
                        }
                    }
                }
                if (try_game_action(comp, dungeon->owner, GA_MarkDig, 0, digstl_x, digstl_y, 1, 1) <= Lb_OK) 
                {
                    ERRORLOG("%s: Couldn't do game action - cannot dig",func_name);
                    return -2;
                }
            }
        }
    }
    cdig->direction_around = small_around_index_towards_destination(cdig->pos_next.x.stl.num,cdig->pos_next.y.stl.num,digstl_x,digstl_y);
    cdig->pos_next.x.stl.num = digstl_x;
    cdig->pos_next.y.stl.num = digstl_y;
    if ((subtile_slab(cdig->pos_dest.x.stl.num) == digslb_x) && (subtile_slab(cdig->pos_dest.y.stl.num) == digslb_y))
    {
        SYNCDBG(5,"%s: Reached destination slab (%d,%d)",func_name,(int)digslb_x,(int)digslb_y);
        return -1;
    }
    cdig->pos_begin.x.stl.num = digstl_x;
    cdig->pos_begin.y.stl.num = digstl_y;
    SYNCDBG(5,"%s: Going through slab (%d,%d)",func_name,(int)digslb_x,(int)digslb_y);
    return 0;
}

int find_trap_location_index(const struct Computer2 * comp, const struct Coord3d * coord)
{
    const struct Coord3d * location;
    MapSlabCoord slb_x;
    MapSlabCoord slb_y;
    long i;
    slb_x = subtile_slab(coord->x.stl.num);
    slb_y = subtile_slab(coord->y.stl.num);
    for (i=0; i < COMPUTER_TRAP_LOC_COUNT; i++)
    {
        location = &comp->trap_locations[i];
        if ((subtile_slab(location->x.stl.num) == slb_x) && (subtile_slab(location->y.stl.num) == slb_y)) {
            return i;
        }
    }
    return -1;
}

long add_to_trap_location(struct Computer2 * comp, struct Coord3d * coord)
{
    SYNCDBG(6,"Starting");
    // Avoid duplicating entries
    if (find_trap_location_index(comp, coord) >= 0) {
        return false;
    }
    struct Coord3d * location;
    long i;
    // Find a free place and add the location
    for (i=0; i < COMPUTER_TRAP_LOC_COUNT; i++)
    {
        location = &comp->trap_locations[i];
        if ((location->x.val <= 0) && (location->y.val <= 0)) {
            location->x.val = coord->x.val;
            location->y.val = coord->y.val;
            location->z.val = coord->z.val;
            return true;
        }
    }
    SYNCDBG(7,"No free location");
    return false;
}

long check_for_gold(MapSubtlCoord basestl_x, MapSubtlCoord basestl_y, long plyr_idx)
{
    struct SlabMap *slb;
    struct SlabAttr *slbattr;
    SubtlCodedCoords stl_num;
    SYNCDBG(15,"Starting");
    basestl_x = stl_slab_center_subtile(basestl_x);
    basestl_y = stl_slab_center_subtile(basestl_y);
    stl_num = get_subtile_number(basestl_x,basestl_y);
    slb = get_slabmap_for_subtile(basestl_x,basestl_y);
    slbattr = get_slab_attrs(slb);
    if ((slbattr->block_flags & SlbAtFlg_Valuable) != 0) {
        return (find_from_task_list(plyr_idx, stl_num) < 0);
    }
    return 0;
}

int search_spiral_f(struct Coord3d *pos, PlayerNumber owner, int area_total, long (*cb)(MapSubtlCoord, MapSubtlCoord, long), const char *func_name)
{
    SYNCDBG(7,"%s: Starting at (%d,%d)",func_name,pos->x.stl.num,pos->y.stl.num);
   
    int valid_area = 0;
    MapSubtlCoord stl_x = pos->x.stl.num;
    MapSubtlCoord stl_y = pos->y.stl.num;
    int lookup_idx = 0;
    int bi_loop_counter = 0;

    for ( char i = 0; ; ++i )
    {
        if ( (i & 1) != 0 )
            ++bi_loop_counter;
        int j = bi_loop_counter;
        MapSubtlDelta delta_x = lookup[lookup_idx].delta_x;
        MapSubtlDelta delta_y = lookup[lookup_idx].delta_y;
        if ( bi_loop_counter )
        {
            do
            {
                if ( stl_x < map_subtiles_x && stl_y < map_subtiles_y )
                {
                    int check_fn_result = cb(stl_x, stl_y, owner);
                    if ( check_fn_result )
                    {
                        pos->x.stl.num = stl_x;
                        pos->y.stl.num = stl_y;
                        if ( check_fn_result == -1 )
                            return -valid_area;
                        return valid_area;
                    }
                    valid_area++;
                    if ( valid_area >= area_total )
                        return valid_area;
                }
                --j;
                stl_y += delta_y;
                stl_x += delta_x;
            }
            while ( j );
        }
        lookup_idx = (lookup_idx + 1) % 4;
    }
}

long find_next_gold(struct Computer2 * comp, struct ComputerTask * ctask)
{
    SYNCDBG(5,"Starting");

    memcpy(&ctask->dig.pos_dest, &ctask->dig.pos_next, sizeof(struct Coord3d));

    // Try to find gold tiles around current position
    if (search_spiral(&ctask->dig.pos_dest, comp->dungeon->owner, 25, check_for_gold) == 25) {
        SYNCDBG(5,"Player %d did not found next gold",(int)comp->dungeon->owner);
        return 0;
    }

    memcpy(&ctask->dig.pos_begin, &ctask->dig.pos_next, sizeof(struct Coord3d));
    ctask->dig.distance = LONG_MAX;
    ctask->dig.calls_count = 0;
    // Make local copy of the dig structure
    struct ComputerDig cdig;
    memcpy(&cdig, &ctask->dig, sizeof(struct ComputerDig));

    long retval;
    do
    {
        retval = tool_dig_to_pos2(comp, &cdig, 1, ToolDig_BasicOnly);
        SYNCDBG(5,"retval=%d, dig.distance=%d, dig.subfield_54=%d",
            retval, cdig.distance, cdig.calls_count);
    } while (retval == 0);

    SYNCDBG(6,"Finished");
    if ((retval != -1) && (retval != -5)) {
        return 0;
    } else {
        return 1;
    }
}

long task_dig_to_gold(struct Computer2 *comp, struct ComputerTask *ctask)
{
    long i;
    SYNCDBG(2,"Starting");
    struct Dungeon* dungeon = comp->dungeon;

    i = dungeon->total_area * comp->dig_stack_size / 100;
    if ((dungeon->digger_stack_length > 0) && (dungeon->digger_stack_length >= i))
    {
        SYNCDBG(6,"Player %d did nothing because digger stack length is over %d",(int)dungeon->owner,(int)i);
        return 0;
    }

    if (ctask->dig.valuable_slabs_tagged >= ctask->dig_to_gold.slabs_dig_count)
    {
        struct SlabMap* slb = get_slabmap_for_subtile(ctask->dig.pos_next.x.stl.num, ctask->dig.pos_next.y.stl.num);

        if ((get_slab_attrs(slb)->block_flags & SlbAtFlg_Valuable) != 0)
        {
            ctask->field_60--;
            if (ctask->field_60 > 0) {
                SYNCDBG(6,"Player %d needs to dig %d more",(int)dungeon->owner,(int)ctask->field_60);
                return 0;
            }
        }
        ctask->dig.valuable_slabs_tagged = 0;
    }

    {
        MapSubtlCoord stl_x = stl_slab_center_subtile(ctask->dig.pos_next.x.stl.num);
        MapSubtlCoord stl_y = stl_slab_center_subtile(ctask->dig.pos_next.y.stl.num);
        MapSlabCoord slb_x = subtile_slab(stl_x);
        MapSlabCoord slb_y = subtile_slab(stl_y);
        struct SlabMap* slb = get_slabmap_block(slb_x, slb_y);

        if (slb->kind == SlbT_GEMS)
        {
            SYNCDBG(7, "Player %d is digging around gems (%d %d)", (int)dungeon->owner, slb_x, slb_y);
            for (int y = -1; y < 2; y++)
            {
                for (int x = -1; x < 2; x++)
                {
                    if ((x != 0) || (y != 0))
                    {
                        stl_x = slab_subtile_center(slb_x + x);
                        stl_y = slab_subtile_center(slb_y + y);
                        slb = get_slabmap_block(slb_x + x, slb_y + y);

                        struct Map* mapblk = get_map_block_at(stl_x, stl_y);
                        struct SlabAttr *slbattr = get_slab_attrs(slb);
                        if ( (slbattr->is_diggable != 0)
                          || (((mapblk->flags & SlbAtFlg_Filled) != 0) && (slabmap_owner(slb) == dungeon->owner)) )
                        {
                            TbResult res = game_action(dungeon->owner, GA_MarkDig, 0, stl_x, stl_y, 1, 1);
                            if (res <= Lb_OK)
                            {
                                WARNLOG("Game action GA_MarkDig returned code %d - location %d,%d around gem not marked for digging", res, slb_x + x, slb_y + y);
                            }
                        }
                    }
                }
            }
        }
    }

    long retval = tool_dig_to_pos2(comp, &ctask->dig, 0, ToolDig_AllowValuable);

    if ((ctask->flags & ComTsk_AddTrapLocation) != 0)
    {
        ctask->flags &= ~ComTsk_AddTrapLocation;
        add_to_trap_location(comp, &ctask->dig.pos_next);
    }

    if (ctask->dig.valuable_slabs_tagged >= ctask->dig_to_gold.slabs_dig_count)
    {
        ctask->field_60 = 700 / comp->click_rate;
    }

    if (retval == -5)
    {
        ctask->ottype = ctask->ttype;
        ctask->ttype = CTT_WaitForBridge;

        SYNCDBG(6,"Player %d is waiting for bridge",(int)dungeon->owner);
        return CTaskRet_Unk4;
    }

    if ((retval < -3) || (retval > -1))
    {
        SYNCDBG(6,"Player %d finished, code %d",(int)dungeon->owner,(int)retval);
        return retval;
    }

    if (find_next_gold(comp, ctask) != 0)
    {
        SYNCDBG(7,"Player %d found next slab",(int)dungeon->owner);
        return 0;
    }

    struct GoldLookup* gold_lookup = get_gold_lookup(ctask->dig_to_gold.target_lookup_idx);

    unsigned short gldstl_x = gold_lookup->x_stl_num;
    unsigned short gldstl_y = gold_lookup->y_stl_num;

    unsigned short ctgstl_x = ctask->dig.pos_begin.x.stl.num;
    unsigned short ctgstl_y = ctask->dig.pos_begin.y.stl.num;

    // While destination isn't reached, continue finding slabs to mark
    if ((gldstl_x != ctgstl_x) || (gldstl_y != ctgstl_y))
    {
        ctask->dig.pos_next.x.stl.num = gldstl_x;
        ctask->dig.pos_next.y.stl.num = gldstl_y;

        ctask->dig.pos_begin.x.stl.num = gldstl_x;
        ctask->dig.pos_begin.y.stl.num = gldstl_y;

        if (find_next_gold(comp, ctask) != 0) // || (retval < -3) -- Already returned
        {
            SYNCDBG(7,"Player %d found next slab",(int)dungeon->owner);
            return retval;
        }
    }

    // move to next task or return to enclosing task or return to try again later
    if ((retval == -3) || (retval == -2))
    {
        gold_lookup = get_gold_lookup(ctask->dig_to_gold.target_lookup_idx);
        gold_lookup->player_interested[dungeon->owner] |= 0x02;
        remove_task(comp, ctask);
    } else
    if (retval == -1) // unnecessary check as retval < -3 and retval > -1 did return before
    {
        remove_task(comp, ctask);
    }

    SYNCDBG(5,"Player %d task finished",(int)dungeon->owner);
    return retval;
}

long task_dig_to_attack(struct Computer2 *comp, struct ComputerTask *ctask)
{
    SYNCDBG(9,"Starting");
    if ((game.play_gameturn - ctask->created_turn) > 7500) {
      comp->task_state = CTaskSt_Select;
      remove_task(comp, ctask);
      return CTaskRet_Unk0;
    }
    //return _DK_task_dig_to_attack(comp,ctask);
    if (ctask->dig.pos_next.x.val > 0)
    {
        struct SlabMap *slb;
        slb = get_slabmap_for_subtile(ctask->dig.pos_next.x.stl.num, ctask->dig.pos_next.y.stl.num);
        if (slabmap_owner(slb) != comp->dungeon->owner) {
            return CTaskRet_Unk4;
        }
        if ((ctask->flags & ComTsk_AddTrapLocation) != 0)
        {
          ctask->lastrun_turn++;
          if (ctask->lastrun_turn > 5)
              ctask->flags &= ~ComTsk_AddTrapLocation;
          add_to_trap_location(comp, &ctask->dig.pos_next);
        }
    }
    long dig_ret;
    dig_ret = tool_dig_to_pos2(comp, &ctask->dig, 0, ToolDig_BasicOnly);
    int i;
    switch (dig_ret)
    {
    case -5:
        ctask->ottype = ctask->ttype;
        ctask->ttype = CTT_WaitForBridge;
        dig_ret = CTaskRet_Unk4;
        break;
    case -3:
    case -2:
        comp->task_state = CTaskSt_Select;
        suspend_task_process(comp, ctask);
        break;
    case 0:
        for (i = 0; i < SMALL_AROUND_MID_LENGTH; i++)
        {
            MapSubtlCoord stl_x;
            MapSubtlCoord stl_y;
            stl_x = ctask->dig.pos_next.x.stl.num + (long)slab_subtile(small_around_mid[i].delta_x,0);
            stl_y = ctask->dig.pos_next.y.stl.num + (long)slab_subtile(small_around_mid[i].delta_y,0);
            if (xy_walkable(stl_x, stl_y, ctask->dig_somewhere.target_plyr_idx)) {
                remove_task(comp, ctask);
                break;
            }
        }
        if (i == SMALL_AROUND_MID_LENGTH)
        {
            break;
        }
        // fall through
    case -1:
        {
            struct ComputerProcess *cproc;
            cproc = get_computer_process(comp, ctask->field_8C);
            cproc->param_5 = computer_task_index(ctask);
            cproc->func_complete(comp, cproc);
        }
        suspend_task_process(comp, ctask);
        break;
    default:
        break;
    }
    return dig_ret;
}

long count_creatures_at_call_to_arms(struct Computer2 *comp)
{
    struct Dungeon *dungeon;
    dungeon = comp->dungeon;
    return count_player_list_creatures_of_model_matching_bool_filter(dungeon->owner, -1, creature_is_called_to_arms);
}

static struct Thing *find_creature_for_call_to_arms(struct Computer2 *comp, TbBool prefer_high_scoring)
{
    struct Thing *thing;
    int highest_score;
    char state;
    thing = INVALID_THING;
    highest_score = INT_MAX;

    for (struct Thing *i = thing_get(comp->dungeon->creatr_list_start); 
        !thing_is_invalid(i); 
        i = thing_get(creature_control_get_from_thing(i)->players_next_creature_idx))
    {
        struct CreatureControl *cctrl = creature_control_get_from_thing(i);

        if ( (i->alloc_flags & TAlF_IsInLimbo) != 0 )
            continue;
        if ( (i->state_flags & TAlF_IsInMapWho) != 0 )
            continue;
        if ( i->active_state == CrSt_CreatureUnconscious )
            continue;

        if ( i->active_state == CrSt_MoveToPosition )
            state = i->continue_state;
        else
            state = i->active_state;
        struct StateInfo *stati = get_thing_state_info_num(state);

        if ( (cctrl->spell_flags & CSAfF_CalledToArms) != 0 )
        {
            if ( !stati->react_to_cta )
                continue;
        }

        if ( !stati->react_to_cta || !can_change_from_state_to(i, i->active_state, CrSt_ArriveAtCallToArms) )
            continue;

        if ( prefer_high_scoring )
        {
            if ( game.creature_scores[i->model].value[cctrl->explevel] < highest_score && !thing_is_invalid(thing) )
                continue;
            highest_score = game.creature_scores[i->model].value[cctrl->explevel];
        }
        thing = i;
    }
    return thing;
}

long count_creatures_in_call_to_arms(struct Computer2 *comp)
{
    return _DK_count_creatures_in_call_to_arms(comp);
}

long task_magic_call_to_arms(struct Computer2 *comp, struct ComputerTask *ctask)
{
    SYNCDBG(9,"Starting");
    struct Dungeon *dungeon;
    dungeon = comp->dungeon;
    //return _DK_task_magic_call_to_arms(comp,ctask);
    switch (ctask->task_state)
    {
    case 0:
        if ((game.play_gameturn - ctask->lastrun_turn) < ctask->field_60) {
            return CTaskRet_Unk4;
        }
        ctask->field_60 = 18;
        ctask->lastrun_turn = game.play_gameturn;
        // If gathered enough creatures, go to next task state
        if (count_creatures_in_call_to_arms(comp) >= ctask->magic_cta.repeat_num) {
            ctask->task_state = CTaskSt_Wait;
            return CTaskRet_Unk2;
        }
        // If not, cast CTA on position of next creature
        struct Thing *creatng;
        creatng = find_creature_for_call_to_arms(comp, true);
        if (!thing_is_invalid(creatng))
        {
          if (try_game_action(comp, dungeon->owner, GA_UsePwrCall2Arms, 8, creatng->mappos.x.stl.num, creatng->mappos.y.stl.num, 1, 1) > Lb_OK) {
              return CTaskRet_Unk2;
          }
          // If cannot cast CTA on next creature, skip to state 2
          SYNCDBG(7,"Player %d cannot cast CTA on owned %s index %d",(int)dungeon->owner,thing_model_name(creatng),(int)creatng->index);
          ctask->task_state = CTaskSt_Select;
          return CTaskRet_Unk4;
        }
        // If there is no next creature, but we've gathered at least half of the amount, go to next state with what we have
        if (count_creatures_in_call_to_arms(comp) > ctask->magic_cta.repeat_num - ctask->magic_cta.repeat_num / 2) {
            ctask->task_state = CTaskSt_Wait;
            return CTaskRet_Unk4;
        }
        // We haven't gathered enough creatures - cancel the task
        SYNCDBG(7,"Player %d cannot gather enough creatures around CTA, cancelling task",(int)dungeon->owner);
        if (dungeon->cta_start_turn > 0) {
            try_game_action(comp, dungeon->owner, GA_StopPwrCall2Arms, 5, 0, 0, 0, 0);
        }
        remove_task(comp, ctask);
        return CTaskRet_Unk0;
    case 1:
        if ((game.play_gameturn - ctask->lastrun_turn) < ctask->field_60) {
            return CTaskRet_Unk2;
        }
        SYNCDBG(7,"Player %d casts CTA at (%d,%d)",(int)dungeon->owner, (int)ctask->magic_cta.target_pos.x.stl.num, (int)ctask->magic_cta.target_pos.y.stl.num);
        if (try_game_action(comp, dungeon->owner, GA_UsePwrCall2Arms, 5, ctask->magic_cta.target_pos.x.stl.num, ctask->magic_cta.target_pos.y.stl.num, 1, 1) >= Lb_OK) {
            ctask->task_state = CTaskSt_Select;
            ctask->field_60 = ctask->field_8E;
            return CTaskRet_Unk2;
        }
        SYNCDBG(7,"Player %d cannot cast CTA at (%d,%d), cancelling task",(int)dungeon->owner, (int)ctask->magic_cta.target_pos.x.stl.num, (int)ctask->magic_cta.target_pos.y.stl.num);
        if (dungeon->cta_start_turn > 0) {
            try_game_action(comp, dungeon->owner, GA_StopPwrCall2Arms, 5, 0, 0, 0, 0);
        }
        remove_task(comp, ctask);
        return CTaskRet_Unk0;
    case 2:
        // Keep CTA running until most creatures are able to reach it
        if (count_creatures_at_call_to_arms(comp) < ctask->magic_cta.repeat_num - ctask->magic_cta.repeat_num / 4) 
        {
            // For a minimum amount of time
            if ((game.play_gameturn - ctask->lastrun_turn) < (ctask->field_60 / 10)) 
            {
                return CTaskRet_Unk1;
            }
        }
        // There's a time limit for how long CTA may run
        if ((game.play_gameturn - ctask->lastrun_turn) < ctask->field_60) 
            {
                return CTaskRet_Unk1;
            }
        // Finish the CTA casting task
        SYNCDBG(7,"Player %d finishes CTA at (%d,%d)",(int)dungeon->owner, (int)ctask->magic_cta.target_pos.x.stl.num, (int)ctask->magic_cta.target_pos.y.stl.num);
        if (dungeon->cta_start_turn > 0) {
            try_game_action(comp, dungeon->owner, GA_StopPwrCall2Arms, 5, 0, 0, 0, 0);
        }
        remove_task(comp, ctask);
        return CTaskRet_Unk1;
    default:
        ERRORLOG("Bad state %d", (int)ctask->task_state);
        ctask->task_state = CTaskSt_None;
        break;
    }
    return CTaskRet_Unk4;
}

struct Thing *find_creature_for_pickup(struct Computer2 *comp, struct Coord3d *pos, struct Room *room, CreatureJob new_job, long best_score)
{
    //TODO CREATURE_JOBS This function needs major rework, to base conditions on job, not on room we're dropping into
    //TODO CREATURE_JOBS Rewrite all uses of this function before remaking it
    struct Dungeon *dungeon;
    dungeon = comp->dungeon;
    SYNCDBG(8,"Starting");
    MapSubtlCoord stl_x;
    MapSubtlCoord stl_y;
    stl_x = 0;
    stl_y = 0;
    if (pos != NULL)
    {
        stl_x = pos->x.stl.num;
        stl_y = pos->y.stl.num;
    } else
    if (!room_is_invalid(room))
    {
        stl_x = room->central_stl_x;
        stl_y = room->central_stl_y;
    }
    struct Thing *pick_thing;
    long pick_score;
    pick_score = LONG_MIN;
    pick_thing = INVALID_THING;

    unsigned long k;
    int i;
    k = 0;
    i = dungeon->creatr_list_start;
    while (i != 0)
    {
        struct Thing *thing;
        thing = thing_get(i);
        TRACE_THING(thing);
        struct CreatureControl *cctrl;
        cctrl = creature_control_get_from_thing(thing);
        if (thing_is_invalid(thing) || creature_control_invalid(cctrl))
        {
            ERRORLOG("Jump to invalid creature detected");
            break;
        }
        i = cctrl->players_next_creature_idx;
        // Thing list loop body
        long score;
        if (can_thing_be_picked_up_by_player(thing, dungeon->owner) && !creature_is_being_dropped(thing))
        {
            if ((get_creature_state_type(thing) != CrStTyp_Work) || (thing_is_invalid(pick_thing) && best_score))
            {
                if (!room_is_invalid(room))
                {
                    if (creature_can_do_job_near_position(thing, stl_x, stl_y, new_job, JobChk_None))
                    {
                        struct CreatureStats *crstat;
                        crstat = creature_stats_get_from_thing(thing);
                        switch (room->kind)
                        {
                        case RoK_LIBRARY:
                            score = compute_creature_work_value(crstat->research_value*256, ROOM_EFFICIENCY_MAX, cctrl->explevel);
                            break;
                        case RoK_WORKSHOP:
                            score = compute_creature_work_value(crstat->manufacture_value*256, ROOM_EFFICIENCY_MAX, cctrl->explevel);
                            break;
                        case RoK_TRAINING:
                            score = get_creature_thing_score(thing);
                            break;
                        default:
                            score = 0; // Still more than LONG_MIN
                            break;
                        }
                        if (score >= pick_score)
                        {
                            pick_score = score;
                            pick_thing = thing;
                        }
                        continue;
                    }
                } else
                {
                    long delta_x;
                    long delta_y;
                    delta_x = thing->mappos.x.stl.num - stl_x;
                    delta_y = thing->mappos.y.stl.num - stl_y;
                    if (abs(delta_x) + abs(delta_y) >= 2)
                    {
                        if (best_score) {
                            score = get_creature_thing_score(thing);
                        } else {
                            score = 0; // Still more than LONG_MIN
                        }
                        if (score >= pick_score)
                        {
                            pick_score = score;
                            pick_thing = thing;
                        }
                    }
                }
            }
        }
        // Thing list loop body ends
        k++;
        if (k > CREATURES_COUNT)
        {
            ERRORLOG("Infinite loop detected when sweeping creatures list");
            break;
        }
    }
    SYNCDBG(19,"Finished");
    return pick_thing;
}

long count_creatures_for_pickup(struct Computer2 *comp, struct Coord3d *pos, struct Room *room, long a4)
{
    //TODO COMPUTER_EVENT_BREACH needs this function; may be also used somewhere else - not sure
    struct CreatureControl *cctrl;
    struct Thing *thing;
    unsigned long k;
    int i;
    SYNCDBG(8,"Starting");
    MapSubtlCoord stl_x;
    MapSubtlCoord stl_y;
    stl_x = 0;
    stl_y = 0;
    if (pos != NULL)
    {
      stl_x = pos->x.stl.num;
      stl_y = pos->y.stl.num;
    }
    int count;
    count = 0;
    k = 0;
    i = comp->dungeon->creatr_list_start;
    while (i != 0)
    {
        thing = thing_get(i);
        TRACE_THING(thing);
        cctrl = creature_control_get_from_thing(thing);
        if (thing_is_invalid(thing) || creature_control_invalid(cctrl))
        {
            ERRORLOG("Jump to invalid creature detected");
            break;
        }
        i = cctrl->players_next_creature_idx;
        // Thing list loop body
        if (!thing_is_picked_up(thing))
        {
            if ((thing->active_state != CrSt_CreatureUnconscious) && (cctrl->combat_flags == 0))
            {
                if (!creature_is_called_to_arms(thing) && !creature_is_being_dropped(thing))
                {
                    struct StateInfo *stati;
                    int n;
                    n = get_creature_state_besides_move(thing);
                    stati = get_thing_state_info_num(n);
                    if ((stati->state_type != CrStTyp_Work) || a4 )
                    {
                        if (room_is_invalid(room))
                        {
                            if (abs(thing->mappos.x.stl.num - stl_x) + abs(thing->mappos.y.stl.num - stl_y) < 2 )
                              continue;
                        } else
                        {
                            //This needs finishing
                            //if ( !person_will_do_job_for_room(thing, room) )
                              continue;
                        }
                        count++;
                    }
                }
            }
        }
        // Thing list loop body ends
        k++;
        if (k > CREATURES_COUNT)
        {
            ERRORLOG("Infinite loop detected when sweeping creatures list");
            break;
        }
    }
    SYNCDBG(19,"Finished");
    return count;
}

long task_pickup_for_attack(struct Computer2 *comp, struct ComputerTask *ctask)
{
    SYNCDBG(19,"Starting");
    if (game.play_gameturn - ctask->created_turn > 7500)
    {
        remove_task(comp, ctask);
        return CTaskRet_Unk0;
    }
    if (!xy_walkable(ctask->pickup_for_attack.target_pos.x.stl.num, ctask->pickup_for_attack.target_pos.y.stl.num, comp->dungeon->owner))
    {
        return CTaskRet_Unk4;
    }
    struct Thing *thing;
    thing = thing_get(comp->held_thing_idx);
    if (!thing_is_invalid(thing))
    {
        if (computer_dump_held_things_on_map(comp, thing, &ctask->pickup_for_attack.target_pos)) {
            return CTaskRet_Unk2;
        }
        computer_force_dump_held_things_on_map(comp, &comp->dungeon->essential_pos);
        return CTaskRet_Unk4;
    }
    if (ctask->pickup_for_attack.repeat_num <= 0)
    {
        remove_task(comp, ctask);
        return CTaskRet_Unk1;
    }
    ctask->pickup_for_attack.repeat_num--;
    thing = find_creature_for_pickup(comp, &ctask->pickup_for_attack.target_pos, NULL, Job_SEEK_THE_ENEMY, 1);
    if (!thing_is_invalid(thing))
    {
        if (computer_place_thing_in_power_hand(comp, thing, &ctask->pickup_for_attack.target_pos)) {
            SYNCDBG(9,"Player %d picked %s index %d to attack position (%d,%d)",(int)comp->dungeon->owner,thing_model_name(thing),(int)thing->index,
                (int)ctask->pickup_for_attack.target_pos.x.stl.num, (int)ctask->pickup_for_attack.target_pos.y.stl.num);
            return CTaskRet_Unk2;
        }
        return CTaskRet_Unk4;
    }
    return CTaskRet_Unk4;
}

long task_move_creature_to_room(struct Computer2 *comp, struct ComputerTask *ctask)
{
    struct Thing *thing;
    struct Room *room;
    struct Coord3d pos;
    long i;
    struct Dungeon *dungeon;
    dungeon = comp->dungeon;
    room = room_get(ctask->move_to_room.room_idx1);
    thing = thing_get(comp->held_thing_idx);
    if (!thing_is_invalid(thing)) // We have no unit in hand
    {
        // 2nd phase - we have specific creature and specific room index, and creature is picked up already
        SYNCDBG(9,"Starting player %d drop",(int)dungeon->owner);
        if (room_is_invalid(room))
        {
            room = room_get(ctask->move_to_room.room_idx2);
        }
        if (thing_is_creature(thing) && room_exists(room))
        {
            struct CreatureStats *crstat;
            crstat = creature_stats_get_from_thing(thing);
            CreatureJob jobpref;
            jobpref = get_job_for_room(room->kind, JoKF_AssignComputerDrop|JoKF_AssignAreaWithinRoom, crstat->job_primary|crstat->job_secondary);
            if (get_drop_position_for_creature_job_in_room(&pos, room, jobpref, thing))
            {
                if (computer_dump_held_things_on_map(comp, thing, &pos) > 0) {
                    return CTaskRet_Unk2;
                }
            }
            ERRORLOG("Could not find valid position in player %d %s for %s to be dropped",(int)dungeon->owner,room_code_name(room->kind),thing_model_name(thing));
        } else
        {
            WARNLOG("Could not move player %d creature by dropping %s into %s",(int)dungeon->owner,thing_model_name(thing),room_code_name(room->kind));
        }
        computer_force_dump_held_things_on_map(comp, &dungeon->essential_pos);
        remove_task(comp, ctask);
        return CTaskRet_Unk0;
    }
    // 1st phase - we need to find a room and a creature for pickup, and take it to hand
    SYNCDBG(9,"Starting player %d pickup",(int)dungeon->owner);
    i = ctask->move_to_room.repeat_num;
    ctask->move_to_room.repeat_num--;
    if (i <= 0)
    {
        remove_task(comp, ctask);
        return CTaskRet_Unk1;
    }
    CreatureJob jobpref;
    jobpref = find_creature_to_be_placed_in_room_for_job(comp, &room, &thing);
    if (jobpref != Job_NULL)
    {
        //TODO CREATURE_AI try to make sure the creature will do proper activity in the room
        //     ie. select a room tile which is far from CTA and enemies
        ctask->move_to_room.room_idx2 = room->index;
        if (get_drop_position_for_creature_job_in_room(&pos, room, jobpref, thing))
        {
            if (computer_place_thing_in_power_hand(comp, thing, &pos)) {
                SYNCDBG(9,"Player %d picked %s index %d to place in %s index %d",(int)dungeon->owner,
                    thing_model_name(thing),(int)thing->index,room_code_name(room->kind),(int)room->index);
                return CTaskRet_Unk2;
            }
        }
        remove_task(comp, ctask);
        return CTaskRet_Unk0;
      }
      SYNCDBG(9,"No thing for player %d pickup",(int)dungeon->owner);
      remove_task(comp, ctask);
      return CTaskRet_Unk0;
}

long task_move_creature_to_pos(struct Computer2 *comp, struct ComputerTask *ctask)
{
    struct Dungeon *dungeon;
    SYNCDBG(19,"Starting");
    dungeon = comp->dungeon;
    struct Thing *thing;
    thing = thing_get(comp->held_thing_idx);
    if (!thing_is_invalid(thing))
    {
        if (ctask->move_to_pos.target_thing_idx == comp->held_thing_idx)
        {
            if (thing_is_creature(thing))
            {
                if (computer_dump_held_things_on_map(comp, thing, &ctask->move_to_pos.pos_86)) {
                    remove_task(comp, ctask);
                    return CTaskRet_Unk2;
                }
                ERRORLOG("Could not dump player %d %s into (%d,%d)",(int)dungeon->owner,
                    thing_model_name(thing),(int)ctask->move_to_pos.pos_86.x.stl.num,(int)ctask->move_to_pos.pos_86.y.stl.num);
            } else
            {
                WARNLOG("Player %d computer hand holds %s instead of creature",(int)dungeon->owner, thing_model_name(thing));
            }
            computer_force_dump_held_things_on_map(comp, &comp->dungeon->essential_pos);
            remove_task(comp, ctask);
            return CTaskRet_Unk0;
        }
        // Being here means we have a thing for different task picked up, so wait until it's dropped
        return CTaskRet_Unk0;
    }
    thing = thing_get(ctask->move_to_pos.target_thing_idx);
    if (can_thing_be_picked_up_by_player(thing, dungeon->owner))
    {
        if (computer_place_thing_in_power_hand(comp, thing, &ctask->move_to_pos.pos_86)) {
            SYNCDBG(9,"Player %d picked %s index %d to move to (%d,%d)",(int)comp->dungeon->owner,thing_model_name(thing),(int)thing->index,
                (int)ctask->move_to_pos.pos_86.x.stl.num, (int)ctask->move_to_pos.pos_86.y.stl.num);
            return CTaskRet_Unk2;
        }
    }
    remove_task(comp, ctask);
    return CTaskRet_Unk0;
}

struct Thing *find_creature_for_defend_pickup(struct Computer2 *comp)
{
    struct Dungeon *dungeon;
    unsigned long k;
    long i;
    dungeon = comp->dungeon;
    long best_factor;
    struct Thing *best_creatng;
    best_creatng = INVALID_THING;
    best_factor = LONG_MIN;
    k = 0;
    i = dungeon->creatr_list_start;
    while (i != 0)
    {
        struct CreatureControl *cctrl;
        struct Thing *thing;
        thing = thing_get(i);
        if (thing_is_invalid(thing))
        {
            ERRORLOG("Jump to invalid thing detected");
            break;
        }
        cctrl = creature_control_get_from_thing(thing);
        i = cctrl->players_next_creature_idx;
        // Per creature code
        if (can_thing_be_picked_up_by_player(thing, dungeon->owner))
        {
            if (cctrl->combat_flags == 0)
            {
                if (!creature_is_fleeing_combat(thing) && !creature_is_at_alarm(thing))
                {
                    if (!creature_is_being_unconscious(thing) && !creature_affected_by_spell(thing, SplK_Chicken))
                    {
                        if (!creature_is_doing_lair_activity(thing) && !creature_is_being_dropped(thing))
                        {
                            struct PerExpLevelValues *expvalues;
                            expvalues = &game.creature_scores[thing->model];
                            long expval;
                            long healthprm;
                            long new_factor;
                            expval = expvalues->value[cctrl->explevel];
                            healthprm = get_creature_health_permil(thing);
                            new_factor = healthprm * expval / 1000;
                            if ((new_factor > best_factor) && (healthprm > 20))
                            {
                                best_factor = new_factor;
                                best_creatng = thing;
                            }
                        }
                    }
                }
            }
        }
        // Per creature code ends
        k++;
        if (k > THINGS_COUNT)
        {
            ERRORLOG("Infinite loop detected when sweeping things list");
            break;
        }
    }
    return best_creatng;
}

long task_move_creatures_to_defend(struct Computer2 *comp, struct ComputerTask *ctask)
{
    SYNCDBG(19,"Starting");
    struct Dungeon *dungeon;
    dungeon = comp->dungeon;
    struct Thing *thing;
    thing = thing_get(comp->held_thing_idx);
    // If the heart is just being destroyed - dump held thing and finish task
    if (player_cannot_win(dungeon->owner))
    {
        if (!thing_is_invalid(thing)) {
            computer_force_dump_held_things_on_map(comp, &ctask->move_to_defend.target_pos);
        }
        SYNCDBG(8,"No reason to bother, player %d can no longer win",(int)dungeon->owner);
        remove_task(comp, ctask);
        return CTaskRet_Unk0;
    }
    // If everything is fine and we're keeping the thing to move in "fake hand"
    if (!thing_is_invalid(thing))
    {
        if (thing_is_creature(thing))
        {
            if (!players_are_mutual_allies(thing->owner, dungeon->owner))
            {
                return CTaskRet_Unk4;
            }
            if (computer_dump_held_things_on_map(comp, thing, &ctask->move_to_defend.target_pos)) {
                return CTaskRet_Unk2;
            }
            ERRORLOG("Could not dump player %d %s into (%d,%d)",(int)dungeon->owner,
                thing_model_name(thing),(int)ctask->move_to_defend.target_pos.x.stl.num,(int)ctask->move_to_defend.target_pos.y.stl.num);
        } else
        {
            WARNLOG("Player %d computer hand holds %s instead of creature",(int)dungeon->owner, thing_model_name(thing));
        }
        computer_force_dump_held_things_on_map(comp, &dungeon->essential_pos);
        remove_task(comp, ctask);
        return CTaskRet_Unk0;
    }
    if (game.play_gameturn - ctask->lastrun_turn < ctask->field_60) {
        return CTaskRet_Unk4;
    }
    ctask->lastrun_turn = game.play_gameturn;
    ctask->move_to_defend.repeat_num--;
    if (ctask->move_to_defend.repeat_num <= 0)
    {
        remove_task(comp, ctask);
        return CTaskRet_Unk1;
    }
    thing = find_creature_for_defend_pickup(comp);
    if (!thing_is_invalid(thing))
    {
        if (!computer_place_thing_in_power_hand(comp, thing, &ctask->move_to_defend.target_pos) )
        {
            remove_task(comp, ctask);
            return CTaskRet_Unk0;
        }
        SYNCDBG(9,"Player %d picked %s index %d to defend position (%d,%d)",(int)dungeon->owner,thing_model_name(thing),(int)thing->index,
            (int)ctask->move_to_defend.target_pos.x.stl.num, (int)ctask->move_to_defend.target_pos.y.stl.num);
        return CTaskRet_Unk2;
    }
    return CTaskRet_Unk2;
}

long task_move_gold_to_treasury(struct Computer2 *comp, struct ComputerTask *ctask)
{
    struct Dungeon *dungeon;
    dungeon = comp->dungeon;
    if (dungeon_invalid(dungeon)) {
        ERRORLOG("Invalid dungeon in computer player.");
        return CTaskRet_Unk0;
    }
    SYNCDBG(9,"Starting for player %d",(int)dungeon->owner);
    struct Thing *thing;
    struct Coord3d pos;
    long i;
    thing = thing_get(comp->held_thing_idx);
    if (!thing_is_invalid(thing))
    {
        struct Room* room = room_get(ctask->move_gold.room_idx);
        if (object_is_gold(thing) && room_exists(room))
        {
            if (find_random_valid_position_for_thing_in_room(thing, room, &pos))
            {
                if (computer_dump_held_things_on_map(comp, thing, &pos) > 0) {
                    return CTaskRet_Unk2;
                }
            }
            ERRORLOG("Could not find valid position in player %d %s for %s to be dropped",(int)dungeon->owner,room_code_name(room->kind),thing_model_name(thing));
        } else
        {
            WARNLOG("Could not move player %d gold by dropping %s into %s",(int)dungeon->owner,thing_model_name(thing),room_code_name(room->kind));
        }
        computer_force_dump_held_things_on_map(comp, &comp->dungeon->essential_pos);
        remove_task(comp, ctask);
        return CTaskRet_Unk0;
    }
    i = ctask->move_gold.items_amount;
    ctask->move_gold.items_amount--;
    if (i <= 0)
    {
        remove_task(comp, ctask);
        return CTaskRet_Unk1;
    }
    thing = find_gold_laying_in_dungeon(comp->dungeon);
    if (!thing_is_invalid(thing))
    {
        struct Room *room;
        room = find_room_of_role_with_spare_capacity(comp->dungeon->owner, RoRoF_GoldStorage, 1);
        if (!room_is_invalid(room))
        {
            ctask->move_gold.room_idx = room->index;
            // Get a position somewhere in that room for the check below; we will use random one when dropping anyway
            pos.x.val = subtile_coord_center(slab_subtile_center(slb_num_decode_x(room->slabs_list)));
            pos.y.val = subtile_coord_center(slab_subtile_center(slb_num_decode_y(room->slabs_list)));
            pos.z.val = subtile_coord(1,0);
            if (computer_place_thing_in_power_hand(comp, thing, &pos)) {
                SYNCDBG(9,"Player %d picked %s index %d to place in %s index %d",(int)comp->dungeon->owner,
                    thing_model_name(thing),(int)thing->index,room_code_name(room->kind),(int)room->index);
                return CTaskRet_Unk2;
            } else {
                SYNCDBG(9,"Player %d cannot place %s index %d into power hand",(int)comp->dungeon->owner,
                    thing_model_name(thing),(int)thing->index);
            }
        } else
        {
            SYNCDBG(9,"Player %d has no room to place the gold into",(int)comp->dungeon->owner);
            remove_task(comp, ctask);
        }
    } else
    {
        SYNCDBG(9,"Player %d has no more gold laying around",(int)comp->dungeon->owner);
        remove_task(comp, ctask);
    }
    return CTaskRet_Unk0;
}

long task_slap_imps(struct Computer2 *comp, struct ComputerTask *ctask)
{
    struct Dungeon *dungeon;
    SYNCDBG(9,"Starting");
    dungeon = comp->dungeon;
    ctask->attack_magic.repeat_num--;
    if (ctask->attack_magic.repeat_num >= 0)
    {
        TbBool allow_slap_to_kill;
        // Make sure we can accept situation where the creature will die because of the slap
        allow_slap_to_kill = computer_able_to_use_power(comp, PwrK_MKDIGGER, 0, 10);
        struct Thing *thing;
        struct CreatureControl *cctrl;
        long i;
        unsigned long k;
        k = 0;
        i = dungeon->digger_list_start;
        while (i > 0)
        {
            thing = thing_get(i);
            if (thing_is_invalid(thing))
                break;
            cctrl = creature_control_get_from_thing(thing);
            i = cctrl->players_next_creature_idx;
            // Per-thing code
            // Don't slap if picked up or already slapped
            if (!thing_is_picked_up(thing) && !creature_affected_by_slap(thing))
            {
                // Check if we really can use the spell on that creature, considering its position and state
                if (can_cast_spell(dungeon->owner, PwrK_SLAP, thing->mappos.x.stl.num, thing->mappos.y.stl.num, thing, CastChk_Default))
                {
                    struct CreatureStats *crstat;
                    crstat = creature_stats_get_from_thing(thing);
                    // Check if the slap may cause death
                    if (allow_slap_to_kill || (crstat->slaps_to_kill < 1) || (get_creature_health_permil(thing) >= 2*1000/crstat->slaps_to_kill))
                    {
                        long state_type;
                        state_type = get_creature_state_type(thing);
                        if (state_type == CrStTyp_Work)
                        {
                            if (try_game_action(comp, dungeon->owner, GA_UsePwrSlap, 0, 0, 0, thing->index, 0) > Lb_OK)
                            {
                                return CTaskRet_Unk2;
                            }
                        }
                    }
                }
            }
            // Per-thing code ends
            k++;
            if (k > THINGS_COUNT)
            {
                ERRORLOG("Infinite loop detected when sweeping things list");
                break;
            }
        }
    }
    remove_task(comp, ctask);
    return CTaskRet_Unk0;
}

long task_dig_to_neutral(struct Computer2 *comp, struct ComputerTask *ctask)
{
    SYNCDBG(9,"Starting");
    short digret;
    digret = tool_dig_to_pos2(comp, &ctask->dig, 0, ToolDig_BasicOnly);
    if (digret == -5)
    {
        ctask->ottype = ctask->ttype;
        ctask->ttype = CTT_WaitForBridge;
        return CTaskRet_Unk4;
    }
    if ((digret >= -3) && (digret <= -1))
    {
        suspend_task_process(comp,ctask);
        return digret;
    }
    if ((ctask->flags & ComTsk_AddTrapLocation) != 0) {
        ctask->flags &= ~ComTsk_AddTrapLocation;
        add_to_trap_location(comp, &ctask->dig.pos_next);
    }
    return digret;
}

long task_magic_speed_up(struct Computer2 *comp, struct ComputerTask *ctask)
{
    struct Dungeon *dungeon;
    struct Thing *creatng;
    int k = 0;
    SYNCDBG(9,"Starting");
    dungeon = comp->dungeon;
    creatng = thing_get(ctask->attack_magic.target_thing_idx);
    if (thing_is_invalid(creatng))
    {
        remove_task(comp, ctask);
        return CTaskRet_Unk4;
    }
    if (creature_is_dying(creatng) || creature_is_being_unconscious(creatng) || creature_is_kept_in_custody(creatng))
    {
        remove_task(comp, ctask);
        return CTaskRet_Unk4;
    }
    if (computer_able_to_use_power(comp, PwrK_SPEEDCRTR, ctask->attack_magic.splevel, 1) && !thing_affected_by_spell(creatng, PwrK_SPEEDCRTR))
    {
        if (try_game_action(comp, dungeon->owner, GA_UsePwrSpeedUp, ctask->attack_magic.splevel, 0, 0, ctask->attack_magic.target_thing_idx, 0) > Lb_OK)
        {
            k = 1;
        }
    } 
    else if (computer_able_to_use_power(comp, PwrK_PROTECT, ctask->attack_magic.splevel, 1) && !thing_affected_by_spell(creatng, PwrK_PROTECT))
    {
        if (try_game_action(comp, dungeon->owner, GA_UsePwrArmour, ctask->attack_magic.splevel, 0, 0, ctask->attack_magic.target_thing_idx, 0) > Lb_OK)
        {
            k = 1;
        }
    }
    if (k != 1)
    {
        remove_task(comp, ctask);
        return CTaskRet_Unk4;
    }
    else
    {
        return CTaskRet_Unk1;
    }
}

long task_wait_for_bridge(struct Computer2 *comp, struct ComputerTask *ctask)
{
    SYNCDBG(9, "Starting");
    PlayerNumber plyr_idx;
    plyr_idx = comp->dungeon->owner;
    if (game.play_gameturn - ctask->created_turn > COMPUTER_DIG_ROOM_TIMEOUT)
    {
        //If the task has been active too long, restart the process to try a different approach.
        restart_task_process(comp, ctask);
        return CTaskRet_Unk0;
    }
    if (game.play_gameturn - ctask->created_turn > COMPUTER_URGENT_BRIDGE_TIMEOUT)
    {
        if ((is_room_available(plyr_idx, RoK_BRIDGE)) || (ctask->flags & ComTsk_Urgent))
        {
            //When the player already has the bridge available, or is doing an urgent task, don't keep the task active as long.
            restart_task_process(comp, ctask);
            return CTaskRet_Unk0;
        }
    }

    MapSubtlCoord basestl_x;
    MapSubtlCoord basestl_y;
    basestl_x = ctask->dig.pos_next.x.stl.num;
    basestl_y = ctask->dig.pos_next.y.stl.num;
    if (!is_room_available(plyr_idx, RoK_BRIDGE))
    {
        return CTaskRet_Unk4;
    }
    if (!can_build_room_at_slab(plyr_idx, RoK_BRIDGE, subtile_slab(basestl_x), subtile_slab(basestl_y)))
    {
        return CTaskRet_Unk4;
    }
    if (try_game_action(comp, plyr_idx, GA_PlaceRoom, 0, basestl_x, basestl_y, 1, RoK_BRIDGE) > Lb_OK)
    {
        long i;
        i = ctask->ottype;
        ctask->ttype = i;
        if (i == 0) {
            ERRORLOG("Bad set Task State");
        }
        return CTaskRet_Unk1;
    }
    return CTaskRet_Unk4;
}

long task_attack_magic(struct Computer2 *comp, struct ComputerTask *ctask)
{
    struct Dungeon *dungeon;
    struct Thing *thing;
    long i;
    SYNCDBG(9,"Starting");
    dungeon = comp->dungeon;
    thing = thing_get(ctask->attack_magic.target_thing_idx);
    if (thing_is_invalid(thing)) {
        return CTaskRet_Unk1;
    }
    i = ctask->attack_magic.repeat_num;
    ctask->attack_magic.repeat_num--;
    if ((i <= 0) || creature_is_dying(thing) || creature_is_being_unconscious(thing)
     || creature_is_kept_in_custody(thing))
    {
        remove_task(comp, ctask);
        return CTaskRet_Unk1;
    }
    // Note that can_cast_spell() shouldn't be needed here - should
    // be checked in the function which adds the task
    if (!computer_able_to_use_power(comp, ctask->attack_magic.pwkind, ctask->attack_magic.splevel, 1)) {
        return CTaskRet_Unk4;
    }
    TbResult ret;
    ret = try_game_action(comp, dungeon->owner, ctask->attack_magic.gaction, ctask->attack_magic.splevel,
        thing->mappos.x.stl.num, thing->mappos.y.stl.num, ctask->attack_magic.target_thing_idx, 0);
    if (ret <= Lb_OK)
        return CTaskRet_Unk4;
    return CTaskRet_Unk2;
}

long task_sell_traps_and_doors(struct Computer2 *comp, struct ComputerTask *ctask)
{
    struct Dungeon *dungeon = comp->dungeon;
    const struct TrapDoorSelling *tdsell;
    TbBool item_sold;
    long value;
    long model;
    long i;
    struct DungeonAdd *dungeonadd = get_dungeonadd(dungeon->owner);

    if (dungeon_invalid(dungeon)) {
        ERRORLOG("Invalid dungeon in computer player");
        return 0;
    }
    SYNCDBG(19,"Starting for player %d",(int)dungeon->owner);
    if ((ctask->sell_traps_doors.gold_gain <= ctask->sell_traps_doors.gold_gain_limit) && (dungeon->total_money_owned <= ctask->sell_traps_doors.total_money_limit))
    {
        i = 0;
        value = 0;
        item_sold = false;
        for (i=0; i < sizeof(trapdoor_sell)/sizeof(trapdoor_sell[0]); i++)
        {
            tdsell = &trapdoor_sell[ctask->sell_traps_doors.sell_idx];
            switch (tdsell->category)
            {
            case TDSC_DoorCrate:
                model = tdsell->model;
                if ((model <= 0) || (model >= gameadd.trapdoor_conf.door_types_count)) {
                    ERRORLOG("Internal error - invalid door model %d in slot %d",(int)model,(int)i);
                    break;
                }
                if (dungeonadd->mnfct_info.door_amount_placeable[model] > 0)
                {
                    int crate_source;
                    crate_source = remove_workshop_item_from_amount_stored(dungeon->owner, TCls_Door, model, WrkCrtF_Default);
                    switch (crate_source)
                    {
                    case WrkCrtS_Offmap:
                        remove_workshop_item_from_amount_placeable(dungeon->owner, TCls_Door, model);
                        item_sold = true;
                        value = compute_value_percentage(gameadd.doors_config[model].selling_value,gameadd.door_sale_percent);
                        SYNCDBG(9,"Offmap door %s crate sold for %d gold",door_code_name(model),(int)value);
                        break;
                    case WrkCrtS_Stored:
                        remove_workshop_item_from_amount_placeable(dungeon->owner, TCls_Door, model);
                        remove_workshop_object_from_player(dungeon->owner, door_crate_object_model(model));
                        item_sold = true;
                        value = compute_value_percentage(gameadd.doors_config[model].selling_value, gameadd.door_sale_percent);
                        SYNCDBG(9,"Stored door %s crate sold for %ld gold by player %d",door_code_name(model),(long)value,(int)dungeon->owner);
                        break;
                    default:
                        WARNLOG("Placeable door %s amount for player %d was incorrect; fixed",door_code_name(model),(int)dungeon->owner);
                        dungeonadd->mnfct_info.door_amount_placeable[model] = 0;
                        break;
                    }
                }
                break;
            case TDSC_TrapCrate:
                model = tdsell->model;
                if ((model <= 0) || (model >= gameadd.trapdoor_conf.trap_types_count)) {
                    ERRORLOG("Internal error - invalid trap model %d in slot %d",(int)model,(int)i);
                    break;
                }
                if (dungeonadd->mnfct_info.trap_amount_placeable[model] > 0)
                {
                    int crate_source;
                    crate_source = remove_workshop_item_from_amount_stored(dungeon->owner, TCls_Trap, model, WrkCrtF_Default);
                    switch (crate_source)
                    {
                    case WrkCrtS_Offmap:
                        remove_workshop_item_from_amount_placeable(dungeon->owner, TCls_Trap, model);
                        item_sold = true;
                        value = compute_value_percentage(gameadd.traps_config[model].selling_value, gameadd.trap_sale_percent);
                        SYNCDBG(9,"Offmap trap %s crate sold for %ld gold",trap_code_name(model),value);
                        break;
                    case WrkCrtS_Stored:
                        remove_workshop_item_from_amount_placeable(dungeon->owner, TCls_Trap, model);
                        remove_workshop_object_from_player(dungeon->owner, trap_crate_object_model(model));
                        item_sold = true;
                        value = compute_value_percentage(gameadd.traps_config[model].selling_value, gameadd.trap_sale_percent);
                        SYNCDBG(9,"Stored trap %s crate sold for %ld gold by player %d",trap_code_name(model),(long)value,(int)dungeon->owner);
                        break;
                    default:
                        WARNLOG("Placeable trap %s amount for player %d was incorrect; fixed",trap_code_name(model),(int)dungeon->owner);
                        dungeonadd->mnfct_info.trap_amount_placeable[model] = 0;
                        break;
                    }
                }
                break;
            case TDSC_DoorPlaced:
                if (!ctask->sell_traps_doors.allow_deployed)
                    break;
                model = tdsell->model;
                if ((model <= 0) || (model >= gameadd.trapdoor_conf.door_types_count)) {
                    ERRORLOG("Internal error - invalid door model %d in slot %d",(int)model,(int)i);
                    break;
                }
                {
                    struct Thing *doortng;
                    doortng = get_random_door_of_model_owned_by_and_locked(model, dungeon->owner, false);
                    if (!thing_is_invalid(doortng)) {
                        MapSubtlCoord stl_x;
                        MapSubtlCoord stl_y;
                        item_sold = true;
                        stl_x = stl_slab_center_subtile(doortng->mappos.x.stl.num);
                        stl_y = stl_slab_center_subtile(doortng->mappos.y.stl.num);
                        value = compute_value_percentage(gameadd.doors_config[model].selling_value, gameadd.door_sale_percent);
                        destroy_door(doortng);
                        if (is_my_player_number(dungeon->owner))
                            play_non_3d_sample(115);
                        dungeon->camera_deviate_jump = 192;
                        if (value != 0)
                        {
                            struct Coord3d pos;
                            set_coords_to_subtile_center(&pos,stl_x,stl_y,1);
                            create_price_effect(&pos, dungeon->owner, value);
                            add_to_trap_location(comp, &pos);
                            SYNCDBG(4,"Placed door at (%d,%d) sold for %d gold by player %d",(int)stl_x,(int)stl_y,(int)value,(int)dungeon->owner);
                        } else
                        {
                            WARNLOG("Sold door at (%d,%d) which didn't cost anything",(int)stl_x,(int)stl_y);
                        }
                    }
                }
                break;
            case TDSC_TrapPlaced:
                if (!ctask->sell_traps_doors.allow_deployed)
                    break;
                model = tdsell->model;
                if ((model <= 0) || (model >= gameadd.trapdoor_conf.trap_types_count)) {
                    ERRORLOG("Internal error - invalid trap model %d in slot %d",(int)model,(int)i);
                    break;
                }
                {
                    struct Thing *traptng;
                    traptng = get_random_trap_of_model_owned_by_and_armed(model, dungeon->owner, true);
                    if (!thing_is_invalid(traptng)) {
                        SYNCDBG(6,"Got %s index %d owner %d",thing_model_name(traptng),(int)traptng->index,(int)traptng->owner);
                        MapSubtlCoord stl_x;
                        MapSubtlCoord stl_y;
                        item_sold = true;
                        stl_x = stl_slab_center_subtile(traptng->mappos.x.stl.num);
                        stl_y = stl_slab_center_subtile(traptng->mappos.y.stl.num);
                        remove_traps_around_subtile(stl_x, stl_y, &value);
                        if (is_my_player_number(dungeon->owner))
                            play_non_3d_sample(115);
                        dungeon->camera_deviate_jump = 192;
                        if (value != 0)
                        {
                            struct Coord3d pos;
                            set_coords_to_subtile_center(&pos,stl_x,stl_y,1);
                            create_price_effect(&pos, dungeon->owner, value);
                            add_to_trap_location(comp, &pos);
                            SYNCDBG(4,"Placed traps at (%d,%d) sold for %d gold by player %d",(int)stl_x,(int)stl_y,(int)value,(int)dungeon->owner);
                        } else
                        {
                            WARNLOG("Sold traps at (%d,%d) which didn't cost anything",(int)stl_x,(int)stl_y);
                        }
                    }
                }
                break;
            default:
                ERRORLOG("Unknown SELL_ITEM type");
                break;
            }
            ctask->sell_traps_doors.sell_idx++;
            if (trapdoor_sell[ctask->sell_traps_doors.sell_idx].category == TDSC_EndList)
                ctask->sell_traps_doors.sell_idx = 0;
            if (item_sold)
            {
                ctask->sell_traps_doors.gold_gain += value;
                player_add_offmap_gold(dungeon->owner, value);
                // Mark that we've sold the item; if enough was sold, end the task
                ctask->sell_traps_doors.items_amount--;
                if (ctask->sell_traps_doors.items_amount <= 0) {
                    remove_task(comp, ctask);
                    return 1;
                }
                return 1;
            }
        }
        SYNCDBG(9,"Could not sell anything, aborting.");
    } else
    {
        SYNCDBG(9,"Initial conditions not met, aborting.");
    }
    remove_task(comp, ctask);
    return 0;
}

void setup_dig_to(struct ComputerDig *cdig, const struct Coord3d startpos, const struct Coord3d endpos)
{
    memset(cdig,0,sizeof(struct ComputerDig));
    cdig->pos_begin.x.val = startpos.x.val;
    cdig->pos_begin.y.val = startpos.y.val;
    cdig->pos_begin.z.val = startpos.z.val;
    cdig->pos_E.x.val = startpos.x.val;
    cdig->pos_E.y.val = startpos.y.val;
    cdig->pos_E.z.val = startpos.z.val;
    cdig->pos_dest.x.val = endpos.x.val;
    cdig->pos_dest.y.val = endpos.y.val;
    cdig->pos_dest.z.val = endpos.z.val;
    cdig->pos_next.x.val = 0;
    cdig->pos_next.y.val = 0;
    cdig->pos_next.z.val = 0;
    cdig->distance = LONG_MAX;
    cdig->subfield_2C = 1;
    cdig->calls_count = 0;
}

TbBool create_task_move_creature_to_subtile(struct Computer2 *comp, const struct Thing *thing, MapSubtlCoord stl_x, MapSubtlCoord stl_y, CrtrStateId dst_state)
{
    struct Coord3d pos;
    pos.x.val = subtile_coord(stl_x,AI_RANDOM(256));
    pos.y.val = subtile_coord(stl_y,AI_RANDOM(256));
    pos.z.val = subtile_coord(1,0);
    return create_task_move_creature_to_pos(comp, thing, pos, dst_state);
}

TbBool create_task_move_creature_to_pos(struct Computer2 *comp, const struct Thing *thing, const struct Coord3d pos, CrtrStateId dst_state)
{
    struct ComputerTask *ctask;
    SYNCDBG(7,"Starting");
    ctask = get_free_task(comp, 0);
    if (computer_task_invalid(ctask)) {
        return false;
    }
    if ((gameadd.computer_chat_flags & CChat_TasksFrequent) != 0) {
        struct CreatureData *crdata;
        crdata = creature_data_get(thing->model);
        switch (dst_state)
        {
        case CrSt_ImpImprovesDungeon:
            message_add_fmt(comp->dungeon->owner, "This %s should go claiming.",get_string(crdata->namestr_idx));
            break;
        case CrSt_ImpDigsDirt:
            message_add_fmt(comp->dungeon->owner, "This %s should go digging.",get_string(crdata->namestr_idx));
            break;
        case CrSt_ImpMinesGold:
            message_add_fmt(comp->dungeon->owner, "This %s should go mining.",get_string(crdata->namestr_idx));
            break;
        case CrSt_CreatureDoingNothing:
        case CrSt_ImpDoingNothing:
            message_add_fmt(comp->dungeon->owner, "This %s should stop doing that.",get_string(crdata->namestr_idx));
            break;
        case CrSt_CreatureSacrifice:
            if (thing->model == gameadd.cheaper_diggers_sacrifice_model) {
                struct PowerConfigStats *powerst;
                powerst = get_power_model_stats(PwrK_MKDIGGER);
                message_add_fmt(comp->dungeon->owner, "Sacrificing %s to reduce %s price.",get_string(crdata->namestr_idx),get_string(powerst->name_stridx));
                break;
            }
            message_add_fmt(comp->dungeon->owner, "This %s will be sacrificed.",get_string(crdata->namestr_idx));
            break;
        case CrSt_Torturing:
            message_add_fmt(comp->dungeon->owner, "This %s should be tortured.", get_string(crdata->namestr_idx));
            break;
        case CrSt_CreatureDoorCombat:
            message_add_fmt(comp->dungeon->owner, "This %s should attack a door.", get_string(crdata->namestr_idx));
            break;
        default:
            message_add_fmt(comp->dungeon->owner, "This %s should go there.",get_string(crdata->namestr_idx));
            break;
        }
    }
    ctask->ttype = CTT_MoveCreatureToPos;
    ctask->move_to_pos.pos_86.x.val = pos.x.val;
    ctask->move_to_pos.pos_86.y.val = pos.y.val;
    ctask->move_to_pos.pos_86.z.val = pos.z.val;
    ctask->move_to_pos.target_thing_idx = thing->index;
    ctask->move_to_pos.word_80 = 0;
    ctask->created_turn = game.play_gameturn;
    return true;
}

TbBool create_task_move_creatures_to_defend(struct Computer2 *comp, struct Coord3d *pos, long repeat_num, unsigned long evflags)
{
    struct ComputerTask *ctask;
    SYNCDBG(7,"Starting");
    ctask = get_free_task(comp, 1);
    if (computer_task_invalid(ctask)) {
        return false;
    }
    if ((gameadd.computer_chat_flags & CChat_TasksScarce) != 0) {
        message_add_fmt(comp->dungeon->owner, "Minions, defend this place!");
    }
    ctask->ttype = CTT_MoveCreaturesToDefend;
    ctask->move_to_defend.target_pos.x.val = pos->x.val;
    ctask->move_to_defend.target_pos.y.val = pos->y.val;
    ctask->move_to_defend.target_pos.z.val = pos->z.val;
    ctask->move_to_defend.repeat_num = repeat_num;
    ctask->move_to_defend.field_70 = evflags;
    ctask->created_turn = game.play_gameturn;
    ctask->lastrun_turn = game.play_gameturn;
    ctask->field_60 = comp->field_34;
    return true;
}

TbBool create_task_move_creatures_to_room(struct Computer2 *comp, int room_idx, long repeat_num)
{
    struct ComputerTask *ctask;
    SYNCDBG(7,"Starting");
    ctask = get_free_task(comp, 1);
    if (computer_task_invalid(ctask)) {
        return false;
    }
    if ((gameadd.computer_chat_flags & CChat_TasksScarce) != 0) {
        struct Room *room;
        room = room_get(room_idx);
        if (room_exists(room)) {
            struct RoomConfigStats *roomst;
            roomst = &slab_conf.room_cfgstats[room->kind];
            message_add_fmt(comp->dungeon->owner, "Time to put some creatures into %s.",get_string(roomst->name_stridx));
        } else {
            if ((gameadd.computer_chat_flags & CChat_TasksFrequent) != 0)
                message_add_fmt(comp->dungeon->owner, "Time to put some creatures into rooms.");
        }
    }
    ctask->ttype = CTT_MoveCreatureToRoom;
    ctask->move_to_room.room_idx1 = room_idx;
    ctask->move_to_room.room_idx2 = room_idx;
    ctask->move_to_room.repeat_num = repeat_num;
    ctask->created_turn = game.play_gameturn;
    return true;
}

TbBool create_task_pickup_for_attack(struct Computer2 *comp, struct Coord3d *pos, long par3, long repeat_num)
{
    struct ComputerTask *ctask;
    SYNCDBG(7,"Starting");
    ctask = get_free_task(comp, 1);
    if (computer_task_invalid(ctask)) {
        return false;
    }
    if ((gameadd.computer_chat_flags & CChat_TasksScarce) != 0) {
        message_add_fmt(comp->dungeon->owner, "Minions, attack now!");
    }
    ctask->ttype = CTT_PickupForAttack;
    ctask->pickup_for_attack.target_pos.x.val = pos->x.val;
    ctask->pickup_for_attack.target_pos.y.val = pos->y.val;
    ctask->pickup_for_attack.target_pos.z.val = pos->z.val;
    ctask->pickup_for_attack.repeat_num = repeat_num;
    ctask->created_turn = game.play_gameturn;
    ctask->pickup_for_attack.long_86 = par3; // Originally only a word was set here
    return true;
}

TbBool create_task_magic_battle_call_to_arms(struct Computer2 *comp, struct Coord3d *pos, long cta_duration, long repeat_num)
{
    struct ComputerTask *ctask;
    SYNCDBG(7,"Starting");
    ctask = get_free_task(comp, 1);
    if (computer_task_invalid(ctask)) {
        return false;
    }
    if ((gameadd.computer_chat_flags & CChat_TasksScarce) != 0) {
        message_add_fmt(comp->dungeon->owner, "Minions, call to arms! Join the battle!");
    }
    ctask->ttype = CTT_MagicCallToArms;
    ctask->task_state = CTaskSt_None;
    ctask->created_turn = game.play_gameturn;
    // Initial wait before start of casting
    ctask->field_60 = 25;
    ctask->lastrun_turn = game.play_gameturn - 25;
    ctask->magic_cta.target_pos.x.val = pos->x.val;
    ctask->magic_cta.target_pos.y.val = pos->y.val;
    ctask->magic_cta.target_pos.z.val = pos->z.val;
    ctask->magic_cta.repeat_num = repeat_num;
    ctask->field_8E = cta_duration;
    return true;
}

TbBool create_task_magic_support_call_to_arms(struct Computer2 *comp, struct Coord3d *pos, long cta_duration, long par3, long repeat_num)
{
    struct ComputerTask *ctask;
    SYNCDBG(7,"Starting");
    ctask = get_free_task(comp, 0);
    if (computer_task_invalid(ctask)) {
        return false;
    }
    if ((gameadd.computer_chat_flags & CChat_TasksScarce) != 0) {
        message_add_fmt(comp->dungeon->owner, "Minions, call to arms! Attack!");
    }
    ctask->ttype = CTT_MagicCallToArms;
    ctask->task_state = CTaskSt_None;
    ctask->created_turn = game.play_gameturn;
    // Initial wait before start of casting
    ctask->field_60 = 25;
    ctask->lastrun_turn = game.play_gameturn - 25;
    ctask->magic_cta.target_pos.x.val = pos->x.val;
    ctask->magic_cta.target_pos.y.val = pos->y.val;
    ctask->magic_cta.target_pos.z.val = pos->z.val;
    ctask->magic_cta.repeat_num = repeat_num;
    ctask->field_8E = cta_duration;
    ctask->magic_cta.word_86 = par3;
    return true;
}

/**
 * Creates task of selling traps and doors to get more gold.
 * @param comp Computer player who will do the task.
 * @param num_to_sell Amount of traps/doors/crates to sell.
 * @param gold_up_to Max amount of gold to be gained by the selling.
 * @return True if the task was created successfully, false otherwise.
 */
TbBool create_task_sell_traps_and_doors(struct Computer2 *comp, long num_to_sell, GoldAmount gold_up_to, TbBool allow_deployed)
{
    struct Dungeon *dungeon;
    dungeon = comp->dungeon;
    struct ComputerTask *ctask;
    SYNCDBG(7,"Starting for player %d to sell %d traps up to %d gold",(int)dungeon->owner,(int)num_to_sell,(int)gold_up_to);
    ctask = get_free_task(comp, 1);
    if (computer_task_invalid(ctask)) {
        return false;
    }
    if ((gameadd.computer_chat_flags & CChat_TasksScarce) != 0) {
        message_add_fmt(dungeon->owner, "I will sell some traps and doors.");
    }
    ctask->ttype = CTT_SellTrapsAndDoors;
    ctask->created_turn = game.play_gameturn;
    ctask->lastrun_turn = game.play_gameturn;
    ctask->field_60 = 1;
    ctask->sell_traps_doors.items_amount = num_to_sell;
    ctask->sell_traps_doors.gold_gain = 0;
    ctask->sell_traps_doors.gold_gain_limit = gold_up_to;
    ctask->sell_traps_doors.total_money_limit = dungeon->total_money_owned + gold_up_to;
    ctask->sell_traps_doors.sell_idx = 0;
    ctask->sell_traps_doors.allow_deployed = allow_deployed;
    return true;
}

/**
 * Creates task of moving gold laying in the dungeon to treasure room.
 * @param comp Computer player who will do the task.
 * @param num_to_move Amount of gold piles/pots to move.
 * @param gold_up_to Max amount of gold to be gained by placing the gold in treasure room.
 * @return True if the task was created successfully, false otherwise.
 */
TbBool create_task_move_gold_to_treasury(struct Computer2 *comp, long num_to_move, long gold_up_to)
{
    struct ComputerTask *ctask;
    SYNCDBG(7,"Starting");
    ctask = get_free_task(comp, 1);
    if (computer_task_invalid(ctask)) {
        return false;
    }
    if ((gameadd.computer_chat_flags & CChat_TasksFrequent) != 0) {
        message_add_fmt(comp->dungeon->owner, "Gold should not lay around outside treasury.");
    }
    ctask->ttype = CTT_MoveGoldToTreasury;
    ctask->created_turn = game.play_gameturn;
    ctask->lastrun_turn = game.play_gameturn;
    ctask->field_60 = 1;
    ctask->move_gold.items_amount = num_to_move;
    ctask->move_gold.gold_gain = 0;
    ctask->move_gold.gold_gain_limit = gold_up_to;
    ctask->move_gold.total_money_limit = gold_up_to;
    return true;
}

TbBool create_task_dig_to_attack(struct Computer2 *comp, const struct Coord3d startpos, const struct Coord3d endpos, PlayerNumber victim_plyr_idx, long parent_cproc_idx)
{
    struct ComputerTask *ctask;
    SYNCDBG(7,"Starting");
    ctask = get_free_task(comp, 0);
    if (computer_task_invalid(ctask)) {
        return false;
    }
    if ((gameadd.computer_chat_flags & CChat_TasksScarce) != 0) {
        message_add_fmt(comp->dungeon->owner, "Player %d looks like he need a kick.",(int)victim_plyr_idx);
    }
    ctask->ttype = CTT_DigToAttack;
    ctask->dig_somewhere.startpos.x.val = startpos.x.val;
    ctask->dig_somewhere.startpos.y.val = startpos.y.val;
    ctask->dig_somewhere.startpos.z.val = startpos.z.val;
    ctask->dig_somewhere.endpos.x.val = endpos.x.val;
    ctask->dig_somewhere.endpos.y.val = endpos.y.val;
    ctask->dig_somewhere.endpos.z.val = endpos.z.val;
    ctask->field_8C = parent_cproc_idx;
    ctask->dig_somewhere.target_plyr_idx = victim_plyr_idx;
    ctask->lastrun_turn = 0;
    ctask->flags |= ComTsk_AddTrapLocation;
    // Setup the digging
    setup_dig_to(&ctask->dig, startpos, endpos);
    return true;
}

TbBool create_task_dig_to_neutral(struct Computer2 *comp, const struct Coord3d startpos, const struct Coord3d endpos)
{
    struct ComputerTask *ctask;
    SYNCDBG(7,"Starting");
    ctask = get_free_task(comp, 0);
    if (computer_task_invalid(ctask)) {
        return false;
    }
    if ((gameadd.computer_chat_flags & CChat_TasksScarce) != 0) {
        message_add_fmt(comp->dungeon->owner, "Localized neutral place, hopefully with loot.");
    }
    ctask->ttype = CTT_DigToNeutral;
    ctask->dig_somewhere.byte_80 = 0;
    ctask->dig_somewhere.startpos.x.val = startpos.x.val;
    ctask->dig_somewhere.startpos.y.val = startpos.y.val;
    ctask->dig_somewhere.startpos.z.val = startpos.z.val;
    ctask->dig_somewhere.endpos.x.val = endpos.x.val;
    ctask->dig_somewhere.endpos.y.val = endpos.y.val;
    ctask->dig_somewhere.endpos.z.val = endpos.z.val;
    ctask->flags |= ComTsk_AddTrapLocation;
    ctask->created_turn = game.play_gameturn;
    setup_dig_to(&ctask->dig, startpos, endpos);
    return true;
}

TbBool create_task_dig_to_gold(struct Computer2 *comp, const struct Coord3d startpos, const struct Coord3d endpos, long parent_cproc_idx, long count_slabs_to_dig, long gold_lookup_idx)
{
    struct ComputerTask *ctask;
    SYNCDBG(7,"Starting");
    ctask = get_free_task(comp, 0);
    if (computer_task_invalid(ctask)) {
        return false;
    }
    if ((gameadd.computer_chat_flags & CChat_TasksScarce) != 0) {
        message_add_fmt(comp->dungeon->owner, "Time to dig more gold.");
    }
    ctask->ttype = CTT_DigToGold;
    ctask->flags |= ComTsk_AddTrapLocation;
    ctask->dig_to_gold.startpos.x.val = startpos.x.val;
    ctask->dig_to_gold.startpos.y.val = startpos.y.val;
    ctask->dig_to_gold.startpos.z.val = startpos.z.val;
    ctask->dig_to_gold.endpos.x.val = endpos.x.val;
    ctask->dig_to_gold.endpos.y.val = endpos.y.val;
    ctask->dig_to_gold.endpos.z.val = endpos.z.val;
    ctask->dig_to_gold.slabs_dig_count = count_slabs_to_dig;
    ctask->field_8C = parent_cproc_idx;
    ctask->dig_to_gold.target_lookup_idx = gold_lookup_idx;
    // Setup the digging
    setup_dig_to(&ctask->dig, startpos, endpos);
    return true;
}

TbBool create_task_dig_to_entrance(struct Computer2 *comp, const struct Coord3d startpos, const struct Coord3d endpos, long parent_cproc_idx, long entroom_idx)
{
    struct ComputerTask *ctask;
    SYNCDBG(7,"Starting");
    ctask = get_free_task(comp, 1);
    if (computer_task_invalid(ctask)) {
        return false;
    }
    if ((gameadd.computer_chat_flags & CChat_TasksScarce) != 0) {
        struct RoomConfigStats *roomst;
        roomst = &slab_conf.room_cfgstats[RoK_ENTRANCE];
        message_add_fmt(comp->dungeon->owner, "I will take that %s.",get_string(roomst->name_stridx));
    }
    ctask->ttype = CTT_DigToEntrance;
    ctask->flags |= ComTsk_AddTrapLocation;
    ctask->flags |= ComTsk_Urgent;
    ctask->dig_to_room.startpos.x.val = startpos.x.val;
    ctask->dig_to_room.startpos.y.val = startpos.y.val;
    ctask->dig_to_room.startpos.z.val = startpos.z.val;
    ctask->dig_to_room.endpos.x.val = endpos.x.val;
    ctask->dig_to_room.endpos.y.val = endpos.y.val;
    ctask->dig_to_room.endpos.z.val = endpos.z.val;
    ctask->field_8C = parent_cproc_idx;
    ctask->dig_to_room.target_room_idx = entroom_idx;
    // Setup the digging
    setup_dig_to(&ctask->dig, startpos, endpos);
    return true;
}

TbBool create_task_slap_imps(struct Computer2 *comp, long creatrs_num)
{
    struct ComputerTask *ctask;
    SYNCDBG(7,"Starting");
    ctask = get_free_task(comp, 0);
    if (computer_task_invalid(ctask)) {
        return false;
    }
    if ((gameadd.computer_chat_flags & CChat_TasksFrequent) != 0) {
        message_add_fmt(comp->dungeon->owner, "Work harder, minions!");
    }
    ctask->ttype = CTT_SlapDiggers;
    ctask->attack_magic.repeat_num = creatrs_num;
    ctask->created_turn = game.play_gameturn;
    return true;
}

//task is named 'speed up', but it's generated from 'check fighter' event and all round buffs units. Not to be confused
//with check_for_accelerate which cast speed outside of combat
TbBool create_task_magic_speed_up(struct Computer2 *comp, const struct Thing *creatng, long splevel)
{
    struct ComputerTask *ctask;
    SYNCDBG(7,"Starting");
    ctask = get_free_task(comp, 1);
    if (computer_task_invalid(ctask)) {
        return false;
    }
    if ((gameadd.computer_chat_flags & CChat_TasksScarce) != 0) {
        message_add_fmt(comp->dungeon->owner, "I should buff my fighters.");
    }
    ctask->ttype = CTT_MagicSpeedUp;
    ctask->attack_magic.target_thing_idx = creatng->index;
    ctask->attack_magic.splevel = splevel;
    ctask->created_turn = game.play_gameturn;
    return true;
}

TbBool create_task_attack_magic(struct Computer2 *comp, const struct Thing *creatng, PowerKind pwkind, int repeat_num, int splevel, int gaction)
{
    struct ComputerTask *ctask;
    SYNCDBG(7,"Starting");
    ctask = get_free_task(comp, 1);
    if (computer_task_invalid(ctask)) {
        return false;
    }
    if ((gameadd.computer_chat_flags & CChat_TasksScarce) != 0) {
        struct PowerConfigStats *powerst;
        powerst = get_power_model_stats(pwkind);
        struct CreatureData *crdata;
        crdata = creature_data_get(creatng->model);
        message_add_fmt(comp->dungeon->owner, "Casting %s on %s!",get_string(powerst->name_stridx),get_string(crdata->namestr_idx));
    }
    ctask->ttype = CTT_AttackMagic;
    ctask->attack_magic.target_thing_idx = creatng->index;
    ctask->attack_magic.splevel = splevel;
    ctask->attack_magic.repeat_num = repeat_num;
    ctask->attack_magic.gaction = gaction;
    ctask->attack_magic.pwkind = pwkind;
    ctask->created_turn = game.play_gameturn;
    return true;
}

long process_tasks(struct Computer2 *comp)
{
    struct ComputerTask *ctask;
    long ndone;
    long i;
    long n;
    unsigned long k;
    ndone = 0;
    k = 0;
    i = comp->task_idx;
    while (i != 0)
    {
        if ((i < 0) || (i >= COMPUTER_TASKS_COUNT))
        {
          ERRORLOG("Jump to invalid computer task %ld detected",i);
          break;
        }
        if (comp->tasks_did <= 0)
            break;
        ctask = &game.computer_task[i];
        i = ctask->next_task;
        if ((ctask->flags & ComTsk_Unkn0001) != 0)
        {
            n = ctask->ttype;
            if ((n > 0) && (n < sizeof(task_function)/sizeof(task_function[0])))
            {
                SYNCDBG(12,"Task %s",computer_task_code_name(n));
                task_function[n].func(comp, ctask);
                ndone++;
            } else
            {
                ERRORLOG("Bad Computer Task Type %d at index %d, removing",(int)n,(int)i);
                remove_task(comp, ctask);
            }
        }
        k++;
        if (k > COMPUTER_TASKS_COUNT)
        {
          ERRORLOG("Infinite loop detected when sweeping computer tasks");
          break;
        }
    }
    return ndone;
}
/******************************************************************************/<|MERGE_RESOLUTION|>--- conflicted
+++ resolved
@@ -173,11 +173,6 @@
 /******************************************************************************/
 DLLIMPORT long _DK_count_creatures_in_call_to_arms(struct Computer2 *comp);
 DLLIMPORT struct ComputerTask *_DK_get_free_task(struct Computer2 *comp, long basestl_y);
-<<<<<<< HEAD
-DLLIMPORT int _DK_search_spiral(struct Coord3d *pos, int owner, int i3, long (*cb)(long, long, long));
-=======
-DLLIMPORT long _DK_other_build_here(struct Computer2 *comp, long a2, long round_directn, long plyr_idx, long slabs_dist);
->>>>>>> 51f2b023
 /******************************************************************************/
 #ifdef __cplusplus
 }
@@ -1359,7 +1354,7 @@
     return 0;
 }
 
-TbBool other_build_here(struct Computer2 *comp, MapSubtlCoord stl_x, MapSubtlCoord stl_y, long width_slabs, long height_slabs)
+static TbBool other_build_here(struct Computer2 *comp, MapSubtlCoord stl_x, MapSubtlCoord stl_y, long width_slabs, long height_slabs)
 {
     __int32 v5;
     struct ComputerTask *task;
@@ -1393,8 +1388,8 @@
         if ( ttype == CTT_DigRoomPassage || ttype == CTT_DigRoom || ttype == CTT_CheckRoomDug || ttype == CTT_PlaceRoom )
         {
         v9 = task->create_room.width;
-        if ( v9 <= SHIWORD(task->field_7C) )
-            v9 = HIWORD(task->field_7C);
+        if ( v9 <= task->create_room.height )
+            v9 = task->create_room.height;
         v10 = 3 * v9;
         v11 = task->pos_64.y.stl.num - v10 / 2;
         if ( v11 <= 0 )
