--- conflicted
+++ resolved
@@ -38,11 +38,6 @@
 #endif
 /******************************************************************************/
 
-<<<<<<< HEAD
-DLLIMPORT char _DK_light_render_light_sub1(struct Light *lgt, int radius, int a3, unsigned int a4);
-=======
-DLLIMPORT TbBool _DK_light_render_light_sub1_sub2(int a1, SubtlCodedCoords stl_num, int a3);
->>>>>>> 764f2063
 DLLIMPORT char _DK_light_render_light_sub2(struct Light *lgt, int radius, int a3, unsigned int a4);
 DLLIMPORT int _DK_light_render_light_sub3(struct Light *lgt, int radius, int a3, unsigned int a4);
 
@@ -1582,8 +1577,6 @@
     struct Column *col = get_column_at(stl_x, stl_y);
     return ((col->bitfields >> 4) > stl_z);
 }
-<<<<<<< HEAD
-=======
 
 static char light_render_light_dynamic_1(struct Light *lgt, int radius, int intensity, unsigned int max_1DD41_idx)
 {
@@ -1700,7 +1693,6 @@
     }
     return lighting_tables_idx;
 }
->>>>>>> 764f2063
 
 //sub_407770
 static char light_render_light_dynamic_2(struct Light *lgt, int radius, int a3, unsigned int max_1DD41_idx)
